--- conflicted
+++ resolved
@@ -1,9 +1,5 @@
 # If you update this, also update `DEFAULT_PYTHON_VERSION` in the GitHub workflow files
 ARG PYTHON_VERSION="3.10.11"
-<<<<<<< HEAD
-=======
-
->>>>>>> 60e8a51c
 #########################
 ## Compile Python Deps ##
 #########################
@@ -19,7 +15,6 @@
     && apt-get clean \
     && rm -rf /var/lib/apt/lists/*
 
-<<<<<<< HEAD
 
 # Install FreeTDS (used for PyMSSQL)
 RUN apt-get update && \
@@ -39,17 +34,13 @@
 # Install Python Dependencies
 COPY dev-requirements.txt .
 RUN pip install --user -U pip --no-cache-dir install -r dev-requirements.txt
-=======
+
 # Activate a Python venv
 RUN python3 -m venv /opt/fides
 ENV PATH="/opt/fides/bin:${PATH}"
 
 # Install Python Dependencies
 RUN pip --no-cache-dir --disable-pip-version-check install --upgrade pip setuptools wheel
-
-COPY dangerous-requirements.txt .
-RUN if [ $TARGETPLATFORM != linux/arm64 ] ; then pip install --no-cache-dir install -r dangerous-requirements.txt ; fi
->>>>>>> 60e8a51c
 
 COPY requirements.txt .
 RUN pip install --no-cache-dir install -r requirements.txt
@@ -61,14 +52,6 @@
 ## Backend Base ##
 ##################
 FROM python:${PYTHON_VERSION}-slim-bullseye as backend
-<<<<<<< HEAD
-=======
-ARG TARGETPLATFORM
-
-# Loads compiled requirements and adds the to the path
-COPY --from=compile_image /opt/fides /opt/fides
-ENV PATH=/opt/fides/bin:$PATH
->>>>>>> 60e8a51c
 
 RUN apt-get update && \
     apt-get install -y --no-install-recommends \
@@ -78,8 +61,8 @@
     && rm -rf /var/lib/apt/lists/*
 
 # Loads compiled requirements and adds the to the path
-COPY --from=compile_image /root/.local /root/.local
-ENV PATH=/root/.local/bin:$PATH
+COPY --from=compile_image /opt/fides /opt/fides
+ENV PATH=/opt/fides/bin:$PATH
 
 # General Application Setup ##
 COPY . /fides
