# If you update this, also update `DEFAULT_PYTHON_VERSION` in the GitHub workflow files
ARG PYTHON_VERSION="3.10.7"


<<<<<<< HEAD
###################
## Frontend Base ##
###################
FROM node:16 as frontend

# Build the admin-ui frontend
WORKDIR /fides/clients/admin-ui
COPY clients/admin-ui/package.json clients/admin-ui/package-lock.json ./
RUN npm install
COPY clients/admin-ui/ .

####################
## Built frontend ##
####################
FROM frontend as built_frontend
RUN npm run export

=======
>>>>>>> fd5613ea
#########################
## Compile Python Deps ##
#########################
FROM python:${PYTHON_VERSION}-slim-bullseye as compile_image
ARG TARGETPLATFORM

# Install auxiliary software
RUN apt-get update && \
    apt-get install -y --no-install-recommends \
    g++ \
    gnupg \
    gcc \
    && apt-get clean \
    && rm -rf /var/lib/apt/lists/*

# Install Python Dependencies
COPY dangerous-requirements.txt .
RUN if [ $TARGETPLATFORM != linux/arm64 ] ; then pip install --user -U pip --no-cache-dir install -r dangerous-requirements.txt ; fi

COPY dev-requirements.txt .
RUN pip install --user -U pip --no-cache-dir install -r dev-requirements.txt

COPY requirements.txt .
RUN pip install --user -U pip --no-cache-dir install -r requirements.txt

##################
## Backend Base ##
##################
FROM python:${PYTHON_VERSION}-slim-bullseye as backend
ARG TARGETPLATFORM

# Loads compiled requirements and adds the to the path
COPY --from=compile_image /root/.local /root/.local
ENV PATH=/root/.local/bin:$PATH

# These are all required for MSSQL
RUN : \
    && apt-get update \
    && apt-get install \
    -y --no-install-recommends \
    apt-transport-https \
    curl \
    git \
    gnupg \
    unixodbc-dev \
    && apt-get clean \
    && rm -rf /var/lib/apt/lists/*

# SQL Server (MS SQL)
# https://docs.microsoft.com/en-us/sql/connect/odbc/linux-mac/installing-the-microsoft-odbc-driver-for-sql-server?view=sql-server-ver15
RUN curl https://packages.microsoft.com/keys/microsoft.asc | apt-key add -
RUN curl https://packages.microsoft.com/config/debian/11/prod.list | tee /etc/apt/sources.list.d/msprod.list
ENV ACCEPT_EULA=y DEBIAN_FRONTEND=noninteractive
RUN if [ "$TARGETPLATFORM" != "linux/arm64" ] ; \
    then apt-get update \
    && apt-get install \
    -y --no-install-recommends \
    mssql-tools \
    && apt-get clean \
    && rm -rf /var/lib/apt/lists/* ; \
    fi

# General Application Setup ##
COPY . /fides
WORKDIR /fides

# Immediately flush to stdout, globally
ENV PYTHONUNBUFFERED=TRUE

# Reset the busted git cache
RUN git rm --cached -r .

# Enable detection of running within Docker
ENV RUNNING_IN_DOCKER=true

EXPOSE 8080
CMD [ "fides", "webserver" ]

#############################
## Development Application ##
#############################
FROM backend as dev

RUN pip install -e . --no-deps

###################
## Frontend Base ##
###################
FROM node:16-slim as frontend

# Build the admin-ui frontend
WORKDIR /fides/clients/admin-ui
COPY clients/admin-ui/package.json clients/admin-ui/package-lock.json ./
RUN npm install
COPY clients/admin-ui/ .
RUN npm run export

#############################
## Production Application ##
#############################
FROM backend as prod

# Copy frontend build over
COPY --from=built_frontend /fides/clients/admin-ui/out/ /fides/src/fides/ui-build/static/admin

# Install without a symlink
RUN python setup.py sdist
RUN pip install dist/ethyca-fides-*.tar.gz<|MERGE_RESOLUTION|>--- conflicted
+++ resolved
@@ -2,26 +2,6 @@
 ARG PYTHON_VERSION="3.10.7"
 
 
-<<<<<<< HEAD
-###################
-## Frontend Base ##
-###################
-FROM node:16 as frontend
-
-# Build the admin-ui frontend
-WORKDIR /fides/clients/admin-ui
-COPY clients/admin-ui/package.json clients/admin-ui/package-lock.json ./
-RUN npm install
-COPY clients/admin-ui/ .
-
-####################
-## Built frontend ##
-####################
-FROM frontend as built_frontend
-RUN npm run export
-
-=======
->>>>>>> fd5613ea
 #########################
 ## Compile Python Deps ##
 #########################
@@ -117,6 +97,11 @@
 COPY clients/admin-ui/package.json clients/admin-ui/package-lock.json ./
 RUN npm install
 COPY clients/admin-ui/ .
+
+####################
+## Built frontend ##
+####################
+FROM frontend as built_frontend
 RUN npm run export
 
 #############################
