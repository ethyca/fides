from typing import Optional

from nox import Session

from constants_nox import (
    CI_ARGS_EXEC,
    COMPOSE_FILE,
    CONTAINER_NAME,
    EXEC,
    IMAGE_NAME,
    INTEGRATION_COMPOSE_FILE,
    LOGIN,
    START_APP,
    START_APP_WITH_EXTERNAL_POSTGRES,
)
from run_infrastructure import API_TEST_DIR, OPS_TEST_DIR, run_infrastructure


def pytest_lib(session: Session, coverage_arg: str) -> None:
    """Runs lib tests."""
    session.notify("teardown")
    session.run(*START_APP, external=True)
    run_command = (
        *EXEC,
        "pytest",
        coverage_arg,
        "tests/lib/",
    )
    session.run(*run_command, external=True)


def pytest_nox(session: Session, coverage_arg: str) -> None:
    """Runs any tests of nox commands themselves."""
    # the nox tests don't run with coverage, override the provided arg
    coverage_arg = "--no-cov"
    run_command = ("pytest", coverage_arg, "noxfiles/")
    session.run(*run_command, external=True)


def pytest_ctl(session: Session, mark: str, coverage_arg: str) -> None:
    """Runs ctl tests."""
    session.notify("teardown")
    if mark == "external":
        start_command = (
            "docker",
            "compose",
            "-f",
            COMPOSE_FILE,
            "-f",
            INTEGRATION_COMPOSE_FILE,
            "up",
            "--wait",
            IMAGE_NAME,
        )
        session.run(*start_command, external=True)
        session.run(*LOGIN, external=True)
        run_command = (
            "docker",
            "exec",
            "-e",
            "SNOWFLAKE_FIDESCTL_PASSWORD",
            "-e",
            "REDSHIFT_FIDESCTL_PASSWORD",
            "-e",
            "AWS_ACCESS_KEY_ID",
            "-e",
            "AWS_SECRET_ACCESS_KEY",
            "-e",
            "AWS_DEFAULT_REGION",
            "-e",
            "OKTA_CLIENT_TOKEN",
            "-e",
            "BIGQUERY_CONFIG",
            "-e",
            "DYNAMODB_REGION",
            "-e",
            "DYNAMODB_ACCESS_KEY_ID",
            "-e",
            "DYNAMODB_ACCESS_KEY",
            CI_ARGS_EXEC,
            CONTAINER_NAME,
            "pytest",
            coverage_arg,
            "-m",
            "external",
            "tests/ctl",
            "--tb=no",
        )
        session.run(*run_command, external=True)
    else:
        session.run(*START_APP, external=True)
        session.run(*LOGIN, external=True)
        run_command = (
            *EXEC,
            "pytest",
            coverage_arg,
            "tests/ctl/",
            "-m",
            mark,
        )
        session.run(*run_command, external=True)


def pytest_ops(
    session: Session,
    mark: str,
    coverage_arg: str,
    subset_dir: Optional[str] = None,
) -> None:
    """Runs fidesops tests."""
    session.notify("teardown")
    if mark == "unit":
        session.run(*START_APP, external=True)
        if subset_dir == "api":
            run_command = (
                *EXEC,
                "pytest",
                coverage_arg,
                API_TEST_DIR,
                "-m",
                "not integration and not integration_external and not integration_saas",
            )
        elif subset_dir == "non-api":
            run_command = (
                *EXEC,
                "pytest",
                coverage_arg,
                OPS_TEST_DIR,
                f"--ignore={API_TEST_DIR}",
                "-m",
                "not integration and not integration_external and not integration_saas",
            )
        else:
            run_command = (
                *EXEC,
                "pytest",
                coverage_arg,
                OPS_TEST_DIR,
                "-m",
                "not integration and not integration_external and not integration_saas",
            )
        session.run(*run_command, external=True)
    elif mark == "integration":
        # The coverage_arg is hardcoded in 'run_infrastructure.py'
        run_infrastructure(
            run_tests=True,
            analytics_opt_out=True,
            datastores=[],
            pytest_path=OPS_TEST_DIR,
        )
    elif mark == "external_datastores":
        session.run(*START_APP, external=True)
        run_command = (
            "docker",
            "exec",
            "-e",
            "ANALYTICS_OPT_OUT",
            "-e",
            "REDSHIFT_TEST_HOST",
            "-e",
            "REDSHIFT_TEST_PORT",
            "-e",
            "REDSHIFT_TEST_USER",
            "-e",
            "REDSHIFT_TEST_PASSWORD",
            "-e",
            "REDSHIFT_TEST_DATABASE",
            "-e",
            "REDSHIFT_TEST_DB_SCHEMA",
            "-e",
            "SNOWFLAKE_TEST_ACCOUNT_IDENTIFIER",
            "-e",
            "SNOWFLAKE_TEST_USER_LOGIN_NAME",
            "-e",
            "SNOWFLAKE_TEST_PASSWORD",
            "-e",
            "SNOWFLAKE_TEST_PRIVATE_KEY",
            "-e",
            "SNOWFLAKE_TEST_PRIVATE_KEY_PASSPHRASE",
            "-e",
            "SNOWFLAKE_TEST_WAREHOUSE_NAME",
            "-e",
            "SNOWFLAKE_TEST_DATABASE_NAME",
            "-e",
            "SNOWFLAKE_TEST_SCHEMA_NAME",
            "-e",
            "BIGQUERY_KEYFILE_CREDS",
            "-e",
            "BIGQUERY_DATASET",
            "-e",
            "GOOGLE_CLOUD_SQL_MYSQL_DB_IAM_USER",
            "-e",
            "GOOGLE_CLOUD_SQL_MYSQL_INSTANCE_CONNECTION_NAME",
            "-e",
            "GOOGLE_CLOUD_SQL_MYSQL_DATABASE_NAME",
            "-e",
            "GOOGLE_CLOUD_SQL_MYSQL_KEYFILE_CREDS",
            "-e",
            "GOOGLE_CLOUD_SQL_POSTGRES_DB_IAM_USER",
            "-e",
            "GOOGLE_CLOUD_SQL_POSTGRES_INSTANCE_CONNECTION_NAME",
            "-e",
            "GOOGLE_CLOUD_SQL_POSTGRES_DATABASE_NAME",
            "-e",
            "GOOGLE_CLOUD_SQL_POSTGRES_DATABASE_SCHEMA_NAME",
            "-e",
            "GOOGLE_CLOUD_SQL_POSTGRES_KEYFILE_CREDS",
            "-e",
            "RDS_MYSQL_AWS_ACCESS_KEY_ID",
            "-e",
            "RDS_MYSQL_AWS_SECRET_ACCESS_KEY",
            "-e",
            "RDS_MYSQL_DB_USERNAME",
            "-e",
            "RDS_MYSQL_DB_INSTANCE",
            "-e",
            "RDS_MYSQL_DB_NAME",
            "-e",
            "RDS_MYSQL_REGION",
            "-e",
<<<<<<< HEAD
=======
            "RDS_POSTGRES_AWS_ACCESS_KEY_ID",
            "-e",
            "RDS_POSTGRES_AWS_SECRET_ACCESS_KEY",
            "-e",
            "RDS_POSTGRES_DB_USERNAME",
            "-e",
            "RDS_POSTGRES_REGION",
            "-e",
>>>>>>> 4af14dc3
            "DYNAMODB_REGION",
            "-e",
            "DYNAMODB_ACCESS_KEY_ID",
            "-e",
            "DYNAMODB_ACCESS_KEY",
            CI_ARGS_EXEC,
            CONTAINER_NAME,
            "pytest",
            coverage_arg,
            OPS_TEST_DIR,
            "-m",
            "integration_external",
        )
        session.run(*run_command, external=True)
    elif mark == "saas":
        # This test runs an additional integration Postgres database.
        # Some connectors cannot be traversed with the standard email
        # identity and require another dataset to provide a starting value.
        #
        #         ┌────────┐                 ┌────────┐
        # email──►│postgres├──►delivery_id──►│doordash│
        #         └────────┘                 └────────┘
        #
        session.run(*START_APP_WITH_EXTERNAL_POSTGRES, external=True)
        run_command = (
            "docker",
            "exec",
            "-e",
            "ANALYTICS_OPT_OUT",
            "-e",
            "VAULT_ADDR",
            "-e",
            "VAULT_NAMESPACE",
            "-e",
            "VAULT_TOKEN",
            "-e",
            "FIDES__DEV_MODE=false",
            CI_ARGS_EXEC,
            CONTAINER_NAME,
            "pytest",
            "--reruns",
            "3",
            coverage_arg,
            OPS_TEST_DIR,
            "-m",
            "integration_saas",
            "--tb=no",
        )
        session.run(*run_command, external=True)<|MERGE_RESOLUTION|>--- conflicted
+++ resolved
@@ -218,8 +218,6 @@
             "-e",
             "RDS_MYSQL_REGION",
             "-e",
-<<<<<<< HEAD
-=======
             "RDS_POSTGRES_AWS_ACCESS_KEY_ID",
             "-e",
             "RDS_POSTGRES_AWS_SECRET_ACCESS_KEY",
@@ -228,7 +226,6 @@
             "-e",
             "RDS_POSTGRES_REGION",
             "-e",
->>>>>>> 4af14dc3
             "DYNAMODB_REGION",
             "-e",
             "DYNAMODB_ACCESS_KEY_ID",
