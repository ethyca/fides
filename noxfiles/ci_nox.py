"""Contains the nox sessions used during CI checks."""
import nox

from constants_nox import (
    CI_ARGS,
    COMPOSE_FILE,
    COMPOSE_SERVICE_NAME,
    IMAGE_NAME,
    INTEGRATION_COMPOSE_FILE,
    RUN,
    RUN_NO_DEPS,
    START_APP,
    WITH_TEST_CONFIG,
)
from run_infrastructure import OPS_TEST_DIR, run_infrastructure
from utils_nox import install_requirements

RUN_STATIC_ANALYSIS = (*RUN_NO_DEPS, "nox", "-s")


@nox.session()
def ci_suite(session: nox.Session) -> None:
    """
    Runs the CI check suite.

    Excludes external tests so that no additional secrets/tooling are required.
    """
    # Use "notify" instead of direct calls here to provide better user feedback
    session.notify("teardown")
    session.notify("build", ["test"])
    session.notify("black")
    session.notify("isort")
    session.notify("xenon")
    session.notify("mypy")
    session.notify("pylint")
    session.notify("check_install")
    session.notify("pytest_unit")
    session.notify("pytest_integration")
    session.notify("teardown")


# Static Checks
@nox.session()
def static_checks(session: nox.Session) -> None:
    """Run the static checks only."""
    session.notify("black")
    session.notify("isort")
    session.notify("xenon")
    session.notify("mypy")
    session.notify("pylint")


@nox.session()
def black(session: nox.Session) -> None:
    """Run the 'black' style linter."""
    install_requirements(session)
    command = (
        "black",
        "--check",
        "src",
        "tests",
        "noxfiles",
    )
    session.run(*command)


@nox.session()
def isort(session: nox.Session) -> None:
    """Run the 'isort' import linter."""
    install_requirements(session)
    command = ("isort", "src", "tests", "noxfiles", "--check")
    session.run(*command)


@nox.session()
def mypy(session: nox.Session) -> None:
    """Run the 'mypy' static type checker."""
    install_requirements(session)
    command = "mypy"
    session.run(command)


@nox.session()
def pylint(session: nox.Session) -> None:
    """Run the 'pylint' code linter."""
    install_requirements(session)
    command = ("pylint", "src", "noxfiles")
    session.run(*command)


@nox.session()
def xenon(session: nox.Session) -> None:
    """Run 'xenon' code complexity monitoring."""
    install_requirements(session)
    command = (
        "xenon",
        "noxfiles",
        "src",
        "tests",
        "--max-absolute B",
        "--max-modules B",
        "--max-average A",
        "--ignore 'data, docs'",
        "--exclude src/fides/_version.py",
    )
    session.run(*command)


# Fidesctl Checks
@nox.session()
def check_install(session: nox.Session) -> None:
    """Check that fidesctl is installed."""
    session.install(".")
    run_command = ("fides", *(WITH_TEST_CONFIG), "--version")
    session.run(*run_command)


@nox.session()
def check_fides_annotations(session: nox.Session) -> None:
    """Run a fidesctl evaluation."""
    if session.posargs == ["docker"]:
        run_command = (*RUN_STATIC_ANALYSIS, "check_fides_annotations")
    else:
        run_command = ("fides", "--local", *(WITH_TEST_CONFIG), "evaluate")
    session.run(*run_command, external=True)


@nox.session()
def fides_db_scan(session: nox.Session) -> None:
    """Scan the fidesctl application database to check for dataset discrepancies."""
    session.notify("teardown")
    session.run(*START_APP, external=True)
    run_command = (
        *RUN,
        "fides",
        "scan",
        "dataset",
        "db",
        "--credentials-id",
        "app_postgres",
    )
    session.run(*run_command, external=True)


# Pytest
@nox.session()
@nox.parametrize(
    "mark",
    [
        nox.param("unit", id="unit"),
        nox.param("integration", id="integration"),
        nox.param("not external", id="not-external"),
    ],
)
def pytest(session: nox.Session, mark: str) -> None:
    """Runs fidesctl tests."""
    session.notify("teardown")
    session.run(*START_APP, external=True)
    run_command = (
        *RUN_NO_DEPS,
        "pytest",
<<<<<<< HEAD
        "tests/ctl/",
=======
>>>>>>> 5fa4d9dd
        "-m",
        mark,
    )
    session.run(*run_command, external=True)


@nox.session()
def pytest_unit(session: nox.Session) -> None:
    """Runs fidesops unit tests."""
    session.notify("teardown")
    session.run(*START_APP, external=True)
    run_command = (
        *RUN_NO_DEPS,
        "pytest",
        OPS_TEST_DIR,
        "-m",
        "not integration and not integration_external and not integration_saas",
    )
    session.run(*run_command, external=True)


@nox.session()
def pytest_external(session: nox.Session) -> None:
    """Run all fidesctl tests that rely on the third-party databases and services."""
    start_command = (
        "docker-compose",
        "-f",
        COMPOSE_FILE,
        "-f",
        INTEGRATION_COMPOSE_FILE,
        "up",
        "-d",
        IMAGE_NAME,
    )
    session.run(*start_command, external=True)
    run_command = (
        "docker-compose",
        "run",
        "-e",
        "SNOWFLAKE_FIDESCTL_PASSWORD",
        "-e",
        "REDSHIFT_FIDESCTL_PASSWORD",
        "-e",
        "AWS_ACCESS_KEY_ID",
        "-e",
        "AWS_SECRET_ACCESS_KEY",
        "-e",
        "AWS_DEFAULT_REGION",
        "-e",
        "OKTA_CLIENT_TOKEN",
        "-e",
        "BIGQUERY_CONFIG",
        "--rm",
        CI_ARGS,
        IMAGE_NAME,
        "pytest",
        "-m",
        "external",
        "tests/ctl",
    )
    session.run(*run_command, external=True)


@nox.session()
def pytest_integration(session: nox.Session) -> None:
    """Runs fidesops integration tests."""
    session.notify("teardown")
    run_infrastructure(
        run_tests=True,
        analytics_opt_out=True,
        datastores=[],
        pytest_path=OPS_TEST_DIR,
    )


@nox.session()
def pytest_integration_external(session: nox.Session) -> None:
    """Run all tests that rely on the third-party databases and services."""
    session.notify("teardown")
    session.run(*START_APP, external=True)
    run_command = (
        "docker",
        "compose",
        "run",
        "-e",
        "ANALYTICS_OPT_OUT",
        "-e",
        "REDSHIFT_TEST_URI",
        "-e",
        "SNOWFLAKE_TEST_URI",
        "-e",
        "REDSHIFT_TEST_DB_SCHEMA",
        "-e",
        "BIGQUERY_KEYFILE_CREDS",
        "-e",
        "BIGQUERY_DATASET",
        "--rm",
        CI_ARGS,
        COMPOSE_SERVICE_NAME,
        "pytest",
        OPS_TEST_DIR,
        "-m",
        "integration_external",
    )
    session.run(*run_command, external=True)


@nox.session()
def pytest_saas(session: nox.Session) -> None:
    """Run all saas tests that rely on the third-party databases and services."""
    session.notify("teardown")
    run_command = (
        "docker-compose",
        "run",
        "-e",
        "ANALYTICS_OPT_OUT",
        "-e",
        "VAULT_ADDR",
        "-e",
        "VAULT_NAMESPACE",
        "-e",
        "VAULT_TOKEN",
        "--rm",
        CI_ARGS,
        COMPOSE_SERVICE_NAME,
        "pytest",
        OPS_TEST_DIR,
        "-m",
        "integration_saas",
    )
    session.run(*run_command, external=True)


@nox.session()
@nox.parametrize(
    "dist",
    [
        nox.param("sdist", id="source"),
        nox.param("bdist_wheel", id="wheel"),
    ],
)
def python_build(session: nox.Session, dist: str) -> None:
    "Build the Python distribution."
    session.run(
        *RUN_NO_DEPS,
        "python",
        "setup.py",
        dist,
        external=True,
    )<|MERGE_RESOLUTION|>--- conflicted
+++ resolved
@@ -159,10 +159,7 @@
     run_command = (
         *RUN_NO_DEPS,
         "pytest",
-<<<<<<< HEAD
         "tests/ctl/",
-=======
->>>>>>> 5fa4d9dd
         "-m",
         mark,
     )
