"""Contains the nox sessions for docker-related tasks."""
import platform
from typing import List

import nox

from constants_nox import IMAGE, IMAGE_DEV, IMAGE_LATEST, IMAGE_LOCAL, IMAGE_LOCAL_UI


def get_current_tag() -> str:
    """Get the current git tag."""
    from git.repo import Repo

    repo = Repo()
    git_session = repo.git()
    git_session.fetch("--force", "--tags")
    current_tag = git_session.describe("--tags", "--dirty", "--always")
    return current_tag


def get_current_image() -> str:
    """Returns the current image tag"""
    return f"{IMAGE}:{get_current_tag()}"


def get_platform(posargs: List[str]) -> str:
    """
    Calculate the CPU platform or get it from the
    positional arguments.
    """
<<<<<<< HEAD
    docker_platforms = {
        "amd64": "linux/amd64",
        "arm64": "linux/arm64",
        "x86_64": "linux/x86_64",
=======
    # Support Intel Macs
    docker_platforms = {
        "amd64": "linux/amd64",
        "arm64": "linux/arm64",
        "x86_64": "linux/amd64",
>>>>>>> 612f4372
    }
    if "amd64" in posargs:
        return docker_platforms["amd64"]
    if "arm64" in posargs:
        return docker_platforms["arm64"]
    return docker_platforms[platform.machine().lower()]


@nox.session()
@nox.parametrize(
    "image",
    [
        nox.param("dev", id="dev"),
        nox.param("pc", id="pc"),
        nox.param("prod", id="prod"),
        nox.param("test", id="test"),
        nox.param("ui", id="ui"),
    ],
)
def build(session: nox.Session, image: str, machine_type: str = "") -> None:
    """Build the Docker containers."""
    build_platform = get_platform(session.posargs)

    # This check needs to be here so it has access to the session to throw an error
    if image == "prod":
        try:
            import git  # pylint: disable=unused-import
        except ModuleNotFoundError:
            session.error(
                "Building the prod image requires the GitPython module! Please run 'pip install gitpython' and try again"
            )

    # The lambdas are a workaround to lazily evaluate get_current_image
    # This allows the dev deployment to run without needing other dev requirements
    build_matrix = {
        "prod": {"tag": get_current_image, "target": "prod"},
        "dev": {"tag": lambda: IMAGE_LOCAL, "target": "dev"},
        "test": {"tag": lambda: IMAGE_LOCAL, "target": "prod"},
        "ui": {"tag": lambda: IMAGE_LOCAL_UI, "target": "frontend"},
    }
    if image == "pc":
        session.run(
            "docker",
            "build",
            "clients/privacy-center",
            "--tag",
            "ethyca/fides-privacy-center:local",
            external=True,
        )
    else:
        target = build_matrix[image]["target"]
        tag = build_matrix[image]["tag"]
        build_command = (
            "docker",
            "build",
            f"--target={target}",
            "--platform",
            build_platform,
            "--tag",
            tag(),
            ".",
        )
        if "nocache" in session.posargs:
            build_command = (*build_command, "--no-cache")

        session.run(*build_command, external=True)


@nox.session()
@nox.parametrize(
    "tag",
    [
        nox.param("prod", id="prod"),
        nox.param("dev", id="dev"),
    ],
)
def push(session: nox.Session, tag: str) -> None:
    """Push the fidesctl Docker image to Dockerhub."""

    tag_matrix = {"prod": IMAGE_LATEST, "dev": IMAGE_DEV}

    # Push either "ethyca/fidesctl:dev" or "ethyca/fidesctl:latest"
    session.run("docker", "tag", get_current_image(), tag_matrix[tag], external=True)
    session.run("docker", "push", tag_matrix[tag], external=True)

    # Only push the tagged version if its for prod
    # Example: "ethyca/ethyca-fides:1.7.0"
    if tag == "prod":
        session.run("docker", "push", f"{IMAGE}:{get_current_tag()}", external=True)<|MERGE_RESOLUTION|>--- conflicted
+++ resolved
@@ -28,18 +28,11 @@
     Calculate the CPU platform or get it from the
     positional arguments.
     """
-<<<<<<< HEAD
-    docker_platforms = {
-        "amd64": "linux/amd64",
-        "arm64": "linux/arm64",
-        "x86_64": "linux/x86_64",
-=======
     # Support Intel Macs
     docker_platforms = {
         "amd64": "linux/amd64",
         "arm64": "linux/arm64",
         "x86_64": "linux/amd64",
->>>>>>> 612f4372
     }
     if "amd64" in posargs:
         return docker_platforms["amd64"]
