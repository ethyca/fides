"""Contains the nox sessions for docker-related tasks."""
import platform

import nox

from constants_nox import (
    IMAGE,
    IMAGE_DEV,
    IMAGE_LATEST,
    IMAGE_LOCAL,
    IMAGE_LOCAL_UI,
    get_current_tag,
)


def get_current_image() -> str:
    """Returns the current image tag"""
    return f"{IMAGE}:{get_current_tag()}"


@nox.session()
@nox.parametrize(
    "image",
    [
        nox.param("prod", id="prod"),
        nox.param("dev", id="dev"),
        nox.param("test", id="test"),
        nox.param("ui", id="ui"),
    ],
)
def build(session: nox.Session, image: str) -> None:
    """Build the Docker containers."""
    machine_type = platform.machine().lower()
    docker_platforms = {"amd64": "linux/amd64", "arm64": "linux/arm64"}

    # The lambdas are a workaround to lazily evaluate get_current_image
    # This allows the dev deployment to run without needing other dev requirements
    build_matrix = {
        "prod": {"tag": get_current_image, "target": "prod"},
        "dev": {"tag": lambda: IMAGE_LOCAL, "target": "dev"},
        "test": {"tag": lambda: IMAGE_LOCAL, "target": "prod"},
        "ui": {"tag": lambda: IMAGE_LOCAL_UI, "target": "frontend"},
    }
<<<<<<< HEAD
    target = build_matrix[image]["target"]
    tag = build_matrix[image]["tag"]
    build_command = (
        "docker",
        "build",
        f"--target={target}",
        "--platform",
        docker_platforms[machine_type],
        "--tag",
        tag(),
        ".",
    )
    if "nocache" in session.posargs:
        build_command = (*build_command, "--no-cache")

    session.run(*build_command, external=True)
=======
    if image == "pc":
        session.run(
            "docker",
            "build",
            "clients/privacy-center",
            "--tag",
            "ethyca/fides-privacy-center:local",
            external=True,
        )
    else:
        target = build_matrix[image]["target"]
        tag = build_matrix[image]["tag"]
        session.run(
            "docker",
            "build",
            f"--target={target}",
            "--tag",
            tag(),
            ".",
            external=True,
        )
>>>>>>> eb958dad


@nox.session()
@nox.parametrize(
    "tag",
    [
        nox.param("prod", id="prod"),
        nox.param("dev", id="dev"),
    ],
)
def push(session: nox.Session, tag: str) -> None:
    """Push the fidesctl Docker image to Dockerhub."""

    tag_matrix = {"prod": IMAGE_LATEST, "dev": IMAGE_DEV}

    # Push either "ethyca/fidesctl:dev" or "ethyca/fidesctl:latest"
    session.run("docker", "tag", get_current_image(), tag_matrix[tag], external=True)
    session.run("docker", "push", tag_matrix[tag], external=True)

    # Only push the tagged version if its for prod
    # Example: "ethyca/ethyca-fides:1.7.0"
    if tag == "prod":
        session.run("docker", "push", f"{IMAGE}:{get_current_tag()}", external=True)<|MERGE_RESOLUTION|>--- conflicted
+++ resolved
@@ -41,24 +41,6 @@
         "test": {"tag": lambda: IMAGE_LOCAL, "target": "prod"},
         "ui": {"tag": lambda: IMAGE_LOCAL_UI, "target": "frontend"},
     }
-<<<<<<< HEAD
-    target = build_matrix[image]["target"]
-    tag = build_matrix[image]["tag"]
-    build_command = (
-        "docker",
-        "build",
-        f"--target={target}",
-        "--platform",
-        docker_platforms[machine_type],
-        "--tag",
-        tag(),
-        ".",
-    )
-    if "nocache" in session.posargs:
-        build_command = (*build_command, "--no-cache")
-
-    session.run(*build_command, external=True)
-=======
     if image == "pc":
         session.run(
             "docker",
@@ -71,16 +53,20 @@
     else:
         target = build_matrix[image]["target"]
         tag = build_matrix[image]["tag"]
-        session.run(
+        build_command = (
             "docker",
             "build",
             f"--target={target}",
+            "--platform",
+            docker_platforms[machine_type],
             "--tag",
             tag(),
             ".",
-            external=True,
         )
->>>>>>> eb958dad
+        if "nocache" in session.posargs:
+            build_command = (*build_command, "--no-cache")
+
+        session.run(*build_command, external=True)
 
 
 @nox.session()
