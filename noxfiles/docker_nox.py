"""Contains the nox sessions for docker-related tasks."""
<<<<<<< HEAD
from typing import List, Tuple
=======
import platform
from multiprocessing import Pool
from subprocess import run
from typing import Callable, Dict, List, Tuple
>>>>>>> ba4f5e44

import nox

from constants_nox import (
    DEV_TAG_SUFFIX,
    IMAGE,
    IMAGE_LOCAL,
    IMAGE_LOCAL_PC,
    IMAGE_LOCAL_UI,
    PRERELEASE_TAG_SUFFIX,
    PRIVACY_CENTER_IMAGE,
    RC_TAG_SUFFIX,
    SAMPLE_APP_IMAGE,
)
from git_nox import get_current_tag, recognized_tag

DOCKER_PLATFORMS = "linux/amd64,linux/arm64"


def runner(args):
    args_str = " ".join(args)
    run(args_str, shell=True, check=True)


def verify_git_tag(session: nox.Session) -> str:
    """
    Get the git tag for HEAD and validate it before using it.
    """
    existing_commit_tag = get_current_tag(existing=True)
    if existing_commit_tag is None:
        session.skip(
            "Did not find an existing git tag on the current commit, not pushing git-tag images"
        )

    if not recognized_tag(existing_commit_tag):
        session.skip(
            f"Existing git tag {existing_commit_tag} is not a recognized tag, not pushing git-tag images"
        )

    session.log(
        f"Found git tag {existing_commit_tag} on the current commit, pushing corresponding git-tag images!"
    )
    return existing_commit_tag


def generate_multiplatform_buildx_command(
    image_tags: List[str], docker_build_target: str, dockerfile_path: str = "."
) -> Tuple[str, ...]:
    """
    Generate the command for building and publishing a multiplatform image.

    See tests for example usage.
    """
    buildx_command: Tuple[str, ...] = (
        "docker",
        "buildx",
        "build",
        "--push",
        f"--target={docker_build_target}",
        "--platform",
        DOCKER_PLATFORMS,
        dockerfile_path,
    )

    for tag in image_tags:
        buildx_command += ("--tag", tag)

    return buildx_command


def get_current_image() -> str:
    """Returns the current image tag"""
    return f"{IMAGE}:{get_current_tag()}"


@nox.session()
@nox.parametrize(
    "image",
    [
        nox.param("admin_ui", id="admin-ui"),
        nox.param("dev", id="dev"),
        nox.param("privacy_center", id="privacy-center"),
        nox.param("prod", id="prod"),
        nox.param("test", id="test"),
    ],
)
def build(session: nox.Session, image: str, machine_type: str = "") -> None:
    """
    Build various Docker images.

    Params:
        admin-ui = Build the Next.js Admin UI application.
        dev = Build the fides webserver/CLI, tagged as `local` and with an editable pip install of Fides.
        privacy-center = Build the Next.js Privacy Center application.
        prod = Build the fides webserver/CLI and tag it as the current application version.
        test = Build the fides webserver/CLI the same as `prod`, but tag it as `local`.
    """

    # This check needs to be here so it has access to the session to throw an error
    if image == "prod":
        try:
            import git  # pylint: disable=unused-import
        except ModuleNotFoundError:
            session.error(
                "Building the prod image requires the GitPython module! Please run 'pip install gitpython' and try again"
            )

    # The lambdas are a workaround to lazily evaluate get_current_image
    # This allows the dev deployment to run without requirements
    build_matrix = {
        "prod": {"tag": get_current_image, "target": "prod"},
        "test": {"tag": lambda: IMAGE_LOCAL, "target": "prod"},
        "dev": {"tag": lambda: IMAGE_LOCAL, "target": "dev"},
        "admin_ui": {"tag": lambda: IMAGE_LOCAL_UI, "target": "frontend"},
        "privacy_center": {"tag": lambda: IMAGE_LOCAL_PC, "target": "frontend"},
    }

    # When building for release, there are additional images that need
    # to get built. These images are outside of the primary `ethyca/fides`
    # image so some additional logic is required.
    if image in ("test", "prod"):
        if image == "prod":
            tag_name = get_current_tag()
        if image == "test":
            tag_name = "local"
        session.log("Building extra images:")
        privacy_center_image_tag = f"{PRIVACY_CENTER_IMAGE}:{tag_name}"
        session.log(f"  - {privacy_center_image_tag}")
        session.run(
            "docker",
            "build",
            "--target=prod_pc",
            "--tag",
            privacy_center_image_tag,
            ".",
            external=True,
        )
        sample_app_image_tag = f"{SAMPLE_APP_IMAGE}:{tag_name}"
        session.log(f"  - {sample_app_image_tag}")
        session.run(
            "docker",
            "build",
            "clients/sample-app",
            "--tag",
            sample_app_image_tag,
            external=True,
        )

    # Build the main ethyca/fides image
    target = build_matrix[image]["target"]
    tag = build_matrix[image]["tag"]
    build_command = (
        "docker",
        "build",
        f"--target={target}",
        "--tag",
        tag(),
        ".",
    )
    if "nocache" in session.posargs:
        build_command = (*build_command, "--no-cache")

    session.run(*build_command, external=True)


def get_buildx_commands(tag_suffixes: List[str]) -> List[Tuple[str, ...]]:
    """
    Build and publish each image to Dockerhub
    """
    fides_tags = [f"{IMAGE}:{tag_suffix}" for tag_suffix in tag_suffixes]
    fides_buildx_command = generate_multiplatform_buildx_command(
        image_tags=fides_tags, docker_build_target="prod"
    )

    privacy_center_tags = [
        f"{PRIVACY_CENTER_IMAGE}:{tag_suffix}" for tag_suffix in tag_suffixes
    ]
    privacy_center_buildx_command = generate_multiplatform_buildx_command(
        image_tags=privacy_center_tags,
        docker_build_target="prod_pc",
    )

    sample_app_tags = [
        f"{SAMPLE_APP_IMAGE}:{tag_suffix}" for tag_suffix in tag_suffixes
    ]
    sample_app_buildx_command = generate_multiplatform_buildx_command(
        image_tags=sample_app_tags,
        docker_build_target="prod",
        dockerfile_path="clients/sample-app",
    )

    buildx_commands = [
        fides_buildx_command,
        privacy_center_buildx_command,
        sample_app_buildx_command,
    ]
    return buildx_commands


@nox.session()
@nox.parametrize(
    "tag",
    [
        nox.param("prod", id="prod"),
        nox.param("dev", id="dev"),
        nox.param("rc", id="rc"),
        nox.param("prerelease", id="prerelease"),
        nox.param("git-tag", id="git-tag"),
    ],
)
def push(session: nox.Session, tag: str) -> None:
    """
    Push the main image & extra apps to DockerHub:
      - ethyca/fides
      - ethyca/fides-privacy-center
      - ethyca/fides-sample-app

    Params:

    prod - Tags images with the current version of the application, and constant `latest` tag
    dev - Tags images with `dev`
    prerelease - Tags images with `prerelease` - used for alpha and beta tags
    rc - Tags images with `rc` - used for rc tags
    git-tag - Tags images with the git tag of the current commit, if it exists

    NOTE: This command also handles building images, including for multiple supported architectures.
    """

    # Create the buildx builder
    session.run(
        "docker",
        "buildx",
        "create",
        "--name",
        "fides_builder",
        "--bootstrap",
        "--use",
        external=True,
        success_codes=[0, 1],  # Will fail if it already exists, but this is fine
    )

    # Use lambdas to force lazy evaluation
    param_tag_map: Dict[str, Callable] = {
        "dev": lambda: [DEV_TAG_SUFFIX],
        "prerelease": lambda: [PRERELEASE_TAG_SUFFIX],
        "rc": lambda: [RC_TAG_SUFFIX],
        "git-tag": lambda: [verify_git_tag(session)],
        "prod": lambda: [get_current_tag(), "latest"],
    }

    # Get the list of Tupled commands to run
    buildx_commands = get_buildx_commands(tag_suffixes=param_tag_map[tag]())

    # Parallel build the various images
    number_of_processes = len(buildx_commands)
    with Pool(number_of_processes) as process_pool:
        process_pool.map(runner, buildx_commands)<|MERGE_RESOLUTION|>--- conflicted
+++ resolved
@@ -1,12 +1,8 @@
 """Contains the nox sessions for docker-related tasks."""
-<<<<<<< HEAD
 from typing import List, Tuple
-=======
-import platform
 from multiprocessing import Pool
 from subprocess import run
 from typing import Callable, Dict, List, Tuple
->>>>>>> ba4f5e44
 
 import nox
 
