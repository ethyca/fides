"""Contains the nox sessions for docker-related tasks."""
import platform
from typing import List

import nox

from constants_nox import IMAGE, IMAGE_DEV, IMAGE_LATEST, IMAGE_LOCAL, IMAGE_LOCAL_UI


def get_current_tag() -> str:
    """Get the current git tag."""
    from git.repo import Repo

    repo = Repo()
    git_session = repo.git()
    git_session.fetch("--force", "--tags")
    current_tag = git_session.describe("--tags", "--dirty", "--always")
    return current_tag


def get_current_image() -> str:
    """Returns the current image tag"""
    return f"{IMAGE}:{get_current_tag()}"


def get_platform(posargs: List[str]) -> str:
    """
    Calculate the CPU platform or get it from the
    positional arguments.
    """
    # Support Intel Macs
    docker_platforms = {
        "amd64": "linux/amd64",
        "arm64": "linux/arm64",
        "x86_64": "linux/amd64",
    }
    if "amd64" in posargs:
        return docker_platforms["amd64"]
    if "arm64" in posargs:
        return docker_platforms["arm64"]
    return docker_platforms[platform.machine().lower()]


@nox.session()
@nox.parametrize(
    "image",
    [
        nox.param("dev", id="dev"),
        nox.param("pc", id="pc"),
        nox.param("prod", id="prod"),
        nox.param("test", id="test"),
<<<<<<< HEAD
        nox.param("admin_ui", id="admin-ui"),
        nox.param("privacy_center", id="privacy-center"),
=======
        nox.param("ui", id="ui"),
>>>>>>> c1bd9906
    ],
)
def build(session: nox.Session, image: str, machine_type: str = "") -> None:
    """Build the Docker containers."""
    build_platform = get_platform(session.posargs)

    # This check needs to be here so it has access to the session to throw an error
    if image == "prod":
        try:
            import git  # pylint: disable=unused-import
        except ModuleNotFoundError:
            session.error(
                "Building the prod image requires the GitPython module! Please run 'pip install gitpython' and try again"
            )

    # The lambdas are a workaround to lazily evaluate get_current_image
    # This allows the dev deployment to run without needing other dev requirements
    build_matrix = {
        "prod": {"tag": get_current_image, "target": "prod"},
        "dev": {"tag": lambda: IMAGE_LOCAL, "target": "dev"},
        "test": {"tag": lambda: IMAGE_LOCAL, "target": "prod"},
        "admin_ui": {"tag": lambda: IMAGE_LOCAL_UI, "target": "frontend"},
    }
    if image == "privacy_center":
        session.run(
            "docker",
            "build",
            "clients/privacy-center",
            "--tag",
            "ethyca/fides-privacy-center:local",
            external=True,
        )
    else:
        target = build_matrix[image]["target"]
        tag = build_matrix[image]["tag"]
        build_command = (
            "docker",
            "build",
            f"--target={target}",
            "--platform",
            build_platform,
            "--tag",
            tag(),
            ".",
        )
        if "nocache" in session.posargs:
            build_command = (*build_command, "--no-cache")

        session.run(*build_command, external=True)


@nox.session()
@nox.parametrize(
    "tag",
    [
        nox.param("prod", id="prod"),
        nox.param("dev", id="dev"),
    ],
)
def push(session: nox.Session, tag: str) -> None:
    """Push the fidesctl Docker image to Dockerhub."""

    tag_matrix = {"prod": IMAGE_LATEST, "dev": IMAGE_DEV}

    # Push either "ethyca/fidesctl:dev" or "ethyca/fidesctl:latest"
    session.run("docker", "tag", get_current_image(), tag_matrix[tag], external=True)
    session.run("docker", "push", tag_matrix[tag], external=True)

    # Only push the tagged version if its for prod
    # Example: "ethyca/ethyca-fides:1.7.0"
    if tag == "prod":
        session.run("docker", "push", f"{IMAGE}:{get_current_tag()}", external=True)<|MERGE_RESOLUTION|>--- conflicted
+++ resolved
@@ -49,12 +49,8 @@
         nox.param("pc", id="pc"),
         nox.param("prod", id="prod"),
         nox.param("test", id="test"),
-<<<<<<< HEAD
         nox.param("admin_ui", id="admin-ui"),
         nox.param("privacy_center", id="privacy-center"),
-=======
-        nox.param("ui", id="ui"),
->>>>>>> c1bd9906
     ],
 )
 def build(session: nox.Session, image: str, machine_type: str = "") -> None:
