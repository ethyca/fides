"""
This file invokes a command used to setup infrastructure for use in testing Fidesops
and related workflows.
"""

# pylint: disable=inconsistent-return-statements
import argparse
import subprocess
import sys
from typing import List

from constants_nox import COMPOSE_SERVICE_NAME

DOCKER_WAIT = 5
DOCKERFILE_DATASTORES = [
    "mssql",
    "postgres",
    "mysql",
    "mongodb",
    "mariadb",
    "timescale",
    "scylladb",
]
EXTERNAL_DATASTORE_CONFIG = {
    "snowflake": [
        "SNOWFLAKE_TEST_ACCOUNT_IDENTIFIER",
        "SNOWFLAKE_TEST_USER_LOGIN_NAME",
        "SNOWFLAKE_TEST_PASSWORD",
        "SNOWFLAKE_TEST_PRIVATE_KEY",
        "SNOWFLAKE_TEST_PRIVATE_KEY_PASSPHRASE",
        "SNOWFLAKE_TEST_WAREHOUSE_NAME",
        "SNOWFLAKE_TEST_DATABASE_NAME",
        "SNOWFLAKE_TEST_SCHEMA_NAME",
    ],
    "redshift": [
        "REDSHIFT_TEST_HOST",
        "REDSHIFT_TEST_PORT",
        "REDSHIFT_TEST_USER",
        "REDSHIFT_TEST_PASSWORD",
        "REDSHIFT_TEST_DATABASE",
        "REDSHIFT_TEST_DB_SCHEMA",
    ],
    "bigquery": ["BIGQUERY_KEYFILE_CREDS", "BIGQUERY_DATASET"],
    "dynamodb": [
        "DYNAMODB_REGION",
        "DYNAMODB_ACCESS_KEY_ID",
        "DYNAMODB_ACCESS_KEY",
    ],
    "google_cloud_sql_mysql": [
        "GOOGLE_CLOUD_SQL_MYSQL_DB_IAM_USER",
        "GOOGLE_CLOUD_SQL_MYSQL_INSTANCE_CONNECTION_NAME",
        "GOOGLE_CLOUD_SQL_MYSQL_DATABASE_NAME",
        "GOOGLE_CLOUD_SQL_MYSQL_KEYFILE_CREDS",
    ],
    "google_cloud_sql_postgres": [
        "GOOGLE_CLOUD_SQL_POSTGRES_DB_IAM_USER",
        "GOOGLE_CLOUD_SQL_POSTGRES_INSTANCE_CONNECTION_NAME",
        "GOOGLE_CLOUD_SQL_POSTGRES_DATABASE_NAME",
        "GOOGLE_CLOUD_SQL_POSTGRES_DATABASE_SCHEMA_NAME",
        "GOOGLE_CLOUD_SQL_POSTGRES_KEYFILE_CREDS",
    ],
    "rds_mysql": [
        "RDS_MYSQL_AWS_ACCESS_KEY_ID",
        "RDS_MYSQL_AWS_SECRET_ACCESS_KEY",
        "RDS_MYSQL_DB_USERNAME",
        "RDS_MYSQL_DB_INSTANCE",
        "RDS_MYSQL_DB_NAME",
        "RDS_MYSQL_REGION",
    ],
<<<<<<< HEAD
=======
    "rds_postgres": [
        "RDS_POSTGRES_AWS_ACCESS_KEY_ID",
        "RDS_POSTGRES_AWS_SECRET_ACCESS_KEY",
        "RDS_POSTGRES_DB_USERNAME",
        "RDS_POSTGRES_REGION",
    ],
>>>>>>> 4af14dc3
}
EXTERNAL_DATASTORES = list(EXTERNAL_DATASTORE_CONFIG.keys())
ALL_DATASTORES = DOCKERFILE_DATASTORES + EXTERNAL_DATASTORES
OPS_TEST_DIR = "tests/ops/"
API_TEST_DIR = f"{OPS_TEST_DIR}api/"


def run_infrastructure(
    datastores: List[str] = [],  # Which infra should we create? If empty, we create all
    open_shell: bool = False,  # Should we open a bash shell?
    pytest_path: str = "",  # Which subset of tests should we run?
    run_application: bool = False,  # Should we run the Fides webserver?
    run_quickstart: bool = False,  # Should we run the quickstart command?
    run_tests: bool = False,  # Should we run the tests after creating the infra?
    run_create_test_data: bool = False,  # Should we run the create_test_data command?
    analytics_opt_out: bool = False,  # Should we opt out of analytics?
    remote_debug: bool = False,  # Should remote debugging be enabled?
) -> None:
    """
    - Create a Docker Compose file path for all datastores specified in `datastores`.
    - Defaults to creating infrastructure for all datastores in `DOCKERFILE_DATASTORES` if none
    are provided.
    - Optionally runs integration tests against those datastores from the container identified
    with `COMPOSE_SERVICE_NAME`.
    """

    if len(datastores) == 0:
        _run_cmd_or_err(
            'echo "no datastores specified, configuring infrastructure for all datastores"'
        )
        datastores = DOCKERFILE_DATASTORES + EXTERNAL_DATASTORES
    else:
        _run_cmd_or_err(f'echo "datastores specified: {", ".join(datastores)}"')

    # De-duplicate datastores
    datastores = list(set(datastores))
    docker_datastores = [
        f"{datastore}_example"
        for datastore in datastores
        if datastore in DOCKERFILE_DATASTORES
    ]

    _run_cmd_or_err(f'echo "Docker datastores {docker_datastores}"')

    # Configure docker compose path
    path: str = get_path_for_datastores(datastores, remote_debug)

    _run_cmd_or_err(
        f"docker compose {path} up --wait {COMPOSE_SERVICE_NAME} {' '.join(docker_datastores)}"
    )

    seed_initial_data(
        datastores,
        path,
        service_name=COMPOSE_SERVICE_NAME,
    )

    if open_shell:
        return _open_shell(path, COMPOSE_SERVICE_NAME)

    if run_application:
        return _run_application(path)

    if run_quickstart:
        return _run_quickstart(path, COMPOSE_SERVICE_NAME)

    if run_tests:
        # Now run the tests
        return _run_tests(
            datastores,
            docker_compose_path=path,
            pytest_path=pytest_path,
            analytics_opt_out=analytics_opt_out,
        )

    if run_create_test_data:
        return _run_create_test_data(path, COMPOSE_SERVICE_NAME)


def seed_initial_data(
    datastores: List[str],
    path: str,
    service_name: str,
) -> None:
    """
    Seed the datastores with initial data as defined in the file at `setup_path`
    """
    _run_cmd_or_err('echo "Seeding initial data for all datastores..."')
    for datastore in datastores:
        if datastore in DOCKERFILE_DATASTORES:
            setup_path = (
                f"{OPS_TEST_DIR}integration_tests/setup_scripts/{datastore}_setup.py"
            )
            _run_cmd_or_err(
                f'echo "Attempting to create schema and seed initial data for {datastore} from {setup_path}..."'
            )
            _run_cmd_or_err(
                f'docker compose {path} run {service_name} python {setup_path} || echo "no custom setup logic found for {datastore}, skipping"'
            )


def get_path_for_datastores(datastores: List[str], remote_debug: bool) -> str:
    """
    Returns the docker compose file paths for the specified datastores
    """
    path: str = "-f docker-compose.yml"
    if remote_debug:
        path += " -f docker-compose.remote-debug.yml"
    for datastore in datastores:
        _run_cmd_or_err(f'echo "configuring infrastructure for {datastore}"')
        if datastore in DOCKERFILE_DATASTORES:
            # We only need to locate the docker-compose file if the datastore runs in Docker
            path += f" -f docker/docker-compose.integration-{datastore}.yml"
        elif datastore not in EXTERNAL_DATASTORES:
            # If the specified datastore is not known to us
            _run_cmd_or_err(f'echo "Datastore {datastore} is currently not supported"')

    return path


def _run_cmd_or_err(cmd: str) -> None:
    """
    Runs a command in the bash prompt and throws an error if the command was not successful
    """
    with subprocess.Popen(cmd, shell=True) as result:
        if result.wait() > 0:
            raise Exception(f"Error executing command: {cmd}")


def _run_quickstart(
    path: str,
    service_name: str,
) -> None:
    """
    Invokes the Fidesops command line quickstart
    """
    _run_cmd_or_err('echo "Running the quickstart..."')
    _run_cmd_or_err(f"docker compose {path} up -d")
    _run_cmd_or_err(f"docker compose run {service_name} python scripts/quickstart.py")


def _run_create_test_data(
    path: str,
    service_name: str,
) -> None:
    """
    Invokes the Fidesops create_user_and_client command
    """
    _run_cmd_or_err('echo "Running create test data..."')
    _run_cmd_or_err(f"docker compose {path} up -d")
    _run_cmd_or_err(
        f"docker compose run {service_name} python scripts/create_test_data.py"
    )


def _open_shell(
    path: str,
    service_name: str,
) -> None:
    """
    Opens a bash shell on the container at `service_name`
    """
    _run_cmd_or_err(f'echo "Opening bash shell on {service_name}"')
    _run_cmd_or_err(f"docker compose {path} run {service_name} /bin/bash")


def _run_application(docker_compose_path: str) -> None:
    """
    Runs the application at `docker_compose_path` without detaching it from the shell
    """
    _run_cmd_or_err('echo "Running application"')
    _run_cmd_or_err(f"docker compose {docker_compose_path} up")


def _run_tests(
    datastores: List[str],
    docker_compose_path: str,
    pytest_path: str = "",
    analytics_opt_out: bool = False,
) -> None:
    """
    Runs unit tests against the specified datastores
    """
    if pytest_path is None:
        pytest_path = ""

    path_includes_markers = "-m" in pytest_path
    pytest_markers: str = ""
    if not path_includes_markers:
        # If the path manually specified already uses markers, don't add more here
        if set(datastores) == set(DOCKERFILE_DATASTORES + EXTERNAL_DATASTORES):
            # If all datastores have been specified use the generic `integration` flag
            pytest_markers += "integration"
        else:
            # Otherwise only include the datastores provided
            for datastore in datastores:
                if len(pytest_markers) == 0:
                    pytest_markers += f"integration_{datastore}"
                else:
                    pytest_markers += f" or integration_{datastore}"

    environment_variables = ""
    for datastore in EXTERNAL_DATASTORES:
        if datastore in datastores:
            for env_var in EXTERNAL_DATASTORE_CONFIG[datastore]:
                environment_variables += f"-e {env_var} "

    if analytics_opt_out:
        environment_variables += "-e ANALYTICS_OPT_OUT"

    pytest_path += f' -m "{pytest_markers}"'

    _run_cmd_or_err(
        f'echo "running pytest for conditions: {pytest_path} with environment variables: {environment_variables}"'
    )
    coverage_arg = "--cov-report=xml"
    _run_cmd_or_err(
        f"docker compose {docker_compose_path} run {environment_variables} {COMPOSE_SERVICE_NAME} pytest {coverage_arg} {pytest_path}"
    )

    # Now tear down the infrastructure
    _run_cmd_or_err(f"docker compose {docker_compose_path} down --remove-orphans")
    _run_cmd_or_err('echo "fin."')


if __name__ == "__main__":
    if sys.version_info.major < 3:
        raise Exception("Python3 is required to configure Fidesops.")

    parser = argparse.ArgumentParser()
    parser.add_argument(
        "-d",
        "--datastores",
        action="extend",
        nargs="*",
        type=str,
    )
    parser.add_argument(
        "-t",
        "--run_tests",
        action="store_true",
    )
    parser.add_argument(
        "-p",
        "--pytest_path",
    )
    parser.add_argument(
        "-s",
        "--open_shell",
        action="store_true",
    )
    parser.add_argument(
        "-r",
        "--run_application",
        action="store_true",
    )
    parser.add_argument(
        "-q",
        "--run_quickstart",
        action="store_true",
    )

    parser.add_argument(
        "-a",
        "--analytics_opt_out",
        action="store_true",
    )

    config_args = parser.parse_args()

    run_infrastructure(
        datastores=config_args.datastores,
        open_shell=config_args.open_shell,
        pytest_path=config_args.pytest_path,
        run_application=config_args.run_application,
        run_quickstart=config_args.run_quickstart,
        run_tests=config_args.run_tests,
        analytics_opt_out=config_args.analytics_opt_out,
    )<|MERGE_RESOLUTION|>--- conflicted
+++ resolved
@@ -67,15 +67,12 @@
         "RDS_MYSQL_DB_NAME",
         "RDS_MYSQL_REGION",
     ],
-<<<<<<< HEAD
-=======
     "rds_postgres": [
         "RDS_POSTGRES_AWS_ACCESS_KEY_ID",
         "RDS_POSTGRES_AWS_SECRET_ACCESS_KEY",
         "RDS_POSTGRES_DB_USERNAME",
         "RDS_POSTGRES_REGION",
     ],
->>>>>>> 4af14dc3
 }
 EXTERNAL_DATASTORES = list(EXTERNAL_DATASTORE_CONFIG.keys())
 ALL_DATASTORES = DOCKERFILE_DATASTORES + EXTERNAL_DATASTORES
