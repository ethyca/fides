--- conflicted
+++ resolved
@@ -14,11 +14,7 @@
     session.notify("teardown")
     if build_type == "local":
         build(session, "dev")
-<<<<<<< HEAD
-    run_shell = (*RUN, "python", "scripts/generate_docs.py", "docs/fides/docs/")
-=======
-    run_shell = (*RUN, "python", "generate_docs.py", "docs/fides/docs")
->>>>>>> 1a4bb0a7
+    run_shell = (*RUN, "python", "scripts/generate_docs.py", "docs/fides/docs")
     session.run(*run_shell, external=True)
 
 
