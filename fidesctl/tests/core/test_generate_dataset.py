--- conflicted
+++ resolved
@@ -121,7 +121,6 @@
 
 
 @pytest.mark.unit
-<<<<<<< HEAD
 def test_find_uncategorized_dataset_fields_all_categorized():
     test_resource = {"ds": {"foo": ["1", "2"], "bar": ["4", "5"]}}
     dataset = Dataset(
@@ -186,14 +185,83 @@
     )
     assert set(missing_keys) == {"ds.foo.2"}
     assert coverage_rate == 0.5
-=======
-def test_generate_dataset_info(test_dataset):
-    test_url = "postgresql+psycopg2://fidesdb:fidesdb@fidesdb:5432/fidesdb"
-    test_engine = sqlalchemy.create_engine(test_url)
-    actual_result = generate_dataset.create_dataset(
-        test_engine, test_dataset.collections
-    )
-    assert actual_result == test_dataset
+
+
+@pytest.mark.unit
+def test_find_missing_dataset_fields_missing_field():
+    test_resource = {"ds": {"bar": ["4", "5"]}}
+    dataset = Dataset(
+        name="ds",
+        fides_key="ds",
+        collections=[
+            DatasetCollection(
+                name="bar",
+                fields=[
+                    DatasetField(
+                        name=4,
+                        data_categories=["category_1"],
+                    )
+                ],
+            ),
+        ],
+    )
+    missing_keys, coverage_rate = generate_dataset.find_uncategorized_dataset_fields(
+        dataset=dataset, db_collections=test_resource
+    )
+    assert set(missing_keys) == {"ds.bar.5"}
+    assert coverage_rate == 0.5
+
+
+@pytest.mark.unit
+def test_find_missing_dataset_fields_missing_collection():
+    test_resource = {"ds": {"foo": ["1", "2"], "bar": ["4", "5"]}}
+    dataset = Dataset(
+        name="ds",
+        fides_key="ds",
+        collections=[
+            DatasetCollection(
+                name="bar",
+                fields=[
+                    DatasetField(
+                        name=4,
+                        data_categories=["category_1"],
+                    ),
+                    DatasetField(
+                        name=5,
+                        data_categories=["category_1"],
+                    ),
+                ],
+            ),
+        ],
+    )
+    missing_keys, coverage_rate = generate_dataset.find_uncategorized_dataset_fields(
+        dataset=dataset, db_collections=test_resource
+    )
+    assert set(missing_keys) == {"ds.foo.1", "ds.foo.2"}
+    assert coverage_rate == 0.5
+
+
+@pytest.mark.unit
+def test_find_missing_dataset_fields_db_collections_missing_dataset():
+    test_resource = {"otherds": {"foo": ["1", "2"], "bar": ["4", "5"]}}
+    dataset = Dataset(
+        name="ds",
+        fides_key="ds",
+        collections=[
+            DatasetCollection(
+                name="bar",
+                fields=[
+                    DatasetField(
+                        name=4,
+                    ),
+                ],
+            ),
+        ],
+    )
+    with pytest.raises(SystemExit):
+        generate_dataset.find_uncategorized_dataset_fields(
+            dataset=dataset, db_collections=test_resource
+        )
 
 
 @pytest.mark.unit
@@ -284,7 +352,6 @@
         for query in queries:
             engine.execute(sqlalchemy.sql.text(query))
         yield
->>>>>>> a53db040
 
     @pytest.mark.integration
     def test_get_db_tables_mssql(self):
@@ -298,108 +365,7 @@
         actual_result = generate_dataset.get_mssql_collections_and_fields(engine)
         assert actual_result == expected_result
 
-<<<<<<< HEAD
-@pytest.mark.unit
-def test_find_missing_dataset_fields_missing_field():
-    test_resource = {"ds": {"bar": ["4", "5"]}}
-    dataset = Dataset(
-        name="ds",
-        fides_key="ds",
-        collections=[
-            DatasetCollection(
-                name="bar",
-                fields=[
-                    DatasetField(
-                        name=4,
-                        data_categories=["category_1"],
-                    )
-                ],
-            ),
-        ],
-    )
-    missing_keys, coverage_rate = generate_dataset.find_uncategorized_dataset_fields(
-        dataset=dataset, db_collections=test_resource
-    )
-    assert set(missing_keys) == {"ds.bar.5"}
-    assert coverage_rate == 0.5
-
-
-@pytest.mark.unit
-def test_find_missing_dataset_fields_missing_collection():
-    test_resource = {"ds": {"foo": ["1", "2"], "bar": ["4", "5"]}}
-    dataset = Dataset(
-        name="ds",
-        fides_key="ds",
-        collections=[
-            DatasetCollection(
-                name="bar",
-                fields=[
-                    DatasetField(
-                        name=4,
-                        data_categories=["category_1"],
-                    ),
-                    DatasetField(
-                        name=5,
-                        data_categories=["category_1"],
-                    ),
-                ],
-            ),
-        ],
-    )
-    missing_keys, coverage_rate = generate_dataset.find_uncategorized_dataset_fields(
-        dataset=dataset, db_collections=test_resource
-    )
-    assert set(missing_keys) == {"ds.foo.1", "ds.foo.2"}
-    assert coverage_rate == 0.5
-
-
-@pytest.mark.unit
-def test_find_missing_dataset_fields_db_collections_missing_dataset():
-    test_resource = {"otherds": {"foo": ["1", "2"], "bar": ["4", "5"]}}
-    dataset = Dataset(
-        name="ds",
-        fides_key="ds",
-        collections=[
-            DatasetCollection(
-                name="bar",
-                fields=[
-                    DatasetField(
-                        name=4,
-                    ),
-                ],
-            ),
-        ],
-    )
-    with pytest.raises(SystemExit):
-        generate_dataset.find_uncategorized_dataset_fields(
-            dataset=dataset, db_collections=test_resource
-        )
-
-
-# Integration
-@pytest.mark.integration
-def test_get_db_tables():
-    # Test Setup
-    inspector = mock.Mock()
-    inspector.get_table_names = lambda schema: test_tables
-    inspector.get_columns = lambda x, schema: {
-        "foo": [{"name": "1"}, {"name": "2"}],
-        "bar": [{"name": "3"}, {"name": "4"}],
-    }.get(x)
-    inspector.get_schema_names = lambda: ["test_db", "information_schema"]
-
-    engine = mock.Mock()
-    sqlalchemy.inspect = mock.Mock(return_value=inspector)
-    test_tables = ["foo", "bar"]
-
-    expected_result = {
-        "test_db": {"test_db.foo": ["1", "2"], "test_db.bar": ["3", "4"]}
-    }
-    actual_result = generate_dataset.get_db_collections_and_fields(engine)
-    assert actual_result == expected_result
-=======
     @pytest.mark.integration
     def test_generate_dataset_mssql(self):
         actual_result = generate_dataset.generate_dataset(MSSQL_URL, "test_file.yml")
-        assert actual_result
->>>>>>> a53db040
+        assert actual_result