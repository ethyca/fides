--- conflicted
+++ resolved
@@ -63,18 +63,8 @@
 @pytest.mark.parametrize("endpoint", MODEL_LIST)
 def test_api_find(server_url, objects_dict, endpoint):
     manifest = objects_dict[endpoint]
-<<<<<<< HEAD
-    object_key = manifest.fidesKey
-    result = _api.find(
-        url=server_url,
-        object_type=endpoint,
-        object_key=object_key,
-        headers=test_headers,
-    )
-=======
     object_key = manifest.fidesKey if endpoint != "user" else manifest.userName
     result = _api.find(url=server_url, object_type=endpoint, object_key=object_key)
->>>>>>> d9522173
     print(result.text)
     assert result.status_code == 200
 
@@ -88,19 +78,9 @@
     manifest = objects_dict[endpoint]
     object_key = manifest.fidesKey if endpoint != "user" else manifest.userName
 
-<<<<<<< HEAD
-    result = _api.find(
-        url=server_url,
-        object_type=endpoint,
-        object_key=object_key,
-        headers=test_headers,
-    )
-
-=======
     print(manifest.json(exclude_none=True))
     result = _api.find(url=server_url, object_type=endpoint, object_key=object_key)
     print(result.text)
->>>>>>> d9522173
     assert result.status_code == 200
     parsed_result = parse.parse_manifest(endpoint, result.json()["data"])
 
