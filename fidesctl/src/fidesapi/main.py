--- conflicted
+++ resolved
@@ -7,18 +7,12 @@
 from enum import Enum
 from typing import Dict
 
-<<<<<<< HEAD
 from fastapi import FastAPI, Request
 from loguru import logger as log
 from uvicorn import Config, Server
 
-from fidesapi import crud, database, db_session, visualize
+from fidesapi import crud, database, db_session, view, visualize
 from fidesapi.logger import setup as setup_logging
-=======
-import uvicorn
-from fastapi import FastAPI
-from fidesapi import crud, database, db_session, view, visualize
->>>>>>> ce9841ff
 from fidesctl.core.config import get_config
 
 app = FastAPI(title="fidesctl")
@@ -31,18 +25,12 @@
 
 
 def configure_routes() -> None:
-<<<<<<< HEAD
-    "Include all of the routers not defined here."
+    "Include all of the routers not defined in this module."
     routers = crud.routers + visualize.routers
     for router in routers:
         log.debug(f'Adding router to fidesctl: {" ".join(router.tags)}')
-=======
-    "Include all of the routers not defined in this module."
-    for router in crud.routers:
         app.include_router(router)
-    for router in visualize.routers:
->>>>>>> ce9841ff
-        app.include_router(router)
+
     app.include_router(view.router)
 
 
