--- conflicted
+++ resolved
@@ -7,15 +7,10 @@
 from .core_commands import (
     annotate_dataset,
     apply,
-<<<<<<< HEAD
-=======
-    delete,
     evaluate,
     export,
->>>>>>> ca379900
     generate_dataset,
     scan,
-    evaluate,
     parse,
 )
 from .crud_commands import delete, get, ls
