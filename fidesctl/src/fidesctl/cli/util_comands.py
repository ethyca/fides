--- conflicted
+++ resolved
@@ -82,47 +82,6 @@
 
 @click.command()
 @click.pass_context
-<<<<<<< HEAD
-@yes_flag
-def reset_db(ctx: click.Context, yes: bool) -> None:
-    """
-    Wipes all user-created data and resets the database back to its freshly initialized state.
-    """
-    config = ctx.obj["CONFIG"]
-    if yes:
-        are_you_sure = "y"
-    else:
-        echo_red(
-            "This will drop all data from the Fides database and reload the default taxonomy!"
-        )
-        are_you_sure = input("Are you sure [y/n]? ")
-
-    if are_you_sure.lower() == "y":
-        handle_cli_response(_api.db_action(config.cli.server_url, "reset"))
-    else:
-        print("Aborting!")
-
-
-@click.command()
-@click.pass_context
-@click.option(
-    "--exclude-unset",
-    is_flag=True,
-    help="Only print configuration values explicitly set by the user.",
-)
-def view_config(ctx: click.Context, exclude_unset: bool = False) -> None:
-    """
-    Prints the fidesctl configuration values.
-    """
-    config = ctx.obj["CONFIG"]
-    config_dict = config.dict(exclude_unset=exclude_unset)
-    pretty_echo(config_dict, color="green")
-
-
-@click.command()
-@click.pass_context
-=======
->>>>>>> 59ab989f
 def webserver(ctx: click.Context) -> None:
     """
     Starts the fidesctl API server using Uvicorn on port 8080.
