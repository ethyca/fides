--- conflicted
+++ resolved
@@ -39,8 +39,8 @@
 @manifests_dir_argument
 def apply(ctx: click.Context, dry: bool, diff: bool, manifests_dir: str) -> None:
     """
-    Update server with your local resources. 
-    
+    Update server with your local resources.
+
     Reads the resource manifest files that are stored in MANIFESTS_DIR (and its subdirectories) and applies the resources to your server. If a named resource already exists, the resource is completely overwritten with the new description; if it doesn't exist, it's created.
 
     """
@@ -61,8 +61,8 @@
 @fides_key_argument
 def delete(ctx: click.Context, resource_type: str, fides_key: str) -> None:
     """
-    Delete a specified resource. 
-    
+    Delete a specified resource.
+
     Args:
 
         [resource type list] (string): the type of resource from the enumeration that you want to delete
@@ -103,8 +103,8 @@
     dry: bool,
 ) -> None:
     """
-    Assess your data's compliance to policies. 
-    
+    Assess your data's compliance to policies.
+
     This command will first `apply` the resources defined in MANIFESTS_DIR to your server and then assess your data's compliance to your policies or single policy.
 
     """
@@ -136,8 +136,8 @@
     ctx: click.Context, connection_string: str, output_filename: str, annotate: bool
 ) -> None:
     """
-    Connect a database to create a dataset. 
-    
+    Connect a database to create a dataset.
+
     Automatically create a dataset .yml file by directly connecting the database.
 
     Args:
@@ -170,21 +170,13 @@
     ctx: click.Context, input_filename: str, all_members: bool, validate: bool
 ) -> None:
     """
-<<<<<<< HEAD
-    Guided dataset annotation. 
-    
+    Guided dataset annotation.
+
     Read and annotate a dataset.yml file to add data_categories in a guided UI. This command edits the input file in place.
 
     Args:
 
         input_filename: the dataset.yml file to be read and edited
-=======
-    Read and annotate a dataset.yml file to add data_categories in a guided UI
-
-    Args:
-        input_filename: the dataset.yml file to be read and edited
-
->>>>>>> 816e72d4
     """
     _annotate_dataset.annotate_dataset(input_filename, annotate_all=all_members, validate=validate)
 
@@ -219,7 +211,7 @@
 def init_db(ctx: click.Context) -> None:
     """
     Initialize and launch your Fides policy database.
-    
+
     After you've initialized your database, you should add your policy resources by calling 'apply'.
 
     """
@@ -232,8 +224,8 @@
 @resource_type_argument
 def ls(ctx: click.Context, resource_type: str) -> None:  # pylint: disable=invalid-name
     """
-    List resource objects. 
-    
+    List resource objects.
+
     This command will print the JSON object for the specified resource.
 
     Args:
@@ -256,8 +248,8 @@
 @verbose_flag
 def parse(ctx: click.Context, manifests_dir: str, verbose: bool = False) -> None:
     """
-    Validate the taxonomy described by the manifest files. 
-    
+    Validate the taxonomy described by the manifest files.
+
     Reads the resource files that are stored in MANIFESTS_DIR and its subdirectories to verify presence of taxonomy valuse. If the taxonomy is successfully validated, the command prints a success message and returns 0. If invalid, the command prints one or more error messages and returns non-0.
 
     Note: No resources are applied to your server in this command. Enabling -v will print the taxonomy.
@@ -272,8 +264,8 @@
 @click.pass_context
 def ping(ctx: click.Context, config_path: str = "") -> None:
     """
-    Confirm fidesctl is running. 
-    
+    Confirm fidesctl is running.
+
     Sends a message to the Fides API health-check endpoint and prints the response.
     """
     config = ctx.obj["CONFIG"]
@@ -287,8 +279,8 @@
 @yes_flag
 def reset_db(ctx: click.Context, yes: bool) -> None:
     """
-    Full database cleanse. 
-    
+    Full database cleanse.
+
     Removes the resources that you added through previous 'apply' calls, and then re-initializes the database by running `init-db`.
 
     """
