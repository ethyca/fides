"""Contains all of the CLI commands for Fides."""
import pprint

import click

from fidesapi import database
from fidesapi.main import start_webserver
from fidesctl.cli.options import (
    dry_flag,
    fides_key_argument,
    manifests_dir_argument,
    resource_type_argument,
    yes_flag,
    verbose_flag,
)
from fidesctl.cli.utils import (
    handle_cli_response,
    pretty_echo,
)
from fidesctl.core import (
    api as _api,
    apply as _apply,
    evaluate as _evaluate,
    generate_dataset as _generate_dataset,
    annotate_dataset as _annotate_dataset,
    parse as _parse,
)
from fidesctl.core.utils import echo_green, echo_red


@click.command()
@click.pass_context
@dry_flag
@click.option(
    "--diff",
    is_flag=True,
    help="Print the diff between the server's old and new states in Python DeepDiff format",
)
@manifests_dir_argument
def apply(ctx: click.Context, dry: bool, diff: bool, manifests_dir: str) -> None:
    """
    Update server with your local resources
    \b. Reads the resource manifest files that are stored in MANIFESTS_DIR (and its subdirectories) and applies the resources to your server. If a named resource already exists, the resource is completely overwritten with the new description; if it doesn't exist, it's created.

    """
    config = ctx.obj["CONFIG"]
    taxonomy = _parse.parse(manifests_dir)
    _apply.apply(
        url=config.cli.server_url,
        taxonomy=taxonomy,
        headers=config.user.request_headers,
        dry=dry,
        diff=diff,
    )


@click.command()
@click.pass_context
@resource_type_argument
@fides_key_argument
def delete(ctx: click.Context, resource_type: str, fides_key: str) -> None:
    """
    Delete a specified resource

    \b. Args:

        [resource type list] (string): the type of resource from the enumeration that you want to delete

        FIDES_KEY (string): the Fides key of the resource that you want to delete.
    """
    config = ctx.obj["CONFIG"]
    handle_cli_response(
        _api.delete(
            url=config.cli.server_url,
            resource_type=resource_type,
            resource_id=fides_key,
            headers=config.user.request_headers,
        )
    )


@click.command()
@click.pass_context
@manifests_dir_argument
@click.option(
    "-k",
    "--fides-key",
    default="",
    help="The Fides key of the single policy that you wish to evaluate. This key is a string token that uniquely identifies the policy.",
)
@click.option(
    "-m",
    "--message",
    help="A message that you can supply to describe the purpose of this evaluation.",
)
@dry_flag
def evaluate(
    ctx: click.Context,
    manifests_dir: str,
    fides_key: str,
    message: str,
    dry: bool,
) -> None:
    """
    Assess your data's compliance to policies
    \b. This command will first `apply` the resources defined in MANIFESTS_DIR to your server and then assess your data's compliance to your policies or single policy.

    """

    config = ctx.obj["CONFIG"]
    taxonomy = _parse.parse(manifests_dir)
    _apply.apply(
        url=config.cli.server_url,
        taxonomy=taxonomy,
        headers=config.user.request_headers,
        dry=dry,
    )

    _evaluate.evaluate(
        url=config.cli.server_url,
        headers=config.user.request_headers,
        manifests_dir=manifests_dir,
        fides_key=fides_key,
        message=message,
        dry=dry,
    )


@click.command()
@click.pass_context
@click.argument("connection_string", type=str)
@click.argument("output_filename", type=str)
@click.option("a", "--annotate", is_flag=True)
def generate_dataset(
    ctx: click.Context, connection_string: str, output_filename: str, annotate: bool
) -> None:
    """
    Connect a database to create a dataset
    \b. Automatically create a dataset .yml file by directly connecting your database.

    Args:

        connection_string (string): A SQLAlchemy-compatible connection string

<<<<<<< HEAD
        output_filename (str): A path to where the manifest will be written

        annotate (bool): flag to activate guided dataset annotation mode
    """

    _generate_dataset.generate_dataset(
        connection_string, output_filename, annotate=annotate
    )


@click.command()
@click.pass_context
@click.argument("input_filename", type=str)
@click.option(
    "-a",
    "--all-members",
    is_flag=True,
    help="Annotate all dataset members, not just fields",
)
def annotate_dataset(
    ctx: click.Context, input_filename: str, all_members: bool
) -> None:
=======
        output_filename (string): A path to where the manifest will be written
>>>>>>> 269459e8
    """
    Read and annotate a dataset.yml file to add data_categories in a guided UI
    Args:
        ctx: Click context
        input_filename: the dataset.yml file to be read and edited
        all_members: flag to annotate all dataset members, not just fields (e.g. datasets, collections)

    Returns:
        Edits the input file in place
    """
    _annotate_dataset.annotate_dataset(input_filename, annotate_all=all_members)


@click.command()
@click.pass_context
@resource_type_argument
@fides_key_argument
def get(ctx: click.Context, resource_type: str, fides_key: str) -> None:
    """
    Print the resource as a JSON object

    \b\b. Args:

        [resource type list] (string): the type of resource from the enumeration that you want to retrieve

        FIDES_KEY (string): the Fides key of the resource that you want to retrieve
    """
    config = ctx.obj["CONFIG"]
    handle_cli_response(
        _api.get(
            url=config.cli.server_url,
            resource_type=resource_type,
            resource_id=fides_key,
            headers=config.user.request_headers,
        )
    )


@click.command()
@click.pass_context
def init_db(ctx: click.Context) -> None:
    """
    Initialize and launch your Fides policy database
    \b. After you've initialized your database, you should add your policy resources by calling 'apply'.

    """
    config = ctx.obj["CONFIG"]
    database.init_db(config.api.database_url, fidesctl_config=config)


@click.command()
@click.pass_context
@resource_type_argument
def ls(ctx: click.Context, resource_type: str) -> None:  # pylint: disable=invalid-name
    """
    List resource objects
    \b. This command will print the JSON object for the specified resource.

    Args:

        [resource type list] (string): the type of resource from the enumeration that you want to retrieve
    """
    config = ctx.obj["CONFIG"]
    handle_cli_response(
        _api.ls(
            url=config.cli.server_url,
            resource_type=resource_type,
            headers=config.user.request_headers,
        )
    )


@click.command()
@click.pass_context
@manifests_dir_argument
@verbose_flag
def parse(ctx: click.Context, manifests_dir: str, verbose: bool = False) -> None:
    """
    Validate the taxonomy described by the manifest files
    \b. Reads the resource files that are stored in MANIFESTS_DIR and its subdirectories to verify presence of taxonomy valuse. If the taxonomy is successfully validated, the command prints a success message and returns 0. If invalid, the command prints one or more error messages and returns non-0.

    Note: No resources are applied to your server in this command. Enabling -v will print the taxonomy.
    """

    taxonomy = _parse.parse(manifests_dir)
    if verbose:
        pprint.pprint(taxonomy)


@click.command()
@click.pass_context
def ping(ctx: click.Context, config_path: str = "") -> None:
    """
    Confirm fidesctl is running
    \b. Sends a message to the Fides API health-check endpoint and prints the response.
    """
    config = ctx.obj["CONFIG"]
    healthcheck_url = config.cli.server_url + "/health"
    echo_green(f"Pinging {healthcheck_url}...")
    handle_cli_response(_api.ping(healthcheck_url))


@click.command()
@click.pass_context
@yes_flag
def reset_db(ctx: click.Context, yes: bool) -> None:
    """
    Full database cleanse
    \b. Removes the resources that you added through previous 'apply' calls, and then re-initializes the database by running `init-db`.

    """
    config = ctx.obj["CONFIG"]
    database_url = config.api.database_url
    if yes:
        are_you_sure = "y"
    else:
        echo_red("This will drop all data from the Fides database!")
        are_you_sure = input("Are you sure [y/n]?")

    if are_you_sure.lower() == "y":
        database.reset_db(database_url)
        database.init_db(database_url, config)
        echo_green("Database reset!")
    else:
        print("Aborting!")


@click.command()
@click.pass_context
def view_config(ctx: click.Context) -> None:
    """
    Prints the current fidesctl configuration. You can modify the configuration by passing a configuration file to the 'fidesctl' command:

    $ fidesctl --config-path config_files
    """
    config = ctx.obj["CONFIG"]
    pretty_echo(config.dict(), color="green")


@click.command()
@click.pass_context
def webserver(ctx: click.Context) -> None:
    """
    Starts the fidesctl API server.
    """
    start_webserver()<|MERGE_RESOLUTION|>--- conflicted
+++ resolved
@@ -142,7 +142,6 @@
 
         connection_string (string): A SQLAlchemy-compatible connection string
 
-<<<<<<< HEAD
         output_filename (str): A path to where the manifest will be written
 
         annotate (bool): flag to activate guided dataset annotation mode
@@ -165,9 +164,6 @@
 def annotate_dataset(
     ctx: click.Context, input_filename: str, all_members: bool
 ) -> None:
-=======
-        output_filename (string): A path to where the manifest will be written
->>>>>>> 269459e8
     """
     Read and annotate a dataset.yml file to add data_categories in a guided UI
     Args:
