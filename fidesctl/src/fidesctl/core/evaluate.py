"""Module for evaluating policies."""
from typing import Dict, List, Optional, Set, Callable, cast

import uuid
from pydantic import AnyHttpUrl

from fidesctl.cli.utils import handle_cli_response, pretty_echo
from fidesctl.core import api
from fidesctl.core.api_helpers import get_server_resources, get_server_resource
from fidesctl.core.parse import parse
from fidesctl.core.utils import echo_green, echo_red
from fideslang.models import (
    ActionEnum,
    Evaluation,
    Dataset,
    StatusEnum,
    InclusionEnum,
    Policy,
    PolicyRule,
    PrivacyDeclaration,
    System,
    Taxonomy,
    Violation,
    ViolationAttributes,
)
from fideslang.default_taxonomy import DEFAULT_TAXONOMY
from fideslang.validation import FidesKey
from fideslang.relationships import (
    get_referenced_missing_keys,
    hydrate_missing_resources,
)
from fideslang.utils import get_resource_by_fides_key


def get_evaluation_policies(
    local_policies: List[Policy],
    evaluate_fides_key: str,
    url: AnyHttpUrl,
    headers: Dict[str, str],
) -> List[Policy]:
    """
    Returns policies to be evaluated. If 'evaluate_fides_key' is
    passed then only that policy will be returned. Otherwise, returns
    all policies.
    """
    if evaluate_fides_key:
        local_policy_found = next(
            filter(
                lambda policy: policy.fides_key == evaluate_fides_key, local_policies
            ),
            None,
        )
        if local_policy_found:
            return [local_policy_found]

        server_policy_found = get_server_resource(
            url=url,
            resource_type="policy",
            resource_key=evaluate_fides_key,
            headers=headers,
        )
        return [server_policy_found] if server_policy_found else []

    local_policy_keys = (
        [policy.fides_key for policy in local_policies] if local_policies else None
    )
    all_policies = local_policies + get_all_server_policies(
        url=url, headers=headers, exclude=local_policy_keys
    )
    return all_policies


def get_all_server_policies(
    url: AnyHttpUrl, headers: Dict[str, str], exclude: Optional[List[FidesKey]] = None
) -> List[Policy]:
    """
    Get a list of all of the Policies that exist on the server.

    If 'exclude' is passed those specific Policies won't be pulled from the server.
    """

    exclude = exclude if exclude else []
    ls_response = handle_cli_response(
        api.ls(url=url, resource_type="policy", headers=headers), verbose=False
    )
    policy_keys = [
        resource["fides_key"]
        for resource in ls_response.json()
        if resource["fides_key"] not in exclude
    ]
    policy_list = get_server_resources(
        url=url, resource_type="policy", headers=headers, existing_keys=policy_keys
    )
    return policy_list


def validate_policies_exist(policies: List[Policy], evaluate_fides_key: str) -> None:
    """
    Validates that policies to be evaluated exist. If no policies were found
    raises an error and logs an error.
    """
    if not policies:
        echo_red(
            "Policy ({}) could not be found".format(evaluate_fides_key)
            if evaluate_fides_key
            else "No Policies found to evaluate"
        )
        raise SystemExit(1)


def validate_supported_policy_rules(policies: List[Policy]) -> None:
    """
    Validates that only supported actions are used in taxonomy. Currently
    evaluations only support REJECT policy actions.
    see: https://github.com/ethyca/fides/issues/150
    """
    for policy in policies:
        for rule in policy.rules:
            if rule.action != ActionEnum.REJECT:
                echo_red(
                    "Policy ({}) uses unsupported policy action ({}). Only REJECT is currently supported".format(
                        policy.name, rule.action
                    )
                )
                raise SystemExit(1)


def get_fides_key_parent_hierarchy(
    taxonomy: Taxonomy, fides_key: str
) -> List[FidesKey]:
    """
    Traverses a hierarchy of parents for a given fides key and returns
    the hierarchy starting with the given fides key.
    """
    current_key = fides_key
    fides_key_parent_hierarchy = []
    while True:
        fides_key_parent_hierarchy.append(current_key)
        found_resource_map = get_resource_by_fides_key(
            taxonomy=taxonomy, fides_key=current_key
        )
        if found_resource_map:
            found_resource = list(found_resource_map.values())[-1]
            if found_resource and "parent_key" in found_resource.__fields_set__:
                current_key = getattr(found_resource, "parent_key")
                if not current_key:
                    break
            else:
                break
        else:
            echo_red(
                "Found missing key ({}) referenced in taxonomy".format(current_key)
            )
            raise SystemExit(1)
    return fides_key_parent_hierarchy


def compare_rule_to_declaration(
    rule_types: List[FidesKey],
    declaration_type_hierarchies: List[List[FidesKey]],
    rule_inclusion: InclusionEnum,
) -> Set[str]:
    """
    Compare the list of fides_keys within the rule against the list
    of fides_keys hierarchies from the declaration and uses the rule's inclusion
    field to determine whether the rule is triggered or not. Returns the offending
    keys, prioritizing the first descendant in the hierarchy.
    """
    matched_declaration_types = set()
    mismatched_declaration_types = set()
    for declaration_type_hierarchy in declaration_type_hierarchies:
        declared_declaration_type = declaration_type_hierarchy[0]
        if len(set(declaration_type_hierarchy).intersection(set(rule_types))) > 0:
            matched_declaration_types.add(declared_declaration_type)
        else:
            mismatched_declaration_types.add(declared_declaration_type)

    inclusion_map: Dict[InclusionEnum, Callable] = {
        # any inclusion returns matching declared values as violations
        InclusionEnum.ANY: lambda: matched_declaration_types,
        # all inclusion returns matching declared values as violations if all values match rule values
        InclusionEnum.ALL: lambda: matched_declaration_types
        if len(matched_declaration_types) == len(declaration_type_hierarchies)
        else set(),
        # none inclusion returns mismatched declared values as violations if none of the values matched rule values
        InclusionEnum.NONE: lambda: mismatched_declaration_types
        if not any(matched_declaration_types)
        else set(),
    }

    inclusion_result = inclusion_map[rule_inclusion]()
    return inclusion_result


def evaluate_policy_rule(
    taxonomy: Taxonomy,
    policy_rule: PolicyRule,
    data_subjects: List[str],
    data_categories: List[str],
    data_qualifier: str,
    data_use: str,
    declaration_violation_message: str,
) -> List[Violation]:
    """
    Given data subjects, data categories, data qualifier and data use,
    builds hierarchies of applicable types and evaluates the result of a
    policy rule
    """
    category_hierarchies = [
        get_fides_key_parent_hierarchy(
            taxonomy=taxonomy, fides_key=declaration_category
        )
        for declaration_category in data_categories
    ]
    data_category_violations = compare_rule_to_declaration(
        rule_types=policy_rule.data_categories.values,
        declaration_type_hierarchies=category_hierarchies,
        rule_inclusion=policy_rule.data_categories.inclusion,
    )

    # A declaration only has one data use, so its hierarchy gets put in a list
    data_use_hierarchies = [
        get_fides_key_parent_hierarchy(taxonomy=taxonomy, fides_key=data_use)
    ]
    data_use_violations = compare_rule_to_declaration(
        rule_types=policy_rule.data_uses.values,
        declaration_type_hierarchies=data_use_hierarchies,
        rule_inclusion=policy_rule.data_uses.inclusion,
    )

    # A data subject does not have a hierarchical structure
    data_subject_violations = compare_rule_to_declaration(
        rule_types=policy_rule.data_subjects.values,
        declaration_type_hierarchies=[[data_subject] for data_subject in data_subjects],
        rule_inclusion=policy_rule.data_subjects.inclusion,
    )

    data_qualifier_violation = (
        policy_rule.data_qualifier
        in get_fides_key_parent_hierarchy(taxonomy=taxonomy, fides_key=data_qualifier)
    )

    evaluation_result = all(
        [
            data_category_violations,
            data_use_violations,
            data_subject_violations,
            data_qualifier_violation,
        ]
    )

    if evaluation_result:
        violations = [
            Violation(
                detail="{}. Violated usage of data categories ({}) with qualifier ({}) for data uses ({}) and subjects ({})".format(
                    declaration_violation_message,
                    ",".join(data_category_violations),
                    data_qualifier,
                    ",".join(data_use_violations),
                    ",".join(data_subject_violations),
                ),
                violating_attributes=ViolationAttributes(
                    data_categories=data_category_violations,
                    data_uses=data_use_violations,
                    data_subjects=data_subject_violations,
                    data_qualifier=data_qualifier,
                ),
            )
        ]
        return violations
    return []


def get_dataset_by_fides_key(taxonomy: Taxonomy, fides_key: str) -> Optional[Dataset]:
    """
    Returns a dataset within the taxonomy for a given fides key
    """
    dataset = next(
        iter(
            [dataset for dataset in taxonomy.dataset if dataset.fides_key == fides_key]
        ),
        None,
    )
    return cast(Dataset, dataset)


def evaluate_dataset_reference(
    taxonomy: Taxonomy,
    policy: Policy,
    system: System,
    policy_rule: PolicyRule,
    privacy_declaration: PrivacyDeclaration,
    dataset: Dataset,
) -> List[Violation]:
    """
    Evaluates the contraints of a given rule and dataset that was referenced
    from a given privacy declaration
    """
    evaluation_violation_list = []
    if dataset.data_categories:

        dataset_violation_message = "Declaration ({}) of system ({}) failed rule ({}) from policy ({}) for dataset ({})".format(
            privacy_declaration.name,
            system.fides_key,
            policy_rule.name,
            policy.fides_key,
            dataset.fides_key,
        )

        dataset_result_violations = evaluate_policy_rule(
            taxonomy=taxonomy,
            policy_rule=policy_rule,
            data_subjects=privacy_declaration.data_subjects,
            data_categories=dataset.data_categories,
            data_qualifier=dataset.data_qualifier,
            data_use=privacy_declaration.data_use,
            declaration_violation_message=dataset_violation_message,
        )

        evaluation_violation_list += dataset_result_violations

    for collection in dataset.collections:

        collection_violation_message = "Declaration ({}) of system ({}) failed rule ({}) from policy ({}) for dataset collection ({})".format(
            privacy_declaration.name,
            system.fides_key,
            policy_rule.name,
            policy.fides_key,
            collection.name,
        )

        if collection.data_categories:
            dataset_collection_result_violations = evaluate_policy_rule(
                taxonomy=taxonomy,
                policy_rule=policy_rule,
                data_subjects=privacy_declaration.data_subjects,
                data_categories=collection.data_categories,
                data_qualifier=collection.data_qualifier,
                data_use=privacy_declaration.data_use,
                declaration_violation_message=collection_violation_message,
            )

            evaluation_violation_list += dataset_collection_result_violations

        for field in collection.fields:

            field_violation_message = "Declaration ({}) of system ({}) failed rule ({}) from policy ({}) for dataset field ({})".format(
                privacy_declaration.name,
                system.fides_key,
                policy_rule.name,
                policy.fides_key,
                field.name,
            )

            if field.data_categories:
                field_result_violations = evaluate_policy_rule(
                    taxonomy=taxonomy,
                    policy_rule=policy_rule,
                    data_subjects=privacy_declaration.data_subjects,
                    data_categories=field.data_categories,
                    data_qualifier=field.data_qualifier,
                    data_use=privacy_declaration.data_use,
                    declaration_violation_message=field_violation_message,
                )

                evaluation_violation_list += field_result_violations

    return evaluation_violation_list


def evaluate_privacy_declaration(
    taxonomy: Taxonomy,
    policy: Policy,
    system: System,
    policy_rule: PolicyRule,
    privacy_declaration: PrivacyDeclaration,
) -> List[Violation]:
    """
    Evaluates the contraints of a given rule and privacy declaration. This
    includes additional data set references
    """
    evaluation_violation_list = []

    declaration_violation_message = (
        "Declaration ({}) of system ({}) failed rule ({}) from policy ({})".format(
            privacy_declaration.name,
            system.fides_key,
            policy_rule.name,
            policy.fides_key,
        )
    )

    declaration_result_violations = evaluate_policy_rule(
        taxonomy=taxonomy,
        policy_rule=policy_rule,
        data_subjects=privacy_declaration.data_subjects,
        data_categories=privacy_declaration.data_categories,
        data_qualifier=privacy_declaration.data_qualifier,
        data_use=privacy_declaration.data_use,
        declaration_violation_message=declaration_violation_message,
    )

    evaluation_violation_list += declaration_result_violations

    for dataset_reference in privacy_declaration.dataset_references or []:
        dataset = get_dataset_by_fides_key(
            taxonomy=taxonomy, fides_key=dataset_reference
        )
        if dataset:
            evaluation_violation_list += evaluate_dataset_reference(
                taxonomy=taxonomy,
                policy=policy,
                system=system,
                policy_rule=policy_rule,
                privacy_declaration=privacy_declaration,
                dataset=dataset,
            )
        else:
            echo_red(
                "Dataset ({}) referenced in declaration ({}) could not be found in taxonomy".format(
                    dataset_reference, privacy_declaration.name
                )
            )
            raise SystemExit(1)
    return evaluation_violation_list


def execute_evaluation(taxonomy: Taxonomy) -> Evaluation:
    """
    Check the stated constraints of each Privacy Policy's rules against
    each system's privacy declarations.
    """
    evaluation_violation_list = []
    for policy in taxonomy.policy:
        for rule in policy.rules:
            for system in taxonomy.system:
                for declaration in system.privacy_declarations:

                    evaluation_violation_list += evaluate_privacy_declaration(
                        taxonomy=taxonomy,
                        policy=policy,
                        system=system,
                        policy_rule=rule,
                        privacy_declaration=declaration,
                    )
    status_enum = (
        StatusEnum.FAIL if len(evaluation_violation_list) > 0 else StatusEnum.PASS
    )
    new_uuid = str(uuid.uuid4()).replace("-", "_")
    evaluation = Evaluation(
        fides_key=new_uuid,
        status=status_enum,
        violations=evaluation_violation_list,
    )
    return evaluation


def populate_referenced_keys(
    taxonomy: Taxonomy,
    url: AnyHttpUrl,
    headers: Dict[str, str],
    last_keys: List[FidesKey],
) -> Taxonomy:
    """
    Takes in a taxonomy with potentially missing references to fides keys.
    Populates any missing fides_keys recursively and returns the populated taxonomy.

    Recursively calls itself after every hydration to make sure there are no new missing keys.
    """
    missing_resource_keys = get_referenced_missing_keys(taxonomy)
    keys_not_found = set(last_keys).intersection(set(missing_resource_keys))
    if keys_not_found:
        echo_red(f"Missing resource keys: {keys_not_found}")
        raise SystemExit(1)

    if missing_resource_keys:
        taxonomy = hydrate_missing_resources(
            url=url,
            headers=headers,
            missing_resource_keys=missing_resource_keys,
            dehydrated_taxonomy=taxonomy,
        )
        return populate_referenced_keys(
            taxonomy=taxonomy, url=url, headers=headers, last_keys=missing_resource_keys
        )
    return taxonomy


def evaluate(
    url: AnyHttpUrl,
    manifests_dir: str,
    policy_fides_key: str,
    headers: Dict[str, str],
    message: str,
    local: bool,
    dry: bool,
) -> Evaluation:
    """
    Perform evaluation for a given Policy. If a policy key is not
    provided, perform an evaluation for all of the Policies in an organzation

    Local Policy definition files will be used as opposed to their
    server-definitions if available.
    """

    # Merge the User-defined taxonomy & Default Taxonomy
    user_taxonomy = parse(manifests_dir)
    taxonomy = Taxonomy.parse_obj(
        {
            **DEFAULT_TAXONOMY.dict(exclude_unset=True),
            **user_taxonomy.dict(exclude_unset=True),
        }
    )

    # Determine which Policies will be evaluated
    policies = taxonomy.policy
    if not local:
        # Append server-side Policies if not running in local_mode
        policies = get_evaluation_policies(
            local_policies=policies,
            evaluate_fides_key=policy_fides_key,
            url=url,
            headers=headers,
        )

    validate_policies_exist(policies=policies, evaluate_fides_key=policy_fides_key)
    validate_supported_policy_rules(policies=policies)
    echo_green(
<<<<<<< HEAD
        "Evaluating the following Policies:\n- {}".format(
            "\n- ".join([key.fides_key for key in policies])
=======
        "Evaluating the following policies:\n- {}".format(
            "\n- ".join([key.fides_key for key in taxonomy.policy])
>>>>>>> 273f12a2
        )
    )
    print("-" * 10)

    echo_green("Checking for missing resources...")
    missing_resources = get_referenced_missing_keys(taxonomy)
    if local and missing_resources:
        echo_red(str(missing_resources))
        echo_red("Not all referenced resources exist locally!")
        raise SystemExit(1)
    populate_referenced_keys(taxonomy=taxonomy, url=url, headers=headers, last_keys=[])

    echo_green("Executing Policy evaluation(s)...")
    evaluation = execute_evaluation(taxonomy)
    evaluation.message = message
    if not dry:
        echo_green("Sending the evaluation results to the server...")
        response = api.create(
            url=url,
            resource_type="evaluation",
            json_resource=evaluation.json(exclude_none=True),
            headers=headers,
        )
        handle_cli_response(response, verbose=False)

    if evaluation.status == "FAIL":
        pretty_echo(evaluation.dict(), color="red")
        raise SystemExit(1)
    echo_green("Evaluation passed!")

    return evaluation<|MERGE_RESOLUTION|>--- conflicted
+++ resolved
@@ -526,13 +526,8 @@
     validate_policies_exist(policies=policies, evaluate_fides_key=policy_fides_key)
     validate_supported_policy_rules(policies=policies)
     echo_green(
-<<<<<<< HEAD
-        "Evaluating the following Policies:\n- {}".format(
+        "Evaluating the following policies:\n- {}".format(
             "\n- ".join([key.fides_key for key in policies])
-=======
-        "Evaluating the following policies:\n- {}".format(
-            "\n- ".join([key.fides_key for key in taxonomy.policy])
->>>>>>> 273f12a2
         )
     )
     print("-" * 10)
