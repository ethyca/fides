"""This module contains all of the models for the Fides API."""
# pylint: skip-file
from typing import Dict, List, Optional, Type, Union

from pydantic import BaseModel, validator


class DataCategory(BaseModel):
    id: Optional[int]
    organizationId: int
    fidesKey: str
    name: str
    clause: str
    description: str


class DataQualifier(BaseModel):
    id: Optional[int]
    organizationId: int
    fidesKey: str
    name: str
    clause: str
    description: str


class DatasetField(BaseModel):
    name: str
    description: str
    path: str
    dataCategories: Optional[List[str]]
    dataQualifier: Optional[str]


class Dataset(BaseModel):
    id: Optional[int]
    organizationId: int
    fidesKey: str
    metadata: Optional[Dict[str, str]]
    name: str
    description: str
    dataCategories: Optional[List[str]]
    dataQualifier: Optional[str]
    location: str
    datasetType: str
    fields: List[DatasetField]

    @validator("fields")
    def sort_list_objects(cls, v: List) -> List:
        v.sort(key=lambda x: x.name)
        return v


class DataSubject(BaseModel):
    id: Optional[int]
    organizationId: int
    fidesKey: str
    name: str
    description: str


class DataUse(BaseModel):
    id: Optional[int]
    organizationId: int
    fidesKey: str
    name: str
    clause: str
    description: str


class PrivacyRule(BaseModel):
    inclusion: str
    values: List[str]


class PolicyRule(BaseModel):
    organizationId: int
    fidesKey: str
    name: str
    description: str
    dataCategories: PrivacyRule
    dataUses: PrivacyRule
    dataSubjects: PrivacyRule
    dataQualifier: str
    action: str


class Policy(BaseModel):
    id: Optional[int]
    organizationId: int
    fidesKey: str
    name: str
    description: str
    rules: List[PolicyRule]

    @validator("rules")
    def sort_list_objects(cls, v: List) -> List:
        v.sort(key=lambda x: x.name)
        return v


class Registry(BaseModel):
    id: Optional[int]
    organizationId: int
    fidesKey: str
    name: str
    description: str


class PrivacyDeclaration(BaseModel):
    name: str
    dataCategories: List[str]
    dataUse: str
    dataQualifier: str
    dataSubjects: List[str]
    datasetReferences: Optional[List[str]]


class System(BaseModel):
    id: Optional[int]
    organizationId: int
    registryId: Optional[int]
    fidesKey: str
<<<<<<< HEAD
    systemType: str
    name: str
    description: str
    declarations: Optional[List[DataDeclaration]]
    systemDependencies: List[str]
=======
    metadata: Optional[Dict[str, str]]
    systemType: str
    name: str
    description: str
    privacyDeclarations: Optional[List[PrivacyDeclaration]]
    systemDependencies: Optional[List[str]]
>>>>>>> d9522173


class User(BaseModel):
    id: Optional[int]
    organizationId: int
    userName: str
    firstName: str
    lastName: str
    role: str
    apiKey: str


class Organization(BaseModel):
    id: Optional[int]
    fidesKey: str
    name: str
    description: str


# A mapping of object names to their Endpoints
FidesTypes = Union[
    Type[DataCategory],
    Type[DataQualifier],
    Type[Dataset],
    Type[DataSubject],
    Type[DataUse],
    Type[Organization],
    Type[Policy],
    Type[Registry],
    Type[System],
    Type[User],
]
MODEL_DICT: Dict[str, FidesTypes] = {
    "data-category": DataCategory,
    "data-qualifier": DataQualifier,
    "dataset": Dataset,
<<<<<<< HEAD
    "data-subject": DataSubjectCategory,
=======
    "data-subject": DataSubject,
>>>>>>> d9522173
    "data-use": DataUse,
    "organization": Organization,
    "policy": Policy,
    "registry": Registry,
    "system": System,
    "user": User,
}
MODEL_LIST = list(MODEL_DICT.keys())

FidesModel = Union[
    DataCategory,
    DataQualifier,
    Dataset,
    DataSubject,
    DataUse,
    Organization,
    Policy,
    Registry,
    System,
    User,
]<|MERGE_RESOLUTION|>--- conflicted
+++ resolved
@@ -120,20 +120,12 @@
     organizationId: int
     registryId: Optional[int]
     fidesKey: str
-<<<<<<< HEAD
-    systemType: str
-    name: str
-    description: str
-    declarations: Optional[List[DataDeclaration]]
-    systemDependencies: List[str]
-=======
     metadata: Optional[Dict[str, str]]
     systemType: str
     name: str
     description: str
     privacyDeclarations: Optional[List[PrivacyDeclaration]]
     systemDependencies: Optional[List[str]]
->>>>>>> d9522173
 
 
 class User(BaseModel):
@@ -170,11 +162,7 @@
     "data-category": DataCategory,
     "data-qualifier": DataQualifier,
     "dataset": Dataset,
-<<<<<<< HEAD
-    "data-subject": DataSubjectCategory,
-=======
     "data-subject": DataSubject,
->>>>>>> d9522173
     "data-use": DataUse,
     "organization": Organization,
     "policy": Policy,
