--- conflicted
+++ resolved
@@ -161,15 +161,10 @@
         for declaration in system.privacy_declarations:
             data_use = get_formatted_data_use(url, headers, declaration.data_use)
             data_categories = declaration.data_categories or []
-<<<<<<< HEAD
-            data_subjects = declaration.data_subjects or []
-            dataset_references = declaration.dataset_references or ["N/A"]
-=======
             data_subjects = get_formatted_data_subjects(
                 url, headers, declaration.data_subjects
             )
-            dataset_references = declaration.dataset_references or []
->>>>>>> 57f19d4b
+            dataset_references = declaration.dataset_references or ["N/A"]
             third_country_list = ", ".join(system.third_country_transfers or [])
             cartesian_product_of_declaration = [
                 (
