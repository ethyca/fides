--- conflicted
+++ resolved
@@ -17,11 +17,8 @@
     get_formatted_data_use,
     remove_duplicates_from_comma_separated_column,
     get_datamap_fides_keys,
-<<<<<<< HEAD
     union_data_categories_in_joined_dataframe,
-=======
     get_formatted_data_protection_impact_assessment,
->>>>>>> 2b834aa0
 )
 from fidesctl.core.utils import echo_green, get_all_level_fields
 
@@ -177,12 +174,7 @@
             data_subjects = get_formatted_data_subjects(
                 url, headers, declaration.data_subjects
             )
-<<<<<<< HEAD
             dataset_references = declaration.dataset_references or ["N/A"]
-            third_country_list = ", ".join(system.third_country_transfers or [])
-=======
-            dataset_references = declaration.dataset_references or []
->>>>>>> 2b834aa0
             cartesian_product_of_declaration = [
                 (
                     system.name,
