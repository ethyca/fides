--- conflicted
+++ resolved
@@ -285,7 +285,6 @@
     return ", ".join(set(comma_separated_string.split(", ")))
 
 
-<<<<<<< HEAD
 def union_data_categories_in_joined_dataframe(joined_df: pd.DataFrame) -> pd.DataFrame:
     """
     Data categories on the system need to be applied to the entire joined dataset when
@@ -323,7 +322,8 @@
             datasets_categories_df.drop(["dataset.data_categories"], axis="columns"),
         ]
     )
-=======
+
+
 def get_formatted_data_protection_impact_assessment(
     data_protection_impact_assessment: dict,
 ) -> dict:
@@ -331,5 +331,4 @@
     return {
         key: ("N/A" if value is None else value)
         for key, value in data_protection_impact_assessment.items()
-    }
->>>>>>> 2b834aa0
+    }