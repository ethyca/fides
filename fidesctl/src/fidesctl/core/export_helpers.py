import csv
from datetime import datetime
from enum import Enum
import shutil

from typing import Dict, List, Tuple, Set

import pandas as pd

from fideslang.models import DataSubjectRightsEnum, Taxonomy
from fidesctl.core.api_helpers import get_server_resource, get_server_resources
from fidesctl.core.utils import echo_red


DATAMAP_TEMPLATE = "src/fidesctl/templates/fides_datamap_template.xlsx"


def export_to_csv(
    list_to_export: List, resource_exported: str, manifests_dir: str
) -> str:
    """
    Exports a list of Tuples of any length back to the manifest
    directory as a csv.
    """
    utc_datetime = datetime.utcnow().strftime("%Y-%m-%d-T%H%M%S")
    filename = f"{utc_datetime}_{resource_exported}.csv"
    filepath = f"{manifests_dir}/{filename}"
    with open(filepath, "w") as csvfile:
        writer = csv.writer(csvfile)
        writer.writerows(list_to_export)

    return filename


def generate_data_category_rows(
    dataset_name: str,
    dataset_description: str,
    data_qualifier: str,
    data_categories: List,
    data_retention: str,
    dataset_third_country_transfers: str,
    dataset_fides_key: str,
) -> Set[Tuple[str, str, str, str, str, str, str]]:
    """
    Set comprehension to capture categories from any
    of the possible levels in a dataset resource.

    Returns a set of tuples to be unioned with the
    overall set to be exported.
    """
    dataset_rows = {
        (
            dataset_name,
            dataset_description,
            category,
            data_qualifier,
            data_retention,
            dataset_third_country_transfers,
            dataset_fides_key,
        )
        for category in data_categories
    }

    return dataset_rows


def export_datamap_to_excel(
    organization_df: pd.DataFrame,
    joined_system_dataset_df: pd.DataFrame,
    manifests_dir: str,
) -> str:
    """
    Creates a copy from the existing datamap template and generates
    an exported datamap based on applied fides resources. Uses two
    dataframes, one for the organization and one for the joined
    system and dataset resources.
    """
    utc_datetime = datetime.utcnow().strftime("%Y-%m-%d-T%H%M%S")
    filename = f"{utc_datetime}_datamap.xlsx"
    filepath = f"{manifests_dir}/{filename}"

    shutil.copy(DATAMAP_TEMPLATE, filepath)

    # append data to the copied template
    output_columns = [
        "dataset.name",
        "system.name",
        "system.administrating_department",
        "system.privacy_declaration.data_use.name",
        "system.joint_controller",
<<<<<<< HEAD
        "system.privacy_declaration.data_subjects",
        "unioned_data_categories",
=======
        "system.privacy_declaration.data_subjects.name",
        "dataset.data_categories",
>>>>>>> 57f19d4b
        "system.privacy_declaration.data_use.recipients",
        "system.link_to_processor_contract",
        "third_country_combined",
        "system.third_country_safeguards",
        "dataset.retention",
        "organization.link_to_security_policy",
        "system.data_responsibility_title",
        "system.privacy_declaration.data_use.legal_basis",
        "system.privacy_declaration.data_use.special_category",
        "system.privacy_declaration.data_use.legitimate_interest",
        "system.privacy_declaration.data_use.legitimate_interest_impact_assessment",
        "system.privacy_declaration.data_subjects.rights_available",
        "system.privacy_declaration.data_subjects.automated_decisions_or_profiling",
        "dataset.name",
    ]
    # pylint: disable=abstract-class-instantiated
    with pd.ExcelWriter(
        filepath, mode="a", if_sheet_exists="overlay"
    ) as export_file:  # pylint: enable=abstract-class-instantiated
        organization_df.to_excel(
            export_file,
            sheet_name="sheet1",
            index=False,
            header=False,
            startrow=2,
            startcol=2,
        )

        joined_system_dataset_df.to_excel(
            export_file,
            sheet_name="sheet1",
            index=False,
            header=False,
            startrow=9,
            columns=output_columns,
        )

    return filename


def get_formatted_data_use(
    url: str, headers: Dict[str, str], data_use_fides_key: str
) -> Dict[str, str]:
    """
    This function retrieves the data use from the server
    and formats the results, returning the necessary values
    as a dict. Formatting differences exist due to various
    types allowed across attributes.
    """

    data_use = get_server_resource(url, "data_use", data_use_fides_key, headers)

    formatted_data_use = {
        "name": data_use.name,
    }

    for attribute in [
        "legal_basis",
        "special_category",
        "recipients",
        "legitimate_interest_impact_assessment",
        "legitimate_interest",
    ]:
        try:
            attribute_value = getattr(data_use, attribute)
            if attribute_value is None:
                attribute_value = "N/A"
            elif isinstance(attribute_value, Enum):
                attribute_value = attribute_value.value
            elif isinstance(attribute_value, list):
                attribute_value = ", ".join(attribute_value)
            elif attribute == "legitimate_interest":
                if attribute_value is True:
                    attribute_value = getattr(data_use, "name")
                else:
                    attribute_value = "N/A"

            formatted_data_use[attribute] = attribute_value
        except AttributeError:
            echo_red(f"{attribute} undefined for specified Data Use, setting as N/A.")

    return formatted_data_use


def get_formatted_data_subjects(
    url: str, headers: Dict[str, str], data_subjects_fides_keys: List[str]
) -> List[Dict[str, str]]:
    """
    This function retrieves the data subjects from the server
    and formats the results, returning the necessary values
    as a list of dicts.

    rights_available is treated differently due to the
    different strategy options available in returning
    the available data subject rights.
    """

    data_subjects = get_server_resources(
        url, "data_subject", data_subjects_fides_keys, headers
    )

    formatted_data_subject_attributes_list = [
        "name",
        "rights_available",
        "automated_decisions_or_profiling",
    ]

    formatted_data_subjects_list = []  # empty list to populate and return

    for data_subject in data_subjects:
        data_subject_dict = data_subject.dict()
        formatted_data_subject = dict(
            zip(
                formatted_data_subject_attributes_list,
                [
                    "N/A",
                ]
                * len(formatted_data_subject_attributes_list),
            )
        )

        # calculate and format data subject rights as applicable
        if data_subject_dict["rights"]:
            data_subject_dict["rights_available"] = calculate_data_subject_rights(
                data_subject_dict["rights"]
            )
        else:
            data_subject_dict["rights_available"] = "No data subject rights listed"

        for attribute in formatted_data_subject_attributes_list:
            try:
                formatted_data_subject[attribute] = (
                    data_subject_dict[attribute] or "N/A"
                )
            except AttributeError:
                echo_red(
                    f"{attribute} undefined for specified Data Subject, setting as N/A."
                )

        formatted_data_subjects_list.append(formatted_data_subject)

    return formatted_data_subjects_list


def calculate_data_subject_rights(rights: Dict) -> str:
    """
    Calculate and format the data subject individual rights.

    Loads all available rights
    """
    all_rights = [right.value for right in DataSubjectRightsEnum]
    strategy: str = rights["strategy"].value
    data_subject_rights: str
    if strategy == "ALL":
        data_subject_rights = ", ".join(all_rights)
    elif strategy == "INCLUDE":
        included_rights = [right.value for right in rights["values"]]
        data_subject_rights = ", ".join(included_rights)
    elif strategy == "EXCLUDE":
        excluded_rights = [right.value for right in rights["values"]]
        included_rights = [
            right for right in all_rights if right not in excluded_rights
        ]
        data_subject_rights = ", ".join(included_rights)
    elif strategy == "NONE":
        data_subject_rights = "No data subject rights listed"

    return data_subject_rights


def get_datamap_fides_keys(taxonomy: Taxonomy) -> Dict:
    """
    Gathers all fides keys for an organization, systems,
    and datasets based on the resources found in the
    provided taxonomy built from manifests.
    """
    taxonomy_keys_dict = {}
    taxonomy_keys_dict["organization"] = [
        resource.fides_key for resource in taxonomy.organization
    ]
    taxonomy_keys_dict["system"] = [resource.fides_key for resource in taxonomy.system]
    taxonomy_keys_dict["dataset"] = [
        resource.fides_key for resource in taxonomy.dataset
    ]
    return taxonomy_keys_dict


def remove_duplicates_from_comma_separated_column(comma_separated_string: str) -> str:
    "transform the row using a set to remove duplcation"
    return ", ".join(set(comma_separated_string.split(", ")))


def union_data_categories_in_joined_dataframe(joined_df: pd.DataFrame) -> pd.DataFrame:
    """
    Data categories on the system need to be applied to the entire joined dataset when
    joined together. These need to be surfaced in a way that
    """

    # isolate the system data categories into a new dataframe and create a common column
    systems_categories_df = joined_df.drop(
        ["dataset.data_categories", "dataset.retention"], axis=1
    ).drop_duplicates()
    systems_categories_df["unioned_data_categories"] = systems_categories_df[
        "system.privacy_declaration.data_categories"
    ]
    systems_categories_df["dataset.retention"] = "N/A"

    # isolate the dataset data categories into a new dataframe and create a common column
    datasets_categories_df = joined_df.drop(
        ["system.privacy_declaration.data_categories"], axis=1
    ).drop_duplicates()

    datasets_categories_df = datasets_categories_df[
        datasets_categories_df["dataset.name"] != "N/A"
    ]

    datasets_categories_df["unioned_data_categories"] = datasets_categories_df[
        "dataset.data_categories"
    ]

    # union the two dataframes together to return all data categories
    return pd.concat(
        [
            systems_categories_df.drop(
                ["system.privacy_declaration.data_categories"], axis="columns"
            ),
            datasets_categories_df.drop(["dataset.data_categories"], axis="columns"),
        ]
    )<|MERGE_RESOLUTION|>--- conflicted
+++ resolved
@@ -88,13 +88,8 @@
         "system.administrating_department",
         "system.privacy_declaration.data_use.name",
         "system.joint_controller",
-<<<<<<< HEAD
-        "system.privacy_declaration.data_subjects",
+        "system.privacy_declaration.data_subjects.name",
         "unioned_data_categories",
-=======
-        "system.privacy_declaration.data_subjects.name",
-        "dataset.data_categories",
->>>>>>> 57f19d4b
         "system.privacy_declaration.data_use.recipients",
         "system.link_to_processor_contract",
         "third_country_combined",
