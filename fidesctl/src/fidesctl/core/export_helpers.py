--- conflicted
+++ resolved
@@ -96,12 +96,9 @@
         "system.third_country_safeguards",
         "dataset.retention",
         "organization.link_to_security_policy",
-<<<<<<< HEAD
         "system.responsibility_role",
-=======
         "system.privacy_declaration.data_use.legal_basis",
         "system.privacy_declaration.data_use.special_category",
->>>>>>> 4e1288af
     ]
     # pylint: disable=abstract-class-instantiated
     with pd.ExcelWriter(
