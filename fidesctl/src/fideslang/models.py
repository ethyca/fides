--- conflicted
+++ resolved
@@ -204,19 +204,10 @@
 
     # It inherits this from FidesModel but Organizations don't have this field
     organization_parent_key: None = None
-<<<<<<< HEAD
-    controller: ContactDetails = ContactDetails()
-    data_protection_officer: ContactDetails = ContactDetails()
-    representative: ContactDetails = ContactDetails()
-    # controller: Optional[ContactDetails]
-    # data_protection_officer: Optional[ContactDetails]
-    # representative: Optional[ContactDetails]
-=======
     controller: Optional[ContactDetails]
     data_protection_officer: Optional[ContactDetails]
     representative: Optional[ContactDetails]
     security_policy: Optional[HttpUrl]
->>>>>>> 4cd35015
 
 
 # Policy
