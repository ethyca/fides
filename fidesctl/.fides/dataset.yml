--- conflicted
+++ resolved
@@ -112,23 +112,18 @@
             data_categories:
               - system.operations
 
-<<<<<<< HEAD
       - name: data_uses
-=======
+        fields:
+          - name: description
+            data_categories:
+              - system.operations
+
           - name: rights
             description: "JSON structure containing a strategy and optional values for detailing data subject rights available"
 
           - name: automated_decisions_or_profiling
             description: "Boolean value representing if automated decisions or profiling is used for the data subject."
 
-      - name: public.data_uses
-        description: "Fides Generated Description for Table: public.data_uses"
->>>>>>> 57f19d4b
-        fields:
-          - name: description
-            data_categories:
-              - system.operations
-
           - name: fides_key
             data_categories:
               - system.operations
@@ -169,9 +164,12 @@
             data_categories:
               - system.operations
 
-<<<<<<< HEAD
       - name: datasets
-=======
+        fields:
+          - name: collections
+            data_categories:
+              - system.operations
+
           - name: legal_basis
             description: "The legal basis for processing personal data as defined by Article 6 of the GDPR"
 
@@ -186,15 +184,6 @@
 
           - name: legitimate_interest_impact_assessment
             description: "A url pointing to a legitimate interest impact assessment"
-
-      - name: public.datasets
-        description: "Fides Generated Description for Table: public.datasets"
->>>>>>> 57f19d4b
-        fields:
-          - name: collections
-            data_categories:
-              - system.operations
-
           - name: data_categories
             data_categories:
               - system.operations
@@ -228,12 +217,8 @@
               - system.operations
 
           - name: organization_fides_key
-<<<<<<< HEAD
-            data_categories:
-              - system.operations
-=======
-            description: "Fides Generated Description for Column: organization_fides_key"
->>>>>>> 57f19d4b
+            data_categories:
+              - system.operations
 
           - name: joint_controller
             description: "Encrypted contact information for a joint controller (name, address, email, phone)"
