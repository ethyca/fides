data_use:
  - fides_key: third_party_sharing.legal_obligation.payroll
    name: Payroll
    description: Legally obliged sharing of payroll information
    recipients: 
    - HMRC
    - IRS
    - NYDTF
    legal_basis: Legal Obligation
    special_category: Employment
    parent_key: third_party_sharing.legal_obligation
  - fides_key: third_party_sharing.personalized_advertising.direct_marketing
    name: Direct Marketing
    description: Consented user information for direct marketing purposes
    recipients: 
    - Processor - marketing co. 
    legal_basis: Consent
<<<<<<< HEAD
    parent_key: third_party_sharing.personalized_advertising
  - fides_key: third_party_sharing.legitimate_interest.fraud_detection
    name: Fraud Detection
    description: Fraud detection within our demo systems
    recipients: 
    - Fraud detectors inc.
    legal_basis: Legitimate Interests
    legitimate_interest_impact_assessment: https://example.org/legitimate_interest_assessment
    parent_key: third_party_sharing.legitimate_interest # Should this have failed validation for not existing?
=======
    special_category: Consent
    parent_key: third_party_sharing.personalized_advertising
>>>>>>> 4e1288af
<|MERGE_RESOLUTION|>--- conflicted
+++ resolved
@@ -15,7 +15,7 @@
     recipients: 
     - Processor - marketing co. 
     legal_basis: Consent
-<<<<<<< HEAD
+    special_category: Consent
     parent_key: third_party_sharing.personalized_advertising
   - fides_key: third_party_sharing.legitimate_interest.fraud_detection
     name: Fraud Detection
@@ -24,8 +24,4 @@
     - Fraud detectors inc.
     legal_basis: Legitimate Interests
     legitimate_interest_impact_assessment: https://example.org/legitimate_interest_assessment
-    parent_key: third_party_sharing.legitimate_interest # Should this have failed validation for not existing?
-=======
-    special_category: Consent
-    parent_key: third_party_sharing.personalized_advertising
->>>>>>> 4e1288af
+    parent_key: third_party_sharing.legitimate_interest # Should this have failed validation for not existing?