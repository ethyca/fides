services:
  mysql_example:
<<<<<<< HEAD
    image: mysql:9
=======
    image: mysql:latest
>>>>>>> ad3ae40e
    platform: linux/amd64
    restart: always
    environment:
      - MYSQL_HOST=mysql_example
      - MYSQL_DATABASE=mysql_example
      - MYSQL_ROOT_PASSWORD=example
      - MYSQL_USER=mysql_user
      - MYSQL_PASSWORD=mysql_pw
    expose:
      - 3307
    ports:
      - "3307:3306"
    # Because we're using the "-f" flag from a parent directory, this relative path needs
    # to be from the parent directory as well
    volumes:
      - ./docker/sample_data/mysql_example.sql:/docker-entrypoint-initdb.d/mysql_example.sql<|MERGE_RESOLUTION|>--- conflicted
+++ resolved
@@ -1,10 +1,6 @@
 services:
   mysql_example:
-<<<<<<< HEAD
-    image: mysql:9
-=======
     image: mysql:latest
->>>>>>> ad3ae40e
     platform: linux/amd64
     restart: always
     environment:
