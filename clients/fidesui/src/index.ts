// Unmodified components exported directly from ChakraUI
export * from "@chakra-ui/icons";
export * from "@chakra-ui/react";
export { getCSSVar } from "@chakra-ui/utils";
export * from "@chakra-ui/utils";

// Unmodified component exported directly from Ant Design
export type { ThemeConfig as AntThemeConfig } from "antd/es";
export type { SwitchProps as AntSwitchProps } from "antd/lib";
export type { ButtonProps as AntButtonProps } from "antd/lib";
<<<<<<< HEAD
export type { FormInstance as AntFormInstance } from "antd/lib";
export type { InputRef } from "antd/lib";
=======
export type { InputProps as AntInputProps } from "antd/lib";
>>>>>>> 79ba1174
export { Layout as AntLayout } from "antd/lib";
export { Space as AntSpace } from "antd/lib";
export { Col as AntCol, Row as AntRow } from "antd/lib";
export { Typography as AntTypography } from "antd/lib";
export { Card as AntCard } from "antd/lib";
export { Button as AntButton } from "antd/lib";
export { Switch as AntSwitch } from "antd/lib";
export { Select as AntSelect } from "antd/lib";
export { Tooltip as AntTooltip } from "antd/lib";
export { Alert as AntAlert } from "antd/lib";
export { Tag as AntTag } from "antd/lib";
export { Input as AntInput } from "antd/lib";
export { Form as AntForm } from "antd/lib";
export { Checkbox as AntCheckbox } from "antd/lib";

/**
 * Custom Re-exports
 *
 * Icons whose names conflict with Chakra's included icons must be explicitly listed. This makes
 * typescript happy, but eslint doesn't understand.
 */
/* eslint-disable import/export */
export { AddIcon, LinkIcon, QuestionIcon, WarningIcon } from "./icons";
export * from "./icons";
/* eslint-enable import/export */

/**
 * prefixed icons from Carbon Icons
 * @example <Icons.download size={14} />
 */
export * as Icons from "@carbon/icons-react";
/* end prefixed icons */

export * from "./FidesUIProvider";
export { extendTheme, theme } from "./FidesUITheme";

/**
 * Custom Components
 * These components are custom to FidesUI and are not included in ChakraUI, although they may rely on ChakraUI components.
 */
export { CheckboxTree } from "./components/checkbox-tree";
export { ClassifiedDataCategoryDropdown } from "./components/classified-data-category-dropdown";
export type { ColumnMetadata } from "./components/column-dropdown";
export { ColumnDropdown } from "./components/column-dropdown";
export { ConfirmationModal } from "./components/confirmation-modal";
export { DataCategoryDropdown } from "./components/data-category-dropdown";
export { ExampleComponent } from "./components/example-component";
export { PrimaryLink, SecondaryLink } from "./components/links";
export { SystemsCheckboxTable } from "./components/systems-checkbox-table";<|MERGE_RESOLUTION|>--- conflicted
+++ resolved
@@ -8,12 +8,9 @@
 export type { ThemeConfig as AntThemeConfig } from "antd/es";
 export type { SwitchProps as AntSwitchProps } from "antd/lib";
 export type { ButtonProps as AntButtonProps } from "antd/lib";
-<<<<<<< HEAD
 export type { FormInstance as AntFormInstance } from "antd/lib";
 export type { InputRef } from "antd/lib";
-=======
 export type { InputProps as AntInputProps } from "antd/lib";
->>>>>>> 79ba1174
 export { Layout as AntLayout } from "antd/lib";
 export { Space as AntSpace } from "antd/lib";
 export { Col as AntCol, Row as AntRow } from "antd/lib";
