--- conflicted
+++ resolved
@@ -6,12 +6,9 @@
 
 // Unmodified component exported directly from Ant Design
 export type { ThemeConfig as AntThemeConfig } from "antd/es";
-<<<<<<< HEAD
 export type { SwitchProps as AntSwitchProps } from "antd/lib";
 export type { ButtonProps as AntButtonProps } from "antd/lib";
-=======
 export type { InputRef } from "antd/lib";
->>>>>>> ddff8b63
 export { Layout as AntLayout } from "antd/lib";
 export { Space as AntSpace } from "antd/lib";
 export { Col as AntCol, Row as AntRow } from "antd/lib";
@@ -24,10 +21,7 @@
 export { Alert as AntAlert } from "antd/lib";
 export { Tag as AntTag } from "antd/lib";
 export { Input as AntInput } from "antd/lib";
-<<<<<<< HEAD
-=======
 export { Form as AntForm } from "antd/lib";
->>>>>>> ddff8b63
 
 /**
  * Custom Re-exports
