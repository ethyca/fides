// Unmodified components exported directly from ChakraUI
import { CustomTypography } from "./hoc/CustomTypography";

export * from "@chakra-ui/icons";
export * from "@chakra-ui/react";
export { getCSSVar } from "@chakra-ui/react";
export * from "@chakra-ui/utils";

// Unmodified component exported directly from Ant Design
export type { ThemeConfig as AntThemeConfig } from "antd/es";
export type {
  ButtonProps as AntButtonProps,
  CollapseProps as AntCollapseProps,
  FlexProps as AntFlexProps,
  FormInstance as AntFormInstance,
  InputProps as AntInputProps,
  ListProps as AntListProps,
  MenuProps as AntMenuProps,
  RadioGroupProps as AntRadioGroupProps,
  SelectProps as AntSelectProps,
  SwitchProps as AntSwitchProps,
  TableProps as AntTableProps,
  TabsProps as AntTabsProps,
  TagProps as AntTagProps,
  TooltipProps as AntTooltipProps,
  UploadFile as AntUploadFile,
  GetProps,
  InputRef,
  RadioChangeEvent,
  UploadFile,
  UploadProps,
} from "antd/lib";
export {
  Alert as AntAlert,
  Avatar as AntAvatar,
  Breadcrumb as AntBreadcrumb,
  Button as AntButton,
  Card as AntCard,
  Checkbox as AntCheckbox,
  Col as AntCol,
  Collapse as AntCollapse,
  DatePicker as AntDatePicker,
  Divider as AntDivider,
  Dropdown as AntDropdown,
  Empty as AntEmpty,
  Flex as AntFlex,
  Form as AntForm,
  Input as AntInput,
  InputNumber as AntInputNumber,
  Layout as AntLayout,
  List as AntList,
  Menu as AntMenu,
  message as AntMessage,
<<<<<<< HEAD
  Modal as AntModal,
=======
  Pagination as AntPagination,
>>>>>>> d6c16bde
  Radio as AntRadio,
  Row as AntRow,
  Skeleton as AntSkeleton,
  Space as AntSpace,
  Spin as AntSpin,
  Switch as AntSwitch,
  Table as AntTable,
  Tabs as AntTabs,
  Tooltip as AntTooltip,
  Upload as AntUpload,
} from "antd/lib";
export type {
  BreadcrumbItemType as AntBreadcrumbItemType,
  BreadcrumbProps as AntBreadcrumbProps,
} from "antd/lib/breadcrumb/Breadcrumb";
export type { ListItemProps as AntListItemProps } from "antd/lib/list";
export type {
  BaseOptionType as AntBaseOptionType,
  DefaultOptionType as AntDefaultOptionType,
} from "antd/lib/select";
export type { UploadChangeParam as AntUploadChangeParam } from "antd/lib/upload";

// Higher-order components
export {
  CustomDateRangePicker as AntDateRangePicker,
  CustomSelect as AntSelect,
  CustomTag as AntTag,
  CustomTypography as AntTypography,
} from "./hoc";

// Export the destructured Typography components individually
export const AntText = CustomTypography.Text;
export const AntTitle = CustomTypography.Title;
export const AntParagraph = CustomTypography.Paragraph;
export const AntLink = CustomTypography.Link;

/**
 * Custom Re-exports
 *
 * Icons whose names conflict with Chakra's included icons must be explicitly listed. This makes
 * typescript happy, but eslint doesn't understand.
 */
/* eslint-disable import/export */
export { AddIcon, LinkIcon, QuestionIcon, WarningIcon } from "./icons";
export * from "./icons";
/* eslint-enable import/export */

/**
 * prefixed icons from Carbon Icons
 * @example <Icons.download size={14} />
 */
export * as Icons from "@carbon/icons-react";
/* end prefixed icons */

export * from "./FidesUIProvider";
export { extendTheme, theme } from "./FidesUITheme";

/**
 * Custom Components
 * These components are custom to FidesUI and are not included in ChakraUI, although they may rely on ChakraUI components.
 */
export { CheckboxTree } from "./components/checkbox-tree";
export type { ColumnMetadata } from "./components/column-dropdown";
export { ColumnDropdown } from "./components/column-dropdown";
export { ConfirmationModal } from "./components/confirmation-modal";
export { DataCategoryDropdown } from "./components/data-category-dropdown";
export { ExampleComponent } from "./components/example-component";
export { FloatingMenu } from "./components/floating-menu";
export { PrimaryLink, SecondaryLink } from "./components/links";
export { SystemsCheckboxTable } from "./components/systems-checkbox-table";<|MERGE_RESOLUTION|>--- conflicted
+++ resolved
@@ -51,11 +51,8 @@
   List as AntList,
   Menu as AntMenu,
   message as AntMessage,
-<<<<<<< HEAD
   Modal as AntModal,
-=======
   Pagination as AntPagination,
->>>>>>> d6c16bde
   Radio as AntRadio,
   Row as AntRow,
   Skeleton as AntSkeleton,
