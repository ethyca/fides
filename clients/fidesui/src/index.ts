--- conflicted
+++ resolved
@@ -116,12 +116,9 @@
 } from "./hoc/CustomList";
 export type { CustomColumnsType as AntColumnsType } from "./hoc/CustomTable";
 export type { CustomTagProps as AntTagProps } from "./hoc/CustomTag";
+export type { MessageInstance as AntMessageInstance } from "antd/lib/message/interface";
 export { CUSTOM_TAG_COLOR } from "./hoc/CustomTag";
-<<<<<<< HEAD
-export type { MessageInstance as AntMessageInstance } from "antd/lib/message/interface";
-=======
 export { LIST_HOTKEYS } from "./hooks/useListHotkeys";
->>>>>>> fcf000cb
 
 // Export utils
 export * from "./components/data-display/filter.utils";
