--- conflicted
+++ resolved
@@ -256,12 +256,9 @@
 }
 
 // Export everything from ./lib/* to use when importing fides.mjs as a module
-// TODO: pretty sure we need ./services/* and ./components/* too?
+// TODO: pretty sure we need ./services/* too?
 export * from "./lib/consent";
-<<<<<<< HEAD
-=======
 export * from "./components";
->>>>>>> d4077758
 export * from "./lib/consent-config";
 export * from "./lib/consent-context";
 export * from "./lib/consent-types";
