/**
 * FidesJS: JavaScript SDK for Fides (https://github.com/ethyca/fides)
 *
 * This is the primary entry point for the fides.js module.
 *
 * See the overall package docs in ./docs/README.md for more!
 */
import { gtm } from "./integrations/gtm";
import { meta } from "./integrations/meta";
import { shopify } from "./integrations/shopify";

import {
  updateExperienceFromCookieConsentNotices,
  consentCookieObjHasSomeConsentSet,
} from "./lib/cookie";
import {
  FidesConfig,
  FidesCookie,
  FidesExperienceTranslationOverrides,
  FidesGlobal,
  FidesInitOptionsOverrides,
  FidesOptions,
  FidesOverrides,
  GetPreferencesFnResp,
  OverrideType,
  PrivacyExperience,
} from "./lib/consent-types";

import { dispatchFidesEvent } from "./lib/events";

import {
  initialize,
  getInitialCookie,
  getInitialFides,
  getOverridesByType,
  UpdateExperienceFn,
} from "./lib/initialize";
import { renderOverlay } from "./lib/renderOverlay";
import { customGetConsentPreferences } from "./services/external/preferences";
import {
  defaultShowModal,
  isPrivacyExperience,
  shouldResurfaceConsent,
} from "./lib/consent-utils";
import { DEFAULT_MODAL_LINK_LABEL } from "./lib/i18n";

declare global {
  interface Window {
    Fides: FidesGlobal;
    fides_overrides: FidesOptions;
  }
}

const updateWindowFides = (fidesGlobal: FidesGlobal) => {
  if (typeof window !== "undefined") {
    window.Fides = fidesGlobal;
  }
};

const updateExperience: UpdateExperienceFn = ({
  cookie,
  experience,
  debug,
  isExperienceClientSideFetched,
}): Partial<PrivacyExperience> => {
  let updatedExperience: PrivacyExperience = experience;
  const preferencesExistOnCookie = consentCookieObjHasSomeConsentSet(
    cookie.consent
  );
  if (isExperienceClientSideFetched && preferencesExistOnCookie) {
    // If we have some preferences on the cookie, we update client-side experience with those preferences
    // if the name matches. This is used for client-side UI.
    updatedExperience = updateExperienceFromCookieConsentNotices({
      experience,
      cookie,
      debug,
    });
  }
  return updatedExperience;
};

/**
 * Initialize the global Fides object with the given configuration values
 */
async function init(this: FidesGlobal, config: FidesConfig) {
  this.config = config;

  const optionsOverrides: Partial<FidesInitOptionsOverrides> =
    getOverridesByType<Partial<FidesInitOptionsOverrides>>(
      OverrideType.OPTIONS,
      config
    );
  const experienceTranslationOverrides: Partial<FidesExperienceTranslationOverrides> =
    getOverridesByType<Partial<FidesExperienceTranslationOverrides>>(
      OverrideType.EXPERIENCE_TRANSLATION,
      config
    );
  const consentPrefsOverrides: GetPreferencesFnResp | null =
    await customGetConsentPreferences(config);
  // DEFER: not implemented - ability to override notice-based consent with the consentPrefsOverrides.consent obj
  const overrides: Partial<FidesOverrides> = {
    optionsOverrides,
    consentPrefsOverrides,
    experienceTranslationOverrides,
  };
  // eslint-disable-next-line no-param-reassign
  config = {
    ...config,
    options: { ...config.options, ...overrides.optionsOverrides },
  };
  this.cookie = {
    ...getInitialCookie(config),
    ...overrides.consentPrefsOverrides?.consent,
  };

  // Keep a copy of saved consent from the cookie, since we update the "cookie"
  // value during initialization based on overrides, experience, etc.
  this.saved_consent = {
    ...this.cookie.consent,
  };

  const initialFides = getInitialFides({
    ...config,
    cookie: this.cookie,
    savedConsent: this.saved_consent,
    updateExperienceFromCookieConsent: updateExperienceFromCookieConsentNotices,
  });
  if (initialFides) {
    Object.assign(this, initialFides);
<<<<<<< HEAD
    dispatchFidesEvent("FidesInitialized", this.cookie, config.options.debug, {
      shouldShowExperience: this.shouldShowExperience(),
    });
=======
    updateWindowFides(this);
    dispatchFidesEvent("FidesInitialized", cookie, config.options.debug);
>>>>>>> a44b12a6
  }

  const updatedFides = await initialize({
    ...config,
    fides: this,
    renderOverlay,
    updateExperience,
    overrides,
  });
  Object.assign(this, updatedFides);
  updateWindowFides(this);
  // Dispatch the "FidesInitialized" event to update listeners with the initial state.
  dispatchFidesEvent("FidesInitialized", this.cookie, config.options.debug, {
    shouldShowExperience: this.shouldShowExperience(),
  });
}

// The global Fides object; this is bound to window.Fides if available
// eslint-disable-next-line no-underscore-dangle,@typescript-eslint/naming-convention
const _Fides: FidesGlobal = {
  consent: {},
  experience: undefined,
  geolocation: {},
  options: {
    debug: true,
    isOverlayEnabled: false,
    isPrefetchEnabled: false,
    isGeolocationEnabled: false,
    geolocationApiUrl: "",
    overlayParentId: null,
    modalLinkId: null,
    privacyCenterUrl: "",
    fidesApiUrl: "",
    serverSideFidesApiUrl: "",
    tcfEnabled: false,
    fidesEmbed: false,
    fidesDisableSaveApi: false,
    fidesDisableBanner: false,
    fidesString: null,
    apiOptions: null,
    fidesTcfGdprApplies: false,
    fidesJsBaseUrl: "",
    customOptionsPath: null,
    preventDismissal: false,
    allowHTMLDescription: null,
    base64Cookie: false,
    fidesPrimaryColor: null,
    fidesClearCookie: false,
  },
  fides_meta: {},
  identity: {},
  tcf_consent: {},
  saved_consent: {},
  gtm,
  init,
  config: undefined,
  reinitialize() {
    if (!this.config || !this.initialized) {
      throw new Error("Fides must be initialized before reinitializing");
    }
    return this.init(this.config);
  },
  initialized: false,
  shouldShowExperience() {
    if (!isPrivacyExperience(this.experience) || !this.cookie) {
      throw new Error("Should have an experience and a cookie");
    }
    return shouldResurfaceConsent(
      this.experience,
      this.cookie,
      this.saved_consent
    );
  },
  meta,
  shopify,
  showModal: defaultShowModal,
  getModalLinkLabel: () => DEFAULT_MODAL_LINK_LABEL,
};

updateWindowFides(_Fides);

// Export everything from ./lib/* to use when importing fides.mjs as a module
export * from "./services/api";
export * from "./services/external/geolocation";
export * from "./lib/initOverlay";
export * from "./lib/consent-context";
export * from "./lib/consent-types";
export * from "./lib/consent-utils";
export * from "./lib/shared-consent-utils";
export * from "./lib/consent-value";
export * from "./lib/cookie";
export * from "./lib/events";
export * from "./lib/i18n";<|MERGE_RESOLUTION|>--- conflicted
+++ resolved
@@ -127,14 +127,10 @@
   });
   if (initialFides) {
     Object.assign(this, initialFides);
-<<<<<<< HEAD
+    updateWindowFides(this);
     dispatchFidesEvent("FidesInitialized", this.cookie, config.options.debug, {
       shouldShowExperience: this.shouldShowExperience(),
     });
-=======
-    updateWindowFides(this);
-    dispatchFidesEvent("FidesInitialized", cookie, config.options.debug);
->>>>>>> a44b12a6
   }
 
   const updatedFides = await initialize({
