--- conflicted
+++ resolved
@@ -55,21 +55,14 @@
 import {
   FidesConfig,
   FidesCookie,
-<<<<<<< HEAD
+  FidesExperienceTranslationOverrides,
   FidesGlobal,
   FidesInitOptionsOverrides,
   FidesOptions,
   FidesOverrides,
   GetPreferencesFnResp,
   NoticeConsent,
-=======
-  FidesExperienceTranslationOverrides,
-  FidesOptionsOverrides,
-  FidesOverrides,
-  GetPreferencesFnResp,
-  OverrideOptions,
   OverrideType,
->>>>>>> 0946885f
   PrivacyExperience,
 } from "./lib/consent-types";
 
@@ -122,19 +115,14 @@
  * Initialize the global Fides object with the given configuration values
  */
 const init = async (config: FidesConfig) => {
-<<<<<<< HEAD
-  const optionsOverrides: Partial<FidesInitOptionsOverrides> =
-    getOptionsOverrides(config);
-=======
-  const optionsOverrides: Partial<FidesOptionsOverrides> = getOverridesByType<
-    Partial<FidesOptionsOverrides>
+  const optionsOverrides: Partial<FidesInitOptionsOverrides> = getOverridesByType<
+    Partial<FidesInitOptionsOverrides>
   >(OverrideType.OPTIONS, config);
   const experienceTranslationOverrides: Partial<FidesExperienceTranslationOverrides> =
     getOverridesByType<Partial<FidesExperienceTranslationOverrides>>(
       OverrideType.EXPERIENCE_TRANSLATION,
       config
     );
->>>>>>> 0946885f
   const consentPrefsOverrides: GetPreferencesFnResp | null =
     await customGetConsentPreferences(config);
   // DEFER: not implemented - ability to override notice-based consent with the consentPrefsOverrides.consent obj
