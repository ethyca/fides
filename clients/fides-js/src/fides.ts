--- conflicted
+++ resolved
@@ -195,11 +195,8 @@
     fidesString: null,
     apiOptions: null,
     fidesTcfGdprApplies: false,
-<<<<<<< HEAD
+    gppExtensionPath: "",
     preventDismissal: false,
-=======
-    gppExtensionPath: "",
->>>>>>> 05b5bfdf
   },
   fides_meta: {},
   identity: {},
