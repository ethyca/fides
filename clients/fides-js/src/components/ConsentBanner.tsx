<<<<<<< HEAD
import { h, FunctionComponent, ComponentChildren } from "preact";
import { useEffect } from "react";
=======
import { h, FunctionComponent, ComponentChildren, VNode } from "preact";
>>>>>>> e30c439b
import { getConsentContext } from "../lib/consent-context";
import { ExperienceConfig } from "../lib/consent-types";
import CloseButton from "./CloseButton";
import { GpcBadge } from "./GpcBadge";
import ExperienceDescription from "./ExperienceDescription";

interface BannerProps {
  experience: ExperienceConfig;
  onOpen: () => void;
  onClose: () => void;
  bannerIsOpen: boolean;
  /**
   * Passing in children components will automatically set the container to be a 2x2 grid,
   * it is up to the child components to specify how they'll be placed within the grid
   * */
  children?: ComponentChildren;
  onVendorPageClick?: () => void;
  buttonGroup: VNode;
}

const ConsentBanner: FunctionComponent<BannerProps> = ({
  experience,
  onOpen,
  onClose,
  bannerIsOpen,
  children,
  onVendorPageClick,
  buttonGroup,
}) => {
  const showGpcBadge = getConsentContext().globalPrivacyControl;

  useEffect(() => {
    if (bannerIsOpen) {
      onOpen();
    }
  }, [bannerIsOpen]);

  return (
    <div
      id="fides-banner-container"
      className={`fides-banner fides-banner-bottom ${
        bannerIsOpen ? "" : "fides-banner-hidden"
      } `}
    >
      <div id="fides-banner">
        <div id="fides-banner-inner">
          <CloseButton ariaLabel="Close banner" onClick={onClose} />
          <div
            id="fides-banner-inner-container"
            style={{
              gridTemplateColumns: children ? "1fr 1fr" : "1fr",
            }}
          >
            <div id="fides-banner-inner-description">
              <div id="fides-banner-heading">
                <div id="fides-banner-title" className="fides-banner-title">
                  {experience.title}
                </div>
                {showGpcBadge && (
                  <GpcBadge
                    label="Global Privacy Control Signal"
                    status="detected"
                  />
                )}
              </div>
              <div
                id="fides-banner-description"
                className="fides-banner-description"
              >
                <ExperienceDescription
                  description={experience.description}
                  onVendorPageClick={onVendorPageClick}
                />
              </div>
            </div>
            {children}
            {buttonGroup}
          </div>
        </div>
      </div>
    </div>
  );
};

export default ConsentBanner;<|MERGE_RESOLUTION|>--- conflicted
+++ resolved
@@ -1,9 +1,5 @@
-<<<<<<< HEAD
-import { h, FunctionComponent, ComponentChildren } from "preact";
+import { h, FunctionComponent, ComponentChildren, VNode } from "preact";
 import { useEffect } from "react";
-=======
-import { h, FunctionComponent, ComponentChildren, VNode } from "preact";
->>>>>>> e30c439b
 import { getConsentContext } from "../lib/consent-context";
 import { ExperienceConfig } from "../lib/consent-types";
 import CloseButton from "./CloseButton";
