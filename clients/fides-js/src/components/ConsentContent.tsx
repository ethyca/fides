--- conflicted
+++ resolved
@@ -2,6 +2,7 @@
 import type { HTMLAttributes } from "react";
 
 import { getConsentContext } from "../lib/consent-context";
+import { ExperienceConfig } from "../lib/consent-types";
 import type { I18n } from "../lib/i18n";
 
 import GpcInfo from "./GpcInfo";
@@ -9,6 +10,7 @@
 
 export interface ConsentContentProps {
   title: HTMLAttributes<HTMLHeadingElement>;
+  experience: ExperienceConfig;
   i18n: I18n;
   children: ComponentChildren;
   className?: string;
@@ -19,6 +21,7 @@
 const ConsentModal = ({
   title,
   className,
+  experience,
   i18n,
   renderModalFooter,
   children,
@@ -39,11 +42,7 @@
             {...title}
             className="fides-modal-title"
           >
-<<<<<<< HEAD
-            {i18n.t("exp.title")}
-=======
             {experience.translations[0].title}
->>>>>>> fe4dd5e0
           </div>
           <p
             data-testid="fides-modal-description"
@@ -51,11 +50,7 @@
           >
             <ExperienceDescription
               onVendorPageClick={onVendorPageClick}
-<<<<<<< HEAD
-              description={i18n.t("exp.description")}
-=======
               description={experience.translations[0].description}
->>>>>>> fe4dd5e0
               allowHTMLDescription={window.Fides?.options?.allowHTMLDescription}
             />
           </p>
