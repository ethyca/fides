import { h, FunctionComponent } from "preact";
import { useState, useCallback, useMemo } from "preact/hooks";
import ConsentBanner from "../ConsentBanner";

import {
  debugLog,
  hasActionNeededNotices,
  transformConsentToFidesUserPreference,
  transformUserPreferenceToBoolean,
} from "../../lib/consent-utils";

import "../fides.css";
import Overlay from "../Overlay";
import { TcfConsentButtons } from "./TcfConsentButtons";
import { OverlayProps } from "../types";

import type {
  TCFFeatureRecord,
  TCFFeatureSave,
  TCFPurposeRecord,
  TCFPurposeSave,
  TCFSpecialFeatureSave,
  TCFSpecialPurposeSave,
  TCFVendorRecord,
  TCFVendorSave,
  TcfSavePreferences,
} from "../../lib/tcf/types";

import { updateConsentPreferences } from "../../lib/preferences";
import { ConsentMethod, PrivacyExperience } from "../../lib/consent-types";
<<<<<<< HEAD
import TcfModalContent from "./TcfModalContent";
=======
import { generateTcString } from "../../lib/tcf";
import { FidesCookie } from "../../lib/cookie";
>>>>>>> 68575d5d

const resolveConsentValueFromTcfModel = (
  model: TCFPurposeRecord | TCFFeatureRecord | TCFVendorRecord
) => {
  if (model.current_preference) {
    return transformUserPreferenceToBoolean(model.current_preference);
  }

  return transformUserPreferenceToBoolean(model.default_preference);
};

type TcfModels =
  | TCFPurposeRecord[]
  | TCFFeatureRecord[]
  | TCFVendorRecord[]
  | undefined;

type TcfSave =
  | TCFPurposeSave
  | TCFSpecialPurposeSave
  | TCFFeatureSave
  | TCFSpecialFeatureSave
  | TCFVendorSave;

const getEnabledIds = (modelList: TcfModels) => {
  if (!modelList) {
    return [];
  }
  return modelList
    .map((model) => {
      const value = resolveConsentValueFromTcfModel(model);
      return { ...model, consentValue: value };
    })
    .filter((model) => model.consentValue)
    .map((model) => `${model.id}`);
};

export interface EnabledIds {
  purposes: string[];
  specialPurposes: string[];
  features: string[];
  specialFeatures: string[];
  vendors: string[];
  systems: string[];
}

export interface UpdateEnabledIds {
  newEnabledIds: string[];
  modelType: keyof EnabledIds;
}

const transformTcfModelToTcfSave = ({
  modelList,
  enabledIds,
}: {
  modelList: TcfModels;
  enabledIds: string[];
}): TcfSave[] | null => {
  if (!modelList) {
    return [];
  }
  return modelList.map((model) => {
    const preference = transformConsentToFidesUserPreference(
      enabledIds.includes(`${model.id}`)
    );
    return {
      id: model.id,
      preference,
    };
  }) as TcfSave[];
};

const createTcfSavePayload = ({
  experience,
  enabledIds,
}: {
  experience: PrivacyExperience;
  enabledIds: EnabledIds;
}): TcfSavePreferences => ({
  purpose_preferences: transformTcfModelToTcfSave({
    modelList: experience.tcf_purposes,
    enabledIds: enabledIds.purposes,
  }) as TCFPurposeSave[],
  special_purpose_preferences: transformTcfModelToTcfSave({
    modelList: experience.tcf_special_purposes,
    enabledIds: enabledIds.specialPurposes,
  }) as TCFSpecialPurposeSave[],
  feature_preferences: transformTcfModelToTcfSave({
    modelList: experience.tcf_features,
    enabledIds: enabledIds.features,
  }) as TCFFeatureSave[],
  special_feature_preferences: transformTcfModelToTcfSave({
    modelList: experience.tcf_special_features,
    enabledIds: enabledIds.specialFeatures,
  }) as TCFSpecialFeatureSave[],
  vendor_preferences: transformTcfModelToTcfSave({
    modelList: experience.tcf_vendors,
    enabledIds: enabledIds.vendors,
  }) as TCFVendorSave[],
  system_preferences: transformTcfModelToTcfSave({
    modelList: experience.tcf_systems,
    enabledIds: enabledIds.systems,
  }) as TCFVendorSave[],
});

const TcfOverlay: FunctionComponent<OverlayProps> = ({
  fidesRegionString,
  experience,
  options,
  cookie,
}) => {
  const initialEnabledIds: EnabledIds = useMemo(() => {
    const {
      tcf_purposes: purposes,
      tcf_special_purposes: specialPurposes,
      tcf_features: features,
      tcf_special_features: specialFeatures,
      tcf_vendors: vendors,
      tcf_systems: systems,
    } = experience;

    return {
      purposes: getEnabledIds(purposes),
      specialPurposes: getEnabledIds(specialPurposes),
      features: getEnabledIds(features),
      specialFeatures: getEnabledIds(specialFeatures),
      vendors: getEnabledIds(vendors),
      systems: getEnabledIds(systems),
    };
  }, [experience]);

  const [draftIds, setDraftIds] = useState<EnabledIds>(initialEnabledIds);

  const showBanner = useMemo(
    () => experience.show_banner && hasActionNeededNotices(experience),
    [experience]
  );

  const handleUpdateDraftState = useCallback(
    ({ newEnabledIds, modelType }: UpdateEnabledIds) => {
      const updated = { ...draftIds, [modelType]: newEnabledIds };
      setDraftIds(updated);
    },
    [draftIds]
  );

  const updateCookie = async (
    oldCookie: FidesCookie,
    tcf: TcfSavePreferences
  ) => {
    const tcString = await generateTcString(tcf);
    return { ...oldCookie, tcString };
  };

  const handleUpdateAllPreferences = useCallback(
    (enabledIds: EnabledIds) => {
      const tcf = createTcfSavePayload({ experience, enabledIds });
      updateConsentPreferences({
        consentPreferencesToSave: [],
        experienceId: experience.id,
        fidesApiUrl: options.fidesApiUrl,
        consentMethod: ConsentMethod.button,
        userLocationString: fidesRegionString,
        cookie,
        debug: options.debug,
        servedNotices: null, // TODO: served notices
        tcf,
        updateCookie: (oldCookie) => updateCookie(oldCookie, tcf),
      });
      setDraftIds(enabledIds);
    },
    [cookie, experience, fidesRegionString, options]
  );

  if (!experience.experience_config) {
    debugLog(options.debug, "No experience config found");
    return null;
  }
  const experienceConfig = experience.experience_config;

  return (
    <Overlay
      options={options}
      experience={experience}
      cookie={cookie}
      renderBanner={({ isOpen, onClose, onSave, onManagePreferencesClick }) =>
        showBanner ? (
          <ConsentBanner
            bannerIsOpen={isOpen}
            onClose={onClose}
            experience={experienceConfig}
            buttonGroup={
              <TcfConsentButtons
                experience={experience}
                onManagePreferencesClick={onManagePreferencesClick}
                onSave={(keys) => {
                  handleUpdateAllPreferences(keys);
                  onSave();
                }}
              />
            }
          />
        ) : null
      }
      renderModalContent={({ onClose }) => (
        <TcfModalContent
          experience={experience}
          draftIds={draftIds}
          onChange={handleUpdateDraftState}
          onSave={(keys) => {
            handleUpdateAllPreferences(keys);
            onClose();
          }}
        />
      )}
    />
  );
};

export default TcfOverlay;<|MERGE_RESOLUTION|>--- conflicted
+++ resolved
@@ -28,12 +28,9 @@
 
 import { updateConsentPreferences } from "../../lib/preferences";
 import { ConsentMethod, PrivacyExperience } from "../../lib/consent-types";
-<<<<<<< HEAD
 import TcfModalContent from "./TcfModalContent";
-=======
 import { generateTcString } from "../../lib/tcf";
 import { FidesCookie } from "../../lib/cookie";
->>>>>>> 68575d5d
 
 const resolveConsentValueFromTcfModel = (
   model: TCFPurposeRecord | TCFFeatureRecord | TCFVendorRecord
