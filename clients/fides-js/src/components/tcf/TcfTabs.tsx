import { h } from "preact";
import { useCallback, useRef } from "preact/hooks";
import TcfPurposes from "./TcfPurposes";
import { PrivacyExperience } from "../../lib/consent-types";
import type { UpdateEnabledIds } from "./TcfOverlay";
import TcfFeatures from "./TcfFeatures";
import TcfVendors from "./TcfVendors";
import InfoBox from "../InfoBox";
import { EnabledIds } from "../../lib/tcf/types";
import AllOnOffButtons from "./AllOnOffButtons";

const KEY_ARROW_RIGHT = "ArrowRight";
const KEY_ARROW_LEFT = "ArrowLeft";

const TcfTabs = ({
  experience,
  enabledIds,
  onChange,
  activeTabIndex,
  onTabChange,
}: {
  experience: PrivacyExperience;
  enabledIds: EnabledIds;
  onChange: (payload: EnabledIds) => void;
  activeTabIndex: number;
  onTabChange: (tabIndex: number) => void;
}) => {
  const handleUpdateDraftState = useCallback(
    ({ newEnabledIds, modelType }: UpdateEnabledIds) => {
      const updated = { ...enabledIds, [modelType]: newEnabledIds };
      onChange(updated);
    },
    [enabledIds, onChange]
  );

  const tcfTabs = [
    {
      name: "Purposes",
      content: (
        <div>
          <InfoBox>
            You can review and and exercise your right to consent to specific
            purposes by using the filter to switch between Consent and
            Legitimate Interest below.
          </InfoBox>
          <AllOnOffButtons
            enabledIds={enabledIds}
            onChange={onChange}
            modelTypeMappings={{
              purposesLegint: experience.tcf_legitimate_interests_purposes,
              purposesConsent: experience.tcf_consent_purposes,
            }}
          />
          <TcfPurposes
<<<<<<< HEAD
            allPurposesConsent={experience.tcf_consent_purposes}
            allPurposesLegint={experience.tcf_legitimate_interests_purposes}
=======
            // TODO(fides#4210): add legint purposes
            allPurposesConsent={experience.tcf_purpose_consents}
>>>>>>> c65f943a
            allSpecialPurposes={experience.tcf_special_purposes}
            enabledPurposeConsentIds={enabledIds.purposesConsent}
            enabledPurposeLegintIds={enabledIds.purposesLegint}
            enabledSpecialPurposeIds={enabledIds.specialPurposes}
            onChange={handleUpdateDraftState}
          />
        </div>
      ),
    },
    {
      name: "Features",
      content: (
        <div>
          <InfoBox>
            You can review the list of features and exercise your right to
            consent to special features below.
          </InfoBox>
          <AllOnOffButtons
            enabledIds={enabledIds}
            onChange={onChange}
            modelTypeMappings={{
              specialFeatures: experience.tcf_special_features,
            }}
          />
          <TcfFeatures
            allFeatures={experience.tcf_features}
            allSpecialFeatures={experience.tcf_special_features}
            enabledFeatureIds={enabledIds.features}
            enabledSpecialFeatureIds={enabledIds.specialFeatures}
            onChange={handleUpdateDraftState}
          />
        </div>
      ),
    },
    {
      name: "Vendors",
      content: (
        <div>
          <InfoBox>
            You may review the list of vendors and the purposes or features of
            processing they individually declare below. You have the right to
            exercise you consent for each vendor based on the legal basis they
            assert.
          </InfoBox>
          <AllOnOffButtons
            enabledIds={enabledIds}
            onChange={onChange}
            modelTypeMappings={{
              vendorsConsent: [
                ...(experience.tcf_consent_vendors || []),
                ...(experience.tcf_consent_systems || []),
              ],
              vendorsLegint: [
                ...(experience.tcf_legitimate_interests_vendors || []),
                ...(experience.tcf_legitimate_interests_systems || []),
              ],
            }}
          />
          <TcfVendors
            experience={experience}
            enabledVendorConsentIds={enabledIds.vendorsConsent}
            enabledVendorLegintIds={enabledIds.vendorsLegint}
            onChange={handleUpdateDraftState}
          />
        </div>
      ),
    },
  ];

  const inputRefs = [
    useRef<HTMLButtonElement>(null),
    useRef<HTMLButtonElement>(null),
    useRef<HTMLButtonElement>(null),
  ];
  const handleKeyDown = (event: KeyboardEvent) => {
    let newActiveTab;
    if (event.code === KEY_ARROW_RIGHT) {
      event.preventDefault();
      newActiveTab =
        activeTabIndex === tcfTabs.length - 1 ? 0 : activeTabIndex + 1;
    }
    if (event.code === KEY_ARROW_LEFT) {
      event.preventDefault();
      newActiveTab =
        activeTabIndex === 0 ? tcfTabs.length - 1 : activeTabIndex - 1;
    }
    if (newActiveTab != null) {
      onTabChange(newActiveTab);
      inputRefs[newActiveTab].current?.focus();
    }
  };
  return (
    <div className="fides-tabs">
      <ul role="tablist" className="fides-tab-list">
        {tcfTabs.map(({ name }, idx) => (
          <li role="presentation" key={name}>
            <button
              id={`fides-tab-${name}`}
              aria-selected={idx === activeTabIndex}
              onClick={() => {
                onTabChange(idx);
              }}
              role="tab"
              type="button"
              className="fides-tab-button"
              tabIndex={idx === activeTabIndex ? undefined : -1}
              onKeyDown={handleKeyDown}
              ref={inputRefs[idx]}
            >
              {name}
            </button>
          </li>
        ))}
      </ul>
      <div className="tabpanel-container">
        {tcfTabs.map(({ name, content }, idx) => (
          <section
            role="tabpanel"
            id={`fides-panel-${name}`}
            aria-labelledby={`fides-tab-${name}`}
            tabIndex={-1}
            hidden={idx !== activeTabIndex}
            key={name}
          >
            {content}
          </section>
        ))}
      </div>
    </div>
  );
};
export default TcfTabs;<|MERGE_RESOLUTION|>--- conflicted
+++ resolved
@@ -47,18 +47,13 @@
             enabledIds={enabledIds}
             onChange={onChange}
             modelTypeMappings={{
-              purposesLegint: experience.tcf_legitimate_interests_purposes,
-              purposesConsent: experience.tcf_consent_purposes,
+              purposesLegint: experience.tcf_purpose_legitimate_interests,
+              purposesConsent: experience.tcf_purpose_consents,
             }}
           />
           <TcfPurposes
-<<<<<<< HEAD
-            allPurposesConsent={experience.tcf_consent_purposes}
-            allPurposesLegint={experience.tcf_legitimate_interests_purposes}
-=======
-            // TODO(fides#4210): add legint purposes
             allPurposesConsent={experience.tcf_purpose_consents}
->>>>>>> c65f943a
+            allPurposesLegint={experience.tcf_purpose_legitimate_interests}
             allSpecialPurposes={experience.tcf_special_purposes}
             enabledPurposeConsentIds={enabledIds.purposesConsent}
             enabledPurposeLegintIds={enabledIds.purposesLegint}
@@ -108,12 +103,12 @@
             onChange={onChange}
             modelTypeMappings={{
               vendorsConsent: [
-                ...(experience.tcf_consent_vendors || []),
-                ...(experience.tcf_consent_systems || []),
+                ...(experience.tcf_vendor_consents || []),
+                ...(experience.tcf_system_consents || []),
               ],
               vendorsLegint: [
-                ...(experience.tcf_legitimate_interests_vendors || []),
-                ...(experience.tcf_legitimate_interests_systems || []),
+                ...(experience.tcf_vendor_legitimate_interests || []),
+                ...(experience.tcf_system_legitimate_interests || []),
               ],
             }}
           />
