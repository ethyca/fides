--- conflicted
+++ resolved
@@ -1,4 +1,4 @@
-import { VNode, h } from "preact";
+import { Fragment, VNode, h } from "preact";
 import { useMemo, useState } from "preact/hooks";
 import { Vendor } from "@iabtechlabtcf/core";
 import {
@@ -79,10 +79,10 @@
   }
 
   return (
-    <div>
+    <Fragment>
       <VendorDetails label="Purposes" lineItems={purposes} />
       <VendorDetails label="Special purposes" lineItems={specialPurposes} />
-    </div>
+    </Fragment>
   );
 };
 
@@ -219,42 +219,24 @@
             vendor.privacy_policy_url ||
             vendor.legitimate_interest_disclosure_url;
           return (
-            <div>
-<<<<<<< HEAD
-              {gvlVendor ? <StorageDisclosure vendor={gvlVendor} /> : null}
-              {(url?.privacy || url?.legIntClaim) && (
-                <div style={{ marginBottom: "1.1em" }}>
-                  {url?.privacy && (
-                    <ExternalLink href={url.privacy}>
+            <Fragment>
+              <StorageDisclosure vendor={vendor} />
+              {hasUrls && (
+                <div style={{ marginBottom: "12px" }}>
+                  {vendor.privacy_policy_url && (
+                    <ExternalLink href={vendor.privacy_policy_url}>
                       Privacy policy
                     </ExternalLink>
                   )}
-                  {url?.legIntClaim && (
-                    <ExternalLink href={url.legIntClaim}>
+                  {vendor?.legitimate_interest_disclosure_url && (
+                    <ExternalLink
+                      href={vendor.legitimate_interest_disclosure_url}
+                    >
                       Legitimate interest disclosure
                     </ExternalLink>
                   )}
                 </div>
               )}
-=======
-              <StorageDisclosure vendor={vendor} />
-              {hasUrls ? (
-                <div style={{ marginBottom: "1.1em" }}>
-                  {vendor.privacy_policy_url ? (
-                    <ExternalLink href={vendor.privacy_policy_url}>
-                      Privacy policy
-                    </ExternalLink>
-                  ) : null}
-                  {vendor.legitimate_interest_disclosure_url ? (
-                    <ExternalLink
-                      href={vendor.legitimate_interest_disclosure_url}
-                    >
-                      Legitimate interest disclosure
-                    </ExternalLink>
-                  ) : null}
-                </div>
-              ) : null}
->>>>>>> cf5814bc
               <PurposeVendorDetails
                 purposes={[
                   ...(vendor.purpose_consents || []),
@@ -271,7 +253,7 @@
                 gvlVendor={gvlVendor}
                 dataCategories={dataCategories}
               />
-            </div>
+            </Fragment>
           );
         }}
       />
