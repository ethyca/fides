import "../fides.css";

import { Fragment, FunctionComponent, h } from "preact";
import { useCallback, useMemo, useState } from "preact/hooks";

import { getConsentContext } from "../../lib/consent-context";
import {
  ConsentMechanism,
  ConsentMethod,
  FidesCookie,
  PrivacyNotice,
  PrivacyNoticeTranslation,
  PrivacyNoticeWithPreference,
  SaveConsentPreference,
  ServingComponent,
} from "../../lib/consent-types";
<<<<<<< HEAD
import { debugLog, getGpcStatusFromNotice } from "../../lib/consent-utils";
import { resolveConsentValue } from "../../lib/consent-value";
import { updateCookieFromNoticePreferences } from "../../lib/cookie";
=======
import ConsentBanner from "../ConsentBanner";

import { updateConsentPreferences } from "../../lib/preferences";
import { debugLog } from "../../lib/consent-utils";

import "../fides.css";
import Overlay from "../Overlay";
import { NoticeConsentButtons } from "../ConsentButtons";
import NoticeToggles from "./NoticeToggles";
import { OverlayProps } from "../types";
import { useConsentServed } from "../../lib/hooks";
import {
  getFidesConsentCookie,
  updateCookieFromNoticePreferences,
} from "../../lib/cookie";
import PrivacyPolicyLink from "../PrivacyPolicyLink";
>>>>>>> 0f42c37e
import { dispatchFidesEvent } from "../../lib/events";
import { useConsentServed } from "../../lib/hooks";
import {
  selectBestExperienceConfigTranslation,
  selectBestNoticeTranslation,
} from "../../lib/i18n";
import { updateConsentPreferences } from "../../lib/preferences";
import { transformConsentToFidesUserPreference } from "../../lib/shared-consent-utils";
import ConsentBanner from "../ConsentBanner";
import { NoticeConsentButtons } from "../ConsentButtons";
import Overlay from "../Overlay";
import PrivacyPolicyLink from "../PrivacyPolicyLink";
import { OverlayProps } from "../types";
import { NoticeToggleProps, NoticeToggles } from "./NoticeToggles";

/**
 * Define a special PrivacyNoticeItem, where we've narrowed the list of
 * available translations to the singular "best" translation that should be
 * displayed, and paired that with the source notice itself.
 */
type PrivacyNoticeItem = {
  notice: PrivacyNoticeWithPreference;
  bestTranslation: PrivacyNoticeTranslation | null;
};

const NoticeOverlay: FunctionComponent<OverlayProps> = ({
  options,
  experience,
  i18n,
  fidesRegionString,
  cookie,
}) => {
  const initialEnabledNoticeKeys = () => {
    if (experience.privacy_notices) {
      // ensure we have most up-to-date cookie vals
      const parsedCookie: FidesCookie | undefined = getFidesConsentCookie();
      return experience.privacy_notices.map((notice) => {
<<<<<<< HEAD
        const val = resolveConsentValue(notice, getConsentContext(), cookie);
        return val ? notice.notice_key : "";
=======
        const val = resolveConsentValue(
          notice,
          getConsentContext(),
          parsedCookie?.consent
        );
        return val ? (notice.notice_key as PrivacyNotice["notice_key"]) : "";
>>>>>>> 0f42c37e
      });
    }
    return [];
  };

  /**
   * Determine which ExperienceConfig translation is being used based on the
   * current locale and memo-ize it's history ID to use for all API calls
   */
  const privacyExperienceConfigHistoryId: string | undefined = useMemo(() => {
    if (experience.experience_config) {
      const bestTranslation = selectBestExperienceConfigTranslation(
        i18n,
        experience.experience_config
      );
      return bestTranslation?.privacy_experience_config_history_id;
    }
    return undefined;
  }, [experience, i18n]);

  /**
   * Collect the given PrivacyNotices into a list of "items" for rendering.
   *
   * Each "item" includes both:
   * 1) notice: The PrivacyNotice itself with it's properties like keys,
   *    preferences, etc.
   * 2) bestTranslation: The "best" translation for the notice based on the
   *    current locale
   *
   * We memoize these together to avoid repeatedly figuring out the "best"
   * translation on every render, since it will only change if the overall
   * locale changes!
   */
  const privacyNoticeItems: PrivacyNoticeItem[] = useMemo(
    () =>
      (experience.privacy_notices || []).map((notice) => {
        const bestTranslation = selectBestNoticeTranslation(i18n, notice);
        return { notice, bestTranslation };
      }),
    [experience.privacy_notices, i18n]
  );

  const [draftEnabledNoticeKeys, setDraftEnabledNoticeKeys] = useState<
<<<<<<< HEAD
    Array<string>
  >(initialEnabledNoticeKeys);
=======
    Array<PrivacyNotice["notice_key"]>
  >(initialEnabledNoticeKeys());
>>>>>>> 0f42c37e

  const isAllNoticeOnly = privacyNoticeItems.every(
    (n) => n.notice.consent_mechanism === ConsentMechanism.NOTICE_ONLY
  );

  // Calculate the "notice toggles" props for display based on the current state
  const noticeToggles: NoticeToggleProps[] = privacyNoticeItems.map((item) => {
    const checked =
      draftEnabledNoticeKeys.indexOf(item.notice.notice_key) !== -1;
    const consentContext = getConsentContext();
    const gpcStatus = getGpcStatusFromNotice({
      value: checked,
      notice: item.notice,
      consentContext,
    });

    return {
      noticeKey: item.notice.notice_key,
      title: item.bestTranslation?.title,
      description: item.bestTranslation?.description,
      checked,
      consentMechanism: item.notice.consent_mechanism,
      disabled: item.notice.consent_mechanism === ConsentMechanism.NOTICE_ONLY,
      gpcStatus,
    };
  });

  const { servedNotice } = useConsentServed({
    privacyExperienceConfigHistoryId,
    privacyNoticeHistoryIds: privacyNoticeItems.reduce((ids, e) => {
      const id = e.bestTranslation?.privacy_notice_history_id;
      if (id) {
        ids.push(id);
      }
      return ids;
    }, [] as string[]),
    options,
    userGeography: fidesRegionString,
    acknowledgeMode: isAllNoticeOnly,
    privacyExperience: experience,
  });

  const createConsentPreferencesToSave = (
    privacyNoticeList: PrivacyNoticeItem[],
    enabledPrivacyNoticeKeys: string[]
  ): SaveConsentPreference[] =>
    privacyNoticeList.map((item) => {
      const userPreference = transformConsentToFidesUserPreference(
        enabledPrivacyNoticeKeys.includes(item.notice.notice_key),
        item.notice.consent_mechanism
      );
      return new SaveConsentPreference(
        item.notice,
        userPreference,
        item.bestTranslation?.privacy_notice_history_id
      );
    });

  const handleUpdatePreferences = useCallback(
    (
      consentMethod: ConsentMethod,
      enabledPrivacyNoticeKeys: Array<PrivacyNotice["notice_key"]>
    ) => {
      const consentPreferencesToSave = createConsentPreferencesToSave(
        privacyNoticeItems,
        enabledPrivacyNoticeKeys
      );

      updateConsentPreferences({
        consentPreferencesToSave,
        privacyExperienceConfigHistoryId,
        experience,
        consentMethod,
        options,
        userLocationString: fidesRegionString,
        cookie,
        servedNoticeHistoryId: servedNotice?.served_notice_history_id,
        updateCookie: (oldCookie) =>
          updateCookieFromNoticePreferences(
            oldCookie,
            consentPreferencesToSave
          ),
      });
      // Make sure our draft state also updates
      setDraftEnabledNoticeKeys(enabledPrivacyNoticeKeys);
    },
    [
      cookie,
      fidesRegionString,
      experience,
      options,
      privacyExperienceConfigHistoryId,
      privacyNoticeItems,
      servedNotice,
    ]
  );

  const dispatchOpenBannerEvent = useCallback(() => {
    dispatchFidesEvent("FidesUIShown", cookie, options.debug, {
      servingComponent: ServingComponent.BANNER,
    });
  }, [cookie, options.debug]);

  const dispatchOpenOverlayEvent = useCallback(() => {
    dispatchFidesEvent("FidesUIShown", cookie, options.debug, {
      servingComponent: ServingComponent.MODAL,
    });
  }, [cookie, options.debug]);

  const handleDismiss = useCallback(() => {
    handleUpdatePreferences(ConsentMethod.DISMISS, initialEnabledNoticeKeys());
  }, [handleUpdatePreferences, initialEnabledNoticeKeys]);

  const experienceConfig = experience.experience_config;
  if (!experienceConfig) {
    debugLog(options.debug, "No experience config found");
    return null;
  }

  return (
    <Overlay
      options={options}
      experience={experience}
      i18n={i18n}
      cookie={cookie}
      onOpen={dispatchOpenOverlayEvent}
      onDismiss={handleDismiss}
      renderBanner={({ isOpen, onClose, onSave, onManagePreferencesClick }) => (
        <ConsentBanner
          bannerIsOpen={isOpen}
          onOpen={dispatchOpenBannerEvent}
          onClose={() => {
            onClose();
            handleDismiss();
          }}
          i18n={i18n}
          renderButtonGroup={({ isMobile }) => (
            <NoticeConsentButtons
              experience={experience}
              i18n={i18n}
              onManagePreferencesClick={onManagePreferencesClick}
              enabledKeys={draftEnabledNoticeKeys}
              onSave={(
                consentMethod: ConsentMethod,
                keys: Array<PrivacyNotice["notice_key"]>
              ) => {
                handleUpdatePreferences(consentMethod, keys);
                onSave();
              }}
              isAcknowledge={isAllNoticeOnly}
              isMobile={isMobile}
            />
          )}
        />
      )}
      renderModalContent={() => (
        <div>
          <div className="fides-modal-notices">
            <NoticeToggles
              noticeToggles={noticeToggles}
              i18n={i18n}
              enabledNoticeKeys={draftEnabledNoticeKeys}
              onChange={(updatedKeys) => {
                setDraftEnabledNoticeKeys(updatedKeys);
                dispatchFidesEvent("FidesUIChanged", cookie, options.debug);
              }}
            />
          </div>
        </div>
      )}
      renderModalFooter={({ onClose, isMobile }) => (
        <Fragment>
          <NoticeConsentButtons
            experience={experience}
            i18n={i18n}
            enabledKeys={draftEnabledNoticeKeys}
            onSave={(
              consentMethod: ConsentMethod,
              keys: Array<PrivacyNotice["notice_key"]>
            ) => {
              handleUpdatePreferences(consentMethod, keys);
              onClose();
            }}
            isInModal
            isAcknowledge={isAllNoticeOnly}
            isMobile={isMobile}
            saveOnly={privacyNoticeItems.length === 1}
          />
          <PrivacyPolicyLink i18n={i18n} />
        </Fragment>
      )}
    />
  );
};

export default NoticeOverlay;<|MERGE_RESOLUTION|>--- conflicted
+++ resolved
@@ -14,28 +14,9 @@
   SaveConsentPreference,
   ServingComponent,
 } from "../../lib/consent-types";
-<<<<<<< HEAD
 import { debugLog, getGpcStatusFromNotice } from "../../lib/consent-utils";
 import { resolveConsentValue } from "../../lib/consent-value";
-import { updateCookieFromNoticePreferences } from "../../lib/cookie";
-=======
-import ConsentBanner from "../ConsentBanner";
-
-import { updateConsentPreferences } from "../../lib/preferences";
-import { debugLog } from "../../lib/consent-utils";
-
-import "../fides.css";
-import Overlay from "../Overlay";
-import { NoticeConsentButtons } from "../ConsentButtons";
-import NoticeToggles from "./NoticeToggles";
-import { OverlayProps } from "../types";
-import { useConsentServed } from "../../lib/hooks";
-import {
-  getFidesConsentCookie,
-  updateCookieFromNoticePreferences,
-} from "../../lib/cookie";
-import PrivacyPolicyLink from "../PrivacyPolicyLink";
->>>>>>> 0f42c37e
+import { getFidesConsentCookie, updateCookieFromNoticePreferences } from "../../lib/cookie";
 import { dispatchFidesEvent } from "../../lib/events";
 import { useConsentServed } from "../../lib/hooks";
 import {
@@ -68,22 +49,19 @@
   fidesRegionString,
   cookie,
 }) => {
+  // TODO (PROD-1597): restore useMemo here, but see #4649
   const initialEnabledNoticeKeys = () => {
     if (experience.privacy_notices) {
       // ensure we have most up-to-date cookie vals
+      // TODO (PROD-1597): merge in main and use savedConsent for this
       const parsedCookie: FidesCookie | undefined = getFidesConsentCookie();
       return experience.privacy_notices.map((notice) => {
-<<<<<<< HEAD
-        const val = resolveConsentValue(notice, getConsentContext(), cookie);
-        return val ? notice.notice_key : "";
-=======
         const val = resolveConsentValue(
           notice,
           getConsentContext(),
           parsedCookie?.consent
         );
         return val ? (notice.notice_key as PrivacyNotice["notice_key"]) : "";
->>>>>>> 0f42c37e
       });
     }
     return [];
@@ -127,13 +105,8 @@
   );
 
   const [draftEnabledNoticeKeys, setDraftEnabledNoticeKeys] = useState<
-<<<<<<< HEAD
     Array<string>
-  >(initialEnabledNoticeKeys);
-=======
-    Array<PrivacyNotice["notice_key"]>
   >(initialEnabledNoticeKeys());
->>>>>>> 0f42c37e
 
   const isAllNoticeOnly = privacyNoticeItems.every(
     (n) => n.notice.consent_mechanism === ConsentMechanism.NOTICE_ONLY
