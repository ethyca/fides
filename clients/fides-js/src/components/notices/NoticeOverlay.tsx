--- conflicted
+++ resolved
@@ -302,12 +302,8 @@
             isInModal
             isAcknowledge={isAllNoticeOnly}
             isMobile={isMobile}
-<<<<<<< HEAD
-            saveOnly={privacyNotices.length === 1}
+            saveOnly={privacyNoticeItems.length === 1}
             fidesPreviewMode={options.fidesPreviewMode}
-=======
-            saveOnly={privacyNoticeItems.length === 1}
->>>>>>> 565e0839
           />
           <PrivacyPolicyLink i18n={i18n} />
         </Fragment>
