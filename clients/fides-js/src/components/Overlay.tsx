--- conflicted
+++ resolved
@@ -1,8 +1,6 @@
 import { h, FunctionComponent } from "preact";
-<<<<<<< HEAD
-=======
 import { useEffect, useState } from "preact/hooks";
->>>>>>> 64726402
+import { useCallback } from "react";
 import {
   ConsentMethod,
   FidesOptions,
@@ -38,27 +36,24 @@
   cookie,
   modalLinkEl,
 }) => {
-<<<<<<< HEAD
+  const [bannerIsOpen, setBannerIsOpen] = useState(false);
   const { instance, attributes } = useA11yDialog({
     id: "fides-modal",
     role: "dialog",
     title: experience?.experience_config?.title || "",
   });
 
-  const handleOpenModal = () => {
+  const handleOpenModal = useCallback(() => {
     if (instance) {
       instance.show();
     }
-  };
+  }, [instance]);
 
-  const handleCloseModal = () => {
+  const handleCloseModal = useCallback(() => {
     if (instance) {
       instance.hide();
     }
-  };
-=======
-  const [modalIsOpen, setModalIsOpen] = useState(false);
-  const [bannerIsOpen, setBannerIsOpen] = useState(false);
+  }, [instance]);
 
   useEffect(() => {
     const delayBanner = setTimeout(() => {
@@ -76,7 +71,7 @@
       // Update modal link to trigger modal on click
       const modalLink = modalLinkEl;
       modalLink.onclick = () => {
-        setModalIsOpen(true);
+        handleOpenModal();
         setBannerIsOpen(false);
       };
       // Update to show the pre-existing modal link in the DOM
@@ -84,8 +79,7 @@
     } else {
       debugLog(options.debug, "Modal link element not found.");
     }
-  }, [modalLinkEl, options.debug]);
->>>>>>> 64726402
+  }, [modalLinkEl, options.debug, handleOpenModal]);
 
   if (!experience.experience_config) {
     debugLog(options.debug, "No experience config found");
@@ -139,7 +133,7 @@
   };
 
   const handleManagePreferencesClick = (): void => {
-    setModalIsOpen(true);
+    handleOpenModal();
     setBannerIsOpen(false);
   };
 
@@ -171,14 +165,18 @@
 
   return (
     <div id="fides-js-root">
-<<<<<<< HEAD
-      <ConsentBanner
-        experience={experience.experience_config}
-        onAcceptAll={onAcceptAll}
-        onRejectAll={onRejectAll}
-        waitBeforeShow={100}
-        onOpenModal={handleOpenModal}
-      />
+      {experience.show_banner ? (
+        <ConsentBanner
+          experience={experience.experience_config}
+          onAcceptAll={onAcceptAll}
+          onRejectAll={onRejectAll}
+          onManagePreferences={handleManagePreferencesClick}
+          bannerIsOpen={bannerIsOpen}
+          onClose={() => {
+            setBannerIsOpen(false);
+          }}
+        />
+      ) : null}
       <ConsentModal
         attributes={attributes}
         experience={experience.experience_config}
@@ -188,27 +186,6 @@
         onRejectAll={onRejectAll}
         onSave={onSavePreferences}
       />
-=======
-      {experience.show_banner ? (
-        <ConsentBanner
-          experience={experience.experience_config}
-          onAcceptAll={onAcceptAll}
-          onRejectAll={onRejectAll}
-          onManagePreferences={handleManagePreferencesClick}
-          bannerIsOpen={bannerIsOpen}
-        />
-      ) : null}
-      {modalIsOpen ? (
-        <ConsentModal
-          experience={experience.experience_config}
-          notices={privacyNotices}
-          onClose={() => setModalIsOpen(false)}
-          onAcceptAll={onAcceptAll}
-          onRejectAll={onRejectAll}
-          onSave={onSavePreferences}
-        />
-      ) : null}
->>>>>>> 64726402
     </div>
   );
 };
