--- conflicted
+++ resolved
@@ -7,19 +7,10 @@
   UserGeolocation,
 } from "../lib/consent-types";
 import ConsentBanner from "./ConsentBanner";
-<<<<<<< HEAD
-import {
-  CookieKeyConsent,
-  setConsentCookieAcceptAll,
-  setConsentCookieRejectAll,
-} from "../lib/cookie";
-import ConsentModal from "./ConsentModal";
-=======
 import { CookieKeyConsent } from "../lib/cookie";
 import ConsentModal from "./ConsentModal";
 
 import { updateConsentPreferences } from "../lib/preferences";
->>>>>>> 168ed0c7
 
 export interface OverlayProps {
   consentDefaults: CookieKeyConsent;
@@ -28,14 +19,6 @@
   geolocation?: UserGeolocation;
 }
 
-<<<<<<< HEAD
-const Overlay: FunctionComponent<OverlayProps> = ({
-  consentDefaults,
-  experience,
-  options,
-}) => {
-  const [modalIsOpen, setModalIsOpen] = useState(false);
-=======
 const Overlay: FunctionComponent<OverlayProps> = ({ experience }) => {
   const [modalIsOpen, setModalIsOpen] = useState(false);
 
@@ -44,7 +27,6 @@
   }
   const privacyNotices = experience.privacy_notices ?? [];
 
->>>>>>> 168ed0c7
   const onAcceptAll = () => {
     const allNoticeIds = privacyNotices.map((notice) => notice.id);
     updateConsentPreferences({
@@ -66,19 +48,10 @@
     });
   };
 
-  if (!experience) {
-    return null;
-  }
-  const privacyNotices = experience.privacy_notices ?? [];
-
   return (
     <div id="fides-js-root">
       <ConsentBanner
         experience={experience}
-<<<<<<< HEAD
-        privacyCenterUrl={options.privacyCenterUrl}
-=======
->>>>>>> 168ed0c7
         onAcceptAll={onAcceptAll}
         onRejectAll={onRejectAll}
         waitBeforeShow={100}
@@ -91,10 +64,7 @@
           onClose={() => setModalIsOpen(false)}
           onAcceptAll={onAcceptAll}
           onRejectAll={onRejectAll}
-<<<<<<< HEAD
-=======
           onSave={onSavePreferences}
->>>>>>> 168ed0c7
         />
       ) : null}
     </div>
