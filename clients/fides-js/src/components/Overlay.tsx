import { h, FunctionComponent, VNode } from "preact";
import {
  useEffect,
  useState,
  useCallback,
  useMemo,
  useRef,
} from "preact/hooks";

import { defaultShowModal } from "../fides";
import { useA11yDialog } from "../lib/a11y-dialog";
import {
<<<<<<< HEAD
  ComponentType,
=======
  CookieKeyConsent,
>>>>>>> 0863408d
  FidesCookie,
  FidesOptions,
  PrivacyExperience,
} from "../lib/consent-types";
import { debugLog, shouldResurfaceConsent } from "../lib/consent-utils";
import { dispatchFidesEvent } from "../lib/events";
import { useHasMounted } from "../lib/hooks";
import type { I18n } from "../lib/i18n";

import ConsentModal from "./ConsentModal";
import ConsentContent from "./ConsentContent";
import "./fides.css";

interface RenderBannerProps {
  isOpen: boolean;
  onClose: () => void;
  onSave: () => void;
  onManagePreferencesClick: () => void;
}
interface RenderModalFooter {
  onClose: () => void;
  isMobile: boolean;
}

interface Props {
  options: FidesOptions;
  experience: PrivacyExperience;
  i18n: I18n;
  cookie: FidesCookie;
  savedConsent: CookieKeyConsent;
  onOpen: () => void;
  onDismiss: () => void;
  renderBanner: (props: RenderBannerProps) => VNode | null;
  renderModalContent: () => VNode;
  renderModalFooter: (props: RenderModalFooter) => VNode;
  onVendorPageClick?: () => void;
}

const Overlay: FunctionComponent<Props> = ({
  options,
  experience,
  i18n,
  cookie,
  savedConsent,
  onOpen,
  onDismiss,
  renderBanner,
  renderModalContent,
  renderModalFooter,
  onVendorPageClick,
}) => {
  const delayBannerMilliseconds = 100;
  const delayModalLinkMilliseconds = 200;
  const hasMounted = useHasMounted();
  const [bannerIsOpen, setBannerIsOpen] = useState(false);
  const modalLinkRef = useRef<HTMLElement | null>(null);

  const dispatchCloseEvent = useCallback(
    ({ saved = false }: { saved?: boolean }) => {
      dispatchFidesEvent("FidesModalClosed", cookie, options.debug, { saved });
      if (!saved) {
        onDismiss();
      }
    },
    [cookie, onDismiss, options.debug]
  );

  const { instance, attributes } = useA11yDialog({
    id: "fides-modal",
    role: "alertdialog",
    title: i18n.t("exp.title"),
    onClose: () => {
      dispatchCloseEvent({ saved: false });
    },
  });

  const handleOpenModal = useCallback(() => {
    if (instance) {
      setBannerIsOpen(false);
      instance.show();
      onOpen();
    }
  }, [instance, onOpen]);

  const handleCloseModalAfterSave = useCallback(() => {
    if (instance && !options.fidesEmbed) {
      instance.hide();
      dispatchCloseEvent({ saved: true });
    }
  }, [instance, dispatchCloseEvent, options.fidesEmbed]);

  useEffect(() => {
    if (options.fidesEmbed) {
      onOpen();
    }
  }, [options, onOpen]);

  const showBanner = useMemo(
    () =>
      !options.fidesDisableBanner &&
      experience.experience_config?.component !== ComponentType.MODAL &&
      shouldResurfaceConsent(experience, cookie) &&
      !options.fidesEmbed,
    [cookie, experience, options]
  );

  useEffect(() => {
    const delayBanner = setTimeout(() => {
      if (showBanner) {
        setBannerIsOpen(true);
      }
    }, delayBannerMilliseconds);
    return () => clearTimeout(delayBanner);
  }, [showBanner, setBannerIsOpen]);

  useEffect(() => {
    window.Fides.showModal = handleOpenModal;
    document.body.classList.add("fides-overlay-modal-link-shown");
    // use a delay to ensure that link exists in the DOM
    const delayModalLinkBinding = setTimeout(() => {
      const modalLinkId = options.modalLinkId || "fides-modal-link";
      const modalLinkEl = document.getElementById(modalLinkId);
      if (modalLinkEl) {
        debugLog(
          options.debug,
          "Modal link element found, updating it to show and trigger modal on click."
        );
        modalLinkRef.current = modalLinkEl;
        modalLinkRef.current.addEventListener("click", window.Fides.showModal);
        // Update to show the pre-existing modal link in the DOM
        modalLinkRef.current.classList.add("fides-modal-link-shown");
      } else {
        debugLog(options.debug, "Modal link element not found.");
      }
    }, delayModalLinkMilliseconds);
    return () => {
      clearTimeout(delayModalLinkBinding);
      if (modalLinkRef.current) {
        modalLinkRef.current.removeEventListener(
          "click",
          window.Fides.showModal
        );
      }
      window.Fides.showModal = defaultShowModal;
    };
<<<<<<< HEAD
  }, [options.modalLinkId, options.debug, handleOpenModal, experience]);
=======
  }, [options.modalLinkId, options.debug, handleOpenModal]);

  const showBanner = useMemo(
    () =>
      !options.fidesDisableBanner &&
      experience.show_banner &&
      shouldResurfaceConsent(experience, cookie, savedConsent) &&
      !options.fidesEmbed,
    [cookie, savedConsent, experience, options]
  );
>>>>>>> 0863408d

  const handleManagePreferencesClick = (): void => {
    handleOpenModal();
  };

  if (!hasMounted) {
    return null;
  }

  if (!experience.experience_config) {
    debugLog(options.debug, "No experience config found");
    return null;
  }

  return (
    <div>
      {showBanner && bannerIsOpen && window.Fides.options.preventDismissal && (
        <div className="fides-modal-overlay" />
      )}
      {showBanner
        ? renderBanner({
            isOpen: bannerIsOpen,
            onClose: () => {
              setBannerIsOpen(false);
            },
            onSave: () => {
              setBannerIsOpen(false);
            },
            onManagePreferencesClick: handleManagePreferencesClick,
          })
        : null}
      {options.fidesEmbed ? (
        <ConsentContent
          titleProps={attributes.title}
          className="fides-embed"
          i18n={i18n}
          renderModalFooter={() =>
            renderModalFooter({
              onClose: handleCloseModalAfterSave,
              isMobile: false,
            })
          }
        >
          {renderModalContent()}
        </ConsentContent>
      ) : (
        <ConsentModal
          attributes={attributes}
          i18n={i18n}
          onVendorPageClick={onVendorPageClick}
          renderModalFooter={() =>
            renderModalFooter({
              onClose: handleCloseModalAfterSave,
              isMobile: false,
            })
          }
          renderModalContent={renderModalContent}
        />
      )}
    </div>
  );
};

export default Overlay;<|MERGE_RESOLUTION|>--- conflicted
+++ resolved
@@ -10,11 +10,8 @@
 import { defaultShowModal } from "../fides";
 import { useA11yDialog } from "../lib/a11y-dialog";
 import {
-<<<<<<< HEAD
   ComponentType,
-=======
   CookieKeyConsent,
->>>>>>> 0863408d
   FidesCookie,
   FidesOptions,
   PrivacyExperience,
@@ -116,9 +113,9 @@
     () =>
       !options.fidesDisableBanner &&
       experience.experience_config?.component !== ComponentType.MODAL &&
-      shouldResurfaceConsent(experience, cookie) &&
+      shouldResurfaceConsent(experience, cookie, savedConsent) &&
       !options.fidesEmbed,
-    [cookie, experience, options]
+    [cookie, savedConsent, experience, options]
   );
 
   useEffect(() => {
@@ -160,20 +157,7 @@
       }
       window.Fides.showModal = defaultShowModal;
     };
-<<<<<<< HEAD
   }, [options.modalLinkId, options.debug, handleOpenModal, experience]);
-=======
-  }, [options.modalLinkId, options.debug, handleOpenModal]);
-
-  const showBanner = useMemo(
-    () =>
-      !options.fidesDisableBanner &&
-      experience.show_banner &&
-      shouldResurfaceConsent(experience, cookie, savedConsent) &&
-      !options.fidesEmbed,
-    [cookie, savedConsent, experience, options]
-  );
->>>>>>> 0863408d
 
   const handleManagePreferencesClick = (): void => {
     handleOpenModal();
