--- conflicted
+++ resolved
@@ -53,21 +53,14 @@
 
 import {
   FidesConfig,
-<<<<<<< HEAD
+  FidesExperienceTranslationOverrides,
   FidesGlobal,
   FidesInitOptionsOverrides,
   FidesOptions,
   FidesOverrides,
   GetPreferencesFnResp,
   NoticeConsent,
-=======
-  FidesExperienceTranslationOverrides,
-  FidesOptionsOverrides,
-  FidesOverrides,
-  GetPreferencesFnResp,
-  OverrideOptions,
   OverrideType,
->>>>>>> 0946885f
   PrivacyExperience,
 } from "./lib/consent-types";
 
@@ -149,14 +142,9 @@
  * Initialize the global Fides object with the given configuration values
  */
 const init = async (config: FidesConfig) => {
-<<<<<<< HEAD
-  const optionsOverrides: Partial<FidesInitOptionsOverrides> =
-    getOptionsOverrides(config);
-=======
-  const optionsOverrides: Partial<FidesOptionsOverrides> = getOverridesByType<
-    Partial<FidesOptionsOverrides>
+  const optionsOverrides: Partial<FidesInitOptionsOverrides> = getOverridesByType<
+    Partial<FidesInitOptionsOverrides>
   >(OverrideType.OPTIONS, config);
->>>>>>> 0946885f
   makeStub({
     gdprAppliesDefault: optionsOverrides?.fidesTcfGdprApplies,
   });
