--- conflicted
+++ resolved
@@ -339,11 +339,8 @@
     fidesString: null,
     apiOptions: null,
     fidesTcfGdprApplies: true,
-<<<<<<< HEAD
+    gppExtensionPath: "",
     preventDismissal: false,
-=======
-    gppExtensionPath: "",
->>>>>>> 05b5bfdf
   },
   fides_meta: {},
   identity: {},
