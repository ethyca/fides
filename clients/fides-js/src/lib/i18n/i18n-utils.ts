--- conflicted
+++ resolved
@@ -2,12 +2,8 @@
   ComponentType,
   ExperienceConfig,
   ExperienceConfigTranslation,
-<<<<<<< HEAD
+  FidesExperienceTranslationOverrides,
   FidesInitOptions,
-=======
-  FidesExperienceTranslationOverrides,
-  FidesOptions,
->>>>>>> 0946885f
   PrivacyExperience,
   PrivacyNotice,
   PrivacyNoticeTranslation,
@@ -477,12 +473,8 @@
   i18n: I18n,
   navigator: Partial<Navigator>,
   experience: Partial<PrivacyExperience>,
-<<<<<<< HEAD
-  options?: Partial<FidesInitOptions>
-=======
-  options?: Partial<FidesOptions>,
-  experienceTranslationOverrides?: Partial<FidesExperienceTranslationOverrides>
->>>>>>> 0946885f
+  options?: Partial<FidesInitOptions>,
+  experienceTranslationOverrides?: Partial<FidesExperienceTranslationOverrides>,
 ): void {
   // Extract & update all the translated messages from both our static files and the experience API
   loadMessagesFromFiles(i18n);
