import type { Fides, FidesOptions } from "../docs";
import type { GPPFieldMapping, GPPSettings } from "./gpp/types";
import type {
  GVLJson,
  GVLTranslations,
  TCFFeatureRecord,
  TCFFeatureSave,
  TCFPurposeConsentRecord,
  TCFPurposeLegitimateInterestsRecord,
  TCFPurposeSave,
  TCFSpecialFeatureRecord,
  TCFSpecialFeatureSave,
  TCFSpecialPurposeRecord,
  TCFSpecialPurposeSave,
  TCFVendorConsentRecord,
  TCFVendorLegitimateInterestsRecord,
  TCFVendorRelationships,
  TCFVendorSave,
} from "./tcf/types";
import { TcfOtherConsent } from "./tcf/types";
import type { gtm } from "../integrations/gtm";
import type { meta } from "../integrations/meta";
import type { shopify } from "../integrations/shopify";

export type EmptyExperience = Record<PropertyKey, never>;

export interface FidesConfig {
  // Set the consent defaults from a "legacy" Privacy Center config.json.
  consent?: LegacyConsentConfig;
  // Set the "experience" to be used for this Fides.js instance -- overrides the "legacy" config.
  // If defined or is empty, Fides.js will not fetch experience config.
  // If undefined, Fides.js will attempt to fetch its own experience config.
  experience?: PrivacyExperience | EmptyExperience;
  // Set the geolocation for this Fides.js instance. If *not* set, Fides.js will fetch its own geolocation.
  geolocation?: UserGeolocation;
  // Global options for this Fides.js instance
  options: FidesInitOptions;
}

/**
 * Defines all the options supported by `Fides.init()`. Many of these are
 * effectively constants that aren't meant to be set at runtime by customers,
 * but we do allow _some_ of them to be overriden via query params / cookie
 * values / window object. See the {@link FidesOptions} docs for details.
 */
export interface FidesInitOptions {
  // Whether or not debug log statements should be enabled
  debug: boolean;

  // API URL for getting user geolocation
  geolocationApiUrl: string;

  // Whether or not the banner should be globally enabled
  isOverlayEnabled: boolean;

  // Whether we should pre-fetch geolocation and experience server-side
  isPrefetchEnabled: boolean;

  // Whether user geolocation should be enabled. Requires geolocationApiUrl
  isGeolocationEnabled: boolean;

  // ID of the parent DOM element where the overlay should be inserted (default: "fides-overlay")
  overlayParentId: string | null;

  // ID of the DOM element that should trigger the consent modal (default: "fides-modal-link"
  modalLinkId: string | null;

  // URL for the Privacy Center, used to customize consent preferences. Required.
  privacyCenterUrl: string;

  // URL for the Fides API, used to fetch and save consent preferences. Required.
  fidesApiUrl: string;

  // URL for Server-side Fides API, used to fetch geolocation and consent preference. Optional.
  serverSideFidesApiUrl: string;

  // Whether we should show the TCF modal
  tcfEnabled: boolean;

  // Whether we should "embed" the fides.js overlay UI (ie. “Layer 2”) into a web page instead of as a pop-up
  // overlay, and never render the banner (ie. “Layer 1”).
  fidesEmbed: boolean;

  // Whether we should disable saving consent preferences to the Fides API.
  fidesDisableSaveApi: boolean;

  // Whether we should disable the banner
  fidesDisableBanner: boolean;

  // An explicitly passed-in TC string that supersedes the cookie, and prevents any API calls to fetch
  // experiences / preferences. Only available when TCF is enabled. Optional.
  fidesString: string | null;

  // Allows for explicit overrides on various internal API calls made from Fides.
  apiOptions: FidesApiOptions | null;

  // What the "GDPR Applies" field of TCF should default to
  fidesTcfGdprApplies: boolean;

  // Base URL for directory of fides.js scripts
  fidesJsBaseUrl: string;

  // A custom path to fetch FidesOptions (e.g. "window.config.overrides"). Defaults to window.fides_overrides
  customOptionsPath: string | null;

  // Prevents the banner and modal from being dismissed
  preventDismissal: boolean;

  // Allows providing rich HTML descriptions
  allowHTMLDescription: boolean | null;

  // Encodes cookie as base64 on top of the default JSON string
  base64Cookie: boolean;

  // Allows specifying the preferred locale used for translations
  fidesLocale?: string;

  // Defines default primary color for consent components, but can still be overridden with overrides or custom CSS
  fidesPrimaryColor: string | null;

<<<<<<< HEAD
  // Whether the developer forced the inclusion of the GPP extension
  forceGpp: boolean;
=======
  // Shows fides.js overlay UI on load deleting the fides_consent cookie as if no preferences have been saved
  fidesClearCookie: boolean;
>>>>>>> 2aae7797
}

/**
 * Defines the exact interface used for the `Fides` global object. Note that we
 * extend the documented `Fides` interface here to provide some narrower, more
 * specific types. This is mostly for legacy purposes, but also since we want to
 * ensure that the documented interface isn't overly specific in areas we may
 * need to change.
 */
export interface FidesGlobal extends Fides {
  config?: FidesConfig;
  consent: NoticeConsent;
  experience?: PrivacyExperience | EmptyExperience;
  fides_meta: FidesJSMeta;
  fides_string?: string | undefined;
  geolocation?: UserGeolocation;
  identity: FidesJSIdentity;
  initialized: boolean;
  options: FidesInitOptions;
  saved_consent: NoticeConsent;
  tcf_consent: TcfOtherConsent;
  gtm: typeof gtm;
  init: (config: FidesConfig) => Promise<void>;
  meta: typeof meta;
  reinitialize: () => Promise<void>;
  shopify: typeof shopify;
  showModal: () => void;
}

/**
 * Store the user's consent preferences as notice_key -> boolean pairs, e.g.
 * {
 *   "data_sales": false,
 *   "analytics": true,
 *   ...
 * }
 */
export type NoticeConsent = Record<string, boolean>;

/**
 * Store the user's identity values, e.g.
 * {
 *   "fides_user_device_id": "1234-",
 *   "email": "jane@example.com",
 *   ...
 * }
 */
export type FidesJSIdentity = Record<string, string>;

/**
 * Store metadata about the cookie itself, e.g.
 * {
 *   "version": "0.9.0",
 *   "createdAt": "2023-01-01T12:00:00.000Z",
 *   ...
 * }
 */
export type FidesJSMeta = Record<string, string>;

export interface FidesCookie {
  consent: NoticeConsent;
  identity: FidesJSIdentity;
  fides_meta: FidesJSMeta;
  fides_string?: string;
  tcf_consent: TcfOtherConsent;
  tcf_version_hash?: ExperienceMeta["version_hash"];
}

export type GetPreferencesFnResp = {
  // Overrides the value for Fides.consent for the user’s notice-based preferences (e.g. { data_sales: false })
  consent?: NoticeConsent;
  // Overrides the value for Fides.fides_string for the user’s TCF+AC preferences (e.g. 1a2a3a.AAABA,1~123.121)
  fides_string?: string;
  // An explicit version hash for provided fides_string when calculating whether consent should be re-triggered
  version_hash?: string;
};

export type FidesApiOptions = {
  /**
   * Intake a custom function that is called instead of the internal Fides API to save user preferences.
   *
   * @param {object} consentMethod - method that was used to obtain consent
   * @param {object} consent - updated version of Fides.consent with the user's saved preferences for Fides notices
   * @param {string} fides_string - updated version of Fides.fides_string with the user's saved preferences for TC/AC/etc notices
   * @param {object} experience - current version of the privacy experience that was shown to the user
   */
  savePreferencesFn?: (
    consentMethod: ConsentMethod,
    consent: NoticeConsent,
    fides_string: string | undefined,
    experience: PrivacyExperience
  ) => Promise<void>;
  /**
   * Intake a custom function that is used to override users' saved preferences.
   *
   * @param {object} fides - global Fides obj containing global config options and other state at time of init
   */
  getPreferencesFn?: (fides: FidesConfig) => Promise<GetPreferencesFnResp>;
  /**
   * Intake a custom function that is used to fetch privacy experience.
   *
   * @param {string} userLocationString - user location
   * @param {string} fidesUserDeviceId - (deprecated) We no longer support handling user preferences on the experience using fidesUserDeviceId
   */
  getPrivacyExperienceFn?: (
    userLocationString: string,
    fidesUserDeviceId?: string | null
  ) => Promise<PrivacyExperience | EmptyExperience>;
  /**
   * Intake a custom function that is used to save notices served for reporting purposes.
   *
   * @param {object} request - consent served records to save
   */
  patchNoticesServedFn?: (
    request: RecordConsentServedRequest
  ) => Promise<RecordsServedResponse | null>;
};

export class SaveConsentPreference {
  consentPreference: UserConsentPreference;

  notice: PrivacyNotice;

  noticeHistoryId?: string;

  constructor(
    notice: PrivacyNotice,
    consentPreference: UserConsentPreference,
    noticeHistoryId?: string
  ) {
    this.notice = notice;
    this.consentPreference = consentPreference;
    this.noticeHistoryId = noticeHistoryId;
  }
}

/**
 * Pre-parsed TC data and TC string for a CMP SDK:
 *
 * https://github.com/InteractiveAdvertisingBureau/GDPR-Transparency-and-Consent-Framework/blob/master/TCFv2/IAB%20Tech%20Lab%20-%20CMP%20API%20v2.md#in-app-details
 */
export type TCMobileData = {
  /**
   * The unsigned integer ID of CMP SDK
   */
  IABTCF_CmpSdkID?: number;
  /**
   * The unsigned integer version number of CMP SDK
   */
  IABTCF_CmpSdkVersion?: number;
  /**
   * The unsigned integer representing the version of the TCF that these consents adhere to.
   */
  IABTCF_PolicyVersion?: number;
  /**
   * 1: GDPR applies in current context, 0 - GDPR does not apply in current context, None=undetermined
   */
  IABTCF_gdprApplies?: TCMobileDataVals.IABTCFgdprApplies;
  /**
   * Two-letter ISO 3166-1 alpha-2 code
   */
  IABTCF_PublisherCC?: string;
  /**
   * Vendors can use this value to determine whether consent for purpose one is required. 0: no special treatment. 1: purpose one not disclosed
   */
  IABTCF_PurposeOneTreatment?: TCMobileDataVals.IABTCFPurposeOneTreatment;
  /**
   * 1 - CMP uses customized stack descriptions and/or modified or supplemented standard illustrations.0 - CMP did not use a non-standard stack desc. and/or modified or supplemented Illustrations
   */
  IABTCF_UseNonStandardTexts?: TCMobileDataVals.IABTCFUseNonStandardTexts;
  /**
   * Fully encoded TC string
   */
  IABTCF_TCString?: string;
  /**
   * Binary string: The '0' or '1' at position n – where n's indexing begins at 0 – indicates the consent status for Vendor ID n+1; false and true respectively. eg. '1' at index 0 is consent true for vendor ID 1
   */
  IABTCF_VendorConsents?: string;
  /**
   * Binary String: The '0' or '1' at position n – where n's indexing begins at 0 – indicates the legitimate interest status for Vendor ID n+1; false and true respectively. eg. '1' at index 0 is legitimate interest established true for vendor ID 1
   */
  IABTCF_VendorLegitimateInterests?: string;
  /**
   * Binary String: The '0' or '1' at position n – where n's indexing begins at 0 – indicates the consent status for purpose ID n+1; false and true respectively. eg. '1' at index 0 is consent true for purpose ID 1
   */
  IABTCF_PurposeConsents?: string;
  /**
   * Binary String: The '0' or '1' at position n – where n's indexing begins at 0 – indicates the legitimate interest status for purpose ID n+1; false and true respectively. eg. '1' at index 0 is legitimate interest established true for purpose ID 1
   */
  IABTCF_PurposeLegitimateInterests?: string;
  /**
   * Binary String: The '0' or '1' at position n – where n's indexing begins at 0 – indicates the opt-in status for special feature ID n+1; false and true respectively. eg. '1' at index 0 is opt-in true for special feature ID 1
   */
  IABTCF_SpecialFeaturesOptIns?: string;
  IABTCF_PublisherConsent?: string;
  IABTCF_PublisherLegitimateInterests?: string;
  IABTCF_PublisherCustomPurposesConsents?: string;
  IABTCF_PublisherCustomPurposesLegitimateInterests?: string;
};

export namespace TCMobileDataVals {
  /**
   * 1: GDPR applies in current context, 0 - GDPR does not apply in current context, None=undetermined
   */
  export enum IABTCFgdprApplies {
    "_0" = 0,
    "_1" = 1,
  }

  /**
   * Vendors can use this value to determine whether consent for purpose one is required. 0: no special treatment. 1: purpose one not disclosed
   */
  export enum IABTCFPurposeOneTreatment {
    "_0" = 0,
    "_1" = 1,
  }

  /**
   * 1 - CMP uses customized stack descriptions and/or modified or supplemented standard illustrations.0 - CMP did not use a non-standard stack desc. and/or modified or supplemented Illustrations
   */
  export enum IABTCFUseNonStandardTexts {
    "_0" = 0,
    "_1" = 1,
  }
}

/**
 * Supplements experience with developer-friendly meta information
 */
export type ExperienceMeta = {
  /**
   * A hashed value that can be compared to previously-fetched hash values to determine if the Experience has meaningfully changed
   */
  version_hash?: string;
  /**
   * The fides string (TC String + AC String) corresponding to a user opting in to all available options
   */
  accept_all_fides_string?: string;
  accept_all_fides_mobile_data?: TCMobileData;
  /**
   * The fides string (TC String + AC String) corresponding to a user opting out of all available options
   */
  reject_all_fides_string?: string;
  reject_all_fides_mobile_data?: TCMobileData;
};

/**
 * Expected API response for a PrivacyExperience
 *
 * NOTE: This type is slightly-edited version of the autogenerated
 * "PrivacyExperienceResponse" type, to either tighten or relax the types in
 * FidesJS as needed by the client-code, so these types should be updated with care!
 */
export type PrivacyExperience = {
  id: string;
  created_at: string;
  updated_at: string;
  region: string; // NOTE: uses a generic string instead of a region enum, as this changes often
  component?: ComponentType;
  gpp_settings?: GPPSettings; // NOTE: uses our client-side GPPSettings type
  tcf_purpose_consents?: Array<TCFPurposeConsentRecord>;
  tcf_purpose_legitimate_interests?: Array<TCFPurposeLegitimateInterestsRecord>;
  tcf_special_purposes?: Array<TCFSpecialPurposeRecord>;
  tcf_features?: Array<TCFFeatureRecord>;
  tcf_special_features?: Array<TCFSpecialFeatureRecord>;
  tcf_vendor_consents?: Array<TCFVendorConsentRecord>;
  tcf_vendor_legitimate_interests?: Array<TCFVendorLegitimateInterestsRecord>;
  tcf_vendor_relationships?: Array<TCFVendorRelationships>;
  tcf_system_consents?: Array<TCFVendorConsentRecord>;
  tcf_system_legitimate_interests?: Array<TCFVendorLegitimateInterestsRecord>;
  tcf_system_relationships?: Array<TCFVendorRelationships>;

  /**
   * @deprecated For backwards compatibility purposes, whether the Experience should show a banner.
   */
  show_banner?: boolean;
  /**
   * The Privacy Notices associated with this experience, if applicable
   */
  privacy_notices?: Array<PrivacyNoticeWithPreference>; // NOTE: uses our client-side PrivacyNoticeWithPreference type
  /**
   * The Experience Config and its translations
   */
  experience_config?: ExperienceConfig; // NOTE: uses our client-side ExperienceConfig type
  gvl?: GVLJson; // NOTE: uses our client-side GVLJson type
  gvl_translations?: GVLTranslations;
  meta?: ExperienceMeta;
};

/**
 * Expected API response for an ExperienceConfig
 *
 * NOTE: This type is slightly-edited version of the autogenerated
 * "ExperienceConfigResponseNoNotices" type, to either tighten or relax the
 * types in FidesJS as needed by the client-code, so these types should be
 * updated with care!
 */
export type ExperienceConfig = {
  name?: string;
  disabled?: boolean;
  dismissable?: boolean;
  allow_language_selection?: boolean;
  auto_detect_language?: boolean;
  modal_link_label?: string;

  /**
   * List of regions that apply to this ExperienceConfig.
   *
   * NOTE: we modify this type on the client to be an array of strings instead
   * of region enums, as those will change often. We also mark it as an optional
   * array, even though the API provides it, since we want to avoid relying on
   * these regions on the client.
   */
  regions?: Array<string>;
  id: string;
  created_at: string;
  updated_at: string;
  component: ComponentType;

  /**
   * List of all available translations for this ExperienceConfig
   *
   * NOTE: edited to be a *required* field on the client-side types for
   * simplicity, since the API actually guarantees this will always be present.
   * This also uses our client-side ExperienceConfigTranslation type.
   */
  translations: Array<ExperienceConfigTranslation>;

  /**
   * @deprecated see fields on translations instead
   */
  language?: string; // NOTE: uses a generic string instead of a language enum, as this changes often
  /**
   * @deprecated see fields on translations instead
   */
  accept_button_label?: string;
  /**
   * @deprecated see fields on translations instead
   */
  acknowledge_button_label?: string;
  /**
   * @deprecated see fields on translations instead
   */
  banner_title?: string;
  /**
   * @deprecated see fields on translations instead
   */
  is_default?: boolean;
  /**
   * @deprecated see fields on translations instead
   */
  privacy_policy_link_label?: string;
  /**
   * @deprecated see fields on translations instead
   */
  privacy_policy_url?: string;
  /**
   * @deprecated see fields on translations instead
   */
  privacy_preferences_link_label?: string;
  /**
   * @deprecated see fields on translations instead
   */
  reject_button_label?: string;
  /**
   * @deprecated see fields on translations instead
   */
  save_button_label?: string;
  /**
   * @deprecated see fields on translations instead
   */
  title?: string;
  /**
   * @deprecated see fields on translations instead
   */
  banner_description?: string;
  /**
   * @deprecated see fields on translations instead
   */
  description?: string;
};

/**
 * Expected API response for an ExperienceConfigTranslation
 *
 * NOTE: This type is slightly-edited version of the autogenerated
 * "ExperienceTranslationResponse" type, to either tighten or relax the
 * types in FidesJS as needed by the client-code, so these types should be
 * updated with care!
 */
export type ExperienceConfigTranslation = {
  language: string; // NOTE: uses a generic string instead of a language enum, as this changes often
  accept_button_label?: string;
  acknowledge_button_label?: string;
  banner_title?: string;
  is_default?: boolean;
  privacy_policy_link_label?: string;
  privacy_policy_url?: string;
  privacy_preferences_link_label?: string;
  reject_button_label?: string;
  save_button_label?: string;
  title?: string;
  banner_description?: string;
  description?: string;
  privacy_experience_config_history_id: string;
  modal_link_label?: string;
};

export type Cookies = {
  name: string;
  path?: string;
  domain?: string;
};

export enum PrivacyNoticeFramework {
  GPP_US_NATIONAL = "gpp_us_national",
  GPP_US_STATE = "gpp_us_state",
}

/**
 * Expected API response for a PrivacyNotice
 *
 * NOTE: This type is slightly-edited version of the autogenerated
 * "PrivacyNoticeResponse" type to either tighten or relax the types in FidesJS
 * as needed by the client-code, but we try to be as close as possible to the
 * API types!
 */
export type PrivacyNotice = {
  name?: string;
  notice_key: string; // NOTE: edited to be *required* on the client for simplicity (since the API actually guarantees this!)
  internal_description?: string;
  consent_mechanism?: ConsentMechanism;
  data_uses?: Array<string>;
  enforcement_level?: EnforcementLevel;
  disabled?: boolean;
  has_gpc_flag?: boolean;
  framework?: PrivacyNoticeFramework;
  default_preference?: UserConsentPreference;
  id: string;
  origin?: string;
  created_at: string;
  updated_at: string;
  cookies: Array<Cookies>;
  systems_applicable?: boolean;

  /**
   * List of all available translations for this PrivacyNotice
   *
   * NOTE: edited to be a *required* field on the client-side types for
   * simplicity, since the API actually guarantees this will always be present.
   * This also uses our client-side PrivacyNoticeTranslation type.
   */
  translations: Array<PrivacyNoticeTranslation>;
  gpp_field_mapping?: Array<GPPFieldMapping>;
};

/**
 * Expected API response for a PrivacyNoticeTranslation
 *
 * NOTE: This type is slightly-edited version of the autogenerated
 * "NoticeTranslationResponse" type to either tighten or relax the types in
 * FidesJS as needed by the client-code, but we try to be as close as possible
 * to the API types!
 */
export type PrivacyNoticeTranslation = {
  language: string; // NOTE: uses a generic string instead of a language enum, as this changes often
  title?: string;
  description?: string;
  privacy_notice_history_id: string;
};

// This type is exclusively used on front-end
export type PrivacyNoticeWithPreference = PrivacyNotice & {
  // Tracks preference to be shown via the UI / served via CMP
  current_preference?: UserConsentPreference;
};

export enum EnforcementLevel {
  FRONTEND = "frontend",
  SYSTEM_WIDE = "system_wide",
  NOT_APPLICABLE = "not_applicable",
}

export enum ConsentMechanism {
  OPT_IN = "opt_in",
  OPT_OUT = "opt_out",
  NOTICE_ONLY = "notice_only",
}

export enum UserConsentPreference {
  OPT_IN = "opt_in",
  OPT_OUT = "opt_out",
  ACKNOWLEDGE = "acknowledge",
  TCF = "tcf",
}

// NOTE: This (and most enums!) could reasonably be replaced by string union
// types in Typescript and would be a bit easier to handle...
export enum ComponentType {
  OVERLAY = "overlay", // deprecated, replaced by BANNER_AND_MODAL
  BANNER_AND_MODAL = "banner_and_modal",
  MODAL = "modal",
  PRIVACY_CENTER = "privacy_center",
  TCF_OVERLAY = "tcf_overlay",
}

export enum BannerEnabled {
  ALWAYS_ENABLED = "always_enabled",
  ENABLED_WHERE_REQUIRED = "enabled_where_required",
  ALWAYS_DISABLED = "always_disabled",
}

export type UserGeolocation = {
  country?: string; // "US"
  ip?: string; // "192.168.0.1:12345"
  location?: string; // "US-NY"
  region?: string; // "NY"
};

/**
 * Re-export the FidesOptions interface from src/docs; mostly for convenience as
 * a lot of code wants to import from this consent-types.ts file!
 */
export { FidesOptions };

export type OverrideExperienceTranslations = {
  fides_title: string;
  fides_description: string;
  fides_privacy_policy_url: string;
  fides_override_language: string;
};

/**
 * Select the subset of FidesInitOptions that can be overriden at runtime using
 * one of the customer-provided FidesOptions properties above. There's a 1:1
 * correspondence here, but note that we use snake_case for the runtime options
 * and then convert to camelCase variables for the `Fides.init({ options })`
 * invocation itself.
 */
export type FidesInitOptionsOverrides = Pick<
  FidesInitOptions,
  | "fidesString"
  | "fidesDisableSaveApi"
  | "fidesEmbed"
  | "fidesDisableBanner"
  | "fidesTcfGdprApplies"
  | "fidesLocale"
  | "fidesPrimaryColor"
  | "fidesClearCookie"
>;

export type FidesExperienceTranslationOverrides = {
  title: string;
  description: string;
  privacy_policy_url: string;
  override_language: string;
};

export type FidesOverrides = {
  optionsOverrides: Partial<FidesInitOptionsOverrides>;
  consentPrefsOverrides: GetPreferencesFnResp | null;
  experienceTranslationOverrides: Partial<FidesExperienceTranslationOverrides>;
};

export enum OverrideType {
  OPTIONS = "options",
  EXPERIENCE_TRANSLATION = "language",
}

export enum ButtonType {
  PRIMARY = "primary",
  SECONDARY = "secondary",
  TERTIARY = "tertiary",
}

export enum ConsentMethod {
  BUTTON = "button", // deprecated- keeping for backwards-compatibility
  REJECT = "reject",
  ACCEPT = "accept",
  SAVE = "save",
  DISMISS = "dismiss",
  GPC = "gpc",
  INDIVIDUAL_NOTICE = "individual_notice",
}

export type PrivacyPreferencesRequest = {
  browser_identity: Identity;
  code?: string;
  fides_string?: string;
  preferences?: Array<ConsentOptionCreate>;
  purpose_consent_preferences?: Array<TCFPurposeSave>;
  purpose_legitimate_interests_preferences?: Array<TCFPurposeSave>;
  special_purpose_preferences?: Array<TCFSpecialPurposeSave>;
  vendor_consent_preferences?: Array<TCFVendorSave>;
  vendor_legitimate_interests_preferences?: Array<TCFVendorSave>;
  feature_preferences?: Array<TCFFeatureSave>;
  special_feature_preferences?: Array<TCFSpecialFeatureSave>;
  system_consent_preferences?: Array<TCFVendorSave>;
  system_legitimate_interests_preferences?: Array<TCFVendorSave>;
  policy_key?: string;
  /**
   * @deprecated has no effect; use privacy_experience_config_history_id instead!
   */
  privacy_experience_id?: string;
  privacy_experience_config_history_id?: string;
  user_geography?: string;
  method?: ConsentMethod;
  served_notice_history_id?: string;
};

export type ConsentOptionCreate = {
  privacy_notice_history_id: string;
  preference: UserConsentPreference;
};

export type Identity = {
  phone_number?: string;
  email?: string;
  ga_client_id?: string;
  ljt_readerID?: string;
  fides_user_device_id?: string;
};

export enum RequestOrigin {
  privacy_center = "privacy_center",
  overlay = "overlay",
  api = "api",
}

export enum GpcStatus {
  /** GPC is not relevant for the consent option. */
  NONE = "none",
  /** GPC is enabled and consent matches the configured default. */
  APPLIED = "applied",
  /** GPC is enabled but consent has been set to override the configured default. */
  OVERRIDDEN = "overridden",
}

// Consent reporting
export enum ServingComponent {
  OVERLAY = "overlay", // deprecated, use "modal" instead
  MODAL = "modal",
  BANNER = "banner",
  PRIVACY_CENTER = "privacy_center",
  TCF_OVERLAY = "tcf_overlay",
  TCF_BANNER = "tcf_banner",
}
/**
 * Request body when indicating that notices were served in the UI
 */
export type RecordConsentServedRequest = {
  browser_identity: Identity;
  code?: string;
  privacy_notice_history_ids?: Array<string>;
  tcf_purpose_consents?: Array<number>;
  tcf_purpose_legitimate_interests?: Array<number>;
  tcf_special_purposes?: Array<number>;
  tcf_vendor_consents?: Array<string>;
  tcf_vendor_legitimate_interests?: Array<string>;
  tcf_features?: Array<number>;
  tcf_special_features?: Array<number>;
  tcf_system_consents?: Array<string>;
  tcf_system_legitimate_interests?: Array<string>;
  /**
   * @deprecated has no effect; use privacy_experience_config_history_id instead!
   */
  privacy_experience_id?: string;
  privacy_experience_config_history_id?: string;
  user_geography?: string;
  acknowledge_mode?: boolean;
  serving_component: string; // NOTE: uses a generic string instead of an enum
};

/**
 * Response when saving that consent was served
 */
export type RecordsServedResponse = {
  served_notice_history_id: string;
  privacy_notice_history_ids: string[];
  tcf_purpose_consents: number[];
  tcf_purpose_legitimate_interests: number[];
  tcf_special_purposes: number[];
  tcf_vendor_consents: string[];
  tcf_vendor_legitimate_interests: string[];
  tcf_features: number[];
  tcf_special_features: number[];
  tcf_system_consents: string[];
  tcf_system_legitimate_interests: string[];
};

// ------------------LEGACY TYPES BELOW -------------------

export type ConditionalValue = {
  value: boolean;
  globalPrivacyControl: boolean;
};

/**
 * A consent value can be a boolean:
 *  - `true`: consent/opt-in
 *  - `false`: revoke/opt-out
 *
 * A consent value can also be context-dependent, which means it will be decided based on
 * information about the user's environment (browser). The `ConditionalValue` object maps the
 * context conditions to the value that should be used:
 *  - `value`: The default value if no context applies.
 *  - `globalPrivacyControl`: The value to use if the user's browser has Global Privacy Control
 *    enabled.
 */
export type ConsentValue = boolean | ConditionalValue;

export type ConsentOption = {
  cookieKeys: string[];
  default?: ConsentValue;
  fidesDataUseKey: string;
};

export type LegacyConsentConfig = {
  options: ConsentOption[];
};<|MERGE_RESOLUTION|>--- conflicted
+++ resolved
@@ -118,13 +118,11 @@
   // Defines default primary color for consent components, but can still be overridden with overrides or custom CSS
   fidesPrimaryColor: string | null;
 
-<<<<<<< HEAD
   // Whether the developer forced the inclusion of the GPP extension
   forceGpp: boolean;
-=======
+
   // Shows fides.js overlay UI on load deleting the fides_consent cookie as if no preferences have been saved
   fidesClearCookie: boolean;
->>>>>>> 2aae7797
 }
 
 /**
