import type { GPPFieldMapping, GPPSettings } from "./gpp/types";
import type {
  GVLJson,
  GVLTranslations,
  TCFFeatureRecord,
  TCFFeatureSave,
  TCFPurposeConsentRecord,
  TCFPurposeLegitimateInterestsRecord,
  TCFPurposeSave,
  TCFSpecialFeatureRecord,
  TCFSpecialFeatureSave,
  TCFSpecialPurposeRecord,
  TCFSpecialPurposeSave,
  TCFVendorConsentRecord,
  TCFVendorLegitimateInterestsRecord,
  TCFVendorRelationships,
  TCFVendorSave,
} from "./tcf/types";
import { TcfCookieConsent } from "./tcf/types";

export type EmptyExperience = Record<PropertyKey, never>;

export interface FidesConfig {
  // Set the consent defaults from a "legacy" Privacy Center config.json.
  consent?: LegacyConsentConfig;
  // Set the "experience" to be used for this Fides.js instance -- overrides the "legacy" config.
  // If defined or is empty, Fides.js will not fetch experience config.
  // If undefined, Fides.js will attempt to fetch its own experience config.
  experience?: PrivacyExperience | EmptyExperience;
  // Set the geolocation for this Fides.js instance. If *not* set, Fides.js will fetch its own geolocation.
  geolocation?: UserGeolocation;
  // Global options for this Fides.js instance. Fides provides defaults for all props except privacyCenterUrl
  options: FidesOptions;
}

export type FidesOptions = {
  // Whether or not debug log statements should be enabled
  debug: boolean;

  // API URL for getting user geolocation
  geolocationApiUrl: string;

  // Whether or not the banner should be globally enabled
  isOverlayEnabled: boolean;

  // Whether we should pre-fetch geolocation and experience server-side
  isPrefetchEnabled: boolean;

  // Whether user geolocation should be enabled. Requires geolocationApiUrl
  isGeolocationEnabled: boolean;

  // ID of the parent DOM element where the overlay should be inserted (default: "fides-overlay")
  overlayParentId: string | null;

  // ID of the DOM element that should trigger the consent modal (default: "fides-modal-link"
  modalLinkId: string | null;

  // URL for the Privacy Center, used to customize consent preferences. Required.
  privacyCenterUrl: string;

  // URL for the Fides API, used to fetch and save consent preferences. Required.
  fidesApiUrl: string;

  // URL for Server-side Fides API, used to fetch geolocation and consent preference. Optional.
  serverSideFidesApiUrl: string;

  // Whether we should show the TCF modal
  tcfEnabled: boolean;

  // Whether we should "embed" the fides.js overlay UI (ie. “Layer 2”) into a web page instead of as a pop-up
  // overlay, and never render the banner (ie. “Layer 1”).
  fidesEmbed: boolean;

  // Whether we should disable saving consent preferences to the Fides API.
  fidesDisableSaveApi: boolean;

  // Whether we should disable the banner
  fidesDisableBanner: boolean;

  // An explicitly passed-in TC string that supersedes the cookie, and prevents any API calls to fetch
  // experiences / preferences. Only available when TCF is enabled. Optional.
  fidesString: string | null;

  // Allows for explicit overrides on various internal API calls made from Fides.
  apiOptions: FidesApiOptions | null;

  // What the "GDPR Applies" field of TCF should default to
  fidesTcfGdprApplies: boolean;

  // Base URL for directory of fides.js scripts
  fidesJsBaseUrl: string;

  // A custom path to fetch OverrideOptions (e.g. "window.config.overrides"). Defaults to window.fides_overrides
  customOptionsPath: string | null;

  // Prevents the banner and modal from being dismissed
  preventDismissal: boolean;

  // Allows providing rich HTML descriptions
  allowHTMLDescription: boolean | null;

  // Encodes cookie as base64 on top of the default JSON string
  base64Cookie: boolean;

  // Allows specifying the preferred locale used for translations
  fidesLocale?: string;
<<<<<<< HEAD

  // Allows preview of banner components for internal use or testing, such that saving to cookie disabled,
  // and some buttons are disabled on the Fides components
  fidesPreviewMode: boolean;

  // Defines default primary color for consent components, but can still be overridden with overrides or custom CSS
  fidesPrimaryColor: string | null;
=======
>>>>>>> 19d0c70a
};

/**
 * Store the user's consent preferences on the cookie, as key -> boolean pairs, e.g.
 * {
 *   "data_sales": false,
 *   "analytics": true,
 *   ...
 * }
 */
export type CookieKeyConsent = {
  [cookieKey: string]: boolean | undefined;
};
/**
 * Store the user's identity values on the cookie, e.g.
 * {
 *   "fides_user_device_id": "1234-",
 *   "email": "jane@example.com",
 *   ...
 * }
 */
export type CookieIdentity = Record<string, string>;
/**
 * Store metadata about the cookie itself, e.g.
 * {
 *   "version": "0.9.0",
 *   "createdAt": "2023-01-01T12:00:00.000Z",
 *   ...
 * }
 */
export type CookieMeta = Record<string, string>;

export interface FidesCookie {
  consent: CookieKeyConsent;
  identity: CookieIdentity;
  fides_meta: CookieMeta;
  fides_string?: string;
  tcf_consent: TcfCookieConsent;
  tcf_version_hash?: ExperienceMeta["version_hash"];
}

export type GetPreferencesFnResp = {
  // Overrides the value for Fides.consent for the user’s notice-based preferences (e.g. { data_sales: false })
  consent?: CookieKeyConsent;
  // Overrides the value for Fides.fides_string for the user’s TCF+AC preferences (e.g. 1a2a3a.AAABA,1~123.121)
  fides_string?: string;
  // An explicit version hash for provided fides_string when calculating whether consent should be re-triggered
  version_hash?: string;
};

export type FidesApiOptions = {
  /**
   * Intake a custom function that is called instead of the internal Fides API to save user preferences.
   *
   * @param {object} consentMethod - method that was used to obtain consent
   * @param {object} consent - updated version of Fides.consent with the user's saved preferences for Fides notices
   * @param {string} fides_string - updated version of Fides.fides_string with the user's saved preferences for TC/AC/etc notices
   * @param {object} experience - current version of the privacy experience that was shown to the user
   */
  savePreferencesFn?: (
    consentMethod: ConsentMethod,
    consent: CookieKeyConsent,
    fides_string: string | undefined,
    experience: PrivacyExperience
  ) => Promise<void>;
  /**
   * Intake a custom function that is used to override users' saved preferences.
   *
   * @param {object} fides - global Fides obj containing global config options and other state at time of init
   */
  getPreferencesFn?: (fides: FidesConfig) => Promise<GetPreferencesFnResp>;
  /**
   * Intake a custom function that is used to fetch privacy experience.
   *
   * @param {string} userLocationString - user location
   * @param {string} fidesUserDeviceId - (deprecated) We no longer support handling user preferences on the experience using fidesUserDeviceId
   */
  getPrivacyExperienceFn?: (
    userLocationString: string,
    fidesUserDeviceId?: string | null
  ) => Promise<PrivacyExperience | EmptyExperience>;
  /**
   * Intake a custom function that is used to save notices served for reporting purposes.
   *
   * @param {object} request - consent served records to save
   */
  patchNoticesServedFn?: (
    request: RecordConsentServedRequest
  ) => Promise<RecordsServedResponse | null>;
};

export class SaveConsentPreference {
  consentPreference: UserConsentPreference;

  notice: PrivacyNotice;

  noticeHistoryId?: string;

  constructor(
    notice: PrivacyNotice,
    consentPreference: UserConsentPreference,
    noticeHistoryId?: string
  ) {
    this.notice = notice;
    this.consentPreference = consentPreference;
    this.noticeHistoryId = noticeHistoryId;
  }
}

/**
 * Pre-parsed TC data and TC string for a CMP SDK:
 *
 * https://github.com/InteractiveAdvertisingBureau/GDPR-Transparency-and-Consent-Framework/blob/master/TCFv2/IAB%20Tech%20Lab%20-%20CMP%20API%20v2.md#in-app-details
 */
export type TCMobileData = {
  /**
   * The unsigned integer ID of CMP SDK
   */
  IABTCF_CmpSdkID?: number;
  /**
   * The unsigned integer version number of CMP SDK
   */
  IABTCF_CmpSdkVersion?: number;
  /**
   * The unsigned integer representing the version of the TCF that these consents adhere to.
   */
  IABTCF_PolicyVersion?: number;
  /**
   * 1: GDPR applies in current context, 0 - GDPR does not apply in current context, None=undetermined
   */
  IABTCF_gdprApplies?: TCMobileDataVals.IABTCFgdprApplies;
  /**
   * Two-letter ISO 3166-1 alpha-2 code
   */
  IABTCF_PublisherCC?: string;
  /**
   * Vendors can use this value to determine whether consent for purpose one is required. 0: no special treatment. 1: purpose one not disclosed
   */
  IABTCF_PurposeOneTreatment?: TCMobileDataVals.IABTCFPurposeOneTreatment;
  /**
   * 1 - CMP uses customized stack descriptions and/or modified or supplemented standard illustrations.0 - CMP did not use a non-standard stack desc. and/or modified or supplemented Illustrations
   */
  IABTCF_UseNonStandardTexts?: TCMobileDataVals.IABTCFUseNonStandardTexts;
  /**
   * Fully encoded TC string
   */
  IABTCF_TCString?: string;
  /**
   * Binary string: The '0' or '1' at position n – where n's indexing begins at 0 – indicates the consent status for Vendor ID n+1; false and true respectively. eg. '1' at index 0 is consent true for vendor ID 1
   */
  IABTCF_VendorConsents?: string;
  /**
   * Binary String: The '0' or '1' at position n – where n's indexing begins at 0 – indicates the legitimate interest status for Vendor ID n+1; false and true respectively. eg. '1' at index 0 is legitimate interest established true for vendor ID 1
   */
  IABTCF_VendorLegitimateInterests?: string;
  /**
   * Binary String: The '0' or '1' at position n – where n's indexing begins at 0 – indicates the consent status for purpose ID n+1; false and true respectively. eg. '1' at index 0 is consent true for purpose ID 1
   */
  IABTCF_PurposeConsents?: string;
  /**
   * Binary String: The '0' or '1' at position n – where n's indexing begins at 0 – indicates the legitimate interest status for purpose ID n+1; false and true respectively. eg. '1' at index 0 is legitimate interest established true for purpose ID 1
   */
  IABTCF_PurposeLegitimateInterests?: string;
  /**
   * Binary String: The '0' or '1' at position n – where n's indexing begins at 0 – indicates the opt-in status for special feature ID n+1; false and true respectively. eg. '1' at index 0 is opt-in true for special feature ID 1
   */
  IABTCF_SpecialFeaturesOptIns?: string;
  IABTCF_PublisherConsent?: string;
  IABTCF_PublisherLegitimateInterests?: string;
  IABTCF_PublisherCustomPurposesConsents?: string;
  IABTCF_PublisherCustomPurposesLegitimateInterests?: string;
};

export namespace TCMobileDataVals {
  /**
   * 1: GDPR applies in current context, 0 - GDPR does not apply in current context, None=undetermined
   */
  export enum IABTCFgdprApplies {
    "_0" = 0,
    "_1" = 1,
  }

  /**
   * Vendors can use this value to determine whether consent for purpose one is required. 0: no special treatment. 1: purpose one not disclosed
   */
  export enum IABTCFPurposeOneTreatment {
    "_0" = 0,
    "_1" = 1,
  }

  /**
   * 1 - CMP uses customized stack descriptions and/or modified or supplemented standard illustrations.0 - CMP did not use a non-standard stack desc. and/or modified or supplemented Illustrations
   */
  export enum IABTCFUseNonStandardTexts {
    "_0" = 0,
    "_1" = 1,
  }
}

/**
 * Supplements experience with developer-friendly meta information
 */
export type ExperienceMeta = {
  /**
   * A hashed value that can be compared to previously-fetched hash values to determine if the Experience has meaningfully changed
   */
  version_hash?: string;
  /**
   * The fides string (TC String + AC String) corresponding to a user opting in to all available options
   */
  accept_all_fides_string?: string;
  accept_all_fides_mobile_data?: TCMobileData;
  /**
   * The fides string (TC String + AC String) corresponding to a user opting out of all available options
   */
  reject_all_fides_string?: string;
  reject_all_fides_mobile_data?: TCMobileData;
};

/**
 * Expected API response for a PrivacyExperience
 *
 * NOTE: This type is slightly-edited version of the autogenerated
 * "PrivacyExperienceResponse" type, to either tighten or relax the types in
 * FidesJS as needed by the client-code, so these types should be updated with care!
 */
export type PrivacyExperience = {
  id: string;
  created_at: string;
  updated_at: string;
  region: string; // NOTE: uses a generic string instead of a region enum, as this changes often
  component?: ComponentType;
  gpp_settings?: GPPSettings; // NOTE: uses our client-side GPPSettings type
  tcf_purpose_consents?: Array<TCFPurposeConsentRecord>;
  tcf_purpose_legitimate_interests?: Array<TCFPurposeLegitimateInterestsRecord>;
  tcf_special_purposes?: Array<TCFSpecialPurposeRecord>;
  tcf_features?: Array<TCFFeatureRecord>;
  tcf_special_features?: Array<TCFSpecialFeatureRecord>;
  tcf_vendor_consents?: Array<TCFVendorConsentRecord>;
  tcf_vendor_legitimate_interests?: Array<TCFVendorLegitimateInterestsRecord>;
  tcf_vendor_relationships?: Array<TCFVendorRelationships>;
  tcf_system_consents?: Array<TCFVendorConsentRecord>;
  tcf_system_legitimate_interests?: Array<TCFVendorLegitimateInterestsRecord>;
  tcf_system_relationships?: Array<TCFVendorRelationships>;

  /**
   * @deprecated For backwards compatibility purposes, whether the Experience should show a banner.
   */
  show_banner?: boolean;
  /**
   * The Privacy Notices associated with this experience, if applicable
   */
  privacy_notices?: Array<PrivacyNoticeWithPreference>; // NOTE: uses our client-side PrivacyNoticeWithPreference type
  /**
   * The Experience Config and its translations
   */
  experience_config?: ExperienceConfig; // NOTE: uses our client-side ExperienceConfig type
  gvl?: GVLJson; // NOTE: uses our client-side GVLJson type
  gvl_translations?: GVLTranslations;
  meta?: ExperienceMeta;
};

/**
 * Expected API response for an ExperienceConfig
 *
 * NOTE: This type is slightly-edited version of the autogenerated
 * "ExperienceConfigResponseNoNotices" type, to either tighten or relax the
 * types in FidesJS as needed by the client-code, so these types should be
 * updated with care!
 */
export type ExperienceConfig = {
  name?: string;
  disabled?: boolean;
  dismissable?: boolean;
  allow_language_selection?: boolean;
  auto_detect_language?: boolean;

  /**
   * List of regions that apply to this ExperienceConfig.
   *
   * NOTE: we modify this type on the client to be an array of strings instead
   * of region enums, as those will change often. We also mark it as an optional
   * array, even though the API provides it, since we want to avoid relying on
   * these regions on the client.
   */
  regions?: Array<string>;
  id: string;
  created_at: string;
  updated_at: string;
  component: ComponentType;

  /**
   * List of all available translations for this ExperienceConfig
   *
   * NOTE: edited to be a *required* field on the client-side types for
   * simplicity, since the API actually guarantees this will always be present.
   * This also uses our client-side ExperienceConfigTranslation type.
   */
  translations: Array<ExperienceConfigTranslation>;

  /**
   * @deprecated see fields on translations instead
   */
  language?: string; // NOTE: uses a generic string instead of a language enum, as this changes often
  /**
   * @deprecated see fields on translations instead
   */
  accept_button_label?: string;
  /**
   * @deprecated see fields on translations instead
   */
  acknowledge_button_label?: string;
  /**
   * @deprecated see fields on translations instead
   */
  banner_title?: string;
  /**
   * @deprecated see fields on translations instead
   */
  is_default?: boolean;
  /**
   * @deprecated see fields on translations instead
   */
  privacy_policy_link_label?: string;
  /**
   * @deprecated see fields on translations instead
   */
  privacy_policy_url?: string;
  /**
   * @deprecated see fields on translations instead
   */
  privacy_preferences_link_label?: string;
  /**
   * @deprecated see fields on translations instead
   */
  reject_button_label?: string;
  /**
   * @deprecated see fields on translations instead
   */
  save_button_label?: string;
  /**
   * @deprecated see fields on translations instead
   */
  title?: string;
  /**
   * @deprecated see fields on translations instead
   */
  banner_description?: string;
  /**
   * @deprecated see fields on translations instead
   */
  description?: string;
};

/**
 * Expected API response for an ExperienceConfigTranslation
 *
 * NOTE: This type is slightly-edited version of the autogenerated
 * "ExperienceTranslationResponse" type, to either tighten or relax the
 * types in FidesJS as needed by the client-code, so these types should be
 * updated with care!
 */
export type ExperienceConfigTranslation = {
  language: string; // NOTE: uses a generic string instead of a language enum, as this changes often
  accept_button_label?: string;
  acknowledge_button_label?: string;
  banner_title?: string;
  is_default?: boolean;
  privacy_policy_link_label?: string;
  privacy_policy_url?: string;
  privacy_preferences_link_label?: string;
  reject_button_label?: string;
  save_button_label?: string;
  title?: string;
  banner_description?: string;
  description?: string;
  privacy_experience_config_history_id: string;
};

export type Cookies = {
  name: string;
  path?: string;
  domain?: string;
};

export enum PrivacyNoticeFramework {
  GPP_US_NATIONAL = "gpp_us_national",
  GPP_US_STATE = "gpp_us_state",
}

/**
 * Expected API response for a PrivacyNotice
 *
 * NOTE: This type is slightly-edited version of the autogenerated
 * "PrivacyNoticeResponse" type to either tighten or relax the types in FidesJS
 * as needed by the client-code, but we try to be as close as possible to the
 * API types!
 */
export type PrivacyNotice = {
  name?: string;
  notice_key: string; // NOTE: edited to be *required* on the client for simplicity (since the API actually guarantees this!)
  internal_description?: string;
  consent_mechanism?: ConsentMechanism;
  data_uses?: Array<string>;
  enforcement_level?: EnforcementLevel;
  disabled?: boolean;
  has_gpc_flag?: boolean;
  framework?: PrivacyNoticeFramework;
  default_preference?: UserConsentPreference;
  id: string;
  origin?: string;
  created_at: string;
  updated_at: string;
  cookies: Array<Cookies>;
  systems_applicable?: boolean;

  /**
   * List of all available translations for this PrivacyNotice
   *
   * NOTE: edited to be a *required* field on the client-side types for
   * simplicity, since the API actually guarantees this will always be present.
   * This also uses our client-side PrivacyNoticeTranslation type.
   */
  translations: Array<PrivacyNoticeTranslation>;
  gpp_field_mapping?: Array<GPPFieldMapping>;
};

/**
 * Expected API response for a PrivacyNoticeTranslation
 *
 * NOTE: This type is slightly-edited version of the autogenerated
 * "NoticeTranslationResponse" type to either tighten or relax the types in
 * FidesJS as needed by the client-code, but we try to be as close as possible
 * to the API types!
 */
export type PrivacyNoticeTranslation = {
  language: string; // NOTE: uses a generic string instead of a language enum, as this changes often
  title?: string;
  description?: string;
  privacy_notice_history_id: string;
};

// This type is exclusively used on front-end
export type PrivacyNoticeWithPreference = PrivacyNotice & {
  // Tracks preference to be shown via the UI / served via CMP
  current_preference?: UserConsentPreference;
};

export enum EnforcementLevel {
  FRONTEND = "frontend",
  SYSTEM_WIDE = "system_wide",
  NOT_APPLICABLE = "not_applicable",
}

export enum ConsentMechanism {
  OPT_IN = "opt_in",
  OPT_OUT = "opt_out",
  NOTICE_ONLY = "notice_only",
}

export enum UserConsentPreference {
  OPT_IN = "opt_in",
  OPT_OUT = "opt_out",
  ACKNOWLEDGE = "acknowledge",
  TCF = "tcf",
}

// NOTE: This (and most enums!) could reasonably be replaced by string union
// types in Typescript and would be a bit easier to handle...
export enum ComponentType {
  OVERLAY = "overlay", // deprecated, replaced by BANNER_AND_MODAL
  BANNER_AND_MODAL = "banner_and_modal",
  MODAL = "modal",
  PRIVACY_CENTER = "privacy_center",
  TCF_OVERLAY = "tcf_overlay",
}

export enum BannerEnabled {
  ALWAYS_ENABLED = "always_enabled",
  ENABLED_WHERE_REQUIRED = "enabled_where_required",
  ALWAYS_DISABLED = "always_disabled",
}

export type UserGeolocation = {
  country?: string; // "US"
  ip?: string; // "192.168.0.1:12345"
  location?: string; // "US-NY"
  region?: string; // "NY"
};

export type OverrideOptions = {
  fides_string: string;
  fides_disable_save_api: boolean;
  fides_disable_banner: boolean;
  fides_embed: boolean;
  fides_tcf_gdpr_applies: boolean;
  fides_locale: string;
  fides_primary_color: string;
};

export type OverrideExperienceTranslations = {
  fides_title: string;
  fides_description: string;
  fides_privacy_policy_url: string;
  fides_override_language: string;
};

export type FidesOptionsOverrides = Pick<
  FidesOptions,
  | "fidesString"
  | "fidesDisableSaveApi"
  | "fidesEmbed"
  | "fidesDisableBanner"
  | "fidesTcfGdprApplies"
  | "fidesLocale"
  | "fidesPrimaryColor"
>;

export type FidesExperienceTranslationOverrides = {
  title: string;
  description: string;
  privacy_policy_url: string;
  override_language: string;
};

export type FidesOverrides = {
  optionsOverrides: Partial<FidesOptionsOverrides>;
  consentPrefsOverrides: GetPreferencesFnResp | null;
  experienceTranslationOverrides: Partial<FidesExperienceTranslationOverrides>;
};

export enum OverrideType {
  OPTIONS = "options",
  EXPERIENCE_TRANSLATION = "language",
}

export enum ButtonType {
  PRIMARY = "primary",
  SECONDARY = "secondary",
  TERTIARY = "tertiary",
}

export enum ConsentMethod {
  BUTTON = "button", // deprecated- keeping for backwards-compatibility
  REJECT = "reject",
  ACCEPT = "accept",
  SAVE = "save",
  DISMISS = "dismiss",
  GPC = "gpc",
  INDIVIDUAL_NOTICE = "individual_notice",
}

export type PrivacyPreferencesRequest = {
  browser_identity: Identity;
  code?: string;
  fides_string?: string;
  preferences?: Array<ConsentOptionCreate>;
  purpose_consent_preferences?: Array<TCFPurposeSave>;
  purpose_legitimate_interests_preferences?: Array<TCFPurposeSave>;
  special_purpose_preferences?: Array<TCFSpecialPurposeSave>;
  vendor_consent_preferences?: Array<TCFVendorSave>;
  vendor_legitimate_interests_preferences?: Array<TCFVendorSave>;
  feature_preferences?: Array<TCFFeatureSave>;
  special_feature_preferences?: Array<TCFSpecialFeatureSave>;
  system_consent_preferences?: Array<TCFVendorSave>;
  system_legitimate_interests_preferences?: Array<TCFVendorSave>;
  policy_key?: string;
  /**
   * @deprecated has no effect; use privacy_experience_config_history_id instead!
   */
  privacy_experience_id?: string;
  privacy_experience_config_history_id?: string;
  user_geography?: string;
  method?: ConsentMethod;
  served_notice_history_id?: string;
};

export type ConsentOptionCreate = {
  privacy_notice_history_id: string;
  preference: UserConsentPreference;
};

export type Identity = {
  phone_number?: string;
  email?: string;
  ga_client_id?: string;
  ljt_readerID?: string;
  fides_user_device_id?: string;
};

export enum RequestOrigin {
  privacy_center = "privacy_center",
  overlay = "overlay",
  api = "api",
}

export enum GpcStatus {
  /** GPC is not relevant for the consent option. */
  NONE = "none",
  /** GPC is enabled and consent matches the configured default. */
  APPLIED = "applied",
  /** GPC is enabled but consent has been set to override the configured default. */
  OVERRIDDEN = "overridden",
}

// Consent reporting
export enum ServingComponent {
  OVERLAY = "overlay", // deprecated, use "modal" instead
  MODAL = "modal",
  BANNER = "banner",
  PRIVACY_CENTER = "privacy_center",
  TCF_OVERLAY = "tcf_overlay",
  TCF_BANNER = "tcf_banner",
}
/**
 * Request body when indicating that notices were served in the UI
 */
export type RecordConsentServedRequest = {
  browser_identity: Identity;
  code?: string;
  privacy_notice_history_ids?: Array<string>;
  tcf_purpose_consents?: Array<number>;
  tcf_purpose_legitimate_interests?: Array<number>;
  tcf_special_purposes?: Array<number>;
  tcf_vendor_consents?: Array<string>;
  tcf_vendor_legitimate_interests?: Array<string>;
  tcf_features?: Array<number>;
  tcf_special_features?: Array<number>;
  tcf_system_consents?: Array<string>;
  tcf_system_legitimate_interests?: Array<string>;
  /**
   * @deprecated has no effect; use privacy_experience_config_history_id instead!
   */
  privacy_experience_id?: string;
  privacy_experience_config_history_id?: string;
  user_geography?: string;
  acknowledge_mode?: boolean;
  serving_component: string; // NOTE: uses a generic string instead of an enum
};

/**
 * Response when saving that consent was served
 */
export type RecordsServedResponse = {
  served_notice_history_id: string;
  privacy_notice_history_ids: string[];
  tcf_purpose_consents: number[];
  tcf_purpose_legitimate_interests: number[];
  tcf_special_purposes: number[];
  tcf_vendor_consents: string[];
  tcf_vendor_legitimate_interests: string[];
  tcf_features: number[];
  tcf_special_features: number[];
  tcf_system_consents: string[];
  tcf_system_legitimate_interests: string[];
};

// ------------------LEGACY TYPES BELOW -------------------

export type ConditionalValue = {
  value: boolean;
  globalPrivacyControl: boolean;
};

/**
 * A consent value can be a boolean:
 *  - `true`: consent/opt-in
 *  - `false`: revoke/opt-out
 *
 * A consent value can also be context-dependent, which means it will be decided based on
 * information about the user's environment (browser). The `ConditionalValue` object maps the
 * context conditions to the value that should be used:
 *  - `value`: The default value if no context applies.
 *  - `globalPrivacyControl`: The value to use if the user's browser has Global Privacy Control
 *    enabled.
 */
export type ConsentValue = boolean | ConditionalValue;

export type ConsentOption = {
  cookieKeys: string[];
  default?: ConsentValue;
  fidesDataUseKey: string;
};

export type LegacyConsentConfig = {
  options: ConsentOption[];
};<|MERGE_RESOLUTION|>--- conflicted
+++ resolved
@@ -104,16 +104,9 @@
 
   // Allows specifying the preferred locale used for translations
   fidesLocale?: string;
-<<<<<<< HEAD
-
-  // Allows preview of banner components for internal use or testing, such that saving to cookie disabled,
-  // and some buttons are disabled on the Fides components
-  fidesPreviewMode: boolean;
 
   // Defines default primary color for consent components, but can still be overridden with overrides or custom CSS
   fidesPrimaryColor: string | null;
-=======
->>>>>>> 19d0c70a
 };
 
 /**
