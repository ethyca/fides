<<<<<<< HEAD
import type { Fides, FidesOptions } from "../docs";
=======
import type { FidesOptions } from "../docs";
>>>>>>> f6eb7e8e
import type { GPPFieldMapping, GPPSettings } from "./gpp/types";
import type {
  GVLJson,
  GVLTranslations,
  TCFFeatureRecord,
  TCFFeatureSave,
  TCFPurposeConsentRecord,
  TCFPurposeLegitimateInterestsRecord,
  TCFPurposeSave,
  TCFSpecialFeatureRecord,
  TCFSpecialFeatureSave,
  TCFSpecialPurposeRecord,
  TCFSpecialPurposeSave,
  TCFVendorConsentRecord,
  TCFVendorLegitimateInterestsRecord,
  TCFVendorRelationships,
  TCFVendorSave,
} from "./tcf/types";
import { TcfOtherConsent } from "./tcf/types";
<<<<<<< HEAD
import type { gtm } from "../integrations/gtm";
import type { meta } from "../integrations/meta";
import type { shopify } from "../integrations/shopify";
=======
>>>>>>> f6eb7e8e

export type EmptyExperience = Record<PropertyKey, never>;

export interface FidesConfig {
  // Set the consent defaults from a "legacy" Privacy Center config.json.
  consent?: LegacyConsentConfig;
  // Set the "experience" to be used for this Fides.js instance -- overrides the "legacy" config.
  // If defined or is empty, Fides.js will not fetch experience config.
  // If undefined, Fides.js will attempt to fetch its own experience config.
  experience?: PrivacyExperience | EmptyExperience;
  // Set the geolocation for this Fides.js instance. If *not* set, Fides.js will fetch its own geolocation.
  geolocation?: UserGeolocation;
  // Global options for this Fides.js instance
  options: FidesInitOptions;
}

/**
 * Defines all the options supported by `Fides.init()`. Many of these are
 * effectively constants that aren't meant to be set at runtime by customers,
 * but we do allow _some_ of them to be overriden via query params / cookie
 * values / window object. See the {@link FidesOptions} docs for details.
 */
export interface FidesInitOptions {
  // Whether or not debug log statements should be enabled
  debug: boolean;

  // API URL for getting user geolocation
  geolocationApiUrl: string;

  // Whether or not the banner should be globally enabled
  isOverlayEnabled: boolean;

  // Whether we should pre-fetch geolocation and experience server-side
  isPrefetchEnabled: boolean;

  // Whether user geolocation should be enabled. Requires geolocationApiUrl
  isGeolocationEnabled: boolean;

  // ID of the parent DOM element where the overlay should be inserted (default: "fides-overlay")
  overlayParentId: string | null;

  // ID of the DOM element that should trigger the consent modal (default: "fides-modal-link"
  modalLinkId: string | null;

  // URL for the Privacy Center, used to customize consent preferences. Required.
  privacyCenterUrl: string;

  // URL for the Fides API, used to fetch and save consent preferences. Required.
  fidesApiUrl: string;

  // URL for Server-side Fides API, used to fetch geolocation and consent preference. Optional.
  serverSideFidesApiUrl: string;

  // Whether we should show the TCF modal
  tcfEnabled: boolean;

  // Whether we should "embed" the fides.js overlay UI (ie. “Layer 2”) into a web page instead of as a pop-up
  // overlay, and never render the banner (ie. “Layer 1”).
  fidesEmbed: boolean;

  // Whether we should disable saving consent preferences to the Fides API.
  fidesDisableSaveApi: boolean;

  // Whether we should disable the banner
  fidesDisableBanner: boolean;

  // An explicitly passed-in TC string that supersedes the cookie, and prevents any API calls to fetch
  // experiences / preferences. Only available when TCF is enabled. Optional.
  fidesString: string | null;

  // Allows for explicit overrides on various internal API calls made from Fides.
  apiOptions: FidesApiOptions | null;

  // What the "GDPR Applies" field of TCF should default to
  fidesTcfGdprApplies: boolean;

  // Base URL for directory of fides.js scripts
  fidesJsBaseUrl: string;

  // A custom path to fetch FidesOptions (e.g. "window.config.overrides"). Defaults to window.fides_overrides
  customOptionsPath: string | null;

  // Prevents the banner and modal from being dismissed
  preventDismissal: boolean;

  // Allows providing rich HTML descriptions
  allowHTMLDescription: boolean | null;

  // Encodes cookie as base64 on top of the default JSON string
  base64Cookie: boolean;

  // Allows specifying the preferred locale used for translations
  fidesLocale?: string;

  // Allows preview of banner components for internal use or testing, such that saving to cookie disabled,
  // and some buttons are disabled on the Fides components
  fidesPreviewMode: boolean;
}

/**
<<<<<<< HEAD
 * Defines the exact interface used for the `Fides` global object. Note that we
 * extend the documented `Fides` interface here to provide some narrower, more
 * specific types. This is mostly for legacy purposes, but also since we want to
 * ensure that the documented interface isn't overly specific in areas we may
 * need to change.
 */
export interface FidesGlobal extends Fides {
  consent: NoticeConsent;
  experience?: PrivacyExperience | EmptyExperience;
  geolocation?: UserGeolocation;
  fides_string?: string | undefined;
  options: FidesInitOptions;
  fides_meta: FidesJSMeta;
  tcf_consent: TcfOtherConsent;
  saved_consent: NoticeConsent;
  gtm: typeof gtm;
  identity: FidesJSIdentity;
  init: (config: FidesConfig) => Promise<void>;
  initialized: boolean;
  meta: typeof meta;
  shopify: typeof shopify;
  showModal: () => void;
}

/**
=======
>>>>>>> f6eb7e8e
 * Store the user's consent preferences as notice_key -> boolean pairs, e.g.
 * {
 *   "data_sales": false,
 *   "analytics": true,
 *   ...
 * }
 */
export type NoticeConsent = Record<string, boolean>;

/**
 * Store the user's identity values, e.g.
 * {
 *   "fides_user_device_id": "1234-",
 *   "email": "jane@example.com",
 *   ...
 * }
 */
export type FidesJSIdentity = Record<string, string>;

/**
 * Store metadata about the cookie itself, e.g.
 * {
 *   "version": "0.9.0",
 *   "createdAt": "2023-01-01T12:00:00.000Z",
 *   ...
 * }
 */
export type FidesJSMeta = Record<string, string>;

export interface FidesCookie {
  consent: NoticeConsent;
  identity: FidesJSIdentity;
  fides_meta: FidesJSMeta;
  fides_string?: string;
  tcf_consent: TcfOtherConsent;
  tcf_version_hash?: ExperienceMeta["version_hash"];
}

export type GetPreferencesFnResp = {
  // Overrides the value for Fides.consent for the user’s notice-based preferences (e.g. { data_sales: false })
  consent?: NoticeConsent;
  // Overrides the value for Fides.fides_string for the user’s TCF+AC preferences (e.g. 1a2a3a.AAABA,1~123.121)
  fides_string?: string;
  // An explicit version hash for provided fides_string when calculating whether consent should be re-triggered
  version_hash?: string;
};

export type FidesApiOptions = {
  /**
   * Intake a custom function that is called instead of the internal Fides API to save user preferences.
   *
   * @param {object} consentMethod - method that was used to obtain consent
   * @param {object} consent - updated version of Fides.consent with the user's saved preferences for Fides notices
   * @param {string} fides_string - updated version of Fides.fides_string with the user's saved preferences for TC/AC/etc notices
   * @param {object} experience - current version of the privacy experience that was shown to the user
   */
  savePreferencesFn?: (
    consentMethod: ConsentMethod,
    consent: NoticeConsent,
    fides_string: string | undefined,
    experience: PrivacyExperience
  ) => Promise<void>;
  /**
   * Intake a custom function that is used to override users' saved preferences.
   *
   * @param {object} fides - global Fides obj containing global config options and other state at time of init
   */
  getPreferencesFn?: (fides: FidesConfig) => Promise<GetPreferencesFnResp>;
  /**
   * Intake a custom function that is used to fetch privacy experience.
   *
   * @param {string} userLocationString - user location
   * @param {string} fidesUserDeviceId - (deprecated) We no longer support handling user preferences on the experience using fidesUserDeviceId
   */
  getPrivacyExperienceFn?: (
    userLocationString: string,
    fidesUserDeviceId?: string | null
  ) => Promise<PrivacyExperience | EmptyExperience>;
  /**
   * Intake a custom function that is used to save notices served for reporting purposes.
   *
   * @param {object} request - consent served records to save
   */
  patchNoticesServedFn?: (
    request: RecordConsentServedRequest
  ) => Promise<RecordsServedResponse | null>;
};

export class SaveConsentPreference {
  consentPreference: UserConsentPreference;

  notice: PrivacyNotice;

  noticeHistoryId?: string;

  constructor(
    notice: PrivacyNotice,
    consentPreference: UserConsentPreference,
    noticeHistoryId?: string
  ) {
    this.notice = notice;
    this.consentPreference = consentPreference;
    this.noticeHistoryId = noticeHistoryId;
  }
}

/**
 * Pre-parsed TC data and TC string for a CMP SDK:
 *
 * https://github.com/InteractiveAdvertisingBureau/GDPR-Transparency-and-Consent-Framework/blob/master/TCFv2/IAB%20Tech%20Lab%20-%20CMP%20API%20v2.md#in-app-details
 */
export type TCMobileData = {
  /**
   * The unsigned integer ID of CMP SDK
   */
  IABTCF_CmpSdkID?: number;
  /**
   * The unsigned integer version number of CMP SDK
   */
  IABTCF_CmpSdkVersion?: number;
  /**
   * The unsigned integer representing the version of the TCF that these consents adhere to.
   */
  IABTCF_PolicyVersion?: number;
  /**
   * 1: GDPR applies in current context, 0 - GDPR does not apply in current context, None=undetermined
   */
  IABTCF_gdprApplies?: TCMobileDataVals.IABTCFgdprApplies;
  /**
   * Two-letter ISO 3166-1 alpha-2 code
   */
  IABTCF_PublisherCC?: string;
  /**
   * Vendors can use this value to determine whether consent for purpose one is required. 0: no special treatment. 1: purpose one not disclosed
   */
  IABTCF_PurposeOneTreatment?: TCMobileDataVals.IABTCFPurposeOneTreatment;
  /**
   * 1 - CMP uses customized stack descriptions and/or modified or supplemented standard illustrations.0 - CMP did not use a non-standard stack desc. and/or modified or supplemented Illustrations
   */
  IABTCF_UseNonStandardTexts?: TCMobileDataVals.IABTCFUseNonStandardTexts;
  /**
   * Fully encoded TC string
   */
  IABTCF_TCString?: string;
  /**
   * Binary string: The '0' or '1' at position n – where n's indexing begins at 0 – indicates the consent status for Vendor ID n+1; false and true respectively. eg. '1' at index 0 is consent true for vendor ID 1
   */
  IABTCF_VendorConsents?: string;
  /**
   * Binary String: The '0' or '1' at position n – where n's indexing begins at 0 – indicates the legitimate interest status for Vendor ID n+1; false and true respectively. eg. '1' at index 0 is legitimate interest established true for vendor ID 1
   */
  IABTCF_VendorLegitimateInterests?: string;
  /**
   * Binary String: The '0' or '1' at position n – where n's indexing begins at 0 – indicates the consent status for purpose ID n+1; false and true respectively. eg. '1' at index 0 is consent true for purpose ID 1
   */
  IABTCF_PurposeConsents?: string;
  /**
   * Binary String: The '0' or '1' at position n – where n's indexing begins at 0 – indicates the legitimate interest status for purpose ID n+1; false and true respectively. eg. '1' at index 0 is legitimate interest established true for purpose ID 1
   */
  IABTCF_PurposeLegitimateInterests?: string;
  /**
   * Binary String: The '0' or '1' at position n – where n's indexing begins at 0 – indicates the opt-in status for special feature ID n+1; false and true respectively. eg. '1' at index 0 is opt-in true for special feature ID 1
   */
  IABTCF_SpecialFeaturesOptIns?: string;
  IABTCF_PublisherConsent?: string;
  IABTCF_PublisherLegitimateInterests?: string;
  IABTCF_PublisherCustomPurposesConsents?: string;
  IABTCF_PublisherCustomPurposesLegitimateInterests?: string;
};

export namespace TCMobileDataVals {
  /**
   * 1: GDPR applies in current context, 0 - GDPR does not apply in current context, None=undetermined
   */
  export enum IABTCFgdprApplies {
    "_0" = 0,
    "_1" = 1,
  }

  /**
   * Vendors can use this value to determine whether consent for purpose one is required. 0: no special treatment. 1: purpose one not disclosed
   */
  export enum IABTCFPurposeOneTreatment {
    "_0" = 0,
    "_1" = 1,
  }

  /**
   * 1 - CMP uses customized stack descriptions and/or modified or supplemented standard illustrations.0 - CMP did not use a non-standard stack desc. and/or modified or supplemented Illustrations
   */
  export enum IABTCFUseNonStandardTexts {
    "_0" = 0,
    "_1" = 1,
  }
}

/**
 * Supplements experience with developer-friendly meta information
 */
export type ExperienceMeta = {
  /**
   * A hashed value that can be compared to previously-fetched hash values to determine if the Experience has meaningfully changed
   */
  version_hash?: string;
  /**
   * The fides string (TC String + AC String) corresponding to a user opting in to all available options
   */
  accept_all_fides_string?: string;
  accept_all_fides_mobile_data?: TCMobileData;
  /**
   * The fides string (TC String + AC String) corresponding to a user opting out of all available options
   */
  reject_all_fides_string?: string;
  reject_all_fides_mobile_data?: TCMobileData;
};

/**
 * Expected API response for a PrivacyExperience
 *
 * NOTE: This type is slightly-edited version of the autogenerated
 * "PrivacyExperienceResponse" type, to either tighten or relax the types in
 * FidesJS as needed by the client-code, so these types should be updated with care!
 */
export type PrivacyExperience = {
  id: string;
  created_at: string;
  updated_at: string;
  region: string; // NOTE: uses a generic string instead of a region enum, as this changes often
  component?: ComponentType;
  gpp_settings?: GPPSettings; // NOTE: uses our client-side GPPSettings type
  tcf_purpose_consents?: Array<TCFPurposeConsentRecord>;
  tcf_purpose_legitimate_interests?: Array<TCFPurposeLegitimateInterestsRecord>;
  tcf_special_purposes?: Array<TCFSpecialPurposeRecord>;
  tcf_features?: Array<TCFFeatureRecord>;
  tcf_special_features?: Array<TCFSpecialFeatureRecord>;
  tcf_vendor_consents?: Array<TCFVendorConsentRecord>;
  tcf_vendor_legitimate_interests?: Array<TCFVendorLegitimateInterestsRecord>;
  tcf_vendor_relationships?: Array<TCFVendorRelationships>;
  tcf_system_consents?: Array<TCFVendorConsentRecord>;
  tcf_system_legitimate_interests?: Array<TCFVendorLegitimateInterestsRecord>;
  tcf_system_relationships?: Array<TCFVendorRelationships>;

  /**
   * @deprecated For backwards compatibility purposes, whether the Experience should show a banner.
   */
  show_banner?: boolean;
  /**
   * The Privacy Notices associated with this experience, if applicable
   */
  privacy_notices?: Array<PrivacyNoticeWithPreference>; // NOTE: uses our client-side PrivacyNoticeWithPreference type
  /**
   * The Experience Config and its translations
   */
  experience_config?: ExperienceConfig; // NOTE: uses our client-side ExperienceConfig type
  gvl?: GVLJson; // NOTE: uses our client-side GVLJson type
  gvl_translations?: GVLTranslations;
  meta?: ExperienceMeta;
};

/**
 * Expected API response for an ExperienceConfig
 *
 * NOTE: This type is slightly-edited version of the autogenerated
 * "ExperienceConfigResponseNoNotices" type, to either tighten or relax the
 * types in FidesJS as needed by the client-code, so these types should be
 * updated with care!
 */
export type ExperienceConfig = {
  name?: string;
  disabled?: boolean;
  dismissable?: boolean;
  allow_language_selection?: boolean;
  auto_detect_language?: boolean;

  /**
   * List of regions that apply to this ExperienceConfig.
   *
   * NOTE: we modify this type on the client to be an array of strings instead
   * of region enums, as those will change often. We also mark it as an optional
   * array, even though the API provides it, since we want to avoid relying on
   * these regions on the client.
   */
  regions?: Array<string>;
  id: string;
  created_at: string;
  updated_at: string;
  component: ComponentType;

  /**
   * List of all available translations for this ExperienceConfig
   *
   * NOTE: edited to be a *required* field on the client-side types for
   * simplicity, since the API actually guarantees this will always be present.
   * This also uses our client-side ExperienceConfigTranslation type.
   */
  translations: Array<ExperienceConfigTranslation>;

  /**
   * @deprecated see fields on translations instead
   */
  language?: string; // NOTE: uses a generic string instead of a language enum, as this changes often
  /**
   * @deprecated see fields on translations instead
   */
  accept_button_label?: string;
  /**
   * @deprecated see fields on translations instead
   */
  acknowledge_button_label?: string;
  /**
   * @deprecated see fields on translations instead
   */
  banner_title?: string;
  /**
   * @deprecated see fields on translations instead
   */
  is_default?: boolean;
  /**
   * @deprecated see fields on translations instead
   */
  privacy_policy_link_label?: string;
  /**
   * @deprecated see fields on translations instead
   */
  privacy_policy_url?: string;
  /**
   * @deprecated see fields on translations instead
   */
  privacy_preferences_link_label?: string;
  /**
   * @deprecated see fields on translations instead
   */
  reject_button_label?: string;
  /**
   * @deprecated see fields on translations instead
   */
  save_button_label?: string;
  /**
   * @deprecated see fields on translations instead
   */
  title?: string;
  /**
   * @deprecated see fields on translations instead
   */
  banner_description?: string;
  /**
   * @deprecated see fields on translations instead
   */
  description?: string;
};

/**
 * Expected API response for an ExperienceConfigTranslation
 *
 * NOTE: This type is slightly-edited version of the autogenerated
 * "ExperienceTranslationResponse" type, to either tighten or relax the
 * types in FidesJS as needed by the client-code, so these types should be
 * updated with care!
 */
export type ExperienceConfigTranslation = {
  language: string; // NOTE: uses a generic string instead of a language enum, as this changes often
  accept_button_label?: string;
  acknowledge_button_label?: string;
  banner_title?: string;
  is_default?: boolean;
  privacy_policy_link_label?: string;
  privacy_policy_url?: string;
  privacy_preferences_link_label?: string;
  reject_button_label?: string;
  save_button_label?: string;
  title?: string;
  banner_description?: string;
  description?: string;
  privacy_experience_config_history_id: string;
};

export type Cookies = {
  name: string;
  path?: string;
  domain?: string;
};

export enum PrivacyNoticeFramework {
  GPP_US_NATIONAL = "gpp_us_national",
  GPP_US_STATE = "gpp_us_state",
}

/**
 * Expected API response for a PrivacyNotice
 *
 * NOTE: This type is slightly-edited version of the autogenerated
 * "PrivacyNoticeResponse" type to either tighten or relax the types in FidesJS
 * as needed by the client-code, but we try to be as close as possible to the
 * API types!
 */
export type PrivacyNotice = {
  name?: string;
  notice_key: string; // NOTE: edited to be *required* on the client for simplicity (since the API actually guarantees this!)
  internal_description?: string;
  consent_mechanism?: ConsentMechanism;
  data_uses?: Array<string>;
  enforcement_level?: EnforcementLevel;
  disabled?: boolean;
  has_gpc_flag?: boolean;
  framework?: PrivacyNoticeFramework;
  default_preference?: UserConsentPreference;
  id: string;
  origin?: string;
  created_at: string;
  updated_at: string;
  cookies: Array<Cookies>;
  systems_applicable?: boolean;

  /**
   * List of all available translations for this PrivacyNotice
   *
   * NOTE: edited to be a *required* field on the client-side types for
   * simplicity, since the API actually guarantees this will always be present.
   * This also uses our client-side PrivacyNoticeTranslation type.
   */
  translations: Array<PrivacyNoticeTranslation>;
  gpp_field_mapping?: Array<GPPFieldMapping>;
};

/**
 * Expected API response for a PrivacyNoticeTranslation
 *
 * NOTE: This type is slightly-edited version of the autogenerated
 * "NoticeTranslationResponse" type to either tighten or relax the types in
 * FidesJS as needed by the client-code, but we try to be as close as possible
 * to the API types!
 */
export type PrivacyNoticeTranslation = {
  language: string; // NOTE: uses a generic string instead of a language enum, as this changes often
  title?: string;
  description?: string;
  privacy_notice_history_id: string;
};

// This type is exclusively used on front-end
export type PrivacyNoticeWithPreference = PrivacyNotice & {
  // Tracks preference to be shown via the UI / served via CMP
  current_preference?: UserConsentPreference;
};

export enum EnforcementLevel {
  FRONTEND = "frontend",
  SYSTEM_WIDE = "system_wide",
  NOT_APPLICABLE = "not_applicable",
}

export enum ConsentMechanism {
  OPT_IN = "opt_in",
  OPT_OUT = "opt_out",
  NOTICE_ONLY = "notice_only",
}

export enum UserConsentPreference {
  OPT_IN = "opt_in",
  OPT_OUT = "opt_out",
  ACKNOWLEDGE = "acknowledge",
  TCF = "tcf",
}

// NOTE: This (and most enums!) could reasonably be replaced by string union
// types in Typescript and would be a bit easier to handle...
export enum ComponentType {
  OVERLAY = "overlay", // deprecated, replaced by BANNER_AND_MODAL
  BANNER_AND_MODAL = "banner_and_modal",
  MODAL = "modal",
  PRIVACY_CENTER = "privacy_center",
  TCF_OVERLAY = "tcf_overlay",
}

export enum BannerEnabled {
  ALWAYS_ENABLED = "always_enabled",
  ENABLED_WHERE_REQUIRED = "enabled_where_required",
  ALWAYS_DISABLED = "always_disabled",
}

export type UserGeolocation = {
  country?: string; // "US"
  ip?: string; // "192.168.0.1:12345"
  location?: string; // "US-NY"
  region?: string; // "NY"
};

/**
 * Re-export the FidesOptions interface from src/docs; mostly for convenience as
 * a lot of code wants to import from this consent-types.ts file!
 */
export { FidesOptions };

/**
 * Select the subset of FidesInitOptions that can be overriden at runtime using
 * one of the customer-provided FidesOptions properties above. There's a 1:1
 * correspondence here, but note that we use snake_case for the runtime options
 * and then convert to camelCase variables for the `Fides.init({ options })`
 * invocation itself.
 */
export type FidesInitOptionsOverrides = Pick<
  FidesInitOptions,
  | "fidesString"
  | "fidesDisableSaveApi"
  | "fidesEmbed"
  | "fidesDisableBanner"
  | "fidesTcfGdprApplies"
  | "fidesLocale"
>;

export type FidesOverrides = {
  optionsOverrides: Partial<FidesInitOptionsOverrides>;
  consentPrefsOverrides: GetPreferencesFnResp | null;
};

export enum ButtonType {
  PRIMARY = "primary",
  SECONDARY = "secondary",
  TERTIARY = "tertiary",
}

export enum ConsentMethod {
  BUTTON = "button", // deprecated- keeping for backwards-compatibility
  REJECT = "reject",
  ACCEPT = "accept",
  SAVE = "save",
  DISMISS = "dismiss",
  GPC = "gpc",
  INDIVIDUAL_NOTICE = "individual_notice",
}

export type PrivacyPreferencesRequest = {
  browser_identity: Identity;
  code?: string;
  fides_string?: string;
  preferences?: Array<ConsentOptionCreate>;
  purpose_consent_preferences?: Array<TCFPurposeSave>;
  purpose_legitimate_interests_preferences?: Array<TCFPurposeSave>;
  special_purpose_preferences?: Array<TCFSpecialPurposeSave>;
  vendor_consent_preferences?: Array<TCFVendorSave>;
  vendor_legitimate_interests_preferences?: Array<TCFVendorSave>;
  feature_preferences?: Array<TCFFeatureSave>;
  special_feature_preferences?: Array<TCFSpecialFeatureSave>;
  system_consent_preferences?: Array<TCFVendorSave>;
  system_legitimate_interests_preferences?: Array<TCFVendorSave>;
  policy_key?: string;
  /**
   * @deprecated has no effect; use privacy_experience_config_history_id instead!
   */
  privacy_experience_id?: string;
  privacy_experience_config_history_id?: string;
  user_geography?: string;
  method?: ConsentMethod;
  served_notice_history_id?: string;
};

export type ConsentOptionCreate = {
  privacy_notice_history_id: string;
  preference: UserConsentPreference;
};

export type Identity = {
  phone_number?: string;
  email?: string;
  ga_client_id?: string;
  ljt_readerID?: string;
  fides_user_device_id?: string;
};

export enum RequestOrigin {
  privacy_center = "privacy_center",
  overlay = "overlay",
  api = "api",
}

export enum GpcStatus {
  /** GPC is not relevant for the consent option. */
  NONE = "none",
  /** GPC is enabled and consent matches the configured default. */
  APPLIED = "applied",
  /** GPC is enabled but consent has been set to override the configured default. */
  OVERRIDDEN = "overridden",
}

// Consent reporting
export enum ServingComponent {
  OVERLAY = "overlay", // deprecated, use "modal" instead
  MODAL = "modal",
  BANNER = "banner",
  PRIVACY_CENTER = "privacy_center",
  TCF_OVERLAY = "tcf_overlay",
  TCF_BANNER = "tcf_banner",
}
/**
 * Request body when indicating that notices were served in the UI
 */
export type RecordConsentServedRequest = {
  browser_identity: Identity;
  code?: string;
  privacy_notice_history_ids?: Array<string>;
  tcf_purpose_consents?: Array<number>;
  tcf_purpose_legitimate_interests?: Array<number>;
  tcf_special_purposes?: Array<number>;
  tcf_vendor_consents?: Array<string>;
  tcf_vendor_legitimate_interests?: Array<string>;
  tcf_features?: Array<number>;
  tcf_special_features?: Array<number>;
  tcf_system_consents?: Array<string>;
  tcf_system_legitimate_interests?: Array<string>;
  /**
   * @deprecated has no effect; use privacy_experience_config_history_id instead!
   */
  privacy_experience_id?: string;
  privacy_experience_config_history_id?: string;
  user_geography?: string;
  acknowledge_mode?: boolean;
  serving_component: string; // NOTE: uses a generic string instead of an enum
};

/**
 * Response when saving that consent was served
 */
export type RecordsServedResponse = {
  served_notice_history_id: string;
  privacy_notice_history_ids: string[];
  tcf_purpose_consents: number[];
  tcf_purpose_legitimate_interests: number[];
  tcf_special_purposes: number[];
  tcf_vendor_consents: string[];
  tcf_vendor_legitimate_interests: string[];
  tcf_features: number[];
  tcf_special_features: number[];
  tcf_system_consents: string[];
  tcf_system_legitimate_interests: string[];
};

// ------------------LEGACY TYPES BELOW -------------------

export type ConditionalValue = {
  value: boolean;
  globalPrivacyControl: boolean;
};

/**
 * A consent value can be a boolean:
 *  - `true`: consent/opt-in
 *  - `false`: revoke/opt-out
 *
 * A consent value can also be context-dependent, which means it will be decided based on
 * information about the user's environment (browser). The `ConditionalValue` object maps the
 * context conditions to the value that should be used:
 *  - `value`: The default value if no context applies.
 *  - `globalPrivacyControl`: The value to use if the user's browser has Global Privacy Control
 *    enabled.
 */
export type ConsentValue = boolean | ConditionalValue;

export type ConsentOption = {
  cookieKeys: string[];
  default?: ConsentValue;
  fidesDataUseKey: string;
};

export type LegacyConsentConfig = {
  options: ConsentOption[];
};<|MERGE_RESOLUTION|>--- conflicted
+++ resolved
@@ -1,8 +1,4 @@
-<<<<<<< HEAD
 import type { Fides, FidesOptions } from "../docs";
-=======
-import type { FidesOptions } from "../docs";
->>>>>>> f6eb7e8e
 import type { GPPFieldMapping, GPPSettings } from "./gpp/types";
 import type {
   GVLJson,
@@ -22,12 +18,9 @@
   TCFVendorSave,
 } from "./tcf/types";
 import { TcfOtherConsent } from "./tcf/types";
-<<<<<<< HEAD
 import type { gtm } from "../integrations/gtm";
 import type { meta } from "../integrations/meta";
 import type { shopify } from "../integrations/shopify";
-=======
->>>>>>> f6eb7e8e
 
 export type EmptyExperience = Record<PropertyKey, never>;
 
@@ -121,14 +114,9 @@
 
   // Allows specifying the preferred locale used for translations
   fidesLocale?: string;
-
-  // Allows preview of banner components for internal use or testing, such that saving to cookie disabled,
-  // and some buttons are disabled on the Fides components
-  fidesPreviewMode: boolean;
-}
-
-/**
-<<<<<<< HEAD
+};
+
+/**
  * Defines the exact interface used for the `Fides` global object. Note that we
  * extend the documented `Fides` interface here to provide some narrower, more
  * specific types. This is mostly for legacy purposes, but also since we want to
@@ -151,11 +139,9 @@
   meta: typeof meta;
   shopify: typeof shopify;
   showModal: () => void;
-}
-
-/**
-=======
->>>>>>> f6eb7e8e
+};
+
+/**
  * Store the user's consent preferences as notice_key -> boolean pairs, e.g.
  * {
  *   "data_sales": false,
