import type { CookieKeyConsent } from "./cookie";
import type {
  TCFFeatureRecord,
  TCFPurposeSave,
  TCFSpecialPurposeSave,
  TCFFeatureSave,
  TCFSpecialFeatureSave,
  TCFVendorSave,
  GVLJson,
  TCFPurposeConsentRecord,
  TCFPurposeLegitimateInterestsRecord,
  TCFSpecialPurposeRecord,
  TCFSpecialFeatureRecord,
  TCFVendorConsentRecord,
  TCFVendorLegitimateInterestsRecord,
  TCFVendorRelationships,
} from "./tcf/types";

export type EmptyExperience = Record<PropertyKey, never>;

export interface FidesConfig {
  // Set the consent defaults from a "legacy" Privacy Center config.json.
  consent?: LegacyConsentConfig;
  // Set the "experience" to be used for this Fides.js instance -- overrides the "legacy" config.
  // If defined or is empty, Fides.js will not fetch experience config.
  // If undefined, Fides.js will attempt to fetch its own experience config.
  experience?: PrivacyExperience | EmptyExperience;
  // Set the geolocation for this Fides.js instance. If *not* set, Fides.js will fetch its own geolocation.
  geolocation?: UserGeolocation;
  // Global options for this Fides.js instance. Fides provides defaults for all props except privacyCenterUrl
  options: FidesOptions;
}

export type FidesOptions = {
  // Whether or not debug log statements should be enabled
  debug: boolean;

  // API URL for getting user geolocation
  geolocationApiUrl: string;

  // Whether or not the banner should be globally enabled
  isOverlayEnabled: boolean;

  // Whether we should pre-fetch geolocation and experience server-side
  isPrefetchEnabled: boolean;

  // Whether user geolocation should be enabled. Requires geolocationApiUrl
  isGeolocationEnabled: boolean;

  // ID of the parent DOM element where the overlay should be inserted (default: "fides-overlay")
  overlayParentId: string | null;

  // ID of the DOM element that should trigger the consent modal (default: "fides-modal-link"
  modalLinkId: string | null;

  // URL for the Privacy Center, used to customize consent preferences. Required.
  privacyCenterUrl: string;

  // URL for the Fides API, used to fetch and save consent preferences. Required.
  fidesApiUrl: string;

  // URL for Server-side Fides API, used to fetch geolocation and consent preference. Optional.
  serverSideFidesApiUrl: string;

  // Whether we should show the TCF modal
  tcfEnabled: boolean;

  // Whether we should "embed" the fides.js overlay UI (ie. “Layer 2”) into a web page instead of as a pop-up
  // overlay, and never render the banner (ie. “Layer 1”).
  fidesEmbed: boolean;

  // Whether we should disable saving consent preferences to the Fides API.
  fidesDisableSaveApi: boolean;

  // Whether we should disable the banner
  fidesDisableBanner: boolean;

  // An explicitly passed-in TC string that supersedes the cookie, and prevents any API calls to fetch
  // experiences / preferences. Only available when TCF is enabled. Optional.
  fidesString: string | null;

  // Allows for explicit overrides on various internal API calls made from Fides.
  apiOptions: FidesApiOptions | null;

  // Whether or the GPP extension should be loaded
  gppEnabled: boolean;

  // What the "GDPR Applies" field of TCF should default to
  fidesTcfGdprApplies: boolean;

<<<<<<< HEAD
  // Prevents the banner and modal from being dismissed
  preventDismissal: boolean;
=======
  // GPP extension path (ex: "/fides-ext-gpp.js")
  gppExtensionPath: string;
>>>>>>> 05b5bfdf
};

export type GetPreferencesFnResp = {
  // Overrides the value for Fides.consent for the user’s notice-based preferences (e.g. { data_sales: false })
  consent?: CookieKeyConsent;
  // Overrides the value for Fides.fides_string for the user’s TCF+AC preferences (e.g. 1a2a3a.AAABA,1~123.121)
  fides_string?: string;
  // An explicit version hash for provided fides_string when calculating whether consent should be re-triggered
  version_hash?: string;
};

export type FidesApiOptions = {
  /**
   * Intake a custom function that is called instead of the internal Fides API to save user preferences.
   *
   * @param {object} consentMethod - method that was used to obtain consent
   * @param {object} consent - updated version of Fides.consent with the user's saved preferences for Fides notices
   * @param {string} fides_string - updated version of Fides.fides_string with the user's saved preferences for TC/AC/etc notices
   * @param {object} experience - current version of the privacy experience that was shown to the user
   */
  savePreferencesFn?: (
    consentMethod: ConsentMethod,
    consent: CookieKeyConsent,
    fides_string: string | undefined,
    experience: PrivacyExperience
  ) => Promise<void>;
  /**
   * Intake a custom function that is used to override users' saved preferences.
   *
   * @param {object} fides - global Fides obj containing global config options and other state at time of init
   */
  getPreferencesFn?: (fides: FidesConfig) => Promise<GetPreferencesFnResp>;
  /**
   * Intake a custom function that is used to fetch privacy experience.
   *
   * @param {string} userLocationString - user location
   * @param {string} fidesUserDeviceId - (optional) Fides user device id, if known
   */
  getPrivacyExperienceFn?: (
    userLocationString: string,
    fidesUserDeviceId?: string | null
  ) => Promise<PrivacyExperience | EmptyExperience>;
  /**
   * Intake a custom function that is used to save notices served for reporting purposes.
   *
   * @param {object} request - consent served records to save
   */
  patchNoticesServedFn?: (
    request: RecordConsentServedRequest
  ) => Promise<Array<LastServedConsentSchema> | null>;
};

export class SaveConsentPreference {
  consentPreference: UserConsentPreference;

  notice: PrivacyNotice;

  servedNoticeHistoryId?: string;

  constructor(
    notice: PrivacyNotice,
    consentPreference: UserConsentPreference,
    servedNoticeHistoryId?: string
  ) {
    this.notice = notice;
    this.consentPreference = consentPreference;
    this.servedNoticeHistoryId = servedNoticeHistoryId;
  }
}

/**
 * Pre-parsed TC data and TC string for a CMP SDK:
 *
 * https://github.com/InteractiveAdvertisingBureau/GDPR-Transparency-and-Consent-Framework/blob/master/TCFv2/IAB%20Tech%20Lab%20-%20CMP%20API%20v2.md#in-app-details
 */
export type TCMobileData = {
  /**
   * The unsigned integer ID of CMP SDK
   */
  IABTCF_CmpSdkID?: number;
  /**
   * The unsigned integer version number of CMP SDK
   */
  IABTCF_CmpSdkVersion?: number;
  /**
   * The unsigned integer representing the version of the TCF that these consents adhere to.
   */
  IABTCF_PolicyVersion?: number;
  /**
   * 1: GDPR applies in current context, 0 - GDPR does not apply in current context, None=undetermined
   */
  IABTCF_gdprApplies?: TCMobileDataVals.IABTCFgdprApplies;
  /**
   * Two-letter ISO 3166-1 alpha-2 code
   */
  IABTCF_PublisherCC?: string;
  /**
   * Vendors can use this value to determine whether consent for purpose one is required. 0: no special treatment. 1: purpose one not disclosed
   */
  IABTCF_PurposeOneTreatment?: TCMobileDataVals.IABTCFPurposeOneTreatment;
  /**
   * 1 - CMP uses customized stack descriptions and/or modified or supplemented standard illustrations.0 - CMP did not use a non-standard stack desc. and/or modified or supplemented Illustrations
   */
  IABTCF_UseNonStandardTexts?: TCMobileDataVals.IABTCFUseNonStandardTexts;
  /**
   * Fully encoded TC string
   */
  IABTCF_TCString?: string;
  /**
   * Binary string: The '0' or '1' at position n – where n's indexing begins at 0 – indicates the consent status for Vendor ID n+1; false and true respectively. eg. '1' at index 0 is consent true for vendor ID 1
   */
  IABTCF_VendorConsents?: string;
  /**
   * Binary String: The '0' or '1' at position n – where n's indexing begins at 0 – indicates the legitimate interest status for Vendor ID n+1; false and true respectively. eg. '1' at index 0 is legitimate interest established true for vendor ID 1
   */
  IABTCF_VendorLegitimateInterests?: string;
  /**
   * Binary String: The '0' or '1' at position n – where n's indexing begins at 0 – indicates the consent status for purpose ID n+1; false and true respectively. eg. '1' at index 0 is consent true for purpose ID 1
   */
  IABTCF_PurposeConsents?: string;
  /**
   * Binary String: The '0' or '1' at position n – where n's indexing begins at 0 – indicates the legitimate interest status for purpose ID n+1; false and true respectively. eg. '1' at index 0 is legitimate interest established true for purpose ID 1
   */
  IABTCF_PurposeLegitimateInterests?: string;
  /**
   * Binary String: The '0' or '1' at position n – where n's indexing begins at 0 – indicates the opt-in status for special feature ID n+1; false and true respectively. eg. '1' at index 0 is opt-in true for special feature ID 1
   */
  IABTCF_SpecialFeaturesOptIns?: string;
  IABTCF_PublisherConsent?: string;
  IABTCF_PublisherLegitimateInterests?: string;
  IABTCF_PublisherCustomPurposesConsents?: string;
  IABTCF_PublisherCustomPurposesLegitimateInterests?: string;
};

export namespace TCMobileDataVals {
  /**
   * 1: GDPR applies in current context, 0 - GDPR does not apply in current context, None=undetermined
   */
  export enum IABTCFgdprApplies {
    "_0" = 0,
    "_1" = 1,
  }

  /**
   * Vendors can use this value to determine whether consent for purpose one is required. 0: no special treatment. 1: purpose one not disclosed
   */
  export enum IABTCFPurposeOneTreatment {
    "_0" = 0,
    "_1" = 1,
  }

  /**
   * 1 - CMP uses customized stack descriptions and/or modified or supplemented standard illustrations.0 - CMP did not use a non-standard stack desc. and/or modified or supplemented Illustrations
   */
  export enum IABTCFUseNonStandardTexts {
    "_0" = 0,
    "_1" = 1,
  }
}

/**
 * Supplements experience with developer-friendly meta information
 */
export type ExperienceMeta = {
  /**
   * A hashed value that can be compared to previously-fetched hash values to determine if the Experience has meaningfully changed
   */
  version_hash?: string;
  /**
   * The fides string (TC String + AC String) corresponding to a user opting in to all available options
   */
  accept_all_fides_string?: string;
  accept_all_fides_mobile_data?: TCMobileData;
  /**
   * The fides string (TC String + AC String) corresponding to a user opting out of all available options
   */
  reject_all_fides_string?: string;
  reject_all_fides_mobile_data?: TCMobileData;
};

export type PrivacyExperience = {
  region: string; // intentionally using plain string instead of Enum, since BE is susceptible to change
  component?: ComponentType;
  experience_config?: ExperienceConfig;
  id: string;
  created_at: string;
  updated_at: string;
  show_banner?: boolean;
  privacy_notices?: Array<PrivacyNotice>;
  tcf_purpose_consents?: Array<TCFPurposeConsentRecord>;
  tcf_purpose_legitimate_interests?: Array<TCFPurposeLegitimateInterestsRecord>;
  tcf_special_purposes?: Array<TCFSpecialPurposeRecord>;
  tcf_features?: Array<TCFFeatureRecord>;
  tcf_special_features?: Array<TCFSpecialFeatureRecord>;
  tcf_vendor_consents?: Array<TCFVendorConsentRecord>;
  tcf_vendor_legitimate_interests?: Array<TCFVendorLegitimateInterestsRecord>;
  tcf_vendor_relationships?: Array<TCFVendorRelationships>;
  tcf_system_consents?: Array<TCFVendorConsentRecord>;
  tcf_system_legitimate_interests?: Array<TCFVendorLegitimateInterestsRecord>;
  tcf_system_relationships?: Array<TCFVendorRelationships>;
  gvl?: GVLJson;
  meta?: ExperienceMeta;
};

export type ExperienceConfig = {
  accept_button_label?: string;
  acknowledge_button_label?: string;
  banner_enabled?: BannerEnabled;
  description?: string;
  disabled?: boolean;
  is_default?: boolean;
  privacy_policy_link_label?: string;
  privacy_policy_url?: string;
  privacy_preferences_link_label?: string;
  reject_button_label?: string;
  save_button_label?: string;
  title?: string;
  id: string;
  component: ComponentType;
  experience_config_history_id: string;
  version: number;
  created_at: string;
  updated_at: string;
  regions: Array<string>;
};

export type Cookies = {
  name: string;
  path?: string;
  domain?: string;
};

export type PrivacyNotice = {
  name?: string;
  notice_key: string;
  description?: string;
  internal_description?: string;
  origin?: string;
  regions?: Array<string>;
  consent_mechanism?: ConsentMechanism;
  data_uses?: Array<string>;
  enforcement_level?: EnforcementLevel;
  disabled?: boolean;
  has_gpc_flag?: boolean;
  displayed_in_privacy_center?: boolean;
  displayed_in_overlay?: boolean;
  displayed_in_api?: boolean;
  id: string;
  created_at: string;
  updated_at: string;
  version: number;
  privacy_notice_history_id: string;
  cookies: Array<Cookies>;
  default_preference: UserConsentPreference;
  current_preference?: UserConsentPreference;
  outdated_preference?: UserConsentPreference;
};

export enum EnforcementLevel {
  FRONTEND = "frontend",
  SYSTEM_WIDE = "system_wide",
  NOT_APPLICABLE = "not_applicable",
}

export enum ConsentMechanism {
  OPT_IN = "opt_in",
  OPT_OUT = "opt_out",
  NOTICE_ONLY = "notice_only",
}

export enum UserConsentPreference {
  OPT_IN = "opt_in",
  OPT_OUT = "opt_out",
  ACKNOWLEDGE = "acknowledge",
}

export enum ComponentType {
  OVERLAY = "overlay",
  PRIVACY_CENTER = "privacy_center",
  TCF_OVERLAY = "tcf_overlay",
}

export enum BannerEnabled {
  ALWAYS_ENABLED = "always_enabled",
  ENABLED_WHERE_REQUIRED = "enabled_where_required",
  ALWAYS_DISABLED = "always_disabled",
}

export type UserGeolocation = {
  country?: string; // "US"
  ip?: string; // "192.168.0.1:12345"
  location?: string; // "US-NY"
  region?: string; // "NY"
};

export type OverrideOptions = {
  fides_string: string;
  fides_disable_save_api: boolean;
  fides_disable_banner: boolean;
  fides_embed: boolean;
  fides_tcf_gdpr_applies: boolean;
};

export type FidesOptionsOverrides = Pick<
  FidesOptions,
  | "fidesString"
  | "fidesDisableSaveApi"
  | "fidesEmbed"
  | "fidesDisableBanner"
  | "fidesTcfGdprApplies"
>;

export type FidesOverrides = {
  optionsOverrides: Partial<FidesOptionsOverrides>;
  consentPrefsOverrides: GetPreferencesFnResp | null;
};

export enum ButtonType {
  PRIMARY = "primary",
  SECONDARY = "secondary",
  TERTIARY = "tertiary",
}

export enum ConsentMethod {
  button = "button", // deprecated- keeping for backwards-compatibility
  reject = "reject",
  accept = "accept",
  save = "save",
  dismiss = "dismiss",
  gpc = "gpc",
  individual_notice = "api",
}

export type PrivacyPreferencesRequest = {
  browser_identity: Identity;
  code?: string;
  fides_string?: string;
  preferences?: Array<ConsentOptionCreate>;
  purpose_consent_preferences?: Array<TCFPurposeSave>;
  purpose_legitimate_interests_preferences?: Array<TCFPurposeSave>;
  special_purpose_preferences?: Array<TCFSpecialPurposeSave>;
  vendor_consent_preferences?: Array<TCFVendorSave>;
  vendor_legitimate_interests_preferences?: Array<TCFVendorSave>;
  feature_preferences?: Array<TCFFeatureSave>;
  special_feature_preferences?: Array<TCFSpecialFeatureSave>;
  system_consent_preferences?: Array<TCFVendorSave>;
  system_legitimate_interests_preferences?: Array<TCFVendorSave>;
  policy_key?: string;
  privacy_experience_id?: string;
  user_geography?: string;
  method?: ConsentMethod;
};

export type ConsentOptionCreate = {
  privacy_notice_history_id: string;
  preference: UserConsentPreference;
  served_notice_history_id?: string;
};

export type Identity = {
  phone_number?: string;
  email?: string;
  ga_client_id?: string;
  ljt_readerID?: string;
  fides_user_device_id?: string;
};

export enum RequestOrigin {
  privacy_center = "privacy_center",
  overlay = "overlay",
  api = "api",
}

export enum GpcStatus {
  /** GPC is not relevant for the consent option. */
  NONE = "none",
  /** GPC is enabled and consent matches the configured default. */
  APPLIED = "applied",
  /** GPC is enabled but consent has been set to override the configured default. */
  OVERRIDDEN = "overridden",
}

// Consent reporting
export enum ServingComponent {
  OVERLAY = "overlay",
  BANNER = "banner",
  PRIVACY_CENTER = "privacy_center",
  TCF_OVERLAY = "tcf_overlay",
  TCF_BANNER = "tcf_banner",
}
/**
 * Request body when indicating that notices were served in the UI
 */
export type RecordConsentServedRequest = {
  browser_identity: Identity;
  code?: string;
  privacy_notice_history_ids?: Array<string>;
  tcf_purpose_consents?: Array<number>;
  tcf_purpose_legitimate_interests?: Array<number>;
  tcf_special_purposes?: Array<number>;
  tcf_vendor_consents?: Array<string>;
  tcf_vendor_legitimate_interests?: Array<string>;
  tcf_features?: Array<number>;
  tcf_special_features?: Array<number>;
  tcf_system_consents?: Array<string>;
  tcf_system_legitimate_interests?: Array<string>;
  privacy_experience_id?: string;
  user_geography?: string;
  acknowledge_mode?: boolean;
  serving_component: ServingComponent;
};
/**
 * Schema that surfaces the the last time a consent item that was shown to a user
 */
export type LastServedConsentSchema = {
  purpose?: number;
  purpose_consent?: number;
  purpose_legitimate_interests?: number;
  special_purpose?: number;
  vendor?: string;
  vendor_consent?: string;
  vendor_legitimate_interests?: string;
  feature?: number;
  special_feature?: number;
  system?: string;
  system_consent?: string;
  system_legitimate_interests?: string;
  id: string;
  updated_at: string;
  served_notice_history_id: string;
  privacy_notice_history?: PrivacyNotice;
};

// ------------------LEGACY TYPES BELOW -------------------

export type ConditionalValue = {
  value: boolean;
  globalPrivacyControl: boolean;
};

/**
 * A consent value can be a boolean:
 *  - `true`: consent/opt-in
 *  - `false`: revoke/opt-out
 *
 * A consent value can also be context-dependent, which means it will be decided based on
 * information about the user's environment (browser). The `ConditionalValue` object maps the
 * context conditions to the value that should be used:
 *  - `value`: The default value if no context applies.
 *  - `globalPrivacyControl`: The value to use if the user's browser has Global Privacy Control
 *    enabled.
 */
export type ConsentValue = boolean | ConditionalValue;

export type ConsentOption = {
  cookieKeys: string[];
  default?: ConsentValue;
  fidesDataUseKey: string;
};

export type LegacyConsentConfig = {
  options: ConsentOption[];
};<|MERGE_RESOLUTION|>--- conflicted
+++ resolved
@@ -88,13 +88,11 @@
   // What the "GDPR Applies" field of TCF should default to
   fidesTcfGdprApplies: boolean;
 
-<<<<<<< HEAD
+  // GPP extension path (ex: "/fides-ext-gpp.js")
+  gppExtensionPath: string;
+
   // Prevents the banner and modal from being dismissed
   preventDismissal: boolean;
-=======
-  // GPP extension path (ex: "/fides-ext-gpp.js")
-  gppExtensionPath: string;
->>>>>>> 05b5bfdf
 };
 
 export type GetPreferencesFnResp = {
