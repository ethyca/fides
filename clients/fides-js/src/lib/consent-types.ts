--- conflicted
+++ resolved
@@ -271,15 +271,6 @@
 export type RecordConsentServedRequest = {
   browser_identity: Identity;
   code?: string;
-<<<<<<< HEAD
-  privacy_notice_history_ids: Array<string>;
-  tcf_purposes?: Array<number>;
-  tcf_special_purposes?: Array<number>;
-  tcf_vendors?: Array<string>;
-  tcf_features?: Array<number>;
-  tcf_special_features?: Array<number>;
-  tcf_systems?: Array<string>;
-=======
   privacy_notice_history_ids?: Array<string>;
   tcf_purpose_consents?: Array<number>;
   tcf_purpose_legitimate_interests?: Array<number>;
@@ -290,7 +281,6 @@
   tcf_special_features?: Array<number>;
   tcf_system_consents?: Array<string>;
   tcf_system_legitimate_interests?: Array<string>;
->>>>>>> 3c767c43
   privacy_experience_id?: string;
   user_geography?: string;
   acknowledge_mode?: boolean;
