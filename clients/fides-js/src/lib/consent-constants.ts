--- conflicted
+++ resolved
@@ -1,13 +1,9 @@
-<<<<<<< HEAD
-import { FidesInitOptionsOverrides, FidesOptions } from "./consent-types";
-=======
 import {
   FidesExperienceTranslationOverrides,
-  FidesOptionsOverrides,
+  FidesInitOptionsOverrides,
   OverrideExperienceTranslations,
-  OverrideOptions,
+  FidesOptions,
 } from "./consent-types";
->>>>>>> 0946885f
 import { LOCALE_REGEX } from "./i18n/i18n-constants";
 
 // Regex to validate a location string, which must:
@@ -17,25 +13,15 @@
 export const VALID_ISO_3166_LOCATION_REGEX = /^\w{2,3}(-\w{2,3})?$/;
 
 /**
-<<<<<<< HEAD
  * Define the mapping of a FidesOption (e.g. "fides_locale") to a
  * FidesInitOption (e.g. "fidesLocale"). This allows runtime options to be
  * provided by customers just-in-time for the `Fides.init()` call and override
  * default FidesInitOptions, etc.
  */
 export const FIDES_OVERRIDE_OPTIONS_VALIDATOR_MAP: {
-  fidesOption: keyof FidesInitOptionsOverrides;
-  fidesOptionType: "string" | "boolean";
-  fidesOverrideKey: keyof FidesOptions;
-=======
- * Allows various user-provided options overrides to be validated and mapped to the appropriate Fides variable.
- * overrideName is Fides internal, but overrideKey is the key the user uses to override the option.
- */
-export const FIDES_OVERRIDE_OPTIONS_VALIDATOR_MAP: {
-  overrideName: keyof FidesOptionsOverrides;
+  overrideName: keyof FidesInitOptionsOverrides;
   overrideType: "string" | "boolean";
-  overrideKey: keyof OverrideOptions;
->>>>>>> 0946885f
+  overrideKey: keyof FidesOptions;
   validationRegex: RegExp;
 }[] = [
   {
