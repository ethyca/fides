--- conflicted
+++ resolved
@@ -48,11 +48,7 @@
 import { OverlayProps } from "../components/types";
 import { updateConsentPreferences } from "./preferences";
 import { resolveConsentValue } from "./consent-value";
-<<<<<<< HEAD
-import { initOverlay } from "./consent";
-=======
 import { initOverlay } from "./initOverlay";
->>>>>>> 2aae7797
 import {
   noticeHasConsentInCookie,
   transformConsentToFidesUserPreference,
@@ -463,15 +459,9 @@
          * saved consent, etc.
          *
          * NOTE: We want to finish initialization immediately while GPC updates
-<<<<<<< HEAD
-         * run in parallel. To ensure that any GPC API calls don't block the rest
-         * of the code from executing, we use setTimeout with no delay which
-         * simply moves it to the end of the JavaScript event queue.
-=======
          * continue to run in the background. To ensure that any GPC API calls
          * don't block the rest of the code from executing, we use setTimeout with
          * no delay which simply moves it to the end of the JavaScript event queue.
->>>>>>> 2aae7797
          */
         setTimeout(() => {
           automaticallyApplyGPCPreferences({
