--- conflicted
+++ resolved
@@ -79,10 +79,6 @@
   debugLog(debug, "Saving preferences to cookie");
   saveFidesCookie(cookie);
 
-<<<<<<< HEAD
-  // 4. Dispatch a "FidesUpdated" event
-  dispatchFidesEvent("FidesUpdated", cookie, debug);
-=======
   // 4. Remove cookies associated with notices that were opted-out from the browser
   consentPreferencesToSave
     .filter(
@@ -94,6 +90,5 @@
     });
 
   // 5. Dispatch a "FidesUpdated" event
-  dispatchFidesEvent("FidesUpdated", cookie);
->>>>>>> 9db619a1
+  dispatchFidesEvent("FidesUpdated", cookie, debug);
 };