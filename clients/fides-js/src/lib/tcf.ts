--- conflicted
+++ resolved
@@ -77,28 +77,15 @@
     tcModel.gvl.narrowVendorsTo(vendorIds);
 
     if (tcStringPreferences) {
-<<<<<<< HEAD
       // Set vendors on tcModel
       tcStringPreferences.vendorsConsent.forEach((vendorId) => {
-        if (vendorIsGvl({ id: vendorId }, experience.gvl)) {
-          tcModel.vendorConsents.set(+vendorId);
+        if (vendorGvlEntry(vendorId, experience.gvl)) {
+          const { id } = decodeVendorId(vendorId);
+          tcModel.vendorConsents.set(+id);
         }
       });
       tcStringPreferences.vendorsLegint.forEach((vendorId) => {
-        if (vendorIsGvl({ id: vendorId }, experience.gvl)) {
-=======
-      if (
-        tcStringPreferences.vendorsConsent &&
-        tcStringPreferences.vendorsConsent.length > 0
-      ) {
-        tcStringPreferences.vendorsConsent.forEach((vendorId) => {
-          if (vendorGvlEntry(vendorId, experience.gvl)) {
-            const { id } = decodeVendorId(vendorId);
-            tcModel.vendorConsents.set(+id);
-          }
-        });
-        tcStringPreferences.vendorsLegint.forEach((vendorId) => {
->>>>>>> 84c0f593
+        if (vendorGvlEntry(vendorId, experience.gvl)) {
           const thisVendor = experience.tcf_vendor_legitimate_interests?.filter(
             (v) => v.id === vendorId
           )[0];
