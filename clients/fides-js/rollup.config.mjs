--- conflicted
+++ resolved
@@ -10,11 +10,7 @@
 
 const NAME = "fides";
 const IS_DEV = process.env.NODE_ENV === "development";
-<<<<<<< HEAD
-const GZIP_SIZE_ERROR_KB = 23; // fail build if bundle size exceeds this
-=======
 const GZIP_SIZE_ERROR_KB = 24; // fail build if bundle size exceeds this
->>>>>>> 0dfa6900
 const GZIP_SIZE_WARN_KB = 15; // log a warning if bundle size exceeds this
 
 // TCF
