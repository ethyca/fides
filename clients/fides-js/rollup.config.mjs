--- conflicted
+++ resolved
@@ -16,11 +16,7 @@
 const GZIP_SIZE_WARN_KB = 35; // log a warning if bundle size exceeds this
 
 // TCF
-<<<<<<< HEAD
-const GZIP_SIZE_TCF_ERROR_KB = 88;
-=======
 const GZIP_SIZE_TCF_ERROR_KB = 90;
->>>>>>> b0eb1b3c
 const GZIP_SIZE_TCF_WARN_KB = 75;
 
 // Headless
