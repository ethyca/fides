const path = require("path");

const withBundleAnalyzer = require("@next/bundle-analyzer")({
  enabled: process.env.ANALYZE === "true",
});

// DEFER (PROD-1981): Replace with `transpilePackages` after upgrading to 13.0.0
const withTM = require("next-transpile-modules")(["fidesui"]);

/** @type {import("next").NextConfig} */
const nextConfig = {
  // `reactStrictMode` must be false for Chakra v2 modals to behave properly. See https://github.com/chakra-ui/chakra-ui/issues/5321#issuecomment-1219327270
  reactStrictMode: false,
  experimental: {
    // Data flow scanning sometimes takes longer than the default of 30 seconds
    proxyTimeout: 120000,
  },
  images: {
    loader: "custom",
  },
  async rewrites() {
    // The CI tests run without a server, so we leave this value out of .env.test.
    // These rewrites then cause Next to continually try to connect, which spams the logs with "ECONNREFUSED".
    // Use npm run cy:start:dev to run the tests with a server during local development.
    if (!process.env.NEXT_PUBLIC_FIDESCTL_API_SERVER) {
      return [];
    }
    // Proxy all requests to the API server during local development
    return [
      {
        source: `/api/v1/:path`,
        destination: `${process.env.NEXT_PUBLIC_FIDESCTL_API_SERVER}/api/v1/:path`,
      },
      {
        source: `/api/v1/:first/:second*`,
        destination: `${process.env.NEXT_PUBLIC_FIDESCTL_API_SERVER}/api/v1/:first/:second*`,
      },
      // V3 API proxying for consent sandbox
      {
<<<<<<< HEAD
        source: `/api/v3/:path*`,
        destination: `${process.env.NEXT_PUBLIC_FIDESCTL_API_SERVER}/api/v3/:path*`,
=======
        source: `/api/v3/:path`,
        destination: `${process.env.NEXT_PUBLIC_FIDESCTL_API_SERVER}/api/v3/:path`,
      },
      {
        source: `/api/v3/:first/:second*`,
        destination: `${process.env.NEXT_PUBLIC_FIDESCTL_API_SERVER}/api/v3/:first/:second*`,
>>>>>>> 352b9809
      },
      // The /health path does not live under /api/v1
      {
        source: `/health`,
        destination: `${process.env.NEXT_PUBLIC_FIDESCTL_API_SERVER}/health`,
      },
    ];
  },
};

// Export the static site for production.
// Rewrites are not supported in static sites.
if (process.env.PROD_EXPORT === "true") {
  delete nextConfig.rewrites;
  nextConfig.output = "export";
}

module.exports = withTM(withBundleAnalyzer(nextConfig));<|MERGE_RESOLUTION|>--- conflicted
+++ resolved
@@ -37,17 +37,12 @@
       },
       // V3 API proxying for consent sandbox
       {
-<<<<<<< HEAD
-        source: `/api/v3/:path*`,
-        destination: `${process.env.NEXT_PUBLIC_FIDESCTL_API_SERVER}/api/v3/:path*`,
-=======
         source: `/api/v3/:path`,
         destination: `${process.env.NEXT_PUBLIC_FIDESCTL_API_SERVER}/api/v3/:path`,
       },
       {
         source: `/api/v3/:first/:second*`,
         destination: `${process.env.NEXT_PUBLIC_FIDESCTL_API_SERVER}/api/v3/:first/:second*`,
->>>>>>> 352b9809
       },
       // The /health path does not live under /api/v1
       {
