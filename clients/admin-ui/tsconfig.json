--- conflicted
+++ resolved
@@ -16,13 +16,7 @@
     "incremental": true,
     "baseUrl": ".",
     "paths": {
-<<<<<<< HEAD
-      "~/*": [
-        "src/*"
-      ]
-=======
       "~/*": ["src/*"]
->>>>>>> bf77cc70
     }
   },
   "include": ["next-env.d.ts", "**/*.ts", "**/*.tsx", "**/*.d.ts"],
