--- conflicted
+++ resolved
@@ -16,13 +16,9 @@
     "incremental": true,
     "baseUrl": ".",
     "paths": {
-<<<<<<< HEAD
-      "@/*": ["src/*"]
-=======
       "~/*": [
         "src/*"
       ]
->>>>>>> d19170fa
     }
   },
   "include": ["next-env.d.ts", "**/*.ts", "**/*.tsx", "**/*.d.ts"],
