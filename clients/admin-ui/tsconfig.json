{
  "compilerOptions": {
    "target": "es5",
    "lib": [
      "dom",
      "dom.iterable",
      "esnext"
    ],
    "allowJs": true,
    "skipLibCheck": true,
    "strict": true,
    "forceConsistentCasingInFileNames": true,
    "noEmit": true,
    "esModuleInterop": true,
    "module": "esnext",
    "moduleResolution": "node",
    "resolveJsonModule": true,
    "isolatedModules": true,
    "jsx": "preserve",
    "incremental": true,
    "baseUrl": ".",
    "paths": {
<<<<<<< HEAD
      "@/*": ["src/*"]
=======
      "~/*": [
        "src/*"
      ]
>>>>>>> 539af04e
    }
  },
  "include": [
    "next-env.d.ts",
    "**/*.ts",
    "**/*.tsx",
    "**/*.d.ts"
  ],
  "exclude": [
    "node_modules"
  ]
}<|MERGE_RESOLUTION|>--- conflicted
+++ resolved
@@ -20,13 +20,7 @@
     "incremental": true,
     "baseUrl": ".",
     "paths": {
-<<<<<<< HEAD
-      "@/*": ["src/*"]
-=======
-      "~/*": [
-        "src/*"
-      ]
->>>>>>> 539af04e
+      "~/*": ["src/*"]
     }
   },
   "include": [
