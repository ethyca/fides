import {
  Dataset,
  DatasetCollection,
  DatasetField,
} from "~/features/dataset/types";
import { System } from "~/features/system/types";

/**
 * Returns a mock system object. Can override default values by
 * passing in a Partial<System>
 */
export const mockSystem = (partialSystem?: Partial<System>): System => {
  const system: System = {
    system_type: "Service",
    data_responsibility_title: "Controller",
    privacy_declarations: [],
    data_protection_impact_assessment: { is_required: true },
    fides_key: "analytics_system",
    organization_fides_key: "sample_organization",
  };
  return Object.assign(system, partialSystem);
};

/**
 * Returns a list of mock systems of length `number`
 */
export const mockSystems = (number: number) =>
  Array.from({ length: number }, (_, i) =>
    mockSystem({
      system_type: `Service ${i}`,
      fides_key: `analytics_system_${i}`,
    })
  );

<<<<<<< HEAD
export const MOCK_DATA_CATEGORIES = [
  {
    description: "Age range data.",
    fides_key: "user.provided.identifiable.non_specific_age",
    name: "User Provided Non-Specific Age",
    organization_fides_key: "default_organization",
    parent_key: "user.provided.identifiable",
  },
  {
    description: "Data related to the individual's political opinions.",
    fides_key: "user.provided.identifiable.political_opinion",
    name: "Political Opinion",
    organization_fides_key: "default_organization",
    parent_key: "user.provided.identifiable",
  },
  {
    description:
      "Data provided or created directly by a user that is not identifiable.",
    fides_key: "user.provided.nonidentifiable",
    name: "User Provided Non-Identifiable Data",
    organization_fides_key: "default_organization",
    parent_key: "user.provided",
  },
  {
    description: "Data related to a system account.",
    fides_key: "account",
    name: "Account Data",
    organization_fides_key: "default_organization",
    parent_key: null,
  },
  {
    description: "Contact data related to a system account.",
    fides_key: "account.contact",
    name: "Account Contact Data",
    organization_fides_key: "default_organization",
    parent_key: "account",
  },
  {
    description: "Account's city level address data.",
    fides_key: "account.contact.city",
    name: "Account City",
    organization_fides_key: "default_organization",
    parent_key: "account.contact",
  },
  {
    description: "Data unique to, and under control of the system.",
    fides_key: "system",
    name: "System Data",
    organization_fides_key: "default_organization",
    parent_key: null,
  },
  {
    description: "Data used to manage access to the system.",
    fides_key: "system.authentication",
    name: "Authentication Data",
    organization_fides_key: "default_organization",
    parent_key: "system",
  },
  {
    description:
      "Data related to the user of the system, either provided directly or derived based on their usage.",
    fides_key: "user",
    name: "User Data",
    organization_fides_key: "default_organization",
    parent_key: null,
  },
  {
    description:
      "Data derived from user provided data or as a result of user actions in the system.",
    fides_key: "user.derived",
    name: "Derived Data",
    organization_fides_key: "default_organization",
    parent_key: "user",
  },
  {
    description: "Data provided or created directly by a user of the system.",
    fides_key: "user.provided",
    name: "User Provided Data",
    organization_fides_key: "default_organization",
    parent_key: "user",
  },
  {
    description:
      "Data provided or created directly by a user that is linked to or identifies a user.",
    fides_key: "user.provided.identifiable",
    name: "User Provided Identifiable Data",
    organization_fides_key: "default_organization",
    parent_key: "user.provided",
  },
];
=======
export const mockDatasetField = (
  partialField?: Partial<DatasetField>
): DatasetField => {
  const field: DatasetField = {
    name: "created_at",
    data_qualifier: "aggregated",
    description: "User's creation timestamp",
    data_categories: ["system.operations"],
    retention: "Account termination",
  };
  return Object.assign(field, partialField);
};

export const mockDatasetCollection = (
  partialCollection?: Partial<DatasetCollection>
): DatasetCollection => {
  const collection: DatasetCollection = {
    name: "created_at",
    data_qualifier: "aggregated",
    description: "User's creation timestamp",
    data_categories: ["system.operations"],
    retention: "Account termination",
    fields: [mockDatasetField()],
  };
  return Object.assign(collection, partialCollection);
};

export const mockDataset = (partialDataset?: Partial<Dataset>): Dataset => {
  const dataset: Dataset = {
    fides_key: "sample_dataset",
    organization_fides_key: "mock_organization",
    name: "created_at",
    data_qualifier: "aggregated",
    description: "User's creation timestamp",
    data_categories: ["system.operations"],
    retention: "Account termination",
    collections: [mockDatasetCollection()],
  };
  return Object.assign(dataset, partialDataset);
};
>>>>>>> 05b40f72
<|MERGE_RESOLUTION|>--- conflicted
+++ resolved
@@ -32,7 +32,6 @@
     })
   );
 
-<<<<<<< HEAD
 export const MOCK_DATA_CATEGORIES = [
   {
     description: "Age range data.",
@@ -123,7 +122,7 @@
     parent_key: "user.provided",
   },
 ];
-=======
+
 export const mockDatasetField = (
   partialField?: Partial<DatasetField>
 ): DatasetField => {
@@ -163,5 +162,4 @@
     collections: [mockDatasetCollection()],
   };
   return Object.assign(dataset, partialDataset);
-};
->>>>>>> 05b40f72
+};