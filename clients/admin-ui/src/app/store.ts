--- conflicted
+++ resolved
@@ -2,14 +2,9 @@
 import { setupListeners } from "@reduxjs/toolkit/query/react";
 import { createWrapper } from "next-redux-wrapper";
 
-<<<<<<< HEAD
-import { datasetApi } from "@/features/dataset";
-import { systemApi } from "@/features/system";
-import { reducer as userReducer } from "@/features/user";
-=======
 import { datasetApi } from "~/features/dataset";
+import { systemApi } from "~/features/system";
 import { reducer as userReducer } from "~/features/user";
->>>>>>> 39c47113
 
 const makeStore = () => {
   const store = configureStore({
