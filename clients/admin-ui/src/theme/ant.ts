--- conflicted
+++ resolved
@@ -43,16 +43,11 @@
     Transfer: {
       controlItemBgActiveHover: "rgb(206,202,194)",
     },
-<<<<<<< HEAD
     Select: {
       zIndexPopup: 1500, // Override higher z-index because of chakra drawers high zindex
     },
     Input: {
-      colorBgContainer: "#fff",
-=======
-    Input: {
       colorBgContainer: "#ffffff",
->>>>>>> cb057985
     },
   },
 };