import { AntThemeConfig } from "fidesui";
import palette from "fidesui/src/palette/palette.module.scss";

/**
 * Order of priority for styling
 * 1. Ant Design default theme
 * 2. FidesUI palette colors
 * 3. Ant Design custom theme (this file, which also includes some custom override colors not found in the palette)
 * 4. global CSS variables (as a last resort when styling Ant components, should rely on the palette vars)
 * 5. tailwindcss (for layout and spacing only)
 * 6. SCSS modules (for custom-component-specific styles)
 */

// Ant theme overrides
// Check out comments below before replacing with new version
export const antTheme: AntThemeConfig = {
  cssVar: true,
  token: {
    colorPrimary: palette.FIDESUI_MINOS,
    colorInfo: palette.FIDESUI_MINOS,
    colorSuccess: palette.FIDESUI_SUCCESS,
    colorWarning: palette.FIDESUI_WARNING,
    colorError: palette.FIDESUI_ERROR,
    colorLink: palette.LINK,
    colorBgBase: palette.FIDESUI_FULL_WHITE,
    borderRadius: 4,
    wireframe: true,
    colorTextBase: palette.FIDESUI_MINOS,
    colorErrorBg: "#ffdcd6", // custom override
    colorErrorBorder: "#f2aca5", // custom override
    colorWarningBg: "#ffecc9", // custom override
    colorWarningBorder: "#ffdba1", // custom override
    colorSuccessBorder: palette.FIDESUI_SUCCESS,
    colorPrimaryBg: palette.FIDESUI_SANDSTONE,
    colorBorder: palette.FIDESUI_NEUTRAL_100,
    zIndexPopupBase: 1500, // supersede Chakra's modal z-index
  },
  components: {
    Alert: {
      colorInfoBg: palette.FIDESUI_FULL_WHITE,
      colorInfo: palette.FIDESUI_NEUTRAL_500,
    },
    Button: {
      primaryShadow: undefined,
      defaultShadow: undefined,
      dangerShadow: undefined,
      defaultBg: palette.FIDESUI_FULL_WHITE,
    },
    Input: {
      colorBgContainer: palette.FIDESUI_FULL_WHITE,
    },
    Layout: {
      bodyBg: palette.FIDESUI_NEUTRAL_50,
    },
    Select: {
      optionActiveBg: palette.FIDESUI_SANDSTONE,
    },
    Tooltip: {
<<<<<<< HEAD
      colorBgSpotlight: "rgb(43,46,53)",
      colorText: "rgb(250,250,250)",
      colorTextLightSolid: "rgb(250,250,250)",
      zIndexPopup: 1550,
    },
    Transfer: {
      controlItemBgActiveHover: "rgb(206,202,194)",
    },
    Select: {
      zIndexPopup: 1500, // Override higher z-index because of chakra drawers high zindex
      colorBgContainer: "#ffffff",
    },
    Input: {
      colorBgContainer: "#ffffff",
=======
      colorBgSpotlight: palette.FIDESUI_MINOS,
      colorText: palette.FIDESUI_NEUTRAL_50,
      colorTextLightSolid: palette.FIDESUI_NEUTRAL_50,
    },
    Transfer: {
      controlItemBgActiveHover: palette.FIDESUI_SANDSTONE,
>>>>>>> d1baca99
    },
  },
};<|MERGE_RESOLUTION|>--- conflicted
+++ resolved
@@ -33,7 +33,6 @@
     colorSuccessBorder: palette.FIDESUI_SUCCESS,
     colorPrimaryBg: palette.FIDESUI_SANDSTONE,
     colorBorder: palette.FIDESUI_NEUTRAL_100,
-    zIndexPopupBase: 1500, // supersede Chakra's modal z-index
   },
   components: {
     Alert: {
@@ -46,6 +45,7 @@
       dangerShadow: undefined,
       defaultBg: palette.FIDESUI_FULL_WHITE,
     },
+
     Input: {
       colorBgContainer: palette.FIDESUI_FULL_WHITE,
     },
@@ -56,29 +56,12 @@
       optionActiveBg: palette.FIDESUI_SANDSTONE,
     },
     Tooltip: {
-<<<<<<< HEAD
-      colorBgSpotlight: "rgb(43,46,53)",
-      colorText: "rgb(250,250,250)",
-      colorTextLightSolid: "rgb(250,250,250)",
-      zIndexPopup: 1550,
-    },
-    Transfer: {
-      controlItemBgActiveHover: "rgb(206,202,194)",
-    },
-    Select: {
-      zIndexPopup: 1500, // Override higher z-index because of chakra drawers high zindex
-      colorBgContainer: "#ffffff",
-    },
-    Input: {
-      colorBgContainer: "#ffffff",
-=======
       colorBgSpotlight: palette.FIDESUI_MINOS,
       colorText: palette.FIDESUI_NEUTRAL_50,
       colorTextLightSolid: palette.FIDESUI_NEUTRAL_50,
     },
     Transfer: {
       controlItemBgActiveHover: palette.FIDESUI_SANDSTONE,
->>>>>>> d1baca99
     },
   },
 };