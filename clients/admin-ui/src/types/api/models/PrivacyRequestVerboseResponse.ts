--- conflicted
+++ resolved
@@ -28,19 +28,10 @@
   identity?: Record<string, string | null> | null;
   custom_privacy_request_fields?: null;
   policy: PolicyResponse;
-<<<<<<< HEAD
-  action_required_details?: CheckpointActionRequiredDetails;
-  resume_endpoint?: string;
-  days_left?: number;
-  custom_privacy_request_fields_approved_by?: string;
-  custom_privacy_request_fields_approved_at?: string;
-  source?: PrivacyRequestSource;
-=======
   action_required_details?: CheckpointActionRequiredDetails | null;
   resume_endpoint?: string | null;
   days_left?: number | null;
   custom_privacy_request_fields_approved_by?: string | null;
   custom_privacy_request_fields_approved_at?: string | null;
->>>>>>> 9dd7d7b0
   results: Record<string, Array<ExecutionAndAuditLogResponse>>;
 };