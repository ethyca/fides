--- conflicted
+++ resolved
@@ -23,11 +23,8 @@
   MANUAL_WEBHOOK = "manual_webhook",
   TIMESCALE = "timescale",
   FIDES = "fides",
-<<<<<<< HEAD
   S3 = "s3",
-=======
   SCYLLA = "scylla",
->>>>>>> c9124ddb
   GENERIC_ERASURE_EMAIL = "generic_erasure_email",
   GENERIC_CONSENT_EMAIL = "generic_consent_email",
 }