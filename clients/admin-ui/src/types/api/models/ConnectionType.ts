/* istanbul ignore file */
/* tslint:disable */
/* eslint-disable */

/**
 * Supported types to which we can connect Fides.
 */
export enum ConnectionType {
  POSTGRES = "postgres",
  MONGODB = "mongodb",
  MYSQL = "mysql",
  HTTPS = "https",
  SAAS = "saas",
  REDSHIFT = "redshift",
  SNOWFLAKE = "snowflake",
  MSSQL = "mssql",
  MARIADB = "mariadb",
  BIGQUERY = "bigquery",
  MANUAL = "manual",
  SOVRN = "sovrn",
  ATTENTIVE = "attentive",
  DYNAMODB = "dynamodb",
  MANUAL_WEBHOOK = "manual_webhook",
  TIMESCALE = "timescale",
  FIDES = "fides",
  GENERIC_ERASURE_EMAIL = "generic_erasure_email",
  GENERIC_CONSENT_EMAIL = "generic_consent_email",
<<<<<<< HEAD
  S3 = "s3",
  SCYLLA = "scylla",
=======
  GOOGLE_CLOUD_SQL_MYSQL = "google_cloud_sql_mysql",
>>>>>>> 39d23e1a
}<|MERGE_RESOLUTION|>--- conflicted
+++ resolved
@@ -25,10 +25,7 @@
   FIDES = "fides",
   GENERIC_ERASURE_EMAIL = "generic_erasure_email",
   GENERIC_CONSENT_EMAIL = "generic_consent_email",
-<<<<<<< HEAD
   S3 = "s3",
   SCYLLA = "scylla",
-=======
   GOOGLE_CLOUD_SQL_MYSQL = "google_cloud_sql_mysql",
->>>>>>> 39d23e1a
 }