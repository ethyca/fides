--- conflicted
+++ resolved
@@ -14,12 +14,7 @@
   custom_privacy_request_fields?: Record<
     string,
     fides__api__schemas__redis_cache__CustomPrivacyRequestField
-<<<<<<< HEAD
-  >;
-  property_id?: string;
-  source?: PrivacyRequestSource;
-=======
   > | null;
   property_id?: string | null;
->>>>>>> 9dd7d7b0
+  source?: PrivacyRequestSource;
 };