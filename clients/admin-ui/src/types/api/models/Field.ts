/* istanbul ignore file */
/* tslint:disable */
/* eslint-disable */

import type { Classification } from "./Classification";
import type { DiffStatus } from "./DiffStatus";

/**
 * The Field model is also used to represent "sub-fields" that are nested under a
 * top-level field in a data source.
 *
 * In these cases, the `name` attribute on the Field should be the full "path"
 * to the sub-field, minus the name of the top-level field.
 *
 * The top-level field name for a given sub-field is stored in its own attribute,
 * which is only populated if the Field is a sub-field.
 */
export type Field = {
  urn: string;
  user_assigned_data_categories?: Array<string>;
  name?: string | null;
  description?: string | null;
  monitor_config_id?: string | null;
  updated_at?: string | null;
  source_modified?: string | null;
  classifications?: Array<Classification>;
  /**
   * The diff status of the staged resource
   */
  diff_status?: DiffStatus | null;
  /**
   * Represents the aggregate counts of diff statuses of the staged resource's children. This is computed 'on-demand', i.e. a specific instance method must be invoked to populate the field.
   */
  child_diff_statuses?: Record<string, number>;
  database_name?: string | null;
  schema_name: string;
  parent_table_urn: string;
  table_name: string;
  data_type?: string | null;
  sub_field_urns?: Array<string>;
  direct_child_urns?: Array<string>;
<<<<<<< HEAD
  top_level_field_name?: string;
  source_data_type?: string;
=======
  top_level_field_name?: string | null;
  source_data_type?: string | null;
>>>>>>> f582841a
};<|MERGE_RESOLUTION|>--- conflicted
+++ resolved
@@ -39,11 +39,6 @@
   data_type?: string | null;
   sub_field_urns?: Array<string>;
   direct_child_urns?: Array<string>;
-<<<<<<< HEAD
-  top_level_field_name?: string;
-  source_data_type?: string;
-=======
   top_level_field_name?: string | null;
   source_data_type?: string | null;
->>>>>>> f582841a
 };