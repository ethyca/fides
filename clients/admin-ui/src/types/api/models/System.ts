/* istanbul ignore file */
/* tslint:disable */
/* eslint-disable */

import type { ContactDetails } from "./ContactDetails";
import type { DataFlow } from "./DataFlow";
import type { DataProtectionImpactAssessment } from "./DataProtectionImpactAssessment";
import type { DataResponsibilityTitle } from "./DataResponsibilityTitle";
import type { LegalBasisForProfilingEnum } from "./LegalBasisForProfilingEnum";
import type { LegalBasisForTransfersEnum } from "./LegalBasisForTransfersEnum";
import type { PrivacyDeclaration } from "./PrivacyDeclaration";
import type { SystemMetadata } from "./SystemMetadata";

/**
 * The System resource model.
 *
 * Describes an application and includes a list of PrivacyDeclaration resources.
 */
export type System = {
  /**
   * A unique key used to identify this resource.
   */
  fides_key: string;
  /**
   * Defines the Organization that this resource belongs to.
   */
  organization_fides_key?: string;
  tags?: Array<string>;
  /**
   * Human-Readable name for this resource.
   */
  name?: string;
  /**
   * A detailed description of what this resource is.
   */
  description?: string;
  /**
   * The id of the system registry, if used.
   */
  registry_id?: number;
  /**
   * An optional property to store any extra information for a resource. Data can be structured in any way: simple set of `key: value` pairs or deeply nested objects.
   */
  meta?: any;
  /**
   *
   * The SystemMetadata resource model.
   *
   * Object used to hold application specific metadata for a system
   *
   */
  fidesctl_meta?: SystemMetadata;
  /**
   * A required value to describe the type of system being modeled, examples include: Service, Application, Third Party, etc.
   */
  system_type: string;
  /**
   * Deprecated. The responsibility or role over the system that processes personal data
   */
  data_responsibility_title?: DataResponsibilityTitle;
  /**
   * The resources to which the System sends data.
   */
  egress?: Array<DataFlow>;
  /**
   * The resources from which the System receives data.
   */
  ingress?: Array<DataFlow>;
  /**
   *
   * The PrivacyDeclaration resource model.
   *
   * States a function of a system, and describes how it relates
   * to the privacy data types.
   *
   */
  privacy_declarations: Array<PrivacyDeclaration>;
  /**
   * Deprecated.
   * The contact details information model.
   *
   * Used to capture contact information for controllers, used
   * as part of exporting a data map / ROPA.
   *
   * This model is nested under an Organization and
   * potentially under a system/dataset.
   *
   */
  joint_controller?: ContactDetails;
  /**
   * Deprecated. An optional array to identify any third countries where data is transited to. For consistency purposes, these fields are required to follow the Alpha-3 code set in ISO 3166-1.
   */
  third_country_transfers?: Array<string>;
  /**
   * An optional value to identify the owning department or group of the system within your organization
   */
  administrating_department?: string;
  /**
   * Deprecated.
   * The DataProtectionImpactAssessment (DPIA) resource model.
   *
   * Contains information in regard to the data protection
   * impact assessment exported on a data map or Record of
   * Processing Activities (RoPA).
   *
   * A legal requirement under GDPR for any project that
   * introduces a high risk to personal information.
   *
   */
  data_protection_impact_assessment?: DataProtectionImpactAssessment;
<<<<<<< HEAD
  processes_personal_data?: boolean;
=======
  /**
   * The unique identifier for the vendor that's associated with this system.
   */
  vendor_id?: string;
  /**
   * Referenced Dataset fides keys used by the system.
   */
  dataset_references?: Array<string>;
  /**
   * This toggle indicates whether the system stores or processes personal data.
   */
  processes_personal_data?: boolean;
  /**
   * This toggle indicates whether the system is exempt from privacy regulation if they do process personal data.
   */
  exempt_from_privacy_regulations?: boolean;
  /**
   * The reason that the system is exempt from privacy regulation.
   */
  reason_for_exemption?: string;
  /**
   * Whether the vendor uses data to profile a consumer in a way that has a legal effect.
   */
  uses_profiling?: boolean;
  /**
   * The legal basis for performing profiling that has a legal effect.
   */
  legal_basis_for_profiling?: LegalBasisForProfilingEnum;
  /**
   * Whether this system transfers data to other countries or international organizations.
   */
  does_international_transfers?: boolean;
  /**
   * The legal basis under which the data is transferred.
   */
  legal_basis_for_transfers?: LegalBasisForTransfersEnum;
  /**
   * Whether this system requires data protection impact assessments.
   */
  requires_data_protection_assessments?: boolean;
  /**
   * Location where the DPAs or DIPAs can be found.
   */
  dpa_location?: string;
  /**
   * The optional status of a Data Protection Impact Assessment
   */
  dpa_progress?: string;
  /**
   * A URL that points to the System's publicly accessible privacy policy.
   */
  privacy_policy?: string;
  /**
   * The legal name for the business represented by the system.
   */
  legal_name?: string;
  /**
   * The legal address for the business represented by the system.
   */
  legal_address?: string;
  /**
   *
   * The model defining the responsibility or role over
   * the system that processes personal data.
   *
   * Used to identify whether the organization is a
   * Controller, Processor, or Sub-Processor of the data
   *
   */
  responsibility?: Array<DataResponsibilityTitle>;
  /**
   * The official privacy contact address or DPO.
   */
  dpo?: string;
  /**
   * The party or parties that share the responsibility for processing personal data.
   */
  joint_controller_info?: string;
  /**
   * The data security practices employed by this system.
   */
  data_security_practices?: string;
>>>>>>> 412551bf
};<|MERGE_RESOLUTION|>--- conflicted
+++ resolved
@@ -108,9 +108,6 @@
    *
    */
   data_protection_impact_assessment?: DataProtectionImpactAssessment;
-<<<<<<< HEAD
-  processes_personal_data?: boolean;
-=======
   /**
    * The unique identifier for the vendor that's associated with this system.
    */
@@ -193,5 +190,4 @@
    * The data security practices employed by this system.
    */
   data_security_practices?: string;
->>>>>>> 412551bf
 };