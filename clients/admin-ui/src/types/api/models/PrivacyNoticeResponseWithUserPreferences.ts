/* istanbul ignore file */
/* tslint:disable */
/* eslint-disable */

import type { ConsentMechanism } from "./ConsentMechanism";
import type { Cookies } from "./Cookies";
import type { EnforcementLevel } from "./EnforcementLevel";
import type { PrivacyNoticeRegion } from "./PrivacyNoticeRegion";
import type { UserConsentPreference } from "./UserConsentPreference";

/**
 * If retrieving notices for a given user, also return the default preferences for that notice
 * and any saved preferences.
 */
export type PrivacyNoticeResponseWithUserPreferences = {
  default_preference?: UserConsentPreference;
  current_preference?: UserConsentPreference;
  outdated_preference?: UserConsentPreference;
  current_served?: boolean;
  outdated_served?: boolean;
  name?: string;
  notice_key?: string;
  description?: string;
  internal_description?: string;
  origin?: string;
  regions?: Array<PrivacyNoticeRegion>;
  consent_mechanism?: ConsentMechanism;
  data_uses?: Array<string>;
  enforcement_level?: EnforcementLevel;
  disabled?: boolean;
  has_gpc_flag?: boolean;
  displayed_in_privacy_center?: boolean;
  displayed_in_overlay?: boolean;
  displayed_in_api?: boolean;
  id: string;
  created_at: string;
  updated_at: string;
  version: number;
  privacy_notice_history_id: string;
  cookies: Array<Cookies>;
<<<<<<< HEAD
=======
  systems_applicable?: boolean;
  default_preference: UserConsentPreference;
  current_preference?: UserConsentPreference;
  outdated_preference?: UserConsentPreference;
  current_served?: boolean;
  outdated_served?: boolean;
>>>>>>> ca1d4989
};<|MERGE_RESOLUTION|>--- conflicted
+++ resolved
@@ -38,13 +38,5 @@
   version: number;
   privacy_notice_history_id: string;
   cookies: Array<Cookies>;
-<<<<<<< HEAD
-=======
   systems_applicable?: boolean;
-  default_preference: UserConsentPreference;
-  current_preference?: UserConsentPreference;
-  outdated_preference?: UserConsentPreference;
-  current_served?: boolean;
-  outdated_served?: boolean;
->>>>>>> ca1d4989
 };