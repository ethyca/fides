/* istanbul ignore file */
/* tslint:disable */
/* eslint-disable */

import type { Classification } from "./Classification";
import type { ConsentInfo } from "./ConsentInfo";
import type { ConsentStatus } from "./ConsentStatus";
import type { ConsentStatusDetail } from "./ConsentStatusDetail";
import type { Constraint } from "./Constraint";
import type { DiffStatus } from "./DiffStatus";
<<<<<<< HEAD
import type { OktaAppMetadata } from "./OktaAppMetadata";
import type { StagedResourceTypeValue } from "./StagedResourceTypeValue";
=======
import type { IdentityProviderApplicationMetadata } from "./IdentityProviderApplicationMetadata";
import type { ResourceError } from "./ResourceError";
import type { StagedResourceTypeValue } from "./StagedResourceTypeValue";

>>>>>>> 70b5999d
/**
 * Pydantic Schema used to represent any StageResource plus extra fields, used only for API responses.
 * It includes all the StagedResource fields, plus all the fields from Database, Schema, Table, and Field,
 * making these optional (since some resources will have them and some won't, depending on the type).
 *
 * The purpose of this model is to not pollute the logic in the existing StagedResource model and its
 * subclasses, since their structure is closely related to the ORM model and its fields, and provide a
 * more extensible way to represent staged resources in API responses (where we may want fields that
 * don't belong to the stagedresources table, but are rather obtained from more complex queries, e.g
 * joining against other tables).
 *
 * This model adds the following "extra" fields that are not present on the stagedresources table:
 * - system: the name of the system related to the monitor, if applicable
 */
export type StagedResourceAPIResponse = {
  urn: string;
  user_assigned_data_categories?: Array<string> | null;
  /**
   * User assigned data uses overriding auto assigned data uses
   */
  user_assigned_data_uses?: Array<string> | null;
  user_assigned_system_key?: string | null;
  name?: string | null;
  system_key?: string | null;
  description?: string | null;
  monitor_config_id?: string | null;
  updated_at?: string | null;
  /**
   * The diff status of the staged resource
   */
  diff_status?: DiffStatus | null;
  resource_type?: StagedResourceTypeValue | null;
  /**
   * The data uses associated with the staged resource
   */
  data_uses?: Array<string> | null;
  /**
   * List of errors encountered during processing
   */
  errors?: Array<ResourceError>;
  source_modified?: string | null;
  classifications?: Array<Classification>;
  domain?: string | null;
  /**
   * The parent(s) of the asset, i.e. from where the asset was identified
   */
  parent?: Array<string>;
  /**
   * The page(s) where the asset was discovered
   */
  page?: Array<string>;
  parent_domain?: string | null;
  /**
   * The location(s) from which the asset was discovered
   */
  locations?: Array<string>;
  /**
   * Consent breakdown for the asset
   */
  consent_breakdown?: ConsentInfo | null;
  /**
   * Aggregated consent for the asset
   */
  consent_aggregated?: ConsentStatus | null;
  /**
   * Detailed consent status for each page and location where the asset was found
   */
  consent_status_details?: Record<
    string,
    Record<string, ConsentStatusDetail>
  > | null;
  /**
   * The web monitor group ID associated with the asset
   */
  group_id?: string | null;
  /**
   * The Compass Vendor ID associated with the asset
   */
  vendor_id?: string | null;
  /**
   * The Fides System ID associated with the asset
   */
  system_id?: string | null;
  /**
   * User assigned system ID overriding auto assigned system ID
   */
  user_assigned_system_id?: string | null;
  database_name?: string | null;
  schema_name?: string | null;
  parent_table_urn?: string | null;
  table_name?: string | null;
  data_type?: string | null;
  fields?: Array<string>;
  num_rows?: number | null;
  constraints?: Array<Constraint>;
  tables?: Array<string>;
  schemas?: Array<string>;
  system?: string | null;
  /**
   * A map of diff statuses present in the descendants of this resource, e.g. {'addition': true}
   */
  child_diff_statuses?: Record<string, boolean>;
  /**
   * Okta application metadata for identity provider resources (app_type, status, created, sign_on_url, etc.)
   */
  metadata?: IdentityProviderApplicationMetadata | null;
};<|MERGE_RESOLUTION|>--- conflicted
+++ resolved
@@ -8,15 +8,10 @@
 import type { ConsentStatusDetail } from "./ConsentStatusDetail";
 import type { Constraint } from "./Constraint";
 import type { DiffStatus } from "./DiffStatus";
-<<<<<<< HEAD
-import type { OktaAppMetadata } from "./OktaAppMetadata";
-import type { StagedResourceTypeValue } from "./StagedResourceTypeValue";
-=======
 import type { IdentityProviderApplicationMetadata } from "./IdentityProviderApplicationMetadata";
 import type { ResourceError } from "./ResourceError";
 import type { StagedResourceTypeValue } from "./StagedResourceTypeValue";
 
->>>>>>> 70b5999d
 /**
  * Pydantic Schema used to represent any StageResource plus extra fields, used only for API responses.
  * It includes all the StagedResource fields, plus all the fields from Database, Schema, Table, and Field,
