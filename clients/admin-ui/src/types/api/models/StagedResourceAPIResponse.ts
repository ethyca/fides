--- conflicted
+++ resolved
@@ -7,11 +7,8 @@
 import type { ConsentStatus } from "./ConsentStatus";
 import type { Constraint } from "./Constraint";
 import type { DiffStatus } from "./DiffStatus";
-<<<<<<< HEAD
 import { IdentityProviderApplicationMetadata } from "./IdentityProviderApplicationMetadata";
 import type { ResourceError } from "./ResourceError";
-=======
->>>>>>> 5bf168c9
 import type { StagedResourceTypeValue } from "./StagedResourceTypeValue";
 
 /**
@@ -104,9 +101,6 @@
   /** An array of the "preferred" data uses for the asset; this encapsulates backend logic
    * that will use either user_assigned_data_uses or data_uses, depending on their values.
    */
-<<<<<<< HEAD
   metadata?: IdentityProviderApplicationMetadata | null;
-=======
   preferred_data_uses?: Array<string> | null;
->>>>>>> 5bf168c9
 };