/* eslint-disable no-console */
import {
  AntAlert as Alert,
  AntButton as Button,
  AntCard as Card,
  AntCheckbox as Checkbox,
  AntCol as Col,
  AntDivider as Divider,
  AntFlex as Flex,
  AntInput as Input,
  AntLayout as Layout,
  AntList as List,
  AntRadio as Radio,
  AntRow as Row,
  AntSelect as Select,
  AntSpace as Space,
  AntSwitch as Switch,
  AntTag as Tag,
  AntTooltip as Tooltip,
  AntTypography as Typography,
  Icons,
} from "fidesui";
import type { NextPage } from "next";
import { useState } from "react";

import { InfoTooltip } from "~/features/common/InfoTooltip";
import PageHeader from "~/features/common/PageHeader";
import type { ListDataItem } from "~/features/poc/mockListData";
import { MOCK_LIST_DATA } from "~/features/poc/mockListData";

const { Content } = Layout;
const { Link, Paragraph, Text, Title } = Typography;

const options: { label: string; value: string }[] = [];
for (let i = 10; i < 36; i += 1) {
  options.push({
    label: i.toString(36) + i,
    value: i.toString(36) + i,
  });
}

const AntPOC: NextPage = () => {
<<<<<<< HEAD
=======
  // Start the list component with 2 items selected to showcase
  // different states of selection
>>>>>>> 5b155cb3
  const [selectedListKeys, setSelectedListKeys] = useState<React.Key[]>([
    "1",
    "3",
  ]);

  return (
    <Layout>
      <Content className="overflow-auto px-10 py-6">
        <PageHeader heading="Ant Design Proof of Concept" />
        <Row gutter={16} className="mt-6">
          <Col span={8}>
            <Card title="Button" variant="borderless" className="h-full">
              <Space direction="vertical">
                <Button type="primary">Primary Button</Button>
                <Button>Default Button</Button>
                <Button type="dashed">Dashed Button</Button>
                <Button type="text">Text Button</Button>
                <Button type="link">Link Button</Button>
                <Button type="primary" loading>
                  Loading Button
                </Button>
                <Button type="primary" disabled>
                  Disabled Button
                </Button>
              </Space>
            </Card>
          </Col>
          <Col span={8}>
            <Card title="Switch" variant="borderless" className="h-full">
              <Space direction="vertical">
                <Switch defaultChecked />
                <Switch size="small" defaultChecked />
                <Switch loading defaultChecked />
              </Space>
            </Card>
          </Col>
          <Col span={8}>
            <Card title="Select" variant="borderless" className="h-full">
              <Space direction="vertical">
                <Select
                  defaultValue="lucy"
                  className="w-32"
                  options={[
                    { value: "jack", label: "Jack" },
                    { value: "lucy", label: "Lucy" },
                    { value: "Yiminghe", label: "yiminghe" },
                    { value: "disabled", label: "Disabled", disabled: true },
                  ]}
                  aria-label="Select"
                />
                <Select
                  defaultValue="lucy"
                  className="w-32"
                  disabled
                  options={[{ value: "lucy", label: "Lucy" }]}
                  aria-label="Select"
                />
                <Select
                  defaultValue="lucy"
                  className="w-32"
                  loading
                  options={[{ value: "lucy", label: "Lucy" }]}
                  aria-label="Select"
                />
                <Select
                  defaultValue="lucy"
                  className="w-32"
                  allowClear
                  options={[{ value: "lucy", label: "Lucy" }]}
                  aria-label="Select"
                />
                <Select
                  mode="multiple"
                  allowClear
                  className="w-full"
                  placeholder="Please select"
                  aria-label="Select"
                  defaultValue={["a10", "c12"]}
                  options={options}
                />
                <Select
                  mode="multiple"
                  disabled
                  className="w-full"
                  placeholder="Please select"
                  aria-label="Select"
                  defaultValue={["a10", "c12"]}
                  options={options}
                />
              </Space>
            </Card>
          </Col>
        </Row>
        <br />
        <Row gutter={16}>
          <Col span={8}>
            <Card title="Checkbox" variant="borderless" className="h-full">
              <Space direction="vertical">
                <Checkbox>Checkbox</Checkbox>
                <Checkbox defaultChecked>Checkbox</Checkbox>
                <Checkbox disabled>Disabled</Checkbox>
                <Checkbox indeterminate>Indeterminate</Checkbox>
                <Checkbox.Group
                  options={[
                    { label: "Apple", value: "Apple" },
                    { label: "Pear", value: "Pear" },
                    { label: "Orange", value: "Orange", disabled: true },
                  ]}
                  defaultValue={["Apple"]}
                />
              </Space>
            </Card>
          </Col>
          <Col span={8}>
            <Card title="Radio" variant="borderless" className="h-full">
              <Space direction="vertical">
                <Radio>Radio</Radio>
                <Radio defaultChecked>Radio</Radio>
                <Radio disabled>Disabled</Radio>
                <Radio.Group
                  options={[
                    { label: "Apple", value: "Apple" },
                    { label: "Pear", value: "Pear" },
                    { label: "Orange", value: "Orange", disabled: true },
                  ]}
                  defaultValue="Apple"
                />
                <Radio.Group
                  options={[
                    { label: "Apple", value: "Apple" },
                    { label: "Pear", value: "Pear" },
                    { label: "Orange", value: "Orange" },
                  ]}
                  defaultValue="Apple"
                  optionType="button"
                />
                <Radio.Group
                  options={[
                    { label: "Apple", value: "Apple" },
                    { label: "Pear", value: "Pear" },
                    { label: "Orange", value: "Orange" },
                  ]}
                  defaultValue="Apple"
                  optionType="button"
                  buttonStyle="solid"
                />
              </Space>
            </Card>
          </Col>
          <Col span={8}>
            <Card title="Input" variant="borderless" className="h-full">
              <Space direction="vertical" size="middle">
                <Space.Compact>
                  <Input defaultValue="26888888" aria-label="Input" />
                </Space.Compact>
                <Space.Compact>
                  <Input
                    className="w-1/5"
                    defaultValue="0571"
                    aria-label="Input"
                  />
                  <Input
                    className="w-4/5"
                    defaultValue="26888888"
                    aria-label="Input"
                  />
                </Space.Compact>
                <Space.Compact>
                  <Input.Search
                    addonBefore="https://"
                    placeholder="input search text"
                    allowClear
                    aria-label="Input"
                  />
                </Space.Compact>
                <Space.Compact className="w-full">
                  <Input
                    defaultValue="Combine input and button"
                    aria-label="Input"
                  />
                  <Button type="primary">Submit</Button>
                </Space.Compact>
                <Space.Compact>
                  <Select
                    defaultValue="Zhejiang"
                    options={options}
                    aria-label="Select"
                  />
                  <Input
                    defaultValue="Xihu District, Hangzhou"
                    aria-label="Input"
                  />
                </Space.Compact>
              </Space>
            </Card>
          </Col>
        </Row>
        <br />
        <Row gutter={16}>
          <Col span={8}>
            <Card title="Tooltip" variant="borderless" className="h-full">
              <Space direction="vertical">
                <Tooltip title="I'm a tooltip">
                  Hover or focus this text
                </Tooltip>
                <InfoTooltip label="Tooltip will show on mouse enter or focus." />
                <Tooltip title="Focus styles don't change for naturally focusable elements like buttons">
                  <Button>Button with tooltip</Button>
                </Tooltip>
              </Space>
            </Card>
          </Col>
          <Col span={8}>
            <Card title="Alert" variant="borderless" className="h-full">
              <Space direction="vertical">
                <Alert message="Success Tips" type="success" showIcon />
                <Alert message="Informational Notes" type="info" showIcon />
                <Alert message="Warning" type="warning" showIcon closable />
                <Alert message="Error" type="error" showIcon />
              </Space>
            </Card>
          </Col>
          <Col span={8}>
            <Card title="Tag" variant="borderless" className="h-full">
              <Flex wrap gap="small">
                <Tag color="default">default</Tag>
                <Tag color="corinth">corinth</Tag>
                <Tag color="minos">minos</Tag>
                <Tag color="terracotta">terracotta</Tag>
                <Tag color="olive">olive</Tag>
                <Tag color="marble">marble</Tag>
                <Tag color="sandstone">sandstone</Tag>
                <Tag color="nectar">nectar</Tag>
                <Tag color="error">error</Tag>
                <Tag color="warning">warning</Tag>
                <Tag color="caution">caution</Tag>
                <Tag color="success">success</Tag>
                <Tag color="info">info</Tag>
                <Tag color="alert">alert</Tag>
                <Tag color="white">white</Tag>
                <Tag closable onClose={() => console.log("closed")}>
                  Closable Tag
                </Tag>
                <Tag onClick={() => console.log("clicked")} addable />
                <Tag onClick={() => console.log("clicked")} addable>
                  Add More
                </Tag>
                <Tag hasSparkle onClick={() => console.log("clicked")}>
                  Data Use
                  <Icons.Edit />
                </Tag>
                <Tag
                  hasSparkle
                  onClick={() => console.log("clicked")}
                  closable
                  onClose={() => console.log("closed")}
                >
                  Data Category
                </Tag>
              </Flex>
            </Card>
          </Col>
        </Row>
        <br />
        <Row gutter={16}>
          <Col span={8}>
            <Card
              title="Typography Headings"
              variant="borderless"
              className="h-full"
            >
              <Space direction="vertical">
                <Title level={1}>H1 default</Title>
                <Title level={1} headingSize={2}>
                  H1 sized as H2
                </Title>
                <Title level={1} headingSize={3}>
                  H1 sized as H3
                </Title>
                <Divider style={{ margin: 0 }} />
                <Title level={2}>H2 default</Title>
                <Title level={2} headingSize={1}>
                  H2 sized as H1
                </Title>
                <Title level={2} headingSize={3}>
                  H2 sized as H3
                </Title>
                <Divider style={{ margin: 0 }} />
                <Title level={3}>H3 default</Title>
                <Title level={3} headingSize={1}>
                  H3 sized as H1
                </Title>
                <Title level={3} headingSize={2}>
                  H3 sized as H2
                </Title>
              </Space>
            </Card>
          </Col>
          <Col span={8}>
            <Card
              title="Typography Paragraphs"
              variant="borderless"
              className="h-full"
            >
              <Typography>
                <Paragraph>
                  This paragraph has a bottom margin. Imperdiet ex curae laoreet
                  turpis adipiscing pulvinar erat conubia rhoncus, faucibus
                  dictum porta integer tincidunt iaculis pharetra. Dis praesent
                  egestas curae tortor primis volutpat metus ridiculus sit
                  rutrum vitae ac aenean, nisi dolor a per molestie etiam ad
                  tristique magnis fames laoreet.
                </Paragraph>
                <Paragraph>
                  This paragraph has no bottom margin. Imperdiet ex curae
                  laoreet turpis adipiscing pulvinar erat conubia rhoncus,
                  faucibus dictum porta integer tincidunt iaculis pharetra.
                </Paragraph>
                <Paragraph type="secondary">
                  This paragraph uses secondary color. laoreet turpis adipiscing
                  pulvinar erat conubia rhoncus, faucibus dictum porta integer
                  tincidunt iaculis pharetra.
                </Paragraph>
              </Typography>
            </Card>
          </Col>
          <Col span={8}>
            <Card
              title="Typography Text & Link"
              variant="borderless"
              className="h-full"
            >
              <Space direction="vertical">
                <Text>Ant Design (default)</Text>
                <Text size="sm">Ant Design (small)</Text>
                <Text size="lg">Ant Design (large)</Text>
                <Text type="secondary">Ant Design (secondary)</Text>
                <Text type="success">Ant Design (success)</Text>
                <Text type="warning">Ant Design (warning)</Text>
                <Text type="danger">Ant Design (danger)</Text>
                <Text disabled>Ant Design (disabled)</Text>
                <Text mark>Ant Design (mark)</Text>
                <Text code>Ant Design (code)</Text>
                <Text keyboard>Ant Design (keyboard)</Text>
                <Text underline>Ant Design (underline)</Text>
                <Text delete>Ant Design (delete)</Text>
                <Text strong>Ant Design (strong)</Text>
                <Text italic>Ant Design (italic)</Text>
                <Link href="https://ant.design" target="_blank">
                  Ant Design (Link)
                </Link>
              </Space>
            </Card>
          </Col>
        </Row>
        <br />
        <Row gutter={16}>
          <Col span={24}>
            <Card
              title="List with rowSelection"
              variant="borderless"
              className="h-full"
            >
              <Space direction="vertical" className="w-full">
                <Text>
                  CustomList supports rowSelection similar to Table, with
                  checkboxes in the avatar position. Selected items:{" "}
                  <Text strong>{selectedListKeys.length}</Text>
                </Text>
                <List
                  dataSource={MOCK_LIST_DATA}
                  rowSelection={{
                    selectedRowKeys: selectedListKeys,
                    onChange: (keys, rows) => {
                      console.log("Selected keys:", keys);
                      console.log("Selected rows:", rows);
                      setSelectedListKeys(keys);
                    },
                    getCheckboxProps: (item: ListDataItem) => ({
                      disabled: item.locked,
                    }),
                  }}
                  renderItem={(item: ListDataItem, index, checkbox) => (
                    <List.Item
                      actions={[
                        <Button
                          key="view"
                          type="link"
                          size="small"
                          onClick={() =>
                            console.log("View clicked for:", item.title)
                          }
                        >
                          View
                        </Button>,
                      ]}
                    >
                      <List.Item.Meta
                        title={item.title}
                        description={item.description}
                        avatar={checkbox}
                      />
                      <Tag
                        color={item.status === "completed" ? "success" : "info"}
                      >
                        {item.status}
                      </Tag>
                    </List.Item>
                  )}
                />
                {selectedListKeys.length > 0 && (
                  <Alert
                    message={`${selectedListKeys.length} item(s) selected`}
                    description={
                      <Space direction="vertical" size="small">
                        <Text>
                          You can perform bulk actions on selected items.
                        </Text>
                        <Space>
                          <Button
                            size="small"
                            onClick={() =>
                              console.log("Bulk action on:", selectedListKeys)
                            }
                          >
                            Bulk action
                          </Button>
                          <Button
                            size="small"
                            onClick={() => setSelectedListKeys([])}
                          >
                            Clear selection
                          </Button>
                        </Space>
                      </Space>
                    }
                    type="info"
                    showIcon
                  />
                )}
              </Space>
            </Card>
          </Col>
        </Row>
      </Content>
    </Layout>
  );
};

export default AntPOC;<|MERGE_RESOLUTION|>--- conflicted
+++ resolved
@@ -40,11 +40,8 @@
 }
 
 const AntPOC: NextPage = () => {
-<<<<<<< HEAD
-=======
   // Start the list component with 2 items selected to showcase
   // different states of selection
->>>>>>> 5b155cb3
   const [selectedListKeys, setSelectedListKeys] = useState<React.Key[]>([
     "1",
     "3",
