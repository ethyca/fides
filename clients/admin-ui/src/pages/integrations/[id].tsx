import {
  AntButton as Button,
  AntFlex,
  AntTabs as Tabs,
  AntTabsProps as TabsProps,
  Box,
  Flex,
  Spacer,
  Spinner,
  useDisclosure,
} from "fidesui";
import { NextPage } from "next";
import { useRouter } from "next/router";

import Layout from "~/features/common/Layout";
import { INTEGRATION_MANAGEMENT_ROUTE } from "~/features/common/nav/routes";
import PageHeader from "~/features/common/PageHeader";
import useURLHashedTabs from "~/features/common/tabs/useURLHashedTabs";
import { useGetDatastoreConnectionByKeyQuery } from "~/features/datastore-connections";
import useTestConnection from "~/features/datastore-connections/useTestConnection";
import getIntegrationTypeInfo, {
  SUPPORTED_INTEGRATIONS,
} from "~/features/integrations/add-integration/allIntegrationTypes";
import MonitorConfigTab from "~/features/integrations/configure-monitor/MonitorConfigTab";
import DatahubDataSyncTab from "~/features/integrations/configure-scan/DatahubDataSyncTab";
import TaskConfigTab from "~/features/integrations/configure-tasks/TaskConfigTab";
import ConfigureIntegrationModal from "~/features/integrations/ConfigureIntegrationModal";
import ConnectionStatusNotice from "~/features/integrations/ConnectionStatusNotice";
import { useIntegrationAuthorization } from "~/features/integrations/hooks/useIntegrationAuthorization";
import IntegrationBox from "~/features/integrations/IntegrationBox";
import { IntegrationFeatureEnum } from "~/features/integrations/IntegrationFeatureEnum";
import { IntegrationSetupSteps } from "~/features/integrations/setup-steps/IntegrationSetupSteps";
import { SaasConnectionTypes } from "~/features/integrations/types/SaasConnectionTypes";
import useIntegrationOption from "~/features/integrations/useIntegrationOption";
import { ConnectionType } from "~/types/api";

const IntegrationDetailView: NextPage = () => {
  const router = useRouter();
  const id = Array.isArray(router.query.id)
    ? router.query.id[0]
    : router.query.id;

  const { data: connection, isLoading: integrationIsLoading } =
    useGetDatastoreConnectionByKeyQuery(id ?? "");

  // Only pass the saas type if it's a valid SaasConnectionTypes value
  const saasType = connection?.saas_config?.type;
  const isSaasType = (type: string): type is SaasConnectionTypes =>
    Object.values(SaasConnectionTypes).includes(type as SaasConnectionTypes);

  const integrationOption = useIntegrationOption(
    connection?.connection_type,
    saasType && isSaasType(saasType) ? saasType : undefined,
  );

  const {
    testConnection,
    isLoading: testIsLoading,
    testData,
  } = useTestConnection(connection);

  const { handleAuthorize, needsAuthorization } = useIntegrationAuthorization({
    connection,
    connectionOption: integrationOption,
    testData,
  });

  const { onOpen, isOpen, onClose } = useDisclosure();

  const { overview, instructions, description, enabledFeatures } =
    getIntegrationTypeInfo(
      connection?.connection_type,
      connection?.saas_config?.type,
    );

  if (
    !!connection &&
    !SUPPORTED_INTEGRATIONS.includes(connection.connection_type)
  ) {
    router.push(INTEGRATION_MANAGEMENT_ROUTE);
  }

  const supportsConnectionTest =
    connection?.connection_type !== ConnectionType.MANUAL_TASK;

  const tabs: TabsProps["items"] = [];

  // Show Details tab for integrations without connection, Connection tab for others
  if (enabledFeatures?.includes(IntegrationFeatureEnum.WITHOUT_CONNECTION)) {
    tabs.push({
      label: "Details",
      key: "details",
      children: (
        <Box>
          <Flex>
            <Button onClick={onOpen} data-testid="manage-btn">
              Edit integration
            </Button>
          </Flex>

          <ConfigureIntegrationModal
            isOpen={isOpen}
            onClose={onClose}
            connection={connection!}
            description={description}
          />
          {overview}
          {instructions}
        </Box>
      ),
    });
  } else {
    tabs.push({
      label: "Connection",
      key: "connection",
      children: (
        <Box>
          {supportsConnectionTest && (
            <Flex
              borderRadius="md"
              outline="1px solid"
              outlineColor="gray.100"
              align="center"
              p={3}
            >
              <Flex flexDirection="column">
                <ConnectionStatusNotice
                  testData={testData}
                  connectionOption={integrationOption}
                />
              </Flex>
              <Spacer />
              <div className="flex gap-4">
                {needsAuthorization && (
                  <Button
                    onClick={handleAuthorize}
                    data-testid="authorize-integration-btn"
                  >
                    Authorize integration
                  </Button>
                )}
                {!needsAuthorization && (
                  <Button
                    onClick={testConnection}
                    loading={testIsLoading}
                    data-testid="test-connection-btn"
                  >
                    Test connection
                  </Button>
                )}
                <Button onClick={onOpen} data-testid="manage-btn">
                  Manage
                </Button>
              </div>
            </Flex>
          )}
          <ConfigureIntegrationModal
            isOpen={isOpen}
            onClose={onClose}
            connection={connection!}
            description={description}
          />
          {overview}
          {instructions}
        </Box>
      ),
    });
  }

  // Add conditional tabs based on enabled features
  if (enabledFeatures?.includes(IntegrationFeatureEnum.DATA_SYNC)) {
    tabs.push({
      label: "Data sync",
      key: "data-sync",
      children: <DatahubDataSyncTab integration={connection!} />,
    });
  }

  if (enabledFeatures?.includes(IntegrationFeatureEnum.DATA_DISCOVERY)) {
    tabs.push({
      label: "Data discovery",
      key: "data-discovery",
      children: (
        <MonitorConfigTab
          integration={connection!}
          integrationOption={integrationOption}
        />
      ),
    });
  }

<<<<<<< HEAD
  const { activeTab, onTabChange } = useURLHashedTabs({
    tabKeys: tabs.map((tab) => tab.key),
  });
=======
  if (enabledFeatures?.includes(IntegrationFeatureEnum.TASKS)) {
    tabs.push({
      label: "Manual tasks",
      content: <TaskConfigTab integration={connection!} />,
    });
  }
>>>>>>> da71bb5a

  return (
    <Layout title="Integrations">
      <PageHeader
        heading="Integrations"
        breadcrumbItems={[
          {
            title: "All integrations",
            href: INTEGRATION_MANAGEMENT_ROUTE,
          },
          {
            title: connection?.name ?? connection?.key ?? "",
          },
        ]}
      >
        <AntFlex gap={24}>
          <div className="grow">
            <div className="mb-6">
              <IntegrationBox integration={connection} showDeleteButton />
            </div>
            {integrationIsLoading ? (
              <Spinner />
            ) : (
              !!connection && (
                <Tabs
                  items={tabs}
                  activeKey={activeTab}
                  onChange={onTabChange}
                />
              )
            )}
          </div>
          <div className="w-[350px] shrink-0">
            {integrationIsLoading ? (
              <Spinner />
            ) : (
              !!connection && (
                <IntegrationSetupSteps
                  testData={testData}
                  testIsLoading={testIsLoading}
                  connectionOption={integrationOption!}
                  connection={connection}
                />
              )
            )}
          </div>
        </AntFlex>
      </PageHeader>
    </Layout>
  );
};

export default IntegrationDetailView;<|MERGE_RESOLUTION|>--- conflicted
+++ resolved
@@ -188,19 +188,17 @@
       ),
     });
   }
-
-<<<<<<< HEAD
+  if (enabledFeatures?.includes(IntegrationFeatureEnum.TASKS)) {
+    tabs.push({
+      label: "Manual tasks",
+      key: "manual-tasks",
+      children: <TaskConfigTab integration={connection!} />,
+    });
+  }
+
   const { activeTab, onTabChange } = useURLHashedTabs({
     tabKeys: tabs.map((tab) => tab.key),
   });
-=======
-  if (enabledFeatures?.includes(IntegrationFeatureEnum.TASKS)) {
-    tabs.push({
-      label: "Manual tasks",
-      content: <TaskConfigTab integration={connection!} />,
-    });
-  }
->>>>>>> da71bb5a
 
   return (
     <Layout title="Integrations">
