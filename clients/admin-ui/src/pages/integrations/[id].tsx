--- conflicted
+++ resolved
@@ -72,120 +72,6 @@
   const supportsConnectionTest =
     connection?.connection_type !== ConnectionType.MANUAL_TASK;
 
-<<<<<<< HEAD
-  const tabs: TabsProps["items"] = [];
-
-  // Show Details tab for integrations without connection, Connection tab for others
-  if (enabledFeatures?.includes(IntegrationFeatureEnum.WITHOUT_CONNECTION)) {
-    tabs.push({
-      label: "Details",
-      key: "details",
-      children: (
-        <Box>
-          <Flex>
-            <Button onClick={onOpen} data-testid="manage-btn">
-              Edit integration
-            </Button>
-          </Flex>
-
-          <ConfigureIntegrationModal
-            isOpen={isOpen}
-            onClose={onClose}
-            connection={connection!}
-            description={description}
-          />
-          {overview}
-          {instructions}
-        </Box>
-      ),
-    });
-  } else {
-    tabs.push({
-      label: "Connection",
-      key: "connection",
-      children: (
-        <Box>
-          {supportsConnectionTest && (
-            <Flex
-              borderRadius="md"
-              outline="1px solid"
-              outlineColor="gray.100"
-              align="center"
-              p={3}
-            >
-              <Flex flexDirection="column">
-                <ConnectionStatusNotice
-                  testData={testData}
-                  connectionOption={integrationOption}
-                />
-              </Flex>
-              <Spacer />
-              <div className="flex gap-4">
-                {needsAuthorization && (
-                  <Button
-                    onClick={handleAuthorize}
-                    data-testid="authorize-integration-btn"
-                  >
-                    Authorize integration
-                  </Button>
-                )}
-                {!needsAuthorization && (
-                  <Button
-                    onClick={testConnection}
-                    loading={isTestLoading}
-                    data-testid="test-connection-btn"
-                  >
-                    Test connection
-                  </Button>
-                )}
-                <Button onClick={onOpen} data-testid="manage-btn">
-                  Manage
-                </Button>
-              </div>
-            </Flex>
-          )}
-          <ConfigureIntegrationModal
-            isOpen={isOpen}
-            onClose={onClose}
-            connection={connection!}
-            description={description}
-          />
-          {overview}
-          {instructions}
-        </Box>
-      ),
-    });
-  }
-
-  // Add conditional tabs based on enabled features
-  if (enabledFeatures?.includes(IntegrationFeatureEnum.DATA_SYNC)) {
-    tabs.push({
-      label: "Data sync",
-      key: "data-sync",
-      children: <DatahubDataSyncTab integration={connection!} />,
-    });
-  }
-
-  if (enabledFeatures?.includes(IntegrationFeatureEnum.DATA_DISCOVERY)) {
-    tabs.push({
-      label: "Data discovery",
-      key: "data-discovery",
-      children: (
-        <MonitorConfigTab
-          integration={connection!}
-          integrationOption={integrationOption}
-        />
-      ),
-    });
-  }
-  if (enabledFeatures?.includes(IntegrationFeatureEnum.TASKS)) {
-    tabs.push({
-      label: "Manual tasks",
-      key: "manual-tasks",
-      children: <TaskConfigTab integration={connection!} />,
-    });
-  }
-=======
   const tabs = useFeatureBasedTabs({
     connection,
     enabledFeatures,
@@ -194,13 +80,12 @@
     needsAuthorization,
     handleAuthorize,
     testConnection,
-    testIsLoading,
+    testIsLoading: isTestLoading,
     description,
     overview,
     instructions,
     supportsConnectionTest,
   });
->>>>>>> 047dc431
 
   const { activeTab, onTabChange } = useURLHashedTabs({
     tabKeys: tabs.map((tab) => tab.key),
