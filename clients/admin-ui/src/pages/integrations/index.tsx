import {
  AntButton as Button,
  AntPagination as Pagination,
  AntTabs,
  Box,
  LinkIcon,
  useDisclosure,
} from "fidesui";
import type { NextPage } from "next";
import React, { useMemo, useState } from "react";

<<<<<<< HEAD
=======
import { FidesTab } from "~/features/common/DataTabs";
import { useFlags } from "~/features/common/features/features.slice";
>>>>>>> 1592d552
import FidesSpinner from "~/features/common/FidesSpinner";
import Layout from "~/features/common/Layout";
import PageHeader from "~/features/common/PageHeader";
import { useGetAllDatastoreConnectionsQuery } from "~/features/datastore-connections/datastore-connection.slice";
import AddIntegrationModal from "~/features/integrations/add-integration/AddIntegrationModal";
import getIntegrationTypeInfo, {
  SUPPORTED_INTEGRATIONS,
} from "~/features/integrations/add-integration/allIntegrationTypes";
import IntegrationList from "~/features/integrations/IntegrationList";
import SharedConfigModal from "~/features/integrations/SharedConfigModal";
import useIntegrationFilterTabs from "~/features/integrations/useIntegrationFilterTabs";
import { ConnectionType } from "~/types/api";

const DEFAULT_PAGE_SIZE = 50;
const MIN_ITEMS_FOR_PAGINATION = 10;

const IntegrationListView: NextPage = () => {
  const [page, setPage] = useState(1);
  const [pageSize, setPageSize] = useState(DEFAULT_PAGE_SIZE);

  // DEFER (ENG-675): Remove this once the alpha feature is released
  const { flags } = useFlags();
  const supportedIntegrations = useMemo(() => {
    return SUPPORTED_INTEGRATIONS.filter((integration) => {
      return (
        integration !== ConnectionType.MANUAL_WEBHOOK ||
        flags.alphaNewManualIntegration
      );
    });
  }, [flags.alphaNewManualIntegration]);

  const { data, isLoading } = useGetAllDatastoreConnectionsQuery({
    connection_type: supportedIntegrations,
    size: pageSize,
    page,
  });
  const { items, total } = data ?? {};

  const { onOpen, isOpen, onClose } = useDisclosure();
  const {
    activeKey,
    onChangeFilter,
    anyFiltersApplied,
    isUpdatingFilter,
    filteredTypes,
    tabItems,
  } = useIntegrationFilterTabs({
    integrationTypes: items?.map((i) =>
      getIntegrationTypeInfo(i.connection_type),
    ),
    useHashing: true,
  });

  const onChangeTabs = (newKey: string) => {
    setPage(1);
    onChangeFilter(newKey);
  };

  const integrations = useMemo(
    () =>
      items?.filter((integration) =>
        filteredTypes.some(
          (type) =>
            type.placeholder.connection_type === integration.connection_type,
        ),
      ) ?? [],
    [items, filteredTypes],
  );

  return (
    <Layout title="Integrations">
      <PageHeader
        heading="Integrations"
        breadcrumbItems={[
          {
            title: "All integrations",
          },
        ]}
      >
        <SharedConfigModal />
      </PageHeader>
      <Box data-testid="integration-tabs" display="flex">
        <AntTabs
          activeKey={activeKey}
          onChange={onChangeTabs}
          items={tabItems}
          className="w-full"
          tabBarExtraContent={
            <Button
              onClick={onOpen}
              data-testid="add-integration-btn"
              icon={<LinkIcon />}
              iconPosition="end"
            >
              Add Integration
            </Button>
          }
        />
      </Box>
      {isLoading || isUpdatingFilter ? (
        <FidesSpinner />
      ) : (
        <>
          <IntegrationList
            integrations={integrations}
            onOpenAddModal={onOpen}
            isFiltered={anyFiltersApplied}
          />
          {!!total && total > MIN_ITEMS_FOR_PAGINATION && (
            <Pagination
              data-testid="pagination-controls"
              size="small"
              total={total}
              pageSize={pageSize}
              current={page}
              onChange={(pg, pgSize) => {
                setPage(pg);
                setPageSize(pgSize);
              }}
              showSizeChanger
            />
          )}
        </>
      )}
      <AddIntegrationModal isOpen={isOpen} onClose={onClose} />
    </Layout>
  );
};

export default IntegrationListView;<|MERGE_RESOLUTION|>--- conflicted
+++ resolved
@@ -9,11 +9,7 @@
 import type { NextPage } from "next";
 import React, { useMemo, useState } from "react";
 
-<<<<<<< HEAD
-=======
-import { FidesTab } from "~/features/common/DataTabs";
 import { useFlags } from "~/features/common/features/features.slice";
->>>>>>> 1592d552
 import FidesSpinner from "~/features/common/FidesSpinner";
 import Layout from "~/features/common/Layout";
 import PageHeader from "~/features/common/PageHeader";
