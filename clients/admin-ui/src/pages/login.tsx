import {
  Box,
  Button,
  Center,
  chakra,
  Flex,
  Heading,
  Stack,
  usePrefersReducedMotion,
  useToast,
} from "@fidesui/react";
import Head from "common/Head";
import Image from "common/Image";
import { Formik } from "formik";
// Framer is bundled as part of chakra. TODO: had trouble with package.json's when
// trying to make framer a first level dev dependency
// eslint-disable-next-line import/no-extraneous-dependencies
import { motion } from "framer-motion";
import type { NextPage } from "next";
import { useRouter } from "next/router";
import { ParsedUrlQuery } from "querystring";
import { useEffect, useState } from "react";
import { useDispatch, useSelector } from "react-redux";
import * as Yup from "yup";

import {
  login,
  selectToken,
  useAcceptInviteMutation,
  useLoginMutation,
} from "~/features/auth";
import { CustomTextInput } from "~/features/common/form/inputs";
import { passwordValidation } from "~/features/common/form/validation";

const parseQueryParam = (query: ParsedUrlQuery) => {
  const validPathRegex = /^\/[\w/-]*$/;
  const {
    username: rawUsername,
    invite_code: rawInviteCode,
    redirect: rawRedirect,
  } = query;
  const redirectDecoded =
    typeof rawRedirect === "string"
      ? decodeURIComponent(rawRedirect)
      : undefined;
  return {
    username: typeof rawUsername === "string" ? rawUsername : undefined,
    inviteCode: typeof rawInviteCode === "string" ? rawInviteCode : undefined,
    redirect:
      redirectDecoded && validPathRegex.test(redirectDecoded)
        ? redirectDecoded
        : undefined,
  };
};

const Animation = () => {
  const primary800 = "rgba(17, 20, 57, 1)";
  const icon = {
    hidden: {
      opacity: 0,
      pathLength: 0,
      fill: "rgba(255, 255, 255, 0)",
    },
    visible: {
      opacity: 1,
      pathLength: 1,
      fill: primary800,
    },
  };
  return (
    <Center position="absolute">
      <motion.svg
        xmlns="http://www.w3.org/2000/svg"
        viewBox="0 0 64 64"
        className="item"
        width={46}
        height={46}
        style={{
          stroke: primary800,
          strokeWidth: 1,
        }}
      >
        <motion.path
          d="M0 0H0V64H64V0Z"
          variants={icon}
          initial="hidden"
          animate="visible"
          transition={{
            default: { duration: 2, ease: "easeInOut" },
            fill: { duration: 2, ease: [1, 0, 0.8, 1] },
          }}
        />
      </motion.svg>
    </Center>
  );
};

const useLogin = () => {
  const [loginRequest] = useLoginMutation();
  const [acceptInviteRequest] = useAcceptInviteMutation();
  const [showAnimation, setShowAnimation] = useState(false);
  // If the user prefers no motion, don't show the animation
  const reduceMotion = usePrefersReducedMotion();
  const token = useSelector(selectToken);
  const toast = useToast();
  const router = useRouter();
  const dispatch = useDispatch();
  const { username, inviteCode, redirect } = parseQueryParam(router.query);

  const initialValues = {
    username: username ?? "",
    password: "",
  };

  const isFromInvite = inviteCode !== undefined;

  const onSubmit = async (values: typeof initialValues) => {
    const credentials = {
      username: values.username,
      password: values.password,
    };

    try {
      let user;
      if (isFromInvite) {
        user = await acceptInviteRequest({
          ...credentials,
          inviteCode,
        }).unwrap();
      } else {
        user = await loginRequest(credentials).unwrap();
      }
      setShowAnimation(true);
      dispatch(login(user));
    } catch (error) {
      // eslint-disable-next-line no-console
      console.log(error);
      toast({
        status: "error",
        description:
          "Login failed. Please check your credentials and try again.",
      });
    }
  };

  const validationSchema = Yup.object().shape({
    username: Yup.string().required().label("Username"),
    password: isFromInvite
      ? passwordValidation.label("Password")
      : Yup.string().required().label("Password"),
  });

  useEffect(() => {
    if (token) {
      const destination = redirect ?? "/";
      if (showAnimation && !reduceMotion) {
        const timer = setTimeout(() => {
          router.push(destination).then(() => {
            setShowAnimation(false);
          });
        }, 2000);
        return () => {
          clearTimeout(timer);
        };
      }
      router.push(destination);
    }
    return () => {};
  }, [token, router, redirect, showAnimation, reduceMotion]);

  return {
    isFromInvite,
    showAnimation,
    inviteCode,
    initialValues,
    onSubmit,
    validationSchema,
  };
};

const Login: NextPage = () => {
  const { isFromInvite, showAnimation, inviteCode, ...formikProps } =
    useLogin();

  const submitButtonText = isFromInvite ? "Setup user" : "Sign in";

  return (
<<<<<<< HEAD
    <Formik {...formikProps} enableReinitialize>
      {({ handleSubmit, isValid, isSubmitting, dirty }) => (
        <div>
=======
    <Formik {...formikProps}>
      {({
        errors,
        handleBlur,
        handleChange,
        handleSubmit,
        touched,
        values,
      }) => (
        <Flex width="100%" justifyContent="center">
>>>>>>> 7efe458a
          <Head />

          <main data-testid="Login">
            <Stack
              spacing={16}
              mx="auto"
              maxW="lg"
              py={12}
              px={6}
              align="center"
              minH="100vh"
              justify="center"
            >
              <Box display={["none", "none", "block"]}>
                <Image
                  src="/logo.svg"
                  alt="FidesUI logo"
                  width="156px"
                  height="48px"
                />
              </Box>
              <Stack align="center" spacing={[0, 0, 6]}>
                <Heading
                  fontSize="4xl"
                  colorScheme="primary"
                  display={["none", "none", "block"]}
                >
                  Sign in to your account
                </Heading>
                <Box
                  bg="white"
                  py={12}
                  px={[0, 0, 40]}
                  width={["100%", "100%", 640]}
                  borderRadius={4}
                  position={["absolute", "absolute", "inherit"]}
                  top={0}
                  bottom={0}
                  left={0}
                  right={0}
                  boxShadow="base"
                >
                  <Stack align="center" justify="center" spacing={8}>
                    <Stack display={["block", "block", "none"]} spacing={12}>
                      <Flex justifyContent="center">
                        <Image
                          src="/logo.svg"
                          alt="FidesUI logo"
                          width="156px"
                          height="48px"
                        />
                      </Flex>
                      <Heading fontSize="3xl" colorScheme="primary">
                        Sign in to your account
                      </Heading>
                    </Stack>
                    <chakra.form
                      onSubmit={handleSubmit}
                      maxW={["xs", "xs", "100%"]}
                      width="100%"
                    >
                      <Stack spacing={6}>
                        <CustomTextInput
                          name="username"
                          label="Username"
                          variant="stacked"
                          size="md"
                          disabled={isFromInvite}
                        />
                        <CustomTextInput
                          name="password"
                          label={isFromInvite ? "Set new password" : "Password"}
                          type="password"
                          variant="stacked"
                          size="md"
                        />
                        <Center>
                          <Button
                            type="submit"
                            bg="primary.800"
                            _hover={{ bg: "primary.400" }}
                            _active={{ bg: "primary.500" }}
                            disabled={!isValid || !dirty}
                            colorScheme="primary"
                            data-testid="sign-in-btn"
                            isLoading={isSubmitting}
                            width="100%"
                            as={motion.button}
                            animate={
                              showAnimation
                                ? {
                                    width: ["100%", "10%"],
                                    borderRadius: ["5%", "0%"],
                                  }
                                : undefined
                            }
                          >
                            {showAnimation ? "" : submitButtonText}
                          </Button>
                          {showAnimation ? <Animation /> : null}
                        </Center>
                      </Stack>
                    </chakra.form>
                  </Stack>
                </Box>
              </Stack>
            </Stack>
          </main>
        </Flex>
      )}
    </Formik>
  );
};

export default Login;<|MERGE_RESOLUTION|>--- conflicted
+++ resolved
@@ -185,22 +185,9 @@
   const submitButtonText = isFromInvite ? "Setup user" : "Sign in";
 
   return (
-<<<<<<< HEAD
     <Formik {...formikProps} enableReinitialize>
       {({ handleSubmit, isValid, isSubmitting, dirty }) => (
-        <div>
-=======
-    <Formik {...formikProps}>
-      {({
-        errors,
-        handleBlur,
-        handleChange,
-        handleSubmit,
-        touched,
-        values,
-      }) => (
         <Flex width="100%" justifyContent="center">
->>>>>>> 7efe458a
           <Head />
 
           <main data-testid="Login">
