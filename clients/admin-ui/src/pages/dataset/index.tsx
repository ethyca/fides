import { Heading, Spinner } from "@fidesui/react";
import type { NextPage } from "next";
import React from "react";

<<<<<<< HEAD
import Layout from "@/features/common/Layout";
import { useGetAllDatasetsQuery } from "@/features/dataset/dataset.slice";
import DatasetsTable from "@/features/dataset/DatasetTable";
=======
import Layout from "~/features/common/Layout";
>>>>>>> d19170fa

const useDatasetsTable = () => {
  const { data, isLoading } = useGetAllDatasetsQuery();

  return {
    isLoading,
    datasets: data,
  };
};

const DataSets: NextPage = () => {
  const { isLoading, datasets } = useDatasetsTable();

  return (
    <Layout title="Datasets">
      <Heading mb={8} fontSize="2xl" fontWeight="semibold">
        Datasets
      </Heading>
      {isLoading ? <Spinner /> : <DatasetsTable datasets={datasets} />}
    </Layout>
  );
};

export default DataSets;<|MERGE_RESOLUTION|>--- conflicted
+++ resolved
@@ -2,13 +2,9 @@
 import type { NextPage } from "next";
 import React from "react";
 
-<<<<<<< HEAD
-import Layout from "@/features/common/Layout";
-import { useGetAllDatasetsQuery } from "@/features/dataset/dataset.slice";
-import DatasetsTable from "@/features/dataset/DatasetTable";
-=======
 import Layout from "~/features/common/Layout";
->>>>>>> d19170fa
+import { useGetAllDatasetsQuery } from "~/features/dataset/dataset.slice";
+import DatasetsTable from "~/features/dataset/DatasetTable";
 
 const useDatasetsTable = () => {
   const { data, isLoading } = useGetAllDatasetsQuery();
