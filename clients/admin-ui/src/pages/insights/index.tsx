--- conflicted
+++ resolved
@@ -368,18 +368,6 @@
     return (
         <>
             <Layout title="Insights">
-<<<<<<< HEAD
-                <Box>
-                    <SelectDropdown
-                        label="Date Range"
-                        list={dateRangeOptions}
-                        menuButtonProps={{  }}
-                        onChange={handleDateChange}
-                        hasClear={false}
-                        selectedValue="last 90 days"
-                    />
-                </Box>
-=======
                 <div style={SECTION_STYLES}>
                     <Flex justifyContent="center" alignItems="center" mb={1}>
                         <Box flex={1}>
@@ -402,7 +390,6 @@
                         </Box>
                     </Flex>
                 </div>
->>>>>>> 7bf4f83f
                 <div style={SECTION_STYLES}>
                     <Heading {...SECTION_HEADING_PROPS}>
                         {LABEL_REQUESTS_SECTION}
