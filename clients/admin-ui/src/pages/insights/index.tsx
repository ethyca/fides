--- conflicted
+++ resolved
@@ -122,18 +122,19 @@
             created_gt: dateRange.startDate,
             created_lt: dateRange.endDate,
         });
+    const { data: privacyRequestByStatus, isLoading: isPrivacyRequestByStatusLoading } =
+        useGetInsightsAggregateQuery({
+            record_type: RecordType.dsr,
+            group_by: GroupByOptions.status,
+            created_gt: dateRange.startDate,
+            created_lt: dateRange.endDate,
+        });
     const { data: privacyRequestByDay, isLoading: isPrivacyRequestByDayLoading } =
         useGetInsightsTimeSeriesQuery({
             record_type: RecordType.dsr,
-<<<<<<< HEAD
             time_interval: INTERVAL,
-            created_gt: START_DATE,
-            created_lt: END_DATE,
-=======
-            group_by: GroupByOptions.status,
-            created_gt: dateRange.startDate,
-            created_lt: dateRange.endDate,
->>>>>>> 3c331af6
+            created_gt: dateRange.startDate,
+            created_lt: dateRange.endDate,
         });
     const { data: privacyRequestByDayAndPolicy, isLoading: isPrivacyRequestByDayAndPolicyLoading } =
         useGetInsightsTimeSeriesQuery({
@@ -142,13 +143,6 @@
             time_interval: INTERVAL,
             created_gt: dateRange.startDate,
             created_lt: dateRange.endDate,
-        });
-    const { data: privacyRequestByStatus, isLoading: isPrivacyRequestByStatusLoading } =
-        useGetInsightsAggregateQuery({
-            record_type: RecordType.dsr,
-            group_by: GroupByOptions.status,
-            created_gt: START_DATE,
-            created_lt: END_DATE,
         });
     const { data: consentByNotice, isLoading: isConsentByNoticeLoading } =
         useGetInsightsAggregateQuery({
