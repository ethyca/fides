--- conflicted
+++ resolved
@@ -162,13 +162,8 @@
           </Text>
         </Box>
 
-<<<<<<< HEAD
         <Box maxW="600px" marginY={3}>
-          <FormSection title="CORS domains">
-=======
-        <Box maxW="600px">
           <FormSection title="Organization domains">
->>>>>>> aab395dd
             {isLoadingGetQuery || isLoadingPutMutation ? (
               <Flex justifyContent="center">
                 <Spinner />
