import { Box, Flex, Heading, Text } from "@fidesui/react";
import React from "react";

import FixedLayout from "~/features/common/FixedLayout";
import { ConsentManagementTable } from "~/features/configure-consent/ConsentManagementTable";

type Props = {
  title: string;
  description: string;
};

const ConsentMetadata: React.FC<Props> = ({ title, description }) => (
  <>
    <Box mb={4}>
      <Heading fontSize="2xl" fontWeight="semibold" mb={2} data-testid="header">
        {title}
      </Heading>
    </Box>
    <Flex>
      <Text fontSize="sm" mb={8} width={{ base: "100%", lg: "50%" }}>
        {description}
      </Text>
    </Flex>
  </>
);

<<<<<<< HEAD
const ConfigureConsentPage = () => {
  const { tcf: isTcfEnabled } = useFeatures();

  if (isTcfEnabled) {
    return (
      <Layout title="Consent reporting">
        <ConsentMetadata
          includeAddVendors
          title="Manage your vendors"
          description="Use the table below to manage your vendors. Modify the legal basis for a vendor if permitted and view and group your views by applying different filters"
        />
        <ConsentManagementTable />
      </Layout>
    );
  }

  return (
    <Layout title="Consent reporting">
      <ConsentMetadata
        title="Consent reporting"
        description="Your current cookies and tracking information."
      />
      <ConfigureConsent />
    </Layout>
  );
};
=======
const ConfigureConsentPage = () => (
  <FixedLayout
    title="Configure consent"
    mainProps={{
      padding: "40px",
      paddingRight: "48px",
    }}
  >
    <ConsentMetadata
      title="Manage your vendors"
      description="Use the table below to manage your vendors. Modify the legal basis for a vendor if permitted and view and group your views by applying different filters"
    />
    <ConsentManagementTable />
  </FixedLayout>
);
>>>>>>> 038f49dc

export default ConfigureConsentPage;<|MERGE_RESOLUTION|>--- conflicted
+++ resolved
@@ -24,7 +24,7 @@
   </>
 );
 
-<<<<<<< HEAD
+
 const ConfigureConsentPage = () => {
   const { tcf: isTcfEnabled } = useFeatures();
 
@@ -51,7 +51,7 @@
     </Layout>
   );
 };
-=======
+
 const ConfigureConsentPage = () => (
   <FixedLayout
     title="Configure consent"
@@ -67,6 +67,5 @@
     <ConsentManagementTable />
   </FixedLayout>
 );
->>>>>>> 038f49dc
 
 export default ConfigureConsentPage;