--- conflicted
+++ resolved
@@ -1,38 +1,15 @@
-<<<<<<< HEAD
-import {
-  Box,
-  Breadcrumb,
-  BreadcrumbItem,
-  Flex,
-  Heading,
-  Text,
-} from "@fidesui/react";
-import NextLink from "next/link";
+import { Box, Flex, Heading, Text } from "@fidesui/react";
 import React from "react";
 
 import FixedLayout from "~/features/common/FixedLayout";
-import { CONFIGURE_CONSENT_ROUTE } from "~/features/common/nav/v2/routes";
 import { ConsentManagementTable } from "~/features/configure-consent/ConsentManagementTable";
-=======
-import { Box, Flex, Heading, Spacer, Text } from "@fidesui/react";
-import { useFeatures } from "common/features";
-import React from "react";
-
-import Layout from "~/features/common/Layout";
-import AddVendor from "~/features/configure-consent/AddVendor";
-import ConfigureConsent from "~/features/configure-consent/ConfigureConsent";
-import { ConsentManagementTable } from "~/features/configure-consent/ConsentMangagementTable";
->>>>>>> 7efe458a
 
 type Props = {
   title: string;
   description: string;
 };
 
-const ConsentMetadata: React.FC<Props> = ({
-  title,
-  description,
-}) => (
+const ConsentMetadata: React.FC<Props> = ({ title, description }) => (
   <>
     <Box mb={4}>
       <Heading fontSize="2xl" fontWeight="semibold" mb={2} data-testid="header">
@@ -47,7 +24,6 @@
   </>
 );
 
-<<<<<<< HEAD
 const ConfigureConsentPage = () => (
   <FixedLayout
     title="Configure consent"
@@ -58,39 +34,10 @@
   >
     <ConsentMetadata
       title="Manage your vendors"
-      breadCrumbText="Vendors"
       description="Use the table below to manage your vendors. Modify the legal basis for a vendor if permitted and view and group your views by applying different filters"
     />
     <ConsentManagementTable />
   </FixedLayout>
 );
-=======
-const ConfigureConsentPage = () => {
-  const { tcf: isTcfEnabled } = useFeatures();
-
-  if (isTcfEnabled) {
-    return (
-      <Layout title="Configure consent">
-        <ConsentMetadata
-          includeAddVendors
-          title="Manage your vendors"
-          description="Use the table below to manage your vendors. Modify the legal basis for a vendor if permitted and view and group your views by applying different filters"
-        />
-        <ConsentManagementTable />
-      </Layout>
-    );
-  }
-
-  return (
-    <Layout title="Configure consent">
-      <ConsentMetadata
-        title="Configure consent"
-        description="Your current cookies and tracking information."
-      />
-      <ConfigureConsent />
-    </Layout>
-  );
-};
->>>>>>> 7efe458a
 
 export default ConfigureConsentPage;