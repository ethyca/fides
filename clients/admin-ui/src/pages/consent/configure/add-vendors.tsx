--- conflicted
+++ resolved
@@ -1,20 +1,9 @@
-<<<<<<< HEAD
-import { Box, Breadcrumb, BreadcrumbItem, Heading, Text } from "@fidesui/react";
-=======
-import { Box, Heading, Link, Text } from "@fidesui/react";
->>>>>>> 7efe458a
+import { Box, Heading, Text } from "@fidesui/react";
 import type { NextPage } from "next";
 
 import Layout from "~/features/common/Layout";
 import BackButton from "~/features/common/nav/v2/BackButton";
-import {
-<<<<<<< HEAD
-  ADD_MULTIPLE_VENDORS_ROUTE,
-=======
-  ADD_SYSTEMS_MANUAL_ROUTE,
->>>>>>> 7efe458a
-  CONFIGURE_CONSENT_ROUTE,
-} from "~/features/common/nav/v2/routes";
+import { CONFIGURE_CONSENT_ROUTE } from "~/features/common/nav/v2/routes";
 import { AddMultipleSystems } from "~/features/system/add-multiple-systems/AddMultipleSystems";
 
 const Header = () => (
