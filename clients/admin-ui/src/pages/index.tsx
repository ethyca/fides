--- conflicted
+++ resolved
@@ -1,4 +1,3 @@
-<<<<<<< HEAD
 import { Box, Button, Flex, Heading } from '@fidesui/react';
 import type { NextPage } from 'next';
 import Head from 'next/head';
@@ -54,20 +53,6 @@
           Subject Requests
         </Heading>
       </Box>
-=======
-import { Heading } from "@fidesui/react";
-import type { NextPage } from "next";
-import React from "react";
-
-import Layout from "~/features/common/Layout";
-
-const Home: NextPage = () => (
-  <Layout title="Home">
-    <main>
-      <Heading mb={8} fontSize="2xl" fontWeight="semibold">
-        Welcome home!
-      </Heading>
->>>>>>> a1fc599a
     </main>
   </Layout>
 );
