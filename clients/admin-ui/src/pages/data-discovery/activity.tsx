--- conflicted
+++ resolved
@@ -30,16 +30,7 @@
         padding: "0 40px 48px",
       }}
     >
-<<<<<<< HEAD
-      <PageHeader
-        breadcrumbs={[
-          { title: "Detection & discovery" },
-          { title: "All activity" },
-        ]}
-      />
-=======
       <PageHeader breadcrumbs={[{ title: "All activity" }]} />
->>>>>>> 84323745
       <ActivityTable
         onRowClick={navigateToResourceResults}
         statusFilters={[
