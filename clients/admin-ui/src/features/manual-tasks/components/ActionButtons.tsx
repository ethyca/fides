--- conflicted
+++ resolved
@@ -15,13 +15,7 @@
   ManualTaskFieldType,
 } from "~/types/api";
 
-<<<<<<< HEAD
 import { useCompleteTaskMutation } from "../manual-tasks.slice";
-=======
-import { ManualTask } from "../mocked/types";
-import { CompleteTaskModal } from "./CompleteTaskModal";
-import { SkipTaskModal } from "./SkipTaskModal";
->>>>>>> 16d393aa
 
 interface Props {
   task: ManualFieldListItem;
@@ -46,16 +40,12 @@
   }
 
   const handleComplete = () => {
-<<<<<<< HEAD
     completeTask({
       task_id: task.manual_field_id,
       text_value: task.input_type === ManualTaskFieldType.TEXT ? "" : undefined,
       checkbox_value:
         task.input_type === ManualTaskFieldType.CHECKBOX ? false : undefined,
     });
-=======
-    onCompleteModalOpen();
->>>>>>> 16d393aa
   };
 
   const handleSkip = () => {
