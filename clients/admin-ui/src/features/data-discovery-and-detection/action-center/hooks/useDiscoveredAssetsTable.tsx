--- conflicted
+++ resolved
@@ -367,19 +367,8 @@
         title: () => (
           <Space>
             <div>Compliance</div>
-<<<<<<< HEAD
-            {hasConsentComplianceIssue(firstItemConsentStatus) && (
-              <DiscoveryStatusIcon
-                consentStatus={{
-                  status: AlertLevel.ALERT,
-                  message:
-                    "One or more assets were detected with compliance issues",
-                }}
-              />
-=======
             {consentStatus?.status === AlertLevel.ALERT && (
               <DiscoveryStatusIcon consentStatus={consentStatus} />
->>>>>>> 188e1062
             )}
           </Space>
         ),
@@ -451,28 +440,7 @@
         data.items[0]?.system || systemName || systemId || "";
       setSystemName(firstSystemName);
     }
-<<<<<<< HEAD
-  }, [data, systemId, onSystemName, systemName]);
-
-  useEffect(() => {
-    if (data?.items && !firstItemConsentStatus) {
-      // this ensures that the column header remembers the consent status
-      // even when the user navigates to a different paginated page
-      const consentStatus = data.items.find((item) =>
-        hasConsentComplianceIssue(item.consent_aggregated),
-      )?.consent_aggregated;
-      setFirstItemConsentStatus(consentStatus);
-    }
-  }, [data, firstItemConsentStatus]);
-
-  const {
-    selectedKeys: selectedUrns,
-    selectedRows,
-    resetSelections,
-  } = antTable;
-=======
   }, [data, systemId, systemName]);
->>>>>>> 188e1062
 
   const handleBulkAdd = useCallback(async () => {
     const result = await addMonitorResultAssetsMutation({
