import type { ModalFuncProps } from "antd/es/modal";
import { Icons, SparkleIcon } from "fidesui";
import { ReactNode } from "react";

import { DiffStatus } from "~/types/api";
import { FieldActionType } from "~/types/api/models/FieldActionType";

import { FieldActionTypeValue } from "./types";

<<<<<<< HEAD
const {
  APPROVE,
  CLASSIFY,
  PROMOTE,
  MUTE,
  UN_MUTE,
  PROMOTE_REMOVALS,
  ASSIGN_CATEGORIES,
} = FieldActionType;
=======
const { APPROVE, CLASSIFY, PROMOTE, MUTE, UN_MUTE } = FieldActionType;
>>>>>>> 72e1e703

export const FIELD_ACTION_LABEL: Record<FieldActionTypeValue, string> = {
  approve: "Approve",
  "assign-categories": "Assign categories",
  classify: "Classify",
  mute: "Ignore",
  promote: "Confirm",
  "promote-removals": "Promote removals",
  "un-approve": "Un-approve",
  "un-mute": "Restore",
};

/** TODO: fix all */
export const FIELD_ACTION_INTERMEDIATE: Record<FieldActionTypeValue, string> = {
  approve: "Approving",
  "assign-categories": "Updating data categories",
  classify: "Classifying",
  mute: "Ignoring",
  promote: "Confirming",
  "promote-removals": "Promoting removals",
  "un-approve": "Un-approving",
  "un-mute": "Restoring",
};

export const FIELD_ACTION_COMPLETED: Record<FieldActionTypeValue, string> = {
  approve: "Approved",
  "assign-categories": "Data category updated",
  classify: "Classified",
  mute: "Ignored",
  promote: "Confirmed",
  "promote-removals": "Promoted removals",
  "un-approve": "Un-approved",
  "un-mute": "Restored",
};

export const DRAWER_ACTIONS = [APPROVE, PROMOTE] as const;
export const DROPDOWN_ACTIONS = [
  CLASSIFY,
  APPROVE,
  PROMOTE,
  MUTE,
  UN_MUTE,
] as const;

export const LIST_ITEM_ACTIONS = [CLASSIFY, PROMOTE] as const;

export const DROPDOWN_ACTIONS_DISABLED_TOOLTIP: Record<
  (typeof DROPDOWN_ACTIONS)[number],
  string
> = {
  [APPROVE]: "You can only approve resources with a data category applied",
  [CLASSIFY]:
    "You cannot classify resources that are already in classification or ignored",
  [MUTE]: "You cannot ignore resources that are already ignored",
  [PROMOTE]: "You can only confirm resources that have a data category applied",
  [UN_MUTE]: "You can only restore resources that are ignored",
};

/**
 * Enum that exists in fidesplus. Keep in sync for correct logic
 */
export const ACTION_ALLOWED_STATUSES = {
  classify: [
    DiffStatus.ADDITION,
    DiffStatus.CLASSIFICATION_ADDITION,
    DiffStatus.CLASSIFICATION_UPDATE,
  ],
  approve: [
    DiffStatus.CLASSIFICATION_ADDITION,
    DiffStatus.CLASSIFICATION_UPDATE,
    DiffStatus.APPROVED,
  ],
  "un-approve": [DiffStatus.APPROVED],
  promote: [
    DiffStatus.CLASSIFICATION_ADDITION,
    DiffStatus.CLASSIFICATION_UPDATE,
    DiffStatus.APPROVED,
  ],
  "promote-removals": [DiffStatus.REMOVAL],
  mute: [
    DiffStatus.ADDITION,
    DiffStatus.CLASSIFICATION_ADDITION,
    DiffStatus.CLASSIFICATION_UPDATE,
    DiffStatus.APPROVED,
    DiffStatus.REMOVAL,
  ],
  "un-mute": [DiffStatus.MUTED],
  "assign-categories": [
    DiffStatus.ADDITION,
    DiffStatus.CLASSIFICATION_ADDITION,
    DiffStatus.CLASSIFICATION_UPDATE,
    DiffStatus.APPROVED,
  ],
<<<<<<< HEAD
  Classifying: [],
  Confirmed: [],
  Ignored: [UN_MUTE],
  Removed: [],
  Unlabeled: [ASSIGN_CATEGORIES, CLASSIFY],
  "Confirming...": [],
  Error: [CLASSIFY, PROMOTE, PROMOTE_REMOVALS],
=======
>>>>>>> 72e1e703
} as const satisfies Readonly<
  Record<FieldActionType, Readonly<Array<DiffStatus>>>
>;

export const DIFF_STATUS_TO_AVAILABLE_ACTIONS = {
  addition: AVAILABLE_ACTIONS.Unlabeled,
  approved: AVAILABLE_ACTIONS.Approved,
  classification_addition: AVAILABLE_ACTIONS["In Review"],
  classification_error: [CLASSIFY, MUTE, ASSIGN_CATEGORIES],
  classification_queued: AVAILABLE_ACTIONS.Classifying,
  classification_update: AVAILABLE_ACTIONS["In Review"],
  classifying: AVAILABLE_ACTIONS.Classifying,
  monitored: AVAILABLE_ACTIONS.Confirmed,
  muted: AVAILABLE_ACTIONS.Ignored,
  promoting: AVAILABLE_ACTIONS["Confirming..."],
  promotion_error: [PROMOTE, MUTE, ASSIGN_CATEGORIES],
  removal: AVAILABLE_ACTIONS.Removed,
  removing: AVAILABLE_ACTIONS["In Review"],
  removal_promotion_error: [PROMOTE_REMOVALS, MUTE],
} as const satisfies Readonly<
  Record<DiffStatus, Readonly<Array<FieldActionType>>>
>;

export const FIELD_ACTION_ICON = {
  "assign-categories": null,
  "promote-removals": null,
  "un-approve": null,
  "un-mute": <Icons.View />,
  approve: <Icons.Checkmark />,
  classify: <SparkleIcon size={14} />,
  mute: <Icons.ViewOff />,
  promote: <Icons.Checkmark />,
} as const satisfies Readonly<Record<FieldActionType, ReactNode>>;

export const FIELD_ACTION_CONFIRMATION_MESSAGE = {
  // eslint-disable-next-line @typescript-eslint/no-unused-vars
  "assign-categories": (_targetItemCount: number) => null,
  // eslint-disable-next-line @typescript-eslint/no-unused-vars
  "promote-removals": (_targetItemCount: number) => null,
  // eslint-disable-next-line @typescript-eslint/no-unused-vars
  "un-approve": (_targetItemCount: number) => null,
  "un-mute": (targetItemCount: number) =>
    `Are you sure you want to restore ${targetItemCount.toLocaleString()} resources?`,
  approve: (targetItemCount: number) =>
    `Are you sure you want to approve ${targetItemCount.toLocaleString()} resources?`,
  classify: (targetItemCount: number) =>
    `Are you sure you want to run the classifier and apply data categories to ${targetItemCount.toLocaleString()} unlabeled resources?`,
  mute: (targetItemCount: number) =>
    `Are you sure you want to ignore ${targetItemCount.toLocaleString()} resources? After ignoring, these resources may reappear in future scans.`,
  promote: (targetItemCount: number) =>
    `Are you sure you want to confirm these ${targetItemCount.toLocaleString()} resources? After confirming this data can be used for policy automation and DSRs. `,
} as const satisfies Readonly<
  Record<FieldActionType, (targetItemCount: number) => ReactNode>
>;

export const DEFAULT_CONFIRMATION_PROPS: ModalFuncProps = {
  onCancel: async () => false,
  onOk: async () => true,
  icon: null,
  /* TODO: standardize */
  width: 542,
};<|MERGE_RESOLUTION|>--- conflicted
+++ resolved
@@ -7,19 +7,7 @@
 
 import { FieldActionTypeValue } from "./types";
 
-<<<<<<< HEAD
-const {
-  APPROVE,
-  CLASSIFY,
-  PROMOTE,
-  MUTE,
-  UN_MUTE,
-  PROMOTE_REMOVALS,
-  ASSIGN_CATEGORIES,
-} = FieldActionType;
-=======
 const { APPROVE, CLASSIFY, PROMOTE, MUTE, UN_MUTE } = FieldActionType;
->>>>>>> 72e1e703
 
 export const FIELD_ACTION_LABEL: Record<FieldActionTypeValue, string> = {
   approve: "Approve",
@@ -86,6 +74,7 @@
     DiffStatus.ADDITION,
     DiffStatus.CLASSIFICATION_ADDITION,
     DiffStatus.CLASSIFICATION_UPDATE,
+    DiffStatus.CLASSIFICATION_ERROR,
   ],
   approve: [
     DiffStatus.CLASSIFICATION_ADDITION,
@@ -97,14 +86,18 @@
     DiffStatus.CLASSIFICATION_ADDITION,
     DiffStatus.CLASSIFICATION_UPDATE,
     DiffStatus.APPROVED,
+    DiffStatus.PROMOTION_ERROR,
   ],
-  "promote-removals": [DiffStatus.REMOVAL],
+  "promote-removals": [DiffStatus.REMOVAL, DiffStatus.REMOVAL_PROMOTION_ERROR],
   mute: [
     DiffStatus.ADDITION,
     DiffStatus.CLASSIFICATION_ADDITION,
     DiffStatus.CLASSIFICATION_UPDATE,
     DiffStatus.APPROVED,
     DiffStatus.REMOVAL,
+    DiffStatus.CLASSIFICATION_ERROR,
+    DiffStatus.PROMOTION_ERROR,
+    DiffStatus.REMOVAL_PROMOTION_ERROR,
   ],
   "un-mute": [DiffStatus.MUTED],
   "assign-categories": [
@@ -112,38 +105,11 @@
     DiffStatus.CLASSIFICATION_ADDITION,
     DiffStatus.CLASSIFICATION_UPDATE,
     DiffStatus.APPROVED,
+    DiffStatus.CLASSIFICATION_ERROR,
+    DiffStatus.PROMOTION_ERROR,
   ],
-<<<<<<< HEAD
-  Classifying: [],
-  Confirmed: [],
-  Ignored: [UN_MUTE],
-  Removed: [],
-  Unlabeled: [ASSIGN_CATEGORIES, CLASSIFY],
-  "Confirming...": [],
-  Error: [CLASSIFY, PROMOTE, PROMOTE_REMOVALS],
-=======
->>>>>>> 72e1e703
 } as const satisfies Readonly<
   Record<FieldActionType, Readonly<Array<DiffStatus>>>
->;
-
-export const DIFF_STATUS_TO_AVAILABLE_ACTIONS = {
-  addition: AVAILABLE_ACTIONS.Unlabeled,
-  approved: AVAILABLE_ACTIONS.Approved,
-  classification_addition: AVAILABLE_ACTIONS["In Review"],
-  classification_error: [CLASSIFY, MUTE, ASSIGN_CATEGORIES],
-  classification_queued: AVAILABLE_ACTIONS.Classifying,
-  classification_update: AVAILABLE_ACTIONS["In Review"],
-  classifying: AVAILABLE_ACTIONS.Classifying,
-  monitored: AVAILABLE_ACTIONS.Confirmed,
-  muted: AVAILABLE_ACTIONS.Ignored,
-  promoting: AVAILABLE_ACTIONS["Confirming..."],
-  promotion_error: [PROMOTE, MUTE, ASSIGN_CATEGORIES],
-  removal: AVAILABLE_ACTIONS.Removed,
-  removing: AVAILABLE_ACTIONS["In Review"],
-  removal_promotion_error: [PROMOTE_REMOVALS, MUTE],
-} as const satisfies Readonly<
-  Record<DiffStatus, Readonly<Array<FieldActionType>>>
 >;
 
 export const FIELD_ACTION_ICON = {
