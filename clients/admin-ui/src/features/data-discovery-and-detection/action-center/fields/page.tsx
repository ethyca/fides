--- conflicted
+++ resolved
@@ -449,106 +449,9 @@
         }))}
         open={!!detailsUrn}
         onClose={() => setDetailsUrn(undefined)}
-<<<<<<< HEAD
         resource={resource}
         fieldActions={fieldActions}
       />
-=======
-      >
-        {resource ? (
-          <Flex gap="middle" vertical>
-            <Descriptions
-              bordered
-              size="small"
-              column={1}
-              items={[
-                {
-                  key: "system",
-                  label: "System",
-                  children: resource.system_key,
-                },
-                {
-                  key: "path",
-                  label: "Path",
-                  children: resource.urn,
-                },
-
-                {
-                  key: "data-type",
-                  label: "Data type",
-                  children:
-                    resource.resource_type /** data type is not yet returned from the BE for the details query * */,
-                },
-                {
-                  key: "description",
-                  label: "Description",
-                  children: resource.description,
-                },
-              ]}
-            />
-            <Form layout="vertical">
-              <Form.Item label="Data categories">
-                <DataCategorySelect
-                  variant="outlined"
-                  mode="multiple"
-                  maxTagCount="responsive"
-                  value={[
-                    ...(resource.classifications?.map(({ label }) => label) ??
-                      []),
-                    ...(resource.user_assigned_data_categories?.map(
-                      (value) => value,
-                    ) ?? []),
-                  ]}
-                  autoFocus={false}
-                  disabled={
-                    resource?.diff_status
-                      ? ![
-                          ...AVAILABLE_ACTIONS[
-                            DIFF_TO_RESOURCE_STATUS[resource.diff_status]
-                          ],
-                        ].includes(FieldActionType.ASSIGN_CATEGORIES)
-                      : true
-                  }
-                  onChange={(values) =>
-                    fieldActions["assign-categories"]([resource.urn], {
-                      user_assigned_data_categories: values,
-                    })
-                  }
-                />
-              </Form.Item>
-            </Form>
-            {resource.classifications &&
-              resource.classifications.length > 0 && (
-                <List
-                  dataSource={resource.classifications}
-                  renderItem={(item) => (
-                    <List.Item>
-                      <List.Item.Meta
-                        avatar={
-                          <Avatar
-                            /* Ant only provides style prop for altering the background color */
-                            style={{
-                              backgroundColor: palette?.FIDESUI_BG_DEFAULT,
-                            }}
-                            icon={<SparkleIcon color="black" />}
-                          />
-                        }
-                        title={
-                          <Flex align="center" gap="middle">
-                            <div>{item.label}</div>
-                            <ClassifierProgress percent={item.score * 100} />
-                          </Flex>
-                        }
-                        description={item.rationale}
-                      />
-                    </List.Item>
-                  )}
-                />
-              )}
-          </Flex>
-        ) : null}
-      </DetailsDrawer>
->>>>>>> 25f7c58e
       {modalContext}
       {messageContext}
     </FixedLayout>
