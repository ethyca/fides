--- conflicted
+++ resolved
@@ -1,6 +1,7 @@
 import { AntColumnsType as ColumnsType } from "fidesui";
 
 import { NO_VALUE } from "~/constants";
+import { VendorMatchBadge } from "~/features/data-discovery-and-detection/components/VendorMatchBadge";
 import {
   StagedResourceTypeValue,
   SystemStagedResourcesAggregateRecord,
@@ -20,94 +21,71 @@
   ColumnBuilderParams,
   "rowClickUrl"
 >): ColumnsType<SystemStagedResourcesAggregateRecord> => [
-  {
-    title: "App Name",
-    dataIndex: "name",
-    key: "app_name",
-    fixed: "left",
-    render: (_, record) => (
-      <DiscoveredSystemStatusCell system={record} rowClickUrl={rowClickUrl} />
-    ),
-  },
-  {
-    title: "Type",
-    dataIndex: "metadata",
-    key: "app_type",
-<<<<<<< HEAD
-    render: (metadata: IdentityProviderApplicationMetadata) => (
-      <span>{metadata?.app_type ?? "-"}</span>
-    ),
-=======
-    render: (metadata) => <span>{metadata ?? "-"}</span>,
->>>>>>> 4fa2fc78
-  },
-  {
-    title: "Status",
-    dataIndex: "metadata",
-    key: "status",
-<<<<<<< HEAD
-    render: (metadata: IdentityProviderApplicationMetadata) => (
-      <span>{metadata?.status ?? "-"}</span>
-    ),
-=======
-    render: (metadata) => <span>{metadata ?? "-"}</span>,
->>>>>>> 4fa2fc78
-  },
-  {
-    title: "Vendor",
-    dataIndex: "vendor_id",
-    key: "vendor",
-<<<<<<< HEAD
-    render: (
-      vendorId: string,
-      record: SystemStagedResourcesAggregateRecord,
-    ) => (
-      <VendorMatchBadge
-        vendorName={vendorId}
-        vendorLogoUrl={record.metadata?.vendor_logo_url}
-        confidence={record.metadata?.vendor_match_confidence}
-      />
-    ),
-=======
-    render: (metadata) => <span>{metadata ?? "-"}</span>,
->>>>>>> 4fa2fc78
-  },
-  {
-    title: "Sign-on URL",
-    dataIndex: "metadata",
-    key: "sign_on_url",
-<<<<<<< HEAD
-    render: (metadata: IdentityProviderApplicationMetadata) =>
-      metadata?.sign_on_url ? (
-        <a
-          href={metadata.sign_on_url}
-          target="_blank"
-          rel="noopener noreferrer"
-        >
-=======
-    render: (metadata) =>
-      metadata ? (
-        <a href={metadata} target="_blank" rel="noopener noreferrer">
->>>>>>> 4fa2fc78
-          View
-        </a>
-      ) : null,
-  },
-  {
-    title: "Created",
-    dataIndex: "metadata",
-    key: "created",
-<<<<<<< HEAD
-    render: (metadata: IdentityProviderApplicationMetadata) => (
-      <span>
-        {metadata?.created
-          ? new Date(metadata.created).toLocaleDateString()
-          : NO_VALUE}
-      </span>
-=======
-    render: (metadata) => (
-      <span>{metadata ? new Date(metadata).toLocaleDateString() : "N/A"}</span>
->>>>>>> 4fa2fc78
-    ),
-  },
-];+    {
+      title: "App Name",
+      dataIndex: "name",
+      key: "app_name",
+      fixed: "left",
+      render: (_, record) => (
+        <DiscoveredSystemStatusCell system={record} rowClickUrl={rowClickUrl} />
+      ),
+    },
+    {
+      title: "Type",
+      dataIndex: "metadata",
+      key: "app_type",
+      render: (metadata: IdentityProviderApplicationMetadata) => (
+        <span>{metadata?.app_type ?? "-"}</span>
+      ),
+    },
+    {
+      title: "Status",
+      dataIndex: "metadata",
+      key: "status",
+      render: (metadata: IdentityProviderApplicationMetadata) => (
+        <span>{metadata?.status ?? "-"}</span>
+      ),
+    },
+    {
+      title: "Vendor",
+      dataIndex: "vendor_id",
+      key: "vendor",
+      render: (
+        vendorId: string,
+        record: SystemStagedResourcesAggregateRecord,
+      ) => (
+        <VendorMatchBadge
+          vendorName={vendorId}
+          vendorLogoUrl={record.metadata?.vendor_logo_url}
+          confidence={record.metadata?.vendor_match_confidence}
+        />
+      ),
+    },
+    {
+      title: "Sign-on URL",
+      dataIndex: "metadata",
+      key: "sign_on_url",
+      render: (metadata: IdentityProviderApplicationMetadata) =>
+        metadata?.sign_on_url ? (
+          <a
+            href={metadata.sign_on_url}
+            target="_blank"
+            rel="noopener noreferrer"
+          >
+            View
+          </a>
+        ) : null,
+    },
+    {
+      title: "Created",
+      dataIndex: "metadata",
+      key: "created",
+      render: (metadata: IdentityProviderApplicationMetadata) => (
+        <span>
+          {metadata?.created
+            ? new Date(metadata.created).toLocaleDateString()
+            : NO_VALUE}
+        </span>
+      ),
+    },
+  ];