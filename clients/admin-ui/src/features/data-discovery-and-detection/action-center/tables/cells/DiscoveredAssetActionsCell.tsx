--- conflicted
+++ resolved
@@ -98,11 +98,12 @@
       urnList: [urn],
     });
     if (isErrorResult(result)) {
-      errorAlert(getErrorMessage(result.error));
+      toast(errorToastParams(getErrorMessage(result.error)));
     } else {
-      successAlert(
-        `${type} "${name}" is no longer ignored and will appear in future scans.`,
-        `Restored`,
+      toast(
+        successToastParams(
+          `${type} "${name}" is no longer ignored and will appear in future scans.`,
+        ),
       );
     }
   };
@@ -110,27 +111,7 @@
   // TODO [HJ-369] update disabled and tooltip logic once the categories of consent feature is implemented
   return (
     <Space>
-<<<<<<< HEAD
-      <Tooltip
-        title={
-          !asset.system
-            ? `This asset requires a system before you can add it to the inventory.`
-            : undefined
-        }
-      >
-        <Button
-          data-testid="add-btn"
-          size="small"
-          onClick={handleAdd}
-          disabled={!asset.system || anyActionIsLoading}
-          loading={isAddingResults}
-        >
-          Add
-        </Button>
-      </Tooltip>
       {diffStatus !== DiffStatus.MUTED && (
-=======
-      {diff_status !== DiffStatus.MUTED && (
         <>
           <Tooltip
             title={
@@ -160,8 +141,7 @@
           </Button>
         </>
       )}
-      {diff_status === DiffStatus.MUTED && (
->>>>>>> 75a8788c
+      {diffStatus === DiffStatus.MUTED && (
         <Button
           data-testid="restore-btn"
           size="small"
