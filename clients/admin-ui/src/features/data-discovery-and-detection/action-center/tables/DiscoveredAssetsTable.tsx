import {
  AntButton as Button,
  AntDefaultOptionType as DefaultOptionType,
  AntDropdown as Dropdown,
  AntEmpty as Empty,
  AntFlex as Flex,
  AntMenu as Menu,
  AntSpace as Space,
  AntTable as Table,
  AntTooltip as Tooltip,
  Icons,
} from "fidesui";
import { useState } from "react";

import { SelectedText } from "~/features/common/table/SelectedText";
<<<<<<< HEAD
import { DiffStatus, StagedResourceAPIResponse } from "~/types/api";
=======
import {
  ConsentAlertInfo,
  ConsentStatus,
  DiffStatus,
  StagedResourceAPIResponse,
} from "~/types/api";
>>>>>>> 188e1062

import { DebouncedSearchInput } from "../../../common/DebouncedSearchInput";
import AddDataUsesModal from "../AddDataUsesModal";
import { AssignSystemModal } from "../AssignSystemModal";
import { ConsentBreakdownModal } from "../ConsentBreakdownModal";
import { ActionCenterTabHash } from "../hooks/useActionCenterTabs";
import { useDiscoveredAssetsTable } from "../hooks/useDiscoveredAssetsTable";

interface DiscoveredAssetsTableProps {
  monitorId: string;
  systemId: string;
  consentStatus?: ConsentAlertInfo | null;
}

export const DiscoveredAssetsTable = ({
  monitorId,
  systemId,
  consentStatus,
}: DiscoveredAssetsTableProps) => {
  // Modal state
  const [isAssignSystemModalOpen, setIsAssignSystemModalOpen] =
    useState<boolean>(false);
  const [isAddDataUseModalOpen, setIsAddDataUseModalOpen] =
    useState<boolean>(false);
  const [consentBreakdownModalData, setConsentBreakdownModalData] =
    useState<StagedResourceAPIResponse | null>(null);

  const handleShowBreakdown = (stagedResource: StagedResourceAPIResponse) => {
    setConsentBreakdownModalData(stagedResource);
  };

  const handleCloseBreakdown = () => {
    setConsentBreakdownModalData(null);
  };

  const {
    // Table state and data
    columns,
    searchQuery,
    updateSearch,
    resetState,

    // Ant Design table integration
    tableProps,
    selectionProps,

    // Tab management
    filterTabs,
    activeTab,
    handleTabChange,
    activeParams,
    actionsDisabled,

    // Selection
    selectedUrns,
    hasSelectedRows,
    resetSelections,

    // Business actions
    handleBulkAdd,
    handleBulkAssignSystem,
    handleBulkAddDataUse,
    handleBulkIgnore,
    handleBulkRestore,
    handleAddAll,

    // Loading states
    anyBulkActionIsLoading,
    isAddingAllResults,
    isBulkUpdatingSystem,
    isBulkAddingDataUses,
    disableAddAll,
  } = useDiscoveredAssetsTable({
    monitorId,
    systemId,
    consentStatus,
    onShowComplianceIssueDetails: handleShowBreakdown,
  });

  const handleClearFilters = () => {
    resetState();
    resetSelections();
  };

  const handleBulkAssignSystemWithModal = async (
    selectedSystem?: DefaultOptionType,
  ) => {
    await handleBulkAssignSystem(selectedSystem);
    setIsAssignSystemModalOpen(false);
  };

  const handleBulkAddDataUseWithModal = async (newDataUses: string[]) => {
    await handleBulkAddDataUse(newDataUses);
    setIsAddDataUseModalOpen(false);
  };

  if (!monitorId || !systemId) {
    return null;
  }

  return (
    <>
      <Menu
        aria-label="Asset state filter"
        mode="horizontal"
        items={filterTabs.map((tab) => ({
          key: tab.hash,
          label: tab.label,
        }))}
        selectedKeys={[activeTab]}
        onClick={async (menuInfo) => {
          await handleTabChange(menuInfo.key as ActionCenterTabHash);
        }}
        className="mb-4"
        data-testid="asset-state-filter"
      />
      <Flex justify="space-between" align="center" className="mb-4">
        <DebouncedSearchInput
          value={searchQuery}
          onChange={updateSearch}
          placeholder="Search by asset name..."
        />
        <Space size="large">
          {hasSelectedRows && <SelectedText count={selectedUrns.length} />}
          <Space size="small">
            <Button onClick={handleClearFilters} data-testid="clear-filters">
              Clear filters
            </Button>
            <Dropdown
              overlayClassName="bulk-actions-menu-dropdown"
              menu={{
                items: [
                  ...(activeParams?.diff_status?.includes(DiffStatus.MUTED)
                    ? [
                        {
                          key: "restore",
                          label: "Restore",
                          onClick: handleBulkRestore,
                        },
                      ]
                    : [
                        {
                          key: "add",
                          label: "Add",
                          onClick: handleBulkAdd,
                        },
                        {
                          key: "add-data-use",
                          label: "Add consent category",
                          onClick: () => setIsAddDataUseModalOpen(true),
                        },
                        {
                          key: "assign-system",
                          label: "Assign system",
                          onClick: () => setIsAssignSystemModalOpen(true),
                        },
                        {
                          type: "divider" as const,
                        },
                        {
                          key: "ignore",
                          label: "Ignore",
                          onClick: handleBulkIgnore,
                        },
                      ]),
                ],
              }}
              trigger={["click"]}
            >
              <Button
                icon={<Icons.ChevronDown />}
                iconPosition="end"
                loading={anyBulkActionIsLoading}
                data-testid="bulk-actions-menu"
                disabled={
                  !hasSelectedRows || anyBulkActionIsLoading || actionsDisabled
                }
                type="primary"
              >
                Actions
              </Button>
            </Dropdown>

            <Tooltip
              title={
                disableAddAll
                  ? `These assets require a system before you can add them to the inventory.`
                  : undefined
              }
            >
              <Button
                onClick={handleAddAll}
                disabled={disableAddAll}
                loading={isAddingAllResults}
                type="primary"
                icon={<Icons.Checkmark />}
                iconPosition="end"
                data-testid="add-all"
              >
                Add all
              </Button>
            </Tooltip>
          </Space>
        </Space>
      </Flex>
      <Table
        {...tableProps}
        columns={columns}
        rowSelection={selectionProps}
        locale={{
          emptyText: (
            <Empty
              image={Empty.PRESENTED_IMAGE_SIMPLE}
              description="All caught up!"
            />
          ),
        }}
        aria-labelledby="breadcrumb-current-page"
      />
      <AssignSystemModal
        isOpen={isAssignSystemModalOpen}
        onClose={() => {
          setIsAssignSystemModalOpen(false);
        }}
        onSave={handleBulkAssignSystemWithModal}
        isSaving={isBulkUpdatingSystem}
      />
      <AddDataUsesModal
        isOpen={isAddDataUseModalOpen}
        onClose={() => {
          setIsAddDataUseModalOpen(false);
        }}
        onSave={handleBulkAddDataUseWithModal}
        isSaving={isBulkAddingDataUses}
      />
      {consentBreakdownModalData && (
        <ConsentBreakdownModal
          isOpen={!!consentBreakdownModalData}
          stagedResource={consentBreakdownModalData}
          onCancel={handleCloseBreakdown}
        />
      )}
    </>
  );
};

export default DiscoveredAssetsTable;<|MERGE_RESOLUTION|>--- conflicted
+++ resolved
@@ -13,16 +13,11 @@
 import { useState } from "react";
 
 import { SelectedText } from "~/features/common/table/SelectedText";
-<<<<<<< HEAD
-import { DiffStatus, StagedResourceAPIResponse } from "~/types/api";
-=======
 import {
   ConsentAlertInfo,
-  ConsentStatus,
   DiffStatus,
   StagedResourceAPIResponse,
 } from "~/types/api";
->>>>>>> 188e1062
 
 import { DebouncedSearchInput } from "../../../common/DebouncedSearchInput";
 import AddDataUsesModal from "../AddDataUsesModal";
