import {
  getCoreRowModel,
  RowSelectionState,
  useReactTable,
} from "@tanstack/react-table";
import {
  AntButton as Button,
  AntDefaultOptionType as DefaultOptionType,
  AntEmpty as Empty,
  AntTooltip as Tooltip,
  Flex,
  HStack,
  Icons,
  Menu,
  MenuButton,
  MenuDivider,
  MenuItem,
  MenuList,
  Text,
} from "fidesui";
import { uniq } from "lodash";
import { useRouter } from "next/router";
import { useEffect, useState } from "react";

import DataTabsHeader from "~/features/common/DataTabsHeader";
import { getErrorMessage, isErrorResult } from "~/features/common/helpers";
import { useAlert } from "~/features/common/hooks";
import {
  ACTION_CENTER_ROUTE,
  UNCATEGORIZED_SEGMENT,
} from "~/features/common/nav/routes";
import {
  FidesTableV2,
  PaginationBar,
  TableActionBar,
  TableSkeletonLoader,
  useServerSidePagination,
} from "~/features/common/table/v2";
import {
  useAddMonitorResultAssetsMutation,
  useAddMonitorResultSystemsMutation,
  useGetDiscoveredAssetsQuery,
  useIgnoreMonitorResultAssetsMutation,
  useUpdateAssetsMutation,
  useUpdateAssetsSystemMutation,
} from "~/features/data-discovery-and-detection/action-center/action-center.slice";
import AddDataUsesModal from "~/features/data-discovery-and-detection/action-center/AddDataUsesModal";
import useDiscoveredAssetsTabs from "~/features/data-discovery-and-detection/action-center/tables/useDiscoveredAssetsTabs";
import { DiffStatus } from "~/types/api";

import { SearchInput } from "../../SearchInput";
import { AssignSystemModal } from "../AssignSystemModal";
import { useDiscoveredAssetsColumns } from "../hooks/useDiscoveredAssetsColumns";

interface DiscoveredAssetsTableProps {
  monitorId: string;
  systemId: string;
  onSystemName?: (name: string) => void;
}

export const DiscoveredAssetsTable = ({
  monitorId,
  systemId,
  onSystemName,
}: DiscoveredAssetsTableProps) => {
  const router = useRouter();
  const [systemName, setSystemName] = useState(systemId);
  const [rowSelection, setRowSelection] = useState<RowSelectionState>({});
  const [isAssignSystemModalOpen, setIsAssignSystemModalOpen] =
    useState<boolean>(false);
  const [isAddDataUseModalOpen, setIsAddDataUseModalOpen] =
    useState<boolean>(false);
  const [addMonitorResultAssetsMutation, { isLoading: isAddingResults }] =
    useAddMonitorResultAssetsMutation();
  const [ignoreMonitorResultAssetsMutation, { isLoading: isIgnoringResults }] =
    useIgnoreMonitorResultAssetsMutation();
  const [addMonitorResultSystemsMutation, { isLoading: isAddingAllResults }] =
    useAddMonitorResultSystemsMutation();
  const [updateAssetsSystemMutation, { isLoading: isBulkUpdatingSystem }] =
    useUpdateAssetsSystemMutation();
  const [updateAssetsMutation, { isLoading: isBulkAddingDataUses }] =
    useUpdateAssetsMutation();

  const anyBulkActionIsLoading =
    isAddingResults ||
    isIgnoringResults ||
    isAddingAllResults ||
    isBulkUpdatingSystem;

  const disableAddAll =
    anyBulkActionIsLoading || systemId === UNCATEGORIZED_SEGMENT;

  const {
    PAGE_SIZES,
    pageSize,
    setPageSize,
    onPreviousPageClick,
    isPreviousPageDisabled,
    onNextPageClick,
    isNextPageDisabled,
    startRange,
    endRange,
    pageIndex,
    setTotalPages,
    resetPageIndexToDefault,
  } = useServerSidePagination();
  const [searchQuery, setSearchQuery] = useState("");
  const { successAlert, errorAlert } = useAlert();

  useEffect(() => {
    resetPageIndexToDefault();
  }, [monitorId, searchQuery, resetPageIndexToDefault]);

  const { filterTabs, filterTabIndex, onTabChange, activeParams } =
    useDiscoveredAssetsTabs({ systemId });

  const { data, isLoading, isFetching } = useGetDiscoveredAssetsQuery({
    key: monitorId,
    page: pageIndex,
    size: pageSize,
    search: searchQuery,
    ...activeParams,
  });

  useEffect(() => {
    if (data) {
      const firstSystemName =
        data.items[0]?.system || systemName || systemId || "";
      setTotalPages(data.pages || 1);
      setSystemName(firstSystemName);
      onSystemName?.(firstSystemName);
    }
  }, [data, systemId, onSystemName, setTotalPages]);

  const { columns } = useDiscoveredAssetsColumns({
    readonly: activeParams.diff_status.includes(DiffStatus.MONITORED),
  });

  const tableInstance = useReactTable({
    getCoreRowModel: getCoreRowModel(),
    columns,
    manualPagination: true,
    data: data?.items || [],
    columnResizeMode: "onChange",
    onRowSelectionChange: setRowSelection,
    state: {
      rowSelection,
    },
  });

  const selectedRows = tableInstance.getSelectedRowModel().rows;
  const selectedUrns = selectedRows.map((row) => row.original.urn);

  const handleBulkAdd = async () => {
    const result = await addMonitorResultAssetsMutation({
      urnList: selectedUrns,
    });
    if (isErrorResult(result)) {
      errorAlert(getErrorMessage(result.error));
    } else {
      tableInstance.resetRowSelection();
      successAlert(
        `${selectedUrns.length} assets from ${systemName} have been added to the system inventory.`,
        `Confirmed`,
      );
    }
  };

  const handleBulkAssignSystem = async (selectedSystem?: DefaultOptionType) => {
    if (typeof selectedSystem?.value === "string") {
      const result = await updateAssetsSystemMutation({
        monitorId,
        urnList: selectedUrns,
        systemKey: selectedSystem.value,
      });
      if (isErrorResult(result)) {
        errorAlert(getErrorMessage(result.error));
      } else {
        tableInstance.resetRowSelection();
        successAlert(
          `${selectedUrns.length} assets have been assigned to ${selectedSystem.label}.`,
          `Confirmed`,
        );
      }
    }
    setIsAssignSystemModalOpen(false);
  };

  const handleBulkAddDataUse = async (newDataUses: string[]) => {
    const selectedAssets = data?.items.filter((asset) =>
      selectedUrns.includes(asset.urn),
    );
    if (!selectedAssets) {
      return;
    }
    const assets = selectedAssets.map((asset) => {
      // eslint-disable-next-line @typescript-eslint/naming-convention
      const user_assigned_data_uses = uniq([
<<<<<<< HEAD
        ...(asset.user_assigned_data_uses || asset.data_uses || []),
=======
        ...(asset.data_uses || []),
        ...(asset.user_assigned_data_uses || []),
>>>>>>> 9073a476
        ...newDataUses,
      ]);
      return {
        urn: asset.urn,
        user_assigned_data_uses,
      };
    });
    const result = await updateAssetsMutation({
      monitorId,
      assets,
    });
    if (isErrorResult(result)) {
      errorAlert(getErrorMessage(result.error));
    } else {
      tableInstance.resetRowSelection();
      successAlert(
        `Consent categories added to ${selectedUrns.length} assets${
          systemName ? ` from ${systemName}` : ""
        }.`,
        `Confirmed`,
      );
    }
    setIsAddDataUseModalOpen(false);
  };

  const handleBulkIgnore = async () => {
    const result = await ignoreMonitorResultAssetsMutation({
      urnList: selectedUrns,
    });
    if (isErrorResult(result)) {
      errorAlert(getErrorMessage(result.error));
    } else {
      tableInstance.resetRowSelection();
      successAlert(
        `${selectedUrns.length} assets from ${systemName} have been ignored and will not appear in future scans.`,
        `Confirmed`,
      );
    }
  };

  const handleAddAll = async () => {
    const assetCount = data?.items.length || 0;
    const result = await addMonitorResultSystemsMutation({
      monitor_config_key: monitorId,
      resolved_system_ids: [systemId],
    });

    if (isErrorResult(result)) {
      errorAlert(getErrorMessage(result.error));
    } else {
      router.push(`${ACTION_CENTER_ROUTE}/${monitorId}`);
      successAlert(
        `${assetCount} assets from ${systemName} have been added to the system inventory.`,
        `Confirmed`,
      );
    }
  };

  if (!monitorId || !systemId) {
    return null;
  }

  if (isLoading) {
    return <TableSkeletonLoader rowHeight={36} numRows={36} />;
  }

  return (
    <>
      <DataTabsHeader
        data={filterTabs}
        data-testid="system-tabs"
        index={filterTabIndex}
        isLazy
        isManual
        onChange={onTabChange}
      />
      <TableActionBar>
        <SearchInput value={searchQuery} onChange={setSearchQuery} />
        <Flex alignItems="center">
          {!!selectedUrns.length && (
            <Text
              fontSize="xs"
              fontWeight="semibold"
              minW={16}
              mr={6}
              data-testid="selected-count"
            >{`${selectedUrns.length} selected`}</Text>
          )}
          <HStack>
            <Menu>
              <MenuButton
                as={Button}
                icon={<Icons.ChevronDown />}
                iconPosition="end"
                loading={anyBulkActionIsLoading}
                data-testid="bulk-actions-menu"
                disabled={!selectedUrns.length || anyBulkActionIsLoading}
                // @ts-ignore - `type` prop is for Ant button, not Chakra MenuButton
                type="primary"
              >
                Actions
              </MenuButton>
              <MenuList>
                <MenuItem
                  fontSize="small"
                  onClick={handleBulkAdd}
                  data-testid="bulk-add"
                >
                  Add
                </MenuItem>
                <MenuItem
                  fontSize="small"
                  onClick={() => setIsAddDataUseModalOpen(true)}
                  data-testid="bulk-add-data-use"
                >
                  Add consent category
                </MenuItem>
                <MenuItem
                  fontSize="small"
                  onClick={() => {
                    setIsAssignSystemModalOpen(true);
                  }}
                  data-testid="bulk-assign-system"
                >
                  Assign system
                </MenuItem>
                <MenuDivider />
                <MenuItem
                  fontSize="small"
                  onClick={handleBulkIgnore}
                  data-testid="bulk-ignore"
                >
                  Ignore
                </MenuItem>
              </MenuList>
            </Menu>

            <Tooltip
              title={
                disableAddAll
                  ? `These assets require a system before you can add them to the inventory.`
                  : undefined
              }
            >
              <Button
                onClick={handleAddAll}
                disabled={disableAddAll}
                loading={isAddingAllResults}
                type="primary"
                icon={<Icons.Checkmark />}
                iconPosition="end"
                data-testid="add-all"
              >
                Add all
              </Button>
            </Tooltip>
          </HStack>
        </Flex>
      </TableActionBar>
      <FidesTableV2
        tableInstance={tableInstance}
        emptyTableNotice={
          <Empty
            image={Empty.PRESENTED_IMAGE_SIMPLE}
            description="All caught up!"
          />
        }
      />
      <PaginationBar
        totalRows={data?.total || 0}
        pageSizes={PAGE_SIZES}
        setPageSize={setPageSize}
        onPreviousPageClick={onPreviousPageClick}
        isPreviousPageDisabled={isPreviousPageDisabled || isFetching}
        onNextPageClick={onNextPageClick}
        isNextPageDisabled={isNextPageDisabled || isFetching}
        startRange={startRange}
        endRange={endRange}
      />
      <AssignSystemModal
        isOpen={isAssignSystemModalOpen}
        onClose={() => {
          setIsAssignSystemModalOpen(false);
        }}
        onSave={handleBulkAssignSystem}
        isSaving={isBulkUpdatingSystem}
      />
      <AddDataUsesModal
        isOpen={isAddDataUseModalOpen}
        onClose={() => {
          setIsAddDataUseModalOpen(false);
        }}
        onSave={handleBulkAddDataUse}
        isSaving={isBulkAddingDataUses}
      />
    </>
  );
};<|MERGE_RESOLUTION|>--- conflicted
+++ resolved
@@ -196,12 +196,7 @@
     const assets = selectedAssets.map((asset) => {
       // eslint-disable-next-line @typescript-eslint/naming-convention
       const user_assigned_data_uses = uniq([
-<<<<<<< HEAD
         ...(asset.user_assigned_data_uses || asset.data_uses || []),
-=======
-        ...(asset.data_uses || []),
-        ...(asset.user_assigned_data_uses || []),
->>>>>>> 9073a476
         ...newDataUses,
       ]);
       return {
