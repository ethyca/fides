--- conflicted
+++ resolved
@@ -83,22 +83,12 @@
   const [searchQuery, setSearchQuery] = useState("");
   const [rowSelection, setRowSelection] = useState<RowSelectionState>({});
 
-<<<<<<< HEAD
   useEffect(() => {
     resetPageIndexToDefault();
   }, [monitorId, searchQuery, resetPageIndexToDefault]);
 
   const { filterTabs, activeTab, onTabChange, activeParams, actionsDisabled } =
     useActionCenterTabs();
-=======
-  const {
-    filterTabs,
-    filterTabIndex,
-    onTabChange,
-    activeParams,
-    actionsDisabled,
-  } = useActionCenterTabs({ initialHash: tabHash });
->>>>>>> 2be2db60
 
   useEffect(() => {
     resetPageIndexToDefault();
