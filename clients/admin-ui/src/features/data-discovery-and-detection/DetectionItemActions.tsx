--- conflicted
+++ resolved
@@ -114,14 +114,10 @@
             await muteResourceMutation({
               staged_resource_urn: resource.urn,
             });
-<<<<<<< HEAD
-=======
             successAlert(
               `Ignored data will not be monitored for changes or added to Fides datasets.`,
               `${resource.name || "Resource"} ignored`,
             );
-            setIsProcessingAction(false);
->>>>>>> 60d005ec
           }}
           isDisabled={anyActionIsLoading}
           isLoading={muteIsLoading}
