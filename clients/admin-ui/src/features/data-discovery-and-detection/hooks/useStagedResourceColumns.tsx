import { ColumnDef, createColumnHelper } from "@tanstack/react-table";

import { DefaultCell, DefaultHeaderCell } from "~/features/common/table/v2";
<<<<<<< HEAD
import { Database, Field, Schema, StagedResource, Table } from "~/types/api";

export type MonitorResultsItem = StagedResource &
  Partial<Database & Schema & Table & Field>;

export enum StagedResourceType {
  DATABASE = "database",
  SCHEMA = "schema",
  TABLE = "table",
  FIELD = "field",
  // there should never be actual data that doesn't match one of the types, but
  // having a fallback makes some TypeScript smoother
  NONE = "none",
}

export const findResourceType = (item: MonitorResultsItem | undefined) => {
  if (!item) {
    return StagedResourceType.NONE;
  }
  if (item.schemas) {
    return StagedResourceType.DATABASE;
  }
  if (item.tables) {
    return StagedResourceType.SCHEMA;
  }
  if (item.fields) {
    return StagedResourceType.TABLE;
  }
  return StagedResourceType.FIELD;
};
=======
import DiscoveryMonitorItemActions from "../DiscoveryMonitorItemActions";
import { DiscoveryMonitorItem } from "../types/DiscoveryMonitorItem";
import { StagedResourceType } from "../types/StagedResourceType";
import { findResourceType } from "../utils/findResourceType";
>>>>>>> 7003af11

const useStagedResourceColumns = (
  resourceType: StagedResourceType | undefined
) => {
  const columnHelper = createColumnHelper<DiscoveryMonitorItem>();

  const defaultColumns: ColumnDef<DiscoveryMonitorItem, any>[] = [
    columnHelper.accessor((row) => row.name, {
      id: "name",
      cell: (props) => <DefaultCell value={props.getValue()} />,
      header: (props) => <DefaultHeaderCell value="Name" {...props} />,
    }),
    columnHelper.accessor((row) => row.description, {
      id: "description",
      cell: (props) => <DefaultCell value={props.getValue()} />,
      header: (props) => <DefaultHeaderCell value="Description" {...props} />,
    }),
    columnHelper.accessor((row) => row.modified, {
      id: "modified",
      cell: (props) => <DefaultCell value={props.getValue()} />,
      header: (props) => <DefaultHeaderCell value="Last modified" {...props} />,
    }),
    columnHelper.accessor((row) => row, {
      id: "Action",
      cell: (props) => (
        <DiscoveryMonitorItemActions
          resource={props.getValue()}
          resourceType={findResourceType(props.getValue())}
        />
      ),
      header: (props) => <DefaultHeaderCell value="Action" {...props} />,
    }),
  ];

  if (!resourceType) {
    return { columns: defaultColumns };
  }

  if (resourceType === StagedResourceType.DATABASE) {
    const columns = [
      ...defaultColumns,
      columnHelper.accessor((row) => row.schemas, {
        id: "schemas",
        cell: (props) => <DefaultCell value={props.getValue()?.length} />,
        header: (props) => (
          <DefaultHeaderCell value="Schema count" {...props} />
        ),
      }),
    ];
    return { columns };
  }

  if (resourceType === StagedResourceType.SCHEMA) {
    const columns = [
      ...defaultColumns,
      columnHelper.accessor((row) => row.tables, {
        id: "tables",
        cell: (props) => <DefaultCell value={props.getValue()?.length} />,
        header: (props) => <DefaultHeaderCell value="Table count" {...props} />,
      }),
    ];
    return { columns };
  }

  if (resourceType === StagedResourceType.TABLE) {
    const columns = [
      ...defaultColumns,
      columnHelper.accessor((row) => row.fields, {
        id: "fields",
        cell: (props) => <DefaultCell value={props.getValue()?.length} />,
        header: (props) => <DefaultHeaderCell value="# of fields" {...props} />,
      }),
      columnHelper.accessor((row) => row.num_rows, {
        id: "num_rows",
        cell: (props) => <DefaultCell value={props.getValue()} />,
        header: (props) => <DefaultHeaderCell value="# of rows" {...props} />,
      }),
    ];
    return { columns };
  }

  if (resourceType === StagedResourceType.FIELD) {
    const columns = [
      ...defaultColumns,
      columnHelper.accessor((row) => row.data_type, {
        id: "data_type",
        cell: (props) => <DefaultCell value={props.getValue()} />,
        header: (props) => <DefaultHeaderCell value="Data type" {...props} />,
      }),
    ];
    return { columns };
  }

  return { columns: defaultColumns };
};

export default useStagedResourceColumns;<|MERGE_RESOLUTION|>--- conflicted
+++ resolved
@@ -1,7 +1,7 @@
 import { ColumnDef, createColumnHelper } from "@tanstack/react-table";
 
 import { DefaultCell, DefaultHeaderCell } from "~/features/common/table/v2";
-<<<<<<< HEAD
+import DiscoveryMonitorItemActions from "~/features/data-discovery-and-detection/DiscoveryMonitorItemActions";
 import { Database, Field, Schema, StagedResource, Table } from "~/types/api";
 
 export type MonitorResultsItem = StagedResource &
@@ -32,19 +32,13 @@
   }
   return StagedResourceType.FIELD;
 };
-=======
-import DiscoveryMonitorItemActions from "../DiscoveryMonitorItemActions";
-import { DiscoveryMonitorItem } from "../types/DiscoveryMonitorItem";
-import { StagedResourceType } from "../types/StagedResourceType";
-import { findResourceType } from "../utils/findResourceType";
->>>>>>> 7003af11
 
 const useStagedResourceColumns = (
   resourceType: StagedResourceType | undefined
 ) => {
-  const columnHelper = createColumnHelper<DiscoveryMonitorItem>();
+  const columnHelper = createColumnHelper<MonitorResultsItem>();
 
-  const defaultColumns: ColumnDef<DiscoveryMonitorItem, any>[] = [
+  const defaultColumns: ColumnDef<MonitorResultsItem, any>[] = [
     columnHelper.accessor((row) => row.name, {
       id: "name",
       cell: (props) => <DefaultCell value={props.getValue()} />,
