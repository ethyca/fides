--- conflicted
+++ resolved
@@ -16,7 +16,6 @@
 }: DiscoveryResultsFilterTabsProps) => {
   const [filterTabIndex, setFilterTabIndex] = useState(initialFilterTabIndex);
 
-<<<<<<< HEAD
   const filterTabs = [
     {
       label: "Action Required",
@@ -40,29 +39,6 @@
       childFilters: [],
     },
   ];
-=======
-  const filterTabs = useMemo(
-    () => [
-      {
-        label: "Action Required",
-        filters: [
-          DiffStatus.CLASSIFICATION_ADDITION,
-          DiffStatus.CLASSIFICATION_UPDATE,
-        ],
-        childFilters: [
-          DiffStatus.CLASSIFICATION_ADDITION,
-          DiffStatus.CLASSIFICATION_UPDATE,
-        ],
-      },
-      {
-        label: "Unmonitored",
-        filters: [DiffStatus.MUTED],
-        childFilters: [],
-      },
-    ],
-    [],
-  );
->>>>>>> 8350397d
 
   return {
     filterTabs,
