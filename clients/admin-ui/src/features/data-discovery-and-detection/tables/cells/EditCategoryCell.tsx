--- conflicted
+++ resolved
@@ -1,9 +1,3 @@
-<<<<<<< HEAD
-import { AntButton as Button, Box, CloseIcon, EditIcon } from "fidesui";
-import { useCallback, useState } from "react";
-
-import { TaxonomySelectOption } from "~/features/common/dropdown/TaxonomyDropdownOption";
-=======
 import {
   AntButton as Button,
   AntButtonProps as ButtonProps,
@@ -16,19 +10,12 @@
 import { useState } from "react";
 
 import { TaxonomySelect } from "~/features/common/dropdown/TaxonomySelect";
->>>>>>> 523c1ab7
 import useTaxonomies from "~/features/common/hooks/useTaxonomies";
 import { SparkleIcon } from "~/features/common/Icon/SparkleIcon";
 import TaxonomyBadge from "~/features/data-discovery-and-detection/ClassificationCategoryBadge";
 import TaxonomyAddButton from "~/features/data-discovery-and-detection/tables/cells/TaxonomyAddButton";
-import TaxonomyCellContainer from "~/features/data-discovery-and-detection/tables/cells/TaxonomyCellContainer";
 import { DiscoveryMonitorItem } from "~/features/data-discovery-and-detection/types/DiscoveryMonitorItem";
 
-<<<<<<< HEAD
-import DataCategorySelect from "../../../common/dropdown/DataCategorySelect";
-import { useOutsideClick } from "../../../common/hooks";
-=======
->>>>>>> 523c1ab7
 import { useUpdateResourceCategoryMutation } from "../../discovery-detection.slice";
 
 interface EditCategoryCellProps {
@@ -84,9 +71,6 @@
     !isAdding && !!bestClassifiedCategory && !userCategories.length;
 
   return (
-<<<<<<< HEAD
-    <TaxonomyCellContainer ref={ref}>
-=======
     <Wrap
       py={2}
       alignItems="center"
@@ -95,7 +79,6 @@
       gap={2}
       overflowX="auto"
     >
->>>>>>> 523c1ab7
       {noCategories && (
         <>
           <TaxonomyBadge data-testid="no-classifications">None</TaxonomyBadge>
@@ -149,9 +132,6 @@
           height="max"
           bgColor="#fff"
         >
-<<<<<<< HEAD
-          <DataCategorySelect onChange={handleAddCategory} menuIsOpen />
-=======
           <TaxonomySelect
             selectedTaxonomies={userCategories}
             onChange={(o) => {
@@ -161,10 +141,9 @@
             onBlur={() => setIsAdding(false)}
             open
           />
->>>>>>> 523c1ab7
         </Box>
       )}
-    </TaxonomyCellContainer>
+    </Wrap>
   );
 };
 export default EditCategoriesCell;