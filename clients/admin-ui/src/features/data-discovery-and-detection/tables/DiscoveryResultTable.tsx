/* eslint-disable react/no-unstable-nested-components */

<<<<<<< HEAD
import { Box, Text, VStack } from "@fidesui/react";
=======
import { Box, Flex, Input, Text, VStack } from "@fidesui/react";
>>>>>>> d4c22687
import {
  ColumnDef,
  getCoreRowModel,
  getExpandedRowModel,
  getGroupedRowModel,
  RowSelectionState,
  useReactTable,
} from "@tanstack/react-table";
import { useEffect, useMemo, useState } from "react";

import {
  FidesTableV2,
  PaginationBar,
  TableActionBar,
  TableSkeletonLoader,
  useServerSidePagination,
} from "~/features/common/table/v2";
import { useGetMonitorResultsQuery } from "~/features/data-discovery-and-detection/discovery-detection.slice";
import useDiscoveryResultColumns from "~/features/data-discovery-and-detection/hooks/useDiscoveryResultColumns";
import useDiscoveryRoutes from "~/features/data-discovery-and-detection/hooks/useDiscoveryRoutes";
import DiscoveryFieldBulkActions from "~/features/data-discovery-and-detection/tables/DiscoveryFieldBulkActions";
import DiscoveryTableBulkActions from "~/features/data-discovery-and-detection/tables/DiscoveryTableBulkActions";
import { DiscoveryMonitorItem } from "~/features/data-discovery-and-detection/types/DiscoveryMonitorItem";
import { StagedResourceType } from "~/features/data-discovery-and-detection/types/StagedResourceType";
import { findResourceType } from "~/features/data-discovery-and-detection/utils/findResourceType";
import { DiffStatus, StagedResource } from "~/types/api";
import SearchInput from "../SearchInput";

const EMPTY_RESPONSE = {
  items: [],
  total: 0,
  page: 1,
  size: 50,
  pages: 1,
};

const EmptyTableNotice = () => (
  <VStack
    mt={6}
    p={10}
    spacing={4}
    borderRadius="base"
    maxW="70%"
    data-testid="empty-state"
    alignSelf="center"
    margin="auto"
  >
    <VStack>
      <Text fontSize="md" fontWeight="600">
        No activity found
      </Text>
      <Text fontSize="sm">You&apos;re up to date!</Text>
    </VStack>
  </VStack>
);

interface MonitorResultTableProps {
  resourceUrn: string;
}

const DiscoveryResultTable = ({ resourceUrn }: MonitorResultTableProps) => {
  const diffStatusFilter: DiffStatus[] = [
    DiffStatus.CLASSIFICATION_ADDITION,
    DiffStatus.CLASSIFICATION_UPDATE,
  ];

  const childDiffStatusFilter: DiffStatus[] = [
    DiffStatus.CLASSIFICATION_ADDITION,
    DiffStatus.CLASSIFICATION_UPDATE,
  ];

  const [searchQuery, setSearchQuery] = useState("");
  const [rowSelection, setRowSelection] = useState<RowSelectionState>({});

  const {
    PAGE_SIZES,
    pageSize,
    setPageSize,
    onPreviousPageClick,
    isPreviousPageDisabled,
    onNextPageClick,
    isNextPageDisabled,
    startRange,
    endRange,
    pageIndex,
    setTotalPages,
  } = useServerSidePagination();

  const {
    isFetching,
    isLoading,
    data: resources,
  } = useGetMonitorResultsQuery({
    staged_resource_urn: resourceUrn,
    page: pageIndex,
    size: pageSize,
    child_diff_status: childDiffStatusFilter,
    diff_status: diffStatusFilter,
    search: searchQuery,
  });

  const resourceType = findResourceType(
    resources?.items[0] as DiscoveryMonitorItem
  );

  const isField = resourceType === StagedResourceType.FIELD;

  const {
    items: data,
    total: totalRows,
    pages: totalPages,
  } = useMemo(() => resources ?? EMPTY_RESPONSE, [resources]);

  useEffect(() => {
    setTotalPages(totalPages);
  }, [totalPages, setTotalPages]);

  const { columns } = useDiscoveryResultColumns({ resourceType });

  const resourceColumns: ColumnDef<StagedResource, any>[] = useMemo(
    () => columns,
    [columns]
  );

  const { navigateToDiscoveryResults } = useDiscoveryRoutes();

  const handleRowClicked = !isField
    ? (row: StagedResource) =>
        navigateToDiscoveryResults({ resourceUrn: row.urn })
    : undefined;

  const tableInstance = useReactTable<StagedResource>({
    getCoreRowModel: getCoreRowModel(),
    getGroupedRowModel: getGroupedRowModel(),
    getExpandedRowModel: getExpandedRowModel(),
    columns: resourceColumns,
    manualPagination: true,
    onRowSelectionChange: setRowSelection,
    state: {
      rowSelection,
    },
    getRowId: (row) => row.urn,
    data,
  });

  const selectedUrns = Object.keys(rowSelection).filter((k) => rowSelection[k]);

  if (isLoading) {
    return <TableSkeletonLoader rowHeight={36} numRows={36} />;
  }

  return (
    <>
      <TableActionBar>
<<<<<<< HEAD
        <Box w="full" maxW={64}>
          <SearchInput value={searchQuery} onChange={setSearchQuery} />
        </Box>
        <DiscoveryBulkActions
          resourceType={resourceType}
          resourceUrn={resourceUrn}
        />
=======
        <Flex gap={6}>
          <Box w="full" maxW={64}>
            <Input size="xs" placeholder="Search..." />
          </Box>
          {!!selectedUrns.length && (
            <Flex align="center">
              <Text
                fontSize="xs"
                fontWeight="semibold"
                minW={16}
                mr={6}
              >{`${selectedUrns.length} selected`}</Text>
              {resourceType === StagedResourceType.TABLE && (
                <DiscoveryTableBulkActions selectedUrns={selectedUrns} />
              )}
              {resourceType === StagedResourceType.FIELD && (
                <DiscoveryFieldBulkActions resourceUrn={resourceUrn} />
              )}
            </Flex>
          )}
        </Flex>
>>>>>>> d4c22687
      </TableActionBar>
      <FidesTableV2
        tableInstance={tableInstance}
        onRowClick={handleRowClicked}
        emptyTableNotice={<EmptyTableNotice />}
        overflow="visible"
      />
      <PaginationBar
        totalRows={totalRows}
        pageSizes={PAGE_SIZES}
        setPageSize={setPageSize}
        onPreviousPageClick={onPreviousPageClick}
        isPreviousPageDisabled={isPreviousPageDisabled || isFetching}
        onNextPageClick={onNextPageClick}
        isNextPageDisabled={isNextPageDisabled || isFetching}
        startRange={startRange}
        endRange={endRange}
      />
    </>
  );
};

export default DiscoveryResultTable;<|MERGE_RESOLUTION|>--- conflicted
+++ resolved
@@ -1,10 +1,6 @@
 /* eslint-disable react/no-unstable-nested-components */
 
-<<<<<<< HEAD
-import { Box, Text, VStack } from "@fidesui/react";
-=======
 import { Box, Flex, Input, Text, VStack } from "@fidesui/react";
->>>>>>> d4c22687
 import {
   ColumnDef,
   getCoreRowModel,
@@ -159,18 +155,9 @@
   return (
     <>
       <TableActionBar>
-<<<<<<< HEAD
-        <Box w="full" maxW={64}>
-          <SearchInput value={searchQuery} onChange={setSearchQuery} />
-        </Box>
-        <DiscoveryBulkActions
-          resourceType={resourceType}
-          resourceUrn={resourceUrn}
-        />
-=======
         <Flex gap={6}>
           <Box w="full" maxW={64}>
-            <Input size="xs" placeholder="Search..." />
+            <SearchInput value={searchQuery} onChange={setSearchQuery} />
           </Box>
           {!!selectedUrns.length && (
             <Flex align="center">
@@ -189,7 +176,6 @@
             </Flex>
           )}
         </Flex>
->>>>>>> d4c22687
       </TableActionBar>
       <FidesTableV2
         tableInstance={tableInstance}
