import { CheckIcon, HStack, ViewOffIcon } from "fidesui";

import { useAlert } from "~/features/common/hooks";
import { DiscoveryMonitorItem } from "~/features/data-discovery-and-detection/types/DiscoveryMonitorItem";
import { DiffStatus } from "~/types/api";

import ActionButton from "./ActionButton";
import {
  useMuteResourceMutation,
  usePromoteResourceMutation,
} from "./discovery-detection.slice";

interface DiscoveryItemActionsProps {
  resource: DiscoveryMonitorItem;
}

const DiscoveryItemActions = ({ resource }: DiscoveryItemActionsProps) => {
  const [promoteResourceMutation, { isLoading: promoteIsLoading }] =
    usePromoteResourceMutation();
  const [muteResourceMutation, { isLoading: muteIsLoading }] =
    useMuteResourceMutation();

  const anyActionIsLoading = promoteIsLoading || muteIsLoading;

  const {
    diff_status: diffStatus,
    child_diff_statuses: childDiffStatus,
    // eslint-disable-next-line @typescript-eslint/naming-convention
    top_level_field_name,
  } = resource;

  const { successAlert } = useAlert();

  const isSubField = !!top_level_field_name;

  const itemHasClassificationChanges =
    diffStatus === DiffStatus.CLASSIFICATION_ADDITION ||
    diffStatus === DiffStatus.CLASSIFICATION_UPDATE;

  const childItemsHaveClassificationChanges =
    childDiffStatus &&
    (childDiffStatus[DiffStatus.CLASSIFICATION_ADDITION] ||
      childDiffStatus[DiffStatus.CLASSIFICATION_UPDATE]);

  const showPromoteAction =
    (itemHasClassificationChanges || childItemsHaveClassificationChanges) &&
    !isSubField;

  const showMuteAction =
    itemHasClassificationChanges || childItemsHaveClassificationChanges;

  return (
    <HStack onClick={(e) => e.stopPropagation()}>
      {showPromoteAction && (
        <ActionButton
          title="Confirm"
          icon={<CheckIcon />}
          onClick={async () => {
            await promoteResourceMutation({
              staged_resource_urn: resource.urn,
            });
            successAlert(
              `These changes have been added to a Fides dataset. To view, navigate to "Manage datasets".`,
              `Table changes confirmed`,
            );
          }}
          isDisabled={anyActionIsLoading}
          isLoading={promoteIsLoading}
        />
      )}
      {showMuteAction && (
        <ActionButton
          title="Ignore"
          icon={<ViewOffIcon />}
          onClick={async () => {
            await muteResourceMutation({
              staged_resource_urn: resource.urn,
            });
<<<<<<< HEAD
=======
            successAlert(
              `Ignored changes will not be added to a Fides dataset.`,
              `${resource.name || "Changes"} ignored`,
            );
            setIsProcessingAction(false);
>>>>>>> 60d005ec
          }}
          isDisabled={anyActionIsLoading}
          isLoading={muteIsLoading}
        />
      )}
    </HStack>
  );
};

export default DiscoveryItemActions;<|MERGE_RESOLUTION|>--- conflicted
+++ resolved
@@ -76,14 +76,10 @@
             await muteResourceMutation({
               staged_resource_urn: resource.urn,
             });
-<<<<<<< HEAD
-=======
             successAlert(
               `Ignored changes will not be added to a Fides dataset.`,
               `${resource.name || "Changes"} ignored`,
             );
-            setIsProcessingAction(false);
->>>>>>> 60d005ec
           }}
           isDisabled={anyActionIsLoading}
           isLoading={muteIsLoading}
