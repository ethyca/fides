import { ButtonSpinner, CheckIcon, HStack, ViewOffIcon } from "fidesui";
import { useState } from "react";

import { useAlert } from "~/features/common/hooks";
import { DiscoveryMonitorItem } from "~/features/data-discovery-and-detection/types/DiscoveryMonitorItem";
import { DiffStatus } from "~/types/api";

import ActionButton from "./ActionButton";
import {
  useMuteResourceMutation,
  usePromoteResourceMutation,
} from "./discovery-detection.slice";

interface DiscoveryItemActionsProps {
  resource: DiscoveryMonitorItem;
}

const DiscoveryItemActions = ({ resource }: DiscoveryItemActionsProps) => {
  const [promoteResourceMutation] = usePromoteResourceMutation();
  const [muteResourceMutation] = useMuteResourceMutation();

  const [isProcessingAction, setIsProcessingAction] = useState(false);

  const {
    diff_status: diffStatus,
    child_diff_statuses: childDiffStatus,
    // eslint-disable-next-line @typescript-eslint/naming-convention
    top_level_field_name,
  } = resource;

<<<<<<< HEAD
=======
  const { successAlert } = useAlert();

  const isSubField = !!top_level_field_name;

  // No actions for database level or for nested field subfields
  if (resourceType === StagedResourceType.DATABASE) {
    return null;
  }

>>>>>>> 8325258c
  const itemHasClassificationChanges =
    diffStatus === DiffStatus.CLASSIFICATION_ADDITION ||
    diffStatus === DiffStatus.CLASSIFICATION_UPDATE;

  const childItemsHaveClassificationChanges =
    childDiffStatus &&
    (childDiffStatus[DiffStatus.CLASSIFICATION_ADDITION] ||
      childDiffStatus[DiffStatus.CLASSIFICATION_UPDATE]);

  const showPromoteAction =
    (itemHasClassificationChanges || childItemsHaveClassificationChanges) &&
    !isSubField;

  const showMuteAction =
    itemHasClassificationChanges || childItemsHaveClassificationChanges;

  return (
    <HStack onClick={(e) => e.stopPropagation()}>
      {showPromoteAction && (
        <ActionButton
          title="Confirm"
          icon={<CheckIcon />}
          onClick={async () => {
            setIsProcessingAction(true);
            await promoteResourceMutation({
              staged_resource_urn: resource.urn,
            });
            successAlert(
              `These changes have been added to a Fides dataset. To view, navigate to "Manage datasets".`,
              `Table changes confirmed`,
            );
            setIsProcessingAction(false);
          }}
          disabled={isProcessingAction}
        />
      )}
      {showMuteAction && (
        <ActionButton
          title="Ignore"
          icon={<ViewOffIcon />}
          onClick={async () => {
            setIsProcessingAction(true);
            await muteResourceMutation({
              staged_resource_urn: resource.urn,
            });
            setIsProcessingAction(false);
          }}
          disabled={isProcessingAction}
        />
      )}

      {isProcessingAction ? <ButtonSpinner position="static" /> : null}
    </HStack>
  );
};

export default DiscoveryItemActions;<|MERGE_RESOLUTION|>--- conflicted
+++ resolved
@@ -28,18 +28,10 @@
     top_level_field_name,
   } = resource;
 
-<<<<<<< HEAD
-=======
   const { successAlert } = useAlert();
 
   const isSubField = !!top_level_field_name;
 
-  // No actions for database level or for nested field subfields
-  if (resourceType === StagedResourceType.DATABASE) {
-    return null;
-  }
-
->>>>>>> 8325258c
   const itemHasClassificationChanges =
     diffStatus === DiffStatus.CLASSIFICATION_ADDITION ||
     diffStatus === DiffStatus.CLASSIFICATION_UPDATE;
