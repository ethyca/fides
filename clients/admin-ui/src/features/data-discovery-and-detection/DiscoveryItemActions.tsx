--- conflicted
+++ resolved
@@ -1,13 +1,9 @@
 import { ButtonSpinner, CheckIcon, HStack, ViewOffIcon } from "fidesui";
 import { useState } from "react";
 
-<<<<<<< HEAD
+import { useAlert } from "~/features/common/hooks";
 import { DiscoveryMonitorItem } from "~/features/data-discovery-and-detection/types/DiscoveryMonitorItem";
 import { DiffStatus } from "~/types/api";
-=======
-import { useAlert } from "~/features/common/hooks";
-import { DiffStatus, StagedResource } from "~/types/api";
->>>>>>> f8f23a71
 
 import ActionButton from "./ActionButton";
 import {
@@ -28,19 +24,14 @@
 
   const [isProcessingAction, setIsProcessingAction] = useState(false);
 
-<<<<<<< HEAD
   const {
     diff_status: diffStatus,
     child_diff_statuses: childDiffStatus,
     // eslint-disable-next-line @typescript-eslint/naming-convention
     top_level_field_name,
   } = resource;
-=======
+
   const { successAlert } = useAlert();
-
-  const { diff_status: diffStatus, child_diff_statuses: childDiffStatus } =
-    resource;
->>>>>>> f8f23a71
 
   const isSubField = !!top_level_field_name;
 
