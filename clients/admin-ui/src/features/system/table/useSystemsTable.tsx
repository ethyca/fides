--- conflicted
+++ resolved
@@ -2,11 +2,7 @@
   AntButton as Button,
   AntColumnsType as ColumnsType,
   AntFlex as Flex,
-<<<<<<< HEAD
   AntFlexProps as FlexProps,
-  AntMessage as message,
-=======
->>>>>>> b0580ac9
   AntTypography as Typography,
   Icons,
   useMessage,
