import { AddIcon, DeleteIcon } from "@chakra-ui/icons";
import {
  Box,
  Button,
  Divider,
  Heading,
  HStack,
  IconButton,
  LinkBox,
  LinkOverlay,
  Spacer,
  Stack,
  Text,
  useDisclosure,
} from "@fidesui/react";

import { useAppSelector } from "~/app/hooks";
import ConfirmationModal from "~/features/common/ConfirmationModal";
import { selectLockedForGVL } from "~/features/system/dictionary-form/dict-suggestion.slice";
import { DataUse, PrivacyDeclarationResponse } from "~/types/api";

const PrivacyDeclarationRow = ({
  declaration,
  title,
  handleDelete,
  handleEdit,
}: {
  declaration: PrivacyDeclarationResponse;
  title?: string;
  handleDelete?: (dec: PrivacyDeclarationResponse) => void;
  handleEdit: (dec: PrivacyDeclarationResponse) => void;
<<<<<<< HEAD
}) => (
  <>
    <Box px={6} py={4} data-testid={`row-${declaration.data_use}`}>
      <HStack>
        <LinkBox
          onClick={() => handleEdit(declaration)}
          w="100%"
          h="100%"
          cursor="pointer"
        >
          <LinkOverlay>
            <Text>{title || declaration.data_use}</Text>
          </LinkOverlay>
        </LinkBox>
        <Spacer />
        {handleDelete ? (
          <IconButton
            aria-label="delete-declaration"
            variant="outline"
            zIndex={2}
            size="sm"
            onClick={() => handleDelete(declaration)}
=======
}) => {
  const { isOpen, onOpen, onClose } = useDisclosure();
  return (
    <>
      <Box px={6} py={4} data-testid={`row-${declaration.data_use}`}>
        <HStack>
          <LinkBox
            onClick={() => handleEdit(declaration)}
            w="100%"
            h="100%"
            cursor="pointer"
>>>>>>> ef644099
          >
            <LinkOverlay>
              <Text>{title || declaration.data_use}</Text>
            </LinkOverlay>
          </LinkBox>
          <Spacer />
          {handleDelete ? (
            <>
              <IconButton
                aria-label="delete-declaration"
                variant="outline"
                zIndex={2}
                size="sm"
                onClick={onOpen}
                data-testid="delete-btn"
              >
                <DeleteIcon />
              </IconButton>
              <ConfirmationModal
                isOpen={isOpen}
                onClose={onClose}
                onConfirm={() => handleDelete(declaration)}
                title="Delete data use declaration"
                message={
                  <Text>
                    You are about to delete the data use declaration{" "}
                    <Text color="complimentary.500" as="span" fontWeight="bold">
                      {title || declaration.data_use}
                    </Text>
                    , including all its cookies. Are you sure you want to
                    continue?
                  </Text>
                }
                isCentered
              />
            </>
          ) : null}
        </HStack>
      </Box>
      <Divider />
    </>
  );
};

export const PrivacyDeclarationTabTable = ({
  heading,
  children,
  headerButton,
  footerButton,
}: {
  heading: string;
  children?: React.ReactNode;
  headerButton?: React.ReactNode;
  footerButton?: React.ReactNode;
}) => (
  <Stack spacing={4} data-testid="privacy-declarations-table">
    <Box maxWidth="720px" border="1px" borderColor="gray.200" borderRadius={6}>
      <HStack
        backgroundColor="gray.50"
        px={6}
        py={4}
        borderBottom="1px"
        borderColor="gray.200"
        borderTopRadius={6}
      >
        <Heading as="h3" size="xs">
          {heading}
        </Heading>
        <Spacer />
        {headerButton || null}
      </HStack>

      <Stack spacing={0}>{children}</Stack>
      <Box backgroundColor="gray.50" px={6} py={4} borderBottomRadius={6}>
        {footerButton || null}
      </Box>
    </Box>
  </Stack>
);

type Props = {
  heading: string;
  declarations: PrivacyDeclarationResponse[];
  handleDelete: (dec: PrivacyDeclarationResponse) => void;
  handleAdd?: () => void;
  handleEdit: (dec: PrivacyDeclarationResponse) => void;
  allDataUses: DataUse[];
};

export const PrivacyDeclarationDisplayGroup = ({
  heading,
  declarations,
  handleAdd,
  handleDelete,
  handleEdit,
  allDataUses,
}: Props) => {
  const declarationTitle = (declaration: PrivacyDeclarationResponse) => {
    const dataUse = allDataUses.filter(
      (du) => du.fides_key === declaration.data_use
    )[0];
    if (dataUse) {
      return declaration.name
        ? `${dataUse.name} - ${declaration.name}`
        : dataUse.name;
    }
    return "";
  };

  const lockedForGVL = useAppSelector(selectLockedForGVL);

  return (
    <PrivacyDeclarationTabTable
      heading={heading}
      footerButton={
        !lockedForGVL ? (
          <Button
            onClick={handleAdd}
            size="xs"
            px={2}
            py={1}
            backgroundColor="primary.800"
            color="white"
            fontWeight="600"
            rightIcon={<AddIcon />}
          >
            Add data use
          </Button>
        ) : null
      }
    >
      {declarations.map((pd) => (
        <PrivacyDeclarationRow
          declaration={pd}
          key={pd.id}
          title={declarationTitle(pd)}
          handleDelete={!lockedForGVL ? handleDelete : undefined}
          handleEdit={handleEdit}
        />
      ))}
    </PrivacyDeclarationTabTable>
  );
};<|MERGE_RESOLUTION|>--- conflicted
+++ resolved
@@ -29,30 +29,6 @@
   title?: string;
   handleDelete?: (dec: PrivacyDeclarationResponse) => void;
   handleEdit: (dec: PrivacyDeclarationResponse) => void;
-<<<<<<< HEAD
-}) => (
-  <>
-    <Box px={6} py={4} data-testid={`row-${declaration.data_use}`}>
-      <HStack>
-        <LinkBox
-          onClick={() => handleEdit(declaration)}
-          w="100%"
-          h="100%"
-          cursor="pointer"
-        >
-          <LinkOverlay>
-            <Text>{title || declaration.data_use}</Text>
-          </LinkOverlay>
-        </LinkBox>
-        <Spacer />
-        {handleDelete ? (
-          <IconButton
-            aria-label="delete-declaration"
-            variant="outline"
-            zIndex={2}
-            size="sm"
-            onClick={() => handleDelete(declaration)}
-=======
 }) => {
   const { isOpen, onOpen, onClose } = useDisclosure();
   return (
@@ -64,7 +40,6 @@
             w="100%"
             h="100%"
             cursor="pointer"
->>>>>>> ef644099
           >
             <LinkOverlay>
               <Text>{title || declaration.data_use}</Text>
