import { createSelector, createSlice, PayloadAction } from "@reduxjs/toolkit";

import type { RootState } from "~/app/store";
import { baseApi } from "~/features/common/api.slice";
import {
  BulkPutConnectionConfiguration,
  ConnectionConfigurationResponse,
  CreateConnectionConfigurationWithSecrets,
  Page_BasicSystemResponse_,
  System,
  SystemResponse,
  TestStatusMessage,
} from "~/types/api";

interface SystemDeleteResponse {
  message: string;
  resource: System;
}

interface UpsertResponse {
  message: string;
  inserted: number;
  updated: number;
}

interface PaginationParams {
  page: number;
  size: number;
}
interface SearchParams {
  search?: string;
}

export type ConnectionConfigSecretsRequest = {
  systemFidesKey: string;
  secrets: {
    [key: string]: any;
  };
};

const systemApi = baseApi.injectEndpoints({
  endpoints: (build) => ({
    getSystems: build.query<
      Page_BasicSystemResponse_,
      PaginationParams & SearchParams
    >({
      query: (params) => ({
        method: "GET",
        url: `system`,
        params,
      }),
      providesTags: () => ["System"],
    }),
    getAllSystems: build.query<SystemResponse[], void>({
      query: () => ({ url: `system` }),
      providesTags: () => ["System"],
      transformResponse: (systems: SystemResponse[]) =>
        systems.sort((a, b) => {
          const displayName = (system: SystemResponse) =>
            system.name === "" || system.name == null
              ? system.fides_key
              : system.name;
          return displayName(a).localeCompare(displayName(b));
        }),
    }),
    getSystemByFidesKey: build.query<SystemResponse, string>({
      query: (fides_key) => ({ url: `system/${fides_key}` }),
      providesTags: ["System"],
    }),
    // we accept 'unknown' as well since the user can paste anything in, and we rely
    // on the backend to do the validation for us
    createSystem: build.mutation<SystemResponse, System | unknown>({
      query: (body) => ({
        url: `system`,
        method: "POST",
        body,
      }),
      invalidatesTags: () => [
        "Datamap",
        "System",
        "Datastore Connection",
        "System Vendors",
        "Privacy Notices",
      ],
    }),
    deleteSystem: build.mutation<SystemDeleteResponse, string>({
      query: (key) => ({
        url: `system/${key}`,
        params: { resource_type: "system" },
        method: "DELETE",
      }),
      invalidatesTags: [
        "Datamap",
        "System",
        "Datastore Connection",
        "Privacy Notices",
        "System Vendors",
      ],
    }),
    upsertSystems: build.mutation<UpsertResponse, System[]>({
      query: (systems) => ({
        url: `/system/upsert`,
        method: "POST",
        body: systems,
      }),
      invalidatesTags: [
        "Datamap",
        "System",
        "Datastore Connection",
        "System History",
        "System Vendors",
      ],
    }),
    updateSystem: build.mutation<
      SystemResponse,
      Partial<System> & Pick<System, "fides_key">
    >({
      query: ({ ...patch }) => ({
        url: `system`,
        params: { resource_type: "system" },
        method: "PUT",
        body: patch,
      }),
      invalidatesTags: [
        "Datamap",
        "System",
        "Privacy Notices",
        "Datastore Connection",
        "System History",
        "System Vendors",
      ],
    }),
    patchSystemConnectionConfigs: build.mutation<
      BulkPutConnectionConfiguration,
      {
        systemFidesKey: string;
        connectionConfigs: Omit<
          CreateConnectionConfigurationWithSecrets,
          "created_at"
        >[];
      }
    >({
      query: ({ systemFidesKey, connectionConfigs }) => ({
        url: `/system/${systemFidesKey}/connection`,
        method: "PATCH",
        body: connectionConfigs,
      }),
      invalidatesTags: ["Datamap", "System", "Datastore Connection"],
    }),
    patchSystemConnectionSecrets: build.mutation<
      TestStatusMessage,
      ConnectionConfigSecretsRequest
    >({
      query: ({ secrets, systemFidesKey }) => ({
        url: `/system/${systemFidesKey}/connection/secrets?verify=false`,
        method: "PATCH",
        body: secrets,
      }),
      invalidatesTags: () => ["System", "Datastore Connection"],
    }),
    getSystemConnectionConfigs: build.query<
      ConnectionConfigurationResponse[],
      string
    >({
      query: (systemFidesKey) => ({
        url: `/system/${systemFidesKey}/connection`,
      }),
      providesTags: ["Datamap", "System", "Datastore Connection"],
    }),
    deleteSystemConnectionConfig: build.mutation({
      query: (systemFidesKey) => ({
        url: `/system/${systemFidesKey}/connection`,
        method: "DELETE",
      }),
      invalidatesTags: () => ["Datastore Connection", "System"],
    }),
  }),
});

export const {
  useGetSystemsQuery,
  useLazyGetSystemsQuery,
  useGetAllSystemsQuery,
  useGetSystemByFidesKeyQuery,
  useCreateSystemMutation,
  useUpdateSystemMutation,
  useDeleteSystemMutation,
  useUpsertSystemsMutation,
  usePatchSystemConnectionConfigsMutation,
  useDeleteSystemConnectionConfigMutation,
  useGetSystemConnectionConfigsQuery,
  usePatchSystemConnectionSecretsMutation,
  useLazyGetSystemByFidesKeyQuery,
} = systemApi;

export interface State {
  activeSystem?: System;
  activeClassifySystemFidesKey?: string;
  systemsToClassify?: System[];
}
const initialState: State = {};

export const systemSlice = createSlice({
  name: "system",
  initialState,
  reducers: {
    setActiveSystem: (
      draftState,
      action: PayloadAction<System | undefined>,
    ) => {
      draftState.activeSystem = action.payload;
    },
<<<<<<< HEAD
    setActiveClassifySystemFidesKey: (
      draftState,
      action: PayloadAction<string | undefined>,
    ) => {
      draftState.activeClassifySystemFidesKey = action.payload;
    },
    setSystemsToClassify: (
      draftState,
      action: PayloadAction<System[] | undefined>,
    ) => {
      draftState.systemsToClassify = action.payload;
    },
=======
>>>>>>> 2de75004
  },
});

export const { setActiveSystem } = systemSlice.actions;

export const { reducer } = systemSlice;

const selectSystem = (state: RootState) => state.system;

export const selectActiveSystem = createSelector(
  selectSystem,
  (state) => state.activeSystem,
);

<<<<<<< HEAD
export const selectActiveClassifySystemFidesKey = createSelector(
  selectSystem,
  (state) => state.activeClassifySystemFidesKey,
);

const emptySelectAllSystems: SystemResponse[] = [];
export const selectAllSystems = createSelector(
  [(RootState) => RootState, systemApi.endpoints.getAllSystems.select()],
  (RootState, { data }) => data || emptySelectAllSystems,
);

export const selectActiveClassifySystem = createSelector(
  [selectAllSystems, selectActiveClassifySystemFidesKey],
  (allSystems, fidesKey) => {
    if (fidesKey === undefined) {
      return undefined;
    }
    const system = allSystems?.find((s) => s.fides_key === fidesKey);
    return system;
  },
);

export const selectSystemsToClassify = createSelector(
  selectSystem,
  (state) => state.systemsToClassify,
=======
/**
 * Selects the number of systems
 * By using the paginated getSystems endpoint, we can get the total number of systems
 */
export const selectSystemsCount = createSelector(
  [
    (RootState) => RootState,
    systemApi.endpoints.getSystems.select({ page: 1, size: 1 }),
  ],
  (RootState, { data }) => data?.total || 0
>>>>>>> 2de75004
);<|MERGE_RESOLUTION|>--- conflicted
+++ resolved
@@ -210,21 +210,6 @@
     ) => {
       draftState.activeSystem = action.payload;
     },
-<<<<<<< HEAD
-    setActiveClassifySystemFidesKey: (
-      draftState,
-      action: PayloadAction<string | undefined>,
-    ) => {
-      draftState.activeClassifySystemFidesKey = action.payload;
-    },
-    setSystemsToClassify: (
-      draftState,
-      action: PayloadAction<System[] | undefined>,
-    ) => {
-      draftState.systemsToClassify = action.payload;
-    },
-=======
->>>>>>> 2de75004
   },
 });
 
@@ -239,33 +224,6 @@
   (state) => state.activeSystem,
 );
 
-<<<<<<< HEAD
-export const selectActiveClassifySystemFidesKey = createSelector(
-  selectSystem,
-  (state) => state.activeClassifySystemFidesKey,
-);
-
-const emptySelectAllSystems: SystemResponse[] = [];
-export const selectAllSystems = createSelector(
-  [(RootState) => RootState, systemApi.endpoints.getAllSystems.select()],
-  (RootState, { data }) => data || emptySelectAllSystems,
-);
-
-export const selectActiveClassifySystem = createSelector(
-  [selectAllSystems, selectActiveClassifySystemFidesKey],
-  (allSystems, fidesKey) => {
-    if (fidesKey === undefined) {
-      return undefined;
-    }
-    const system = allSystems?.find((s) => s.fides_key === fidesKey);
-    return system;
-  },
-);
-
-export const selectSystemsToClassify = createSelector(
-  selectSystem,
-  (state) => state.systemsToClassify,
-=======
 /**
  * Selects the number of systems
  * By using the paginated getSystems endpoint, we can get the total number of systems
@@ -275,6 +233,5 @@
     (RootState) => RootState,
     systemApi.endpoints.getSystems.select({ page: 1, size: 1 }),
   ],
-  (RootState, { data }) => data?.total || 0
->>>>>>> 2de75004
+  (RootState, { data }) => data?.total || 0,
 );