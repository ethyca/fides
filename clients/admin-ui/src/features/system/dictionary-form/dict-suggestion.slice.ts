--- conflicted
+++ resolved
@@ -11,12 +11,8 @@
   lockedForGVL: boolean;
 };
 const initialState: State = {
-<<<<<<< HEAD
-  suggestions: "hiding",
+  suggestions: "initial",
   lockedForGVL: false,
-=======
-  suggestions: "initial",
->>>>>>> a57c06a3
 };
 
 export const dictSuggestionsSlice = createSlice({
