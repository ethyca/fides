--- conflicted
+++ resolved
@@ -14,12 +14,8 @@
 import NextArrow from "~/features/common/Icon/NextArrow";
 import PrevArrow from "~/features/common/Icon/PrevArrow";
 import { useGetSystemHistoryQuery } from "~/features/plus/plus.slice";
-<<<<<<< HEAD
-import { SystemHistoryResponse } from "~/types/api/models/SystemHistoryResponse";
-=======
 import { PrivacyDeclaration } from "~/types/api";
 import { SystemHistory } from "~/types/api/models/SystemHistory";
->>>>>>> bd9d6070
 import { SystemResponse } from "~/types/api/models/SystemResponse";
 
 import SystemHistoryModal from "./modal/SystemHistoryModal";
@@ -92,9 +88,6 @@
 
   const systemHistories = data?.items || [];
 
-<<<<<<< HEAD
-  const describeSystemChange = (history: SystemHistoryResponse) => {
-=======
   const openModal = (history: SystemHistory) => {
     // Align the privacy_declarations arrays
     const beforePrivacyDeclarations =
@@ -131,7 +124,6 @@
   };
 
   const describeSystemChange = (history: SystemHistory) => {
->>>>>>> bd9d6070
     // eslint-disable-next-line @typescript-eslint/naming-convention
     const { edited_by, before, after, created_at } = history;
 
@@ -250,37 +242,6 @@
   };
 
   return (
-<<<<<<< HEAD
-    <Table style={{ marginLeft: "24px" }}>
-      <Thead>
-        <Tr>
-          <Td
-            style={{
-              paddingTop: 16,
-              paddingBottom: 16,
-              paddingLeft: 16,
-              fontSize: 12,
-              borderTop: "1px solid #E2E8F0",
-              borderLeft: "1px solid #E2E8F0",
-              borderRight: "1px solid #E2E8F0",
-              background: "#F7FAFC",
-            }}
-          >
-            System created
-            {system.created_by && (
-              <>
-                {" "}
-                by <b>{system.created_by}</b>{" "}
-              </>
-            )}{" "}
-            on {formattedDate} at {formattedTime}
-          </Td>
-        </Tr>
-      </Thead>
-      <Tbody>
-        {systemHistories.map(
-          (history: SystemHistoryResponse, index: number) => {
-=======
     <>
       <Table ml="24px">
         <Thead>
@@ -304,24 +265,11 @@
         </Thead>
         <Tbody>
           {systemHistories.map((history, index) => {
->>>>>>> bd9d6070
             const description = describeSystemChange(history);
             return (
               <Tr
                 // eslint-disable-next-line react/no-array-index-key
                 key={index}
-<<<<<<< HEAD
-              >
-                <Td
-                  style={{
-                    paddingTop: 10,
-                    paddingBottom: 10,
-                    paddingLeft: 16,
-                    fontSize: 12,
-                    borderLeft: "1px solid #E2E8F0",
-                    borderRight: "1px solid #E2E8F0",
-                  }}
-=======
                 onClick={() => openModal(history)}
                 style={{ cursor: "pointer" }}
               >
@@ -331,18 +279,11 @@
                   pl="16px"
                   fontSize="12px"
                   border="1px solid #E2E8F0"
->>>>>>> bd9d6070
                 >
                   {description}
                 </Td>
               </Tr>
             );
-<<<<<<< HEAD
-          }
-        )}
-      </Tbody>
-    </Table>
-=======
           })}
         </Tbody>
       </Table>
@@ -386,7 +327,6 @@
         onClose={closeModal}
       />
     </>
->>>>>>> bd9d6070
   );
 };
 
