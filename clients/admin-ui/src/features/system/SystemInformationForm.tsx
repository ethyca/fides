--- conflicted
+++ resolved
@@ -51,11 +51,6 @@
 import SystemFormInputGroup from "~/features/system/SystemFormInputGroup";
 import { ResourceTypes, System, SystemResponse } from "~/types/api";
 
-<<<<<<< HEAD
-import { FormGuard } from "../common/hooks/useIsAnyFormDirty";
-import { ResetSuggestionContextProvider } from "./dictionary-form/dict-suggestion.context";
-=======
->>>>>>> 2879f1c2
 import { DictSuggestionToggle } from "./dictionary-form/ToggleDictSuggestions";
 import { usePrivacyDeclarationData } from "./privacy-declarations/hooks";
 import {
@@ -198,20 +193,6 @@
     customFields.isLoading;
 
   return (
-<<<<<<< HEAD
-    <ResetSuggestionContextProvider>
-      <Formik
-        initialValues={initialValues}
-        enableReinitialize
-        onSubmit={handleSubmit}
-        validationSchema={ValidationSchema}
-      >
-        {({ dirty, values, isValid }) => (
-          <Form>
-            <FormGuard id="SystemInfoTab" name="System Info" />
-            <Stack spacing={0} maxWidth={{ base: "100%", lg: "70%" }}>
-              {withHeader ? <SystemHeading system={passedInSystem} /> : null}
-=======
     <Formik
       initialValues={initialValues}
       enableReinitialize
@@ -222,7 +203,6 @@
         <Form>
           <Stack spacing={0} maxWidth={{ base: "100%", lg: "70%" }}>
             {withHeader ? <SystemHeading system={passedInSystem} /> : null}
->>>>>>> 2879f1c2
 
             <Text fontSize="sm" fontWeight="medium">
               By providing a small amount of additional context for each system
