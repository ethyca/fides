--- conflicted
+++ resolved
@@ -187,13 +187,6 @@
         vendor_id: values.vendor_id!,
       });
       if (dataUseQueryResult.isError) {
-<<<<<<< HEAD
-        const dataUseErrorMsg = getErrorMessage(
-          dataUseQueryResult.error,
-          `A problem occurred while fetching data uses from Fides Compass for your system.  Please try again.`
-        );
-        toast({ status: "error", description: dataUseErrorMsg });
-=======
         const isNotFoundError =
           isFetchBaseQueryError(dataUseQueryResult.error) &&
           dataUseQueryResult.error.status === 404;
@@ -204,7 +197,6 @@
           );
           toast({ status: "error", description: dataUseErrorMsg });
         }
->>>>>>> 7dbd31b7
       } else if (
         dataUseQueryResult.data &&
         dataUseQueryResult.data.items.length > 0
@@ -305,29 +297,12 @@
 
             <SystemFormInputGroup heading="System details">
               {features.dictionaryService ? (
-<<<<<<< HEAD
-                <>
-                  <VendorSelector
-                    options={dictionaryOptions}
-                    onVendorSelected={handleVendorSelected}
-                  />
-                  <Input id="vendor_id" name="vendor_id" display="none" />
-                </>
-              ) : (
-                <CustomTextInput
-                  id="name"
-                  name="name"
-                  isRequired
-                  label="System name"
-                  tooltip="Give the system a unique and relevant name for reporting purposes. e.g. “Email Data Warehouse”"
-=======
                 <VendorSelector
                   options={dictionaryOptions}
                   onVendorSelected={handleVendorSelected}
                   disabled={!!passedInSystem && lockedForGVL}
->>>>>>> 7dbd31b7
-                />
-              )}
+                />
+              ) : null}
               {passedInSystem?.fides_key && (
                 <CustomTextInput
                   id="fides_key"
