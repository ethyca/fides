--- conflicted
+++ resolved
@@ -212,22 +212,6 @@
             </Text>
             {withHeader ? <SystemHeading system={passedInSystem} /> : null}
 
-<<<<<<< HEAD
-            <SystemFormInputGroup
-              heading="System details"
-              HeadingButton={DictSuggestionToggle}
-            >
-              {features.dictionaryService ? (
-                <CustomSelect
-                  id="vendor"
-                  name="meta.vendor.id"
-                  label="Vendor"
-                  placeholder="Select a vendor"
-                  singleValueBlock
-                  options={dictionaryOptions}
-                  tooltip="Select the vendor that matches the system"
-                  isCustomOption
-=======
               <SystemFormInputGroup
                 heading="System details"
                 HeadingButton={DictSuggestionToggle}
@@ -274,7 +258,29 @@
                   id="tags"
                   name="tags"
                   label="System Tags"
->>>>>>> ff8dab95
+                  variant="stacked"
+                  options={
+                    initialValues.tags
+                      ? initialValues.tags.map((s) => ({
+                          value: s,
+                          label: s,
+                        }))
+                      : []
+                  }
+                  tooltip="Are there any tags to associate with this system?"
+                  isMulti
+                />
+              </SystemFormInputGroup>
+              <SystemFormInputGroup heading="Dataset reference">
+                <CustomSelect
+                  id="vendor"
+                  name="meta.vendor.id"
+                  label="Vendor"
+                  placeholder="Select a vendor"
+                  singleValueBlock
+                  options={dictionaryOptions}
+                  tooltip="Select the vendor that matches the system"
+                  isCustomOption
                   variant="stacked"
                 />
               ) : null}
@@ -401,57 +407,6 @@
                         </Box>
                       </Collapse>
                     </Stack>
-<<<<<<< HEAD
-                    <Stack spacing={0}>
-                      <CustomSwitch
-                        name="does_international_transfers"
-                        label="This system transfers data"
-                        tooltip="Does this system transfer data to other countries or international organizations?"
-                        variant="stacked"
-                      />
-                      <Collapse
-                        in={values.does_international_transfers}
-                        animateOpacity
-                        style={{
-                          overflow: "visible",
-                        }}
-                      >
-                        <Box mt={4}>
-                          <CustomSelect
-                            name="legal_basis_for_transfers"
-                            label="Legal basis for transfer"
-                            options={legalBasisForTransferOptions}
-                            tooltip="What is the legal basis under which the data is transferred?"
-                            isRequired={values.does_international_transfers}
-                            variant="stacked"
-                          />
-                        </Box>
-                      </Collapse>
-                    </Stack>
-                    <Stack spacing={0}>
-                      <CustomSwitch
-                        name="requires_data_protection_assessments"
-                        label="This system requires Data Privacy Assessments"
-                        tooltip="Does this system require (DPA/DPIA) assessments?"
-                        variant="stacked"
-                      />
-                      <Collapse
-                        in={values.requires_data_protection_assessments}
-                        animateOpacity
-                      >
-                        <Box mt={4}>
-                          <CustomTextInput
-                            label="DPIA/DPA location"
-                            name="dpa_location"
-                            tooltip="Where is the DPA/DPIA stored?"
-                            variant="stacked"
-                            isRequired={
-                              values.requires_data_protection_assessments
-                            }
-                          />
-                        </Box>
-                      </Collapse>
-=======
                   </Box>
                   <Collapse
                     in={
@@ -542,7 +497,30 @@
                           </Box>
                         </Collapse>
                       </Stack>
->>>>>>> ff8dab95
+                    </Stack>
+                    <Stack spacing={0}>
+                      <CustomSwitch
+                        name="requires_data_protection_assessments"
+                        label="This system requires Data Privacy Assessments"
+                        tooltip="Does this system require (DPA/DPIA) assessments?"
+                        variant="stacked"
+                      />
+                      <Collapse
+                        in={values.requires_data_protection_assessments}
+                        animateOpacity
+                      >
+                        <Box mt={4}>
+                          <CustomTextInput
+                            label="DPIA/DPA location"
+                            name="dpa_location"
+                            tooltip="Where is the DPA/DPIA stored?"
+                            variant="stacked"
+                            isRequired={
+                              values.requires_data_protection_assessments
+                            }
+                          />
+                        </Box>
+                      </Collapse>
                     </Stack>
                   </Stack>
                 </Collapse>
@@ -631,32 +609,6 @@
                   tooltip="Which data security practices are employed to keep the data safe?"
                 />
               </SystemFormInputGroup>
-<<<<<<< HEAD
-              {values.fides_key ? (
-                <CustomFieldsList
-                  resourceType={ResourceTypes.SYSTEM}
-                  resourceFidesKey={values.fides_key}
-                />
-              ) : null}
-            </Collapse>
-          </Stack>
-          <Box mt={6}>
-            <Button
-              type="submit"
-              variant="primary"
-              size="sm"
-              isDisabled={isLoading || !dirty || !isValid}
-              isLoading={isLoading}
-              data-testid="save-btn"
-            >
-              Save
-            </Button>
-          </Box>
-          {children}
-        </Form>
-      )}
-    </Formik>
-=======
               <Collapse
                 in={
                   values.processes_personal_data &&
@@ -765,7 +717,6 @@
         )}
       </Formik>
     </ResetSuggestionContextProvider>
->>>>>>> ff8dab95
   );
 };
 
