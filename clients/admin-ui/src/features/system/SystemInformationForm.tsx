--- conflicted
+++ resolved
@@ -18,10 +18,7 @@
   CustomFieldsList,
   useCustomFields,
 } from "~/features/common/custom-fields";
-<<<<<<< HEAD
 import { useFeatures } from "~/features/common/features/features.slice";
-import { CustomSelect, CustomTextInput } from "~/features/common/form/inputs";
-=======
 import {
   CustomCreatableSelect,
   CustomSelect,
@@ -29,7 +26,6 @@
   CustomTextArea,
   CustomTextInput,
 } from "~/features/common/form/inputs";
->>>>>>> 2de9db7e
 import { getErrorMessage, isErrorResult } from "~/features/common/helpers";
 import { useGetAllDictionaryEntriesQuery } from "~/features/plus/plus.slice";
 import {
@@ -240,35 +236,22 @@
               for everyone from engineering to legal teams. So let’s do this
               now.
             </Text>
-<<<<<<< HEAD
-            <Heading as="h4" size="sm">
-              System details
-            </Heading>
-            <Stack spacing={4}>
-              {/* While we support both designs of extra form items existing, change the width only 
-              when there are extra form items. When we move to only supporting one design, 
-              the parent container should control the width */}
-              <Stack
-                spacing={4}
-                maxWidth={!abridged ? { base: "100%", lg: "50%" } : undefined}
-              >
-                {features.dictionaryService ? (
-                  <CustomSelect
-                    id="vendor"
-                    name="meta.vendor.id"
-                    label="Vendor"
-                    placeholder="Select a vendor"
-                    singleValueBlock
-                    options={dictionaryOptions}
-                    tooltip="Select the vendor that matches the system"
-                    isCustomOption
-                    variant="stacked"
-                  />
-                ) : null}
-=======
             {withHeader ? <SystemHeading system={passedInSystem} /> : null}
 
             <SystemFormInputGroup heading="System details">
+              {features.dictionaryService ? (
+                <CustomSelect
+                  id="vendor"
+                  name="meta.vendor.id"
+                  label="Vendor"
+                  placeholder="Select a vendor"
+                  singleValueBlock
+                  options={dictionaryOptions}
+                  tooltip="Select the vendor that matches the system"
+                  isCustomOption
+                  variant="stacked"
+                />
+              ) : null}
               <CustomTextInput
                 id="name"
                 name="name"
@@ -453,7 +436,6 @@
               animateOpacity
             >
               <SystemFormInputGroup heading="Administrative properties">
->>>>>>> 2de9db7e
                 <CustomTextInput
                   label="Data stewards"
                   name="data_stewards"
