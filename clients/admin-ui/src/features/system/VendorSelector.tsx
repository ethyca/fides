--- conflicted
+++ resolved
@@ -5,16 +5,13 @@
   FormControl,
   HStack,
   IconButton,
-<<<<<<< HEAD
   Input,
   InputGroup,
   InputRightElement,
-=======
   Menu,
   MenuButton,
   MenuItem,
   MenuList,
->>>>>>> e78d395e
   Spacer,
   Text,
   VStack,
@@ -135,9 +132,9 @@
     opt.label.toLowerCase().startsWith(searchParam.toLowerCase())
   );
 
-<<<<<<< HEAD
   const isTypeahead = !field.value && !values.vendor_id;
   const showSelectMenu = !!searchParam && suggestions.length > 0;
+  const hasVendorSuggestions = !!searchParam && suggestions.length > 0;
 
   const handleClear = () => {
     setValue("");
@@ -145,9 +142,6 @@
     setFieldValue("vendor_id", undefined);
     onVendorSelected(undefined);
   };
-=======
-  const hasVendorSuggestions = !!searchParam && suggestions.length > 0;
->>>>>>> e78d395e
 
   const handleTabPressed = () => {
     if (!searchParam) {
@@ -178,7 +172,6 @@
     }
   };
 
-<<<<<<< HEAD
   const handleBlur = (event: React.FocusEvent) => {
     field.onBlur(event);
     if (searchParam) {
@@ -266,127 +259,6 @@
           isInvalid={isInvalid}
           message={meta.error}
           fieldName="name"
-=======
-  return (
-    <>
-      <HStack alignItems="flex-start">
-        <FormControl isInvalid={isInvalid}>
-          <VStack alignItems="start" position="relative">
-            <Flex alignItems="center">
-              <Label htmlFor="vendor_id" fontSize="xs" my={0} mr={1}>
-                {fieldsSeparated ? "Vendor" : "System name"}
-              </Label>
-              <QuestionTooltip
-                label={
-                  fieldsSeparated
-                    ? "Enter the vendor to associate with the system"
-                    : "Enter the system name"
-                }
-              />
-            </Flex>
-            <Flex
-              position="relative"
-              width="100%"
-              data-testid={`input-${field.name}`}
-            >
-              <CreatableSelect
-                options={suggestions}
-                value={selected}
-                onBlur={(e) => {
-                  setTouched({
-                    ...touched,
-                    vendor_id: true,
-                    name: !fieldsSeparated,
-                  });
-                  field.onBlur(e);
-                }}
-                onChange={(newValue, actionMeta) =>
-                  handleChange(newValue, actionMeta)
-                }
-                onInputChange={(e) => setSearchParam(e)}
-                inputValue={searchParam}
-                name={fieldsSeparated ? "vendor_id" : "name"}
-                size="sm"
-                onKeyDown={(e) => {
-                  if (e.key === "Tab") {
-                    handleTabPressed();
-                  }
-                }}
-                classNamePrefix="custom-select"
-                placeholder={
-                  fieldsSeparated
-                    ? "Enter vendor name..."
-                    : "Enter system name..."
-                }
-                instanceId={
-                  fieldsSeparated ? "select-vendor_id" : "select-name"
-                }
-                isDisabled={!isCreate && lockedForGVL}
-                menuPosition="absolute"
-                isSearchable
-                isClearable
-                focusBorderColor="primary.600"
-                // eslint-disable-next-line @typescript-eslint/no-unused-vars
-                formatCreateLabel={(_value) => null}
-                chakraStyles={{
-                  container: (provided) => ({
-                    ...provided,
-                    flexGrow: 1,
-                    backgroundColor: "white",
-                  }),
-                  option: (provided, state) => ({
-                    ...provided,
-                    background:
-                      state.isSelected || state.isFocused ? "gray.50" : "unset",
-                  }),
-                  menu: (provided) => ({
-                    ...provided,
-                    visibility: hasVendorSuggestions ? "visible" : "hidden",
-                  }),
-                  dropdownIndicator: (provided) => ({
-                    ...provided,
-                    display: "none",
-                  }),
-                  indicatorSeparator: (provided) => ({
-                    ...provided,
-                    display: "none",
-                  }),
-                }}
-                components={{ Option: CustomDictOption }}
-              />
-              <Text
-                aria-hidden
-                style={{
-                  position: "absolute",
-                  backgroundColor: "transparent",
-                  borderColor: "transparent",
-                  marginTop: "5.52px",
-                  marginLeft: "13px",
-                  pointerEvents: "none",
-                  fontSize: "14px",
-                  zIndex: 1,
-                }}
-              >
-                <span style={{ color: "transparent" }}>{searchParam}</span>
-                {hasVendorSuggestions ? (
-                  <span style={{ color: "#824EF2" }}>
-                    {suggestions[0].label.substring(searchParam.length)}
-                  </span>
-                ) : null}
-              </Text>
-            </Flex>
-            <ErrorMessage
-              isInvalid={isInvalid}
-              message={meta.error}
-              fieldName={fieldsSeparated ? "vendor_id" : "name"}
-            />
-          </VStack>
-        </FormControl>
-        <CompassButton
-          active={!!values.vendor_id || hasVendorSuggestions}
-          disabled={!values.vendor_id || dictSuggestionsState === "showing"}
-          onRefreshSuggestions={() => onVendorSelected(values.vendor_id)}
->>>>>>> e78d395e
         />
         <Text
           aria-hidden
@@ -440,8 +312,8 @@
     <HStack alignItems="flex-start">
       {isTypeahead ? typeaheadSelect : textInput}
       <CompassButton
-        active={!!values.vendor_id}
-        disabled={!values.vendor_id || isShowingSuggestions === "showing"}
+        active={!!values.vendor_id || hasVendorSuggestions}
+        disabled={!values.vendor_id || dictSuggestionsState === "showing"}
         onRefreshSuggestions={() => onVendorSelected(values.vendor_id)}
       />
     </HStack>
