<<<<<<< HEAD
import {
  Flex,
  FormControl,
  HStack,
  IconButton,
  Spacer,
  Text,
  VStack,
} from "@fidesui/react";
import {
  ActionMeta,
  chakraComponents,
  CreatableSelect,
  GroupBase,
  OptionProps,
=======
import { Flex, FormControl, HStack, Text, VStack } from "@fidesui/react";
import {
  ActionMeta,
  chakraComponents,
  GroupBase,
  OptionProps,
  Select,
>>>>>>> 7dbd31b7
  SingleValue,
} from "chakra-react-select";
import { useField, useFormikContext } from "formik";
import React, { useState } from "react";

import { useAppSelector } from "~/app/hooks";
import { ErrorMessage, Label, Option } from "~/features/common/form/inputs";
import { CompassIcon } from "~/features/common/Icon/CompassIcon";
import QuestionTooltip from "~/features/common/QuestionTooltip";
import { DictOption } from "~/features/plus/plus.slice";
<<<<<<< HEAD
import { selectSuggestions } from "~/features/system/dictionary-form/dict-suggestion.slice";
import { FormValues } from "~/features/system/form";

const CompassButton = ({
  active,
  disabled,
  onRefreshSuggestions,
}: {
  active: boolean;
  disabled: boolean;
  onRefreshSuggestions: () => void;
}) => (
  <VStack>
    <Spacer minHeight="18px" />
    <IconButton
      size="sm"
      isDisabled={disabled}
      onClick={() => onRefreshSuggestions()}
      aria-label="Update information from Compass"
      bg={active ? "complimentary.500" : "gray.100"}
      icon={<CompassIcon color={active ? "white" : "gray.700"} boxSize={4} />}
    />
  </VStack>
);
=======
>>>>>>> 7dbd31b7

interface Props {
  disabled?: boolean;
  options: DictOption[];
  onVendorSelected: (vendorId: string | undefined) => void;
}

const CustomDictOption: React.FC<
  OptionProps<Option, false, GroupBase<Option>>
> = ({ children, ...props }) => (
  <chakraComponents.Option {...props} type="option">
    <Flex flexDirection="column" padding={2}>
      <Text color="gray.700" fontSize="14px" lineHeight={5} fontWeight="medium">
        {props.data.label}
      </Text>

      {props.data.description ? (
        <Text
          color="gray.500"
          fontSize="12px"
          lineHeight={4}
          fontWeight="normal"
        >
          {props.data.description}
        </Text>
      ) : null}
    </Flex>
  </chakraComponents.Option>
);
<<<<<<< HEAD

=======
>>>>>>> 7dbd31b7
const VendorSelector = ({ disabled, options, onVendorSelected }: Props) => {
  const isShowingSuggestions = useAppSelector(selectSuggestions);
  const [initialField, meta, { setValue }] = useField({
    name: "name",
  });
  const isInvalid = !!(meta.touched && meta.error);
  const field = { ...initialField, value: initialField.value ?? "" };
  const { touched, values, setTouched, setFieldValue } =
    useFormikContext<FormValues>();

  const selected = options.find((o) => o.value === field.value) ?? {
    label: field.value,
    value: field.value,
    description: "",
  };

  const [searchParam, setSearchParam] = useState<string>("");

  const suggestions = options.filter((opt) =>
    opt.label.toLowerCase().startsWith(searchParam.toLowerCase())
  );

  const selected = options.find((o) => o.value === field.value);

  const handleTabPressed = () => {
    if (suggestions.length > 0 && searchParam !== suggestions[0].label) {
      setSearchParam(suggestions[0].label);
      setValue(suggestions[0].value);
    }
  };

  const handleChange = (
    newValue: SingleValue<Option>,
    actionMeta: ActionMeta<Option>
  ) => {
<<<<<<< HEAD
    setValue(newValue ? newValue.label : "");
    setTouched({ ...touched, name: true });
    if (newValue) {
      const newVendorId = options.some((opt) => opt.value === newValue.value)
        ? newValue.value
        : undefined;
      setFieldValue("vendor_id", newVendorId);
      onVendorSelected(newVendorId);
    } else if (actionMeta.action === "clear") {
      setFieldValue("vendor_id", undefined);
=======
    if (newValue) {
      setValue(newValue.value);
      onVendorSelected(newValue.value);
    } else if (actionMeta.action === "clear") {
      setValue("");
>>>>>>> 7dbd31b7
      onVendorSelected(undefined);
    }
  };

  return (
    <HStack alignItems="flex-start">
      <FormControl isInvalid={isInvalid}>
        <VStack alignItems="start" position="relative">
          <Flex alignItems="center">
<<<<<<< HEAD
            <Label htmlFor="name" fontSize="xs" my={0} mr={1}>
              System name
=======
            <Label htmlFor="vendor_id" fontSize="xs" my={0} mr={1}>
              Vendor
>>>>>>> 7dbd31b7
            </Label>
            <QuestionTooltip label="Enter the vendor to associate with the system" />
          </Flex>
          <Flex
            position="relative"
            width="100%"
            data-testid={`input-${field.name}`}
          >
            <CreatableSelect
              options={suggestions}
              value={selected}
              onBlur={(e) => {
<<<<<<< HEAD
                setTouched({ ...touched, name: true });
=======
                setTouched({ ...touched, vendor_id: true });
>>>>>>> 7dbd31b7
                field.onBlur(e);
              }}
              onChange={(newValue, actionMeta) =>
                handleChange(newValue, actionMeta)
              }
              onInputChange={(e) => setSearchParam(e)}
              inputValue={searchParam}
              name="name"
              size="sm"
              onKeyDown={(e) => {
                if (e.key === "Tab") {
                  handleTabPressed();
                }
              }}
              classNamePrefix="custom-select"
              placeholder="Enter system name..."
              instanceId="select-name"
              isDisabled={disabled}
              menuPosition="absolute"
              isSearchable
              isClearable
              // eslint-disable-next-line @typescript-eslint/no-unused-vars
              formatCreateLabel={(_value) => null}
              chakraStyles={{
                container: (provided) => ({
                  ...provided,
                  flexGrow: 1,
                  backgroundColor: "white",
                }),
                option: (provided, state) => ({
                  ...provided,
                  background:
                    state.isSelected || state.isFocused ? "gray.50" : "unset",
                }),
                menu: (provided) => ({
                  ...provided,
                  visibility:
                    searchParam && suggestions.length > 0
                      ? "visible"
                      : "hidden",
                }),
                dropdownIndicator: (provided) => ({
                  ...provided,
                  display: "none",
                }),
                indicatorSeparator: (provided) => ({
                  ...provided,
                  display: "none",
                }),
              }}
              components={{ Option: CustomDictOption }}
            />
            <Text
              aria-hidden
              style={{
                position: "absolute",
                backgroundColor: "transparent",
                borderColor: "transparent",
                marginTop: "5.52px",
                marginLeft: "13px",
                pointerEvents: "none",
                fontSize: "14px",
                zIndex: 1,
              }}
            >
              <span style={{ color: "transparent" }}>{searchParam}</span>
              {searchParam && suggestions.length > 0 ? (
                <span style={{ color: "#824EF2" }}>
                  {suggestions[0].label.substring(searchParam.length)}
                </span>
              ) : null}
            </Text>
          </Flex>
          <ErrorMessage
            isInvalid={isInvalid}
            message={meta.error}
            fieldName="name"
          />
        </VStack>
      </FormControl>
<<<<<<< HEAD
      <CompassButton
        active={!!values.vendor_id}
        disabled={!values.vendor_id || isShowingSuggestions === "showing"}
        onRefreshSuggestions={() => onVendorSelected(values.vendor_id)}
      />
=======
>>>>>>> 7dbd31b7
    </HStack>
  );
};

export default VendorSelector;<|MERGE_RESOLUTION|>--- conflicted
+++ resolved
@@ -1,4 +1,3 @@
-<<<<<<< HEAD
 import {
   Flex,
   FormControl,
@@ -14,15 +13,7 @@
   CreatableSelect,
   GroupBase,
   OptionProps,
-=======
-import { Flex, FormControl, HStack, Text, VStack } from "@fidesui/react";
-import {
-  ActionMeta,
-  chakraComponents,
-  GroupBase,
-  OptionProps,
   Select,
->>>>>>> 7dbd31b7
   SingleValue,
 } from "chakra-react-select";
 import { useField, useFormikContext } from "formik";
@@ -33,7 +24,6 @@
 import { CompassIcon } from "~/features/common/Icon/CompassIcon";
 import QuestionTooltip from "~/features/common/QuestionTooltip";
 import { DictOption } from "~/features/plus/plus.slice";
-<<<<<<< HEAD
 import { selectSuggestions } from "~/features/system/dictionary-form/dict-suggestion.slice";
 import { FormValues } from "~/features/system/form";
 
@@ -58,8 +48,6 @@
     />
   </VStack>
 );
-=======
->>>>>>> 7dbd31b7
 
 interface Props {
   disabled?: boolean;
@@ -89,10 +77,7 @@
     </Flex>
   </chakraComponents.Option>
 );
-<<<<<<< HEAD
-
-=======
->>>>>>> 7dbd31b7
+
 const VendorSelector = ({ disabled, options, onVendorSelected }: Props) => {
   const isShowingSuggestions = useAppSelector(selectSuggestions);
   const [initialField, meta, { setValue }] = useField({
@@ -115,8 +100,6 @@
     opt.label.toLowerCase().startsWith(searchParam.toLowerCase())
   );
 
-  const selected = options.find((o) => o.value === field.value);
-
   const handleTabPressed = () => {
     if (suggestions.length > 0 && searchParam !== suggestions[0].label) {
       setSearchParam(suggestions[0].label);
@@ -128,7 +111,6 @@
     newValue: SingleValue<Option>,
     actionMeta: ActionMeta<Option>
   ) => {
-<<<<<<< HEAD
     setValue(newValue ? newValue.label : "");
     setTouched({ ...touched, name: true });
     if (newValue) {
@@ -139,13 +121,6 @@
       onVendorSelected(newVendorId);
     } else if (actionMeta.action === "clear") {
       setFieldValue("vendor_id", undefined);
-=======
-    if (newValue) {
-      setValue(newValue.value);
-      onVendorSelected(newValue.value);
-    } else if (actionMeta.action === "clear") {
-      setValue("");
->>>>>>> 7dbd31b7
       onVendorSelected(undefined);
     }
   };
@@ -155,13 +130,8 @@
       <FormControl isInvalid={isInvalid}>
         <VStack alignItems="start" position="relative">
           <Flex alignItems="center">
-<<<<<<< HEAD
-            <Label htmlFor="name" fontSize="xs" my={0} mr={1}>
-              System name
-=======
             <Label htmlFor="vendor_id" fontSize="xs" my={0} mr={1}>
               Vendor
->>>>>>> 7dbd31b7
             </Label>
             <QuestionTooltip label="Enter the vendor to associate with the system" />
           </Flex>
@@ -174,11 +144,7 @@
               options={suggestions}
               value={selected}
               onBlur={(e) => {
-<<<<<<< HEAD
-                setTouched({ ...touched, name: true });
-=======
                 setTouched({ ...touched, vendor_id: true });
->>>>>>> 7dbd31b7
                 field.onBlur(e);
               }}
               onChange={(newValue, actionMeta) =>
@@ -259,14 +225,11 @@
           />
         </VStack>
       </FormControl>
-<<<<<<< HEAD
       <CompassButton
         active={!!values.vendor_id}
         disabled={!values.vendor_id || isShowingSuggestions === "showing"}
         onRefreshSuggestions={() => onVendorSelected(values.vendor_id)}
       />
-=======
->>>>>>> 7dbd31b7
     </HStack>
   );
 };
