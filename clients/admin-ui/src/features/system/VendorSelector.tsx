import { Flex, FormControl, HStack, Text, VStack } from "@fidesui/react";
import {
  ActionMeta,
  chakraComponents,
  GroupBase,
  OptionProps,
  Select,
  SingleValue,
} from "chakra-react-select";
import { useField, useFormikContext } from "formik";
import { useState } from "react";

import { ErrorMessage, Label, Option } from "~/features/common/form/inputs";
import QuestionTooltip from "~/features/common/QuestionTooltip";
import { DictOption } from "~/features/plus/plus.slice";

interface Props {
  disabled?: boolean;
  options: DictOption[];
<<<<<<< HEAD
  onVendorSelected: (vendorId: string | undefined) => void;
}

const CustomDictOption: React.FC<
  OptionProps<Option, false, GroupBase<Option>>
> = ({ children, ...props }) => (
  <chakraComponents.Option {...props} type="option">
    <Flex flexDirection="column" padding={2}>
      <Text color="gray.700" fontSize="14px" lineHeight={5} fontWeight="medium">
        {props.data.label}
      </Text>

      {props.data.description ? (
        <Text
          color="gray.500"
          fontSize="12px"
          lineHeight={4}
          fontWeight="normal"
        >
          {props.data.description}
        </Text>
      ) : null}
    </Flex>
  </chakraComponents.Option>
);

=======
  onVendorSelected: (vendorId: string) => void;
}

>>>>>>> da09d2ab
const VendorSelector = ({ disabled, options, onVendorSelected }: Props) => {
  const [initialField, meta, { setValue }] = useField({ name: "vendor_id" });
  const isInvalid = !!(meta.touched && meta.error);
  const field = { ...initialField, value: initialField.value ?? "" };
  const { touched, setTouched } = useFormikContext();

  const [searchParam, setSearchParam] = useState<string>("");

  const suggestions = options.filter((opt) =>
    opt.label.toLowerCase().startsWith(searchParam.toLowerCase())
  );

  const selected = options.find((o) => o.value === field.value);

  const handleTabPressed = () => {
    if (suggestions.length > 0 && searchParam !== suggestions[0].label) {
      setSearchParam(suggestions[0].label);
      setValue(suggestions[0].value);
    }
  };

  const handleChange = (
    newValue: SingleValue<Option>,
    actionMeta: ActionMeta<Option>
  ) => {
    if (newValue) {
      setValue(newValue.value);
      onVendorSelected(newValue.value);
<<<<<<< HEAD
    } else if (actionMeta.action === "clear") {
      setValue("");
      onVendorSelected(undefined);
=======
>>>>>>> da09d2ab
    }
  };

  return (
    <HStack alignItems="flex-end">
      <FormControl isInvalid={isInvalid}>
        <VStack alignItems="start" position="relative">
          <Flex alignItems="center">
            <Label htmlFor="vendor_id" fontSize="xs" my={0} mr={1}>
              Vendor
            </Label>
            <QuestionTooltip label="Enter the vendor to associate with the system" />
          </Flex>
          <Flex
            position="relative"
            width="100%"
            data-testid={`input-${field.name}`}
          >
            <Select
              options={suggestions}
              value={selected}
              onBlur={(e) => {
                setTouched({ ...touched, vendor_id: true });
                field.onBlur(e);
              }}
              onChange={handleChange}
              onInputChange={(e) => setSearchParam(e)}
              inputValue={searchParam}
              name="vendor_id"
              size="sm"
              onKeyDown={(e) => {
                if (e.key === "Tab") {
                  handleTabPressed();
                }
              }}
              classNamePrefix="custom-select"
              placeholder="Enter vendor name..."
              instanceId="select-vendor_id"
              isDisabled={disabled}
              menuPosition="absolute"
              isSearchable
              isClearable
              chakraStyles={{
                container: (provided) => ({
                  ...provided,
                  flexGrow: 1,
                  backgroundColor: "white",
                }),
                option: (provided, state) => ({
                  ...provided,
                  background:
                    state.isSelected || state.isFocused ? "gray.50" : "unset",
                }),
                menu: (provided) => ({
                  ...provided,
                  visibility: searchParam ? "visible" : "hidden",
                }),
                dropdownIndicator: (provided) => ({
                  ...provided,
                  display: "none",
                }),
                indicatorSeparator: (provided) => ({
                  ...provided,
                  display: "none",
                }),
              }}
              components={{ Option: CustomDictOption }}
            />
            <Text
              aria-hidden
              style={{
                position: "absolute",
                backgroundColor: "transparent",
                borderColor: "transparent",
                marginTop: "5.52px",
                marginLeft: "13px",
                pointerEvents: "none",
                fontSize: "14px",
                zIndex: 1,
              }}
            >
              <span style={{ color: "transparent" }}>{searchParam}</span>
              {searchParam && suggestions.length > 0 ? (
                <span style={{ color: "#824EF2" }}>
                  {suggestions[0].label.substring(searchParam.length)}
                </span>
              ) : null}
            </Text>
          </Flex>
          <ErrorMessage
            isInvalid={isInvalid}
            message="test"
            fieldName="vendor"
          />
        </VStack>
      </FormControl>
    </HStack>
  );
};

export default VendorSelector;<|MERGE_RESOLUTION|>--- conflicted
+++ resolved
@@ -17,7 +17,6 @@
 interface Props {
   disabled?: boolean;
   options: DictOption[];
-<<<<<<< HEAD
   onVendorSelected: (vendorId: string | undefined) => void;
 }
 
@@ -43,12 +42,6 @@
     </Flex>
   </chakraComponents.Option>
 );
-
-=======
-  onVendorSelected: (vendorId: string) => void;
-}
-
->>>>>>> da09d2ab
 const VendorSelector = ({ disabled, options, onVendorSelected }: Props) => {
   const [initialField, meta, { setValue }] = useField({ name: "vendor_id" });
   const isInvalid = !!(meta.touched && meta.error);
@@ -77,12 +70,9 @@
     if (newValue) {
       setValue(newValue.value);
       onVendorSelected(newValue.value);
-<<<<<<< HEAD
     } else if (actionMeta.action === "clear") {
       setValue("");
       onVendorSelected(undefined);
-=======
->>>>>>> da09d2ab
     }
   };
 
