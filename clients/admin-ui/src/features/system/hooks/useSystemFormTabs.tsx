--- conflicted
+++ resolved
@@ -1,9 +1,5 @@
-<<<<<<< HEAD
-import { Box, Link, Text, useToast } from "fidesui";
-=======
 import { DataFlowAccordion } from "common/system-data-flow/DataFlowAccordion";
 import { AntTabsProps as TabsProps, Box, Link, Text, useToast } from "fidesui";
->>>>>>> b9fde568
 import NextLink from "next/link";
 import { useRouter } from "next/router";
 import { useCallback, useEffect, useState } from "react";
@@ -19,11 +15,7 @@
   EDIT_SYSTEM_ROUTE,
   INTEGRATION_MANAGEMENT_ROUTE,
 } from "~/features/common/nav/routes";
-<<<<<<< HEAD
-import { DataFlowAccordion } from "~/features/common/system-data-flow/DataFlowAccordion";
-=======
 import useURLHashedTabs from "~/features/common/tabs/useURLHashedTabs";
->>>>>>> b9fde568
 import {
   DEFAULT_TOAST_PARAMS,
   errorToastParams,
