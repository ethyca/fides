import {
  Box,
  Button,
  ButtonProps,
  Stack,
  Tooltip,
  useToast,
} from "@fidesui/react";
import { SerializedError } from "@reduxjs/toolkit";
import { FetchBaseQueryError } from "@reduxjs/toolkit/dist/query";
import { useEffect, useMemo, useState } from "react";

import { getErrorMessage } from "~/features/common/helpers";
import { errorToastParams, successToastParams } from "~/features/common/toast";
import { useUpdateSystemMutation } from "~/features/system/system.slice";
import {
  PrivacyDeclarationResponse,
  System,
  SystemResponse,
} from "~/types/api";
import { isErrorResult } from "~/types/errors";

import PrivacyDeclarationAccordion from "./PrivacyDeclarationAccordion";
import { DataProps, PrivacyDeclarationForm } from "./PrivacyDeclarationForm";

interface Props {
  system: SystemResponse;
  addButtonProps?: ButtonProps;
  includeCustomFields?: boolean;
  includeCookies?: boolean;
  onSave?: (system: System) => void;
}

const PrivacyDeclarationManager = ({
  system,
  addButtonProps,
  includeCustomFields,
  includeCookies,
  onSave,
  ...dataProps
}: Props & DataProps) => {
  const toast = useToast();

  const [updateSystemMutationTrigger] = useUpdateSystemMutation();
  const [showNewForm, setShowNewForm] = useState(false);
  const [newDeclaration, setNewDeclaration] = useState<
    PrivacyDeclarationResponse | undefined
  >(undefined);

  const allDeclarations = useMemo(
    () => transformPrivacyDeclarationsToHaveId(system.privacy_declarations),
    [system.privacy_declarations]
  );

  // Accordion declarations include all declarations but the newly created one (if it exists)
  const accordionDeclarations = useMemo(() => {
    if (!newDeclaration) {
<<<<<<< HEAD
      return system.privacy_declarations;
    }

    return system.privacy_declarations.filter(
      (pd) => pd.id !== newDeclaration.id
    );
  }, [newDeclaration, system]);
=======
      return allDeclarations;
    }

    return allDeclarations.filter((pd) => pd.id !== newDeclaration.id);
  }, [newDeclaration, allDeclarations]);
>>>>>>> f5970940

  const checkAlreadyExists = (values: PrivacyDeclarationResponse) => {
    if (
      accordionDeclarations.filter(
        (d) => d.data_use === values.data_use && d.name === values.name
      ).length > 0
    ) {
      toast(
        errorToastParams(
          "A declaration already exists with that data use in this system. Please supply a different data use."
        )
      );
      return true;
    }
    return false;
  };

  const handleSave = async (
    updatedDeclarations: PrivacyDeclarationResponse[],
    isDelete?: boolean
  ) => {
    const systemBodyWithDeclaration = {
      ...system,
      privacy_declarations: updatedDeclarations,
    };
    const handleResult = (
      result:
        | { data: SystemResponse }
        | { error: FetchBaseQueryError | SerializedError }
    ) => {
      if (isErrorResult(result)) {
        const errorMsg = getErrorMessage(
          result.error,
          "An unexpected error occurred while updating the system. Please try again."
        );

        toast(errorToastParams(errorMsg));
        return undefined;
      }
      toast.closeAll();
      toast(
        successToastParams(isDelete ? "Data use deleted" : "Data use saved")
      );
      if (onSave) {
        onSave(result.data);
      }
      return result.data.privacy_declarations;
    };

    const updateSystemResult = await updateSystemMutationTrigger(
      systemBodyWithDeclaration
    );

    return handleResult(updateSystemResult);
  };

  const handleEditDeclaration = async (
    oldDeclaration: PrivacyDeclarationResponse,
    updatedDeclaration: PrivacyDeclarationResponse
  ) => {
    // Do not allow editing a privacy declaration to have the same data use as one that already exists
    if (
      updatedDeclaration.id !== oldDeclaration.id &&
      checkAlreadyExists(updatedDeclaration)
    ) {
      return undefined;
    }
    // Because the data use can change, we also need a reference to the old declaration in order to
    // make sure we are replacing the proper one
    const updatedDeclarations = allDeclarations.map((dec) =>
      dec.id === oldDeclaration.id ? updatedDeclaration : dec
    );
    return handleSave(updatedDeclarations);
  };

  const saveNewDeclaration = async (values: PrivacyDeclarationResponse) => {
    if (checkAlreadyExists(values)) {
      return undefined;
    }

    toast.closeAll();
    const updatedDeclarations = [...accordionDeclarations, values];
    const res = await handleSave(updatedDeclarations);
    if (res) {
      const savedDeclaration = res.filter(
        (pd) =>
          (pd.name ? pd.name === values.name : true) &&
          pd.data_use === values.data_use
      )[0];
      setNewDeclaration(savedDeclaration);
    }
    return res;
  };

  const handleShowNewForm = () => {
    setShowNewForm(true);
    setNewDeclaration(undefined);
  };

  const handleDelete = async (
    declarationToDelete: PrivacyDeclarationResponse
  ) => {
    const updatedDeclarations = system.privacy_declarations.filter(
      (dec) => dec.id !== declarationToDelete.id
    );
    return handleSave(updatedDeclarations, true);
  };

  const handleDeleteNew = async (
    declarationToDelete: PrivacyDeclarationResponse
  ) => {
    const success = await handleDelete(declarationToDelete);
    if (success) {
      setShowNewForm(false);
      setNewDeclaration(undefined);
    }
    return success;
  };

  const showAddDataUseButton =
    system.privacy_declarations.length > 0 ||
    (system.privacy_declarations.length === 0 && !showNewForm);

  // Reset the new form when the system changes (i.e. when clicking on a new datamap node)
  useEffect(() => {
    setShowNewForm(false);
  }, [system.fides_key]);

  return (
    <Stack spacing={3}>
      <PrivacyDeclarationAccordion
        privacyDeclarations={accordionDeclarations}
        onEdit={handleEditDeclaration}
        onDelete={handleDelete}
        includeCustomFields={includeCustomFields}
        includeCookies={includeCookies}
        {...dataProps}
      />
      {showNewForm ? (
        <Box backgroundColor="gray.50" p={4} data-testid="new-declaration-form">
          <PrivacyDeclarationForm
            initialValues={newDeclaration}
            onSubmit={saveNewDeclaration}
            onDelete={handleDeleteNew}
            includeCustomFields={includeCustomFields}
            includeCookies={includeCookies}
            {...dataProps}
          />
        </Box>
      ) : null}
      {showAddDataUseButton ? (
        <Box py={2}>
          <Tooltip
            label="Add a Data Use"
            hasArrow
            placement="top"
            isDisabled={accordionDeclarations.length === 0}
          >
            <Button
              colorScheme="primary"
              size="xs"
              data-testid="add-btn"
              onClick={handleShowNewForm}
              disabled={showNewForm && !newDeclaration}
              {...addButtonProps}
            >
              Add a Data Use +
            </Button>
          </Tooltip>
        </Box>
      ) : null}
    </Stack>
  );
};

export default PrivacyDeclarationManager;<|MERGE_RESOLUTION|>--- conflicted
+++ resolved
@@ -47,15 +47,9 @@
     PrivacyDeclarationResponse | undefined
   >(undefined);
 
-  const allDeclarations = useMemo(
-    () => transformPrivacyDeclarationsToHaveId(system.privacy_declarations),
-    [system.privacy_declarations]
-  );
-
   // Accordion declarations include all declarations but the newly created one (if it exists)
   const accordionDeclarations = useMemo(() => {
     if (!newDeclaration) {
-<<<<<<< HEAD
       return system.privacy_declarations;
     }
 
@@ -63,13 +57,6 @@
       (pd) => pd.id !== newDeclaration.id
     );
   }, [newDeclaration, system]);
-=======
-      return allDeclarations;
-    }
-
-    return allDeclarations.filter((pd) => pd.id !== newDeclaration.id);
-  }, [newDeclaration, allDeclarations]);
->>>>>>> f5970940
 
   const checkAlreadyExists = (values: PrivacyDeclarationResponse) => {
     if (
@@ -139,7 +126,7 @@
     }
     // Because the data use can change, we also need a reference to the old declaration in order to
     // make sure we are replacing the proper one
-    const updatedDeclarations = allDeclarations.map((dec) =>
+    const updatedDeclarations = system.privacy_declarations.map((dec) =>
       dec.id === oldDeclaration.id ? updatedDeclaration : dec
     );
     return handleSave(updatedDeclarations);
