--- conflicted
+++ resolved
@@ -29,15 +29,9 @@
 
   return (
     <HStack>
-<<<<<<< HEAD
       {isOwnProfile ? <UpdatePasswordModal id={activeUserId} /> : null}
-      <Restrict scopes={[ScopeRegistry.USER_PASSWORD_RESET]}>
+      <Restrict scopes={[ScopeRegistryEnum.USER_PASSWORD_RESET]}>
         <NewPasswordModal id={activeUserId} />
-=======
-      {isOwnProfile ? <UpdatePasswordModal id={profileId} /> : null}
-      <Restrict scopes={[ScopeRegistryEnum.USER_PASSWORD_RESET]}>
-        <NewPasswordModal id={profileId} />
->>>>>>> b7646ecf
       </Restrict>
     </HStack>
   );
