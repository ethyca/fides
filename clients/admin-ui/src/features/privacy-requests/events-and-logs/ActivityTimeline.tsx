<<<<<<< HEAD
import { Box, Text, useDisclosure } from "fidesui";
import {
  ExecutionLog,
  ExecutionLogStatus,
  PrivacyRequestEntity,
} from "privacy-requests/types";
=======
import { Box, useDisclosure } from "fidesui";
import { ExecutionLog, PrivacyRequestEntity } from "privacy-requests/types";
>>>>>>> c0f3d2b4
import React, { useEffect, useState } from "react";

import LogDrawer from "./LogDrawer";
import TimelineEntry from "./TimelineEntry";

type ActivityTimelineProps = {
  subjectRequest: PrivacyRequestEntity;
};

const ActivityTimeline = ({ subjectRequest }: ActivityTimelineProps) => {
  const { isOpen, onOpen, onClose } = useDisclosure();
  const [currentLogs, setCurrentLogs] = useState<ExecutionLog[]>([]);
  const [currentKey, setCurrentKey] = useState<string>("");
  const [isViewingError, setViewingError] = useState(false);
  const [errorMessage, setErrorMessage] = useState("");
  const [currentStatus, setCurrentStatus] = useState<ExecutionLogStatus>(
    ExecutionLogStatus.ERROR,
  );

  const { results } = subjectRequest;
  const resultKeys = results ? Object.keys(results) : [];

  // Update currentLogs when results change and we have a selected key
  useEffect(() => {
    if (currentKey && results && results[currentKey]) {
      setCurrentLogs(results[currentKey]);
    }
  }, [results, currentKey]);

  const openErrorPanel = (message: string, status?: ExecutionLogStatus) => {
    setErrorMessage(message);
    if (status) {
      setCurrentStatus(status);
    }
    setViewingError(true);
  };

  const closeErrorPanel = () => {
    setViewingError(false);
  };

  const closeDrawer = () => {
    if (isViewingError) {
      closeErrorPanel();
    }
    setCurrentKey("");
    onClose();
  };

  const showLogs = (key: string, logs: ExecutionLog[]) => {
    setCurrentKey(key);
    setCurrentLogs(logs);
    onOpen();
  };

  return (
    <Box width="100%">
      {results &&
        resultKeys.map((key, index) => (
          <TimelineEntry
            key={key}
            entryKey={key}
            logs={results[key]}
            isLast={index === resultKeys.length - 1}
            onViewLog={() => showLogs(key, results[key])}
          />
        ))}
      <LogDrawer
        isOpen={isOpen}
        onClose={closeDrawer}
        currentLogs={currentLogs}
        isViewingError={isViewingError}
        errorMessage={errorMessage}
        currentStatus={currentStatus}
        onOpenErrorPanel={openErrorPanel}
        onCloseErrorPanel={closeErrorPanel}
      />
    </Box>
  );
};

export default ActivityTimeline;<|MERGE_RESOLUTION|>--- conflicted
+++ resolved
@@ -1,14 +1,9 @@
-<<<<<<< HEAD
-import { Box, Text, useDisclosure } from "fidesui";
+import { Box, useDisclosure } from "fidesui";
 import {
   ExecutionLog,
   ExecutionLogStatus,
   PrivacyRequestEntity,
 } from "privacy-requests/types";
-=======
-import { Box, useDisclosure } from "fidesui";
-import { ExecutionLog, PrivacyRequestEntity } from "privacy-requests/types";
->>>>>>> c0f3d2b4
 import React, { useEffect, useState } from "react";
 
 import LogDrawer from "./LogDrawer";
