import { createColumnHelper } from "@tanstack/react-table";

<<<<<<< HEAD
import { DefaultCell, DefaultHeaderCell } from "~/features/common/table/v2";
import { formatDate } from "~/features/common/utils";
=======
import {
  BadgeCell,
  DefaultCell,
  DefaultHeaderCell,
} from "~/features/common/table/v2";
import { formatDate, getPII } from "~/features/common/utils";
>>>>>>> edb36c77
import {
  RequestActionTypeCell,
  RequestDaysLeftCell,
  RequestStatusBadgeCell,
} from "~/features/privacy-requests/cells";
import { RequestTableActions } from "~/features/privacy-requests/RequestTableActions";
import { PrivacyRequestEntity } from "~/features/privacy-requests/types";

// eslint-disable-next-line @typescript-eslint/naming-convention
enum COLUMN_IDS {
  STATUS = "status",
  DAYS_LEFT = "due_date",
  SOURCE = "source",
  REQUEST_TYPE = "request_type",
  SUBJECT_IDENTITY = "subject_identity",
  TIME_RECEIVED = "created_at",
  CREATED_BY = "created_by",
  REVIEWER = "reviewer",
  ID = "id",
  ACTIONS = "actions",
}

const columnHelper = createColumnHelper<PrivacyRequestEntity>();

<<<<<<< HEAD
export const getRequestTableColumns = () => [
=======
export const getRequestTableColumns = (revealPII = false, hasPlus = false) => [
>>>>>>> edb36c77
  columnHelper.accessor((row) => row.status, {
    id: COLUMN_IDS.STATUS,
    cell: ({ getValue }) => <RequestStatusBadgeCell value={getValue()} />,
    header: (props) => <DefaultHeaderCell value="Status" {...props} />,
  }),
  columnHelper.accessor((row) => row.days_left, {
    id: COLUMN_IDS.DAYS_LEFT,
    cell: ({ row, getValue }) => (
      <RequestDaysLeftCell
        daysLeft={getValue()}
        timeframe={row.original.policy.execution_timeframe}
        status={row.original.status}
      />
    ),
    header: (props) => <DefaultHeaderCell value="Days left" {...props} />,
  }),
  ...(hasPlus
    ? [
        columnHelper.accessor((row) => row.source, {
          id: COLUMN_IDS.SOURCE,
          cell: (props) =>
            props.getValue() ? (
              <BadgeCell value={props.getValue()!} />
            ) : (
              <DefaultCell value={undefined} />
            ),
          header: (props) => <DefaultHeaderCell value="Source" {...props} />,
          enableSorting: false,
        }),
      ]
    : []),
  columnHelper.accessor((row) => row.policy.rules, {
    id: COLUMN_IDS.REQUEST_TYPE,
    cell: ({ getValue }) => <RequestActionTypeCell value={getValue()} />,
    header: (props) => <DefaultHeaderCell value="Request type" {...props} />,
    enableSorting: false,
  }),
  columnHelper.accessor(
    (row) =>
      row.identity?.email.value || row.identity?.phone_number.value || "",
    {
      id: COLUMN_IDS.SUBJECT_IDENTITY,
      cell: ({ getValue }) => <DefaultCell value={getValue()} />,
      header: (props) => (
        <DefaultHeaderCell value="Subject identity" {...props} />
      ),
      enableSorting: false,
    },
  ),
  columnHelper.accessor((row) => row.created_at, {
    id: COLUMN_IDS.TIME_RECEIVED,
    cell: ({ getValue }) => <DefaultCell value={formatDate(getValue())} />,
    header: (props) => <DefaultHeaderCell value="Time received" {...props} />,
  }),
  columnHelper.accessor((row) => row.reviewer?.username || "", {
    id: COLUMN_IDS.REVIEWER,
    cell: ({ getValue }) => (
      <DefaultCell value={getValue()} /> // NOTE: this field does not get set when reviewed as root user
    ),
    header: (props) => <DefaultHeaderCell value="Reviewed by" {...props} />,
    enableSorting: false,
  }),
  columnHelper.accessor((row) => row.id, {
    id: COLUMN_IDS.ID,
    cell: ({ getValue }) => <DefaultCell value={getValue()} />,
    header: (props) => <DefaultHeaderCell value="Request ID" {...props} />,
    enableSorting: false,
  }),
  columnHelper.display({
    id: COLUMN_IDS.ACTIONS,
    cell: ({ row }) => <RequestTableActions subjectRequest={row.original} />,
    header: (props) => <DefaultHeaderCell value="Actions" {...props} />,
    meta: {
      disableRowClick: true,
    },
  }),
];<|MERGE_RESOLUTION|>--- conflicted
+++ resolved
@@ -1,16 +1,11 @@
 import { createColumnHelper } from "@tanstack/react-table";
 
-<<<<<<< HEAD
-import { DefaultCell, DefaultHeaderCell } from "~/features/common/table/v2";
-import { formatDate } from "~/features/common/utils";
-=======
 import {
   BadgeCell,
   DefaultCell,
   DefaultHeaderCell,
 } from "~/features/common/table/v2";
-import { formatDate, getPII } from "~/features/common/utils";
->>>>>>> edb36c77
+import { formatDate } from "~/features/common/utils";
 import {
   RequestActionTypeCell,
   RequestDaysLeftCell,
@@ -35,11 +30,7 @@
 
 const columnHelper = createColumnHelper<PrivacyRequestEntity>();
 
-<<<<<<< HEAD
-export const getRequestTableColumns = () => [
-=======
-export const getRequestTableColumns = (revealPII = false, hasPlus = false) => [
->>>>>>> edb36c77
+export const getRequestTableColumns = (hasPlus = false) => [
   columnHelper.accessor((row) => row.status, {
     id: COLUMN_IDS.STATUS,
     cell: ({ getValue }) => <RequestStatusBadgeCell value={getValue()} />,
