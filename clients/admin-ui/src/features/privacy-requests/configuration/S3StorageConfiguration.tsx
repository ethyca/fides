--- conflicted
+++ resolved
@@ -32,13 +32,7 @@
   aws_secret_access_key: string;
 }
 
-<<<<<<< HEAD
-const S3StorageConfiguration = ({
-  storageDetails: { auth_method, bucket, format },
-}: StorageDetails) => {
-=======
 const S3StorageConfiguration = ({ storageDetails }: SavedStorageDetails) => {
->>>>>>> 29b68dfe
   const [authMethod, setAuthMethod] = useState("");
   const [saveStorageDetails] = useCreateStorageMutation();
   const [setStorageSecrets] = useCreateStorageSecretsMutation();
@@ -48,15 +42,9 @@
 
   const initialValues = {
     type: storageTypes.s3,
-<<<<<<< HEAD
-    auth_method: auth_method ?? "",
-    bucket: bucket ?? "",
-    format: format ?? "",
-=======
     auth_method: storageDetails?.details?.auth_method ?? "",
     bucket: storageDetails?.details?.bucket ?? "",
     format: storageDetails?.format ?? "",
->>>>>>> 29b68dfe
   };
 
   const initialSecretValues = {
