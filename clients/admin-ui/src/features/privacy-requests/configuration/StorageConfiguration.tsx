--- conflicted
+++ resolved
@@ -46,12 +46,7 @@
     }
   }, [activeStorage]);
 
-<<<<<<< HEAD
   const handleChange = async (value: StorageTypeApiAccepted) => {
-=======
-  const handleChange = async (e: RadioChangeEvent) => {
-    const { value } = e.target;
->>>>>>> 5d50626f
     if (value === storageTypes.local) {
       const storageDetailsResult = await saveStorageType({
         type: value,
