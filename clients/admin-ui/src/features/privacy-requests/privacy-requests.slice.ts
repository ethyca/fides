--- conflicted
+++ resolved
@@ -301,11 +301,7 @@
         } finally {
           const state = getState() as RootState;
           const { errorRequests } = selectRetryRequests(state);
-<<<<<<< HEAD
-          if (errorRequests.length > 0) {
-=======
           if (errorRequests?.length > 0) {
->>>>>>> be1eff6b
             dispatch(setRetryRequests({ checkAll: false, errorRequests: [] }));
           }
         }
