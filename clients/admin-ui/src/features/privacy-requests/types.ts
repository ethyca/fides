import {
  ActionType,
  AttachmentResponse,
  DrpAction,
  PrivacyRequestStatus,
} from "~/types/api";

export interface DenyPrivacyRequest {
  id: string;
  reason: string;
}

interface FieldsAffected {
  path: string;
  field_name: string;
  data_categories: string[];
}

export enum ExecutionLogStatus {
  IN_PROCESSING = "in_processing",
  PENDING = "pending",
  COMPLETE = "complete",
  ERROR = "error",
  PAUSED = "paused",
  AWAITING_PROCESSING = "awaiting_processing",
  RETRYING = "retrying",
  SKIPPED = "skipped",
}

export const ExecutionLogStatusLabels: Record<ExecutionLogStatus, string> = {
  [ExecutionLogStatus.IN_PROCESSING]: "In processing",
  [ExecutionLogStatus.PENDING]: "Pending",
  [ExecutionLogStatus.COMPLETE]: "Complete",
  [ExecutionLogStatus.ERROR]: "Error",
  [ExecutionLogStatus.PAUSED]: "Paused",
  [ExecutionLogStatus.AWAITING_PROCESSING]: "Awaiting input",
  [ExecutionLogStatus.RETRYING]: "Retrying",
  [ExecutionLogStatus.SKIPPED]: "Skipped",
};

export const ExecutionLogStatusColors: Record<
  ExecutionLogStatus,
  string | undefined
> = {
  [ExecutionLogStatus.ERROR]: "error",
  [ExecutionLogStatus.SKIPPED]: "warning",
  [ExecutionLogStatus.AWAITING_PROCESSING]: "minos",
  [ExecutionLogStatus.IN_PROCESSING]: undefined,
  [ExecutionLogStatus.PENDING]: undefined,
  [ExecutionLogStatus.COMPLETE]: undefined,
  [ExecutionLogStatus.PAUSED]: undefined,
  [ExecutionLogStatus.RETRYING]: undefined,
};

export interface ExecutionLog {
  collection_name: string | null;
  fields_affected: FieldsAffected[];
  message: string;
  action_type: string;
  status: ExecutionLogStatus;
  updated_at: string;
}

export type GetUploadedManualWebhookDataRequest = {
  connection_key: string;
  privacy_request_id: string;
};

export interface Rule {
  name: string;
  key: string;
  action_type: ActionType;
}

export type PatchUploadManualWebhookDataRequest = {
  body: object;
  connection_key: string;
  privacy_request_id: string;
};

export type PrivacyRequestResults = Record<string, ExecutionLog[]>;

export interface PrivacyRequestEntity {
  status: PrivacyRequestStatus;
  results?: PrivacyRequestResults;
  identity: {
    [key: string]: { label: string; value: any };
  };
  identity_verified_at?: string;
  custom_privacy_request_fields?: {
    [key: string]: { label: string; value: any };
  };
  custom_privacy_request_fields_approved_by?: string;
  custom_privacy_request_fields_approved_at?: string;
  policy: {
    name: string;
    key: string;
    rules: Rule[];
    drp_action?: DrpAction;
    execution_timeframe?: number;
  };
  reviewer: {
    id: string;
    username: string;
  };
  created_at: string;
  reviewed_by: string;
  id: string;
  days_left?: number;
  source?: string;
}

export interface PrivacyRequestResponse {
  items: PrivacyRequestEntity[];
  total: number;
  page?: number;
  pages?: number;
  size?: number;
}

export interface PrivacyRequestParams {
  status?: PrivacyRequestStatus[];
  action_type?: ActionType[];
  fuzzy_search_str?: string;
  id: string;
  from: string;
  to: string;
  page: number;
  size: number;
  verbose?: boolean;
  sort_field?: string;
  sort_direction?: string;
}

export type RetryRequests = {
  checkAll: boolean;
  errorRequests: string[];
};

export interface StorageConfigResponse {
  notifications: {
    notification_service_type: string;
    send_request_completion_notification: boolean;
    send_request_receipt_notification: boolean;
    send_request_review_notification: boolean;
  };
  execution: {
    subject_identity_verification_required: true;
  };
}

export interface ConfigStorageDetailsRequest {
  type: string;
  auth_method?: string;
  bucket?: string;
  details?: {
    auth_method?: string;
    bucket?: string;
  };
  key?: string;
  format?: string;
}

export interface S3SecretsDetails {
  aws_access_key_id: string;
  aws_secret_access_key: string;
}

export interface GCSSecretsDetails {
  type: string;
  project_id: string;
  private_key_id: string;
  private_key: string;
  client_email: string;
  client_id: string;
  auth_uri: string;
  token_uri: string;
  auth_provider_x509_cert_url: string;
  client_x509_cert_url: string;
  universe_domain: string;
}

export interface ConfigStorageSecretsDetailsRequest {
  type?: string;
<<<<<<< HEAD
  details?: {
    aws_access_key_id: string;
    aws_secret_access_key: string;
  };
=======
  details?: S3SecretsDetails | GCSSecretsDetails;
}

export interface ConfigMessagingRequest {
  type: string;
}

export interface ConfigMessagingDetailsRequest {
  service_type: string;
  details?: {
    is_eu_domain?: string;
    domain?: string;
    twilio_email_from?: string;
  };
}

export interface ConfigMessagingSecretsRequest {
  service_type?: string;
  details?: {
    twilio_api_key?: string;
    mailgun_api_key?: string;
    twilio_account_sid?: string;
    twilio_auth_token?: string;
    twilio_messaging_service_sid?: string;
    twilio_sender_phone_number?: string;
  };
}

export enum ActivityTimelineItemTypeEnum {
  REQUEST_UPDATE = "Request update",
  INTERNAL_COMMENT = "Internal comment",
  MANUAL_TASK = "Manual task",
}

export const TimelineItemColorMap: Record<
  ActivityTimelineItemTypeEnum,
  string
> = {
  [ActivityTimelineItemTypeEnum.REQUEST_UPDATE]: "sandstone",
  [ActivityTimelineItemTypeEnum.INTERNAL_COMMENT]: "marble",
  [ActivityTimelineItemTypeEnum.MANUAL_TASK]: "nectar",
};

export interface ActivityTimelineItem {
  author: string;
  title?: string;
  date: Date;
  type: ActivityTimelineItemTypeEnum;
  showViewLog: boolean;
  onClick?: () => void;
  description?: string;
  isError: boolean;
  isSkipped: boolean;
  isAwaitingInput: boolean;
  id: string;
  attachments?: AttachmentResponse[];
>>>>>>> 5d50626f
}<|MERGE_RESOLUTION|>--- conflicted
+++ resolved
@@ -182,12 +182,6 @@
 
 export interface ConfigStorageSecretsDetailsRequest {
   type?: string;
-<<<<<<< HEAD
-  details?: {
-    aws_access_key_id: string;
-    aws_secret_access_key: string;
-  };
-=======
   details?: S3SecretsDetails | GCSSecretsDetails;
 }
 
@@ -244,5 +238,4 @@
   isAwaitingInput: boolean;
   id: string;
   attachments?: AttachmentResponse[];
->>>>>>> 5d50626f
 }