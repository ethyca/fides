import { ActionType, PrivacyRequestStatus } from "~/types/api";

export const SubjectRequestStatusMap = new Map<PrivacyRequestStatus, string>([
  [PrivacyRequestStatus.APPROVED, "Approved"],
  [PrivacyRequestStatus.AWAITING_EMAIL_SEND, "Awaiting email send"],
  [PrivacyRequestStatus.CANCELED, "Canceled"],
  [PrivacyRequestStatus.COMPLETE, "Completed"],
  [PrivacyRequestStatus.DENIED, "Denied"],
  [PrivacyRequestStatus.ERROR, "Error"],
  [PrivacyRequestStatus.IN_PROCESSING, "In progress"],
  [PrivacyRequestStatus.PENDING, "New"],
  [PrivacyRequestStatus.PAUSED, "Paused"],
  [PrivacyRequestStatus.IDENTITY_UNVERIFIED, "Unverified"],
  [PrivacyRequestStatus.REQUIRES_INPUT, "Requires input"],
]);

export const SubjectRequestStatusOptions = [...SubjectRequestStatusMap].map(
  ([key, value]) => ({
    label: value,
    value: key,
  }),
);

export const SubjectRequestActionTypeMap = new Map<ActionType, string>([
  [ActionType.ACCESS, "Access"],
  [ActionType.ERASURE, "Erasure"],
  [ActionType.CONSENT, "Consent"],
  [ActionType.UPDATE, "Update"],
]);

<<<<<<< HEAD
=======
export const SubjectRequestActionTypeOptions = [
  ...SubjectRequestActionTypeMap,
].map(([key, value]) => ({
  label: value,
  value: key,
}));

export const messagingProviders = {
  mailgun: "mailgun",
  twilio_email: "twilio_email",
  twilio_text: "twilio_text",
};

>>>>>>> 5d50626f
export const storageTypes = {
  local: "local",
  s3: "s3",
  gcs: "gcs",
};<|MERGE_RESOLUTION|>--- conflicted
+++ resolved
@@ -28,8 +28,6 @@
   [ActionType.UPDATE, "Update"],
 ]);
 
-<<<<<<< HEAD
-=======
 export const SubjectRequestActionTypeOptions = [
   ...SubjectRequestActionTypeMap,
 ].map(([key, value]) => ({
@@ -43,7 +41,6 @@
   twilio_text: "twilio_text",
 };
 
->>>>>>> 5d50626f
 export const storageTypes = {
   local: "local",
   s3: "s3",
