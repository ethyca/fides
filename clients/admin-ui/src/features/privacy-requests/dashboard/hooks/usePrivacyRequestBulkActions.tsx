import {
  AntMenuProps as MenuProps,
  AntModal as modal,
  Icons,
  useMessage,
} from "fidesui";
import { useCallback, useMemo } from "react";

import { pluralize } from "~/features/common/utils";
import { PrivacyRequestResponse } from "~/types/api";

import {
  BulkActionType,
  getAvailableActionsForRequest,
  isActionSupportedByRequests,
} from "../../helpers";
import { useDenyPrivacyRequestModal } from "../../hooks/useDenyRequestModal";
import {
  useBulkApproveRequestMutation,
  useBulkDenyRequestMutation,
  useBulkSoftDeleteRequestMutation,
} from "../../privacy-requests.slice";

type ModalInstance = ReturnType<typeof modal.useModal>[0];

interface UsePrivacyRequestBulkActionsProps {
  requests: PrivacyRequestResponse[];
  selectedIds: React.Key[];
<<<<<<< HEAD
  clearSelectedIds: () => void;
=======
  messageApi: MessageInstance;
>>>>>>> 2cad5cb2
  modalApi: ModalInstance;
}

const ACTION_PAST_TENSE: Record<BulkActionType, string> = {
  [BulkActionType.APPROVE]: "approved",
  [BulkActionType.DENY]: "denied",
  [BulkActionType.DELETE]: "deleted",
};

const ACTION_CONFIG: Record<
  BulkActionType,
  { title: string; verb: string; okType?: "danger" }
> = {
  [BulkActionType.APPROVE]: {
    title: "Approve privacy requests",
    verb: "approve",
  },
  [BulkActionType.DENY]: {
    title: "Privacy request denial",
    verb: "deny",
  },
  [BulkActionType.DELETE]: {
    title: "Delete privacy requests",
    verb: "delete",
    okType: "danger",
  },
};

const formatResultMessage = (
  action: BulkActionType,
  successCount: number,
  failedCount: number,
): { type: "success" | "warning" | "error"; message: string } => {
  const actionLabel = action;
  const actionPastTense = ACTION_PAST_TENSE[action];

  if (failedCount > 0 && successCount > 0) {
    return {
      type: "warning",
      message: `Successfully ${actionPastTense} ${successCount} ${pluralize(successCount, "request", "requests")}. ${failedCount} ${pluralize(failedCount, "request", "requests")} failed.`,
    };
  }
  if (failedCount > 0) {
    return {
      type: "error",
      message: `Failed to ${actionLabel} ${failedCount} ${pluralize(failedCount, "request", "requests")}.`,
    };
  }
  return {
    type: "success",
    message: `Successfully ${actionPastTense} ${successCount} privacy ${pluralize(successCount, "request", "requests")}`,
  };
};

/**
 * Hook to manage bulk actions for privacy requests.
 * Returns menu items with disabled state and handles selection logic.
 */
export const usePrivacyRequestBulkActions = ({
  requests,
  selectedIds,
<<<<<<< HEAD
  clearSelectedIds,
=======
  messageApi,
>>>>>>> 2cad5cb2
  modalApi,
}: UsePrivacyRequestBulkActionsProps) => {
  const selectedRequests = useMemo(
    () => requests.filter((request) => selectedIds.includes(request.id)),
    [requests, selectedIds],
  );

<<<<<<< HEAD
  const messageApi = useMessage();

  // Clear selected requests when the data changes. eg. with pagination, filters or actions performed
  useEffect(() => {
    clearSelectedIds();
  }, [requests, clearSelectedIds]);

=======
>>>>>>> 2cad5cb2
  // Mutation hooks for the actions
  const [bulkApproveRequest] = useBulkApproveRequestMutation();
  const [bulkDenyRequest] = useBulkDenyRequestMutation();
  const [bulkSoftDeleteRequest] = useBulkSoftDeleteRequestMutation();

  // Use the deny modal hook
  const { openDenyPrivacyRequestModal } = useDenyPrivacyRequestModal(
    modalApi as any,
  );

  const handleAction = useCallback(
    async (action: BulkActionType) => {
      const totalCount = selectedRequests.length;
      const supportedRequests = selectedRequests.filter((request) =>
        getAvailableActionsForRequest(request).includes(action),
      );
      const supportedCount = supportedRequests.length;
      const allSupported = supportedCount === totalCount;

      let content: string;
      if (allSupported) {
        content = `You are about to ${ACTION_CONFIG[action].verb} ${totalCount} privacy ${pluralize(totalCount, "request", "requests")}. Are you sure you want to continue?`;
      } else {
        content = `You have selected ${totalCount} ${pluralize(totalCount, "request", "requests")}, but only ${supportedCount} ${pluralize(supportedCount, "request", "requests")} can perform this action. If you continue, the bulk action will only be applied to ${supportedCount} ${pluralize(supportedCount, "request", "requests")}.`;
      }

      const requestIds = supportedRequests.map((r) => r.id);

      // Handle the action based on type
      if (action === BulkActionType.DENY) {
        // Special handling for deny action - open deny modal with warning
        const reason = await openDenyPrivacyRequestModal(content);
        if (!reason) {
          // User cancelled the modal, return early
          return;
        }

        const requestCount = requestIds.length;
        const hideLoading = messageApi.loading(
          `Executing bulk action on ${requestCount} privacy ${pluralize(requestCount, "request", "requests")}...`,
          0,
        );

        const result = await bulkDenyRequest({
          request_ids: requestIds,
          reason,
        });
        hideLoading();

        // Handle result
        if ("error" in result) {
          messageApi.error("Failed to deny requests. Please try again.", 5);
        } else if ("data" in result) {
          const successCount = result.data.succeeded?.length || 0;
          const failedCount = result.data.failed?.length || 0;
          const { type, message: msg } = formatResultMessage(
            action,
            successCount,
            failedCount,
          );
          messageApi[type](msg, 5);
        }
      } else {
        // Handle approve and delete actions with confirmation modal
        modalApi.confirm({
          title: ACTION_CONFIG[action].title,
          content,
          okText: "Continue",
          cancelText: "Cancel",
          okType: ACTION_CONFIG[action].okType,
          onOk: async () => {
            if (requestIds.length === 0) {
              return;
            }

            const requestCount = requestIds.length;
            const hideLoading = messageApi.loading(
              `Executing bulk action on ${requestCount} privacy ${pluralize(requestCount, "request", "requests")}...`,
              0,
            );

            let result;
            if (action === BulkActionType.APPROVE) {
              result = await bulkApproveRequest({ request_ids: requestIds });
            } else if (action === BulkActionType.DELETE) {
              result = await bulkSoftDeleteRequest({ request_ids: requestIds });
            }

            hideLoading();

            // Handle result
            if (!result) {
              return;
            }

            if ("error" in result) {
              const actionVerb =
                action === BulkActionType.APPROVE ? "approve" : "delete";
              messageApi.error(
                `Failed to ${actionVerb} requests. Please try again.`,
                5,
              );
            } else if ("data" in result) {
              const successCount = result.data.succeeded?.length || 0;
              const failedCount = result.data.failed?.length || 0;
              const { type, message: msg } = formatResultMessage(
                action,
                successCount,
                failedCount,
              );
              messageApi[type](msg, 5);
            }
          },
        });
      }
    },
    [
      selectedRequests,
      openDenyPrivacyRequestModal,
      bulkDenyRequest,
      bulkApproveRequest,
      bulkSoftDeleteRequest,
      messageApi,
      modalApi,
    ],
  );

  const bulkActionMenuItems: MenuProps["items"] = useMemo(() => {
    const canApprove = isActionSupportedByRequests(
      BulkActionType.APPROVE,
      selectedRequests,
    );
    const canDeny = isActionSupportedByRequests(
      BulkActionType.DENY,
      selectedRequests,
    );
    const canDelete = isActionSupportedByRequests(
      BulkActionType.DELETE,
      selectedRequests,
    );

    return [
      {
        key: BulkActionType.APPROVE,
        label: "Approve",
        icon: <Icons.Checkmark />,
        onClick: () => handleAction(BulkActionType.APPROVE),
        disabled: !canApprove,
      },
      {
        key: BulkActionType.DENY,
        label: "Deny",
        icon: <Icons.Close />,
        onClick: () => handleAction(BulkActionType.DENY),
        disabled: !canDeny,
      },
      {
        type: "divider",
      },
      {
        key: BulkActionType.DELETE,
        label: "Delete",
        icon: <Icons.TrashCan />,
        danger: true,
        onClick: () => handleAction(BulkActionType.DELETE),
        disabled: !canDelete,
      },
    ];
  }, [selectedRequests, handleAction]);

  return {
    bulkActionMenuItems,
  };
};<|MERGE_RESOLUTION|>--- conflicted
+++ resolved
@@ -26,11 +26,6 @@
 interface UsePrivacyRequestBulkActionsProps {
   requests: PrivacyRequestResponse[];
   selectedIds: React.Key[];
-<<<<<<< HEAD
-  clearSelectedIds: () => void;
-=======
-  messageApi: MessageInstance;
->>>>>>> 2cad5cb2
   modalApi: ModalInstance;
 }
 
@@ -92,11 +87,6 @@
 export const usePrivacyRequestBulkActions = ({
   requests,
   selectedIds,
-<<<<<<< HEAD
-  clearSelectedIds,
-=======
-  messageApi,
->>>>>>> 2cad5cb2
   modalApi,
 }: UsePrivacyRequestBulkActionsProps) => {
   const selectedRequests = useMemo(
@@ -104,16 +94,8 @@
     [requests, selectedIds],
   );
 
-<<<<<<< HEAD
   const messageApi = useMessage();
 
-  // Clear selected requests when the data changes. eg. with pagination, filters or actions performed
-  useEffect(() => {
-    clearSelectedIds();
-  }, [requests, clearSelectedIds]);
-
-=======
->>>>>>> 2cad5cb2
   // Mutation hooks for the actions
   const [bulkApproveRequest] = useBulkApproveRequestMutation();
   const [bulkDenyRequest] = useBulkDenyRequestMutation();
