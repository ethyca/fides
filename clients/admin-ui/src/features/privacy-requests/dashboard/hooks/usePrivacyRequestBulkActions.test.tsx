import { act, renderHook } from "@testing-library/react";
import { AntMenuProps as MenuProps } from "fidesui";

import { PrivacyRequestResponse, PrivacyRequestStatus } from "~/types/api";

import { BulkActionType } from "../../helpers";
import { usePrivacyRequestBulkActions } from "./usePrivacyRequestBulkActions";

const mockBulkApproveRequest = jest.fn();
const mockBulkDenyRequest = jest.fn();
const mockBulkSoftDeleteRequest = jest.fn();
const mockOpenDenyPrivacyRequestModal = jest.fn();

jest.mock("../../privacy-requests.slice", () => ({
  useBulkApproveRequestMutation: () => [mockBulkApproveRequest],
  useBulkDenyRequestMutation: () => [mockBulkDenyRequest],
  useBulkSoftDeleteRequestMutation: () => [mockBulkSoftDeleteRequest],
}));

jest.mock("../../hooks/useDenyRequestModal", () => ({
  useDenyPrivacyRequestModal: () => ({
    openDenyPrivacyRequestModal: mockOpenDenyPrivacyRequestModal,
  }),
}));

const mockMessageApi = {
  loading: jest.fn(() => jest.fn()),
  success: jest.fn(),
  error: jest.fn(),
  warning: jest.fn(),
};

jest.mock("fidesui", () => ({
  useMessage: jest.fn(() => mockMessageApi),
  Icons: {
    Checkmark: () => null,
    Close: () => null,
    TrashCan: () => null,
  },
}));

const mockModalApi = {
  confirm: jest.fn(),
  info: jest.fn(),
  success: jest.fn(),
  error: jest.fn(),
  warning: jest.fn(),
} as any;

describe("usePrivacyRequestBulkActions", () => {
  // Shared test data
  const pendingRequest1: PrivacyRequestResponse = {
    id: "1",
    status: PrivacyRequestStatus.PENDING,
  } as PrivacyRequestResponse;

  const pendingRequest2: PrivacyRequestResponse = {
    id: "2",
    status: PrivacyRequestStatus.PENDING,
  } as PrivacyRequestResponse;

  const completeRequest: PrivacyRequestResponse = {
    id: "3",
    status: PrivacyRequestStatus.COMPLETE,
  } as PrivacyRequestResponse;

  const mockRequests: PrivacyRequestResponse[] = [
    pendingRequest1,
    completeRequest,
  ];

  beforeEach(() => {
    jest.clearAllMocks();
    mockMessageApi.loading.mockReturnValue(jest.fn());
  });

  it("returns correct menu items with proper disabled states", () => {
    const { result } = renderHook(() =>
      usePrivacyRequestBulkActions({
        requests: mockRequests,
        selectedIds: ["1", "3"],
<<<<<<< HEAD
        clearSelectedIds: mockClearSelectedIds,
=======
        messageApi: mockMessageApi,
>>>>>>> 2cad5cb2
        modalApi: mockModalApi,
      }),
    );

    const menuItems = result.current.bulkActionMenuItems;

    expect(menuItems).toHaveLength(4);
    expect(menuItems[0]).toMatchObject({
      key: BulkActionType.APPROVE,
      label: "Approve",
      disabled: false,
    });
    expect(menuItems[1]).toMatchObject({
      key: BulkActionType.DENY,
      label: "Deny",
      disabled: false,
    });
    expect(menuItems[3]).toMatchObject({
      key: BulkActionType.DELETE,
      label: "Delete",
      disabled: false,
      danger: true,
    });
  });

  describe("Bulk actions", () => {
    it("approve: shows confirmation modal and calls API successfully", async () => {
      mockBulkApproveRequest.mockResolvedValue({
        data: {
          succeeded: [{ id: "1" }, { id: "2" }],
          failed: [],
        },
      });

      const { result } = renderHook(() =>
        usePrivacyRequestBulkActions({
          requests: [pendingRequest1, pendingRequest2],
          selectedIds: ["1", "2"],
<<<<<<< HEAD
          clearSelectedIds: mockClearSelectedIds,
=======
          messageApi: mockMessageApi,
>>>>>>> 2cad5cb2
          modalApi: mockModalApi,
        }),
      );

      const approveMenuItem = result.current.bulkActionMenuItems[0] as Extract<
        MenuProps["items"],
        Array<any>
      >[number] & { onClick?: (e: any) => void };

      await act(async () => {
        approveMenuItem?.onClick?.({} as any);
      });

      expect(mockModalApi.confirm).toHaveBeenCalledWith(
        expect.objectContaining({
          title: "Approve privacy requests",
          content:
            "You are about to approve 2 privacy requests. Are you sure you want to continue?",
        }),
      );

      const confirmCall = mockModalApi.confirm.mock.calls[0][0];
      await act(async () => {
        await confirmCall.onOk();
      });

      expect(mockBulkApproveRequest).toHaveBeenCalledWith({
        request_ids: ["1", "2"],
      });
    });

    it("delete: shows confirmation modal with danger type and calls API successfully", async () => {
      mockBulkSoftDeleteRequest.mockResolvedValue({
        data: {
          succeeded: [{ id: "1" }, { id: "2" }],
          failed: [],
        },
      });

      const { result } = renderHook(() =>
        usePrivacyRequestBulkActions({
          requests: [pendingRequest1, pendingRequest2],
          selectedIds: ["1", "2"],
<<<<<<< HEAD
          clearSelectedIds: mockClearSelectedIds,
=======
          messageApi: mockMessageApi,
>>>>>>> 2cad5cb2
          modalApi: mockModalApi,
        }),
      );

      const deleteMenuItem = result.current.bulkActionMenuItems[3] as Extract<
        MenuProps["items"],
        Array<any>
      >[number] & { onClick?: (e: any) => void };

      await act(async () => {
        deleteMenuItem?.onClick?.({} as any);
      });

      expect(mockModalApi.confirm).toHaveBeenCalledWith(
        expect.objectContaining({
          title: "Delete privacy requests",
          okType: "danger",
        }),
      );

      const confirmCall = mockModalApi.confirm.mock.calls[0][0];
      await act(async () => {
        await confirmCall.onOk();
      });

      expect(mockBulkSoftDeleteRequest).toHaveBeenCalledWith({
        request_ids: ["1", "2"],
      });
    });

    it("deny: calls API with reason and passes warning message for partial support", async () => {
      mockOpenDenyPrivacyRequestModal.mockResolvedValue(
        "User requested withdrawal",
      );
      mockBulkDenyRequest.mockResolvedValue({
        data: {
          succeeded: [{ id: "1" }],
          failed: [],
        },
      });

      const { result } = renderHook(() =>
        usePrivacyRequestBulkActions({
          requests: [pendingRequest1, completeRequest],
          selectedIds: ["1", "3"],
<<<<<<< HEAD
          clearSelectedIds: mockClearSelectedIds,
=======
          messageApi: mockMessageApi,
>>>>>>> 2cad5cb2
          modalApi: mockModalApi,
        }),
      );

      const denyMenuItem = result.current.bulkActionMenuItems[1] as Extract<
        MenuProps["items"],
        Array<any>
      >[number] & { onClick?: (e: any) => void };

      await act(async () => {
        await denyMenuItem?.onClick?.({} as any);
      });

      expect(mockOpenDenyPrivacyRequestModal).toHaveBeenCalledWith(
        "You have selected 2 requests, but only 1 request can perform this action. If you continue, the bulk action will only be applied to 1 request.",
      );
      expect(mockBulkDenyRequest).toHaveBeenCalledWith({
        request_ids: ["1"],
        reason: "User requested withdrawal",
      });
    });

    it("shows warning when only partial requests support the action", async () => {
      mockBulkApproveRequest.mockResolvedValue({
        data: {
          succeeded: [{ id: "1" }],
          failed: [],
        },
      });

      const { result } = renderHook(() =>
        usePrivacyRequestBulkActions({
          requests: [pendingRequest1, completeRequest],
          selectedIds: ["1", "3"],
<<<<<<< HEAD
          clearSelectedIds: mockClearSelectedIds,
=======
          messageApi: mockMessageApi,
>>>>>>> 2cad5cb2
          modalApi: mockModalApi,
        }),
      );

      const approveMenuItem = result.current.bulkActionMenuItems[0] as Extract<
        MenuProps["items"],
        Array<any>
      >[number] & { onClick?: (e: any) => void };

      await act(async () => {
        approveMenuItem?.onClick?.({} as any);
      });

      expect(mockModalApi.confirm).toHaveBeenCalledWith(
        expect.objectContaining({
          content:
            "You have selected 2 requests, but only 1 request can perform this action. If you continue, the bulk action will only be applied to 1 request.",
        }),
      );

      const confirmCall = mockModalApi.confirm.mock.calls[0][0];
      await act(async () => {
        await confirmCall.onOk();
      });

      expect(mockBulkApproveRequest).toHaveBeenCalledWith({
        request_ids: ["1"],
      });
    });

    it("does not call API when user cancels modal", async () => {
      const { result } = renderHook(() =>
        usePrivacyRequestBulkActions({
          requests: [pendingRequest1],
          selectedIds: ["1"],
<<<<<<< HEAD
          clearSelectedIds: mockClearSelectedIds,
=======
          messageApi: mockMessageApi,
>>>>>>> 2cad5cb2
          modalApi: mockModalApi,
        }),
      );

      const approveMenuItem = result.current.bulkActionMenuItems[0] as Extract<
        MenuProps["items"],
        Array<any>
      >[number] & { onClick?: (e: any) => void };

      await act(async () => {
        approveMenuItem?.onClick?.({} as any);
      });

      expect(mockModalApi.confirm).toHaveBeenCalled();
      expect(mockBulkApproveRequest).not.toHaveBeenCalled();
    });

    it("does not call API when user cancels deny modal", async () => {
      mockOpenDenyPrivacyRequestModal.mockResolvedValue(null);

      const { result } = renderHook(() =>
        usePrivacyRequestBulkActions({
          requests: [pendingRequest1],
          selectedIds: ["1"],
<<<<<<< HEAD
          clearSelectedIds: mockClearSelectedIds,
=======
          messageApi: mockMessageApi,
>>>>>>> 2cad5cb2
          modalApi: mockModalApi,
        }),
      );

      const denyMenuItem = result.current.bulkActionMenuItems[1] as Extract<
        MenuProps["items"],
        Array<any>
      >[number] & { onClick?: (e: any) => void };

      await act(async () => {
        await denyMenuItem?.onClick?.({} as any);
      });

      expect(mockOpenDenyPrivacyRequestModal).toHaveBeenCalled();
      expect(mockBulkDenyRequest).not.toHaveBeenCalled();
    });
  });
});<|MERGE_RESOLUTION|>--- conflicted
+++ resolved
@@ -79,11 +79,6 @@
       usePrivacyRequestBulkActions({
         requests: mockRequests,
         selectedIds: ["1", "3"],
-<<<<<<< HEAD
-        clearSelectedIds: mockClearSelectedIds,
-=======
-        messageApi: mockMessageApi,
->>>>>>> 2cad5cb2
         modalApi: mockModalApi,
       }),
     );
@@ -122,11 +117,6 @@
         usePrivacyRequestBulkActions({
           requests: [pendingRequest1, pendingRequest2],
           selectedIds: ["1", "2"],
-<<<<<<< HEAD
-          clearSelectedIds: mockClearSelectedIds,
-=======
-          messageApi: mockMessageApi,
->>>>>>> 2cad5cb2
           modalApi: mockModalApi,
         }),
       );
@@ -170,11 +160,6 @@
         usePrivacyRequestBulkActions({
           requests: [pendingRequest1, pendingRequest2],
           selectedIds: ["1", "2"],
-<<<<<<< HEAD
-          clearSelectedIds: mockClearSelectedIds,
-=======
-          messageApi: mockMessageApi,
->>>>>>> 2cad5cb2
           modalApi: mockModalApi,
         }),
       );
@@ -220,11 +205,6 @@
         usePrivacyRequestBulkActions({
           requests: [pendingRequest1, completeRequest],
           selectedIds: ["1", "3"],
-<<<<<<< HEAD
-          clearSelectedIds: mockClearSelectedIds,
-=======
-          messageApi: mockMessageApi,
->>>>>>> 2cad5cb2
           modalApi: mockModalApi,
         }),
       );
@@ -259,11 +239,6 @@
         usePrivacyRequestBulkActions({
           requests: [pendingRequest1, completeRequest],
           selectedIds: ["1", "3"],
-<<<<<<< HEAD
-          clearSelectedIds: mockClearSelectedIds,
-=======
-          messageApi: mockMessageApi,
->>>>>>> 2cad5cb2
           modalApi: mockModalApi,
         }),
       );
@@ -299,11 +274,6 @@
         usePrivacyRequestBulkActions({
           requests: [pendingRequest1],
           selectedIds: ["1"],
-<<<<<<< HEAD
-          clearSelectedIds: mockClearSelectedIds,
-=======
-          messageApi: mockMessageApi,
->>>>>>> 2cad5cb2
           modalApi: mockModalApi,
         }),
       );
@@ -328,11 +298,6 @@
         usePrivacyRequestBulkActions({
           requests: [pendingRequest1],
           selectedIds: ["1"],
-<<<<<<< HEAD
-          clearSelectedIds: mockClearSelectedIds,
-=======
-          messageApi: mockMessageApi,
->>>>>>> 2cad5cb2
           modalApi: mockModalApi,
         }),
       );
