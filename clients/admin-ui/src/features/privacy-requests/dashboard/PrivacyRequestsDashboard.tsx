--- conflicted
+++ resolved
@@ -6,13 +6,8 @@
   AntPagination as Pagination,
   AntSkeleton as Skeleton,
   AntSpin as Spin,
-<<<<<<< HEAD
-  Portal,
-  useDisclosure,
+  Icons,
   useMessage,
-=======
-  Icons,
->>>>>>> 8b84daab
 } from "fidesui";
 import React, { useMemo } from "react";
 
