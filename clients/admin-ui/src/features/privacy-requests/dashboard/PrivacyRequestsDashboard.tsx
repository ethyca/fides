--- conflicted
+++ resolved
@@ -10,11 +10,7 @@
   AntSpin as Spin,
   Icons,
 } from "fidesui";
-<<<<<<< HEAD
 import React, { useEffect, useMemo } from "react";
-=======
-import React, { useMemo } from "react";
->>>>>>> 75181303
 
 import { BulkActionsDropdown } from "~/features/common/BulkActionsDropdown";
 import { useSelection } from "~/features/common/hooks/useSelection";
@@ -39,11 +35,6 @@
   const [messageApi, messageContext] = message.useMessage();
   const [modalApi, modalContext] = modal.useModal();
 
-<<<<<<< HEAD
-=======
-  const { selectedIds, setSelectedIds, clearSelectedIds } = useSelection();
-
->>>>>>> 75181303
   const { data, isLoading, isFetching, refetch } =
     useSearchPrivacyRequestsQuery({
       ...filterQueryParams,
@@ -109,9 +100,8 @@
       </Flex>
 
       {/* Second row: Actions */}
-      <Flex gap="small" align="center" justify="flex-end" className="mb-2">
-<<<<<<< HEAD
-        <div className="mr-auto flex items-center gap-2">
+      <Flex gap="small" align="center" justify="space-between" className="mb-2">
+        <Flex align="center" gap="small">
           <Checkbox
             id="select-all"
             checked={checkboxSelectState === "checked"}
@@ -121,30 +111,30 @@
           <label htmlFor="select-all" className="cursor-pointer">
             Select all
           </label>
-        </div>
-=======
->>>>>>> 75181303
-        <BulkActionsDropdown
-          selectedIds={selectedIds}
-          menuItems={bulkActionMenuItems}
-          totalResults={totalRows ?? 0}
-        />
-        <Button
-          aria-label="Reload"
-          data-testid="reload-btn"
-          icon={<Icons.Renew />}
-          onClick={() => refetch()}
-        />
-        <Button
-          aria-label="Export report"
-          data-testid="export-btn"
-          icon={<Icons.Download />}
-          onClick={handleExport}
-        />
+        </Flex>
+        <Flex align="center" gap="small">
+          <BulkActionsDropdown
+            selectedIds={selectedIds}
+            menuItems={bulkActionMenuItems}
+            totalResults={totalRows ?? 0}
+          />
+          <Button
+            aria-label="Reload"
+            data-testid="reload-btn"
+            icon={<Icons.Renew />}
+            onClick={() => refetch()}
+          />
+          <Button
+            aria-label="Export report"
+            data-testid="export-btn"
+            icon={<Icons.Download />}
+            onClick={handleExport}
+          />
+        </Flex>
       </Flex>
 
       {isLoading ? (
-        <div className=" p-2">
+        <div className="p-2">
           <List
             dataSource={Array(25).fill({})} // Is there a better way to do this?
             renderItem={() => (
