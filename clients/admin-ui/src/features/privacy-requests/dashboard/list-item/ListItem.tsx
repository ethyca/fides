--- conflicted
+++ resolved
@@ -96,24 +96,6 @@
       <Flex className="min-w-[90px]" align="center" justify="end" gap="small">
         <RequestTableActions key="other-actions" subjectRequest={item} />
       </Flex>
-<<<<<<< HEAD
-    </div>
-    <Flex gap={16} wrap className="pr-2">
-      {item.created_at && <ReceivedOn createdAt={item.created_at} />}
-      <DaysLeft
-        daysLeft={item.days_left}
-        status={item.status}
-        timeframe={item.policy.execution_timeframe}
-      />
-    </Flex>
-    <Flex className="min-w-[125px]" align="center" justify="end" gap={8}>
-      <ViewButton key="view" id={item.id} />
-      <RequestTableActions key="other-actions" subjectRequest={item} />
-    </Flex>
-  </List.Item>
-);
-=======
     </List.Item>
   );
-};
->>>>>>> a2d99e7a
+};