--- conflicted
+++ resolved
@@ -15,12 +15,8 @@
 
 type ReprocessButtonProps = {
   buttonProps?: ButtonProps;
-<<<<<<< HEAD
   handleBlur?: (ref: ForwardedRef<any>) => void;
   subjectRequest?: PrivacyRequest;
-=======
-  subjectRequest?: PrivacyRequestEntity;
->>>>>>> 8fa50822
 };
 
 const ReprocessButton = forwardRef(
