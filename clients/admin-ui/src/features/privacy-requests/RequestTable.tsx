--- conflicted
+++ resolved
@@ -46,20 +46,11 @@
     if (checked) {
       list = [...errorRequests, id];
     } else {
-<<<<<<< HEAD
-      errorRequests.filter((value) => value !== id);
-      list = [...errorRequests.filter((value) => value !== id)];
-    }
-    dispatch(
-      setRetryRequests({
-        checkAll: !!(checked && checkAll),
-=======
       list = errorRequests.filter((value) => value !== id);
     }
     dispatch(
       setRetryRequests({
         checkAll: checked && checkAll,
->>>>>>> 0f41b74b
         errorRequests: list,
       })
     );
@@ -128,17 +119,8 @@
               <Checkbox
                 aria-label="Select all"
                 isChecked={checkAll}
-<<<<<<< HEAD
-                onChange={handleCheckAll}
-                pointerEvents={
-                  requests.findIndex((r) => r.status === "error") !== -1
-                    ? "auto"
-                    : "none"
-                }
-=======
                 isDisabled={!requests.some((r) => r.status === "error")}
                 onChange={handleCheckAll}
->>>>>>> 0f41b74b
               />
             </Th>
             <Th pl={0}>Status</Th>
