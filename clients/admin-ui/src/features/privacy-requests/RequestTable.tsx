--- conflicted
+++ resolved
@@ -123,14 +123,10 @@
   const tableInstance = useReactTable<PrivacyRequestEntity>({
     getCoreRowModel: getCoreRowModel(),
     data: requests,
-<<<<<<< HEAD
-    columns: getRequestTableColumns(),
-=======
     columns: useMemo(
-      () => getRequestTableColumns(revealPII, hasPlus),
-      [revealPII, hasPlus],
+      () => getRequestTableColumns(hasPlus),
+      [hasPlus],
     ),
->>>>>>> edb36c77
     getRowId: (row) => `${row.status}-${row.id}`,
     manualPagination: true,
   });
