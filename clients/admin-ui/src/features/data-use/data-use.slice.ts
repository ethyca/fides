--- conflicted
+++ resolved
@@ -83,11 +83,10 @@
   }))
 );
 
-<<<<<<< HEAD
 export const selectEnabledDataUses = createSelector(
   selectDataUses,
   (dataUses) => dataUses.filter((du) => du.active)
-=======
+  
 export const selectEnabledDataUseOptions = createSelector(
   selectDataUses,
   (dataUses) =>
@@ -97,5 +96,4 @@
         label: du.fides_key,
         value: du.fides_key,
       }))
->>>>>>> 538a31bb
 );