--- conflicted
+++ resolved
@@ -27,20 +27,6 @@
 
   return (
     <Box marginTop="24px">
-<<<<<<< HEAD
-      {filteredIntegrations.length ? (
-        filteredIntegrations.map((item) => (
-          <IntegrationBox
-            key={item.key}
-            integration={item}
-            showTestNotice
-            configureButtonLabel="Manage"
-            onConfigureClick={() =>
-              router.push(`${INTEGRATION_MANAGEMENT_ROUTE}/${item.key}`)
-            }
-          />
-        ))
-=======
       {integrations.length ? (
         integrations.map((item) => {
           const integrationTypeInfo = getIntegrationTypeInfo(
@@ -62,7 +48,6 @@
             />
           );
         })
->>>>>>> d41fb596
       ) : (
         <NoIntegrations
           onOpenAddModal={onOpenAddModal}
