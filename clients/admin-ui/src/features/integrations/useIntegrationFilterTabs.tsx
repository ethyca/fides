--- conflicted
+++ resolved
@@ -10,11 +10,7 @@
   DATA_WAREHOUSE = "Data Warehouse",
   IDENTITY_PROVIDER = "Identity Provider",
   WEBSITE = "Website",
-<<<<<<< HEAD
-  OTHER = "Others",
-=======
   MANUAL = "Manual",
->>>>>>> ff14dc71
 }
 
 const useIntegrationFilterTabs = (integrationTypes?: IntegrationTypeInfo[]) => {
