import { useRouter } from "next/router";
import { useState } from "react";

import { useFlags } from "~/features/common/features/features.slice";
import { IntegrationTypeInfo } from "~/features/integrations/add-integration/allIntegrationTypes";

export enum IntegrationFilterTabHash {
  ALL = "all",
  CRM = "crm",
  DATABASE = "database",
  DATA_CATALOG = "data-catalog",
  DATA_WAREHOUSE = "data-warehouse",
  IDENTITY_PROVIDER = "identity-provider",
  WEBSITE = "website",
  MANUAL = "manual",
}

const TAB_HASHES = Object.values(IntegrationFilterTabHash);

const TAB_HASH_LABEL_MAP: Record<IntegrationFilterTabHash, string> = {
  [IntegrationFilterTabHash.ALL]: "All",
  [IntegrationFilterTabHash.CRM]: "CRM",
  [IntegrationFilterTabHash.DATABASE]: "Database",
  [IntegrationFilterTabHash.DATA_CATALOG]: "Data Catalog",
  [IntegrationFilterTabHash.DATA_WAREHOUSE]: "Data Warehouse",
  [IntegrationFilterTabHash.IDENTITY_PROVIDER]: "Identity Provider",
  [IntegrationFilterTabHash.WEBSITE]: "Website",
  [IntegrationFilterTabHash.MANUAL]: "Manual",
};

const CHANGE_FILTER_DELAY = 300;

interface UseIntegrationFilterTabsProps {
  integrationTypes?: IntegrationTypeInfo[];
  useHashing?: boolean;
}

const useIntegrationFilterTabs = ({
  integrationTypes,
  useHashing,
}: UseIntegrationFilterTabsProps) => {
  const router = useRouter();
  const initialHash = router.asPath.split("#")[1] as IntegrationFilterTabHash;
  const initialTab = TAB_HASHES.includes(initialHash)
    ? initialHash
    : IntegrationFilterTabHash.ALL;

  const { flags } = useFlags();
  const tabItems = TAB_HASHES.filter(
    (tab) =>
<<<<<<< HEAD
      (tab !== IntegrationFilterTabHash.IDENTITY_PROVIDER ||
        flags.oktaMonitor) &&
      (tab !== IntegrationFilterTabHash.MANUAL ||
        flags.alphaNewManualIntegration), // DEFER (ENG-675): Remove this once the alpha feature is released
  ).map((t) => ({
    key: t,
    label: TAB_HASH_LABEL_MAP[t],
  }));

  const [activeKey, setActiveKey] = useState<IntegrationFilterTabHash>(
    initialTab ?? IntegrationFilterTabHash.ALL,
=======
      (tab !== IntegrationFilterTabs.IDENTITY_PROVIDER || flags.oktaMonitor) &&
      (tab !== IntegrationFilterTabs.MANUAL || flags.alphaNewManualDSR), // DEFER (ENG-675): Remove this once the alpha feature is released
>>>>>>> 029dc8a6
  );

  const [isUpdatingFilter, setIsUpdatingFilter] = useState(false);

  const onChangeFilter = async (newKey: string) => {
    setIsUpdatingFilter(true);

    if (router.isReady && useHashing) {
      await router.replace(
        {
          pathname: router.pathname,
          query: { ...router.query },
          hash: newKey,
        },
        undefined,
        { shallow: true },
      );
    }

    setActiveKey(newKey as IntegrationFilterTabHash);
    setTimeout(() => setIsUpdatingFilter(false), CHANGE_FILTER_DELAY);
  };

  const anyFiltersApplied = activeKey !== IntegrationFilterTabHash.ALL;

  const filteredTypes =
    integrationTypes?.filter(
      (i) =>
        !anyFiltersApplied ||
        (i.category as string) === TAB_HASH_LABEL_MAP[activeKey],
    ) ?? [];

  return {
    tabItems,
    activeKey,
    anyFiltersApplied,
    isUpdatingFilter,
    onChangeFilter,
    filteredTypes,
  };
};

export default useIntegrationFilterTabs;<|MERGE_RESOLUTION|>--- conflicted
+++ resolved
@@ -48,11 +48,9 @@
   const { flags } = useFlags();
   const tabItems = TAB_HASHES.filter(
     (tab) =>
-<<<<<<< HEAD
       (tab !== IntegrationFilterTabHash.IDENTITY_PROVIDER ||
         flags.oktaMonitor) &&
-      (tab !== IntegrationFilterTabHash.MANUAL ||
-        flags.alphaNewManualIntegration), // DEFER (ENG-675): Remove this once the alpha feature is released
+      (tab !== IntegrationFilterTabHash.MANUAL || flags.alphaNewManualDSR), // DEFER (ENG-675): Remove this once the alpha feature is released
   ).map((t) => ({
     key: t,
     label: TAB_HASH_LABEL_MAP[t],
@@ -60,10 +58,6 @@
 
   const [activeKey, setActiveKey] = useState<IntegrationFilterTabHash>(
     initialTab ?? IntegrationFilterTabHash.ALL,
-=======
-      (tab !== IntegrationFilterTabs.IDENTITY_PROVIDER || flags.oktaMonitor) &&
-      (tab !== IntegrationFilterTabs.MANUAL || flags.alphaNewManualDSR), // DEFER (ENG-675): Remove this once the alpha feature is released
->>>>>>> 029dc8a6
   );
 
   const [isUpdatingFilter, setIsUpdatingFilter] = useState(false);
