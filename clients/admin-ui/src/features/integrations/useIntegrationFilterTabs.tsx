import { useRouter } from "next/router";
import { useState } from "react";

import { useFlags } from "~/features/common/features/features.slice";
import { IntegrationTypeInfo } from "~/features/integrations/add-integration/allIntegrationTypes";

<<<<<<< HEAD
enum IntegrationFilterTabHash {
  ALL = "all",
  DATABASE = "database",
  DATA_CATALOG = "data-catalog",
  DATA_WAREHOUSE = "data-warehouse",
  IDENTITY_PROVIDER = "identity-provider",
  WEBSITE = "website",
  MANUAL = "manual",
=======
export enum IntegrationFilterTabs {
  ALL = "All",
  CRM = "CRM",
  DATA_CATALOG = "Data Catalog",
  DATABASE = "Database",
  DATA_WAREHOUSE = "Data Warehouse",
  IDENTITY_PROVIDER = "Identity Provider",
  WEBSITE = "Website",
  MANUAL = "Manual",
>>>>>>> 1592d552
}

const TAB_HASHES = Object.values(IntegrationFilterTabHash);

const TAB_HASH_LABEL_MAP: Record<IntegrationFilterTabHash, string> = {
  [IntegrationFilterTabHash.ALL]: "All",
  [IntegrationFilterTabHash.DATABASE]: "Database",
  [IntegrationFilterTabHash.DATA_CATALOG]: "Data Catalog",
  [IntegrationFilterTabHash.DATA_WAREHOUSE]: "Data Warehouse",
  [IntegrationFilterTabHash.IDENTITY_PROVIDER]: "Identity Provider",
  [IntegrationFilterTabHash.WEBSITE]: "Website",
  [IntegrationFilterTabHash.MANUAL]: "Manual",
};

const CHANGE_FILTER_DELAY = 300;

interface UseIntegrationFilterTabsProps {
  integrationTypes?: IntegrationTypeInfo[];
  useHashing?: boolean;
}

const useIntegrationFilterTabs = ({
  integrationTypes,
  useHashing,
}: UseIntegrationFilterTabsProps) => {
  const router = useRouter();
  const initialHash = router.asPath.split("#")[1] as IntegrationFilterTabHash;
  const initialTab = TAB_HASHES.includes(initialHash)
    ? initialHash
    : IntegrationFilterTabHash.ALL;

  const { flags } = useFlags();
  const tabItems = TAB_HASHES.filter(
    (tab) =>
      (tab !== IntegrationFilterTabHash.IDENTITY_PROVIDER ||
        flags.oktaMonitor) &&
      (tab !== IntegrationFilterTabHash.MANUAL ||
        flags.alphaNewManualIntegration), // DEFER (ENG-675): Remove this once the alpha feature is released
  ).map((t) => ({
    key: t,
    label: TAB_HASH_LABEL_MAP[t],
  }));

  const [activeKey, setActiveKey] = useState<IntegrationFilterTabHash>(
    initialTab ?? IntegrationFilterTabHash.ALL,
  );

  const [isUpdatingFilter, setIsUpdatingFilter] = useState(false);

  const onChangeFilter = async (newKey: string) => {
    setIsUpdatingFilter(true);

    if (router.isReady && useHashing) {
      await router.replace(
        {
          pathname: router.pathname,
          query: { ...router.query },
          hash: newKey,
        },
        undefined,
        { shallow: true },
      );
    }

    setActiveKey(newKey as IntegrationFilterTabHash);
    setTimeout(() => setIsUpdatingFilter(false), CHANGE_FILTER_DELAY);
  };

  const anyFiltersApplied = activeKey !== IntegrationFilterTabHash.ALL;

  const filteredTypes =
    integrationTypes?.filter(
      (i) =>
        !anyFiltersApplied ||
        (i.category as string) === TAB_HASH_LABEL_MAP[activeKey],
    ) ?? [];

  return {
    tabItems,
    activeKey,
    anyFiltersApplied,
    isUpdatingFilter,
    onChangeFilter,
    filteredTypes,
  };
};

export default useIntegrationFilterTabs;<|MERGE_RESOLUTION|>--- conflicted
+++ resolved
@@ -4,32 +4,32 @@
 import { useFlags } from "~/features/common/features/features.slice";
 import { IntegrationTypeInfo } from "~/features/integrations/add-integration/allIntegrationTypes";
 
-<<<<<<< HEAD
 enum IntegrationFilterTabHash {
   ALL = "all",
+  CRM = "crm",
   DATABASE = "database",
   DATA_CATALOG = "data-catalog",
   DATA_WAREHOUSE = "data-warehouse",
   IDENTITY_PROVIDER = "identity-provider",
   WEBSITE = "website",
   MANUAL = "manual",
-=======
-export enum IntegrationFilterTabs {
-  ALL = "All",
-  CRM = "CRM",
-  DATA_CATALOG = "Data Catalog",
-  DATABASE = "Database",
-  DATA_WAREHOUSE = "Data Warehouse",
-  IDENTITY_PROVIDER = "Identity Provider",
-  WEBSITE = "Website",
-  MANUAL = "Manual",
->>>>>>> 1592d552
 }
+// export enum IntegrationFilterTabs {
+//   ALL = "All",
+//   CRM = "CRM",
+//   DATA_CATALOG = "Data Catalog",
+//   DATABASE = "Database",
+//   DATA_WAREHOUSE = "Data Warehouse",
+//   IDENTITY_PROVIDER = "Identity Provider",
+//   WEBSITE = "Website",
+//   MANUAL = "Manual",
+// }
 
 const TAB_HASHES = Object.values(IntegrationFilterTabHash);
 
 const TAB_HASH_LABEL_MAP: Record<IntegrationFilterTabHash, string> = {
   [IntegrationFilterTabHash.ALL]: "All",
+  [IntegrationFilterTabHash.CRM]: "CRM",
   [IntegrationFilterTabHash.DATABASE]: "Database",
   [IntegrationFilterTabHash.DATA_CATALOG]: "Data Catalog",
   [IntegrationFilterTabHash.DATA_WAREHOUSE]: "Data Warehouse",
