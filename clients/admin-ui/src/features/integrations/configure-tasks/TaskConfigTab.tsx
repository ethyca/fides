import {
  AntButton as Button,
  AntDivider as Divider,
<<<<<<< HEAD
  AntMessage as message,
=======
  AntFlex as Flex,
>>>>>>> 42b905b6
  AntTypography as Typography,
} from "fidesui";

<<<<<<< HEAD
import ConfirmationModal from "~/features/common/modals/ConfirmationModal";
import { FidesTableV2 } from "~/features/common/table/v2";
import {
  useDeleteManualFieldMutation,
  useGetManualFieldsQuery,
} from "~/features/datastore-connections/connection-manual-fields.slice";
// import { useGetManualTaskConfigQuery } from "~/features/datastore-connections/connection-manual-tasks.slice";
import {
  ConnectionConfigurationResponse,
  ManualFieldResponse,
} from "~/types/api";
=======
import { ConnectionConfigurationResponse } from "~/types/api";
>>>>>>> 42b905b6

import ManualTaskAssignmentSection from "./components/ManualTaskAssignmentSection";
import ManualTaskConfigTable from "./components/ManualTaskConfigTable";
import CreateExternalUserModal from "./CreateExternalUserModal";
<<<<<<< HEAD
import TaskAssignedUsersSection from "./TaskAssignedUsersSection";
import { Task, useTaskColumns } from "./useTaskColumns";

const { Paragraph } = Typography;
=======
import { useUserAssignment } from "./hooks/useUserAssignment";
>>>>>>> 42b905b6

interface TaskConfigTabProps {
  integration: ConnectionConfigurationResponse;
}

const TaskConfigTab = ({ integration }: TaskConfigTabProps) => {
<<<<<<< HEAD
  const [tasks, setTasks] = useState<Task[]>([]);
  // State handled in TaskAssignedUsersSection
  const [editingTask, setEditingTask] = useState<Task | null>(null);
  const [taskToDelete, setTaskToDelete] = useState<Task | null>(null);
  const { isOpen, onOpen, onClose } = useDisclosure();

  const {
    isOpen: isCreateUserOpen,
    onOpen: onCreateUserOpen,
    onClose: onCreateUserClose,
  } = useDisclosure();
  const {
    isOpen: isDeleteOpen,
    onOpen: onDeleteOpen,
    onClose: onDeleteClose,
  } = useDisclosure();

  const { data, refetch } = useGetManualFieldsQuery(
    { connectionKey: integration ? integration.key : "" },
    {
      skip: !integration,
    },
  );

  // Manual task config not needed directly here post-refactor

  const [deleteManualField] = useDeleteManualFieldMutation();
  // Users and assignment logic moved to TaskAssignedUsersSection

  useEffect(() => {
    if (data) {
      // Transform the manual fields into task format for the table
      const transformedTasks = data.map((field: ManualFieldResponse) => ({
        id: field.id,
        name: field.label,
        description: field.help_text,
        fieldType: field.field_type,
        requestType: field.request_type,
        originalField: field, // Store original field for editing
      }));
      setTasks(transformedTasks);
    }
  }, [data]);

  // Assignment state moved to TaskAssignedUsersSection

  const deleteTask = useCallback(
    async (task: Task) => {
      try {
        await deleteManualField({
          connectionKey: integration.key as string,
          manualFieldId: task.id,
        }).unwrap();

        refetch();
      } catch (error) {
        message.error("Failed to delete task. Please try again.");
      }
    },
    [deleteManualField, integration.key, refetch],
  );

  const handleEdit = useCallback(
    (task: Task) => {
      setEditingTask(task);
      onOpen();
    },
    [onOpen],
  );

  const handleDelete = useCallback(
    (task: Task) => {
      setTaskToDelete(task);
      onDeleteOpen();
    },
    [onDeleteOpen],
  );

  const handleConfirmDelete = useCallback(async () => {
    if (taskToDelete) {
      await deleteTask(taskToDelete);
      setTaskToDelete(null);
    }
    onDeleteClose();
  }, [taskToDelete, deleteTask, onDeleteClose]);

  const handleAddTask = useCallback(() => {
    setEditingTask(null);
    onOpen();
  }, [onOpen]);

  const handleModalClose = useCallback(() => {
    setEditingTask(null);
    onClose();
  }, [onClose]);

  const handleUserCreated = () => {
    onCreateUserClose();
  };

  // Assignment handlers moved to TaskAssignedUsersSection

  // Deprecated multi-assign flow replaced by single-assign UX (handled in child)

  // Use the custom hook for columns
  const { columns } = useTaskColumns({
    onEdit: handleEdit,
    onDelete: handleDelete,
  });

  const tableInstance = useReactTable<Task>({
    data: tasks,
    columns,
    getCoreRowModel: getCoreRowModel(),
  });

=======
  const {
    selectedUsers,
    userOptions,
    handleUserAssignmentChange,
    handleUserCreated,
    isCreateUserOpen,
    onCreateUserOpen,
    onCreateUserClose,
  } = useUserAssignment({ integration });

  const handleUserCreatedWithRefresh = () => {
    handleUserCreated();
    onCreateUserClose();
  };

>>>>>>> 42b905b6
  return (
    <div>
      <Flex vertical gap="middle">
        <Typography.Paragraph className="mt-2 w-2/3">
          Configure manual tasks for this integration. Manual tasks allow you to
          define custom data collection or processing steps that require human
          intervention.
        </Typography.Paragraph>

<<<<<<< HEAD
        <Flex justify="flex-end">
          <Flex justify="flex-start" align="center" gap={2}>
            <Button type="primary" onClick={handleAddTask}>
              Add manual task
            </Button>
          </Flex>
        </Flex>

        <FidesTableV2
          tableInstance={tableInstance}
          emptyTableNotice={
            <Box textAlign="center" p={8}>
              <Paragraph type="secondary">
                No manual tasks configured yet. Click &apos;Add manual
                task&apos; to get started.
              </Paragraph>
            </Box>
          }
        />

        <Divider className="my-2" />

        <div>
          <TaskAssignedUsersSection
            connectionKey={integration.key}
            onManageSecureAccess={onCreateUserOpen}
          />
        </div>

        <AddManualTaskModal
          isOpen={isOpen}
          onClose={handleModalClose}
          integration={integration}
          onTaskAdded={() => {
            refetch();
          }}
          editingTask={editingTask}
=======
        <ManualTaskConfigTable integration={integration} />
        <Divider className="my-2" />

        <ManualTaskAssignmentSection
          selectedUsers={selectedUsers}
          userOptions={userOptions}
          onUserAssignmentChange={handleUserAssignmentChange}
>>>>>>> 42b905b6
        />
        <Flex justify="start">
          <Button
            type="default"
            onClick={onCreateUserOpen}
            data-testid="manage-secure-access-btn"
          >
            Create external user
          </Button>
        </Flex>

        <CreateExternalUserModal
          isOpen={isCreateUserOpen}
          onClose={onCreateUserClose}
          onUserCreated={handleUserCreatedWithRefresh}
        />
      </Flex>
    </div>
  );
};

export default TaskConfigTab;<|MERGE_RESOLUTION|>--- conflicted
+++ resolved
@@ -1,165 +1,22 @@
 import {
   AntButton as Button,
   AntDivider as Divider,
-<<<<<<< HEAD
-  AntMessage as message,
-=======
   AntFlex as Flex,
->>>>>>> 42b905b6
   AntTypography as Typography,
 } from "fidesui";
 
-<<<<<<< HEAD
-import ConfirmationModal from "~/features/common/modals/ConfirmationModal";
-import { FidesTableV2 } from "~/features/common/table/v2";
-import {
-  useDeleteManualFieldMutation,
-  useGetManualFieldsQuery,
-} from "~/features/datastore-connections/connection-manual-fields.slice";
-// import { useGetManualTaskConfigQuery } from "~/features/datastore-connections/connection-manual-tasks.slice";
-import {
-  ConnectionConfigurationResponse,
-  ManualFieldResponse,
-} from "~/types/api";
-=======
 import { ConnectionConfigurationResponse } from "~/types/api";
->>>>>>> 42b905b6
 
 import ManualTaskAssignmentSection from "./components/ManualTaskAssignmentSection";
 import ManualTaskConfigTable from "./components/ManualTaskConfigTable";
 import CreateExternalUserModal from "./CreateExternalUserModal";
-<<<<<<< HEAD
-import TaskAssignedUsersSection from "./TaskAssignedUsersSection";
-import { Task, useTaskColumns } from "./useTaskColumns";
-
-const { Paragraph } = Typography;
-=======
 import { useUserAssignment } from "./hooks/useUserAssignment";
->>>>>>> 42b905b6
 
 interface TaskConfigTabProps {
   integration: ConnectionConfigurationResponse;
 }
 
 const TaskConfigTab = ({ integration }: TaskConfigTabProps) => {
-<<<<<<< HEAD
-  const [tasks, setTasks] = useState<Task[]>([]);
-  // State handled in TaskAssignedUsersSection
-  const [editingTask, setEditingTask] = useState<Task | null>(null);
-  const [taskToDelete, setTaskToDelete] = useState<Task | null>(null);
-  const { isOpen, onOpen, onClose } = useDisclosure();
-
-  const {
-    isOpen: isCreateUserOpen,
-    onOpen: onCreateUserOpen,
-    onClose: onCreateUserClose,
-  } = useDisclosure();
-  const {
-    isOpen: isDeleteOpen,
-    onOpen: onDeleteOpen,
-    onClose: onDeleteClose,
-  } = useDisclosure();
-
-  const { data, refetch } = useGetManualFieldsQuery(
-    { connectionKey: integration ? integration.key : "" },
-    {
-      skip: !integration,
-    },
-  );
-
-  // Manual task config not needed directly here post-refactor
-
-  const [deleteManualField] = useDeleteManualFieldMutation();
-  // Users and assignment logic moved to TaskAssignedUsersSection
-
-  useEffect(() => {
-    if (data) {
-      // Transform the manual fields into task format for the table
-      const transformedTasks = data.map((field: ManualFieldResponse) => ({
-        id: field.id,
-        name: field.label,
-        description: field.help_text,
-        fieldType: field.field_type,
-        requestType: field.request_type,
-        originalField: field, // Store original field for editing
-      }));
-      setTasks(transformedTasks);
-    }
-  }, [data]);
-
-  // Assignment state moved to TaskAssignedUsersSection
-
-  const deleteTask = useCallback(
-    async (task: Task) => {
-      try {
-        await deleteManualField({
-          connectionKey: integration.key as string,
-          manualFieldId: task.id,
-        }).unwrap();
-
-        refetch();
-      } catch (error) {
-        message.error("Failed to delete task. Please try again.");
-      }
-    },
-    [deleteManualField, integration.key, refetch],
-  );
-
-  const handleEdit = useCallback(
-    (task: Task) => {
-      setEditingTask(task);
-      onOpen();
-    },
-    [onOpen],
-  );
-
-  const handleDelete = useCallback(
-    (task: Task) => {
-      setTaskToDelete(task);
-      onDeleteOpen();
-    },
-    [onDeleteOpen],
-  );
-
-  const handleConfirmDelete = useCallback(async () => {
-    if (taskToDelete) {
-      await deleteTask(taskToDelete);
-      setTaskToDelete(null);
-    }
-    onDeleteClose();
-  }, [taskToDelete, deleteTask, onDeleteClose]);
-
-  const handleAddTask = useCallback(() => {
-    setEditingTask(null);
-    onOpen();
-  }, [onOpen]);
-
-  const handleModalClose = useCallback(() => {
-    setEditingTask(null);
-    onClose();
-  }, [onClose]);
-
-  const handleUserCreated = () => {
-    onCreateUserClose();
-  };
-
-  // Assignment handlers moved to TaskAssignedUsersSection
-
-  // Deprecated multi-assign flow replaced by single-assign UX (handled in child)
-
-  // Use the custom hook for columns
-  const { columns } = useTaskColumns({
-    onEdit: handleEdit,
-    onDelete: handleDelete,
-  });
-
-  const tableInstance = useReactTable<Task>({
-    data: tasks,
-    columns,
-    getCoreRowModel: getCoreRowModel(),
-  });
-
-=======
   const {
     selectedUsers,
     userOptions,
@@ -175,7 +32,6 @@
     onCreateUserClose();
   };
 
->>>>>>> 42b905b6
   return (
     <div>
       <Flex vertical gap="middle">
@@ -185,45 +41,6 @@
           intervention.
         </Typography.Paragraph>
 
-<<<<<<< HEAD
-        <Flex justify="flex-end">
-          <Flex justify="flex-start" align="center" gap={2}>
-            <Button type="primary" onClick={handleAddTask}>
-              Add manual task
-            </Button>
-          </Flex>
-        </Flex>
-
-        <FidesTableV2
-          tableInstance={tableInstance}
-          emptyTableNotice={
-            <Box textAlign="center" p={8}>
-              <Paragraph type="secondary">
-                No manual tasks configured yet. Click &apos;Add manual
-                task&apos; to get started.
-              </Paragraph>
-            </Box>
-          }
-        />
-
-        <Divider className="my-2" />
-
-        <div>
-          <TaskAssignedUsersSection
-            connectionKey={integration.key}
-            onManageSecureAccess={onCreateUserOpen}
-          />
-        </div>
-
-        <AddManualTaskModal
-          isOpen={isOpen}
-          onClose={handleModalClose}
-          integration={integration}
-          onTaskAdded={() => {
-            refetch();
-          }}
-          editingTask={editingTask}
-=======
         <ManualTaskConfigTable integration={integration} />
         <Divider className="my-2" />
 
@@ -231,7 +48,6 @@
           selectedUsers={selectedUsers}
           userOptions={userOptions}
           onUserAssignmentChange={handleUserAssignmentChange}
->>>>>>> 42b905b6
         />
         <Flex justify="start">
           <Button
