import { UseDisclosureReturn, useToast } from "fidesui";

import { useFlags } from "~/features/common/features";
import FidesSpinner from "~/features/common/FidesSpinner";
import { getErrorMessage } from "~/features/common/helpers";
import { useAlert } from "~/features/common/hooks";
import FormModal from "~/features/common/modals/FormModal";
import { DEFAULT_TOAST_PARAMS } from "~/features/common/toast";
import {
  useCreateIdentityProviderMonitorMutation,
  useGetAvailableDatabasesByConnectionQuery,
  usePutDiscoveryMonitorMutation,
  usePutIdentityProviderMonitorMutation,
} from "~/features/data-discovery-and-detection/discovery-detection.slice";
import ConfigureMonitorDatabasesForm from "~/features/integrations/configure-monitor/ConfigureMonitorDatabasesForm";
import ConfigureMonitorForm from "~/features/integrations/configure-monitor/ConfigureMonitorForm";
import ConfigureWebsiteMonitorForm from "~/features/integrations/configure-monitor/ConfigureWebsiteMonitorForm";
import {
  ConnectionConfigurationResponse,
  ConnectionSystemTypeMap,
  ConnectionType,
  MonitorConfig,
  MonitorFrequency,
} from "~/types/api";
import { isErrorResult, RTKResult } from "~/types/errors";

const TIMEOUT_DELAY = 5000;
const TIMEOUT_COPY =
  "Saving this monitor is taking longer than expected. Fides will continue processing it in the background, and you can check back later to view the updates.";

const WEBSITE_MONITOR_NOW_SCANNING_MESSAGE =
  "Your monitor has been created and is now scanning your website. Once the monitor is finished scanning, results can be found in the action center.";

const WEBSITE_MONITOR_NOT_SCHEDULED_MESSAGE = `Your monitor has been created with no schedule.  Select "Scan" in the table below to begin scanning your website.`;

const ConfigureMonitorModal = ({
  isOpen,
  onClose,
  formStep,
  onAdvance,
  monitor,
  isEditing,
  integration,
  integrationOption,
  isWebsiteMonitor,
}: Pick<UseDisclosureReturn, "isOpen" | "onClose"> & {
  formStep: number;
  monitor?: MonitorConfig;
  isEditing?: boolean;
  onAdvance: (m: MonitorConfig) => void;
  integration: ConnectionConfigurationResponse;
  integrationOption: ConnectionSystemTypeMap;
  isWebsiteMonitor?: boolean;
}) => {
  const { flags } = useFlags();
  const isOktaIntegration = integration.connection_type === ConnectionType.OKTA;
  const useNewOktaEndpoints = flags.oktaMonitor && isOktaIntegration;

  const [putMonitorMutationTrigger, { isLoading: isSubmittingRegular }] =
    usePutDiscoveryMonitorMutation();

  const [
    createIdentityProviderMonitorTrigger,
    { isLoading: isSubmittingOktaCreate },
  ] = useCreateIdentityProviderMonitorMutation();

  const [
    putIdentityProviderMonitorTrigger,
    { isLoading: isSubmittingOktaUpdate },
  ] = usePutIdentityProviderMonitorMutation();

<<<<<<< HEAD
  const isSubmittingOkta = isEditing
    ? isSubmittingOktaUpdate
    : isSubmittingOktaCreate;
  const isSubmitting = isOktaIntegration
    ? isSubmittingOkta
    : isSubmittingRegular;
=======
  let isSubmitting: boolean;
  if (useNewOktaEndpoints) {
    isSubmitting = isEditing ? isSubmittingOktaUpdate : isSubmittingOktaCreate;
  } else {
    isSubmitting = isSubmittingRegular;
  }
>>>>>>> 1f98de54

  const { data: databases } = useGetAvailableDatabasesByConnectionQuery({
    page: 1,
    size: 25,
    connection_config_key: integration.key,
  });

  const databasesAvailable = !!databases && !!databases.total;

  const toast = useToast();

  const { successAlert, errorAlert } = useAlert();

  const handleSubmit = async (values: MonitorConfig) => {
    let result: RTKResult | undefined;
    const timeout = setTimeout(() => {
      if (!result) {
        toast({
          ...DEFAULT_TOAST_PARAMS,
          status: "info",
          description: TIMEOUT_COPY,
        });
        onClose();
      }
    }, TIMEOUT_DELAY);

    // Use Identity Provider Monitor endpoint for Okta with new auth, otherwise use regular endpoint
    if (useNewOktaEndpoints) {
      // Transform MonitorConfig to IdentityProviderMonitorConfig format
      const oktaPayload = {
        name: values.name,
        key: values.key ?? undefined,
        provider: "okta" as const,
        connection_config_key: integration.key,
        enabled: values.enabled ?? true,
        execution_start_date: values.execution_start_date ?? undefined,
        execution_frequency: values.execution_frequency ?? undefined,
        classify_params: values.classify_params ?? {},
      };
      // Use PUT for editing, POST for creating
      if (isEditing) {
        result = await putIdentityProviderMonitorTrigger(oktaPayload);
      } else {
        result = await createIdentityProviderMonitorTrigger(oktaPayload);
      }
    } else {
      result = await putMonitorMutationTrigger(values);
    }

    if (result) {
      clearTimeout(timeout);
      if (isErrorResult(result)) {
        errorAlert(getErrorMessage(result.error), "Error creating monitor");
        return;
      }
      if (isEditing) {
        successAlert("Monitor updated successfully");
        onClose();
        return;
      }
      if (isWebsiteMonitor) {
        successAlert(
          values.execution_frequency === MonitorFrequency.NOT_SCHEDULED
            ? WEBSITE_MONITOR_NOT_SCHEDULED_MESSAGE
            : WEBSITE_MONITOR_NOW_SCANNING_MESSAGE,
        );
        onClose();
        return;
      }
      successAlert("Monitor created successfully");
      onClose();
    }
  };

  if (isWebsiteMonitor) {
    return (
      <FormModal
        title={
          monitor?.name
            ? `Configure ${monitor.name}`
            : "Configure website monitor"
        }
        isOpen={isOpen}
        onClose={onClose}
      >
        <ConfigureWebsiteMonitorForm
          monitor={monitor}
          url={(integration.secrets as unknown as { url: string })?.url ?? ""}
          onClose={onClose}
          onSubmit={handleSubmit}
        />
      </FormModal>
    );
  }

  return (
    <FormModal
      title={
        monitor?.name
          ? `Configure ${monitor.name}`
          : "Configure discovery monitor"
      }
      isOpen={isOpen}
      onClose={onClose}
    >
      {formStep === 0 && (
        <ConfigureMonitorForm
          monitor={monitor}
          onClose={onClose}
          onAdvance={onAdvance}
          onSubmit={handleSubmit}
          isSubmitting={isSubmitting}
          databasesAvailable={databasesAvailable}
          integrationOption={integrationOption}
        />
      )}
      {formStep === 1 &&
        (monitor ? (
          <ConfigureMonitorDatabasesForm
            monitor={monitor}
            isEditing={isEditing}
            isSubmitting={isSubmitting}
            onSubmit={handleSubmit}
            onClose={onClose}
            integrationKey={integration.key}
          />
        ) : (
          <FidesSpinner />
        ))}
    </FormModal>
  );
};

export default ConfigureMonitorModal;<|MERGE_RESOLUTION|>--- conflicted
+++ resolved
@@ -69,21 +69,12 @@
     { isLoading: isSubmittingOktaUpdate },
   ] = usePutIdentityProviderMonitorMutation();
 
-<<<<<<< HEAD
-  const isSubmittingOkta = isEditing
-    ? isSubmittingOktaUpdate
-    : isSubmittingOktaCreate;
-  const isSubmitting = isOktaIntegration
-    ? isSubmittingOkta
-    : isSubmittingRegular;
-=======
   let isSubmitting: boolean;
   if (useNewOktaEndpoints) {
     isSubmitting = isEditing ? isSubmittingOktaUpdate : isSubmittingOktaCreate;
   } else {
     isSubmitting = isSubmittingRegular;
   }
->>>>>>> 1f98de54
 
   const { data: databases } = useGetAvailableDatabasesByConnectionQuery({
     page: 1,
