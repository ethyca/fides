<<<<<<< HEAD
import {
  AntButton as Button,
  AntInput as Input,
  AntSelect as Select,
  Flex,
  Spacer,
} from "fidesui";
=======
import { AntInput as Input, AntSelect as Select } from "fidesui";
>>>>>>> a393007f
import { useMemo, useState } from "react";

import { useFlags } from "~/features/common/features";
import FidesSpinner from "~/features/common/FidesSpinner";
import {
  INTEGRATION_TYPE_LIST,
  IntegrationTypeInfo,
} from "~/features/integrations/add-integration/allIntegrationTypes";
<<<<<<< HEAD
import IntegrationBox from "~/features/integrations/IntegrationBox";
=======
import SelectableIntegrationBox from "~/features/integrations/SelectableIntegrationBox";
>>>>>>> a393007f
import { IntegrationFilterTabs } from "~/features/integrations/useIntegrationFilterTabs";

type Props = {
  selectedIntegration?: IntegrationTypeInfo;
  onSelectIntegration: (type: IntegrationTypeInfo | undefined) => void;
  onDetailClick: (type: IntegrationTypeInfo) => void;
};

const SelectIntegrationType = ({
  selectedIntegration,
  onSelectIntegration,
  onDetailClick,
}: Props) => {
  const [searchTerm, setSearchTerm] = useState("");
  const [selectedCategory, setSelectedCategory] = useState<string>(
    IntegrationFilterTabs.ALL,
  );
  const [isFiltering, setIsFiltering] = useState(false);

  const {
    flags: { oktaMonitor, alphaNewManualDSR },
  } = useFlags();

  // Get available categories based on flags
  const availableCategories = useMemo(() => {
    return Object.values(IntegrationFilterTabs).filter(
      (tab) =>
        (tab !== IntegrationFilterTabs.IDENTITY_PROVIDER || oktaMonitor) &&
<<<<<<< HEAD
        (tab !== IntegrationFilterTabs.MANUAL || alphaNewManualIntegration),
    );
  }, [oktaMonitor, alphaNewManualIntegration]);
=======
        (tab !== IntegrationFilterTabs.MANUAL || alphaNewManualDSR),
    );
  }, [oktaMonitor, alphaNewManualDSR]);
>>>>>>> a393007f

  // Filter integrations based on search and category
  const filteredTypes = useMemo(() => {
    let filtered = INTEGRATION_TYPE_LIST;

    // Filter by category
    if (selectedCategory !== IntegrationFilterTabs.ALL) {
      filtered = filtered.filter((i) => i.category === selectedCategory);
    }

    // Filter by search term (name only)
    if (searchTerm.trim()) {
      const searchLower = searchTerm.toLowerCase();
      filtered = filtered.filter((i) =>
        (i.placeholder.name || "").toLowerCase().includes(searchLower),
      );
    }

    // Apply flag-based filtering
    return filtered.filter((i) => {
      if (!oktaMonitor && i.placeholder.connection_type === "okta") {
        return false;
      }
<<<<<<< HEAD
      if (
        !alphaNewManualIntegration &&
=======
      // DEFER (ENG-675): Remove this once the alpha feature is released
      if (
        !alphaNewManualDSR &&
>>>>>>> a393007f
        i.placeholder.connection_type === "manual_webhook"
      ) {
        return false;
      }
      return true;
    });
<<<<<<< HEAD
  }, [searchTerm, selectedCategory, oktaMonitor, alphaNewManualIntegration]);
=======
  }, [searchTerm, selectedCategory, oktaMonitor, alphaNewManualDSR]);
>>>>>>> a393007f

  const handleCategoryChange = (value: string) => {
    setIsFiltering(true);
    setSelectedCategory(value);
    setTimeout(() => setIsFiltering(false), 100);
  };

  const categoryOptions = availableCategories.map((category) => ({
    label: category,
    value: category,
  }));

  return (
    <>
<<<<<<< HEAD
      <div className="mb-4 flex items-center justify-between gap-4">
        <Input.Search
          placeholder="Search by name..."
          value={searchTerm}
          onChange={(e) => setSearchTerm(e.target.value)}
          onSearch={setSearchTerm}
          className="w-64"
          allowClear
          enterButton
=======
      <div className="mb-4 mt-3 flex items-center justify-between gap-4">
        <Input
          placeholder="Search by name..."
          value={searchTerm}
          onChange={(e) => setSearchTerm(e.target.value)}
          className="w-64"
          allowClear
>>>>>>> a393007f
        />
        <Select
          value={selectedCategory}
          onChange={handleCategoryChange}
          options={categoryOptions}
          className="w-48"
          placeholder="Select category"
<<<<<<< HEAD
=======
          data-testid="category-filter-select"
>>>>>>> a393007f
        />
      </div>

      {isFiltering ? (
        <FidesSpinner />
      ) : (
<<<<<<< HEAD
        <Flex direction="column">
          {filteredTypes.map((i) => (
            <IntegrationBox
              integration={i.placeholder}
              key={i.placeholder.key}
              onConfigureClick={() => onConfigureClick(i)}
              otherButtons={
                <Button onClick={() => onDetailClick(i)}>Details</Button>
              }
            />
          ))}
        </Flex>
=======
        <div className="grid grid-cols-3 gap-6">
          {filteredTypes.map((i) => (
            <div key={i.placeholder.key}>
              <SelectableIntegrationBox
                integration={i.placeholder}
                selected={
                  selectedIntegration?.placeholder.key === i.placeholder.key
                }
                onClick={() => {
                  // Toggle selection: if already selected, deselect; otherwise select
                  const isAlreadySelected =
                    selectedIntegration?.placeholder.key === i.placeholder.key;
                  onSelectIntegration(isAlreadySelected ? undefined : i);
                }}
                onDetailsClick={() => onDetailClick(i)}
                onUnfocus={() => onSelectIntegration(undefined)}
              />
            </div>
          ))}
        </div>
>>>>>>> a393007f
      )}
    </>
  );
};

export default SelectIntegrationType;<|MERGE_RESOLUTION|>--- conflicted
+++ resolved
@@ -1,14 +1,4 @@
-<<<<<<< HEAD
-import {
-  AntButton as Button,
-  AntInput as Input,
-  AntSelect as Select,
-  Flex,
-  Spacer,
-} from "fidesui";
-=======
 import { AntInput as Input, AntSelect as Select } from "fidesui";
->>>>>>> a393007f
 import { useMemo, useState } from "react";
 
 import { useFlags } from "~/features/common/features";
@@ -17,11 +7,7 @@
   INTEGRATION_TYPE_LIST,
   IntegrationTypeInfo,
 } from "~/features/integrations/add-integration/allIntegrationTypes";
-<<<<<<< HEAD
-import IntegrationBox from "~/features/integrations/IntegrationBox";
-=======
 import SelectableIntegrationBox from "~/features/integrations/SelectableIntegrationBox";
->>>>>>> a393007f
 import { IntegrationFilterTabs } from "~/features/integrations/useIntegrationFilterTabs";
 
 type Props = {
@@ -50,15 +36,9 @@
     return Object.values(IntegrationFilterTabs).filter(
       (tab) =>
         (tab !== IntegrationFilterTabs.IDENTITY_PROVIDER || oktaMonitor) &&
-<<<<<<< HEAD
-        (tab !== IntegrationFilterTabs.MANUAL || alphaNewManualIntegration),
-    );
-  }, [oktaMonitor, alphaNewManualIntegration]);
-=======
         (tab !== IntegrationFilterTabs.MANUAL || alphaNewManualDSR),
     );
   }, [oktaMonitor, alphaNewManualDSR]);
->>>>>>> a393007f
 
   // Filter integrations based on search and category
   const filteredTypes = useMemo(() => {
@@ -82,25 +62,16 @@
       if (!oktaMonitor && i.placeholder.connection_type === "okta") {
         return false;
       }
-<<<<<<< HEAD
-      if (
-        !alphaNewManualIntegration &&
-=======
       // DEFER (ENG-675): Remove this once the alpha feature is released
       if (
         !alphaNewManualDSR &&
->>>>>>> a393007f
         i.placeholder.connection_type === "manual_webhook"
       ) {
         return false;
       }
       return true;
     });
-<<<<<<< HEAD
-  }, [searchTerm, selectedCategory, oktaMonitor, alphaNewManualIntegration]);
-=======
   }, [searchTerm, selectedCategory, oktaMonitor, alphaNewManualDSR]);
->>>>>>> a393007f
 
   const handleCategoryChange = (value: string) => {
     setIsFiltering(true);
@@ -115,17 +86,6 @@
 
   return (
     <>
-<<<<<<< HEAD
-      <div className="mb-4 flex items-center justify-between gap-4">
-        <Input.Search
-          placeholder="Search by name..."
-          value={searchTerm}
-          onChange={(e) => setSearchTerm(e.target.value)}
-          onSearch={setSearchTerm}
-          className="w-64"
-          allowClear
-          enterButton
-=======
       <div className="mb-4 mt-3 flex items-center justify-between gap-4">
         <Input
           placeholder="Search by name..."
@@ -133,7 +93,6 @@
           onChange={(e) => setSearchTerm(e.target.value)}
           className="w-64"
           allowClear
->>>>>>> a393007f
         />
         <Select
           value={selectedCategory}
@@ -141,30 +100,13 @@
           options={categoryOptions}
           className="w-48"
           placeholder="Select category"
-<<<<<<< HEAD
-=======
           data-testid="category-filter-select"
->>>>>>> a393007f
         />
       </div>
 
       {isFiltering ? (
         <FidesSpinner />
       ) : (
-<<<<<<< HEAD
-        <Flex direction="column">
-          {filteredTypes.map((i) => (
-            <IntegrationBox
-              integration={i.placeholder}
-              key={i.placeholder.key}
-              onConfigureClick={() => onConfigureClick(i)}
-              otherButtons={
-                <Button onClick={() => onDetailClick(i)}>Details</Button>
-              }
-            />
-          ))}
-        </Flex>
-=======
         <div className="grid grid-cols-3 gap-6">
           {filteredTypes.map((i) => (
             <div key={i.placeholder.key}>
@@ -185,7 +127,6 @@
             </div>
           ))}
         </div>
->>>>>>> a393007f
       )}
     </>
   );
