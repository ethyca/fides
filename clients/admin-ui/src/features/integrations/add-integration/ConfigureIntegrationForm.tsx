--- conflicted
+++ resolved
@@ -64,12 +64,8 @@
     usePatchSystemConnectionConfigsMutation();
 
   const hasSecrets =
-<<<<<<< HEAD
-    connectionOption.identifier === ConnectionType.MANUAL_WEBHOOK;
-=======
     connectionOption.identifier !== ConnectionType.MANUAL_WEBHOOK;
 
->>>>>>> ff14dc71
   const { data: secrets, isLoading: secretsSchemaIsLoading } =
     useGetConnectionTypeSecretSchemaQuery(connectionOption.identifier, {
       skip: !hasSecrets,
