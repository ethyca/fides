--- conflicted
+++ resolved
@@ -127,14 +127,10 @@
     );
 
   const handleSubmit = async (values: FormValues) => {
-<<<<<<< HEAD
-    const newSecretsValues = excludeUnchangedSecrets(values.secrets!);
-    const processedValues = preprocessValues(values);
-=======
     const newSecretsValues = hasSecrets
       ? excludeUnchangedSecrets(values.secrets!)
       : {};
->>>>>>> bf8e1ba2
+    const processedValues = preprocessValues(values);
 
     const connectionPayload = isEditing
       ? {
@@ -243,35 +239,6 @@
       );
     });
 
-<<<<<<< HEAD
-=======
-  const generateValidationSchema = (
-    secretsSchema?: ConnectionTypeSecretSchemaResponse,
-  ) => {
-    const baseSchema = {
-      name: Yup.string().required().label("Name"),
-      description: Yup.string().nullable().label("Description"),
-    };
-
-    if (!hasSecrets || !secretsSchema) {
-      return Yup.object().shape(baseSchema);
-    }
-
-    const fieldsFromSchema = Object.entries(secretsSchema.properties).map(
-      ([fieldKey, fieldInfo]) => [
-        fieldKey,
-        secretsSchema.required.includes(fieldKey)
-          ? Yup.string().required().label(fieldInfo.title)
-          : Yup.string().nullable().label(fieldInfo.title),
-      ],
-    );
-
-    return Yup.object().shape({
-      ...baseSchema,
-      secrets: Yup.object().shape(Object.fromEntries(fieldsFromSchema)),
-    });
-  };
->>>>>>> bf8e1ba2
   return (
     <>
       {description && (
@@ -291,10 +258,6 @@
         initialValues={initialValues}
         enableReinitialize
         onSubmit={handleSubmit}
-<<<<<<< HEAD
-=======
-        validationSchema={generateValidationSchema(secrets)}
->>>>>>> bf8e1ba2
       >
         {({ dirty, isValid, resetForm }) => (
           <Form>
