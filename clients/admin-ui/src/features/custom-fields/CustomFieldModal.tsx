import {
  Box,
  Button,
  Flex,
  IconButton,
  Modal,
  ModalBody,
  ModalContent,
  ModalHeader,
  ModalOverlay,
  SimpleGrid,
  Text,
} from "@fidesui/react";
<<<<<<< HEAD
import FormSection from "common/form/FormSection";
import { CustomSelect } from "common/form/inputs";
import { FieldArray, Form, Formik, FormikHelpers } from "formik";
=======
import {
  FIELD_TYPE_OPTIONS,
  RESOURCE_TYPE_OPTIONS,
} from "common/custom-fields";
import FormSection from "common/form/FormSection";
import { CustomSelect, CustomTextInput } from "common/form/inputs";
import {
  Field,
  FieldInputProps,
  Form,
  Formik,
  FormikHelpers,
  FormikProps,
} from "formik";
import { ReactNode, useRef } from "react";
>>>>>>> 6be45b4c
import * as Yup from "yup";

import { CreateCustomLists } from "~/features/common/custom-fields/CreateCustomLists";
import {
  AllowedTypes,
  AllowListUpdate,
  CustomFieldDefinition,
  CustomFieldDefinitionWithId,
  ResourceTypes,
} from "~/types/api";

<<<<<<< HEAD
import { CreateCustomLists } from "~/features/common/custom-fields/CreateCustomLists";
import CustomInput, {
  CUSTOM_LABEL_STYLES,
} from "common/custom-fields/form/CustomInput";
import {
  useAddCustomFieldDefinitionMutation,
  useUpsertAllowListMutation,
} from "~/features/plus/plus.slice";
import { useAlert } from "common/hooks";
import { getErrorMessage } from "common/helpers";
import { TrashCanSolidIcon } from "common/Icon/TrashCanSolidIcon";
import { AddIcon } from "common/custom-fields/icons/AddIcon";
=======
type HeaderProps = {
  children: ReactNode;
};
>>>>>>> 6be45b4c

const CustomFieldLabelStyles = {
  ...CUSTOM_LABEL_STYLES,
  minWidth: "unset",
};

type ModalProps = {
  isOpen: boolean;
  onClose: () => void;
  isLoading: boolean;
  customField?: CustomFieldDefinitionWithId;
};

type FormValues = CustomFieldDefinition & {
  allow_list: AllowListUpdate;
};

const initialValuesTemplate: FormValues = {
  description: undefined,
  field_type: AllowedTypes.STRING,
  name: "",
  resource_type: ResourceTypes.SYSTEM,
  allow_list: {
    name: "",
    allowed_values: [],
  },
};

const validationSchema = Yup.object().shape({
  name: Yup.string().required("Name is required").trim(),
  allow_list: Yup.object().shape({
    name: Yup.string().required("Name is required").trim(),
    allowed_values: Yup.array(Yup.string().required("List item is required"))
      .min(1, "Must add at least one list value")
      .label("allowed_values"),
  }),
});

export const CustomFieldModal = ({
  isOpen,
  onClose,
  isLoading,
  customField,
}: ModalProps) => {
<<<<<<< HEAD
  const { errorAlert, successAlert } = useAlert();
  const [addCustomFieldDefinition] = useAddCustomFieldDefinitionMutation();
  const [upsertAllowList] = useUpsertAllowListMutation();

  // QUERY ALLOW LIST if the edited field has a allow list id.
  // populate initial values with allow list data

  const handleSubmit = async (
    values: FormValues,
    helpers: FormikHelpers<FormValues>
  ) => {
    console.log("values", values);

    if (
      [AllowedTypes.STRING_, AllowedTypes.STRING].includes(values.field_type)
    ) {
      const uniqueValues = new Set(
        values.allow_list?.allowed_values
          .map((v) => v.toLowerCase().trim())
          .map((v) => v)
      );
      if (uniqueValues.size < values.allow_list!.allowed_values.length) {
        errorAlert("List item value must be unique");
        return;
      }

      const allowListPayload: AllowListUpdate = {
        ...values.allow_list!,
      };

      if (values.allow_list_id) {
        allowListPayload.id = values.allow_list_id;
      }

      const result = await upsertAllowList(allowListPayload);
      if (!("error" in result) && !values.allow_list_id) {
        // eslint-disable-next-line no-param-reassign
        values.allow_list_id = result.data?.id;
      }
      //Add error handling here
    }

    const result = await addCustomFieldDefinition(values);

    // Add custom field edit here. Check if there is an upsert

    if ("error" in result) {
      errorAlert(
        getErrorMessage(result.error),
        `Custom field has failed to save due to the following:`
      );
    } else {
      helpers.resetForm();
      successAlert(`Custom field successfully saved`);
    }
  };
=======
  const initialValues = customField ?? initialValuesTemplate;
  const createCustomListsRef = useRef(null);
>>>>>>> 6be45b4c

  return (
    <Modal
      id="custom-field-modal-hello-world"
      isOpen={isOpen}
      onClose={onClose}
      size="lg"
      returnFocusOnClose={false}
      isCentered
    >
      <ModalOverlay />
      <ModalContent
        id="modal-content"
        textAlign="center"
        data-testid="custom-field-modal"
        maxHeight="80%"
        overflowY="auto"
      >
        <ModalHeader
          id="modal-header"
          fontWeight="semibold"
          lineHeight={5}
          fontSize="sm"
          textAlign="left"
          py="18px"
          px={6}
          height="56px"
          backgroundColor="gray.50"
          borderColor="gray.200"
          borderWidth="0px 0px 1px 1p"
          borderTopRightRadius="8px"
          borderTopLeftRadius="8px"
          boxSizing="border-box"
        >
          Edit Custom Field
        </ModalHeader>
        <ModalBody px={6} py={0}>
<<<<<<< HEAD
          <Formik initialValues={initialValuesTemplate} onSubmit={handleSubmit}>
            {({ dirty, isValid, isSubmitting, values, errors }) => (
=======
          <Formik initialValues={initialValues} onSubmit={async () => {}}>
            {({ dirty, isValid, isSubmitting }) => (
>>>>>>> 6be45b4c
              <Form
                style={{
                  paddingTop: "12px",
                  paddingBottom: "12px",
                }}
              >
                <Box py={3}>
                  <FormSection title="Field Information">
                    <CustomInput
                      displayHelpIcon
                      isRequired
                      label="Name"
                      name="name"
                      customLabelProps={CustomFieldLabelStyles}
                    />
                    <CustomInput
                      displayHelpIcon
                      label="Description"
                      name="description"
                      customLabelProps={CustomFieldLabelStyles}
                    />
                    <CustomSelect
                      label="Location"
                      name="resource_type"
                      options={RESOURCE_TYPE_OPTIONS}
                      labelProps={CustomFieldLabelStyles}
                    />
                  </FormSection>
                </Box>
                <Box py={3}>
                  <FormSection title="Configuration">
                    <CustomSelect
                      label="Field Type"
                      name="field_type"
                      options={FIELD_TYPE_OPTIONS}
                    />
                    <Flex
                      flexDirection="column"
                      gap="12px"
                      paddingTop="6px"
                      paddingBottom="24px"
                    >
                      <CustomInput
                        displayHelpIcon={false}
                        isRequired
                        label="Name"
                        name="allow_list.name"
                        placeholder=""
                      />
                      <CustomInput
                        displayHelpIcon={false}
                        height="100px"
                        label="Description"
                        name="allow_list.description"
                        placeholder=""
                        type="textarea"
                      />
                      <FieldArray
                        name="allow_list.allowed_values"
                        render={(fieldArrayProps) => {
                          // eslint-disable-next-line @typescript-eslint/naming-convention
                          const { allowed_values } = values.allow_list!;
                          return (
                            <Flex flexDirection="column" gap="24px" pl="24px">
                              <Flex flexDirection="column">
                                {allowed_values.map((_value, index) => (
                                  <Flex
                                    flexGrow={1}
                                    gap="12px"
                                    // eslint-disable-next-line react/no-array-index-key
                                    key={index}
                                    mt={index > 0 ? "12px" : undefined}
                                    // ref={fieldRef}
                                  >
                                    <CustomInput
                                      customLabelProps={{
                                        color: "gray.600",
                                        fontSize: "sm",
                                        fontWeight: "500",
                                        lineHeight: "20px",
                                        minW: "126px",
                                        pr: "8px",
                                      }}
                                      displayHelpIcon={false}
                                      isRequired
                                      label={`List item ${index + 1}`}
                                      name={`allow_list.allowed_values[${index}]`}
                                    />
                                    <IconButton
                                      aria-label="Remove this list value"
                                      data-testid={`remove-list-value-btn-${index}`}
                                      icon={<TrashCanSolidIcon />}
                                      isDisabled={allowed_values.length <= 1}
                                      onClick={() =>
                                        fieldArrayProps.remove(index)
                                      }
                                      size="sm"
                                      variant="ghost"
                                    />
                                  </Flex>
                                ))}
                              </Flex>
                              <Flex alignItems="center">
                                <Text
                                  color="gray.600"
                                  fontSize="xs"
                                  fontWeight="500"
                                  lineHeight="16px"
                                  pr="8px"
                                >
                                  Add a list value
                                </Text>
                                <IconButton
                                  aria-label="Add a list value"
                                  data-testid="add-list-value-btn"
                                  icon={<AddIcon h="7px" w="7px" />}
                                  onClick={() => {
                                    fieldArrayProps.push("");
                                  }}
                                  size="xs"
                                  variant="outline"
                                />
                                {allowed_values.length === 0 && (
                                  <Text color="red.500" pl="18px" size="sm">
                                    {errors.allow_list}
                                  </Text>
                                )}
                              </Flex>
                            </Flex>
                          );
                        }}
                      />
                    </Flex>
                    {/* <CreateCustomLists */}
                    {/*   onSubmitComplete={() => {}} */}
                    {/*   ref={createCustomListsRef} */}
                    {/* /> */}
                  </FormSection>
                </Box>

                <SimpleGrid columns={2} width="100%">
                  <Button
                    variant="outline"
                    mr={3}
                    onClick={onClose}
                    data-testid="cancel-btn"
                    isDisabled={isLoading || isSubmitting}
                  >
                    Cancel
                  </Button>
                  <Button
                    type="submit"
                    colorScheme="primary"
                    data-testid="save-btn"
                    isLoading={isLoading}
                    isDisabled={!dirty || !isValid || isSubmitting}
                  >
                    Save
                  </Button>
                </SimpleGrid>
              </Form>
            )}
          </Formik>
        </ModalBody>
      </ModalContent>
    </Modal>
  );
};<|MERGE_RESOLUTION|>--- conflicted
+++ resolved
@@ -11,30 +11,26 @@
   SimpleGrid,
   Text,
 } from "@fidesui/react";
-<<<<<<< HEAD
-import FormSection from "common/form/FormSection";
-import { CustomSelect } from "common/form/inputs";
-import { FieldArray, Form, Formik, FormikHelpers } from "formik";
-=======
 import {
   FIELD_TYPE_OPTIONS,
   RESOURCE_TYPE_OPTIONS,
 } from "common/custom-fields";
+import CustomInput, {
+  CUSTOM_LABEL_STYLES,
+} from "common/custom-fields/form/CustomInput";
+import { AddIcon } from "common/custom-fields/icons/AddIcon";
 import FormSection from "common/form/FormSection";
-import { CustomSelect, CustomTextInput } from "common/form/inputs";
+import { CustomSelect } from "common/form/inputs";
+import { getErrorMessage } from "common/helpers";
+import { useAlert } from "common/hooks";
+import { TrashCanSolidIcon } from "common/Icon/TrashCanSolidIcon";
+import { FieldArray, Form, Formik, FormikHelpers } from "formik";
+import * as Yup from "yup";
+
 import {
-  Field,
-  FieldInputProps,
-  Form,
-  Formik,
-  FormikHelpers,
-  FormikProps,
-} from "formik";
-import { ReactNode, useRef } from "react";
->>>>>>> 6be45b4c
-import * as Yup from "yup";
-
-import { CreateCustomLists } from "~/features/common/custom-fields/CreateCustomLists";
+  useAddCustomFieldDefinitionMutation,
+  useUpsertAllowListMutation,
+} from "~/features/plus/plus.slice";
 import {
   AllowedTypes,
   AllowListUpdate,
@@ -43,24 +39,6 @@
   ResourceTypes,
 } from "~/types/api";
 
-<<<<<<< HEAD
-import { CreateCustomLists } from "~/features/common/custom-fields/CreateCustomLists";
-import CustomInput, {
-  CUSTOM_LABEL_STYLES,
-} from "common/custom-fields/form/CustomInput";
-import {
-  useAddCustomFieldDefinitionMutation,
-  useUpsertAllowListMutation,
-} from "~/features/plus/plus.slice";
-import { useAlert } from "common/hooks";
-import { getErrorMessage } from "common/helpers";
-import { TrashCanSolidIcon } from "common/Icon/TrashCanSolidIcon";
-import { AddIcon } from "common/custom-fields/icons/AddIcon";
-=======
-type HeaderProps = {
-  children: ReactNode;
-};
->>>>>>> 6be45b4c
 
 const CustomFieldLabelStyles = {
   ...CUSTOM_LABEL_STYLES,
@@ -105,7 +83,6 @@
   isLoading,
   customField,
 }: ModalProps) => {
-<<<<<<< HEAD
   const { errorAlert, successAlert } = useAlert();
   const [addCustomFieldDefinition] = useAddCustomFieldDefinitionMutation();
   const [upsertAllowList] = useUpsertAllowListMutation();
@@ -162,10 +139,8 @@
       successAlert(`Custom field successfully saved`);
     }
   };
-=======
+
   const initialValues = customField ?? initialValuesTemplate;
-  const createCustomListsRef = useRef(null);
->>>>>>> 6be45b4c
 
   return (
     <Modal
@@ -203,13 +178,8 @@
           Edit Custom Field
         </ModalHeader>
         <ModalBody px={6} py={0}>
-<<<<<<< HEAD
           <Formik initialValues={initialValuesTemplate} onSubmit={handleSubmit}>
             {({ dirty, isValid, isSubmitting, values, errors }) => (
-=======
-          <Formik initialValues={initialValues} onSubmit={async () => {}}>
-            {({ dirty, isValid, isSubmitting }) => (
->>>>>>> 6be45b4c
               <Form
                 style={{
                   paddingTop: "12px",
