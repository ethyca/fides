--- conflicted
+++ resolved
@@ -1,12 +1,8 @@
 import { Table, Tbody, Td, Th, Thead, Tr } from "@fidesui/react";
 import { useDispatch, useSelector } from "react-redux";
 
-<<<<<<< HEAD
 import { usePollForClassifications } from "~/features/common/classifications";
-import { useFeatures } from "~/features/common/features.slice";
-=======
 import { useFeatures } from "~/features/common/features";
->>>>>>> 836222c5
 import ClassificationStatusBadge from "~/features/plus/ClassificationStatusBadge";
 import { selectDatasetClassifyInstanceMap } from "~/features/plus/plus.slice";
 import { Dataset, GenerateTypes } from "~/types/api";
