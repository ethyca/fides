--- conflicted
+++ resolved
@@ -97,20 +97,10 @@
               <CustomSelect
                 name="data_qualifier"
                 label="Identifiability"
-<<<<<<< HEAD
+                options={IDENTIFIER_OPTIONS}
                 tooltip={dataQualifierTooltip}
-              >
-                {DATA_QUALIFIERS.map((qualifier) => (
-                  <option key={qualifier.key} value={qualifier.key}>
-                    {qualifier.label}
-                  </option>
-                ))}
-              </CustomSelect>
-=======
-                options={IDENTIFIER_OPTIONS}
                 isSearchable={false}
               />
->>>>>>> 7d4e689b
             </Box>
             <Box>
               <DataCategoryInput
