import { Box, Select, Spinner, useToast } from "@fidesui/react";
import { useRouter } from "next/router";
import { ChangeEvent, useEffect, useState } from "react";
import { useDispatch, useSelector } from "react-redux";

import {
  setDataCategories,
  useGetAllDataCategoriesQuery,
} from "~/features/taxonomy/data-categories.slice";

import { FidesKey } from "../common/fides-types";
import { successToastParams } from "../common/toast";
import ColumnDropdown from "./ColumnDropdown";
import {
  selectActiveCollectionIndex,
  setActiveCollectionIndex,
  setActiveDataset,
  useGetDatasetByKeyQuery,
} from "./dataset.slice";
import DatasetFieldsTable from "./DatasetFieldsTable";
import EditCollectionDrawer from "./EditCollectionDrawer";
import MoreActionsMenu from "./MoreActionsMenu";
import { ColumnMetadata } from "./types";

const ALL_COLUMNS: ColumnMetadata[] = [
  { name: "Field Name", attribute: "name" },
  { name: "Description", attribute: "description" },
  { name: "Personal Data Categories", attribute: "data_categories" },
  { name: "Identifiability", attribute: "data_qualifier" },
];

const useDataset = (key: FidesKey) => {
  const { data, isLoading } = useGetDatasetByKeyQuery(key);

  return {
    isLoading,
    dataset: data,
  };
};

interface Props {
  fidesKey: FidesKey;
}

const DatasetCollectionView = ({ fidesKey }: Props) => {
  const dispatch = useDispatch();
  const { dataset, isLoading } = useDataset(fidesKey);
  const activeCollectionIndex = useSelector(selectActiveCollectionIndex);
<<<<<<< HEAD
  const [columns, setColumns] = useState<ColumnMetadata[]>(
    ALL_COLUMNS.filter((c) => c.attribute !== "data_categories")
  );
  const [isModifyingCollection, setIsModifyingCollection] = useState(false);

  // load data categories into redux
  const { data: dataCategories } = useGetAllDataCategoriesQuery();
  useEffect(() => {
    dispatch(setDataCategories(dataCategories ?? []));
  }, [dispatch, dataCategories]);
=======
  const [columns, setColumns] = useState<ColumnMetadata[]>(ALL_COLUMNS);
  const [isModifyingCollection, setIsModifyingCollection] = useState(false);
>>>>>>> e654ca5f

  const router = useRouter();
  const toast = useToast();
  const { fromLoad } = router.query;

  useEffect(() => {
    if (dataset) {
      dispatch(setActiveDataset(dataset));
    }
  }, [dispatch, dataset]);

  useEffect(() => {
    if (dataset) {
      dispatch(setActiveDataset(dataset));
    }
  }, [dispatch, dataset]);

  useEffect(() => {
    dispatch(setActiveCollectionIndex(0));
  }, [dispatch]);

  useEffect(() => {
    if (fromLoad) {
      toast(successToastParams("Successfully loaded dataset"));
    }
  }, [fromLoad, toast]);

  if (isLoading) {
    return <Spinner />;
  }

  if (!dataset) {
    return <div>Dataset not found</div>;
  }

  const { collections } = dataset;
  const activeCollection =
    activeCollectionIndex != null ? collections[activeCollectionIndex] : null;

  const handleChangeCollection = (event: ChangeEvent<HTMLSelectElement>) => {
    dispatch(setActiveCollectionIndex(event.target.selectedIndex));
  };

  return (
    <Box>
      <Box mb={4} display="flex" justifyContent="space-between">
        <Select onChange={handleChangeCollection} mr={2} width="auto">
          {collections.map((collection) => (
            <option key={collection.name} value={collection.name}>
              {collection.name}
            </option>
          ))}
        </Select>
        <Box display="flex">
          <Box mr={2}>
            <ColumnDropdown
              allColumns={ALL_COLUMNS}
              selectedColumns={columns}
              onChange={setColumns}
            />
          </Box>
          <MoreActionsMenu
            onModifyCollection={() => {
              setIsModifyingCollection(true);
            }}
          />
        </Box>
      </Box>
      {activeCollection ? (
        <>
          <DatasetFieldsTable
            fields={activeCollection.fields}
            columns={columns}
          />
          <EditCollectionDrawer
            collection={activeCollection}
            isOpen={isModifyingCollection}
            onClose={() => setIsModifyingCollection(false)}
          />
        </>
      ) : null}
    </Box>
  );
};

export default DatasetCollectionView;<|MERGE_RESOLUTION|>--- conflicted
+++ resolved
@@ -46,7 +46,6 @@
   const dispatch = useDispatch();
   const { dataset, isLoading } = useDataset(fidesKey);
   const activeCollectionIndex = useSelector(selectActiveCollectionIndex);
-<<<<<<< HEAD
   const [columns, setColumns] = useState<ColumnMetadata[]>(
     ALL_COLUMNS.filter((c) => c.attribute !== "data_categories")
   );
@@ -57,10 +56,6 @@
   useEffect(() => {
     dispatch(setDataCategories(dataCategories ?? []));
   }, [dispatch, dataCategories]);
-=======
-  const [columns, setColumns] = useState<ColumnMetadata[]>(ALL_COLUMNS);
-  const [isModifyingCollection, setIsModifyingCollection] = useState(false);
->>>>>>> e654ca5f
 
   const router = useRouter();
   const toast = useToast();
