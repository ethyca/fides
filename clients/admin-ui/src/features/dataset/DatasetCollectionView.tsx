--- conflicted
+++ resolved
@@ -12,11 +12,8 @@
   useGetDatasetByKeyQuery,
 } from "./dataset.slice";
 import DatasetFieldsTable from "./DatasetFieldsTable";
-<<<<<<< HEAD
 import EditCollectionDrawer from "./EditCollectionDrawer";
 import MoreActionsMenu from "./MoreActionsMenu";
-=======
->>>>>>> e3f9da22
 import { ColumnMetadata } from "./types";
 
 const ALL_COLUMNS: ColumnMetadata[] = [
@@ -61,15 +58,12 @@
   }
 
   useEffect(() => {
-<<<<<<< HEAD
     if (dataset) {
       dispatch(setActiveDataset(dataset));
     }
   }, [dispatch, dataset]);
 
   useEffect(() => {
-=======
->>>>>>> e3f9da22
     dispatch(setActiveCollectionIndex(0));
   }, [dispatch]);
 
@@ -127,9 +121,7 @@
           />
         </Box>
       </Box>
-<<<<<<< HEAD
-
-      {activeCollection && (
+      {activeCollection ? (
         <>
           <DatasetFieldsTable
             fields={activeCollection.fields}
@@ -141,15 +133,7 @@
             onClose={() => setIsModifyingCollection(false)}
           />
         </>
-      )}
-=======
-      {activeCollection ? (
-        <DatasetFieldsTable
-          fields={activeCollection.fields}
-          columns={columns}
-        />
       ) : null}
->>>>>>> e3f9da22
     </Box>
   );
 };
