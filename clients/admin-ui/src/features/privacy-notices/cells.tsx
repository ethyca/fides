--- conflicted
+++ resolved
@@ -8,17 +8,13 @@
   FRAMEWORK_MAP,
   MECHANISM_MAP,
 } from "~/features/privacy-notices/constants";
-<<<<<<< HEAD
-import { usePatchPrivacyNoticesMutation } from "~/features/privacy-notices/privacy-notices.slice";
+import { useLimitedPatchPrivacyNoticesMutation } from "~/features/privacy-notices/privacy-notices.slice";
 import {
   ConsentMechanism,
   LimitedPrivacyNoticeResponseSchema,
   PrivacyNoticeRegion,
+  PrivacyNoticeResponse,
 } from "~/types/api";
-=======
-import { useLimitedPatchPrivacyNoticesMutation } from "~/features/privacy-notices/privacy-notices.slice";
-import { PrivacyNoticeResponse } from "~/types/api";
->>>>>>> 2448451e
 
 import { EnableCell } from "../common/table/v2/cells";
 
@@ -81,48 +77,10 @@
         "This privacy notice cannot be enabled because it either does not have a data use or the linked data use has not been assigned to a system",
     },
   };
-<<<<<<< HEAD
-export const PrivacyNoticeStatusCell = (cellProps: any) => {
-=======
-
-export const EnablePrivacyNoticeCell = (
-  cellProps: CellProps<PrivacyNoticeResponse, boolean>
-) => {
-  const [patchNoticeMutationTrigger] = useLimitedPatchPrivacyNoticesMutation();
-
-  const { row } = cellProps;
-  const onToggle = async (toggle: boolean) =>
-    patchNoticeMutationTrigger({
-      id: row.original.id,
-      disabled: !toggle,
-    });
-
-  const {
-    systems_applicable: systemsApplicable,
-    disabled: noticeIsDisabled,
-    data_uses: dataUses,
-  } = row.original;
-  const hasDataUses = !!dataUses;
-  const toggleIsDisabled =
-    (noticeIsDisabled && !systemsApplicable) || !hasDataUses;
-
-  return (
-    <EnableCell<PrivacyNoticeResponse>
-      {...cellProps}
-      isDisabled={toggleIsDisabled}
-      onToggle={onToggle}
-      title="Disable privacy notice"
-      message="Are you sure you want to disable this privacy notice? Disabling this
-            notice means your users will no longer see this explanation about
-            your data uses which is necessary to ensure compliance."
-    />
-  );
-};
 
 export const PrivacyNoticeStatusCell = (
-  cellProps: CellProps<PrivacyNoticeResponse, boolean>
+  cellProps: CellContext<PrivacyNoticeResponse, boolean>
 ) => {
->>>>>>> 2448451e
   const { row } = cellProps;
 
   let tagValue: TagNames | undefined;
@@ -164,16 +122,14 @@
   row,
   getValue,
 }: CellContext<LimitedPrivacyNoticeResponseSchema, boolean | undefined>) => {
-  const [patchNoticeMutationTrigger] = usePatchPrivacyNoticesMutation();
+  const [patchNoticeMutationTrigger] = useLimitedPatchPrivacyNoticesMutation();
 
   const value = getValue()!;
   const onToggle = async (toggle: boolean) =>
-    patchNoticeMutationTrigger([
-      {
-        id: row.original.id,
-        disabled: !toggle,
-      },
-    ]);
+    patchNoticeMutationTrigger({
+      id: row.original.id,
+      disabled: !toggle,
+    });
 
   const {
     systems_applicable: systemsApplicable,
