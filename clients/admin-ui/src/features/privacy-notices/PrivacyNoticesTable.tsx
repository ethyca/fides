<<<<<<< HEAD
/* eslint-disable react/no-unstable-nested-components */
import { Button, Flex, HStack, Text, VStack } from "@fidesui/react";
import {
  ColumnDef,
  createColumnHelper,
  getCoreRowModel,
  getExpandedRowModel,
  getGroupedRowModel,
  useReactTable,
} from "@tanstack/react-table";
import {
  BadgeCell,
  DefaultCell,
  DefaultHeaderCell,
  FidesTableV2,
  GroupCountBadgeCell,
  PaginationBar,
  TableActionBar,
  TableSkeletonLoader,
  useServerSidePagination,
} from "common/table/v2";
=======
import { Button, Flex, Spinner } from "@fidesui/react";
import { PRIVACY_NOTICES_ROUTE } from "common/nav/v2/routes";
import Restrict, { useHasPermission } from "common/Restrict";
import { FidesTable, FidesTableFooter, TitleCell } from "common/table";
>>>>>>> 6d89ee59
import NextLink from "next/link";
import { useRouter } from "next/router";
import { useEffect, useMemo } from "react";

import { useGetHealthQuery } from "~/features/plus/plus.slice";
import {
  EnablePrivacyNoticeCell,
<<<<<<< HEAD
  getRegions,
  MechanismCell,
  PrivacyNoticeStatusCell,
} from "~/features/privacy-notices/cells";
import { useGetAllPrivacyNoticesQuery } from "~/features/privacy-notices/privacy-notices.slice";
import { PrivacyNoticeResponse, ScopeRegistryEnum } from "~/types/api";
=======
  FrameworkCell,
  MechanismCell,
  PrivacyNoticeStatusCell,
} from "~/features/privacy-notices/cells";
import {
  selectAllPrivacyNotices,
  selectPage,
  selectPageSize,
  useGetAllPrivacyNoticesQuery,
} from "~/features/privacy-notices/privacy-notices.slice";
import {
  LimitedPrivacyNoticeResponseSchema,
  ScopeRegistryEnum,
} from "~/types/api";
>>>>>>> 6d89ee59

import { PRIVACY_NOTICES_ROUTE } from "../common/nav/v2/routes";
import { useHasPermission } from "../common/Restrict";
import { FRAMEWORK_MAP } from "./constants";

const emptyNoticeResponse = {
  items: [],
  total: 0,
  page: 1,
  size: 25,
  pages: 1,
};

const EmptyTableNotice = () => (
  <VStack
    mt={6}
    p={10}
    spacing={4}
    borderRadius="base"
    maxW="70%"
    data-testid="no-results-notice"
    alignSelf="center"
    margin="auto"
  >
    <VStack>
      <Text fontSize="md" fontWeight="600">
        No privacy notices found.
      </Text>
      <Text fontSize="sm">
        Click &quot;Add a privacy notice&quot; to add your first privacy notice
        to Fides.
      </Text>
    </VStack>
    <NextLink href={`${PRIVACY_NOTICES_ROUTE}/new`}>
      <Button
        size="xs"
        colorScheme="primary"
        data-testid="add-privacy-notice-btn"
      >
        Add a privacy notice +
      </Button>
    </NextLink>
  </VStack>
);
const columnHelper = createColumnHelper<PrivacyNoticeResponse>();

export const PrivacyNoticesTable = () => {
  const { isLoading: isLoadingHealthCheck } = useGetHealthQuery();
  const router = useRouter();

  // Permissions
  const userCanUpdate = useHasPermission([
    ScopeRegistryEnum.PRIVACY_NOTICE_UPDATE,
  ]);
<<<<<<< HEAD

  const {
    PAGE_SIZES,
    pageSize,
    setPageSize,
    onPreviousPageClick,
    isPreviousPageDisabled,
    onNextPageClick,
    isNextPageDisabled,
    startRange,
    endRange,
    pageIndex,
    setTotalPages,
  } = useServerSidePagination();

  const {
    isFetching,
    isLoading,
    data: notices,
  } = useGetAllPrivacyNoticesQuery({
    page: pageIndex,
    size: pageSize,
  });

  const {
    items: data,
    total: totalRows,
    pages: totalPages,
  } = useMemo(() => notices || emptyNoticeResponse, [notices]);

  useEffect(() => {
    setTotalPages(totalPages);
  }, [totalPages, setTotalPages]);

  const inventoryColumns: ColumnDef<PrivacyNoticeResponse, any>[] = useMemo(
    () =>
      [
        columnHelper.accessor((row) => row.name, {
          id: "name",
          cell: (props) => <DefaultCell value={props.getValue()} />,
          header: (props) => <DefaultHeaderCell value="Title" {...props} />,
        }),
        columnHelper.accessor((row) => row.consent_mechanism, {
          id: "consent_mechanism",
          cell: (props) => MechanismCell(props.getValue()),
          header: (props) => <DefaultHeaderCell value="Mechanism" {...props} />,
        }),
        columnHelper.accessor((row) => row.regions, {
          id: "regions",
          cell: (props) => (
            <GroupCountBadgeCell
              suffix="Locations"
              value={getRegions(props.getValue())}
              {...props}
            />
          ),
          header: (props) => <DefaultHeaderCell value="Locations" {...props} />,
          meta: {
            displayText: "Locations",
            showHeaderMenu: true,
          },
        }),
        columnHelper.accessor((row) => row.updated_at, {
          id: "updated_at",
          cell: (props) => (
            <DefaultCell value={new Date(props.getValue()).toDateString()} />
          ),
          header: (props) => (
            <DefaultHeaderCell value="Last update" {...props} />
          ),
        }),
        columnHelper.accessor((row) => row.disabled, {
          id: "status",
          cell: (props) => PrivacyNoticeStatusCell(props),
          header: (props) => <DefaultHeaderCell value="Status" {...props} />,
        }),
        columnHelper.accessor((row) => row.framework, {
          id: "framework",
          cell: (props) =>
            props.getValue() ? (
              <BadgeCell value={FRAMEWORK_MAP.get(props.getValue()!)!} />
            ) : null,
          header: (props) => <DefaultHeaderCell value="Farmework" {...props} />,
        }),
        userCanUpdate &&
          columnHelper.accessor((row) => row.disabled, {
            id: "enable",
            cell: (props) => EnablePrivacyNoticeCell(props),
            header: (props) => <DefaultHeaderCell value="Enable" {...props} />,
          }),
      ].filter(Boolean) as ColumnDef<PrivacyNoticeResponse, any>[],
    [userCanUpdate]
  );

  const tableInstance = useReactTable<PrivacyNoticeResponse>({
    getCoreRowModel: getCoreRowModel(),
    getGroupedRowModel: getGroupedRowModel(),
    getExpandedRowModel: getExpandedRowModel(),
    columns: inventoryColumns,
    manualPagination: true,
    data,
    state: {
      expanded: true,
    },
  });

  const onRowClick = ({ id }: PrivacyNoticeResponse) => {
=======
  const handleRowClick = ({ id }: LimitedPrivacyNoticeResponseSchema) => {
>>>>>>> 6d89ee59
    if (userCanUpdate) {
      router.push(`${PRIVACY_NOTICES_ROUTE}/${id}`);
    }
  };

<<<<<<< HEAD
  if (isLoading || isLoadingHealthCheck) {
    return <TableSkeletonLoader rowHeight={36} numRows={15} />;
=======
  const columns: Column<LimitedPrivacyNoticeResponseSchema>[] = useMemo(() => {
    const noticeColumns: Column<LimitedPrivacyNoticeResponseSchema>[] = [
      {
        Header: "Title",
        accessor: "name",
        Cell: TitleCell,
      },
      {
        Header: "Mechanism",
        accessor: "consent_mechanism",
        Cell: MechanismCell,
      },
      {
        Header: "Status",
        Cell: PrivacyNoticeStatusCell,
      },
      {
        Header: "Framework",
        accessor: "framework",
        Cell: FrameworkCell,
      },
      {
        Header: "Enable",
        accessor: "disabled",
        Cell: EnablePrivacyNoticeCell,
      },
    ];
    // Only render the "Enable" column with toggle if user has permission to toggle
    if (userCanUpdate) {
      return noticeColumns;
    }
    return noticeColumns.filter((c) => c.accessor !== "disabled");
  }, [userCanUpdate]);

  if (isLoading) {
    return (
      <Flex height="100%" justifyContent="center" alignItems="center">
        <Spinner />
      </Flex>
    );
>>>>>>> 6d89ee59
  }
  return (
<<<<<<< HEAD
    <div>
      <Flex flex={1} direction="column" overflow="auto">
        {userCanUpdate && (
          <TableActionBar>
            <HStack alignItems="center" spacing={4} marginLeft="auto">
              <NextLink href={`${PRIVACY_NOTICES_ROUTE}/new`}>
                <Button
                  size="xs"
                  colorScheme="primary"
                  data-testid="add-privacy-notice-btn"
                >
                  Add a privacy notice +
                </Button>
              </NextLink>
            </HStack>
          </TableActionBar>
        )}
        <FidesTableV2
          tableInstance={tableInstance}
          onRowClick={userCanUpdate ? onRowClick : undefined}
          emptyTableNotice={<EmptyTableNotice />}
        />
        <PaginationBar
          totalRows={totalRows}
          pageSizes={PAGE_SIZES}
          setPageSize={setPageSize}
          onPreviousPageClick={onPreviousPageClick}
          isPreviousPageDisabled={isPreviousPageDisabled || isFetching}
          onNextPageClick={onNextPageClick}
          isNextPageDisabled={isNextPageDisabled || isFetching}
          startRange={startRange}
          endRange={endRange}
        />
      </Flex>
    </div>
=======
    <FidesTable<LimitedPrivacyNoticeResponseSchema>
      columns={columns}
      data={privacyNotices}
      onRowClick={userCanUpdate ? handleRowClick : undefined}
      footer={
        <FidesTableFooter totalColumns={columns.length}>
          <Restrict scopes={[ScopeRegistryEnum.PRIVACY_NOTICE_CREATE]}>
            <NextLink href={`${PRIVACY_NOTICES_ROUTE}/new`}>
              <Button
                size="xs"
                colorScheme="primary"
                data-testid="add-privacy-notice-btn"
              >
                Add a privacy notice +
              </Button>
            </NextLink>
          </Restrict>
        </FidesTableFooter>
      }
    />
>>>>>>> 6d89ee59
  );
};<|MERGE_RESOLUTION|>--- conflicted
+++ resolved
@@ -1,4 +1,3 @@
-<<<<<<< HEAD
 /* eslint-disable react/no-unstable-nested-components */
 import { Button, Flex, HStack, Text, VStack } from "@fidesui/react";
 import {
@@ -20,12 +19,6 @@
   TableSkeletonLoader,
   useServerSidePagination,
 } from "common/table/v2";
-=======
-import { Button, Flex, Spinner } from "@fidesui/react";
-import { PRIVACY_NOTICES_ROUTE } from "common/nav/v2/routes";
-import Restrict, { useHasPermission } from "common/Restrict";
-import { FidesTable, FidesTableFooter, TitleCell } from "common/table";
->>>>>>> 6d89ee59
 import NextLink from "next/link";
 import { useRouter } from "next/router";
 import { useEffect, useMemo } from "react";
@@ -33,29 +26,15 @@
 import { useGetHealthQuery } from "~/features/plus/plus.slice";
 import {
   EnablePrivacyNoticeCell,
-<<<<<<< HEAD
   getRegions,
   MechanismCell,
   PrivacyNoticeStatusCell,
 } from "~/features/privacy-notices/cells";
 import { useGetAllPrivacyNoticesQuery } from "~/features/privacy-notices/privacy-notices.slice";
-import { PrivacyNoticeResponse, ScopeRegistryEnum } from "~/types/api";
-=======
-  FrameworkCell,
-  MechanismCell,
-  PrivacyNoticeStatusCell,
-} from "~/features/privacy-notices/cells";
-import {
-  selectAllPrivacyNotices,
-  selectPage,
-  selectPageSize,
-  useGetAllPrivacyNoticesQuery,
-} from "~/features/privacy-notices/privacy-notices.slice";
 import {
   LimitedPrivacyNoticeResponseSchema,
   ScopeRegistryEnum,
 } from "~/types/api";
->>>>>>> 6d89ee59
 
 import { PRIVACY_NOTICES_ROUTE } from "../common/nav/v2/routes";
 import { useHasPermission } from "../common/Restrict";
@@ -100,7 +79,7 @@
     </NextLink>
   </VStack>
 );
-const columnHelper = createColumnHelper<PrivacyNoticeResponse>();
+const columnHelper = createColumnHelper<LimitedPrivacyNoticeResponseSchema>();
 
 export const PrivacyNoticesTable = () => {
   const { isLoading: isLoadingHealthCheck } = useGetHealthQuery();
@@ -110,7 +89,6 @@
   const userCanUpdate = useHasPermission([
     ScopeRegistryEnum.PRIVACY_NOTICE_UPDATE,
   ]);
-<<<<<<< HEAD
 
   const {
     PAGE_SIZES,
@@ -145,67 +123,79 @@
     setTotalPages(totalPages);
   }, [totalPages, setTotalPages]);
 
-  const inventoryColumns: ColumnDef<PrivacyNoticeResponse, any>[] = useMemo(
-    () =>
-      [
-        columnHelper.accessor((row) => row.name, {
-          id: "name",
-          cell: (props) => <DefaultCell value={props.getValue()} />,
-          header: (props) => <DefaultHeaderCell value="Title" {...props} />,
-        }),
-        columnHelper.accessor((row) => row.consent_mechanism, {
-          id: "consent_mechanism",
-          cell: (props) => MechanismCell(props.getValue()),
-          header: (props) => <DefaultHeaderCell value="Mechanism" {...props} />,
-        }),
-        columnHelper.accessor((row) => row.regions, {
-          id: "regions",
-          cell: (props) => (
-            <GroupCountBadgeCell
-              suffix="Locations"
-              value={getRegions(props.getValue())}
-              {...props}
-            />
-          ),
-          header: (props) => <DefaultHeaderCell value="Locations" {...props} />,
-          meta: {
-            displayText: "Locations",
-            showHeaderMenu: true,
-          },
-        }),
-        columnHelper.accessor((row) => row.updated_at, {
-          id: "updated_at",
-          cell: (props) => (
-            <DefaultCell value={new Date(props.getValue()).toDateString()} />
-          ),
-          header: (props) => (
-            <DefaultHeaderCell value="Last update" {...props} />
-          ),
-        }),
-        columnHelper.accessor((row) => row.disabled, {
-          id: "status",
-          cell: (props) => PrivacyNoticeStatusCell(props),
-          header: (props) => <DefaultHeaderCell value="Status" {...props} />,
-        }),
-        columnHelper.accessor((row) => row.framework, {
-          id: "framework",
-          cell: (props) =>
-            props.getValue() ? (
-              <BadgeCell value={FRAMEWORK_MAP.get(props.getValue()!)!} />
-            ) : null,
-          header: (props) => <DefaultHeaderCell value="Farmework" {...props} />,
-        }),
-        userCanUpdate &&
+  const inventoryColumns: ColumnDef<LimitedPrivacyNoticeResponseSchema, any>[] =
+    useMemo(
+      () =>
+        [
+          columnHelper.accessor((row) => row.name, {
+            id: "name",
+            cell: (props) => <DefaultCell value={props.getValue()} />,
+            header: (props) => <DefaultHeaderCell value="Title" {...props} />,
+          }),
+          columnHelper.accessor((row) => row.consent_mechanism, {
+            id: "consent_mechanism",
+            cell: (props) => MechanismCell(props.getValue()),
+            header: (props) => (
+              <DefaultHeaderCell value="Mechanism" {...props} />
+            ),
+          }),
+          columnHelper.accessor((row) => row.configured_regions, {
+            id: "regions",
+            cell: (props) => (
+              <GroupCountBadgeCell
+                suffix="Locations"
+                value={getRegions(props.getValue())}
+                {...props}
+              />
+            ),
+            header: (props) => (
+              <DefaultHeaderCell value="Locations" {...props} />
+            ),
+            meta: {
+              displayText: "Locations",
+              showHeaderMenu: true,
+            },
+          }),
+          // columnHelper.accessor((row) => row.updated_at, {
+          //   id: "updated_at",
+          //   cell: (props) => (
+          //     <DefaultCell value={new Date(props.getValue()).toDateString()} />
+          //   ),
+          //   header: (props) => (
+          //     <DefaultHeaderCell value="Last update" {...props} />
+          //   ),
+          // }),
           columnHelper.accessor((row) => row.disabled, {
-            id: "enable",
-            cell: (props) => EnablePrivacyNoticeCell(props),
-            header: (props) => <DefaultHeaderCell value="Enable" {...props} />,
-          }),
-      ].filter(Boolean) as ColumnDef<PrivacyNoticeResponse, any>[],
-    [userCanUpdate]
-  );
-
-  const tableInstance = useReactTable<PrivacyNoticeResponse>({
+            id: "status",
+            cell: (props) => PrivacyNoticeStatusCell(props),
+            header: (props) => <DefaultHeaderCell value="Status" {...props} />,
+          }),
+          columnHelper.accessor((row) => row.framework, {
+            id: "framework",
+            cell: (props) =>
+              props.getValue() ? (
+                <BadgeCell value={FRAMEWORK_MAP.get(props.getValue()!)!} />
+              ) : null,
+            header: (props) => (
+              <DefaultHeaderCell value="Farmework" {...props} />
+            ),
+          }),
+          userCanUpdate &&
+            columnHelper.accessor((row) => row.disabled, {
+              id: "enable",
+              cell: (props) => EnablePrivacyNoticeCell(props),
+              header: (props) => (
+                <DefaultHeaderCell value="Enable" {...props} />
+              ),
+            }),
+        ].filter(Boolean) as ColumnDef<
+          LimitedPrivacyNoticeResponseSchema,
+          any
+        >[],
+      [userCanUpdate]
+    );
+
+  const tableInstance = useReactTable<LimitedPrivacyNoticeResponseSchema>({
     getCoreRowModel: getCoreRowModel(),
     getGroupedRowModel: getGroupedRowModel(),
     getExpandedRowModel: getExpandedRowModel(),
@@ -217,63 +207,16 @@
     },
   });
 
-  const onRowClick = ({ id }: PrivacyNoticeResponse) => {
-=======
-  const handleRowClick = ({ id }: LimitedPrivacyNoticeResponseSchema) => {
->>>>>>> 6d89ee59
+  const onRowClick = ({ id }: LimitedPrivacyNoticeResponseSchema) => {
     if (userCanUpdate) {
       router.push(`${PRIVACY_NOTICES_ROUTE}/${id}`);
     }
   };
 
-<<<<<<< HEAD
   if (isLoading || isLoadingHealthCheck) {
     return <TableSkeletonLoader rowHeight={36} numRows={15} />;
-=======
-  const columns: Column<LimitedPrivacyNoticeResponseSchema>[] = useMemo(() => {
-    const noticeColumns: Column<LimitedPrivacyNoticeResponseSchema>[] = [
-      {
-        Header: "Title",
-        accessor: "name",
-        Cell: TitleCell,
-      },
-      {
-        Header: "Mechanism",
-        accessor: "consent_mechanism",
-        Cell: MechanismCell,
-      },
-      {
-        Header: "Status",
-        Cell: PrivacyNoticeStatusCell,
-      },
-      {
-        Header: "Framework",
-        accessor: "framework",
-        Cell: FrameworkCell,
-      },
-      {
-        Header: "Enable",
-        accessor: "disabled",
-        Cell: EnablePrivacyNoticeCell,
-      },
-    ];
-    // Only render the "Enable" column with toggle if user has permission to toggle
-    if (userCanUpdate) {
-      return noticeColumns;
-    }
-    return noticeColumns.filter((c) => c.accessor !== "disabled");
-  }, [userCanUpdate]);
-
-  if (isLoading) {
-    return (
-      <Flex height="100%" justifyContent="center" alignItems="center">
-        <Spinner />
-      </Flex>
-    );
->>>>>>> 6d89ee59
   }
   return (
-<<<<<<< HEAD
     <div>
       <Flex flex={1} direction="column" overflow="auto">
         {userCanUpdate && (
@@ -309,27 +252,5 @@
         />
       </Flex>
     </div>
-=======
-    <FidesTable<LimitedPrivacyNoticeResponseSchema>
-      columns={columns}
-      data={privacyNotices}
-      onRowClick={userCanUpdate ? handleRowClick : undefined}
-      footer={
-        <FidesTableFooter totalColumns={columns.length}>
-          <Restrict scopes={[ScopeRegistryEnum.PRIVACY_NOTICE_CREATE]}>
-            <NextLink href={`${PRIVACY_NOTICES_ROUTE}/new`}>
-              <Button
-                size="xs"
-                colorScheme="primary"
-                data-testid="add-privacy-notice-btn"
-              >
-                Add a privacy notice +
-              </Button>
-            </NextLink>
-          </Restrict>
-        </FidesTableFooter>
-      }
-    />
->>>>>>> 6d89ee59
   );
 };