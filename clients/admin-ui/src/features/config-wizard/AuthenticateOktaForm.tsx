import { AntButton as Button, Box, HStack, Stack, Text } from "fidesui";
import { Form, Formik } from "formik";
import { useState } from "react";
import * as Yup from "yup";

import { useAppDispatch, useAppSelector } from "~/app/hooks";
<<<<<<< HEAD
=======
import { useFlags } from "~/features/common/features";
>>>>>>> 1f98de54
import { CustomTextArea, CustomTextInput } from "~/features/common/form/inputs";
import {
  isErrorResult,
  ParsedError,
  parseError,
} from "~/features/common/helpers";
import { useAlert } from "~/features/common/hooks";
import { OKTA_AUTH_DESCRIPTION } from "~/features/integrations/integration-type-info/oktaInfo";
import {
  GenerateResponse,
  GenerateTypes,
  OktaConfig,
  System,
  ValidTargets,
} from "~/types/api";
import { RTKErrorResult } from "~/types/errors";

import { NextBreadcrumb } from "../common/nav/NextBreadcrumb";
import {
  changeStep,
  selectOrganizationFidesKey,
  setSystemsForReview,
} from "./config-wizard.slice";
import { isSystem } from "./helpers";
import { useGenerateMutation } from "./scanner.slice";
import ScannerError from "./ScannerError";
import ScannerLoading from "./ScannerLoading";

<<<<<<< HEAD
const PRIVATE_KEY_TOOLTIP =
  "Private key in JWK (JSON) format. Generate a key in Okta and download the JSON.";

const DEFAULT_SCOPES = ["okta.apps.read"];

const parseScopesFromCsv = (scopes: string | undefined): string[] =>
  scopes
    ? scopes
        .split(",")
        .map((s) => s.trim())
        .filter(Boolean)
    : DEFAULT_SCOPES;

const initialValues = {
=======
// OAuth2 config type for new authentication method
type OktaOAuth2Config = {
  orgUrl: string;
  clientId: string;
  privateKey: string;
  scopes: string[];
};

// Token-based config for legacy authentication
type OktaTokenConfig = {
  orgUrl: string;
  token: string;
};

const oauth2InitialValues = {
  orgUrl: "",
  clientId: "",
  privateKey: "",
  scopes: "okta.apps.read",
};

const tokenInitialValues = {
>>>>>>> 1f98de54
  orgUrl: "",
  clientId: "",
  privateKey: "",
  scopes: "okta.apps.read",
};

type OAuth2FormValues = typeof oauth2InitialValues;
type TokenFormValues = typeof tokenInitialValues;

const OAuth2ValidationSchema = Yup.object().shape({
  orgUrl: Yup.string().required().trim().url().label("Organization URL"),
  clientId: Yup.string()
    .required()
    .trim()
    .matches(/^[^\s]+$/, "Cannot contain spaces")
    .label("Client ID"),
  privateKey: Yup.string()
    .required()
    .trim()
    .test(
      "is-valid-key",
      "Private key must be in PEM format (starts with -----BEGIN RSA PRIVATE KEY-----)",
      (value) => !value || value.includes("-----BEGIN"),
    )
    .label("Private Key"),
  scopes: Yup.string()
    .required()
    .trim()
    .label("Scopes")
    .default("okta.apps.read"),
});

<<<<<<< HEAD
const ValidationSchema = Yup.object().shape({
  orgUrl: Yup.string().required().trim().url().label("Organization URL"),
  clientId: Yup.string()
=======
const TokenValidationSchema = Yup.object().shape({
  orgUrl: Yup.string().required().trim().url().label("Organization URL"),
  token: Yup.string()
>>>>>>> 1f98de54
    .required()
    .trim()
    .matches(/^[^\s]+$/, "Cannot contain spaces")
    .label("Client ID"),
  privateKey: Yup.string()
    .required()
    .trim()
    .test(
      "is-valid-json",
      "Private key must be valid JSON. Paste the JWK downloaded from Okta.",
      (value) => {
        if (!value) {
          return true;
        }
        try {
          JSON.parse(value);
          return true;
        } catch {
          return false;
        }
      },
    )
    .label("Private Key"),
  scopes: Yup.string()
    .required()
    .trim()
    .label("Scopes")
    .default("okta.apps.read")
    .test(
      "valid-scopes",
      "Scopes must be a single scope or comma-separated list (e.g., 'okta.apps.read' or 'okta.apps.read, okta.users.read')",
      (value) => {
        if (!value) {
          return true;
        }
        // Split on comma and check each scope is non-empty and has no internal whitespace
        const scopes = value.split(",").map((s) => s.trim());
        return scopes.every((scope) => scope.length > 0 && !/\s/.test(scope));
      },
    ),
});

const AuthenticateOktaForm = () => {
  const organizationKey = useAppSelector(selectOrganizationFidesKey);
  const dispatch = useAppDispatch();
  const { successAlert } = useAlert();
  const { flags } = useFlags();

  const [scannerError, setScannerError] = useState<ParsedError>();

  const useOAuth2 = flags.oktaMonitor;

  const handleResults = (results: GenerateResponse["generate_results"]) => {
    const systems: System[] = (results ?? []).filter(isSystem);
    dispatch(setSystemsForReview(systems));
    dispatch(changeStep());
    successAlert(
      `Your scan was successfully completed, with ${systems.length} new systems detected!`,
      `Scan Successfully Completed`,
      { isClosable: true },
    );
  };
  const handleError = (error: RTKErrorResult["error"]) => {
    const parsedError = parseError(error, {
      status: 500,
      message: "Our system encountered a problem while connecting to Okta.",
    });
    setScannerError(parsedError);
  };
  const handleCancel = () => {
    dispatch(changeStep(2));
  };

  const [generate, { isLoading }] = useGenerateMutation();

  const handleOAuth2Submit = async (values: OAuth2FormValues) => {
    setScannerError(undefined);

    const config: OktaOAuth2Config = {
      ...values,
      scopes: values.scopes ? [values.scopes] : ["okta.apps.read"],
    };

    const result = await generate({
      organization_key: organizationKey,
      generate: {
        config: config as unknown as OktaConfig,
        target: ValidTargets.OKTA,
        type: GenerateTypes.SYSTEMS,
      },
    });

    if (isErrorResult(result)) {
      handleError(result.error);
    } else {
      handleResults(result.data.generate_results);
    }
  };

  const handleTokenSubmit = async (values: TokenFormValues) => {
    setScannerError(undefined);

<<<<<<< HEAD
    const config = {
      ...values,
      scopes: parseScopesFromCsv(values.scopes),
=======
    const config: OktaTokenConfig = {
      orgUrl: values.orgUrl,
      token: values.token,
>>>>>>> 1f98de54
    };

    const result = await generate({
      organization_key: organizationKey,
      generate: {
<<<<<<< HEAD
        config,
=======
        config: config as OktaConfig,
>>>>>>> 1f98de54
        target: ValidTargets.OKTA,
        type: GenerateTypes.SYSTEMS,
      },
    });

    if (isErrorResult(result)) {
      handleError(result.error);
    } else {
      handleResults(result.data.generate_results);
    }
  };

  if (useOAuth2) {
    return (
      <Formik
        initialValues={oauth2InitialValues}
        validationSchema={OAuth2ValidationSchema}
        onSubmit={handleOAuth2Submit}
      >
        {({ isValid, isSubmitting, dirty }) => (
          <Form data-testid="authenticate-okta-form">
            <Stack spacing={10}>
              {isSubmitting ? (
                <ScannerLoading
                  title="System scanning in progress"
                  onClose={handleCancel}
                />
              ) : null}

              {scannerError ? <ScannerError error={scannerError} /> : null}
              {!isSubmitting && !scannerError ? (
                <>
                  <Box>
                    <NextBreadcrumb
                      className="mb-4"
                      items={[
                        {
                          title: "Add systems",
                          href: "",
                          onClick: (e) => {
                            e.preventDefault();
                            handleCancel();
                          },
                        },
                        { title: "Authenticate Okta Scanner" },
                      ]}
                    />
                    <Text>
                      To use the scanner to inventory systems in Okta, you must
                      first authenticate using OAuth2 Client Credentials.
                      You&apos;ll need to create an API Services application in
                      Okta and generate an RSA key pair.
                    </Text>
                  </Box>
                  <Stack>
                    <CustomTextInput
                      name="orgUrl"
                      label="Organization URL"
                      tooltip="The URL for your organization's Okta account (e.g. https://your-org.okta.com)"
                      placeholder="https://your-org.okta.com"
                    />
                    <CustomTextInput
                      name="clientId"
                      label="Client ID"
                      tooltip="The OAuth2 client ID from your Okta API Services application"
                      placeholder="0oa1abc2def3ghi4jkl5"
                    />
                    <CustomTextArea
                      name="privateKey"
                      label="Private key"
                      tooltip="RSA private key in PEM or JWK format for OAuth2 authentication"
                      placeholder="-----BEGIN PRIVATE KEY-----&#10;MIIEvgIBADANBgkqhkiG9w0...&#10;-----END PRIVATE KEY-----"
                      textAreaProps={{
                        rows: 8,
                        style: { fontFamily: "monospace", fontSize: "12px" },
                      }}
                    />
                    <CustomTextInput
                      name="scopes"
                      label="Scopes"
                      tooltip="OAuth2 scopes to request. Default is okta.apps.read for application discovery"
                      placeholder="okta.apps.read"
                    />
                  </Stack>
                </>
              ) : null}
              {!isSubmitting ? (
                <HStack>
                  <Button onClick={handleCancel}>Cancel</Button>
                  <Button
                    htmlType="submit"
                    type="primary"
                    disabled={!dirty || !isValid}
                    loading={isLoading}
                    data-testid="submit-btn"
                  >
                    Save and continue
                  </Button>
                </HStack>
              ) : null}
            </Stack>
          </Form>
        )}
      </Formik>
    );
  }

  return (
    <Formik
      initialValues={tokenInitialValues}
      validationSchema={TokenValidationSchema}
      onSubmit={handleTokenSubmit}
    >
      {({ isValid, isSubmitting, dirty }) => (
        <Form data-testid="authenticate-okta-form">
          <Stack spacing={10}>
            {isSubmitting ? (
              <ScannerLoading
                title="System scanning in progress"
                onClose={handleCancel}
              />
            ) : null}

            {scannerError ? <ScannerError error={scannerError} /> : null}
            {!isSubmitting && !scannerError ? (
              <>
                <Box>
                  <NextBreadcrumb
                    className="mb-4"
                    items={[
                      {
                        title: "Add systems",
                        href: "",
                        onClick: (e) => {
                          e.preventDefault();
                          handleCancel();
                        },
                      },
                      { title: "Authenticate Okta Scanner" },
                    ]}
                  />
                  <Text>{OKTA_AUTH_DESCRIPTION}</Text>
                </Box>
                <Stack>
                  <CustomTextInput
                    name="orgUrl"
                    label="Organization URL"
                    tooltip="The URL for your organization's Okta account (e.g. https://your-org.okta.com)"
                    placeholder="https://your-org.okta.com"
                  />
                  <CustomTextInput
                    name="clientId"
                    label="Client ID"
                    tooltip="The OAuth2 client ID from your Okta API Services application"
                    placeholder="0oa1abc2def3ghi4jkl5"
                  />
                  <CustomTextArea
                    name="privateKey"
                    label="Private key"
                    tooltip={PRIVATE_KEY_TOOLTIP}
                    placeholder='{"kty":"RSA","kid":"...","n":"...","e":"AQAB","d":"..."}'
                    textAreaProps={{
                      rows: 8,
                      style: { fontFamily: "monospace", fontSize: "12px" },
                    }}
                  />
                  <CustomTextInput
                    name="scopes"
                    label="Scopes"
                    tooltip="OAuth2 scopes to request. Default is okta.apps.read for application discovery"
                    placeholder="okta.apps.read"
                  />
                </Stack>
              </>
            ) : null}
            {!isSubmitting ? (
              <HStack>
                <Button onClick={handleCancel}>Cancel</Button>
                <Button
                  htmlType="submit"
                  type="primary"
                  disabled={!dirty || !isValid}
                  loading={isLoading}
                  data-testid="submit-btn"
                >
                  Save and continue
                </Button>
              </HStack>
            ) : null}
          </Stack>
        </Form>
      )}
    </Formik>
  );
};

export default AuthenticateOktaForm;<|MERGE_RESOLUTION|>--- conflicted
+++ resolved
@@ -4,10 +4,7 @@
 import * as Yup from "yup";
 
 import { useAppDispatch, useAppSelector } from "~/app/hooks";
-<<<<<<< HEAD
-=======
 import { useFlags } from "~/features/common/features";
->>>>>>> 1f98de54
 import { CustomTextArea, CustomTextInput } from "~/features/common/form/inputs";
 import {
   isErrorResult,
@@ -36,22 +33,6 @@
 import ScannerError from "./ScannerError";
 import ScannerLoading from "./ScannerLoading";
 
-<<<<<<< HEAD
-const PRIVATE_KEY_TOOLTIP =
-  "Private key in JWK (JSON) format. Generate a key in Okta and download the JSON.";
-
-const DEFAULT_SCOPES = ["okta.apps.read"];
-
-const parseScopesFromCsv = (scopes: string | undefined): string[] =>
-  scopes
-    ? scopes
-        .split(",")
-        .map((s) => s.trim())
-        .filter(Boolean)
-    : DEFAULT_SCOPES;
-
-const initialValues = {
-=======
 // OAuth2 config type for new authentication method
 type OktaOAuth2Config = {
   orgUrl: string;
@@ -74,7 +55,6 @@
 };
 
 const tokenInitialValues = {
->>>>>>> 1f98de54
   orgUrl: "",
   clientId: "",
   privateKey: "",
@@ -107,15 +87,9 @@
     .default("okta.apps.read"),
 });
 
-<<<<<<< HEAD
-const ValidationSchema = Yup.object().shape({
-  orgUrl: Yup.string().required().trim().url().label("Organization URL"),
-  clientId: Yup.string()
-=======
 const TokenValidationSchema = Yup.object().shape({
   orgUrl: Yup.string().required().trim().url().label("Organization URL"),
   token: Yup.string()
->>>>>>> 1f98de54
     .required()
     .trim()
     .matches(/^[^\s]+$/, "Cannot contain spaces")
@@ -218,25 +192,15 @@
   const handleTokenSubmit = async (values: TokenFormValues) => {
     setScannerError(undefined);
 
-<<<<<<< HEAD
-    const config = {
-      ...values,
-      scopes: parseScopesFromCsv(values.scopes),
-=======
     const config: OktaTokenConfig = {
       orgUrl: values.orgUrl,
       token: values.token,
->>>>>>> 1f98de54
     };
 
     const result = await generate({
       organization_key: organizationKey,
       generate: {
-<<<<<<< HEAD
-        config,
-=======
         config: config as OktaConfig,
->>>>>>> 1f98de54
         target: ValidTargets.OKTA,
         type: GenerateTypes.SYSTEMS,
       },
