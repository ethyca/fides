import { Box, Button, Divider, Stack } from "@fidesui/react";
import HorizontalStepper from "common/HorizontalStepper";
import Stepper from "common/Stepper";

import { useAppDispatch, useAppSelector } from "~/app/hooks";
import { CloseSolidIcon } from "~/features/common/Icon";
import DescribeSystemStep from "~/features/system/DescribeSystemStep";
import PrivacyDeclarationStep from "~/features/system/PrivacyDeclarationStep";
import ReviewSystemStep from "~/features/system/ReviewSystemStep";
import { System } from "~/types/api";

import AddSystemForm from "./AddSystemForm";
import AuthenticateScanner from "./AuthenticateScanner";
import {
  changeReviewStep,
  changeStep,
  reset,
  reviewManualSystem,
  selectReviewStep,
  selectStep,
  selectSystemInReview,
  selectSystemsForReview,
  setSystemInReview,
} from "./config-wizard.slice";
import { HORIZONTAL_STEPS, STEPS } from "./constants";
import OrganizationInfoForm from "./OrganizationInfoForm";
import ScanResultsForm from "./ScanResultsForm";
import SuccessPage from "./SuccessPage";

const ConfigWizardWalkthrough = () => {
  const step = useAppSelector(selectStep);
  const reviewStep = useAppSelector(selectReviewStep);
  const dispatch = useAppDispatch();
  const system = useAppSelector(selectSystemInReview);
  const systemsForReview = useAppSelector(selectSystemsForReview);

  const handleCancelSetup = () => {
    dispatch(reset());
  };

  const handleSuccess = (values: System) => {
    dispatch(setSystemInReview(values));
    dispatch(changeReviewStep());
  };

  return (
    <>
      <Box bg="white">
        <Button
          bg="transparent"
          fontWeight="500"
          m={2}
          ml={6}
          onClick={handleCancelSetup}
        >
          <CloseSolidIcon /> Cancel setup
        </Button>
      </Box>
      <Divider orientation="horizontal" />
      <Stack direction={["column", "row"]}>
        <Stack bg="white" height="100vh">
          <Stack mt={10} mb={10} direction="row" spacing="24px">
            <Box flexShrink={0}>
              <Stepper
                activeStep={step}
                setActiveStep={(s) => dispatch(changeStep(s))}
                steps={STEPS}
              />
            </Box>
<<<<<<< HEAD
            <Box w={step === 4 ? "100%" : "40%"}>
              {step === 1 ? <OrganizationInfoForm /> : null}
              {step === 2 ? <AddSystemForm /> : null}
              {step === 3 ? <AuthenticateScanner /> : null}
              {step === 4 ? (
                <Box pr={10}>
                  <ScanResultsForm />
                </Box>
              ) : null}
              {step === 5 ? (
                <Stack direction="column">
                  {reviewStep <= 3 ? (
                    <HorizontalStepper
                      activeStep={reviewStep}
                      steps={HORIZONTAL_STEPS}
                    />
                  ) : null}
                  {reviewStep === 1 && (
                    <DescribeSystemStep
                      system={system}
                      onCancel={handleCancelSetup}
                      onSuccess={handleSuccess}
                      abridged
                    />
                  )}
                  {reviewStep === 2 && system && (
                    <PrivacyDeclarationStep
                      system={system}
                      onCancel={handleCancelSetup}
                      onSuccess={handleSuccess}
                      abridged
                    />
                  )}
                  {reviewStep === 3 && system && (
                    <ReviewSystemStep
                      system={system}
                      onCancel={handleCancelSetup}
                      onSuccess={() => dispatch(changeReviewStep())}
                      abridged
                    />
                  )}
                  {reviewStep === 4 && system && (
                    <SuccessPage
                      systemInReview={system}
                      systemsForReview={systemsForReview}
                      onAddNextSystem={() => {
                        dispatch(reviewManualSystem());
                      }}
                      onContinue={() => {
                        dispatch(continueReview());
                      }}
                    />
                  )}
                </Stack>
              ) : null}
              {step === 6 ? <ViewYourDataMapPage /> : null}
            </Box>
=======
            {step === 1 ? <OrganizationInfoForm /> : null}
            {step === 2 ? <AddSystemForm /> : null}
            {step === 3 ? <AuthenticateScanner /> : null}
            {step === 4 ? <ScanResultsForm /> : null}
            {step === 5 ? (
              <Stack direction="column">
                {reviewStep <= 3 ? (
                  <HorizontalStepper
                    activeStep={reviewStep}
                    steps={HORIZONTAL_STEPS}
                  />
                ) : null}
                {reviewStep === 1 && (
                  <DescribeSystemStep
                    system={system}
                    onSuccess={handleSuccess}
                    abridged
                  />
                )}
                {reviewStep === 2 && system && (
                  <PrivacyDeclarationStep
                    system={system}
                    onSuccess={handleSuccess}
                    abridged
                  />
                )}
                {reviewStep === 3 && system && (
                  <ReviewSystemStep
                    system={system}
                    onSuccess={() => dispatch(changeReviewStep())}
                    abridged
                  />
                )}
                {reviewStep === 4 && system && (
                  <SuccessPage
                    systemInReview={system}
                    systemsForReview={systemsForReview}
                    onAddNextSystem={() => {
                      dispatch(reviewManualSystem());
                    }}
                  />
                )}
              </Stack>
            ) : null}
>>>>>>> d22bd960
          </Stack>
        </Stack>
      </Stack>
    </>
  );
};

export default ConfigWizardWalkthrough;<|MERGE_RESOLUTION|>--- conflicted
+++ resolved
@@ -67,7 +67,6 @@
                 steps={STEPS}
               />
             </Box>
-<<<<<<< HEAD
             <Box w={step === 4 ? "100%" : "40%"}>
               {step === 1 ? <OrganizationInfoForm /> : null}
               {step === 2 ? <AddSystemForm /> : null}
@@ -88,7 +87,6 @@
                   {reviewStep === 1 && (
                     <DescribeSystemStep
                       system={system}
-                      onCancel={handleCancelSetup}
                       onSuccess={handleSuccess}
                       abridged
                     />
@@ -96,7 +94,6 @@
                   {reviewStep === 2 && system && (
                     <PrivacyDeclarationStep
                       system={system}
-                      onCancel={handleCancelSetup}
                       onSuccess={handleSuccess}
                       abridged
                     />
@@ -104,7 +101,6 @@
                   {reviewStep === 3 && system && (
                     <ReviewSystemStep
                       system={system}
-                      onCancel={handleCancelSetup}
                       onSuccess={() => dispatch(changeReviewStep())}
                       abridged
                     />
@@ -116,61 +112,11 @@
                       onAddNextSystem={() => {
                         dispatch(reviewManualSystem());
                       }}
-                      onContinue={() => {
-                        dispatch(continueReview());
-                      }}
                     />
                   )}
                 </Stack>
               ) : null}
-              {step === 6 ? <ViewYourDataMapPage /> : null}
             </Box>
-=======
-            {step === 1 ? <OrganizationInfoForm /> : null}
-            {step === 2 ? <AddSystemForm /> : null}
-            {step === 3 ? <AuthenticateScanner /> : null}
-            {step === 4 ? <ScanResultsForm /> : null}
-            {step === 5 ? (
-              <Stack direction="column">
-                {reviewStep <= 3 ? (
-                  <HorizontalStepper
-                    activeStep={reviewStep}
-                    steps={HORIZONTAL_STEPS}
-                  />
-                ) : null}
-                {reviewStep === 1 && (
-                  <DescribeSystemStep
-                    system={system}
-                    onSuccess={handleSuccess}
-                    abridged
-                  />
-                )}
-                {reviewStep === 2 && system && (
-                  <PrivacyDeclarationStep
-                    system={system}
-                    onSuccess={handleSuccess}
-                    abridged
-                  />
-                )}
-                {reviewStep === 3 && system && (
-                  <ReviewSystemStep
-                    system={system}
-                    onSuccess={() => dispatch(changeReviewStep())}
-                    abridged
-                  />
-                )}
-                {reviewStep === 4 && system && (
-                  <SuccessPage
-                    systemInReview={system}
-                    systemsForReview={systemsForReview}
-                    onAddNextSystem={() => {
-                      dispatch(reviewManualSystem());
-                    }}
-                  />
-                )}
-              </Stack>
-            ) : null}
->>>>>>> d22bd960
           </Stack>
         </Stack>
       </Stack>
