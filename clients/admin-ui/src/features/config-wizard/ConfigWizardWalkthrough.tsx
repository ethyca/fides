--- conflicted
+++ resolved
@@ -1,31 +1,11 @@
 import { Box, Button, CloseSolidIcon, Divider, Stack } from "@fidesui/react";
-<<<<<<< HEAD
-import Stepper from "common/Stepper";
-=======
-import HorizontalStepper from "common/HorizontalStepper";
->>>>>>> 9b9a03a9
 
 import { useAppDispatch, useAppSelector } from "~/app/hooks";
 import { useFeatures } from "~/features/common/features";
 
 import AddSystem from "./AddSystem";
 import AuthenticateScanner from "./AuthenticateScanner";
-<<<<<<< HEAD
-import { changeStep, reset, selectStep } from "./config-wizard.slice";
-import { STEPS } from "./constants";
-=======
-import {
-  changeReviewStep,
-  reset,
-  reviewManualSystem,
-  selectReviewStep,
-  selectStep,
-  selectSystemInReview,
-  selectSystemsForReview,
-  setSystemInReview,
-} from "./config-wizard.slice";
-import { HORIZONTAL_STEPS } from "./constants";
->>>>>>> 9b9a03a9
+import { reset, selectStep } from "./config-wizard.slice";
 import OrganizationInfoForm from "./OrganizationInfoForm";
 import ScanResults from "./ScanResults";
 
