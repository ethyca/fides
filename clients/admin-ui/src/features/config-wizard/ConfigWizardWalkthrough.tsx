--- conflicted
+++ resolved
@@ -1,10 +1,7 @@
 import { Box, Button, Divider, Stack } from "@fidesui/react";
 import HorizontalStepper from "common/HorizontalStepper";
 import Stepper from "common/Stepper";
-<<<<<<< HEAD
 import { useState } from "react";
-=======
->>>>>>> b879edae
 
 import { useAppDispatch, useAppSelector } from "~/app/hooks";
 import { CloseSolidIcon } from "~/features/common/Icon";
