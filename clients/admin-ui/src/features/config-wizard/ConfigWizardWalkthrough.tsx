import { Box, Button, Divider, Stack } from "@fidesui/react";
import HorizontalStepper from "common/HorizontalStepper";
import Stepper from "common/Stepper";
import { useState } from "react";

import { useAppDispatch, useAppSelector } from "~/app/hooks";
import { CloseSolidIcon } from "~/features/common/Icon";
import DescribeSystemStep from "~/features/system/DescribeSystemStep";
import PrivacyDeclarationStep from "~/features/system/PrivacyDeclarationStep";
import ReviewSystemStep from "~/features/system/ReviewSystemStep";
import { System } from "~/types/api";

import AddSystemForm from "./AddSystemForm";
import AuthenticateScanner from "./AuthenticateScanner";
import {
  changeReviewStep,
  changeStep,
  reset,
  reviewManualSystem,
  selectReviewStep,
  selectStep,
  selectSystemInReview,
  selectSystemsForReview,
  setSystemInReview,
} from "./config-wizard.slice";
import { HORIZONTAL_STEPS, STEPS } from "./constants";
import OrganizationInfoForm from "./OrganizationInfoForm";
import ScanResultsForm from "./ScanResultsForm";
import SuccessPage from "./SuccessPage";

const ConfigWizardWalkthrough = () => {
  const step = useAppSelector(selectStep);
  const reviewStep = useAppSelector(selectReviewStep);
  const dispatch = useAppDispatch();
  const system = useAppSelector(selectSystemInReview);
  const systemsForReview = useAppSelector(selectSystemsForReview);

  const [manualSystemSetupChosen, setManualSystemsSetupChosen] =
    useState(false);

  const handleCancelSetup = () => {
    dispatch(reset());
  };

  const handleSuccess = (values: System) => {
    dispatch(setSystemInReview(values));
    dispatch(changeReviewStep());
  };

  return (
    <>
      <Box bg="white">
        <Button
          bg="transparent"
          fontWeight="500"
          m={2}
          ml={6}
          onClick={handleCancelSetup}
        >
          <CloseSolidIcon /> Cancel setup
        </Button>
      </Box>
      <Divider orientation="horizontal" />
      <Stack direction={["column", "row"]}>
        <Stack bg="white" height="100vh">
          <Stack mt={10} mb={10} direction="row" spacing="24px">
            <Box flexShrink={0}>
              <Stepper
                activeStep={step}
                setActiveStep={(s) => dispatch(changeStep(s))}
                steps={STEPS}
              />
            </Box>
<<<<<<< HEAD
            {step === 1 ? <OrganizationInfoForm /> : null}
            {step === 2 ? (
              <AddSystemForm
                setManualSystemsSetupChosen={setManualSystemsSetupChosen}
              />
            ) : null}
            {step === 3 ? <AuthenticateScanner /> : null}
            {step === 4 ? (
              <ScanResultsForm
                manualSystemSetupChosen={manualSystemSetupChosen}
              />
            ) : null}
            {/* These steps should only apply if you're creating systems manually */}
            {step === 5 && manualSystemSetupChosen ? (
              <Stack direction="column">
                {reviewStep <= 3 ? (
                  <HorizontalStepper
                    activeStep={reviewStep}
                    steps={HORIZONTAL_STEPS}
                  />
                ) : null}
                {reviewStep === 1 && (
                  <DescribeSystemStep
                    system={system}
                    onSuccess={handleSuccess}
                    abridged
                  />
                )}
                {reviewStep === 2 && system && (
                  <PrivacyDeclarationStep
                    system={system}
                    onSuccess={handleSuccess}
                    abridged
                  />
                )}
                {reviewStep === 3 && system && (
                  <ReviewSystemStep
                    system={system}
                    onSuccess={() => dispatch(changeReviewStep())}
                    abridged
                  />
                )}
                {reviewStep === 4 && system && (
                  <SuccessPage
                    systemInReview={system}
                    systemsForReview={systemsForReview}
                    onAddNextSystem={() => {
                      dispatch(reviewManualSystem());
                    }}
                  />
                )}
              </Stack>
            ) : null}
=======
            <Box w={step === 4 ? "100%" : "40%"}>
              {step === 1 ? <OrganizationInfoForm /> : null}
              {step === 2 ? <AddSystemForm /> : null}
              {step === 3 ? <AuthenticateScanner /> : null}
              {step === 4 ? (
                <Box pr={10}>
                  <ScanResultsForm />
                </Box>
              ) : null}
              {step === 5 ? (
                <Stack direction="column">
                  {reviewStep <= 3 ? (
                    <HorizontalStepper
                      activeStep={reviewStep}
                      steps={HORIZONTAL_STEPS}
                    />
                  ) : null}
                  {reviewStep === 1 && (
                    <DescribeSystemStep
                      system={system}
                      onSuccess={handleSuccess}
                      abridged
                    />
                  )}
                  {reviewStep === 2 && system && (
                    <PrivacyDeclarationStep
                      system={system}
                      onSuccess={handleSuccess}
                      abridged
                    />
                  )}
                  {reviewStep === 3 && system && (
                    <ReviewSystemStep
                      system={system}
                      onSuccess={() => dispatch(changeReviewStep())}
                      abridged
                    />
                  )}
                  {reviewStep === 4 && system && (
                    <SuccessPage
                      systemInReview={system}
                      systemsForReview={systemsForReview}
                      onAddNextSystem={() => {
                        dispatch(reviewManualSystem());
                      }}
                    />
                  )}
                </Stack>
              ) : null}
            </Box>
>>>>>>> 819ebf74
          </Stack>
        </Stack>
      </Stack>
    </>
  );
};

export default ConfigWizardWalkthrough;<|MERGE_RESOLUTION|>--- conflicted
+++ resolved
@@ -71,7 +71,7 @@
                 steps={STEPS}
               />
             </Box>
-<<<<<<< HEAD
+<Box w={step === 4 ? "100%" : "40%"}>
             {step === 1 ? <OrganizationInfoForm /> : null}
             {step === 2 ? (
               <AddSystemForm
@@ -79,11 +79,9 @@
               />
             ) : null}
             {step === 3 ? <AuthenticateScanner /> : null}
-            {step === 4 ? (
-              <ScanResultsForm
-                manualSystemSetupChosen={manualSystemSetupChosen}
-              />
-            ) : null}
+            {step === 4 ?  (<Box pr={10}>
+                  <ScanResultsForm />
+                </Box>) : null}
             {/* These steps should only apply if you're creating systems manually */}
             {step === 5 && manualSystemSetupChosen ? (
               <Stack direction="column">
@@ -125,58 +123,6 @@
                 )}
               </Stack>
             ) : null}
-=======
-            <Box w={step === 4 ? "100%" : "40%"}>
-              {step === 1 ? <OrganizationInfoForm /> : null}
-              {step === 2 ? <AddSystemForm /> : null}
-              {step === 3 ? <AuthenticateScanner /> : null}
-              {step === 4 ? (
-                <Box pr={10}>
-                  <ScanResultsForm />
-                </Box>
-              ) : null}
-              {step === 5 ? (
-                <Stack direction="column">
-                  {reviewStep <= 3 ? (
-                    <HorizontalStepper
-                      activeStep={reviewStep}
-                      steps={HORIZONTAL_STEPS}
-                    />
-                  ) : null}
-                  {reviewStep === 1 && (
-                    <DescribeSystemStep
-                      system={system}
-                      onSuccess={handleSuccess}
-                      abridged
-                    />
-                  )}
-                  {reviewStep === 2 && system && (
-                    <PrivacyDeclarationStep
-                      system={system}
-                      onSuccess={handleSuccess}
-                      abridged
-                    />
-                  )}
-                  {reviewStep === 3 && system && (
-                    <ReviewSystemStep
-                      system={system}
-                      onSuccess={() => dispatch(changeReviewStep())}
-                      abridged
-                    />
-                  )}
-                  {reviewStep === 4 && system && (
-                    <SuccessPage
-                      systemInReview={system}
-                      systemsForReview={systemsForReview}
-                      onAddNextSystem={() => {
-                        dispatch(reviewManualSystem());
-                      }}
-                    />
-                  )}
-                </Stack>
-              ) : null}
-            </Box>
->>>>>>> 819ebf74
           </Stack>
         </Stack>
       </Stack>
