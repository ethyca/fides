import { Box, Button, Heading, Stack, Tooltip, useToast } from "@fidesui/react";
import { SerializedError } from "@reduxjs/toolkit";
import { FetchBaseQueryError } from "@reduxjs/toolkit/dist/query/fetchBaseQuery";
import { Form, Formik } from "formik";
import type { NextPage } from "next";
import React, { useState } from "react";

import { QuestionIcon } from "~/features/common/Icon";

import {
  CustomCreatableMultiSelect,
  CustomCreatableSingleSelect,
  CustomTextInput,
} from "../common/form/inputs";
import { isErrorWithDetail, isErrorWithDetailArray } from "../common/helpers";
import { useCreateSystemMutation } from "../system/system.slice";
import { System } from "../system/types";

type FormValues = Partial<System>;

const DescribeSystemsForm: NextPage<{
  handleChangeStep: Function;
  handleChangeReviewStep: Function;
  handleCancelSetup: Function;
  handleSystemFidesKey: Function;
}> = ({
  handleCancelSetup,
  handleChangeStep,
  handleChangeReviewStep,
  handleSystemFidesKey,
}) => {
  const [createSystem] = useCreateSystemMutation();
  const [isLoading, setIsLoading] = useState(false);

  const toast = useToast();

  const initialValues = {
    description: "",
    fides_key: "",
    name: "",
    organization_fides_key: "default_organization",
<<<<<<< HEAD
    system_dependencies: [],
=======
    tags: [],
>>>>>>> 82b73547
    system_type: "",
  };

  const handleSubmit = async (values: FormValues) => {
    const systemBody = {
      description: values.description,
      fides_key: values.fides_key,
      name: values.name,
      organization_fides_key: "default_organization",
      privacy_declarations: [
        {
          name: "string",
          data_categories: ["string"],
          data_use: "string",
          data_qualifier:
            "aggregated.anonymized.unlinked_pseudonymized.pseudonymized.identified",
          data_subjects: ["string"],
          dataset_references: ["string"],
        },
      ],
      system_type: values.system_type,
<<<<<<< HEAD
      system_dependencies: values.system_dependencies,
=======
      meta: { tags: values.tags?.toString() },
>>>>>>> 82b73547
    };

    const handleResult = (
      result: { data: {} } | { error: FetchBaseQueryError | SerializedError }
    ) => {
      if ("error" in result) {
        let errorMsg =
          "An unexpected error occurred while creating system. Please try again.";
        if (isErrorWithDetail(result.error)) {
          errorMsg = result.error.data.detail;
        } else if (isErrorWithDetailArray(result.error)) {
          const { error } = result;
          errorMsg = error.data.detail[0].msg;
        }
        toast({
          status: "error",
          description: errorMsg,
        });
      } else {
        toast.closeAll();
        handleSystemFidesKey(values.fides_key);
        handleChangeReviewStep(1);
        handleChangeStep(4);
      }
    };

    setIsLoading(true);

    const createSystemResult = await createSystem(systemBody);
    handleResult(createSystemResult);

    setIsLoading(false);
  };

  return (
    <Formik
      initialValues={initialValues}
      enableReinitialize
      onSubmit={handleSubmit}
    >
      {({ values }) => (
        <Form>
          <Stack ml="100px" spacing={10}>
            <Heading as="h3" size="lg">
              {/* TODO FUTURE: Path when describing system from infra scanning */}
              Describe your system
            </Heading>
            <div>
              By providing a small amount of additional context for each system
              we can make reporting and understanding our tech stack much easier
              for everyone from engineering to legal teams. So let’s do this
              now.
            </div>
            <Stack>
              <Stack direction="row">
                <CustomTextInput id="name" name="name" label="System name" />
                <Tooltip
                  fontSize="md"
                  label="Give the system a unique, and relevant name for reporting purposes. e.g. “Email Data Warehouse”"
                  placement="right"
                >
                  <QuestionIcon boxSize={5} color="gray.400" />
                </Tooltip>
              </Stack>

              <Stack direction="row" mb={5}>
                <CustomTextInput
                  id="fides_key"
                  name="fides_key"
                  label="System key"
                />
                <Tooltip
                  fontSize="md"
                  // TODO FUTURE: This tooltip text is misleading since at the moment for MVP we are manually creating a fides key for this resource
                  label="System key’s are automatically generated from the resource id and system name to provide a unique key for identifying systems in the registry."
                  placement="right"
                >
                  <QuestionIcon boxSize={5} color="gray.400" />
                </Tooltip>
              </Stack>

              <Stack direction="row" mb={5}>
                <CustomTextInput
                  id="description"
                  name="description"
                  label="System description"
                />
                <Tooltip
                  fontSize="md"
                  label="If you wish you can provide a description which better explains the purpose of this system."
                  placement="right"
                >
                  <QuestionIcon boxSize={5} color="gray.400" />
                </Tooltip>
              </Stack>

              <Stack direction="row" mb={5}>
                <CustomCreatableSingleSelect
                  id="system_type"
                  label="System Type"
                  name="system_type"
                  options={
                    initialValues.system_type
                      ? [
                          {
                            label: initialValues.system_type,
                            value: initialValues.system_type,
                          },
                        ]
                      : []
                  }
                />
                <Tooltip
                  fontSize="md"
                  label="Select a system type from the pre-approved list of system types."
                  placement="right"
                >
                  <QuestionIcon boxSize={5} color="gray.400" />
                </Tooltip>
              </Stack>

              <Stack direction="row" mb={5}>
                <CustomCreatableMultiSelect
<<<<<<< HEAD
                  id="system_dependencies"
                  name="system_dependencies"
=======
                  id="tags"
                  name="tags"
>>>>>>> 82b73547
                  label="System Tags"
                  options={initialValues.tags.map((s: any) => ({
                    value: s,
                    label: s,
                  }))}
                />
                <Tooltip
                  fontSize="md"
                  label="Provide one or more tags to group the system. Tags are important as they allow you to filter and group systems for reporting and later review. Tags provide tremendous value as you scale - imagine you have thousands of systems, you’re going to thank us later for tagging!"
                  placement="right"
                >
                  <QuestionIcon boxSize={5} color="gray.400" />
                </Tooltip>
              </Stack>
            </Stack>
            <Box>
              <Button
                onClick={() => handleCancelSetup()}
                mr={2}
                size="sm"
                variant="outline"
              >
                Cancel
              </Button>
              <Button
                type="submit"
                colorScheme="primary"
                size="sm"
                disabled={
                  !values.name || !values.description || !values.system_type
                }
                isLoading={isLoading}
              >
                Confirm and Continue
              </Button>
            </Box>
          </Stack>
        </Form>
      )}
    </Formik>
  );
};
export default DescribeSystemsForm;<|MERGE_RESOLUTION|>--- conflicted
+++ resolved
@@ -39,11 +39,7 @@
     fides_key: "",
     name: "",
     organization_fides_key: "default_organization",
-<<<<<<< HEAD
-    system_dependencies: [],
-=======
     tags: [],
->>>>>>> 82b73547
     system_type: "",
   };
 
@@ -65,11 +61,7 @@
         },
       ],
       system_type: values.system_type,
-<<<<<<< HEAD
-      system_dependencies: values.system_dependencies,
-=======
       meta: { tags: values.tags?.toString() },
->>>>>>> 82b73547
     };
 
     const handleResult = (
@@ -193,13 +185,8 @@
 
               <Stack direction="row" mb={5}>
                 <CustomCreatableMultiSelect
-<<<<<<< HEAD
-                  id="system_dependencies"
-                  name="system_dependencies"
-=======
                   id="tags"
                   name="tags"
->>>>>>> 82b73547
                   label="System Tags"
                   options={initialValues.tags.map((s: any) => ({
                     value: s,
