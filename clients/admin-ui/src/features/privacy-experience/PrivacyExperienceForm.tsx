import {
  Box,
  Button,
  ButtonGroup,
  Collapse,
  Divider,
  Flex,
  Heading,
  Text,
} from "@fidesui/react";
import { useFormikContext } from "formik";
import { useRouter } from "next/router";
import { useState } from "react";

import { useAppSelector } from "~/app/hooks";
import {
  CustomSelect,
  CustomSwitch,
  CustomTextInput,
} from "~/features/common/form/inputs";
import BackButton from "~/features/common/nav/v2/BackButton";
import { PRIVACY_EXPERIENCE_ROUTE } from "~/features/common/nav/v2/routes";
import { PRIVACY_NOTICE_REGION_RECORD } from "~/features/common/privacy-notice-regions";
import ScrollableList from "~/features/common/ScrollableList";
import {
  selectLocationsRegulations,
  useGetLocationsRegulationsQuery,
} from "~/features/locations/locations.slice";
import { getSelectedRegionIds } from "~/features/privacy-experience/form/helpers";
import { selectAllLanguages } from "~/features/privacy-experience/language.slice";
import {
  selectPage as selectNoticePage,
  selectPageSize as selectNoticePageSize,
  useGetAllPrivacyNoticesQuery,
} from "~/features/privacy-notices/privacy-notices.slice";
import {
  ComponentType,
  ExperienceConfigCreate,
  ExperienceTranslation,
<<<<<<< HEAD
  LimitedPrivacyNoticeResponseSchema,
  PrivacyNoticeRegion,
=======
>>>>>>> 565e0839
  SupportedLanguage,
} from "~/types/api";

const componentTypeOptions = [
  {
    label: "Banner and modal",
    value: ComponentType.BANNER_AND_MODAL,
  },
  {
    label: "Modal",
    value: ComponentType.MODAL,
  },
  {
    label: "Privacy center",
    value: ComponentType.PRIVACY_CENTER,
  },
];

export const PrivacyExperienceConfigColumnLayout = ({
  buttonPanel,
  children,
}: {
  buttonPanel: React.ReactNode;
  children: React.ReactNode;
}) => (
  <Flex direction="column" minH="full" w="25%" borderRight="1px solid #DEE5EE">
    <Flex direction="column" h="full" overflowY="scroll" px={4}>
      <Flex direction="column" gap={4} w="full" pb={4}>
        {children}
      </Flex>
    </Flex>
    {buttonPanel}
  </Flex>
);

export const PrivacyExperienceForm = ({
  allPrivacyNotices,
  onSelectTranslation,
}: {
  allPrivacyNotices: LimitedPrivacyNoticeResponseSchema[];
  onSelectTranslation: (t: ExperienceTranslation) => void;
}) => {
  const router = useRouter();

  const [editingStyle, setEditingStyle] = useState<boolean>(false);
  const { values, setFieldValue, dirty, isValid, isSubmitting } =
    useFormikContext<ExperienceConfigCreate>();
  const noticePage = useAppSelector(selectNoticePage);
  const noticePageSize = useAppSelector(selectNoticePageSize);
  useGetAllPrivacyNoticesQuery({ page: noticePage, size: noticePageSize });

  const getPrivacyNoticeName = (id: string) => {
    const notice = allPrivacyNotices.find((n) => n.id === id);
    return notice?.name ?? id;
  };

  useGetLocationsRegulationsQuery();
  const locationsRegulations = useAppSelector(selectLocationsRegulations);

  const allSelectedRegions = [
    ...getSelectedRegionIds(locationsRegulations.locations),
    ...getSelectedRegionIds(locationsRegulations.location_groups),
  ];

  const allLanguages = useAppSelector(selectAllLanguages);

  const getTranslationDisplayName = (t: ExperienceTranslation) => {
    const language = allLanguages.find((lang) => lang.id === t.language);
    const name = language ? language.name : t.language;
    return `${name}${t.is_default ? " (Default)" : ""}`;
  };

  if (editingStyle) {
    return (
      <>
        <Button onClick={() => setEditingStyle(false)}>
          Back to main form
        </Button>
        <Text>Editing experience style coming soon™</Text>
      </>
    );
  }

  const buttonPanel = (
    <ButtonGroup size="sm" borderTop="1px solid #DEE5EE" p={4}>
      <Button
        variant="outline"
        onClick={() => router.push(PRIVACY_EXPERIENCE_ROUTE)}
      >
        Cancel
      </Button>
      <Button
        type="submit"
        colorScheme="primary"
        data-testid="save-btn"
        isDisabled={isSubmitting || !dirty || !isValid}
        isLoading={isSubmitting}
      >
        Save
      </Button>
    </ButtonGroup>
  );

  return (
    <PrivacyExperienceConfigColumnLayout buttonPanel={buttonPanel}>
      <BackButton backPath={PRIVACY_EXPERIENCE_ROUTE} mt={4} />
      <Heading fontSize="md" fontWeight="semibold">
        Configure experience
      </Heading>
      <CustomTextInput
        name="name"
        id="name"
        label="Name (internal admin use only)"
        variant="stacked"
      />
      <CustomSelect
        name="component"
        id="component"
        options={componentTypeOptions}
        label="Experience Type"
        variant="stacked"
        isDisabled={!!values.component}
        isRequired
      />
      <Collapse
        in={
          values.component && values.component !== ComponentType.PRIVACY_CENTER
        }
        animateOpacity
      >
        <Box p="1px">
          <CustomSwitch
            name="dismissable"
            id="dismissable"
            label="Modal is dismissable"
            variant="stacked"
          />
        </Box>
      </Collapse>
      <Divider />
      <Heading fontSize="md" fontWeight="semibold">
        Privacy notices
      </Heading>
      <ScrollableList
        addButtonLabel="Add privacy notice"
        allItems={allPrivacyNotices.map((n) => n.id)}
        values={values.privacy_notice_ids ?? []}
        setValues={(newValues) =>
          setFieldValue("privacy_notice_ids", newValues)
        }
        getItemLabel={getPrivacyNoticeName}
        draggable
      />
      <Divider />
      <Text as="h2" fontWeight="600">
        Locations & Languages
      </Text>
      <ScrollableList
        label="Locations for this experience"
        addButtonLabel="Add location"
        allItems={allSelectedRegions}
        values={values.regions ?? []}
        setValues={(newValues) => setFieldValue("regions", newValues)}
        getItemLabel={(item) => PRIVACY_NOTICE_REGION_RECORD[item]}
        draggable
      />
      <ScrollableList
        label="Languages for this experience"
        addButtonLabel="Add language"
        values={values.translations ?? []}
        setValues={(newValues) => setFieldValue("translations", newValues)}
        idField="language"
        canDeleteItem={(item) => !item.is_default}
        allItems={allLanguages
          .slice()
          .sort((a, b) => a.name.localeCompare(b.name))
          .map((lang) => ({
            language: lang.id as SupportedLanguage,
            is_default: false,
          }))}
        getItemLabel={getTranslationDisplayName}
        createNewValue={(opt) => ({
          language: opt.value as SupportedLanguage,
          is_default: false,
        })}
        onRowClick={onSelectTranslation}
        selectOnAdd
        draggable
      />
      {/* <CustomSwitch
        name="auto_detect_language"
        id="auto_detect_language"
        label="Auto detect language"
        variant="stacked"
      /> */}
    </PrivacyExperienceConfigColumnLayout>
  );
};
export default PrivacyExperienceForm;<|MERGE_RESOLUTION|>--- conflicted
+++ resolved
@@ -37,11 +37,7 @@
   ComponentType,
   ExperienceConfigCreate,
   ExperienceTranslation,
-<<<<<<< HEAD
   LimitedPrivacyNoticeResponseSchema,
-  PrivacyNoticeRegion,
-=======
->>>>>>> 565e0839
   SupportedLanguage,
 } from "~/types/api";
 
