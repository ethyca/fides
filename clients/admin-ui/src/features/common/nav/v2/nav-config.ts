<<<<<<< HEAD
import { Features, FlagNames } from "~/features/common/features/features.slice";
=======
import { ADD_SYSTEMS_ROUTE, SYSTEM_ROUTE } from "~/constants";
>>>>>>> dfabd1d8
import { ScopeRegistryEnum } from "~/types/api";

export type NavConfigRoute = {
  title?: string;
  path: string;
  exact?: boolean;
  requiresPlus?: boolean;
  requiresFlag?: FlagNames;
  /** This route is only available if the user has ANY of these scopes */
  scopes: ScopeRegistryEnum[];
};

export type NavConfigGroup = {
  title: string;
  routes: NavConfigRoute[];
};

export const NAV_CONFIG: NavConfigGroup[] = [
  // Goes last because its root path will match everything.
  {
    title: "Home",
    routes: [
      {
        path: "/",
        exact: true,
        scopes: [],
      },
    ],
  },
  {
    title: "Privacy requests",
    routes: [
      {
        title: "Request manager",
        path: "/privacy-requests",
        scopes: [ScopeRegistryEnum.PRIVACY_REQUEST_READ],
      },
      {
        title: "Connection manager",
        path: "/datastore-connection",
        scopes: [ScopeRegistryEnum.CONNECTION_CREATE_OR_UPDATE],
      },
      {
        title: "Configuration",
        path: "/privacy-requests/configure",
        requiresFlag: "privacyRequestsConfiguration",
        scopes: [ScopeRegistryEnum.MESSAGING_CREATE_OR_UPDATE],
      },
    ],
  },
  {
    title: "Data map",
    routes: [
      {
        title: "View map",
        path: "/datamap",
        requiresPlus: true,
        scopes: [ScopeRegistryEnum.DATAMAP_READ],
      },
      {
        title: "View systems",
        path: SYSTEM_ROUTE,
        scopes: [ScopeRegistryEnum.SYSTEM_READ],
      },
      {
        title: "Add systems",
        path: ADD_SYSTEMS_ROUTE,
        scopes: [ScopeRegistryEnum.SYSTEM_CREATE],
      },
      {
        title: "Manage datasets",
        path: "/dataset",
        scopes: [
          ScopeRegistryEnum.CTL_DATASET_CREATE,
          ScopeRegistryEnum.CTL_DATASET_UPDATE,
        ],
      },
      {
        title: "Classify systems",
        path: "/classify-systems",
        requiresPlus: true,
        scopes: [ScopeRegistryEnum.SYSTEM_UPDATE], // temporary scope until we decide what to do here
      },
    ],
  },
  {
    title: "Management",
    routes: [
      {
        title: "Users",
        path: "/user-management",
        scopes: [
          ScopeRegistryEnum.USER_UPDATE,
          ScopeRegistryEnum.USER_CREATE,
          ScopeRegistryEnum.USER_PERMISSION_UPDATE,
        ],
      },
      {
        title: "Organization",
        path: "/management/organization",
        requiresFlag: "organizationManagement",
        scopes: [
          ScopeRegistryEnum.ORGANIZATION_READ,
          ScopeRegistryEnum.ORGANIZATION_UPDATE,
        ],
      },
      {
        title: "Taxonomy",
        path: "/taxonomy",
        scopes: [
          ScopeRegistryEnum.DATA_CATEGORY_CREATE,
          ScopeRegistryEnum.DATA_CATEGORY_UPDATE,
          ScopeRegistryEnum.DATA_USE_CREATE,
          ScopeRegistryEnum.DATA_USE_UPDATE,
          ScopeRegistryEnum.DATA_SUBJECT_CREATE,
          ScopeRegistryEnum.DATA_SUBJECT_UPDATE,
        ],
      },
      {
        title: "About Fides",
        path: "/management/about",
        scopes: [ScopeRegistryEnum.USER_READ], // temporary scope while we don't have a scope for beta features
      },
    ],
  },
];

export type NavGroupChild = {
  title: string;
  path: string;
  exact?: boolean;
};

export type NavGroup = {
  /**
   * Title of the group. Displayed in NavTopBar.
   */
  title: string;
  /**
   * The routes that are nested under this group. These are displayed in the NavSideBar. If this has
   * only one child, the side bar should not be shown at all (such as for "Home").
   */
  children: Array<NavGroupChild>;
};

/**
 * If a group contains only routes that the user cannot access, return false.
 * An empty list of scopes is a special case where any scope works.
 */
const navGroupInScope = (
  group: NavConfigGroup,
  userScopes: ScopeRegistryEnum[]
) => {
  if (group.routes.filter((route) => route.scopes.length === 0).length === 0) {
    const allScopesAcrossRoutes = group.routes.reduce((acc, route) => {
      const { scopes } = route;
      return [...acc, ...scopes];
    }, [] as ScopeRegistryEnum[]);
    if (
      allScopesAcrossRoutes.length &&
      allScopesAcrossRoutes.filter((scope) => userScopes.includes(scope))
        .length === 0
    ) {
      return false;
    }
  }
  return true;
};

/**
 * If the user does not have any of the scopes listed in the route's requirements,
 * return false. An empty list of scopes is a special case where any scope works.
 */
const navRouteInScope = (
  route: NavConfigRoute,
  userScopes: ScopeRegistryEnum[]
) => {
  if (
    route.scopes.length &&
    route.scopes.filter((requiredScope) => userScopes.includes(requiredScope))
      .length === 0
  ) {
    return false;
  }
  return true;
};

export const configureNavGroups = ({
  config,
  userScopes,
  hasPlus = false,
  flags,
}: {
  config: NavConfigGroup[];
  userScopes: ScopeRegistryEnum[];
  hasPlus?: boolean;
  flags?: Partial<Features["flags"]>;
}): NavGroup[] => {
  const navGroups: NavGroup[] = [];

  config.forEach((group) => {
    if (!navGroupInScope(group, userScopes)) {
      return;
    }

    const navGroup: NavGroup = {
      title: group.title,
      children: [],
    };
    navGroups.push(navGroup);

    group.routes.forEach((route) => {
      // If the target route would require plus in a non-plus environment,
      // exclude it from the group.
      if (route.requiresPlus && !hasPlus) {
        return;
      }

      // If the target route is protected by a feature flag that is not enabled,
      // exclude it from the group
      if (route.requiresFlag && (!flags || !flags[route.requiresFlag])) {
        return;
      }

      // If the target route is protected by a scope that the user does not
      // have, exclude it from the group
      if (!navRouteInScope(route, userScopes)) {
        return;
      }

      navGroup.children.push({
        title: route.title ?? navGroup.title,
        path: route.path,
        exact: route.exact,
      });
    });
  });

  return navGroups;
};

export type ActiveNav = NavGroup & { path?: string };

export const findActiveNav = ({
  navGroups,
  path,
}: {
  navGroups: NavGroup[];
  path: string;
}): ActiveNav | undefined => {
  let childMatch: NavGroupChild | undefined;
  const groupMatch = navGroups.find((group) => {
    childMatch = group.children.find((child) =>
      child.exact ? path === child.path : path.startsWith(child.path)
    );
    return childMatch;
  });

  if (!(groupMatch && childMatch)) {
    return undefined;
  }

  let activePath: string | undefined;
  if (childMatch.exact && path === childMatch.path) {
    activePath = path;
  } else if (path.startsWith(childMatch.path)) {
    activePath = childMatch.path;
  }
  return {
    ...groupMatch,
    path: activePath,
  };
};

/**
 * Similar to findActiveNav, but using NavConfig instead of a NavGroup
 * This may not be needed once we remove the progressive nav, since then we can
 * just check what navs are available (they would all be restricted by scope)
 */
export const canAccessRoute = ({
  path,
  userScopes,
}: {
  path: string;
  userScopes: ScopeRegistryEnum[];
}) => {
  let childMatch: NavConfigRoute | undefined;
  const groupMatch = NAV_CONFIG.find((group) => {
    childMatch = group.routes.find((child) =>
      child.exact ? path === child.path : path.startsWith(child.path)
    );
    return childMatch;
  });

  if (!(groupMatch && childMatch)) {
    return false;
  }

  // Special case of empty scopes
  if (childMatch.scopes.length === 0) {
    return true;
  }

  const scopeOverlaps = childMatch.scopes.filter((scope) =>
    userScopes.includes(scope)
  );
  return scopeOverlaps.length > 0;
};<|MERGE_RESOLUTION|>--- conflicted
+++ resolved
@@ -1,8 +1,5 @@
-<<<<<<< HEAD
+import { ADD_SYSTEMS_ROUTE, SYSTEM_ROUTE } from "~/constants";
 import { Features, FlagNames } from "~/features/common/features/features.slice";
-=======
-import { ADD_SYSTEMS_ROUTE, SYSTEM_ROUTE } from "~/constants";
->>>>>>> dfabd1d8
 import { ScopeRegistryEnum } from "~/types/api";
 
 export type NavConfigRoute = {
