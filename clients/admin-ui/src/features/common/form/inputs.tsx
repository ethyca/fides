--- conflicted
+++ resolved
@@ -147,10 +147,6 @@
             isSearchable={isSearchable ?? false}
             isClearable={isClearable}
           />
-<<<<<<< HEAD
-=======
-
->>>>>>> 487868c2
           {tooltip ? <QuestionTooltip label={tooltip} /> : null}
         </Box>
       </Grid>
