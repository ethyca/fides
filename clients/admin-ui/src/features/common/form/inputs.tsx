/**
 * Various common form inputs, styled specifically for Formik forms used throughout our app
 */

import {
  Box,
  EyeIcon,
  Flex,
  FormControl,
  FormErrorMessage,
  FormLabel,
  FormLabelProps,
  Grid,
  IconButton,
  Input,
  InputGroup,
  InputProps,
  InputRightElement,
  Radio,
  RadioGroup,
  Stack,
  Switch,
  Textarea,
  TextareaProps,
  VStack,
} from "@fidesui/react";
import {
  CreatableSelect,
  MultiValue,
  Select,
  SingleValue,
  Size,
} from "chakra-react-select";
import { FieldHookConfig, useField, useFormikContext } from "formik";
import { useState } from "react";

import QuestionTooltip from "~/features/common/QuestionTooltip";

type Variant = "inline" | "stacked";

interface CustomInputProps {
  disabled?: boolean;
  label: string;
  tooltip?: string;
  variant?: Variant;
}

// We allow `undefined` here and leave it up to each component that uses this field
// to handle the undefined case. Forms throw an error when their state goes to/from
// `undefined` (uncontrolled vs controlled). However, it is a lot more convenient if
// we can pass in `undefined` as a value from our object as opposed to having to transform
// it just for the form. Therefore, we have our form components do the work of transforming
// if the value they receive is undefined.
type StringField = FieldHookConfig<string | undefined>;
type StringArrayField = FieldHookConfig<string[] | undefined>;

const Label = ({
  children,
  ...labelProps
}: {
  children: React.ReactNode;
} & FormLabelProps) => (
  <FormLabel size="sm" {...labelProps}>
    {children}
  </FormLabel>
);

const TextInput = ({
  isPassword,
  ...props
}: InputProps & { isPassword: boolean }) => {
  const [type, setType] = useState<"text" | "password">(
    isPassword ? "password" : "text"
  );

  const handleClickReveal = () =>
    setType(type === "password" ? "text" : "password");

  return (
    <InputGroup size="sm" mr="2">
      <Input {...props} type={type} pr={isPassword ? "10" : "3"} />
      {isPassword ? (
        <InputRightElement pr="2">
          <IconButton
            size="xs"
            variant="unstyled"
            aria-label="Reveal/Hide Secret"
            icon={
              <EyeIcon
                boxSize="full"
                color={type === "password" ? "gray.400" : "gray.700"}
              />
            }
            onClick={handleClickReveal}
          />
        </InputRightElement>
      ) : null}
    </InputGroup>
  );
};

const ErrorMessage = ({
  isInvalid,
  message,
  fieldName,
}: {
  isInvalid: boolean;
  fieldName: string;
  message?: string;
}) => {
  if (!isInvalid) {
    return null;
  }
  return (
    <FormErrorMessage data-testid={`error-${fieldName}`}>
      {message}
    </FormErrorMessage>
  );
};

const SelectInput = ({
  options,
  fieldName,
  size,
  isSearchable,
  isClearable,
  isMulti = false,
}: { fieldName: string; isMulti?: boolean } & Omit<SelectProps, "label">) => {
  const [initialField] = useField(fieldName);
  const field = { ...initialField, value: initialField.value ?? [] };
  const selected = isMulti
    ? options.filter((o) => field.value.indexOf(o.value) >= 0)
    : options.find((o) => o.value === field.value) || null;

  // note: for Multiselect we have to do setFieldValue instead of field.onChange
  // because field.onChange only accepts strings or events right now, not string[]
  // https://github.com/jaredpalmer/formik/issues/1667
  const { setFieldValue, touched, setTouched } = useFormikContext();

  const handleChangeMulti = (newValue: MultiValue<Option>) => {
    setFieldValue(
      field.name,
      newValue.map((v) => v.value)
    );
  };
  const handleChangeSingle = (newValue: SingleValue<Option>) => {
    if (newValue) {
      field.onChange(fieldName)(newValue.value);
    } else if (isClearable) {
      field.onChange(fieldName)("");
    }
  };

  const handleChange = (newValue: MultiValue<Option> | SingleValue<Option>) =>
    isMulti
      ? handleChangeMulti(newValue as MultiValue<Option>)
      : handleChangeSingle(newValue as SingleValue<Option>);

  const components = isClearable ? undefined : { ClearIndicator: () => null };

  return (
    <Select
      options={options}
      onBlur={(e) => {
        setTouched({ ...touched, [field.name]: true });
        field.onBlur(e);
      }}
      onChange={handleChange}
      name={fieldName}
      value={selected}
      size={size}
      chakraStyles={{
        container: (provided) => ({ ...provided, mr: 2, flexGrow: 1 }),
        dropdownIndicator: (provided) => ({
          ...provided,
          bg: "transparent",
          px: 2,
          cursor: "inherit",
        }),
        indicatorSeparator: (provided) => ({
          ...provided,
          display: "none",
        }),
        multiValue: (provided) => ({
          ...provided,
          background: "primary.400",
          color: "white",
        }),
      }}
      components={components}
      isSearchable={isSearchable}
      isClearable={isClearable}
      instanceId={`select-${field.name}`}
      isMulti={isMulti}
    />
  );
};

export const CustomTextInput = ({
  label,
  tooltip,
  disabled,
  variant = "inline",
  ...props
}: CustomInputProps & StringField) => {
  const [initialField, meta] = useField(props);
  const { type: initialType, placeholder } = props;
  const isInvalid = !!(meta.touched && meta.error);
  const field = { ...initialField, value: initialField.value ?? "" };

  const isPassword = initialType === "password";

  if (variant === "inline") {
    return (
      <FormControl isInvalid={isInvalid}>
        <Grid templateColumns="1fr 3fr">
          <Label htmlFor={props.id || props.name}>{label}</Label>
          <Box display="flex" alignItems="center">
            <TextInput
              {...field}
              isDisabled={disabled}
              data-testid={`input-${field.name}`}
              placeholder={placeholder}
              isPassword={isPassword}
            />
            {tooltip ? <QuestionTooltip label={tooltip} /> : null}
          </Box>
        </Grid>
        <ErrorMessage
          isInvalid={isInvalid}
          message={meta.error}
          fieldName={field.name}
        />
      </FormControl>
    );
  }
  return (
    <FormControl isInvalid={isInvalid}>
      <VStack alignItems="start">
        <Flex alignItems="center">
          <Label htmlFor={props.id || props.name} fontSize="sm" my={0} mr={1}>
            {label}
          </Label>
          {tooltip ? <QuestionTooltip label={tooltip} /> : null}
        </Flex>
        <TextInput
          {...field}
          isDisabled={disabled}
          data-testid={`input-${field.name}`}
          placeholder={placeholder}
          isPassword={isPassword}
        />
        <ErrorMessage
          isInvalid={isInvalid}
          message={meta.error}
          fieldName={field.name}
        />
      </VStack>
    </FormControl>
  );
};

export interface Option {
  value: string;
  label: string;
}
interface SelectProps {
  label: string;
  labelProps?: FormLabelProps;
  tooltip?: string;
  options: Option[];
  isDisabled?: boolean;
  isSearchable?: boolean;
  isClearable?: boolean;
  size?: Size;
  isMulti?: boolean;
}
export const CustomSelect = ({
  label,
  labelProps,
  tooltip,
  options,
  isDisabled,
  isSearchable,
  isClearable,
  size = "sm",
  isMulti,
  variant = "inline",
  ...props
}: SelectProps & StringField & { variant?: Variant }) => {
  const [field, meta] = useField(props);
  const isInvalid = !!(meta.touched && meta.error);
  if (variant === "inline") {
    return (
      <FormControl isInvalid={isInvalid}>
        <Grid templateColumns="1fr 3fr">
          <Label htmlFor={props.id || props.name}>{label}</Label>
          <Box
            display="flex"
            alignItems="center"
            data-testid={`input-${field.name}`}
          >
            <SelectInput
              options={options}
              fieldName={field.name}
              size={size}
              isSearchable={isSearchable === undefined ? isMulti : isSearchable}
              isClearable={isClearable}
              isMulti={isMulti}
            />
            {tooltip ? <QuestionTooltip label={tooltip} /> : null}
          </Box>
        </Grid>
        <ErrorMessage
          isInvalid={isInvalid}
          message={meta.error}
          fieldName={field.name}
        />
      </FormControl>
    );
  }
  return (
<<<<<<< HEAD
    <FormControl isInvalid={isInvalid}>
      <VStack alignItems="start">
        <Flex alignItems="center">
          <Label htmlFor={props.id || props.name} my={0}>
            {label}
          </Label>
=======
    <FormControl isInvalid={isInvalid} isDisabled={isDisabled}>
      <Grid templateColumns="1fr 3fr">
        <FormLabel htmlFor={props.id || props.name} size="sm" {...labelProps}>
          {label}
        </FormLabel>
        <Box
          display="flex"
          alignItems="center"
          data-testid={`input-${field.name}`}
        >
          <Select
            options={options}
            onBlur={(e) => {
              setTouched({ ...touched, [field.name]: true });
              field.onBlur(e);
            }}
            onChange={(newValue) => {
              if (newValue) {
                field.onChange(props.name)(newValue.value);
              } else if (isClearable) {
                field.onChange(props.name)("");
              }
            }}
            name={props.name}
            value={selected}
            size={size}
            chakraStyles={{
              container: (provided) => ({ ...provided, mr: 2, flexGrow: 1 }),
              dropdownIndicator: (provided) => ({
                ...provided,
                bg: "transparent",
                px: 2,
                cursor: "inherit",
              }),
              indicatorSeparator: (provided) => ({
                ...provided,
                display: "none",
              }),
              multiValue: (provided) => ({
                ...provided,
                background: "primary.400",
                color: "white",
              }),
            }}
            isSearchable={isSearchable ?? false}
            isClearable={isClearable}
            instanceId={`select-${field.name}`}
          />
>>>>>>> ccdeb2a3
          {tooltip ? <QuestionTooltip label={tooltip} /> : null}
        </Flex>
        <Box width="100%">
          <SelectInput
            options={options}
            fieldName={field.name}
            size={size}
            isSearchable={isSearchable === undefined ? isMulti : isSearchable}
            isClearable={isClearable}
            isMulti={isMulti}
          />
        </Box>
        <ErrorMessage
          isInvalid={isInvalid}
          message={meta.error}
          fieldName={field.name}
        />
      </VStack>
    </FormControl>
  );
};

export const CustomCreatableSingleSelect = ({
  label,
  isSearchable,
  options,
  ...props
}: SelectProps & StringField) => {
  const [initialField, meta] = useField(props);
  const field = { ...initialField, value: initialField.value ?? "" };
  const isInvalid = !!(meta.touched && meta.error);
  const selected = { label: field.value, value: field.value };

  const { touched, setTouched } = useFormikContext();

  return (
    <FormControl isInvalid={isInvalid}>
      <Grid templateColumns="1fr 3fr">
        <Label htmlFor={props.id || props.name}>{label}</Label>

        <Box data-testid={`input-${field.name}`}>
          <CreatableSelect
            options={options}
            onBlur={(e) => {
              setTouched({ ...touched, [field.name]: true });
              field.onBlur(e);
            }}
            onChange={(newValue) => {
              if (newValue) {
                field.onChange(props.name)(newValue.value);
              } else {
                field.onChange(props.name)("");
              }
            }}
            name={props.name}
            value={selected}
            chakraStyles={{
              dropdownIndicator: (provided) => ({
                ...provided,
                background: "white",
              }),
              multiValue: (provided) => ({
                ...provided,
                background: "primary.400",
                color: "white",
              }),
              multiValueRemove: (provided) => ({
                ...provided,
                display: "none",
                visibility: "hidden",
              }),
            }}
          />
        </Box>
      </Grid>
      <ErrorMessage
        isInvalid={isInvalid}
        message={meta.error}
        fieldName={field.name}
      />
    </FormControl>
  );
};

export const CustomCreatableMultiSelect = ({
  label,
  isSearchable,
  isClearable,
  options,
  size = "sm",
  tooltip,
  ...props
}: SelectProps & StringArrayField) => {
  const [initialField, meta] = useField(props);
  const field = { ...initialField, value: initialField.value ?? [] };
  const isInvalid = !!(meta.touched && meta.error);
  const selected = field.value.map((v) => ({ label: v, value: v }));
  const { setFieldValue, touched, setTouched } = useFormikContext();

  return (
    <FormControl isInvalid={isInvalid}>
      <Grid templateColumns="1fr 3fr">
        <Label htmlFor={props.id || props.name}>{label}</Label>
        <Box
          display="flex"
          alignItems="center"
          data-testid={`input-${field.name}`}
        >
          <CreatableSelect
            data-testid={`input-${field.name}`}
            name={props.name}
            chakraStyles={{
              container: (provided) => ({ ...provided, mr: 2, flexGrow: 1 }),
              dropdownIndicator: (provided) => ({
                ...provided,
                background: "white",
              }),
              multiValue: (provided) => ({
                ...provided,
                background: "primary.400",
                color: "white",
              }),
              multiValueRemove: (provided) => ({
                ...provided,
                display: "none",
                visibility: "hidden",
              }),
            }}
            components={{
              Menu: () => null,
              DropdownIndicator: () => null,
            }}
            isClearable={isClearable}
            isMulti
            options={options}
            value={selected}
            onBlur={(e) => {
              setTouched({ ...touched, [field.name]: true });
              field.onBlur(e);
            }}
            onChange={(newValue) => {
              setFieldValue(
                field.name,
                newValue.map((v) => v.value)
              );
            }}
            size={size}
          />
          {tooltip ? <QuestionTooltip label={tooltip} /> : null}
        </Box>
      </Grid>
      <ErrorMessage
        isInvalid={isInvalid}
        message={meta.error}
        fieldName={field.name}
      />
    </FormControl>
  );
};

interface CustomTextAreaProps {
  textAreaProps?: TextareaProps;
  label?: string;
  tooltip?: string;
  variant?: Variant;
}
export const CustomTextArea = ({
  textAreaProps,
  label,
  tooltip,
  variant = "inline",
  ...props
}: CustomTextAreaProps & StringField) => {
  const [initialField, meta] = useField(props);
  const field = { ...initialField, value: initialField.value ?? "" };
  const isInvalid = !!(meta.touched && meta.error);
  const innerTextArea = (
    <Textarea
      {...field}
      size="sm"
      mr={2}
      {...textAreaProps}
      data-testid={`input-${field.name}`}
    />
  );

  // When there is no label, it doesn't matter if stacked or inline
  // since we only render the text field
  if (!label) {
    return (
      <FormControl isInvalid={isInvalid}>
        <Flex>
          {innerTextArea}
          {tooltip ? <QuestionTooltip label={tooltip} /> : null}
        </Flex>
        <ErrorMessage
          isInvalid={isInvalid}
          message={meta.error}
          fieldName={field.name}
        />
      </FormControl>
    );
  }

  if (variant === "inline") {
    return (
      <FormControl isInvalid={isInvalid}>
        <Grid templateColumns="1fr 3fr">
          {label ? <FormLabel>{label}</FormLabel> : null}
          <Flex>
            {innerTextArea}
            {tooltip ? <QuestionTooltip label={tooltip} /> : null}
          </Flex>
        </Grid>
        <ErrorMessage
          isInvalid={isInvalid}
          message={meta.error}
          fieldName={field.name}
        />
      </FormControl>
    );
  }
  return (
    <FormControl isInvalid={isInvalid}>
      <VStack alignItems="start">
        <Flex alignItems="center">
          <Label htmlFor={props.id || props.name} fontSize="sm" my={0} mr={1}>
            {label}
          </Label>
          {tooltip ? <QuestionTooltip label={tooltip} /> : null}
        </Flex>
        {InnerTextArea}
        <ErrorMessage
          isInvalid={isInvalid}
          message={meta.error}
          fieldName={field.name}
        />
      </VStack>
    </FormControl>
  );
};

interface CustomRadioGroupProps {
  label: string;
  options: Option[];
}
export const CustomRadioGroup = ({
  label,
  options,
  ...props
}: CustomRadioGroupProps & StringField) => {
  const [initialField, meta] = useField(props);
  const field = { ...initialField, value: initialField.value ?? "" };
  const isInvalid = !!(meta.touched && meta.error);
  const selected = options.find((o) => o.value === field.value) ?? options[0];

  const handleChange = (o: string) => {
    field.onChange(props.name)(o);
  };

  return (
    <FormControl isInvalid={isInvalid}>
      <Grid templateColumns="1fr 3fr">
        <Label htmlFor={props.id || props.name}>{label}</Label>
        <RadioGroup
          onChange={handleChange}
          value={selected.value}
          data-testid={`input-${field.name}`}
          colorScheme="secondary"
        >
          <Stack direction="row">
            {options.map((o) => (
              <Radio
                key={o.value}
                value={o.value}
                data-testid={`option-${o.value}`}
              >
                {o.label}
              </Radio>
            ))}
          </Stack>
        </RadioGroup>
      </Grid>
      <ErrorMessage
        isInvalid={isInvalid}
        message={meta.error}
        fieldName={field.name}
      />
    </FormControl>
  );
};

interface CustomSwitchProps {
  label: string;
  tooltip?: string;
}
export const CustomSwitch = ({
  label,
  tooltip,
  ...props
}: CustomSwitchProps & FieldHookConfig<boolean>) => {
  const [field, meta] = useField({ ...props, type: "checkbox" });
  const isInvalid = !!(meta.touched && meta.error);

  return (
    <FormControl isInvalid={isInvalid}>
      <Grid templateColumns="1fr 3fr" justifyContent="center">
        <Label htmlFor={props.id || props.name} my={0}>
          {label}
        </Label>
        <Box display="flex" alignItems="center">
          <Switch
            name={field.name}
            isChecked={field.checked}
            onChange={field.onChange}
            onBlur={field.onBlur}
            colorScheme="secondary"
            mr={2}
            data-testid={`input-${field.name}`}
          />
          {tooltip ? <QuestionTooltip label={tooltip} /> : null}
        </Box>
      </Grid>
    </FormControl>
  );
};<|MERGE_RESOLUTION|>--- conflicted
+++ resolved
@@ -294,7 +294,9 @@
     return (
       <FormControl isInvalid={isInvalid}>
         <Grid templateColumns="1fr 3fr">
-          <Label htmlFor={props.id || props.name}>{label}</Label>
+          <Label htmlFor={props.id || props.name} {...labelProps}>
+            {label}
+          </Label>
           <Box
             display="flex"
             alignItems="center"
@@ -320,63 +322,12 @@
     );
   }
   return (
-<<<<<<< HEAD
-    <FormControl isInvalid={isInvalid}>
+    <FormControl isInvalid={isInvalid} isDisabled={isDisabled}>
       <VStack alignItems="start">
         <Flex alignItems="center">
-          <Label htmlFor={props.id || props.name} my={0}>
+          <Label htmlFor={props.id || props.name} my={0} {...labelProps}>
             {label}
           </Label>
-=======
-    <FormControl isInvalid={isInvalid} isDisabled={isDisabled}>
-      <Grid templateColumns="1fr 3fr">
-        <FormLabel htmlFor={props.id || props.name} size="sm" {...labelProps}>
-          {label}
-        </FormLabel>
-        <Box
-          display="flex"
-          alignItems="center"
-          data-testid={`input-${field.name}`}
-        >
-          <Select
-            options={options}
-            onBlur={(e) => {
-              setTouched({ ...touched, [field.name]: true });
-              field.onBlur(e);
-            }}
-            onChange={(newValue) => {
-              if (newValue) {
-                field.onChange(props.name)(newValue.value);
-              } else if (isClearable) {
-                field.onChange(props.name)("");
-              }
-            }}
-            name={props.name}
-            value={selected}
-            size={size}
-            chakraStyles={{
-              container: (provided) => ({ ...provided, mr: 2, flexGrow: 1 }),
-              dropdownIndicator: (provided) => ({
-                ...provided,
-                bg: "transparent",
-                px: 2,
-                cursor: "inherit",
-              }),
-              indicatorSeparator: (provided) => ({
-                ...provided,
-                display: "none",
-              }),
-              multiValue: (provided) => ({
-                ...provided,
-                background: "primary.400",
-                color: "white",
-              }),
-            }}
-            isSearchable={isSearchable ?? false}
-            isClearable={isClearable}
-            instanceId={`select-${field.name}`}
-          />
->>>>>>> ccdeb2a3
           {tooltip ? <QuestionTooltip label={tooltip} /> : null}
         </Flex>
         <Box width="100%">
@@ -608,7 +559,7 @@
           </Label>
           {tooltip ? <QuestionTooltip label={tooltip} /> : null}
         </Flex>
-        {InnerTextArea}
+        {innerTextArea}
         <ErrorMessage
           isInvalid={isInvalid}
           message={meta.error}
