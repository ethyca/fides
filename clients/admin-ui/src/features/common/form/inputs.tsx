--- conflicted
+++ resolved
@@ -6,13 +6,10 @@
   Grid,
   IconButton,
   Input,
-<<<<<<< HEAD
+  InputGroup,
+  InputRightElement,
   Textarea,
   TextareaProps,
-=======
-  InputGroup,
-  InputRightElement,
->>>>>>> 8b2be862
 } from "@fidesui/react";
 import { CreatableSelect, Select, Size } from "chakra-react-select";
 import { FieldHookConfig, useField, useFormikContext } from "formik";
