import {
  Box,
  FormControl,
  FormErrorMessage,
  FormLabel,
  Grid,
  Input,
<<<<<<< HEAD
  Select,
=======
  SimpleGrid,
>>>>>>> 7d4e689b
} from "@fidesui/react";
import { Select } from "chakra-react-select";
import { FieldHookConfig, useField, useFormikContext } from "formik";

import QuestionTooltip from "~/features/common/QuestionTooltip";

interface InputProps {
  label: string;
  tooltip?: string;
}

export const CustomTextInput = ({
  label,
  tooltip,
  ...props
}: InputProps & FieldHookConfig<string>) => {
  const [field, meta] = useField(props);
  const { type, placeholder } = props;
  const isInvalid = !!(meta.touched && meta.error);
  return (
    <FormControl isInvalid={isInvalid}>
      <Grid templateColumns="1fr 3fr">
        <FormLabel htmlFor={props.id || props.name} size="sm">
          {label}
        </FormLabel>
        <Box display="flex" alignItems="center">
          <Input
            {...field}
            type={type}
            placeholder={placeholder}
            size="sm"
            mr="2"
          />
          {tooltip ? <QuestionTooltip label={tooltip} /> : null}
        </Box>
      </Grid>
      {isInvalid ? <FormErrorMessage>{meta.error}</FormErrorMessage> : null}
    </FormControl>
  );
};

interface Option {
  value: string;
  label: string;
}
interface SelectProps {
  label: string;
  options: Option[];
  isSearchable?: boolean;
  isClearable?: boolean;
}
export const CustomSelect = ({
  label,
<<<<<<< HEAD
  tooltip,
=======
  options,
  isSearchable,
  isClearable,
>>>>>>> 7d4e689b
  ...props
}: SelectProps & FieldHookConfig<string>) => {
  const [field, meta] = useField(props);
  const isInvalid = !!(meta.touched && meta.error);

  const selected = options.find((o) => o.value === field.value);

  return (
    <FormControl isInvalid={isInvalid}>
      <SimpleGrid columns={[1, 2]}>
        <FormLabel htmlFor={props.id || props.name} size="sm">
          {label}
        </FormLabel>
        <Select
          options={options}
          onBlur={(option) => {
            if (option) {
              field.onBlur(props.name);
            }
          }}
          onChange={(newValue) => {
            if (newValue) {
              field.onChange(props.name)(newValue.value);
            }
          }}
          name={props.name}
          value={selected}
          size="sm"
          chakraStyles={{
            dropdownIndicator: (provided) => ({
              ...provided,
              bg: "transparent",
              px: 2,
              cursor: "inherit",
            }),
            indicatorSeparator: (provided) => ({
              ...provided,
              display: "none",
            }),
          }}
          isSearchable={isSearchable ?? false}
          isClearable={isClearable}
        />
      </SimpleGrid>
      {isInvalid ? <FormErrorMessage>{meta.error}</FormErrorMessage> : null}
    </FormControl>
  );
};

// mostly the same as CustomSelect except can handle multiple values
// the types are easier when this is a separate component as opposed to
// extending CustomSelect
export const CustomMultiSelect = ({
  label,
  options,
  isSearchable,
  isClearable,
  ...props
}: SelectProps & FieldHookConfig<string[]>) => {
  const [field, meta] = useField(props);
  const isInvalid = !!(meta.touched && meta.error);
  const selected = options.filter((o) => field.value.indexOf(o.value) >= 0);
  // note: for Multiselect we have to do setFieldValue instead of field.onChange
  // because field.onChange only accepts strings or events right now, not string[]
  // https://github.com/jaredpalmer/formik/issues/1667
  const { setFieldValue } = useFormikContext();

  return (
    <FormControl isInvalid={isInvalid}>
      <Grid templateColumns="1fr 3fr">
        <FormLabel htmlFor={props.id || props.name} size="sm">
          {label}
        </FormLabel>
<<<<<<< HEAD
        <Box display="flex" alignItems="center">
          {/* @ts-ignore having trouble getting Formik and Chakra select to be happy together */}
          <Select {...field} {...props} size="sm" mr="2" />
          {tooltip ? <QuestionTooltip label={tooltip} /> : null}
        </Box>
      </Grid>
=======
        <Select
          options={options}
          onBlur={(option) => {
            if (option) {
              field.onBlur(props.name);
            }
          }}
          onChange={(newValue) => {
            setFieldValue(
              field.name,
              newValue.map((v) => v.value)
            );
          }}
          name={props.name}
          value={selected}
          size="sm"
          chakraStyles={{
            dropdownIndicator: (provided) => ({
              ...provided,
              bg: "transparent",
              px: 2,
              cursor: "inherit",
            }),
            indicatorSeparator: (provided) => ({
              ...provided,
              display: "none",
            }),
          }}
          isSearchable={isSearchable ?? false}
          isClearable={isClearable}
          isMulti
        />
      </SimpleGrid>
>>>>>>> 7d4e689b
      {isInvalid ? <FormErrorMessage>{meta.error}</FormErrorMessage> : null}
    </FormControl>
  );
};<|MERGE_RESOLUTION|>--- conflicted
+++ resolved
@@ -5,11 +5,6 @@
   FormLabel,
   Grid,
   Input,
-<<<<<<< HEAD
-  Select,
-=======
-  SimpleGrid,
->>>>>>> 7d4e689b
 } from "@fidesui/react";
 import { Select } from "chakra-react-select";
 import { FieldHookConfig, useField, useFormikContext } from "formik";
@@ -57,19 +52,17 @@
 }
 interface SelectProps {
   label: string;
+  tooltip?: string;
   options: Option[];
   isSearchable?: boolean;
   isClearable?: boolean;
 }
 export const CustomSelect = ({
   label,
-<<<<<<< HEAD
   tooltip,
-=======
   options,
   isSearchable,
   isClearable,
->>>>>>> 7d4e689b
   ...props
 }: SelectProps & FieldHookConfig<string>) => {
   const [field, meta] = useField(props);
@@ -79,41 +72,45 @@
 
   return (
     <FormControl isInvalid={isInvalid}>
-      <SimpleGrid columns={[1, 2]}>
+      <Grid templateColumns="1fr 3fr">
         <FormLabel htmlFor={props.id || props.name} size="sm">
           {label}
         </FormLabel>
-        <Select
-          options={options}
-          onBlur={(option) => {
-            if (option) {
-              field.onBlur(props.name);
-            }
-          }}
-          onChange={(newValue) => {
-            if (newValue) {
-              field.onChange(props.name)(newValue.value);
-            }
-          }}
-          name={props.name}
-          value={selected}
-          size="sm"
-          chakraStyles={{
-            dropdownIndicator: (provided) => ({
-              ...provided,
-              bg: "transparent",
-              px: 2,
-              cursor: "inherit",
-            }),
-            indicatorSeparator: (provided) => ({
-              ...provided,
-              display: "none",
-            }),
-          }}
-          isSearchable={isSearchable ?? false}
-          isClearable={isClearable}
-        />
-      </SimpleGrid>
+        <Box display="flex" alignItems="center">
+          <Select
+            options={options}
+            onBlur={(option) => {
+              if (option) {
+                field.onBlur(props.name);
+              }
+            }}
+            onChange={(newValue) => {
+              if (newValue) {
+                field.onChange(props.name)(newValue.value);
+              }
+            }}
+            name={props.name}
+            value={selected}
+            size="sm"
+            chakraStyles={{
+              dropdownIndicator: (provided) => ({
+                ...provided,
+                bg: "transparent",
+                px: 2,
+                cursor: "inherit",
+              }),
+              indicatorSeparator: (provided) => ({
+                ...provided,
+                display: "none",
+              }),
+              container: (provided) => ({ ...provided, mr: 2, flexGrow: 1 }),
+            }}
+            isSearchable={isSearchable ?? false}
+            isClearable={isClearable}
+          />
+          {tooltip ? <QuestionTooltip label={tooltip} /> : null}
+        </Box>
+      </Grid>
       {isInvalid ? <FormErrorMessage>{meta.error}</FormErrorMessage> : null}
     </FormControl>
   );
@@ -124,6 +121,7 @@
 // extending CustomSelect
 export const CustomMultiSelect = ({
   label,
+  tooltip,
   options,
   isSearchable,
   isClearable,
@@ -143,48 +141,42 @@
         <FormLabel htmlFor={props.id || props.name} size="sm">
           {label}
         </FormLabel>
-<<<<<<< HEAD
         <Box display="flex" alignItems="center">
-          {/* @ts-ignore having trouble getting Formik and Chakra select to be happy together */}
-          <Select {...field} {...props} size="sm" mr="2" />
+          <Select
+            options={options}
+            onBlur={(option) => {
+              if (option) {
+                field.onBlur(props.name);
+              }
+            }}
+            onChange={(newValue) => {
+              setFieldValue(
+                field.name,
+                newValue.map((v) => v.value)
+              );
+            }}
+            name={props.name}
+            value={selected}
+            size="sm"
+            chakraStyles={{
+              dropdownIndicator: (provided) => ({
+                ...provided,
+                bg: "transparent",
+                px: 2,
+                cursor: "inherit",
+              }),
+              indicatorSeparator: (provided) => ({
+                ...provided,
+                display: "none",
+              }),
+            }}
+            isSearchable={isSearchable ?? false}
+            isClearable={isClearable}
+            isMulti
+          />
           {tooltip ? <QuestionTooltip label={tooltip} /> : null}
         </Box>
       </Grid>
-=======
-        <Select
-          options={options}
-          onBlur={(option) => {
-            if (option) {
-              field.onBlur(props.name);
-            }
-          }}
-          onChange={(newValue) => {
-            setFieldValue(
-              field.name,
-              newValue.map((v) => v.value)
-            );
-          }}
-          name={props.name}
-          value={selected}
-          size="sm"
-          chakraStyles={{
-            dropdownIndicator: (provided) => ({
-              ...provided,
-              bg: "transparent",
-              px: 2,
-              cursor: "inherit",
-            }),
-            indicatorSeparator: (provided) => ({
-              ...provided,
-              display: "none",
-            }),
-          }}
-          isSearchable={isSearchable ?? false}
-          isClearable={isClearable}
-          isMulti
-        />
-      </SimpleGrid>
->>>>>>> 7d4e689b
       {isInvalid ? <FormErrorMessage>{meta.error}</FormErrorMessage> : null}
     </FormControl>
   );
