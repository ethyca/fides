--- conflicted
+++ resolved
@@ -132,9 +132,11 @@
   isDisabled?: boolean;
   isSearchable?: boolean;
   isClearable?: boolean;
+  isRequired?: boolean;
   size?: Size;
   isMulti?: boolean;
   variant?: Variant;
+  menuPosition?: MenuPosition;
 }
 const SelectInput = ({
   options,
@@ -367,26 +369,6 @@
   );
 };
 
-<<<<<<< HEAD
-=======
-export interface Option {
-  value: string;
-  label: string;
-}
-interface SelectProps {
-  label: string;
-  labelProps?: FormLabelProps;
-  tooltip?: string;
-  options: Option[];
-  isDisabled?: boolean;
-  isRequired?: boolean;
-  isSearchable?: boolean;
-  isClearable?: boolean;
-  size?: Size;
-  isMulti?: boolean;
-  menuPosition?: MenuPosition;
-}
->>>>>>> f13801a3
 export const CustomSelect = ({
   label,
   labelProps,
