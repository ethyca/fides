--- conflicted
+++ resolved
@@ -44,11 +44,7 @@
   Size,
 } from "chakra-react-select";
 import { FieldHookConfig, useField, useFormikContext } from "formik";
-<<<<<<< HEAD
-import { useCallback, useEffect, useRef, useState } from "react";
-=======
-import React, { useState } from "react";
->>>>>>> 89488b80
+import React, { useCallback, useEffect, useRef, useState } from "react";
 
 import QuestionTooltip from "~/features/common/QuestionTooltip";
 
