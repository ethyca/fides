/**
 * Various common form inputs, styled specifically for Formik forms used throughout our app
 */

import {
  Box,
  EyeIcon,
  Flex,
  FormControl,
  FormErrorMessage,
  FormLabel,
  FormLabelProps,
  Grid,
  IconButton,
  Input,
  InputGroup,
  InputProps,
  InputRightElement,
  Radio,
  RadioGroup,
  Stack,
  Switch,
  Textarea,
  TextareaProps,
  VStack,
} from "@fidesui/react";
import {
  CreatableSelect,
  MenuPosition,
  MultiValue,
  Select,
  SingleValue,
  Size,
} from "chakra-react-select";
import { FieldHookConfig, useField, useFormikContext } from "formik";
import { useState } from "react";

import QuestionTooltip from "~/features/common/QuestionTooltip";

type Variant = "inline" | "stacked";

interface CustomInputProps {
  disabled?: boolean;
  label: string;
  tooltip?: string;
  variant?: Variant;
  isRequired?: boolean;
}

// We allow `undefined` here and leave it up to each component that uses this field
// to handle the undefined case. Forms throw an error when their state goes to/from
// `undefined` (uncontrolled vs controlled). However, it is a lot more convenient if
// we can pass in `undefined` as a value from our object as opposed to having to transform
// it just for the form. Therefore, we have our form components do the work of transforming
// if the value they receive is undefined.
type StringField = FieldHookConfig<string | undefined>;
type StringArrayField = FieldHookConfig<string[] | undefined>;

const Label = ({
  children,
  ...labelProps
}: {
  children: React.ReactNode;
} & FormLabelProps) => (
  <FormLabel size="sm" {...labelProps}>
    {children}
  </FormLabel>
);

const TextInput = ({
  isPassword,
  ...props
}: InputProps & { isPassword: boolean }) => {
  const [type, setType] = useState<"text" | "password">(
    isPassword ? "password" : "text"
  );

  const handleClickReveal = () =>
    setType(type === "password" ? "text" : "password");

  return (
    <InputGroup size="sm" mr="2">
      <Input {...props} type={type} pr={isPassword ? "10" : "3"} />
      {isPassword ? (
        <InputRightElement pr="2">
          <IconButton
            size="xs"
            variant="unstyled"
            aria-label="Reveal/Hide Secret"
            icon={
              <EyeIcon
                boxSize="full"
                color={type === "password" ? "gray.400" : "gray.700"}
              />
            }
            onClick={handleClickReveal}
          />
        </InputRightElement>
      ) : null}
    </InputGroup>
  );
};

const ErrorMessage = ({
  isInvalid,
  message,
  fieldName,
}: {
  isInvalid: boolean;
  fieldName: string;
  message?: string;
}) => {
  if (!isInvalid) {
    return null;
  }
  return (
    <FormErrorMessage data-testid={`error-${fieldName}`}>
      {message}
    </FormErrorMessage>
  );
};

const SelectInput = ({
  options,
  fieldName,
  size,
  isSearchable,
  isClearable,
  isMulti = false,
<<<<<<< HEAD
  singleValueBlock,
}: { fieldName: string } & Omit<SelectProps, "label">) => {
=======
  isDisabled = false,
  menuPosition = "absolute",
}: { fieldName: string; isMulti?: boolean } & Omit<SelectProps, "label">) => {
>>>>>>> be2f8a85
  const [initialField] = useField(fieldName);
  const field = { ...initialField, value: initialField.value ?? [] };
  const selected = isMulti
    ? options.filter((o) => field.value.indexOf(o.value) >= 0)
    : options.find((o) => o.value === field.value) || null;

  // note: for Multiselect we have to do setFieldValue instead of field.onChange
  // because field.onChange only accepts strings or events right now, not string[]
  // https://github.com/jaredpalmer/formik/issues/1667
  const { setFieldValue, touched, setTouched } = useFormikContext();

  const handleChangeMulti = (newValue: MultiValue<Option>) => {
    setFieldValue(
      field.name,
      newValue.map((v) => v.value)
    );
  };
  const handleChangeSingle = (newValue: SingleValue<Option>) => {
    if (newValue) {
      field.onChange(fieldName)(newValue.value);
    } else if (isClearable) {
      field.onChange(fieldName)("");
    }
  };

  const handleChange = (newValue: MultiValue<Option> | SingleValue<Option>) =>
    isMulti
      ? handleChangeMulti(newValue as MultiValue<Option>)
      : handleChangeSingle(newValue as SingleValue<Option>);

  const components = isClearable ? undefined : { ClearIndicator: () => null };

  return (
    <Select
      options={options}
      onBlur={(e) => {
        setTouched({ ...touched, [field.name]: true });
        field.onBlur(e);
      }}
      onChange={handleChange}
      name={fieldName}
      value={selected}
      size={size}
      classNamePrefix="custom-select"
      chakraStyles={{
        container: (provided) => ({
          ...provided,
          mr: 2,
          flexGrow: 1,
          backgroundColor: "white",
        }),
        dropdownIndicator: (provided) => ({
          ...provided,
          bg: "transparent",
          px: 2,
          cursor: "inherit",
        }),
        indicatorSeparator: (provided) => ({
          ...provided,
          display: "none",
        }),
        multiValue: (provided) => ({
          ...provided,
          background: "primary.400",
          color: "white",
        }),
        singleValue: singleValueBlock
          ? (provided) => ({
              ...provided,
              background: "primary.400",
              color: "white",
              borderRadius: ".375rem",
              fontSize: ".75rem",
              paddingX: ".5rem",
            })
          : undefined,
      }}
      components={components}
      isSearchable={isSearchable}
      isClearable={isClearable}
      instanceId={`select-${field.name}`}
      isMulti={isMulti}
      isDisabled={isDisabled}
      menuPosition={menuPosition}
    />
  );
};

export const CustomTextInput = ({
  label,
  tooltip,
  disabled,
  variant = "inline",
  isRequired = false,
  ...props
}: CustomInputProps & StringField) => {
  const [initialField, meta] = useField(props);
  const { type: initialType, placeholder } = props;
  const isInvalid = !!(meta.touched && meta.error);
  const field = { ...initialField, value: initialField.value ?? "" };

  const isPassword = initialType === "password";

  if (variant === "inline") {
    return (
      <FormControl isInvalid={isInvalid} isRequired={isRequired}>
        <Grid templateColumns="1fr 3fr">
          <Label htmlFor={props.id || props.name}>{label}</Label>
          <Box display="flex" alignItems="center">
            <TextInput
              {...field}
              isDisabled={disabled}
              data-testid={`input-${field.name}`}
              placeholder={placeholder}
              isPassword={isPassword}
            />
            {tooltip ? <QuestionTooltip label={tooltip} /> : null}
          </Box>
        </Grid>
        <ErrorMessage
          isInvalid={isInvalid}
          message={meta.error}
          fieldName={field.name}
        />
      </FormControl>
    );
  }
  return (
    <FormControl isInvalid={isInvalid}>
      <VStack alignItems="start">
        <Flex alignItems="center">
          <Label htmlFor={props.id || props.name} fontSize="sm" my={0} mr={1}>
            {label}
          </Label>
          {tooltip ? <QuestionTooltip label={tooltip} /> : null}
        </Flex>
        <TextInput
          {...field}
          isDisabled={disabled}
          data-testid={`input-${field.name}`}
          placeholder={placeholder}
          isPassword={isPassword}
        />
        <ErrorMessage
          isInvalid={isInvalid}
          message={meta.error}
          fieldName={field.name}
        />
      </VStack>
    </FormControl>
  );
};

export interface Option {
  value: string;
  label: string;
}
interface SelectProps {
  label: string;
  labelProps?: FormLabelProps;
  tooltip?: string;
  options: Option[];
  isDisabled?: boolean;
  isRequired?: boolean;
  isSearchable?: boolean;
  isClearable?: boolean;
  size?: Size;
  isMulti?: boolean;
<<<<<<< HEAD
  /**
   * If true, when isMulti=false, the selected value will be rendered as a block,
   * similar to how the multi values are rendered
   */
  singleValueBlock?: boolean;
=======
  menuPosition?: MenuPosition;
>>>>>>> be2f8a85
}
export const CustomSelect = ({
  label,
  labelProps,
  tooltip,
  options,
  isDisabled,
  isRequired,
  isSearchable,
  isClearable,
  size = "sm",
  isMulti,
  variant = "inline",
  singleValueBlock,
  ...props
}: SelectProps & StringField & { variant?: Variant }) => {
  const [field, meta] = useField(props);
  const isInvalid = !!(meta.touched && meta.error);
  if (variant === "inline") {
    return (
      <FormControl isInvalid={isInvalid} isRequired={isRequired}>
        <Grid templateColumns="1fr 3fr">
          <Label htmlFor={props.id || props.name} {...labelProps}>
            {label}
          </Label>
          <Box
            display="flex"
            alignItems="center"
            data-testid={`input-${field.name}`}
          >
            <SelectInput
              options={options}
              fieldName={field.name}
              size={size}
              isSearchable={isSearchable === undefined ? isMulti : isSearchable}
              isClearable={isClearable}
              isMulti={isMulti}
<<<<<<< HEAD
              singleValueBlock={singleValueBlock}
=======
              isDisabled={isDisabled}
              menuPosition={props.menuPosition}
>>>>>>> be2f8a85
            />
            {tooltip ? <QuestionTooltip label={tooltip} /> : null}
          </Box>
        </Grid>
        <ErrorMessage
          isInvalid={isInvalid}
          message={meta.error}
          fieldName={field.name}
        />
      </FormControl>
    );
  }
  return (
    <FormControl isInvalid={isInvalid} isRequired={isRequired}>
      <VStack alignItems="start">
        <Flex alignItems="center">
          <Label
            htmlFor={props.id || props.name}
            fontSize="sm"
            my={0}
            mr={1}
            {...labelProps}
          >
            {label}
          </Label>
          {tooltip ? <QuestionTooltip label={tooltip} /> : null}
        </Flex>
        <Box width="100%" data-testid={`input-${field.name}`}>
          <SelectInput
            options={options}
            fieldName={field.name}
            size={size}
            isSearchable={isSearchable === undefined ? isMulti : isSearchable}
            isClearable={isClearable}
            isMulti={isMulti}
<<<<<<< HEAD
            singleValueBlock={singleValueBlock}
=======
            isDisabled={isDisabled}
            menuPosition={props.menuPosition}
>>>>>>> be2f8a85
          />
        </Box>
        <ErrorMessage
          isInvalid={isInvalid}
          message={meta.error}
          fieldName={field.name}
        />
      </VStack>
    </FormControl>
  );
};

export const CustomCreatableSingleSelect = ({
  label,
  isSearchable,
  options,
  ...props
}: SelectProps & StringField) => {
  const [initialField, meta] = useField(props);
  const field = { ...initialField, value: initialField.value ?? "" };
  const isInvalid = !!(meta.touched && meta.error);
  const selected = { label: field.value, value: field.value };

  const { touched, setTouched } = useFormikContext();

  return (
    <FormControl isInvalid={isInvalid}>
      <Grid templateColumns="1fr 3fr">
        <Label htmlFor={props.id || props.name}>{label}</Label>

        <Box data-testid={`input-${field.name}`}>
          <CreatableSelect
            options={options}
            onBlur={(e) => {
              setTouched({ ...touched, [field.name]: true });
              field.onBlur(e);
            }}
            onChange={(newValue) => {
              if (newValue) {
                field.onChange(props.name)(newValue.value);
              } else {
                field.onChange(props.name)("");
              }
            }}
            name={props.name}
            value={selected}
            chakraStyles={{
              dropdownIndicator: (provided) => ({
                ...provided,
                background: "white",
              }),
              multiValue: (provided) => ({
                ...provided,
                background: "primary.400",
                color: "white",
              }),
              multiValueRemove: (provided) => ({
                ...provided,
                display: "none",
                visibility: "hidden",
              }),
            }}
          />
        </Box>
      </Grid>
      <ErrorMessage
        isInvalid={isInvalid}
        message={meta.error}
        fieldName={field.name}
      />
    </FormControl>
  );
};

export const CustomCreatableMultiSelect = ({
  label,
  isSearchable,
  isClearable,
  options,
  size = "sm",
  tooltip,
  ...props
}: SelectProps & StringArrayField) => {
  const [initialField, meta] = useField(props);
  const field = { ...initialField, value: initialField.value ?? [] };
  const isInvalid = !!(meta.touched && meta.error);
  const selected = field.value.map((v) => ({ label: v, value: v }));
  const { setFieldValue, touched, setTouched } = useFormikContext();

  return (
    <FormControl isInvalid={isInvalid}>
      <Grid templateColumns="1fr 3fr">
        <Label htmlFor={props.id || props.name}>{label}</Label>
        <Box
          display="flex"
          alignItems="center"
          data-testid={`input-${field.name}`}
        >
          <CreatableSelect
            data-testid={`input-${field.name}`}
            name={props.name}
            chakraStyles={{
              container: (provided) => ({ ...provided, mr: 2, flexGrow: 1 }),
              dropdownIndicator: (provided) => ({
                ...provided,
                background: "white",
              }),
              multiValue: (provided) => ({
                ...provided,
                background: "primary.400",
                color: "white",
              }),
              multiValueRemove: (provided) => ({
                ...provided,
                display: "none",
                visibility: "hidden",
              }),
            }}
            components={{
              Menu: () => null,
              DropdownIndicator: () => null,
            }}
            isClearable={isClearable}
            isMulti
            options={options}
            value={selected}
            onBlur={(e) => {
              setTouched({ ...touched, [field.name]: true });
              field.onBlur(e);
            }}
            onChange={(newValue) => {
              setFieldValue(
                field.name,
                newValue.map((v) => v.value)
              );
            }}
            size={size}
          />
          {tooltip ? <QuestionTooltip label={tooltip} /> : null}
        </Box>
      </Grid>
      <ErrorMessage
        isInvalid={isInvalid}
        message={meta.error}
        fieldName={field.name}
      />
    </FormControl>
  );
};

interface CustomTextAreaProps {
  textAreaProps?: TextareaProps;
  label?: string;
  tooltip?: string;
  variant?: Variant;
}
export const CustomTextArea = ({
  textAreaProps,
  label,
  tooltip,
  variant = "inline",
  ...props
}: CustomTextAreaProps & StringField) => {
  const [initialField, meta] = useField(props);
  const field = { ...initialField, value: initialField.value ?? "" };
  const isInvalid = !!(meta.touched && meta.error);
  const innerTextArea = (
    <Textarea
      {...field}
      size="sm"
      mr={2}
      {...textAreaProps}
      data-testid={`input-${field.name}`}
    />
  );

  // When there is no label, it doesn't matter if stacked or inline
  // since we only render the text field
  if (!label) {
    return (
      <FormControl isInvalid={isInvalid}>
        <Flex>
          {innerTextArea}
          {tooltip ? <QuestionTooltip label={tooltip} /> : null}
        </Flex>
        <ErrorMessage
          isInvalid={isInvalid}
          message={meta.error}
          fieldName={field.name}
        />
      </FormControl>
    );
  }

  if (variant === "inline") {
    return (
      <FormControl isInvalid={isInvalid}>
        <Grid templateColumns="1fr 3fr">
          {label ? <FormLabel>{label}</FormLabel> : null}
          <Flex>
            {innerTextArea}
            {tooltip ? <QuestionTooltip label={tooltip} /> : null}
          </Flex>
        </Grid>
        <ErrorMessage
          isInvalid={isInvalid}
          message={meta.error}
          fieldName={field.name}
        />
      </FormControl>
    );
  }
  return (
    <FormControl isInvalid={isInvalid}>
      <VStack alignItems="start">
        <Flex alignItems="center">
          <Label htmlFor={props.id || props.name} fontSize="sm" my={0} mr={1}>
            {label}
          </Label>
          {tooltip ? <QuestionTooltip label={tooltip} /> : null}
        </Flex>
        {innerTextArea}
        <ErrorMessage
          isInvalid={isInvalid}
          message={meta.error}
          fieldName={field.name}
        />
      </VStack>
    </FormControl>
  );
};

interface CustomRadioGroupProps {
  label: string;
  options: Option[];
}
export const CustomRadioGroup = ({
  label,
  options,
  ...props
}: CustomRadioGroupProps & StringField) => {
  const [initialField, meta] = useField(props);
  const field = { ...initialField, value: initialField.value ?? "" };
  const isInvalid = !!(meta.touched && meta.error);
  const selected = options.find((o) => o.value === field.value) ?? options[0];

  const handleChange = (o: string) => {
    field.onChange(props.name)(o);
  };

  return (
    <FormControl isInvalid={isInvalid}>
      <Grid templateColumns="1fr 3fr">
        <Label htmlFor={props.id || props.name}>{label}</Label>
        <RadioGroup
          onChange={handleChange}
          value={selected.value}
          data-testid={`input-${field.name}`}
          colorScheme="secondary"
        >
          <Stack direction="row">
            {options.map((o) => (
              <Radio
                key={o.value}
                value={o.value}
                data-testid={`option-${o.value}`}
              >
                {o.label}
              </Radio>
            ))}
          </Stack>
        </RadioGroup>
      </Grid>
      <ErrorMessage
        isInvalid={isInvalid}
        message={meta.error}
        fieldName={field.name}
      />
    </FormControl>
  );
};

interface CustomSwitchProps {
  label: string;
  tooltip?: string;
}
export const CustomSwitch = ({
  label,
  tooltip,
  ...props
}: CustomSwitchProps & FieldHookConfig<boolean>) => {
  const [field, meta] = useField({ ...props, type: "checkbox" });
  const isInvalid = !!(meta.touched && meta.error);

  return (
    <FormControl isInvalid={isInvalid}>
      <Grid templateColumns="1fr 3fr" justifyContent="center">
        <Label htmlFor={props.id || props.name} my={0}>
          {label}
        </Label>
        <Box display="flex" alignItems="center">
          <Switch
            name={field.name}
            isChecked={field.checked}
            onChange={field.onChange}
            onBlur={field.onBlur}
            colorScheme="secondary"
            mr={2}
            data-testid={`input-${field.name}`}
          />
          {tooltip ? <QuestionTooltip label={tooltip} /> : null}
        </Box>
      </Grid>
    </FormControl>
  );
};<|MERGE_RESOLUTION|>--- conflicted
+++ resolved
@@ -127,14 +127,10 @@
   isSearchable,
   isClearable,
   isMulti = false,
-<<<<<<< HEAD
   singleValueBlock,
-}: { fieldName: string } & Omit<SelectProps, "label">) => {
-=======
   isDisabled = false,
   menuPosition = "absolute",
 }: { fieldName: string; isMulti?: boolean } & Omit<SelectProps, "label">) => {
->>>>>>> be2f8a85
   const [initialField] = useField(fieldName);
   const field = { ...initialField, value: initialField.value ?? [] };
   const selected = isMulti
@@ -303,15 +299,12 @@
   isClearable?: boolean;
   size?: Size;
   isMulti?: boolean;
-<<<<<<< HEAD
   /**
    * If true, when isMulti=false, the selected value will be rendered as a block,
    * similar to how the multi values are rendered
    */
   singleValueBlock?: boolean;
-=======
   menuPosition?: MenuPosition;
->>>>>>> be2f8a85
 }
 export const CustomSelect = ({
   label,
@@ -349,12 +342,9 @@
               isSearchable={isSearchable === undefined ? isMulti : isSearchable}
               isClearable={isClearable}
               isMulti={isMulti}
-<<<<<<< HEAD
               singleValueBlock={singleValueBlock}
-=======
               isDisabled={isDisabled}
               menuPosition={props.menuPosition}
->>>>>>> be2f8a85
             />
             {tooltip ? <QuestionTooltip label={tooltip} /> : null}
           </Box>
@@ -390,12 +380,9 @@
             isSearchable={isSearchable === undefined ? isMulti : isSearchable}
             isClearable={isClearable}
             isMulti={isMulti}
-<<<<<<< HEAD
             singleValueBlock={singleValueBlock}
-=======
             isDisabled={isDisabled}
             menuPosition={props.menuPosition}
->>>>>>> be2f8a85
           />
         </Box>
         <ErrorMessage
