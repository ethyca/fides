--- conflicted
+++ resolved
@@ -137,6 +137,11 @@
   isMulti?: boolean;
   variant?: Variant;
   menuPosition?: MenuPosition;
+  /**
+   * If true, when isMulti=false, the selected value will be rendered as a block,
+   * similar to how the multi values are rendered
+   */
+  singleValueBlock?: boolean;
 }
 const SelectInput = ({
   options,
@@ -385,31 +390,6 @@
   );
 };
 
-<<<<<<< HEAD
-export interface Option {
-  value: string;
-  label: string;
-}
-interface SelectProps {
-  label: string;
-  labelProps?: FormLabelProps;
-  tooltip?: string;
-  options: Option[];
-  isDisabled?: boolean;
-  isRequired?: boolean;
-  isSearchable?: boolean;
-  isClearable?: boolean;
-  size?: Size;
-  isMulti?: boolean;
-  /**
-   * If true, when isMulti=false, the selected value will be rendered as a block,
-   * similar to how the multi values are rendered
-   */
-  singleValueBlock?: boolean;
-  menuPosition?: MenuPosition;
-}
-=======
->>>>>>> 79ac1dd4
 export const CustomSelect = ({
   label,
   labelProps,
