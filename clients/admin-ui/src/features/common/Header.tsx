import {
  Button,
  Flex,
  Link,
  Menu,
  MenuButton,
  MenuDivider,
  MenuItem,
  MenuList,
  Stack,
  Text,
} from "@fidesui/react";
import NextLink from "next/link";
import { signOut } from "next-auth/react";
import React from "react";

import { QuestionIcon, UserIcon } from "./Icon";

interface HeaderProps {
  username?: string;
}

const Header: React.FC<HeaderProps> = ({ username }) => (
  <header>
    <Flex
      bg="gray.50"
      width="100%"
      py={3}
      px={10}
      justifyContent="space-between"
      alignItems="center"
    >
      <NextLink href="/" passHref>
        {/* eslint-disable-next-line jsx-a11y/anchor-is-valid */}
        <Link display="flex">
          <img src="/logo.svg" width={83} height={26} alt="Fidesctl Logo" />
        </Link>
      </NextLink>
      <Flex alignItems="center">
        {username ? (
          <Menu>
            <MenuButton as={Button} size="sm" variant="ghost">
              <UserIcon color="gray.700" />
            </MenuButton>

            <MenuList shadow="xl">
              <Stack px={3} py={2} spacing={0}>
                <Text fontWeight="medium">{username}</Text>
                <Text fontSize="sm" color="gray.600">
                  Administrator
                </Text>
              </Stack>
              <MenuDivider />
              <MenuItem
                px={3}
                _focus={{ color: "complimentary.500", bg: "gray.100" }}
                onClick={() => signOut()}
              >
                Sign out
              </MenuItem>
            </MenuList>
          </Menu>
        ) : (
          <>
            <QuestionIcon boxSize={5} />
            <Link
              href="https://ethyca.github.io/fides/1.6.0/"
              isExternal
              color="gray.700"
              fontWeight="400"
<<<<<<< HEAD
              // iconSpacing={2}
              // leftIcon={<QuestionIcon boxSize={5} />}
=======
>>>>>>> e3f9da22
            >
              Get help (Fides community)
            </Link>
          </>
        )}
      </Flex>
    </Flex>
  </header>
);

export default Header;<|MERGE_RESOLUTION|>--- conflicted
+++ resolved
@@ -10,10 +10,9 @@
   Stack,
   Text,
 } from "@fidesui/react";
+import { signOut } from "next-auth/react";
 import NextLink from "next/link";
-import { signOut } from "next-auth/react";
 import React from "react";
-
 import { QuestionIcon, UserIcon } from "./Icon";
 
 interface HeaderProps {
@@ -68,11 +67,6 @@
               isExternal
               color="gray.700"
               fontWeight="400"
-<<<<<<< HEAD
-              // iconSpacing={2}
-              // leftIcon={<QuestionIcon boxSize={5} />}
-=======
->>>>>>> e3f9da22
             >
               Get help (Fides community)
             </Link>
