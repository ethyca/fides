--- conflicted
+++ resolved
@@ -12,18 +12,11 @@
   Text,
   UserIcon,
 } from "@fidesui/react";
-<<<<<<< HEAD
-import NextLink from "next/link";
 import { useRouter } from "next/router";
-=======
->>>>>>> 7efe458a
 import React from "react";
 
 import { useAppDispatch, useAppSelector } from "~/app/hooks";
-<<<<<<< HEAD
-import { INDEX_ROUTE, LOGIN_ROUTE } from "~/constants";
-=======
->>>>>>> 7efe458a
+import { LOGIN_ROUTE } from "~/constants";
 import { logout, selectUser, useLogoutMutation } from "~/features/auth";
 
 const useHeader = () => {
