--- conflicted
+++ resolved
@@ -42,14 +42,9 @@
 };
 
 export const useServerSidePagination = () => {
-<<<<<<< HEAD
-  const [pageSize, setPageSize] = useState(PAGE_SIZES[0]);
-  const [pageIndex, setPageIndex] = useState<number>(1);
-=======
   const defaultPageIndex = 1;
   const [pageSize, setPageSize] = useState(PAGE_SIZES[0]);
   const [pageIndex, setPageIndex] = useState<number>(defaultPageIndex);
->>>>>>> 6ebfb5d3
   const [totalPages, setTotalPages] = useState<number>();
   const onPreviousPageClick = useCallback(() => {
     setPageIndex((prev) => prev - 1);
@@ -67,13 +62,10 @@
     (pageIndex - 1) * pageSize === 0 ? 1 : (pageIndex - 1) * pageSize;
   const endRange = (pageIndex - 1) * pageSize + pageSize;
 
-<<<<<<< HEAD
-=======
   const resetPageIndexToDefault = () => {
     setPageIndex(defaultPageIndex);
   };
 
->>>>>>> 6ebfb5d3
   return {
     onPreviousPageClick,
     isPreviousPageDisabled,
@@ -85,10 +77,7 @@
     startRange,
     endRange,
     pageIndex,
-<<<<<<< HEAD
-=======
     resetPageIndexToDefault,
->>>>>>> 6ebfb5d3
     setTotalPages,
   };
 };
