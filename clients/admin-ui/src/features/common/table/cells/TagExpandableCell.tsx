--- conflicted
+++ resolved
@@ -19,18 +19,11 @@
    */
   tagProps?: TagProps;
 }[];
-
-<<<<<<< HEAD
 export interface TagExpandableCellProps extends Omit<AntFlexProps, "children"> {
   values: TagExpandableCellValues | undefined;
   columnState?: ColumnState;
+  onTagClose?: (key: string) => void;
   tagProps?: TagProps;
-=======
-interface TagExpandableCellProps extends Omit<TagProps, "onClose"> {
-  values: TagExpandableCellValues | undefined;
-  columnState?: ColumnState;
-  onClose?: (key: string) => void;
->>>>>>> 1cb54134
 }
 
 /**
@@ -43,13 +36,9 @@
 export const TagExpandableCell = ({
   values,
   columnState,
-<<<<<<< HEAD
   tagProps,
+  onTagClose,
   ...props
-=======
-  onClose,
-  ...tagProps
->>>>>>> 1cb54134
 }: TagExpandableCellProps) => {
   const { isExpanded, isWrapped, version } = columnState || {};
   const displayThreshold = 2; // Number of badges to display when collapsed
@@ -114,7 +103,7 @@
             color="white"
             key={value.key}
             data-testid={value.key}
-            onClose={() => onClose?.(value.key)}
+            onClose={() => onTagClose?.(value.key)}
             {...tagProps}
             {...value.tagProps}
           >
@@ -150,9 +139,10 @@
     displayValues,
     isCollapsed,
     isWrappedState,
+    props,
     values,
     tagProps,
-    onClose,
+    onTagClose,
     handleToggle,
   ]);
 };