--- conflicted
+++ resolved
@@ -46,10 +46,7 @@
     "Fides Cloud Config",
     "Languages",
     "Locations",
-<<<<<<< HEAD
-=======
     "Manual Fields",
->>>>>>> 324be9db
     "Manual Tasks",
     "Messaging Templates",
     "Dictionary",
