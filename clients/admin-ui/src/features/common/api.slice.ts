--- conflicted
+++ resolved
@@ -32,12 +32,9 @@
     "Datastore Connection",
     "Dataset",
     "Datasets",
-<<<<<<< HEAD
-    "Email Invite Status",
-=======
     "Discovery Monitor Configs",
     "Discovery Monitor Results",
->>>>>>> c9124ddb
+    "Email Invite Status",
     "Fides Cloud Config",
     "Languages",
     "Locations",
