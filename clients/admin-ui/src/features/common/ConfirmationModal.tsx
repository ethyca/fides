--- conflicted
+++ resolved
@@ -39,15 +39,11 @@
           >
             Cancel
           </Button>
-<<<<<<< HEAD
           <Button
             colorScheme="primary"
-            onClick={onDelete}
+            onClick={onConfirm}
             data-testid="continue-btn"
           >
-=======
-          <Button colorScheme="primary" onClick={onConfirm}>
->>>>>>> f12f5e68
             Continue
           </Button>
         </SimpleGrid>
