--- conflicted
+++ resolved
@@ -251,7 +251,6 @@
       }),
       providesTags: ["Dictionary"],
     }),
-<<<<<<< HEAD
     getDictionaryDataUses: build.query<
       Page<DictDataUse>,
       { vendor_id: number }
@@ -262,14 +261,13 @@
         method: "GET",
       }),
       providesTags: ["Dictionary"],
-=======
+    }),
     getSystemHistory: build.query<
       SystemHistoryResponse,
       { system_key: string }
     >({
       query: (params) => ({ url: `plus/system/${params.system_key}/history` }),
       providesTags: () => ["System History"],
->>>>>>> 5989b5fa
     }),
   }),
 });
@@ -296,11 +294,8 @@
   useGetAllCustomFieldDefinitionsQuery,
   useGetAllowListQuery,
   useGetAllDictionaryEntriesQuery,
-<<<<<<< HEAD
   useGetDictionaryDataUsesQuery,
-=======
   useGetSystemHistoryQuery,
->>>>>>> 5989b5fa
 } = plusApi;
 
 export const selectHealth: (state: RootState) => HealthCheck | undefined =
