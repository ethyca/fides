--- conflicted
+++ resolved
@@ -252,14 +252,13 @@
       }),
       providesTags: ["Dictionary"],
     }),
-<<<<<<< HEAD
     getFidesCloudConfig: build.query<CloudConfig, void>({
       query: () => ({
         url: `plus/fides-cloud`,
         method: "GET",
       }),
       providesTags: ["Fides Cloud Config"],
-=======
+    }),
     getDictionaryDataUses: build.query<
       Page<DictDataUse>,
       { vendor_id: number }
@@ -270,7 +269,6 @@
         method: "GET",
       }),
       providesTags: ["Dictionary"],
->>>>>>> 0e93f5af
     }),
     getSystemHistory: build.query<
       Page_SystemHistoryResponse_,
@@ -304,11 +302,8 @@
   useGetAllCustomFieldDefinitionsQuery,
   useGetAllowListQuery,
   useGetAllDictionaryEntriesQuery,
-<<<<<<< HEAD
   useGetFidesCloudConfigQuery,
-=======
   useGetDictionaryDataUsesQuery,
->>>>>>> 0e93f5af
   useGetSystemHistoryQuery,
 } = plusApi;
 
