--- conflicted
+++ resolved
@@ -506,18 +506,6 @@
   ({ data: instances }) => instances ?? emptyClassifyInstances,
 );
 
-<<<<<<< HEAD
-export const selectSystemClassifyInstances = createSelector(
-  [(state) => state, selectSystemsToClassify],
-  (state, systems) =>
-    plusApi.endpoints.getAllClassifyInstances.select({
-      resource_type: GenerateTypes.SYSTEMS,
-      fides_keys: systems?.map((s) => s.fides_key),
-    })(state)?.data ?? emptyClassifyInstances,
-);
-
-=======
->>>>>>> 2de75004
 const emptyClassifyInstanceMap: Map<string, ClassifyInstanceResponseValues> =
   new Map();
 
@@ -539,14 +527,6 @@
   (instances) => instancesToMap(instances),
 );
 
-<<<<<<< HEAD
-export const selectSystemClassifyInstanceMap = createSelector(
-  selectSystemClassifyInstances,
-  (instances) => instancesToMap(instances),
-);
-
-=======
->>>>>>> 2de75004
 /**
  * This is the root of ClassifyInstance selectors that parallel the dataset's structure. These used
  * the cached getClassifyDataset response state, which is a query using  the "active" dataset's
