import { ConnectionType } from "~/types/api";

/**
 * Enums
 */
export enum AccessLevel {
  READ = "read",
  WRITE = "write",
}

export enum ConnectionTestStatus {
  SUCCEEDED = "succeeded",
  FAILED = "failed",
  SKIPPED = "skipped",
}

export enum DisabledStatus {
  ACTIVE = "active",
  DISABLED = "disabled",
}

export enum SaasType {
  ADOBE_CAMPAIGN = "adobe_campaign",
  AUTH0 = "auth0",
  BRAZE = "braze",
  DATADOG = "datadog",
  DOMO = "domo",
  DOORDASH = "doordash",
  FIREBASE_AUTH = "firebase_auth",
  FRIENDBUY = "friendbuy",
  FRIENDBUY_NEXTGEN = "friendbuy_nextgen",
  FULLSTORY = "fullstory",
  GOOGLE_ANALYTICS = "google_analytics",
  HUBSPOT = "hubspot",
  MAILCHIMP = "mailchimp",
  MAILCHIMP_TRANSACTIONAL = "mailchimp_transactional",
  OUTREACH = "outreach",
  RECHARGE = "recharge",
  ROLLBAR = "rollbar",
  SALESFORCE = "salesforce",
  SEGMENT = "segment",
  SENDGRID = "sendgrid",
  SENTRY = "sentry",
  SHOPIFY = "shopify",
  SLACK_ENTERPRISE = "slack_enterprise",
  SQUARE = "square",
  STRIPE = "stripe",
  TWILIO_CONVERSATIONS = "twilio_conversations",
<<<<<<< HEAD
  VEND = "vend",
=======
  UNIVERSAL_ANALYTICS = "universal_analytics",
  WUNDERKIND = "wunderkind",
>>>>>>> e1d43027
  ZENDESK = "zendesk",
}

export enum TestingStatus {
  PASSED = "passed",
  FAILED = "failed",
  UNTESTED = "untested",
}

/**
 * Relative folder path for connector logo images
 */
export const CONNECTOR_LOGOS_PATH = "/images/connector-logos/";

/**
 * List of connection type image key/value pairs
 */
export const CONNECTION_TYPE_LOGO_MAP = new Map<
  ConnectionType | SaasType,
  string
>([
  [ConnectionType.BIGQUERY, "bigquery.svg"],
  [ConnectionType.MANUAL_WEBHOOK, "manual_webhook.svg"],
  [ConnectionType.MARIADB, "mariadb.svg"],
  [ConnectionType.MONGODB, "mongodb.svg"],
  [ConnectionType.MSSQL, "sqlserver.svg"],
  [ConnectionType.MYSQL, "mysql.svg"],
  [ConnectionType.POSTGRES, "postgres.svg"],
  [ConnectionType.REDSHIFT, "redshift.svg"],
  [ConnectionType.SNOWFLAKE, "snowflake.svg"],
  [ConnectionType.TIMESCALE, "timescaledb.svg"],
  [SaasType.ADOBE_CAMPAIGN, "adobe.svg"],
  [SaasType.AUTH0, "auth0.svg"],
  [SaasType.BRAZE, "braze.svg"],
  [SaasType.DATADOG, "datadog.svg"],
  [SaasType.DOMO, "domo.svg"],
  [SaasType.DOORDASH, "doordash.svg"],
  [SaasType.FIREBASE_AUTH, "firebase.svg"],
  [SaasType.FRIENDBUY, "friendbuy.svg"],
  [SaasType.FRIENDBUY_NEXTGEN, "friendbuy.svg"],
  [SaasType.FULLSTORY, "fullstory.svg"],
  [SaasType.GOOGLE_ANALYTICS, "google_analytics.svg"],
  [SaasType.HUBSPOT, "hubspot.svg"],
  [SaasType.MAILCHIMP, "mailchimp.svg"],
  [SaasType.MAILCHIMP_TRANSACTIONAL, "mandrill.svg"],
  [SaasType.OUTREACH, "outreach.svg"],
  [SaasType.RECHARGE, "recharge.svg"],
  [SaasType.ROLLBAR, "rollbar.svg"],
  [SaasType.SALESFORCE, "salesforce.svg"],
  [SaasType.SEGMENT, "segment.svg"],
  [SaasType.SENDGRID, "sendgrid.svg"],
  [SaasType.SENTRY, "sentry.svg"],
  [SaasType.SHOPIFY, "shopify.svg"],
  [SaasType.SLACK_ENTERPRISE, "slack.svg"],
  [ConnectionType.SOVRN, "sovrn.svg"],
  [SaasType.SQUARE, "square.svg"],
  [SaasType.STRIPE, "stripe.svg"],
  [SaasType.TWILIO_CONVERSATIONS, "twilio.svg"],
<<<<<<< HEAD
  [SaasType.VEND, "vend.svg"],
=======
  [SaasType.UNIVERSAL_ANALYTICS, "google_analytics.svg"],
  [SaasType.WUNDERKIND, "wunderkind.svg"],
>>>>>>> e1d43027
  [SaasType.ZENDESK, "zendesk.svg"],
]);

/**
 * Fallback connector image path if original src path doesn't exist
 */
export const FALLBACK_CONNECTOR_LOGOS_PATH = `${CONNECTOR_LOGOS_PATH}ethyca.svg`;<|MERGE_RESOLUTION|>--- conflicted
+++ resolved
@@ -46,12 +46,9 @@
   SQUARE = "square",
   STRIPE = "stripe",
   TWILIO_CONVERSATIONS = "twilio_conversations",
-<<<<<<< HEAD
+  UNIVERSAL_ANALYTICS = "universal_analytics",
   VEND = "vend",
-=======
-  UNIVERSAL_ANALYTICS = "universal_analytics",
   WUNDERKIND = "wunderkind",
->>>>>>> e1d43027
   ZENDESK = "zendesk",
 }
 
@@ -110,12 +107,9 @@
   [SaasType.SQUARE, "square.svg"],
   [SaasType.STRIPE, "stripe.svg"],
   [SaasType.TWILIO_CONVERSATIONS, "twilio.svg"],
-<<<<<<< HEAD
+  [SaasType.UNIVERSAL_ANALYTICS, "google_analytics.svg"],
   [SaasType.VEND, "vend.svg"],
-=======
-  [SaasType.UNIVERSAL_ANALYTICS, "google_analytics.svg"],
   [SaasType.WUNDERKIND, "wunderkind.svg"],
->>>>>>> e1d43027
   [SaasType.ZENDESK, "zendesk.svg"],
 ]);
 
