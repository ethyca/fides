--- conflicted
+++ resolved
@@ -29,11 +29,7 @@
             boxShadow: "lg",
             cursor: "pointer",
           }}
-<<<<<<< HEAD
-          data-testid={i.identifier}
-=======
           data-testid={`${i.identifier}-item`}
->>>>>>> 8d445e87
         >
           <Flex
             alignItems="center"
