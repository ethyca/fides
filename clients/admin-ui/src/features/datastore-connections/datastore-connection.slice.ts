import { createSelector, createSlice, PayloadAction } from "@reduxjs/toolkit";

import { baseApi } from "~/features/common/api.slice";
import {
  BulkPutDataset,
  ConnectionConfigurationResponse,
  Page_DatasetConfigSchema_,
  SystemType,
} from "~/types/api";

import type { RootState } from "../../app/store";
import { CONNECTION_ROUTE } from "../../constants";
import { DisabledStatus, TestingStatus } from "./constants";
import {
  CreateAccessManualWebhookRequest,
  CreateAccessManualWebhookResponse,
  CreateSaasConnectionConfigRequest,
  CreateSaasConnectionConfigResponse,
  DatastoreConnectionParams,
  DatastoreConnectionRequest,
  DatastoreConnectionResponse,
  DatastoreConnectionSecretsRequest,
  DatastoreConnectionSecretsResponse,
  DatastoreConnectionsResponse,
  DatastoreConnectionStatus,
  GetAccessManualWebhookResponse,
  GetAllEnabledAccessManualWebhooksResponse,
  PatchAccessManualWebhookRequest,
  PatchAccessManualWebhookResponse,
  PatchDatasetsConfigRequest,
} from "./types";

function mapFiltersToSearchParams({
  search,
  page,
  size,
  connection_type,
  test_status,
  system_type,
  disabled_status,
  orphaned_from_system,
}: Partial<DatastoreConnectionParams>): string {
  let queryString = "";
  if (connection_type) {
    connection_type.forEach((d) => {
      queryString += queryString
        ? `&connection_type=${d}`
        : `connection_type=${d}`;
    });
  }

  if (search) {
    queryString += queryString ? `&search=${search}` : `search=${search}`;
  }
  if (typeof size !== "undefined") {
    queryString += queryString ? `&size=${size}` : `size=${size}`;
  }
  if (page) {
    queryString += queryString ? `&page=${page}` : `page=${page}`;
  }
  if (test_status) {
    queryString += queryString
      ? `&test_status=${test_status}`
      : `test_status=${test_status}`;
  }
  if (system_type) {
    queryString += queryString
      ? `&system_type=${system_type}`
      : `system_type=${system_type}`;
  }
  if (disabled_status) {
    const value = disabled_status === DisabledStatus.DISABLED;
    queryString += queryString ? `&disabled=${value}` : `disabled=${value}`;
  }

<<<<<<< HEAD
  if (orphaned_from_system) {
=======
  if (typeof orphaned_from_system !== "undefined") {
>>>>>>> cddb1495
    queryString += queryString
      ? `&orphaned_from_system=${orphaned_from_system}`
      : `orphaned_from_system=${orphaned_from_system}`;
  }

  return queryString ? `?${queryString}` : "";
}
const initialState: DatastoreConnectionParams = {
  search: "",
  page: 1,
  size: 25,
  orphaned_from_system: true,
};

export type CreateSaasConnectionConfig = {
  connectionConfig: CreateSaasConnectionConfigRequest;
  systemFidesKey: string;
};

export const datastoreConnectionSlice = createSlice({
  name: "datastoreConnections",
  initialState,
  reducers: {
    setSearch: (state, action: PayloadAction<string>) => ({
      ...state,
      page: initialState.page,
      search: action.payload,
    }),
    setConnectionType: (state, action: PayloadAction<string[]>) => ({
      ...state,
      page: initialState.page,
      connection_type: action.payload,
    }),
    setTestingStatus: (
      state,
      action: PayloadAction<TestingStatus | string>
    ) => ({
      ...state,
      page: initialState.page,
      test_status: action.payload as TestingStatus,
    }),
    setSystemType: (state, action: PayloadAction<SystemType | string>) => ({
      ...state,
      page: initialState.page,
      system_type: action.payload as SystemType,
    }),
    setDisabledStatus: (
      state,
      action: PayloadAction<DisabledStatus | string>
    ) => ({
      ...state,
      page: initialState.page,
      disabled_status: action.payload as DisabledStatus,
    }),
    setPage: (state, action: PayloadAction<number>) => ({
      ...state,
      page: action.payload,
    }),
    setSize: (state, action: PayloadAction<number>) => ({
      ...state,
      page: initialState.page,
      size: action.payload,
    }),
    setOrphanedFromSystem: (state, action: PayloadAction<boolean>) => ({
      ...state,
      page: initialState.page,
      orphaned_from_system: action.payload,
    }),
  },
});

export const {
  setSearch,
  setSize,
  setPage,
  setConnectionType,
  setSystemType,
  setTestingStatus,
  setDisabledStatus,
  setOrphanedFromSystem,
} = datastoreConnectionSlice.actions;
export const selectDatastoreConnectionFilters = (
  state: RootState
): DatastoreConnectionParams => ({
  search: state.datastoreConnections.search,
  page: state.datastoreConnections.page,
  size: state.datastoreConnections.size,
  connection_type: state.datastoreConnections.connection_type,
  system_type: state.datastoreConnections.system_type,
  test_status: state.datastoreConnections.test_status,
  disabled_status: state.datastoreConnections.disabled_status,
  orphaned_from_system: state.datastoreConnections.orphaned_from_system,
});

export const { reducer } = datastoreConnectionSlice;

export const datastoreConnectionApi = baseApi.injectEndpoints({
  endpoints: (build) => ({
    createAccessManualWebhook: build.mutation<
      CreateAccessManualWebhookResponse,
      CreateAccessManualWebhookRequest
    >({
      query: (params) => ({
        url: `${CONNECTION_ROUTE}/${params.connection_key}/access_manual_webhook`,
        method: "POST",
        body: params.body,
      }),
      invalidatesTags: () => ["Datastore Connection"],
    }),
    createSassConnectionConfig: build.mutation<
      CreateSaasConnectionConfigResponse,
      CreateSaasConnectionConfig
    >({
      query: (params) => {
        const url = `/system/${params.systemFidesKey}/${CONNECTION_ROUTE}/instantiate/${params.connectionConfig.saas_connector_type}`;

        return {
          url,
          method: "POST",
          body: { ...params.connectionConfig },
        };
      },
      // Creating a connection config also creates a dataset behind the scenes
      invalidatesTags: () => ["Datastore Connection", "Datasets", "System"],
    }),

    createUnlinkedSassConnectionConfig: build.mutation<
      CreateSaasConnectionConfigResponse,
      CreateSaasConnectionConfigRequest
    >({
      query: (params) => {
        const url = `${CONNECTION_ROUTE}/instantiate/${params.saas_connector_type}`;

        return {
          url,
          method: "POST",
          body: { ...params },
        };
      },
      // Creating a connection config also creates a dataset behind the scenes
      invalidatesTags: () => ["Datastore Connection", "Datasets", "System"],
    }),
    deleteDatastoreConnection: build.mutation({
      query: (id) => ({
        url: `${CONNECTION_ROUTE}/${id}`,
        method: "DELETE",
      }),
      invalidatesTags: () => ["Datastore Connection", "System"],
    }),
    getAccessManualHook: build.query<GetAccessManualWebhookResponse, string>({
      query: (key) => ({
        url: `${CONNECTION_ROUTE}/${key}/access_manual_webhook`,
      }),
      providesTags: () => ["Datastore Connection"],
    }),
    getAllDatastoreConnections: build.query<
      DatastoreConnectionsResponse,
      Partial<DatastoreConnectionParams>
    >({
      query: (filters) => ({
        url: CONNECTION_ROUTE + mapFiltersToSearchParams(filters),
      }),
      providesTags: () => ["Datastore Connection"],
    }),
    getAllEnabledAccessManualHooks: build.query<
      GetAllEnabledAccessManualWebhooksResponse,
      void
    >({
      query: () => ({
        url: `access_manual_webhook`,
      }),
      providesTags: () => ["Datastore Connection"],
    }),
    getDatastoreConnectionByKey: build.query<
      ConnectionConfigurationResponse,
      string
    >({
      query: (key) => ({
        url: `${CONNECTION_ROUTE}/${key}`,
      }),
      providesTags: (result) => [
        { type: "Datastore Connection", id: result?.key },
      ],
      keepUnusedDataFor: 1,
    }),
    getConnectionConfigDatasetConfigs: build.query<
      Page_DatasetConfigSchema_,
      string
    >({
      query: (key) => ({
        url: `${CONNECTION_ROUTE}/${key}/datasetconfig`,
      }),
      providesTags: () => ["Datastore Connection"],
    }),
    getDatastoreConnectionStatus: build.query<
      DatastoreConnectionStatus,
      string
    >({
      query: (id) => ({
        url: `${CONNECTION_ROUTE}/${id}/test`,
      }),
      providesTags: () => ["Datastore Connection"],
      async onQueryStarted(key, { dispatch, queryFulfilled, getState }) {
        try {
          await queryFulfilled;

          const request = dispatch(
            datastoreConnectionApi.endpoints.getDatastoreConnectionByKey.initiate(
              key
            )
          );
          const result = await request.unwrap();
          request.unsubscribe();

          const state = getState() as RootState;
          const filters = selectDatastoreConnectionFilters(state);

          dispatch(
            datastoreConnectionApi.util.updateQueryData(
              "getAllDatastoreConnections",
              filters,
              (draft) => {
                const newList = draft.items.map((d) => {
                  if (d.key === key) {
                    return { ...result };
                  }
                  return { ...d };
                });
                // eslint-disable-next-line no-param-reassign
                draft.items = newList;
              }
            )
          );
        } catch {
          throw new Error("Error while testing connection");
        }
      },
    }),
    patchAccessManualWebhook: build.mutation<
      PatchAccessManualWebhookResponse,
      PatchAccessManualWebhookRequest
    >({
      query: (params) => ({
        url: `${CONNECTION_ROUTE}/${params.connection_key}/access_manual_webhook`,
        method: "PATCH",
        body: params.body,
      }),
      invalidatesTags: () => ["Datastore Connection"],
    }),
    patchDatasetConfigs: build.mutation<
      BulkPutDataset,
      PatchDatasetsConfigRequest
    >({
      query: (params) => ({
        url: `${CONNECTION_ROUTE}/${params.connection_key}/datasetconfig`,
        method: "PATCH",
        body: params.dataset_pairs,
      }),
      invalidatesTags: () => ["Datastore Connection"],
    }),
    patchDatastoreConnection: build.mutation<
      DatastoreConnectionResponse,
      DatastoreConnectionRequest
    >({
      query: (params) => ({
        url: `${CONNECTION_ROUTE}`,
        method: "PATCH",
        body: [params],
      }),
      invalidatesTags: () => ["Datastore Connection"],
    }),
    patchDatastoreConnections: build.mutation({
      query: ({ key, name, disabled, connection_type, access }) => ({
        url: CONNECTION_ROUTE,
        method: "PATCH",
        body: [{ key, name, disabled, connection_type, access }],
      }),
      invalidatesTags: () => ["Datastore Connection"],
    }),
    updateDatastoreConnectionSecrets: build.mutation<
      DatastoreConnectionSecretsResponse,
      DatastoreConnectionSecretsRequest
    >({
      query: (params) => ({
        url: `${CONNECTION_ROUTE}/${params.connection_key}/secret?verify=false`,
        method: "PUT",
        body: params.secrets,
      }),
      invalidatesTags: () => ["Datastore Connection"],
    }),
  }),
});

export const {
  useCreateAccessManualWebhookMutation,
  useCreateSassConnectionConfigMutation,
  useCreateUnlinkedSassConnectionConfigMutation,
  useGetAccessManualHookQuery,
  useGetAllEnabledAccessManualHooksQuery,
  useGetAllDatastoreConnectionsQuery,
  useGetConnectionConfigDatasetConfigsQuery,
  useGetDatastoreConnectionByKeyQuery,
  useDeleteDatastoreConnectionMutation,
  useLazyGetDatastoreConnectionStatusQuery,
  usePatchAccessManualWebhookMutation,
  usePatchDatasetConfigsMutation,
  usePatchDatastoreConnectionMutation,
  usePatchDatastoreConnectionsMutation,
  useUpdateDatastoreConnectionSecretsMutation,
} = datastoreConnectionApi;

/**
 * This constant is used for a `getAllDatastoreConnections` query that is run as a global
 * subscription just to check whether the user has any connections at all.
 */
export const INITIAL_CONNECTIONS_FILTERS: DatastoreConnectionParams = {
  search: "",
  page: 1,
  size: 5,
};

/**
 * Returns the globally cached datastore connections response.
 */
export const selectInitialConnections = createSelector(
  [
    (RootState) => RootState,
    datastoreConnectionApi.endpoints.getAllDatastoreConnections.select(
      INITIAL_CONNECTIONS_FILTERS
    ),
  ],
  (RootState, { data }) => data
);<|MERGE_RESOLUTION|>--- conflicted
+++ resolved
@@ -73,11 +73,7 @@
     queryString += queryString ? `&disabled=${value}` : `disabled=${value}`;
   }
 
-<<<<<<< HEAD
-  if (orphaned_from_system) {
-=======
   if (typeof orphaned_from_system !== "undefined") {
->>>>>>> cddb1495
     queryString += queryString
       ? `&orphaned_from_system=${orphaned_from_system}`
       : `orphaned_from_system=${orphaned_from_system}`;
