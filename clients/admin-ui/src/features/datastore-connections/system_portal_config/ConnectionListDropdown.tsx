import {
  ArrowDownLineIcon,
  Box,
  Button,
  ButtonProps,
  Flex,
  Input,
  InputGroup,
  InputLeftElement,
  Menu,
  MenuButton,
  MenuItem,
  MenuList,
  SearchLineIcon,
  Text,
  Tooltip,
} from "@fidesui/react";
import { debounce } from "common/utils";
import { useCallback, useMemo, useRef, useState } from "react";

import { useAppSelector } from "~/app/hooks";
import {
  selectConnectionTypeFilters,
  useGetAllConnectionTypesQuery,
} from "~/features/connection-type";
import ConnectionTypeLogo from "~/features/datastore-connections/ConnectionTypeLogo";
import {
  ConnectionConfigurationResponse,
  ConnectionSystemTypeMap,
} from "~/types/api";

type ItemOption = {
  /**
   * Specifies the value to be sent
   */
  value: ConnectionSystemTypeMap;
  /**
   * Specifies that an option should be disabled
   */
  isDisabled?: boolean;
  /**
   * Specifies a toolTip should be dislayed when the user hovers over an option
   */
  toolTip?: string;
};

type SelectDropdownProps = {
  /**
   * List of key/value pair items
   */
  list: Map<string, ItemOption>;
  /**
   * Parent callback event handler invoked when selected value has changed
   */
  onChange: (value: ConnectionSystemTypeMap | undefined) => void;
  /**
   * Placeholder
   */
  label: string;
  /**
   * Display the Clear button. Default value is true.
   */
  hasClear?: boolean;
  /**
   * Default value marked for selection
   */
  selectedValue?: ConnectionSystemTypeMap;
  /**
   * Disable the control
   */
  disabled?: boolean;
  /**
   * Menu button props
   */
  menuButtonProps?: ButtonProps;
};

type UseConnectionListDropDown = {
  connectionConfig?: ConnectionConfigurationResponse;
};

export const useConnectionListDropDown = ({
  connectionConfig,
}: UseConnectionListDropDown) => {
  const filters = useAppSelector(selectConnectionTypeFilters);
  const { data } = useGetAllConnectionTypesQuery(filters);

  const connectionOptions = useMemo(() => data?.items || [], [data]);

  const [selectedValue, setSelectedValue] = useState<ConnectionSystemTypeMap>();

  const sortedItems = useMemo(
    () =>
      [...connectionOptions].sort((a, b) =>
        a.human_readable > b.human_readable ? 1 : -1
      ),
    [connectionOptions]
  );

  const dropDownOptions = useMemo(() => {
    const options = new Map<string, ItemOption>();
    sortedItems?.map((i) =>
      options.set(i.human_readable, {
        value: i,
      })
    );
    return options;
  }, [sortedItems]);

  const systemType = useMemo(
    () =>
      // this needs to factor in the selected value as well
      connectionOptions.find(
        (ct) =>
          ct.identifier === connectionConfig?.connection_type ||
          (connectionConfig?.saas_config &&
            ct.identifier === connectionConfig?.saas_config.type)
      )?.type || "ethyca",
    [connectionConfig, connectionOptions]
  );

  useMemo(() => {
    const initialSelectedValue = connectionOptions.find(
      (ct) =>
        (connectionConfig?.saas_config &&
          ct.identifier === connectionConfig?.saas_config.type) ||
        ct.identifier === connectionConfig?.connection_type
    );
    if (initialSelectedValue) {
      setSelectedValue(initialSelectedValue);
    }
  }, [connectionConfig, connectionOptions]);

  return { dropDownOptions, selectedValue, setSelectedValue, systemType };
};

const ConnectionListDropdown: React.FC<SelectDropdownProps> = ({
  disabled,
  hasClear = true,
  label,
  list,
  menuButtonProps,
  onChange,
  selectedValue,
}) => {
  const inputRef = useRef<HTMLInputElement>(null);

  // Hooks
  const [isOpen, setIsOpen] = useState(false);
  const [searchTerm, setSearchTerm] = useState("");

  // Listeners
  const handleClose = () => {
    setIsOpen(false);
  };
  const handleClear = () => {
    onChange(undefined);
    setSearchTerm("");
    handleClose();
  };
  const handleOpen = () => {
    setIsOpen(true);
  };

  const selectedText = [...list].find(
    ([, option]) => option.value.identifier === selectedValue?.identifier
  )?.[0];

  const handleSearchChange = useCallback(
    (event: React.ChangeEvent<HTMLInputElement>) => {
      if (event.target.value.length === 0 || event.target.value.length > 1) {
        setSearchTerm(event.target.value.toLowerCase());
<<<<<<< HEAD
=======
        setTimeout(() => inputRef.current?.focus(), 0);
>>>>>>> 52d5b3f4
      }
    },
    []
  );

  const debounceHandleSearchChange = useMemo(
    () => debounce(handleSearchChange, 100),
    [handleSearchChange]
  );

  const filteredListItems = useMemo(
    () =>
      [...list].filter((l) =>
        l[0].toLowerCase().includes(searchTerm.toLowerCase())
      ),
    [list, searchTerm]
  );

  return (
    <Menu
      isLazy
      onClose={handleClose}
      onOpen={handleOpen}
      strategy="fixed"
      matchWidth
    >
      <MenuButton
        aria-label={selectedText ?? label}
        as={Button}
        color={selectedText ? "complimentary.500" : undefined}
        disabled={disabled}
        fontWeight="normal"
        rightIcon={<ArrowDownLineIcon />}
        size="sm"
        variant="outline"
        _active={{
          bg: "none",
        }}
        _hover={{
          bg: "none",
        }}
        {...menuButtonProps}
        data-testid="select-dropdown-btn"
        width="272px"
        textAlign="left"
      >
        <Text isTruncated>{selectedText ?? label}</Text>
      </MenuButton>
      {isOpen ? (
        <MenuList
          id="MENU_LIST"
          lineHeight="1rem"
          p="0"
          maxHeight="400px"
          overflow="hidden"
          data-testid="select-dropdown-list"
          width="272px"
        >
          <Box px="8px" mt={2}>
            <InputGroup size="sm">
              <InputLeftElement pointerEvents="none">
                <SearchLineIcon color="gray.300" h="17px" w="17px" />
              </InputLeftElement>
              <Input
<<<<<<< HEAD
                data-testid="input-search-integrations"
=======
                ref={inputRef}
>>>>>>> 52d5b3f4
                autoComplete="off"
                autoFocus
                borderRadius="md"
                name="search"
                onChange={debounceHandleSearchChange}
                placeholder="Search integrations"
                size="sm"
                type="search"
              />
            </InputGroup>
          </Box>
          {hasClear && (
            <Flex
              borderBottom="1px"
              borderColor="gray.200"
              cursor="auto"
              p="8px"
            >
              <Button onClick={handleClear} size="xs" variant="outline">
                Clear
              </Button>
            </Flex>
          )}
          {/* MenuItems are not rendered unless Menu is open */}
          <Box overflowY="auto" maxHeight="272px">
            {filteredListItems.map(([key, option]) => (
              <Tooltip
                aria-label={option.toolTip}
                hasArrow
                label={option.toolTip}
                key={key}
                placement="auto-start"
                openDelay={500}
                shouldWrapChildren
              >
                <MenuItem
                  color={
                    selectedValue === option.value
                      ? "complimentary.500"
                      : undefined
                  }
                  isDisabled={option.isDisabled}
                  onClick={() => onChange(option.value)}
                  paddingTop="10px"
                  paddingRight="8.5px"
                  paddingBottom="10px"
                  paddingLeft="8.5px"
                  _focus={{
                    bg: "gray.100",
                  }}
                >
                  <ConnectionTypeLogo data={option.value} />
                  <Text ml={2} fontSize="0.75rem" isTruncated>
                    {key}
                  </Text>
                </MenuItem>
              </Tooltip>
            ))}
          </Box>
        </MenuList>
      ) : null}
    </Menu>
  );
};

export default ConnectionListDropdown;<|MERGE_RESOLUTION|>--- conflicted
+++ resolved
@@ -170,10 +170,7 @@
     (event: React.ChangeEvent<HTMLInputElement>) => {
       if (event.target.value.length === 0 || event.target.value.length > 1) {
         setSearchTerm(event.target.value.toLowerCase());
-<<<<<<< HEAD
-=======
         setTimeout(() => inputRef.current?.focus(), 0);
->>>>>>> 52d5b3f4
       }
     },
     []
@@ -238,11 +235,8 @@
                 <SearchLineIcon color="gray.300" h="17px" w="17px" />
               </InputLeftElement>
               <Input
-<<<<<<< HEAD
                 data-testid="input-search-integrations"
-=======
                 ref={inputRef}
->>>>>>> 52d5b3f4
                 autoComplete="off"
                 autoFocus
                 borderRadius="md"
