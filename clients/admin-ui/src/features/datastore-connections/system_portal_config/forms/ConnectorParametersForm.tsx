import {
  Button,
  ButtonGroup,
  CircleHelpIcon,
  Flex,
  FormControl,
  FormErrorMessage,
  FormLabel,
  Input,
  isNumeric,
  NumberDecrementStepper,
  NumberIncrementStepper,
  NumberInput,
  NumberInputField,
  NumberInputStepper,
  Spacer,
  Tooltip,
  VStack,
} from "@fidesui/react";
import { Option } from "common/form/inputs";
import {
  ConnectionTypeSecretSchemaProperty,
  ConnectionTypeSecretSchemaReponse,
} from "connection-type/types";
import { useLazyGetDatastoreConnectionStatusQuery } from "datastore-connections/datastore-connection.slice";
import DSRCustomizationModal from "datastore-connections/system_portal_config/forms/DSRCustomizationForm/DSRCustomizationModal";
import { Field, FieldInputProps, Form, Formik, FormikProps } from "formik";
import React, { useEffect, useState } from "react";
import { DatastoreConnectionStatus } from "src/features/datastore-connections/types";

import DisableConnectionModal from "~/features/datastore-connections/DisableConnectionModal";
import DatasetConfigField from "~/features/datastore-connections/system_portal_config/forms/fields/DatasetConfigField/DatasetConfigField";
import {
  ConnectionConfigurationResponse,
  ConnectionSystemTypeMap,
  ConnectionType,
  SystemType,
} from "~/types/api";

import DeleteConnectionModal from "../DeleteConnectionModal";
import { ConnectionConfigFormValues } from "../types";
import { fillInDefaults } from "./helpers";

const FIDES_DATASET_REFERENCE = "#/definitions/FidesDatasetReference";

export interface TestConnectionResponse {
  data?: DatastoreConnectionStatus;
  fulfilledTimeStamp?: number;
}

type ConnectorParametersFormProps = {
  secretsSchema?: ConnectionTypeSecretSchemaReponse;
  defaultValues: ConnectionConfigFormValues;
  isSubmitting: boolean;
  isAuthorizing: boolean;
  /**
   * Parent callback when Save is clicked
   */
  onSaveClick: (values: any, actions: any) => void;
  /**
   * Parent callback when Test Connection is clicked
   */
  onTestConnectionClick: (value: TestConnectionResponse) => void;
  /**
   * Text for the test button. Defaults to "Test connection"
   */
  testButtonLabel?: string;
  /**
   * Parent callback when Authorize Connection is clicked
   */
  onAuthorizeConnectionClick: (values: ConnectionConfigFormValues) => void;
  /**
   * Text for the test button. Defaults to "Test connection"
   */
  authorizeButtonLabel?: string;
  connectionConfig?: ConnectionConfigurationResponse;
  connectionOption: ConnectionSystemTypeMap;
  isCreatingConnectionConfig: boolean;
  datasetDropdownOptions: Option[];
  onDelete: () => void;
  deleteResult: any;
};

const ConnectorParametersForm: React.FC<ConnectorParametersFormProps> = ({
  secretsSchema,
  defaultValues,
  isSubmitting = false,
  isAuthorizing = false,
  onSaveClick,
  onTestConnectionClick,
  onAuthorizeConnectionClick,
  testButtonLabel = "Test integration",
  connectionOption,
  connectionConfig,
  datasetDropdownOptions,
  isCreatingConnectionConfig,
  onDelete,
  deleteResult,
}) => {
  const [trigger, { isLoading, isFetching }] =
    useLazyGetDatastoreConnectionStatusQuery();

  const validateConnectionIdentifier = (value: string) => {
    let error;
    if (typeof value === "undefined" || value === "") {
      error = "Integration Identifier is required";
    }
    if (value && isNumeric(value)) {
      error = "Integration Identifier must be an alphanumeric value";
    }
    return error;
  };

  const validateField = (label: string, value: string, type?: string) => {
    let error;
    if (typeof value === "undefined" || value === "" || value === undefined) {
      error = `${label} is required`;
    }
    if (type === FIDES_DATASET_REFERENCE) {
      if (!value.includes(".")) {
        error = "Dataset reference must be dot delimited";
      } else {
        const parts = value.split(".");
        if (parts.length < 3) {
          error = "Dataset reference must include at least three parts";
        }
      }
    }
    return error;
  };

  const getFormLabel = (id: string, value: string): JSX.Element => (
    <FormLabel
      color="gray.900"
      fontSize="14px"
      fontWeight="semibold"
      htmlFor={id}
      minWidth="150px"
    >
      {value}
    </FormLabel>
  );

  const getPlaceholder = (item: ConnectionTypeSecretSchemaProperty) => {
    if (item.allOf?.[0].$ref === FIDES_DATASET_REFERENCE) {
      return "Enter dataset.collection.field";
    }
    return undefined;
  };

  const isRequiredSecretValue = (key: string): boolean =>
    secretsSchema?.required?.includes(key) ||
    (secretsSchema?.properties?.[key] !== undefined &&
      "default" in secretsSchema.properties[key]);

  const getFormField = (
    key: string,
    item: ConnectionTypeSecretSchemaProperty
  ): JSX.Element => (
    <Field
      id={`secrets.${key}`}
      name={`secrets.${key}`}
      key={`secrets.${key}`}
      validate={
        isRequiredSecretValue(key) || item.type === "integer"
          ? (value: string) =>
              validateField(item.title, value, item.allOf?.[0].$ref)
          : false
      }
    >
      {({ field, form }: { field: FieldInputProps<string>; form: any }) => {
        const error = form.errors.secrets && form.errors.secrets[key];
        const touch = form.touched.secrets ? form.touched.secrets[key] : false;

        return (
          <FormControl
            display="flex"
            isRequired={isRequiredSecretValue(key)}
            isInvalid={error && touch}
          >
            {getFormLabel(key, item.title)}
            <VStack align="flex-start" w="inherit">
              {item.type !== "integer" && (
                <Input
                  {...field}
                  placeholder={getPlaceholder(item)}
                  autoComplete="off"
                  color="gray.700"
                  size="sm"
                />
              )}
              {item.type === "integer" && (
                <NumberInput
                  allowMouseWheel
                  color="gray.700"
                  onChange={(value) => {
                    form.setFieldValue(field.name, value);
                  }}
                  value={field.value ?? 0}
                  min={0}
                  size="sm"
                >
                  <NumberInputField {...field} autoComplete="off" />
                  <NumberInputStepper>
                    <NumberIncrementStepper />
                    <NumberDecrementStepper />
                  </NumberInputStepper>
                </NumberInput>
              )}
              <FormErrorMessage>{error}</FormErrorMessage>
            </VStack>
            <Tooltip
              aria-label={item.description}
              hasArrow
              label={item.description}
              placement="right-start"
              openDelay={500}
            >
              <Flex
                alignItems="center"
                h="32px"
                visibility={item.description ? "visible" : "hidden"}
              >
                <CircleHelpIcon
                  marginLeft="8px"
                  _hover={{ cursor: "pointer" }}
                />
              </Flex>
            </Tooltip>
          </FormControl>
        );
      }}
    </Field>
  );

  const getInitialValues = () => {
    const initialValues = { ...defaultValues };
    if (connectionConfig?.key) {
      initialValues.name = connectionConfig.name ?? "";
      initialValues.description = connectionConfig.description as string;
      initialValues.instance_key =
        connectionConfig.connection_type === ConnectionType.SAAS
          ? (connectionConfig.saas_config?.fides_key as string)
          : connectionConfig.key;
      // @ts-ignore
      initialValues.secrets = connectionConfig.secrets;
      return initialValues;
    }
    return fillInDefaults(initialValues, secretsSchema);
  };

  const handleSubmit = (values: any, actions: any) => {
    // convert each property value of type FidesopsDatasetReference
    // from a dot delimited string to a FidesopsDatasetReference
    const updatedValues = { ...values };
    if (secretsSchema) {
      Object.keys(secretsSchema.properties).forEach((key) => {
        if (
          secretsSchema.properties[key].allOf?.[0].$ref ===
          FIDES_DATASET_REFERENCE
        ) {
          const referencePath = values[key].split(".");
          updatedValues[key] = {
            dataset: referencePath.shift(),
            field: referencePath.join("."),
            direction: "from",
          };
        }
      });
    }
    onSaveClick(updatedValues, actions);
  };

  const handleAuthorizeConnectionClick = async (
    values: ConnectionConfigFormValues,
    props: FormikProps<Values>
  ) => {
    const errors = await props.validateForm();

    if (Object.keys(errors).length > 0) {
      return;
    }

    onAuthorizeConnectionClick(values); // this part needs values
  };

  const handleTestConnectionClick = async (props: FormikProps<Values>) => {
    const errors = await props.validateForm();

    if (Object.keys(errors).length > 0) {
      return;
    }

    const result = await trigger(connectionConfig!.key);
    onTestConnectionClick(result);
  };

  const isDisabledConnection = connectionConfig?.disabled || false;

  return (
    <Formik
      enableReinitialize
      initialValues={getInitialValues()}
      onSubmit={handleSubmit}
      validateOnBlur={false}
      validateOnChange={false}
    >
      {/* @ts-ignore */}
<<<<<<< HEAD
      {(props: FormikProps<Values>) => {
        const authorized = !props.dirty && connectionConfig?.authorized;
        return (
          <Form noValidate>
            <VStack align="stretch" gap="16px">
              {/* Connection Identifier */}
              <Field
                id="instance_key"
                name="instance_key"
                validate={validateConnectionIdentifier}
              >
                {({ field }: { field: FieldInputProps<string> }) => (
                  <FormControl
                    display="flex"
                    isRequired
                    isInvalid={
                      props.errors.instance_key && props.touched.instance_key
                    }
=======
      {(props: FormikProps<Values>) => (
        <Form noValidate>
          <VStack align="stretch" gap="16px">
            <ButtonGroup size="sm" spacing="8px" variant="outline">
              {connectionConfig ? (
                <DisableConnectionModal
                  connection_key={connectionConfig?.key}
                  disabled={isDisabledConnection}
                  connection_type={connectionConfig?.connection_type}
                  access_type={connectionConfig?.access}
                  name={connectionConfig?.name ?? connectionConfig.key}
                  isSwitch
                />
              ) : null}
              {connectionConfig ? (
                <DeleteConnectionModal
                  onDelete={onDelete}
                  deleteResult={deleteResult}
                />
              ) : null}
            </ButtonGroup>
            {/* Connection Identifier */}
            <Field
              id="instance_key"
              name="instance_key"
              validate={validateConnectionIdentifier}
            >
              {({ field }: { field: FieldInputProps<string> }) => (
                <FormControl
                  display="flex"
                  isRequired
                  isInvalid={
                    props.errors.instance_key && props.touched.instance_key
                  }
                >
                  {getFormLabel("instance_key", "Integration Identifier")}
                  <VStack align="flex-start" w="inherit">
                    <Input
                      {...field}
                      autoComplete="off"
                      color="gray.700"
                      isDisabled={!!connectionConfig?.key}
                      placeholder={`A unique identifier for your new ${
                        connectionOption!.human_readable
                      } integration`}
                      size="sm"
                    />
                    <FormErrorMessage>
                      {props.errors.instance_key}
                    </FormErrorMessage>
                  </VStack>
                  <Tooltip
                    aria-label="The fides_key will allow fidesops to associate dataset field references appropriately. Must be a unique alphanumeric value with no spaces (underscores allowed) to represent this integration."
                    hasArrow
                    label="The fides_key will allow fidesops to associate dataset field references appropriately. Must be a unique alphanumeric value with no spaces (underscores allowed) to represent this integration."
                    placement="right-start"
                    openDelay={500}
>>>>>>> 959d26ce
                  >
                    {getFormLabel("instance_key", "Integration Identifier")}
                    <VStack align="flex-start" w="inherit">
                      <Input
                        {...field}
                        autoComplete="off"
                        color="gray.700"
                        isDisabled={!!connectionConfig?.key}
                        placeholder={`A unique identifier for your new ${
                          connectionOption!.human_readable
                        } integration`}
                        size="sm"
                      />
                      <FormErrorMessage>
                        {props.errors.instance_key}
                      </FormErrorMessage>
                    </VStack>
                    <Tooltip
                      aria-label="The fides_key will allow fidesops to associate dataset field references appropriately. Must be a unique alphanumeric value with no spaces (underscores allowed) to represent this integration."
                      hasArrow
                      label="The fides_key will allow fidesops to associate dataset field references appropriately. Must be a unique alphanumeric value with no spaces (underscores allowed) to represent this integration."
                      placement="right-start"
                      openDelay={500}
                    >
                      <Flex alignItems="center" h="32px">
                        <CircleHelpIcon
                          marginLeft="8px"
                          _hover={{ cursor: "pointer" }}
                        />
                      </Flex>
                    </Tooltip>
                  </FormControl>
                )}
              </Field>
              {/* Dynamic connector secret fields */}

<<<<<<< HEAD
              {connectionOption.type !== SystemType.MANUAL && secretsSchema
                ? Object.entries(secretsSchema.properties).map(
                    ([key, item]) => {
                      if (key === "advanced_settings") {
                        // TODO: advanced settings
                        return null;
                      }
                      return getFormField(key, item);
                    }
                  )
                : null}
              {SystemType.DATABASE === connectionOption.type &&
              !isCreatingConnectionConfig ? (
                <DatasetConfigField
                  dropdownOptions={datasetDropdownOptions}
                  connectionConfig={connectionConfig}
                />
              ) : null}
              <ButtonGroup size="sm" spacing="8px" variant="outline">
                {!connectionOption.authorization_required || authorized ? (
                  <Button
                    colorScheme="gray.700"
                    isDisabled={
                      !connectionConfig?.key ||
                      isSubmitting ||
                      deleteResult.isLoading
                    }
                    isLoading={isLoading || isFetching}
                    loadingText="Testing"
                    onClick={() => handleTestConnectionClick(props)}
                    variant="outline"
                  >
                    {testButtonLabel}
                  </Button>
                ) : null}
                {connectionOption.authorization_required && !authorized ? (
                  <Button
                    colorScheme="gray.700"
                    isLoading={isAuthorizing}
                    loadingText="Authorizing"
                    onClick={() =>
                      handleAuthorizeConnectionClick(props.values, props)
                    }
                    variant="outline"
                  >
                    Authorize integration
                  </Button>
                ) : null}
                {connectionOption.type === SystemType.MANUAL ? (
                  <DSRCustomizationModal connectionConfig={connectionConfig} />
                ) : null}
                <Button
                  bg="primary.800"
                  color="white"
                  isDisabled={deleteResult.isLoading || isSubmitting}
                  isLoading={isSubmitting}
                  loadingText="Submitting"
                  size="sm"
                  variant="solid"
                  type="submit"
                  _active={{ bg: "primary.500" }}
                  _hover={{ bg: "primary.400" }}
                >
                  Save
                </Button>
                {connectionConfig ? (
                  <DisableConnectionModal
                    connection_key={connectionConfig?.key}
                    disabled={isDisabledConnection}
                    connection_type={connectionConfig?.connection_type}
                    access_type={connectionConfig?.access}
                    name={connectionConfig?.name ?? connectionConfig.key}
                    isSwitch
                  />
                ) : null}
                {connectionConfig ? (
                  <DeleteConnectionModal
                    connectionKey={connectionConfig.key}
                    onDelete={onDelete}
                    deleteResult={deleteResult}
                  />
                ) : null}
              </ButtonGroup>
            </VStack>
          </Form>
        );
      }}
=======
            {connectionOption.type !== SystemType.MANUAL && secretsSchema
              ? Object.entries(secretsSchema.properties).map(([key, item]) => {
                  if (key === "advanced_settings") {
                    // TODO: advanced settings
                    return null;
                  }
                  return getFormField(key, item);
                })
              : null}
            {SystemType.DATABASE === connectionOption.type &&
            !isCreatingConnectionConfig ? (
              <DatasetConfigField
                dropdownOptions={datasetDropdownOptions}
                connectionConfig={connectionConfig}
              />
            ) : null}
            <ButtonGroup size="sm" spacing="8px" variant="outline">
              <Button
                isDisabled={
                  !connectionConfig?.key ||
                  isSubmitting ||
                  deleteResult.isLoading
                }
                isLoading={isLoading || isFetching}
                loadingText="Testing"
                onClick={handleTestConnectionClick}
                variant="outline"
              >
                {testButtonLabel}
              </Button>
              {connectionOption.type === SystemType.MANUAL ? (
                <DSRCustomizationModal connectionConfig={connectionConfig} />
              ) : null}
              <Spacer />
              <Button
                bg="primary.800"
                color="white"
                isDisabled={deleteResult.isLoading || isSubmitting}
                isLoading={isSubmitting}
                loadingText="Submitting"
                size="sm"
                variant="solid"
                type="submit"
                _active={{ bg: "primary.500" }}
                _hover={{ bg: "primary.400" }}
              >
                Save
              </Button>
            </ButtonGroup>
          </VStack>
        </Form>
      )}
>>>>>>> 959d26ce
    </Formik>
  );
};

export default ConnectorParametersForm;<|MERGE_RESOLUTION|>--- conflicted
+++ resolved
@@ -25,7 +25,7 @@
 import { useLazyGetDatastoreConnectionStatusQuery } from "datastore-connections/datastore-connection.slice";
 import DSRCustomizationModal from "datastore-connections/system_portal_config/forms/DSRCustomizationForm/DSRCustomizationModal";
 import { Field, FieldInputProps, Form, Formik, FormikProps } from "formik";
-import React, { useEffect, useState } from "react";
+import React from "react";
 import { DatastoreConnectionStatus } from "src/features/datastore-connections/types";
 
 import DisableConnectionModal from "~/features/datastore-connections/DisableConnectionModal";
@@ -69,10 +69,6 @@
    * Parent callback when Authorize Connection is clicked
    */
   onAuthorizeConnectionClick: (values: ConnectionConfigFormValues) => void;
-  /**
-   * Text for the test button. Defaults to "Test connection"
-   */
-  authorizeButtonLabel?: string;
   connectionConfig?: ConnectionConfigurationResponse;
   connectionOption: ConnectionSystemTypeMap;
   isCreatingConnectionConfig: boolean;
@@ -284,13 +280,7 @@
     onAuthorizeConnectionClick(values); // this part needs values
   };
 
-  const handleTestConnectionClick = async (props: FormikProps<Values>) => {
-    const errors = await props.validateForm();
-
-    if (Object.keys(errors).length > 0) {
-      return;
-    }
-
+  const handleTestConnectionClick = async () => {
     const result = await trigger(connectionConfig!.key);
     onTestConnectionClick(result);
   };
@@ -306,27 +296,9 @@
       validateOnChange={false}
     >
       {/* @ts-ignore */}
-<<<<<<< HEAD
       {(props: FormikProps<Values>) => {
         const authorized = !props.dirty && connectionConfig?.authorized;
         return (
-          <Form noValidate>
-            <VStack align="stretch" gap="16px">
-              {/* Connection Identifier */}
-              <Field
-                id="instance_key"
-                name="instance_key"
-                validate={validateConnectionIdentifier}
-              >
-                {({ field }: { field: FieldInputProps<string> }) => (
-                  <FormControl
-                    display="flex"
-                    isRequired
-                    isInvalid={
-                      props.errors.instance_key && props.touched.instance_key
-                    }
-=======
-      {(props: FormikProps<Values>) => (
         <Form noValidate>
           <VStack align="stretch" gap="16px">
             <ButtonGroup size="sm" spacing="8px" variant="outline">
@@ -383,132 +355,19 @@
                     label="The fides_key will allow fidesops to associate dataset field references appropriately. Must be a unique alphanumeric value with no spaces (underscores allowed) to represent this integration."
                     placement="right-start"
                     openDelay={500}
->>>>>>> 959d26ce
                   >
-                    {getFormLabel("instance_key", "Integration Identifier")}
-                    <VStack align="flex-start" w="inherit">
-                      <Input
-                        {...field}
-                        autoComplete="off"
-                        color="gray.700"
-                        isDisabled={!!connectionConfig?.key}
-                        placeholder={`A unique identifier for your new ${
-                          connectionOption!.human_readable
-                        } integration`}
-                        size="sm"
+                    <Flex alignItems="center" h="32px">
+                      <CircleHelpIcon
+                        marginLeft="8px"
+                        _hover={{ cursor: "pointer" }}
                       />
-                      <FormErrorMessage>
-                        {props.errors.instance_key}
-                      </FormErrorMessage>
-                    </VStack>
-                    <Tooltip
-                      aria-label="The fides_key will allow fidesops to associate dataset field references appropriately. Must be a unique alphanumeric value with no spaces (underscores allowed) to represent this integration."
-                      hasArrow
-                      label="The fides_key will allow fidesops to associate dataset field references appropriately. Must be a unique alphanumeric value with no spaces (underscores allowed) to represent this integration."
-                      placement="right-start"
-                      openDelay={500}
-                    >
-                      <Flex alignItems="center" h="32px">
-                        <CircleHelpIcon
-                          marginLeft="8px"
-                          _hover={{ cursor: "pointer" }}
-                        />
-                      </Flex>
-                    </Tooltip>
-                  </FormControl>
-                )}
-              </Field>
-              {/* Dynamic connector secret fields */}
-
-<<<<<<< HEAD
-              {connectionOption.type !== SystemType.MANUAL && secretsSchema
-                ? Object.entries(secretsSchema.properties).map(
-                    ([key, item]) => {
-                      if (key === "advanced_settings") {
-                        // TODO: advanced settings
-                        return null;
-                      }
-                      return getFormField(key, item);
-                    }
-                  )
-                : null}
-              {SystemType.DATABASE === connectionOption.type &&
-              !isCreatingConnectionConfig ? (
-                <DatasetConfigField
-                  dropdownOptions={datasetDropdownOptions}
-                  connectionConfig={connectionConfig}
-                />
-              ) : null}
-              <ButtonGroup size="sm" spacing="8px" variant="outline">
-                {!connectionOption.authorization_required || authorized ? (
-                  <Button
-                    colorScheme="gray.700"
-                    isDisabled={
-                      !connectionConfig?.key ||
-                      isSubmitting ||
-                      deleteResult.isLoading
-                    }
-                    isLoading={isLoading || isFetching}
-                    loadingText="Testing"
-                    onClick={() => handleTestConnectionClick(props)}
-                    variant="outline"
-                  >
-                    {testButtonLabel}
-                  </Button>
-                ) : null}
-                {connectionOption.authorization_required && !authorized ? (
-                  <Button
-                    colorScheme="gray.700"
-                    isLoading={isAuthorizing}
-                    loadingText="Authorizing"
-                    onClick={() =>
-                      handleAuthorizeConnectionClick(props.values, props)
-                    }
-                    variant="outline"
-                  >
-                    Authorize integration
-                  </Button>
-                ) : null}
-                {connectionOption.type === SystemType.MANUAL ? (
-                  <DSRCustomizationModal connectionConfig={connectionConfig} />
-                ) : null}
-                <Button
-                  bg="primary.800"
-                  color="white"
-                  isDisabled={deleteResult.isLoading || isSubmitting}
-                  isLoading={isSubmitting}
-                  loadingText="Submitting"
-                  size="sm"
-                  variant="solid"
-                  type="submit"
-                  _active={{ bg: "primary.500" }}
-                  _hover={{ bg: "primary.400" }}
-                >
-                  Save
-                </Button>
-                {connectionConfig ? (
-                  <DisableConnectionModal
-                    connection_key={connectionConfig?.key}
-                    disabled={isDisabledConnection}
-                    connection_type={connectionConfig?.connection_type}
-                    access_type={connectionConfig?.access}
-                    name={connectionConfig?.name ?? connectionConfig.key}
-                    isSwitch
-                  />
-                ) : null}
-                {connectionConfig ? (
-                  <DeleteConnectionModal
-                    connectionKey={connectionConfig.key}
-                    onDelete={onDelete}
-                    deleteResult={deleteResult}
-                  />
-                ) : null}
-              </ButtonGroup>
-            </VStack>
-          </Form>
-        );
-      }}
-=======
+                    </Flex>
+                  </Tooltip>
+                </FormControl>
+              )}
+            </Field>
+            {/* Dynamic connector secret fields */}
+
             {connectionOption.type !== SystemType.MANUAL && secretsSchema
               ? Object.entries(secretsSchema.properties).map(([key, item]) => {
                   if (key === "advanced_settings") {
@@ -526,19 +385,35 @@
               />
             ) : null}
             <ButtonGroup size="sm" spacing="8px" variant="outline">
-              <Button
-                isDisabled={
-                  !connectionConfig?.key ||
-                  isSubmitting ||
-                  deleteResult.isLoading
-                }
-                isLoading={isLoading || isFetching}
-                loadingText="Testing"
-                onClick={handleTestConnectionClick}
-                variant="outline"
-              >
-                {testButtonLabel}
-              </Button>
+              {!connectionOption.authorization_required || authorized ? (
+                <Button
+                  colorScheme="gray.700"
+                  isDisabled={
+                    !connectionConfig?.key ||
+                    isSubmitting ||
+                    deleteResult.isLoading
+                  }
+                  isLoading={isLoading || isFetching}
+                  loadingText="Testing"
+                  onClick={() => handleTestConnectionClick(props)}
+                  variant="outline"
+                >
+                  {testButtonLabel}
+                </Button>
+              ) : null}
+              {connectionOption.authorization_required && !authorized ? (
+                <Button
+                  colorScheme="gray.700"
+                  isLoading={isAuthorizing}
+                  loadingText="Authorizing"
+                  onClick={() =>
+                    handleAuthorizeConnectionClick(props.values, props)
+                  }
+                  variant="outline"
+                >
+                  Authorize integration
+                </Button>
+              ) : null}
               {connectionOption.type === SystemType.MANUAL ? (
                 <DSRCustomizationModal connectionConfig={connectionConfig} />
               ) : null}
@@ -560,8 +435,7 @@
             </ButtonGroup>
           </VStack>
         </Form>
-      )}
->>>>>>> 959d26ce
+      );}}
     </Formik>
   );
 };
