--- conflicted
+++ resolved
@@ -250,7 +250,6 @@
     onTestConnectionClick(result);
   };
 
-<<<<<<< HEAD
   useEffect(() => {
     mounted.current = true;
     if (result.isSuccess) {
@@ -263,8 +262,6 @@
 
   const isDisabledConnection = connectionConfig?.disabled || false;
 
-=======
->>>>>>> 8beaace0
   return (
     <Formik
       enableReinitialize
