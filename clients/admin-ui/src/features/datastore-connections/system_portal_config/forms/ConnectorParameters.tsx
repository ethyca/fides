--- conflicted
+++ resolved
@@ -444,16 +444,10 @@
         p={4}
         mb={4}
       >
-<<<<<<< HEAD
-        Connect to your {connectionOption!.human_readable} environment by
-        providing the information below. Once you have saved the form, you may
-        test the integration to confirm that it&apos;s working correctly.
-=======
         <div>
-          Connect to your {connectionOption.human_readable} environment by
-          providing credential information below. Once you have saved your
-          integration credentials, you can review what data is included when
-          processing a privacy request in your Dataset configuration.
+          Connect to your {connectionOption!.human_readable} environment by
+          providing the information below. Once you have saved the form, you may
+          test the integration to confirm that it&apos;s working correctly.
         </div>
         {connectionOption.user_guide && (
           <div style={{ marginTop: "12px" }}>
@@ -462,7 +456,6 @@
             </DocsLink>
           </div>
         )}
->>>>>>> 54c93d29
       </Box>
       <ConnectorParametersForm
         secretsSchema={secretsSchema}
