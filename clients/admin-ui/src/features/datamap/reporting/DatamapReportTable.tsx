--- conflicted
+++ resolved
@@ -303,16 +303,6 @@
   });
 
   useEffect(() => {
-<<<<<<< HEAD
-    if (datamapReport?.items?.length) {
-      const columnIDs = Object.keys(datamapReport.items[0]);
-      const newColumnOrder = getColumnOrder(groupBy, columnIDs);
-      setColumnOrder(newColumnOrder);
-      tableInstance.setColumnOrder(newColumnOrder);
-    }
-    // eslint-disable-next-line react-hooks/exhaustive-deps
-  }, [groupBy, datamapReport]);
-=======
     if (groupBy && !!tableInstance) {
       if (tableInstance.getState().columnOrder.length === 0) {
         const tableColumnIds = tableInstance.getAllColumns().map((c) => c.id);
@@ -325,7 +315,6 @@
     }
     // eslint-disable-next-line react-hooks/exhaustive-deps
   }, [groupBy, tableInstance]);
->>>>>>> 2d9f1ef2
 
   useEffect(() => {
     // changing the groupBy should wait until the data is loaded to update the grouping
