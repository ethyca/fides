{
  "privacyRequestsConfiguration": {
    "description": "The configuration link in the Privacy Requests sidebar where a user can configure a messaging provider and storage.",
    "development": false,
    "test": false,
    "production": false,
    "userCannotModify": true
  },
  "organizationManagement": {
    "description": "Management page to configure Organization details for RoPA reporting, messaging, etc.",
    "development": true,
    "test": true,
    "production": false
  },
  "standaloneConnections": {
    "description": "Allow the creation of standalone connections for testing",
    "development": true,
    "test": true,
    "production": false
  },
  "dataCatalog": {
    "description": "Data catalog view",
    "development": true,
    "test": true,
    "production": false
  },
  "webMonitor": {
    "description": "Monitor websites for activity",
    "development": true,
    "test": true,
    "production": false
  },
  "assetConsentStatusLabels": {
    "description": "Consent status labels for assets discovered by the web monitor",
    "development": true,
    "test": true,
    "production": false
  },
  "oktaMonitor": {
    "description": "Monitor Okta for activity",
    "development": true,
    "test": true,
    "production": false
  },
  "ssoAuthentication": {
    "description": "SSO Authentication Providers (OpenID)",
    "development": true,
    "test": true,
    "production": false
  },
  "downloadAccessRequestResults": {
    "description": "Download access data from completed requests",
    "development": true,
    "test": true,
    "production": false
  },
  "publisherRestrictions": {
    "description": "TCF publisher restrictions",
    "development": true,
    "test": true,
    "production": false
  },
<<<<<<< HEAD
  "alphaManualTaskConditions": {
    "description": "Enables UI to specify conditions for manual task creation",
=======
  "newIntegrationManagement": {
    "description": "Shows all integrations (including SaaS) in the integrations page",
>>>>>>> 92ccbb57
    "development": true,
    "test": true,
    "production": false
  }
}<|MERGE_RESOLUTION|>--- conflicted
+++ resolved
@@ -60,13 +60,14 @@
     "test": true,
     "production": false
   },
-<<<<<<< HEAD
   "alphaManualTaskConditions": {
     "description": "Enables UI to specify conditions for manual task creation",
-=======
+    "development": true,
+    "test": true,
+    "production": false
+  },
   "newIntegrationManagement": {
     "description": "Shows all integrations (including SaaS) in the integrations page",
->>>>>>> 92ccbb57
     "development": true,
     "test": true,
     "production": false
