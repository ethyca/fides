--- conflicted
+++ resolved
@@ -64,10 +64,7 @@
     "production": false
   },
   "heliosV2": {
-<<<<<<< HEAD
-=======
     "label": "Helios v2",
->>>>>>> 19ad1f84
     "description": "Support LLM classifier for Helios datastore monitor and updated Action Center view that replaces Activity, Detection, and Discovery pages",
     "development": true,
     "test": true,
