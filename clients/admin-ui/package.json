--- conflicted
+++ resolved
@@ -36,11 +36,7 @@
     "@reduxjs/toolkit": "^1.9.3",
     "@tanstack/react-table": "^8.10.7",
     "@types/jest": "^29.5.12",
-<<<<<<< HEAD
     "@xyflow/react": "^12.3.1",
-    "chakra-react-select": "^3.3.7",
-=======
->>>>>>> a54b430e
     "cytoscape": "^3.30.0",
     "cytoscape-klay": "^3.1.4",
     "date-fns": "^2.29.3",
