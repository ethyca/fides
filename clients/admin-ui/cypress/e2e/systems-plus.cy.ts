--- conflicted
+++ resolved
@@ -45,8 +45,6 @@
       );
     });
 
-<<<<<<< HEAD
-=======
     it("can reset suggestions by clearing vendor input", () => {
       cy.getSelectValueContainer("input-vendor_id").type("L{enter}");
       cy.getByTestId("input-legal_name").should("have.value", "LINE");
@@ -92,7 +90,6 @@
       cy.getByTestId("locked-for-GVL-notice");
     });
 
->>>>>>> ef644099
     // some DictSuggestionTextInputs don't get populated right, causing
     // the form to be mistakenly marked as dirty and the "unsaved changes"
     // modal to pop up incorrectly when switching tabs
