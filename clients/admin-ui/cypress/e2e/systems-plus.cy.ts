import {
  stubDatasetCrud,
  stubPlus,
  stubSystemCrud,
  stubSystemIntegrations,
  stubSystemVendors,
  stubTaxonomyEntities,
  stubVendorList,
} from "cypress/support/stubs";

import {
  ADD_SYSTEMS_MANUAL_ROUTE,
  ADD_SYSTEMS_MULTIPLE_ROUTE,
  ADD_SYSTEMS_ROUTE,
  DATAMAP_ROUTE,
  INDEX_ROUTE,
  SYSTEM_ROUTE,
} from "~/features/common/nav/v2/routes";
import { RoleRegistryEnum } from "~/types/api";

describe("System management with Plus features", () => {
  beforeEach(() => {
    cy.login();
    stubSystemCrud();
    stubTaxonomyEntities();
    stubPlus(true);
    cy.intercept("GET", "/api/v1/system", {
      fixture: "systems/systems.json",
    }).as("getSystems");
    cy.intercept({ method: "POST", url: "/api/v1/system*" }).as(
      "postDictSystem",
    );
    stubDatasetCrud();
    stubSystemIntegrations();
    stubSystemVendors();
  });

  describe("permissions", () => {
    it("can view a system page as a viewer", () => {
      cy.assumeRole(RoleRegistryEnum.VIEWER);
      cy.visit(`${SYSTEM_ROUTE}/configure/demo_analytics_system`);
      cy.getByTestId("input-name").should("exist");
    });
  });

  describe("vendor list", () => {
    beforeEach(() => {
      stubVendorList();
      cy.visit(`${ADD_SYSTEMS_MANUAL_ROUTE}`);
      cy.wait(["@getDictionaryEntries", "@getSystems"]);
    });

    it("can display the vendor list dropdown", () => {
      cy.getByTestId("vendor-name-select");
    });

    it("contains type ahead dictionary entries", () => {
      cy.getByTestId("vendor-name-select").find("input").type("A");
      cy.get(".ant-select-item").eq(0).contains("Aniview LTD");
      cy.get(".ant-select-item").eq(1).contains("Anzu Virtual Reality LTD");
    });

    it("can reset suggestions by clearing vendor input", () => {
      cy.getByTestId("vendor-name-select").find("input").type("L");
      cy.antSelectDropdownVisible();
      cy.getByTestId("vendor-name-select").realPress("Enter");
      cy.getByTestId("input-legal_name").should("have.value", "LINE");
      cy.getByTestId("clear-btn").click();
      cy.getByTestId("input-legal_name").should("be.empty");
    });

    it("can't refresh suggestions immediately after populating", () => {
      cy.getByTestId("vendor-name-select").find("input").type("A{enter}");
      cy.getByTestId("refresh-suggestions-btn").should("be.disabled");
    });

    it("can refresh suggestions when editing a saved system", () => {
      cy.getByTestId("vendor-name-select").find("input").type("A{enter}");
      cy.fixture("systems/dictionary-system.json").then((dictSystem) => {
        cy.fixture("systems/system.json").then((origSystem) => {
          cy.intercept(
            { method: "GET", url: "/api/v1/system/demo_analytics_system" },
            {
              body: {
                ...origSystem,
                ...dictSystem,
                fides_key: origSystem.fides_key,
                customFieldValues: undefined,
              },
            },
          ).as("getDictSystem");
        });
      });
      cy.getByTestId("save-btn").click();
      cy.wait("@postDictSystem");
      cy.wait("@getDictSystem");
      cy.getByTestId("refresh-suggestions-btn").should("not.be.disabled");
    });

    // some DictSuggestionTextInputs don't get populated right, causing
    // the form to be mistakenly marked as dirty and the "unsaved changes"
    // modal to pop up incorrectly when switching tabs
    it("can switch between tabs after populating from dictionary", () => {
      cy.getByTestId("vendor-name-select").find("input").type("Anzu{enter}");
      // the form fetches the system again after saving, so update the intercept with dictionary values
      cy.fixture("systems/dictionary-system.json").then((dictSystem) => {
        cy.fixture("systems/system.json").then((origSystem) => {
          cy.intercept(
            { method: "GET", url: "/api/v1/system/demo_analytics_system" },
            {
              body: {
                ...origSystem,
                ...dictSystem,
                fides_key: origSystem.fides_key,
                customFieldValues: undefined,
              },
            },
          ).as("getDictSystem");
        });
      });
      cy.getByTestId("save-btn").click();
      cy.wait("@postDictSystem");
      cy.wait("@getDictSystem");
      cy.getByTestId("input-dpo").should("have.value", "DPO@anzu.io");
      cy.getByTestId("tab-Data uses").click();
      // eslint-disable-next-line cypress/no-unnecessary-waiting
      cy.wait(500);
      cy.getByTestId("tab-Information").click();
      // eslint-disable-next-line cypress/no-unnecessary-waiting
      cy.wait(500);
      cy.getByTestId("tab-Data uses").click();
      cy.getByTestId("confirmation-modal").should("not.exist");
    });

    it("locks editing for a GVL vendor when TCF is enabled", () => {
      cy.getByTestId("vendor-name-select").find("input").type("Aniview{enter}");
      cy.getByTestId("locked-for-GVL-notice");
      cy.getByTestId("input-description").should("be.disabled");
    });

    it("does not allow changes to data uses when locked", () => {
      cy.getByTestId("vendor-name-select").find("input").type("Aniview{enter}");
      cy.getByTestId("save-btn").click();
      cy.wait(["@postSystem", "@getSystem", "@getSystems"]);
      cy.getByTestId("tab-Data uses").click();
      cy.getByTestId("add-btn").should("not.exist");
      cy.getByTestId("delete-btn").should("not.exist");
      cy.getByTestId("row-functional.service.improve").click();
      cy.getByTestId("input-name").should("be.disabled");
    });

    it("does not lock editing for a non-GVL vendor", () => {
      cy.getByTestId("vendor-name-select").find("input").type("L{enter}");
      cy.getByTestId("locked-for-GVL-notice").should("not.exist");
      cy.getByTestId("input-description").should("not.be.disabled");
    });

    it("locks editing fields and changing name for a GVL vendor when visiting 'edit system' page directly", () => {
      cy.fixture("systems/system.json").then((system) => {
        cy.intercept("GET", "/api/v1/system/*", {
          body: {
            ...system,
            vendor_id: "gvl.733",
          },
        }).as("getSystemGVL");
      });
      cy.visit("/systems/configure/fidesctl_system");
      cy.wait("@getSystemGVL");
      cy.getByTestId("locked-for-GVL-notice");
      cy.getByTestId("input-name").should("be.disabled");
      cy.getByTestId("input-description").should("be.disabled");
    });

    it("does not lock editing for a non-GVL vendor when visiting 'edit system' page directly", () => {
      cy.fixture("systems/systems.json").then((systems) => {
        cy.intercept("GET", "/api/v1/system/*", {
          body: {
            ...systems[0],
            vendor_id: "gacp.3073",
          },
        }).as("getSystemNonGVL");
      });
      cy.visit("/systems/configure/fidesctl_system");
      cy.wait("@getSystemNonGVL");
      cy.getByTestId("locked-for-GVL-notice").should("not.exist");
      cy.getByTestId("input-name").should("not.be.disabled");
    });

    it("allows changes to data uses for non-GVL vendors", () => {
      cy.getByTestId("vendor-name-select").find("input").type("L");
      cy.antSelectDropdownVisible();
      cy.getByTestId("vendor-name-select").realPress("Enter");
      cy.getByTestId("save-btn").click();
      cy.wait(["@postSystem", "@getSystem", "@getSystems"]);
      cy.getByTestId("tab-Data uses").click();
      cy.getByTestId("add-btn");
      cy.getByTestId("delete-btn");
      cy.getByTestId("row-functional.service.improve").click();
      cy.getByTestId("controlled-select-data_categories")
        .find("input")
        .should("not.be.disabled");
    });

    it("don't allow editing declaration name after creation", () => {
      cy.getByTestId("vendor-name-select").find("input").type("L{enter}");
      cy.getByTestId("save-btn").click();
      cy.wait(["@postSystem", "@getSystem", "@getSystems"]);
      cy.getByTestId("tab-Data uses").click();
      cy.getByTestId("row-functional.service.improve").click();
      cy.getByTestId("input-name").should("be.disabled");
    });

    it("don't allow editing data uses after creation", () => {
      cy.getByTestId("vendor-name-select").find("input").type("L");
      cy.antSelectDropdownVisible();
      cy.getByTestId("vendor-name-select").realPress("Enter");
      cy.getByTestId("save-btn").click();
      cy.wait(["@postSystem", "@getSystem", "@getSystems"]);
      cy.getByTestId("tab-Data uses").click();
      cy.getByTestId("row-functional.service.improve").click();
      cy.getByTestId("controlled-select-data_use")
        .find("input")
        .should("be.disabled");
    });
  });

  describe("custom metadata", () => {
    beforeEach(() => {
      cy.intercept(
        {
          method: "GET",
          pathname: "/api/v1/plus/custom-metadata/allow-list",
          query: {
            show_values: "true",
          },
        },
        {
          fixture: "taxonomy/custom-metadata/allow-list/list.json",
        },
      ).as("getAllowLists");
      cy.intercept(
        "GET",
        `/api/v1/plus/custom-metadata/custom-field-definition/resource-type/*`,

        {
          fixture: "taxonomy/custom-metadata/custom-field-definition/list.json",
        },
      ).as("getCustomFieldDefinitions");
      cy.intercept(
        "GET",
        `/api/v1/plus/custom-metadata/custom-field/resource/*`,
        {
          fixture: "taxonomy/custom-metadata/custom-field/list.json",
        },
      ).as("getCustomFields");
      cy.intercept("POST", `/api/v1/plus/custom-metadata/custom-field/bulk`, {
        body: {},
      }).as("bulkUpdateCustomField");
      stubVendorList();
    });

    it("can populate initial custom metadata", () => {
      cy.visit(`${SYSTEM_ROUTE}/configure/demo_analytics_system`);
      cy.wait(["@getSystem", "@getDictionaryEntries"]);

      // Should not be able to save while form is untouched
      cy.getByTestId("save-btn").should("be.disabled");
      const testId =
        "controlled-select-customFieldValues.id-custom-field-definition-pokemon-party";
      cy.getByTestId(testId).contains("Charmander");
      cy.getByTestId(testId).contains("Eevee");
      cy.getByTestId(testId).contains("Snorlax");
      cy.getByTestId(testId).type("Bulbasaur{enter}");

      // Should be able to save now that form is dirty
      cy.getByTestId("save-btn").should("be.enabled");
      cy.getByTestId("save-btn").click();

      cy.wait("@putSystem");

      const expectedValues = [
        {
          custom_field_definition_id:
            "id-custom-field-definition-pokemon-party",
          id: "id-custom-field-pokemon-party",
          resource_id: "demo_analytics_system",
          value: ["Charmander", "Eevee", "Snorlax", "Bulbasaur"],
        },
        {
          custom_field_definition_id:
            "id-custom-field-definition-starter-pokemon",
          id: "id-custom-field-starter-pokemon",
          resource_id: "demo_analytics_system",
          value: "Squirtle",
        },
      ];
      cy.wait("@bulkUpdateCustomField").then((interception) => {
        expect(interception.request.body.upsert).to.eql(expectedValues);
      });
    });
  });

  describe("bulk system/vendor adding page", () => {
    beforeEach(() => {
      stubPlus(true);
      stubSystemVendors();
    });

    it("page loads with table and rows", () => {
      cy.visit(ADD_SYSTEMS_MULTIPLE_ROUTE);

      cy.wait("@getSystemVendors");
      cy.getByTestId("fidesTable");
      cy.getByTestId("fidesTable-body")
        .find("tr")
        .should("have.length.greaterThan", 0);
    });

    it("upgrade modal doesn't pop up if compass is enabled", () => {
      cy.visit(ADD_SYSTEMS_ROUTE);
      cy.getByTestId("multiple-btn").click();
      cy.wait("@getSystemVendors");
      cy.getByTestId("fidesTable");
    });

    it("upgrade modal pops up if compass isn't enabled and redirects to manual add", () => {
      stubPlus(true, {
        core_fides_version: "2.2.0",
        fidesplus_server: "healthy",
        system_scanner: {
          enabled: true,
          cluster_health: null,
          cluster_error: null,
        },
        dictionary: {
          enabled: false,
          service_health: null,
          service_error: null,
        },
        tcf: {
          enabled: true,
        },
        fidesplus_version: "",
        fides_cloud: {
          enabled: false,
        },
      });
      cy.visit(ADD_SYSTEMS_ROUTE);
      cy.getByTestId("multiple-btn").click();
      cy.getByTestId("confirmation-modal");
      cy.getByTestId("cancel-btn").click();
      cy.url().should("include", ADD_SYSTEMS_MANUAL_ROUTE);
    });

    it("can add new systems and redirects to datamap", () => {
      cy.visit(ADD_SYSTEMS_MULTIPLE_ROUTE);
      cy.wait("@getSystemVendors");
      cy.get('[type="checkbox"').check({ force: true });
      cy.getByTestId("add-multiple-systems-btn")
        .should("exist")
        .click({ force: true });
      cy.getByTestId("confirmation-modal");
      cy.getByTestId("continue-btn").click({ force: true });
      cy.url().should("include", DATAMAP_ROUTE);
    });

    it("select page checkbox only selects rows on the displayed page", () => {
      cy.visit(ADD_SYSTEMS_MULTIPLE_ROUTE);
      cy.wait("@getSystemVendors");
      cy.getByTestId("select-page-checkbox")
        .get("[type='checkbox']")
        .check({ force: true });
      cy.getByTestId("selected-row-count").contains("6 row(s) selected.");
    });

    it("select all button selects all rows across every page", () => {
      cy.visit(ADD_SYSTEMS_MULTIPLE_ROUTE);
      cy.wait("@getSystemVendors");
      cy.getByTestId("select-page-checkbox")
        .get("[type='checkbox']")
        .check({ force: true });
      cy.getByTestId("select-all-rows-btn").click();
      cy.getByTestId("selected-row-count").contains("8 row(s) selected.");
    });

    it("filter button and sources column are hidden when TCF is disabled", () => {
      stubPlus(true, {
        core_fides_version: "2.2.0",
        fidesplus_server: "healthy",
        system_scanner: {
          enabled: true,
          cluster_health: null,
          cluster_error: null,
        },
        dictionary: {
          enabled: true,
          service_health: null,
          service_error: null,
        },
        tcf: {
          enabled: false,
        },
        fidesplus_version: "",
        fides_cloud: {
          enabled: false,
        },
      });
      cy.visit(ADD_SYSTEMS_MULTIPLE_ROUTE);
      cy.getByTestId("filter-multiple-systems-btn").should("not.exist");
      cy.getByTestId("column-vendor_id").should("not.exist");
    });

    it("filter button and sources column are shown when TCF is enabled", () => {
      cy.visit(ADD_SYSTEMS_MULTIPLE_ROUTE);
      cy.getByTestId("filter-multiple-systems-btn").should("exist");
      cy.getByTestId("column-vendor_id").should("exist");
    });

    it("filter modal state is persisted after modal is closed", () => {
      cy.visit(ADD_SYSTEMS_MULTIPLE_ROUTE);
      cy.getByTestId("filter-multiple-systems-btn").click();
      cy.get("#checkbox-gvl").check({ force: true });
      cy.getByTestId("filter-done-btn").click();
      cy.getByTestId("filter-multiple-systems-btn").click();
      cy.get("#checkbox-gvl").should("be.checked");
    });

    it("pagination menu updates pagesize", () => {
      cy.visit(ADD_SYSTEMS_MULTIPLE_ROUTE);

      cy.wait("@getSystemVendors");
      cy.getByTestId("fidesTable");
      cy.getByTestId("fidesTable-body").find("tr").should("have.length", 25);
      cy.getByTestId("pagination-btn").click();
      cy.getByTestId("pageSize-50").click();
      cy.getByTestId("fidesTable-body").find("tr").should("have.length", 50);
    });

    it("redirects to index when compass is disabled", () => {
      stubPlus(true, {
        core_fides_version: "2.2.0",
        fidesplus_server: "healthy",
        system_scanner: {
          enabled: true,
          cluster_health: null,
          cluster_error: null,
        },
        dictionary: {
          enabled: false,
          service_health: null,
          service_error: null,
        },
        tcf: {
          enabled: false,
        },
        fidesplus_version: "",
        fides_cloud: {
          enabled: false,
        },
      });
      cy.visit(ADD_SYSTEMS_MULTIPLE_ROUTE);
      cy.location().should((location) => {
        expect(location.pathname).to.eq(INDEX_ROUTE);
      });
    });
  });

  describe("tab navigation", () => {
    it("updates URL hash when switching tabs", () => {
      cy.visit(`${SYSTEM_ROUTE}/configure/demo_analytics_system#information`);
      cy.location("hash").should("eq", "#information");

<<<<<<< HEAD
      cy.getByTestId("tab-Data uses").click();
      cy.location("hash").should("eq", "#data-uses");

      cy.getByTestId("tab-Data flow").click();
      cy.location("hash").should("eq", "#data-flow");

      cy.getByTestId("tab-Integrations").click();
      cy.location("hash").should("eq", "#integrations");

=======
      // eslint-disable-next-line cypress/no-unnecessary-waiting
      cy.wait(500);
      cy.getByTestId("tab-Data uses").click();
      cy.location("hash").should("eq", "#data-uses");

      // eslint-disable-next-line cypress/no-unnecessary-waiting
      cy.wait(500);
      cy.getByTestId("tab-Data flow").click();
      cy.location("hash").should("eq", "#data-flow");

      // eslint-disable-next-line cypress/no-unnecessary-waiting
      cy.wait(500);
      cy.getByTestId("tab-Integrations").click();
      cy.location("hash").should("eq", "#integrations");

      // eslint-disable-next-line cypress/no-unnecessary-waiting
      cy.wait(500);
>>>>>>> f1865030
      cy.getByTestId("tab-History").click();
      cy.location("hash").should("eq", "#history");
    });

    it("loads correct tab directly based on URL hash", () => {
      // Visit page with specific hash
      cy.visit(`${SYSTEM_ROUTE}/configure/demo_analytics_system#data-uses`);

      // Verify correct tab is active
      cy.getByTestId("tab-Data uses").should(
        "have.attr",
        "aria-selected",
        "true",
      );
      cy.location("hash").should("eq", "#data-uses");
    });
  });
});<|MERGE_RESOLUTION|>--- conflicted
+++ resolved
@@ -470,17 +470,6 @@
       cy.visit(`${SYSTEM_ROUTE}/configure/demo_analytics_system#information`);
       cy.location("hash").should("eq", "#information");
 
-<<<<<<< HEAD
-      cy.getByTestId("tab-Data uses").click();
-      cy.location("hash").should("eq", "#data-uses");
-
-      cy.getByTestId("tab-Data flow").click();
-      cy.location("hash").should("eq", "#data-flow");
-
-      cy.getByTestId("tab-Integrations").click();
-      cy.location("hash").should("eq", "#integrations");
-
-=======
       // eslint-disable-next-line cypress/no-unnecessary-waiting
       cy.wait(500);
       cy.getByTestId("tab-Data uses").click();
@@ -498,7 +487,6 @@
 
       // eslint-disable-next-line cypress/no-unnecessary-waiting
       cy.wait(500);
->>>>>>> f1865030
       cy.getByTestId("tab-History").click();
       cy.location("hash").should("eq", "#history");
     });
