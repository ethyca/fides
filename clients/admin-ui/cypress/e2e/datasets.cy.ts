describe("Dataset", () => {
  beforeEach(() => {
<<<<<<< HEAD
    cy.intercept("GET", "/api/v1/dataset", { fixture: "datasets.json" });
    cy.intercept("GET", "/api/v1/dataset/*", { fixture: "dataset.json" });
    cy.intercept("GET", "/api/v1/data_category", {
      fixture: "data_category.json",
    });
=======
    cy.intercept("GET", "/api/v1/dataset", { fixture: "datasets.json" }).as(
      "getDatasets"
    );
    cy.intercept("GET", "/api/v1/dataset/*", { fixture: "dataset.json" }).as(
      "getDataset"
    );
    cy.intercept("GET", "/api/v1/data_category", {
      fixture: "data_category.json",
    }).as("getDataCategory");
>>>>>>> 62896cc0
  });

  describe("List of datasets view", () => {
    it("Can navigate to the datasets list view", () => {
      cy.visit("/");
      cy.getByTestId("nav-link-Datasets").click();
      cy.wait("@getDatasets");
      cy.getByTestId("dataset-table");
      cy.getByTestId("dataset-row-demo_users_dataset_4");
      cy.url().should("contain", "/dataset");
    });

    it("Can navigate to the datasets view via URL", () => {
      cy.visit("/dataset");
      cy.getByTestId("dataset-table");
    });

    it("Can load an individual dataset", () => {
      cy.visit("/dataset");
<<<<<<< HEAD
=======
      cy.wait("@getDatasets");
>>>>>>> 62896cc0
      cy.getByTestId("load-dataset-btn").should("be.disabled");
      cy.getByTestId("dataset-row-demo_users_dataset").click();
      cy.getByTestId("load-dataset-btn").should("not.be.disabled");
      cy.getByTestId("load-dataset-btn").click();
<<<<<<< HEAD
      cy.getByTestId("dataset-fields-table");
      cy.url().should("contain", "/dataset/demo_users_dataset");
=======
      // for some reason this is slow in CI, so add a timeout :(
      cy.url({ timeout: 10000 }).should(
        "contain",
        "/dataset/demo_users_dataset"
      );
      cy.getByTestId("dataset-fields-table");
>>>>>>> 62896cc0
    });
  });

  describe("Dataset fields view", () => {
    it("Can navigate to edit a dataset via URL", () => {
      cy.visit("/dataset/demo_users_dataset");
      cy.getByTestId("dataset-fields-table");
    });

    it("Can choose a different collection", () => {
      cy.visit("/dataset/demo_users_dataset");
      cy.getByTestId("field-row-price").should("not.exist");
      cy.getByTestId("collection-select").select("products");
      cy.getByTestId("field-row-price").should("exist");
    });

    it("Can render an edit form for a dataset field with existing values", () => {
      cy.visit("/dataset/demo_users_dataset");
      cy.getByTestId("field-row-uuid").click();
<<<<<<< HEAD
      cy.getByTestId("edit-drawer-content");
      cy.getByTestId("description-input").should(
        "have.value",
        "User's unique ID"
      );
      cy.getByTestId("identifiability-input").should("contain", "Identified");
      cy.getByTestId("selected-categories").children().should("have.length", 1);
      // cypress has trouble with testid's that have special characters, so put it in quotes and use regular cy.get
      cy.get(
        "[data-testid='data-category-user.derived.identifiable.unique_id']"
      );
=======
      cy.wait("@getDataCategory");
      cy.getByTestId("edit-drawer-content");
      cy.getByTestId("input-description").should(
        "have.value",
        "User's unique ID"
      );
      cy.getByTestId("input-data_qualifier").should("contain", "Identified");
      cy.getByTestId("selected-categories").children().should("have.length", 1);
      cy.getByTestId("data-category-user.derived.identifiable.unique_id");
>>>>>>> 62896cc0
    });

    it("Can render an edit form for a dataset collection with existing values", () => {
      cy.visit("/dataset/demo_users_dataset");
      cy.getByTestId("more-actions-btn").click();
      cy.getByTestId("modify-collection").click();
      cy.getByTestId("edit-drawer-content");
<<<<<<< HEAD
      cy.getByTestId("description-input").should(
        "have.value",
        "User information"
      );
      cy.getByTestId("identifiability-input").should("contain", "Identified");
=======
      cy.getByTestId("input-description").should(
        "have.value",
        "User information"
      );
      cy.getByTestId("input-data_qualifier").should("contain", "Identified");
>>>>>>> 62896cc0
      cy.getByTestId("selected-categories").children().should("have.length", 0);
    });

    it("Can render an edit form for a dataset with existing values", () => {
      cy.visit("/dataset/demo_users_dataset");
      cy.getByTestId("more-actions-btn").click();
      cy.getByTestId("modify-dataset").click();
      cy.getByTestId("edit-drawer-content");
<<<<<<< HEAD
      cy.getByTestId("name-input").should("have.value", "Demo Users Dataset");
      cy.getByTestId("description-input").should(
        "have.value",
        "Data collected about users for our analytics system."
      );
      cy.getByTestId("retention-input").should(
        "have.value",
        "30 days after account deletion"
      );
      cy.getByTestId("identifiability-input").should("contain", "Identified");
      cy.getByTestId("geography-input").should("contain", "Canada");
      cy.getByTestId("geography-input").should("contain", "United Kingdom");
=======
      cy.getByTestId("input-name").should("have.value", "Demo Users Dataset");
      cy.getByTestId("input-description").should(
        "have.value",
        "Data collected about users for our analytics system."
      );
      cy.getByTestId("input-retention").should(
        "have.value",
        "30 days after account deletion"
      );
      cy.getByTestId("input-data_qualifier").should("contain", "Identified");
      cy.getByTestId("input-third_country_transfers").should(
        "contain",
        "Canada"
      );
      cy.getByTestId("input-third_country_transfers").should(
        "contain",
        "United Kingdom"
      );
>>>>>>> 62896cc0
      cy.getByTestId("selected-categories").children().should("have.length", 0);
    });
  });

  describe("Can edit datasets", () => {
    beforeEach(() => {
      cy.intercept("PUT", "/api/v1/dataset/*", { fixture: "dataset.json" }).as(
        "putDataset"
      );
    });
    it("Can edit dataset fields", () => {
      const newDescription = "new description";
      cy.visit("/dataset/demo_users_dataset");
      cy.getByTestId("field-row-uuid").click();
<<<<<<< HEAD
      cy.getByTestId("description-input").clear().type(newDescription);
=======
      cy.getByTestId("input-description").clear().type(newDescription);
>>>>>>> 62896cc0
      cy.getByTestId("save-btn").click({ force: true });
      cy.wait("@putDataset").then((interception) => {
        const { body } = interception.request;
        expect(body.collections[0].fields[5].description).to.eql(
          newDescription
        );
      });
    });

    it("Can edit dataset collections", () => {
      const newDescription = "new collection description";
      cy.visit("/dataset/demo_users_dataset");
      cy.getByTestId("collection-select").select("products");
      cy.getByTestId("more-actions-btn").click();
      cy.getByTestId("modify-collection").click();
<<<<<<< HEAD
      cy.getByTestId("description-input").clear().type(newDescription);
=======
      cy.getByTestId("input-description").clear().type(newDescription);
>>>>>>> 62896cc0
      cy.getByTestId("save-btn").click({ force: true });
      cy.wait("@putDataset").then((interception) => {
        const { body } = interception.request;
        expect(body.collections[1].description).to.eql(newDescription);
      });
    });

    it("Can edit datasets", () => {
      const newDescription = "new dataset description";
      cy.visit("/dataset/demo_users_dataset");
      cy.getByTestId("collection-select").select("products");
      cy.getByTestId("more-actions-btn").click();
      cy.getByTestId("modify-dataset").click();
<<<<<<< HEAD
      cy.getByTestId("description-input").clear().type(newDescription);
=======
      cy.getByTestId("input-description").clear().type(newDescription);
>>>>>>> 62896cc0
      cy.getByTestId("save-btn").click({ force: true });
      cy.wait("@putDataset").then((interception) => {
        const { body } = interception.request;
        expect(body.description).to.eql(newDescription);
      });
<<<<<<< HEAD
    });
  });

  describe("Deleting datasets", () => {
    beforeEach(() => {
      cy.intercept("PUT", "/api/v1/dataset/*").as("putDataset");
      cy.fixture("dataset.json").then((dataset) => {
        cy.intercept("DELETE", "/api/v1/dataset/*", {
          body: {
            message: "resource deleted",
            resource: dataset,
          },
        }).as("deleteDataset");
      });
    });

    it("Can delete a field from a dataset", () => {
      const fieldName = "uuid";
      cy.visit("/dataset/demo_users_dataset");
      cy.getByTestId(`field-row-${fieldName}`).click();
      cy.getByTestId("delete-btn").click();
      cy.getByTestId("continue-btn").click();
      cy.wait("@putDataset").then((interception) => {
        const { body } = interception.request;
        expect(body.collections[0].fields.length).to.eql(5);
        expect(
          body.collections[0].fields.filter((f) => f.name === fieldName).length
        ).to.eql(0);
      });
    });

    it("Can delete a collection from a dataset", () => {
      const collectionName = "users";
      cy.visit("/dataset/demo_users_dataset");
      cy.getByTestId("collection-select").select(collectionName);
      cy.getByTestId("more-actions-btn").click();
      cy.getByTestId("modify-collection").click();
      cy.getByTestId("delete-btn").click();
      cy.getByTestId("continue-btn").click();
      cy.wait("@putDataset").then((interception) => {
        const { body } = interception.request;
        expect(body.collections.length).to.eql(1);
        expect(
          body.collections.filter((c) => c.name === collectionName).length
        ).to.eql(0);
      });
    });

    it("Can delete a dataset", () => {
      cy.visit("/dataset/demo_users_dataset");
      cy.getByTestId("more-actions-btn").click();
      cy.getByTestId("modify-dataset").click();
      cy.getByTestId("delete-btn").click();
      cy.getByTestId("continue-btn").click();
      cy.wait("@deleteDataset").then((interception) => {
        expect(interception.request.url).to.contain("demo_users_dataset");
      });
      cy.getByTestId("toast-success-msg");
=======
>>>>>>> 62896cc0
    });
  });
});<|MERGE_RESOLUTION|>--- conflicted
+++ resolved
@@ -1,12 +1,5 @@
 describe("Dataset", () => {
   beforeEach(() => {
-<<<<<<< HEAD
-    cy.intercept("GET", "/api/v1/dataset", { fixture: "datasets.json" });
-    cy.intercept("GET", "/api/v1/dataset/*", { fixture: "dataset.json" });
-    cy.intercept("GET", "/api/v1/data_category", {
-      fixture: "data_category.json",
-    });
-=======
     cy.intercept("GET", "/api/v1/dataset", { fixture: "datasets.json" }).as(
       "getDatasets"
     );
@@ -16,7 +9,6 @@
     cy.intercept("GET", "/api/v1/data_category", {
       fixture: "data_category.json",
     }).as("getDataCategory");
->>>>>>> 62896cc0
   });
 
   describe("List of datasets view", () => {
@@ -36,25 +28,17 @@
 
     it("Can load an individual dataset", () => {
       cy.visit("/dataset");
-<<<<<<< HEAD
-=======
       cy.wait("@getDatasets");
->>>>>>> 62896cc0
       cy.getByTestId("load-dataset-btn").should("be.disabled");
       cy.getByTestId("dataset-row-demo_users_dataset").click();
       cy.getByTestId("load-dataset-btn").should("not.be.disabled");
       cy.getByTestId("load-dataset-btn").click();
-<<<<<<< HEAD
-      cy.getByTestId("dataset-fields-table");
-      cy.url().should("contain", "/dataset/demo_users_dataset");
-=======
       // for some reason this is slow in CI, so add a timeout :(
       cy.url({ timeout: 10000 }).should(
         "contain",
         "/dataset/demo_users_dataset"
       );
       cy.getByTestId("dataset-fields-table");
->>>>>>> 62896cc0
     });
   });
 
@@ -74,19 +58,6 @@
     it("Can render an edit form for a dataset field with existing values", () => {
       cy.visit("/dataset/demo_users_dataset");
       cy.getByTestId("field-row-uuid").click();
-<<<<<<< HEAD
-      cy.getByTestId("edit-drawer-content");
-      cy.getByTestId("description-input").should(
-        "have.value",
-        "User's unique ID"
-      );
-      cy.getByTestId("identifiability-input").should("contain", "Identified");
-      cy.getByTestId("selected-categories").children().should("have.length", 1);
-      // cypress has trouble with testid's that have special characters, so put it in quotes and use regular cy.get
-      cy.get(
-        "[data-testid='data-category-user.derived.identifiable.unique_id']"
-      );
-=======
       cy.wait("@getDataCategory");
       cy.getByTestId("edit-drawer-content");
       cy.getByTestId("input-description").should(
@@ -96,7 +67,6 @@
       cy.getByTestId("input-data_qualifier").should("contain", "Identified");
       cy.getByTestId("selected-categories").children().should("have.length", 1);
       cy.getByTestId("data-category-user.derived.identifiable.unique_id");
->>>>>>> 62896cc0
     });
 
     it("Can render an edit form for a dataset collection with existing values", () => {
@@ -104,19 +74,11 @@
       cy.getByTestId("more-actions-btn").click();
       cy.getByTestId("modify-collection").click();
       cy.getByTestId("edit-drawer-content");
-<<<<<<< HEAD
-      cy.getByTestId("description-input").should(
+      cy.getByTestId("input-description").should(
         "have.value",
         "User information"
       );
-      cy.getByTestId("identifiability-input").should("contain", "Identified");
-=======
-      cy.getByTestId("input-description").should(
-        "have.value",
-        "User information"
-      );
       cy.getByTestId("input-data_qualifier").should("contain", "Identified");
->>>>>>> 62896cc0
       cy.getByTestId("selected-categories").children().should("have.length", 0);
     });
 
@@ -125,20 +87,6 @@
       cy.getByTestId("more-actions-btn").click();
       cy.getByTestId("modify-dataset").click();
       cy.getByTestId("edit-drawer-content");
-<<<<<<< HEAD
-      cy.getByTestId("name-input").should("have.value", "Demo Users Dataset");
-      cy.getByTestId("description-input").should(
-        "have.value",
-        "Data collected about users for our analytics system."
-      );
-      cy.getByTestId("retention-input").should(
-        "have.value",
-        "30 days after account deletion"
-      );
-      cy.getByTestId("identifiability-input").should("contain", "Identified");
-      cy.getByTestId("geography-input").should("contain", "Canada");
-      cy.getByTestId("geography-input").should("contain", "United Kingdom");
-=======
       cy.getByTestId("input-name").should("have.value", "Demo Users Dataset");
       cy.getByTestId("input-description").should(
         "have.value",
@@ -157,7 +105,6 @@
         "contain",
         "United Kingdom"
       );
->>>>>>> 62896cc0
       cy.getByTestId("selected-categories").children().should("have.length", 0);
     });
   });
@@ -172,11 +119,7 @@
       const newDescription = "new description";
       cy.visit("/dataset/demo_users_dataset");
       cy.getByTestId("field-row-uuid").click();
-<<<<<<< HEAD
-      cy.getByTestId("description-input").clear().type(newDescription);
-=======
       cy.getByTestId("input-description").clear().type(newDescription);
->>>>>>> 62896cc0
       cy.getByTestId("save-btn").click({ force: true });
       cy.wait("@putDataset").then((interception) => {
         const { body } = interception.request;
@@ -192,11 +135,7 @@
       cy.getByTestId("collection-select").select("products");
       cy.getByTestId("more-actions-btn").click();
       cy.getByTestId("modify-collection").click();
-<<<<<<< HEAD
-      cy.getByTestId("description-input").clear().type(newDescription);
-=======
       cy.getByTestId("input-description").clear().type(newDescription);
->>>>>>> 62896cc0
       cy.getByTestId("save-btn").click({ force: true });
       cy.wait("@putDataset").then((interception) => {
         const { body } = interception.request;
@@ -210,17 +149,12 @@
       cy.getByTestId("collection-select").select("products");
       cy.getByTestId("more-actions-btn").click();
       cy.getByTestId("modify-dataset").click();
-<<<<<<< HEAD
-      cy.getByTestId("description-input").clear().type(newDescription);
-=======
       cy.getByTestId("input-description").clear().type(newDescription);
->>>>>>> 62896cc0
       cy.getByTestId("save-btn").click({ force: true });
       cy.wait("@putDataset").then((interception) => {
         const { body } = interception.request;
         expect(body.description).to.eql(newDescription);
       });
-<<<<<<< HEAD
     });
   });
 
@@ -279,8 +213,6 @@
         expect(interception.request.url).to.contain("demo_users_dataset");
       });
       cy.getByTestId("toast-success-msg");
-=======
->>>>>>> 62896cc0
     });
   });
 });