--- conflicted
+++ resolved
@@ -164,26 +164,6 @@
         cy.getByTestId("taxonomy-node-root")
           .should("contain", "System groups")
           .should("not.contain", "system_group");
-<<<<<<< HEAD
-      });
-
-      describe("System group nodes", () => {
-        beforeEach(() => {
-          cy.visit("/taxonomy/system_group");
-          cy.wait("@getSystemGroups");
-        });
-
-        it("Displays human-readable root node label", () => {
-          cy.getByTestId("taxonomy-node-root").should(
-            "contain",
-            "System groups",
-          );
-        });
-      });
-
-      it("Can interact with system group nodes", () => {
-        cy.getByTestId("taxonomy-node-blue_group").should("exist").click();
-=======
       });
 
       describe("System group nodes", () => {
@@ -202,7 +182,6 @@
         it("Can interact with system group nodes", () => {
           cy.getByTestId("taxonomy-node-blue_group").should("exist").click();
         });
->>>>>>> 27068afc
       });
     });
   });
