import {
  stubPlus,
  stubStagedResourceActions,
  stubTaxonomyEntities,
} from "cypress/support/stubs";

import {
  DATA_DETECTION_ROUTE,
  DATA_DISCOVERY_ROUTE,
  DETECTION_DISCOVERY_ACTIVITY_ROUTE,
} from "~/features/common/nav/v2/routes";

describe("discovery and detection", () => {
  beforeEach(() => {
    cy.login();
    stubPlus(true);
    stubStagedResourceActions();
    stubTaxonomyEntities();
  });

  describe("activity table", () => {
    beforeEach(() => {
      cy.intercept("GET", "/api/v1/plus/discovery-monitor/results?*", {
        fixture: "detection-discovery/results/activity-results.json",
      }).as("getActivityResults");
      cy.visit(DETECTION_DISCOVERY_ACTIVITY_ROUTE);
      cy.wait("@getActivityResults");
    });

    describe("additions", () => {
      it("should show addition icon", () => {
        cy.getByTestId(
          "row-my_bigquery_monitor.prj-bigquery-000000.test_dataset_1-col-name",
        ).within(() => {
          cy.getByTestId("add-icon").should("exist");
        });
        cy.getByTestId(
          "row-my_bigquery_monitor.prj-bigquery-000000.test_dataset_1-col-status",
        ).should("contain", "Pending review");
      });

      it("should be able to monitor or ignore", () => {
        cy.getByTestId(
          "row-my_bigquery_monitor.prj-bigquery-000000.test_dataset_1-col-action",
        ).within(() => {
          cy.getByTestId("action-Monitor").click();
          cy.wait("@confirmResource");
          cy.getByTestId("action-Ignore").click();
          cy.wait("@ignoreResource");
        });
      });

      it("should navigate to detection view on click", () => {
        cy.getByTestId(
          "row-my_bigquery_monitor.prj-bigquery-000000.test_dataset_1",
        ).click();
        cy.url().should("contain", "detection");
      });
    });

    describe("changes", () => {
      it("should show change icon", () => {
        cy.getByTestId(
          "row-my_bigquery_monitor.prj-bigquery-000001.test_dataset_2-col-name",
        ).within(() => {
          cy.getByTestId("change-icon").should("exist");
        });
        cy.getByTestId(
          "row-my_bigquery_monitor.prj-bigquery-000001.test_dataset_2-col-status",
        ).should("contain", "Pending review");
      });

      it("should be able to confirm or ignore", () => {
        cy.getByTestId(
          "row-my_bigquery_monitor.prj-bigquery-000001.test_dataset_2-col-action",
        ).within(() => {
          cy.getByTestId("action-Confirm").click();
          cy.wait("@confirmResource");
          cy.getByTestId("action-Ignore").click();
          cy.wait("@ignoreResource");
        });
      });

      it("should navigate to detection view on click", () => {
        cy.getByTestId(
          "row-my_bigquery_monitor.prj-bigquery-000001.test_dataset_2",
        ).click();
        cy.url().should("contain", "detection");
      });
    });

    describe("removals", () => {
      it("should show removal icon", () => {
        cy.getByTestId(
          "row-my_bigquery_monitor.prj-bigquery-000001.test_dataset_3-col-name",
        ).within(() => {
          cy.getByTestId("remove-icon").should("exist");
        });
        cy.getByTestId(
          "row-my_bigquery_monitor.prj-bigquery-000000.test_dataset_1-col-status",
        ).should("contain", "Pending review");
      });

      it("should only be able to ignore", () => {
        cy.getByTestId(
          "row-my_bigquery_monitor.prj-bigquery-000001.test_dataset_3-col-action",
        ).within(() => {
          cy.getByTestId("action-Confirm").should("not.exist");
          cy.getByTestId("action-Monitor").should("not.exist");
          cy.getByTestId("action-Ignore").click();
          cy.wait("@ignoreResource");
        });
      });

      it("should navigate to detection view on click", () => {
        cy.getByTestId(
          "row-my_bigquery_monitor.prj-bigquery-000001.test_dataset_3",
        ).click();
        cy.url().should("contain", "detection");
      });
    });

    describe("classifications", () => {
      it("should show classification icon", () => {
        cy.getByTestId(
          "row-my_bigquery_monitor.prj-bigquery-000002.test_dataset_4-col-name",
        ).within(() => {
          cy.getByTestId("classify-icon").should("exist");
        });
        cy.getByTestId(
          "row-my_bigquery_monitor.prj-bigquery-000002.test_dataset_4-col-status",
        ).should("contain", "Pending review");
      });

      it("should be able to confirm or ignore", () => {
        cy.getByTestId(
          "row-my_bigquery_monitor.prj-bigquery-000002.test_dataset_4-col-action",
        ).within(() => {
          cy.getByTestId("action-Confirm").click();
          cy.wait("@promoteResource");
          cy.getByTestId("action-Ignore").click();
          cy.wait("@ignoreResource");
        });
      });

      it("should navigate to discovery view on row click", () => {
        cy.getByTestId(
          "row-my_bigquery_monitor.prj-bigquery-000001.test_dataset_2",
        ).click();
        cy.url().should("contain", "discovery");
      });
    });
  });

  describe("detection tables", () => {
    describe("activity view", () => {
      beforeEach(() => {
        cy.intercept("GET", "/api/v1/plus/discovery-monitor/results?*", {
          fixture: "detection-discovery/results/detection/dataset-list.json",
        }).as("getDetectionActivity");
        cy.visit(DATA_DETECTION_ROUTE);
      });

      it("should navigate to a table view on click", () => {
        cy.getByTestId(
          "row-my_bigquery_monitor.prj-bigquery-418515.test_dataset_1",
        ).click();
        cy.url().should("contain", "test_dataset_1");
        cy.getByTestId("results-breadcrumb").should(
          "contain",
          "test_dataset_1",
        );
      });
    });

    describe("table-level view", () => {
      beforeEach(() => {
        cy.intercept("GET", "/api/v1/plus/discovery-monitor/results?*", {
          fixture: "detection-discovery/results/detection/table-list.json",
        }).as("getFilteredDetectionTables");
        cy.intercept(
          "GET",
          "/api/v1/plus/discovery-monitor/results?diff_status=monitored*",
          {
            fixture:
              "detection-discovery/results/detection/table-list-monitored-tab-filter.json",
          },
        ).as("getAllMonitoredTables");
        cy.intercept(
          "GET",
          "/api/v1/plus/discovery-monitor/results?diff_status=muted*",
          {
            fixture:
              "detection-discovery/results/detection/table-list-unmonitored-tab-filter.json",
          },
        ).as("getAllMutedTables");
        cy.visit(
          `${DATA_DETECTION_ROUTE}/my_bigquery_monitor.prj-bigquery-418515.test_dataset_1`,
        );
      });

      it("should show columns for tables with changes", () => {
        cy.getByTestId("name-header").should("contain", "Table name");
        cy.getByTestId(
          "row-my_bigquery_monitor.prj-bigquery-418515.test_dataset_1.consent-reports-20",
        ).should("exist");
        cy.getByTestId(
          "row-my_bigquery_monitor.prj-bigquery-418515.test_dataset_1.consent-reports-19",
        ).should("exist");
        cy.getByTestId(
          "row-my_bigquery_monitor.prj-bigquery-418515.test_dataset_1.consent-reports-21",
        ).should("not.exist");
      });

      it("should navigate to field view on row click", () => {
        cy.getByTestId(
          "row-my_bigquery_monitor.prj-bigquery-418515.test_dataset_1.consent-reports-20",
        ).click();
        cy.url().should("contain", "consent-reports-20");
        cy.getByTestId("results-breadcrumb").should(
          "contain",
          "consent-reports-20",
        );
      });

      describe("Tab filter views", () => {
        it("should be able to switch to monitored tab", () => {
          cy.getByTestId("tab-Monitored").click();
          cy.wait("@getAllMonitoredTables");

          cy.getByTestId(
            "row-my_bigquery_monitor.prj-bigquery-418515.test_dataset_1.consent-reports-20-col-status",
          ).should("contain", "Monitoring");
        });

        it("should allow monitored tables to be muted", () => {
          cy.getByTestId("tab-Monitored").click();
          cy.getByTestId(
            "row-my_bigquery_monitor.prj-bigquery-418515.test_dataset_1.consent-reports-20-col-actions",
          ).within(() => {
            cy.getByTestId("action-Ignore").click();
            cy.wait("@ignoreResource");
          });
        });

        it("should be able to switch to unmonitored tab", () => {
          cy.getByTestId("tab-Unmonitored").click();
          cy.wait("@getAllMutedTables");

          cy.getByTestId(
            "row-my_bigquery_monitor.prj-bigquery-418515.test_dataset_1.consent-reports-21-col-status",
          ).should("contain", "Unmonitored");
        });

        it("should allow muted tables to be monitored", () => {
          cy.getByTestId("tab-Unmonitored").click();
          cy.getByTestId(
            "row-my_bigquery_monitor.prj-bigquery-418515.test_dataset_1.consent-reports-21-col-actions",
          ).within(() => {
            cy.getByTestId("action-Monitor").click();
            cy.wait("@confirmResource");
          });
        });
      });
    });

    describe("field-level view", () => {
      beforeEach(() => {
        cy.intercept("GET", "/api/v1/plus/discovery-monitor/results?*", {
          fixture: "detection-discovery/results/detection/field-list.json",
        }).as("getDetectionFields");
        cy.visit(
          `${DATA_DETECTION_ROUTE}/my_bigquery_monitor.prj-bigquery-418515.test_dataset_1.consent-reports-20`,
        );
        cy.wait("@getDetectionFields");
      });

      it("should show columns for fields", () => {
        cy.getByTestId("fidesTable-body").should("exist");
        cy.getByTestId("column-name").should("contain", "Field name");
      });

      it("should allow navigation via row clicking on nested fields", () => {
        cy.getByTestId(
          "row-my_bigquery_monitor.prj-bigquery-418515.test_dataset_1.consent-reports-20.address",
        ).click();
        cy.url().should("contain", "address");
      });

      it("should not allow navigation via row clicking on non-nested fields", () => {
        cy.getByTestId(
          "row-my_bigquery_monitor.prj-bigquery-418515.test_dataset_1.consent-reports-20.User_geography",
        ).click();
        cy.url().should("not.contain", "User_geography");
      });
    });
  });

  describe("discovery tables", () => {
    describe("activity view", () => {
      beforeEach(() => {
        cy.intercept("GET", "/api/v1/plus/discovery-monitor/results?*", {
          fixture: "detection-discovery/results/discovery/dataset-list.json",
        });
        cy.visit(DATA_DISCOVERY_ROUTE);
      });

      it("should navigate to table view on row click", () => {
        cy.getByTestId(
          "row-my_bigquery_monitor.prj-bigquery-418515.test_dataset_1",
        ).click();
        cy.url().should("contain", "test_dataset_1");
        cy.getByTestId("results-breadcrumb").should(
          "contain",
          "test_dataset_1",
        );
      });
    });

    describe("table-level view", () => {
      beforeEach(() => {
        cy.intercept("GET", "/api/v1/plus/discovery-monitor/results?*", {
          fixture: "detection-discovery/results/discovery/table-list.json",
        });
        cy.visit(
          `${DATA_DISCOVERY_ROUTE}/my_bigquery_monitor.prj-bigquery-418515.test_dataset_1`,
        );
      });

      it("should show columns for tables", () => {
        cy.getByTestId("column-select").should("exist");
        cy.getByTestId("bulk-actions-menu").should("not.exist");
      });

      it("should navigate to field view on row click", () => {
        cy.getByTestId(
          "row-my_bigquery_monitor.prj-bigquery-418515.test_dataset_1.consent-reports-20",
        ).click();
        cy.url().should("contain", "consent-reports-20");
        cy.getByTestId("results-breadcrumb").should(
          "contain",
          "consent-reports-20",
        );
      });

      it("should show bulk actions when tables are selected", () => {
        cy.getByTestId("select-consent-reports-20").click();
        cy.getByTestId("bulk-actions-menu").should("contain", "1 selected");
        cy.getByTestId("bulk-actions-menu").within(() => {
          cy.getByTestId("action-Confirm").click();
          cy.wait("@promoteResource");
        });
      });
    });

    describe("field-level view", () => {
      beforeEach(() => {
        cy.intercept("GET", "/api/v1/plus/discovery-monitor/results?*", {
          fixture: "detection-discovery/results/discovery/field-list.json",
        });
        cy.visit(
          `${DATA_DISCOVERY_ROUTE}/my_bigquery_monitor.prj-bigquery-418515.test_dataset_1.consent-reports`,
        );
      });

      it("should show columns for fields", () => {
        cy.getByTestId("column-classifications").should("exist");
      });

      it("should show bulk actions for the containing table", () => {
        cy.getByTestId("bulk-actions-menu").within(() => {
          cy.getByTestId("action-Confirm all").click();
          cy.wait("@promoteResource");
        });
      });

      it("should allow navigation via row clicking on nested fields", () => {
        cy.getByTestId(
          "row-my_bigquery_monitor.prj-bigquery-418515.test_dataset_1.consent-reports-20.address-col-name",
        ).click();
        cy.url().should("contain", "address");
      });

      it("should not allow navigation via row clicking on non-nested fields", () => {
        cy.getByTestId(
          "row-my_bigquery_monitor.prj-bigquery-418515.test_dataset_1.consent-reports-20.User_geography-col-name",
        ).click();
        cy.url().should("not.contain", "User_geography");
      });

      it("allows classifications to be changed using the dropdown", () => {
<<<<<<< HEAD
        stubTaxonomyEntities();
        cy.intercept("PATCH", "/api/v1/plus/discovery-monitor/*/results").as(
          "patchClassification",
        );
=======
        cy.intercept("GET", "/api/v1/data_category", [
          { fides_key: "system", active: true },
          { fides_key: "user.contact", active: true },
        ]);
        cy.intercept("PATCH", "/api/v1/plus/discovery-monitor/*/results", {
          response: 200,
        }).as("patchClassification");
>>>>>>> 1c8b2d74
        cy.getByTestId("classification-user.device.device_id").click({
          force: true,
        });
        cy.getByTestId("taxonomy-select").antSelect("system");
        cy.wait("@patchClassification");
      });

      it("shows user-assigned categories and allows adding new categories", () => {
        cy.getByTestId(
          "row-my_bigquery_monitor.prj-bigquery-418515.test_dataset_1.consent-reports-20.Test-col-classifications",
        ).within(() => {
          cy.getByTestId(
            "user-classification-user.contact.phone_number",
          ).should("exist");
          cy.getByTestId("add-category-btn").click();
          cy.get(".select-wrapper").should("exist");
        });
      });

      it("shows 'None' when no categories are assigned", () => {
        cy.getByTestId(
          "row-my_bigquery_monitor.prj-bigquery-418515.test_dataset_1.consent-reports-20.No_categories-col-classifications",
        ).within(() => {
          cy.getByTestId("no-classifications").should("exist");
          cy.getByTestId("add-category-btn").should("exist");
        });
      });

      it("doesn't allow adding categories on fields with subfields", () => {
        cy.getByTestId(
          "row-my_bigquery_monitor.prj-bigquery-418515.test_dataset_1.consent-reports-20.address-col-classifications",
        ).within(() => {
          cy.getByTestId("no-classifications").should("exist");
          cy.getByTestId("add-category-btn").should("not.exist");
        });
      });
    });
  });
});<|MERGE_RESOLUTION|>--- conflicted
+++ resolved
@@ -389,20 +389,10 @@
       });
 
       it("allows classifications to be changed using the dropdown", () => {
-<<<<<<< HEAD
         stubTaxonomyEntities();
         cy.intercept("PATCH", "/api/v1/plus/discovery-monitor/*/results").as(
           "patchClassification",
         );
-=======
-        cy.intercept("GET", "/api/v1/data_category", [
-          { fides_key: "system", active: true },
-          { fides_key: "user.contact", active: true },
-        ]);
-        cy.intercept("PATCH", "/api/v1/plus/discovery-monitor/*/results", {
-          response: 200,
-        }).as("patchClassification");
->>>>>>> 1c8b2d74
         cy.getByTestId("classification-user.device.device_id").click({
           force: true,
         });
