--- conflicted
+++ resolved
@@ -128,22 +128,16 @@
       beforeEach(() => {});
 
       it("can enable a notice", () => {
-<<<<<<< HEAD
+        cy.intercept("PATCH", "/api/v1/privacy-notice/*/limited_update*").as(
+          "toggleEnabled"
+        );
         cy.get("table")
           .contains("tr", "Data Sales")
           .within(() => {
-            cy.get('[data-testid="toggle-switch"]').within(() => {
+            cy.getByTestId("toggle-switch").within(() => {
               cy.get("span").should("not.have.attr", "data-checked");
             });
-            cy.get('[data-testid="toggle-switch"]').click();
-=======
-        cy.intercept("PATCH", "/api/v1/privacy-notice/*/limited_update*").as(
-          "toggleEnabled"
-        );
-        cy.getByTestId("row-Data Sales").within(() => {
-          cy.getByTestId("toggle-Enable").within(() => {
-            cy.get("span").should("not.have.attr", "data-checked");
->>>>>>> 2448451e
+            cy.getByTestId("toggle-switch").click();
           });
 
         cy.wait("@toggleEnabled").then((interception) => {
@@ -155,22 +149,16 @@
       });
 
       it("can disable a notice with a warning", () => {
-<<<<<<< HEAD
+        cy.intercept("PATCH", "/api/v1/privacy-notice/*/limited_update*").as(
+          "toggleEnabled"
+        );
         cy.get("table")
           .contains("tr", "Essential")
           .within(() => {
-            cy.get('[data-testid="toggle-switch"]').within(() => {
+            cy.getByTestId("toggle-switch").within(() => {
               cy.get("span").should("have.attr", "data-checked");
             });
-            cy.get('[data-testid="toggle-switch"]').click();
-=======
-        cy.intercept("PATCH", "/api/v1/privacy-notice/*/limited_update*").as(
-          "toggleEnabled"
-        );
-        cy.getByTestId("row-Essential").within(() => {
-          cy.getByTestId("toggle-Enable").within(() => {
-            cy.get("span").should("have.attr", "data-checked");
->>>>>>> 2448451e
+            cy.getByTestId("toggle-switch").click();
           });
 
         cy.getByTestId("confirmation-modal");
