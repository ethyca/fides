--- conflicted
+++ resolved
@@ -455,13 +455,8 @@
       cy.wait(100);
 
       // Now test with search
-<<<<<<< HEAD
       cy.getByTestId(`row-${rowUrns[2]}-col-system`).within(() => {
-        cy.getByTestId("system-badge").click();
-=======
-      cy.getByTestId("row-2-col-system").within(() => {
         cy.getByTestId("system-badge").click({ force: true });
->>>>>>> deef908c
         cy.getByTestId("system-select").find("input").type("demo m");
         cy.wait("@getSystemsWithSearch").then((interception) => {
           expect(interception.request.query.search).to.eq("demo m");
