import {
  CONNECTION_STRING,
  stubDatasetCrud,
  stubPlus,
} from "cypress/support/stubs";

import { ClassificationResponse, ClassificationStatus } from "~/types/api";

/**
 * This test suite is a parallel of datasets.cy.ts for testing Dataset features when the user has
 * access to the  Fidescls API. This suite should cover the behavior that is different when a
 * dataset is classified.
 */

describe("Datasets with Fides Classify", () => {
  beforeEach(() => {
    cy.login();
  });

  beforeEach(() => {
    stubDatasetCrud();
    stubPlus(true);
    cy.intercept("GET", "/api/v1/plus/classify?resource_type=datasets", {
      fixture: "classify/list.json",
    }).as("getClassifyList");
    cy.visit("/dataset/new");
    cy.wait("@getPlusHealth");
  });

  describe.skip("Creating datasets", () => {
    // workflow will be deprecated soon, disabled now with d&d
    it("Shows the classify switch", () => {
      cy.getByTestId("connect-db-btn").click();

      cy.getByTestId("input-classify").find("input").should("be.checked");
      cy.getByTestId("input-classify").click();
      cy.getByTestId("input-classify").find("input").should("not.be.checked");
    });

    it("Can render the 'Status' column and classification status badges in the dataset table when plus features are enabled", () => {
      cy.visit("/dataset");
      cy.wait("@getFilteredDatasets");
      cy.getByTestId("dataset-table");
      cy.getByTestId("row-3");

      cy.getByTestId("dataset-table__status-table-header").should(
        "have.text",
        "Status",
      );
      cy.getByTestId("classification-status-badge").should("not.exist");
    });

    it("Classifies the dataset after generating it", () => {
      // Fill out the form.
      cy.getByTestId("connect-db-btn").click();
      cy.getByTestId("input-url").type(CONNECTION_STRING);
      cy.getByTestId("create-dataset-btn").click();

      // A modal opens to confirm the classify request.
      cy.getByTestId("confirmation-modal");

      // Confirmation will kick off the chain of API calls.
      cy.intercept("POST", "/api/v1/generate", {
        fixture: "generate/dataset.json",
      }).as("postGenerate");
      cy.intercept("POST", "/api/v1/plus/classify", {
        fixture: "classify/create.json",
      }).as("postClassify");

      // Confirm the request.
      cy.getByTestId("confirmation-modal").getByTestId("continue-btn").click();

      cy.wait("@postGenerate");
      cy.wait("@postDataset");
      cy.wait("@postClassify").then((interception) => {
        expect(
          interception.request.body.schema_config.generate.config
            .connection_string,
        ).to.eql(CONNECTION_STRING);
        expect(interception.request.body.dataset_schemas).to.eql([
          { fides_key: "public", name: "public" },
        ]);
      });

      // The dataset query should be re-fetched.
      cy.wait("@getFilteredDatasets");

      cy.url().should("match", /dataset$/);

      // The combination of Next routing and a toast message makes Cypress get weird
      // when re-running this test case. Introducing a delay fixes it.
      // eslint-disable-next-line cypress/no-unnecessary-waiting
      cy.wait(100);
      cy.getByTestId("toast-success-msg");
    });
  });

<<<<<<< HEAD
  describe("List of datasets with classifications", () => {
    it("Shows the each dataset's classify status", () => {
      cy.visit("/dataset");
      cy.wait("@getFilteredDatasets");
      cy.wait("@getClassifyList");
      cy.getByTestId("dataset-table");
      cy.getByTestId("dataset-status-demo_users_dataset_2").contains(
        "Processing",
      );
      cy.getByTestId("dataset-status-demo_users_dataset_3").contains(
        "Awaiting Review",
      );
      cy.getByTestId("dataset-status-demo_users_dataset_4").contains(
        "Classified",
      );
      cy.getByTestId("classification-status-badge").should("exist");
    });
  });

=======
>>>>>>> ee89e38b
  describe("Dataset collection view", () => {
    beforeEach(() => {
      cy.intercept("GET", "/api/v1/dataset/*", {
        fixture: "classify/dataset-in-review.json",
      }).as("getDataset");
      cy.intercept("GET", "/api/v1/plus/classify/details/*", {
        fixture: "classify/get-in-review.json",
      }).as("getClassify");
    });

    /**
     * This helper checks that a row displays the relevant values. It finds appropriate elements by
     * testid, but tests by matching the displayed text - e.g. "Identified" instead of the whole
     * data_qualifier.
     */
    const rowContains = ({
      name,
      taxonomyEntities,
    }: {
      name: string;
      identifiability: string;
      taxonomyEntities: string[];
    }) => {
      cy.getByTestId(`field-row-${name}`).within(() => {
        taxonomyEntities.forEach((te) => {
          cy.getByTestIdPrefix("taxonomy-entity").contains(te);
        });
      });
    };

    it("Shows the classifiers field suggestions", () => {
      cy.visit("/dataset/dataset_in_review");
      cy.wait("@getDataset");
      cy.wait("@getClassify");

      cy.getByTestId("dataset-fields-table");

      rowContains({
        name: "email",
        identifiability: "Identified",
        taxonomyEntities: ["user.email"],
      });
      // A row with multiple classifier suggestions.
      rowContains({
        name: "device",
        identifiability: "Pseudonymized",
        taxonomyEntities: ["user.device"],
      });
      // The classifier thinks this is an address, but it's been overwritten.
      rowContains({
        name: "state",
        identifiability: "Unlinked Pseudonymized",
        taxonomyEntities: ["system.operations"],
      });
    });
  });

  describe("Approve classification button", () => {
    beforeEach(() => {
      cy.intercept("GET", "/api/v1/dataset/*", {
        fixture: "classify/dataset-in-review.json",
      }).as("getDataset");
      cy.intercept("GET", "/api/v1/plus/classify/details/*", {
        fixture: "classify/get-in-review.json",
      }).as("getClassify");

      cy.intercept("PUT", "/api/v1/dataset/*", {
        fixture: "classify/dataset-in-review.json",
      }).as("putDataset");
      cy.intercept("PUT", "/api/v1/plus/classify?resource_type=datasets", {
        fixture: "classify/update.json",
      }).as("putClassify");
    });

    it("Updates blank fields with top classifications", () => {
      cy.visit("/dataset/dataset_in_review");
      cy.wait("@getDataset");
      cy.wait("@getClassify");

      // The button triggers a chain of requests that will modify the classify list response.
      cy.fixture("classify/get-in-review.json").then(
        (draftInstance: ClassificationResponse) => {
          draftInstance.datasets[0].status = ClassificationStatus.REVIEWED;

          cy.intercept("GET", "/api/v1/plus/classify/details/*", {
            body: draftInstance,
          }).as("getClassify");
        },
      );

      cy.getByTestId("approve-classification-btn").should("be.enabled").click();

      // The mutation should run.
      cy.wait("@putDataset");
      cy.getByTestId("toast-success-msg");
    });
  });

  describe("Data category input", () => {
    beforeEach(() => {
      cy.intercept("GET", "/api/v1/dataset/*", {
        fixture: "classify/dataset-in-review.json",
      }).as("getDataset");
      cy.intercept("GET", "/api/v1/plus/classify/details/*", {
        fixture: "classify/get-in-review.json",
      }).as("getClassify");
    });

    it("Allows selection of suggested and non-suggested categories", () => {
      cy.visit("/dataset/dataset_in_review");
      cy.wait("@getDataset");
      cy.wait("@getClassify");

      // Open the "device" field editor.
      cy.getByTestId("field-row-device").click();

      // The plain list of categories should be replaced with the classified selector.
      cy.getByTestId("selected-categories").should("not.exist");

      // The highest-scoring category should be shown.
      cy.getByTestId("classified-select").contains("user.device");

      // Select a suggested category from the dropdown.
      cy.getByTestId("classified-select").click("right");
      cy.get("[data-testid=classified-select] [role=option]")
        .contains("user.contact.phone_number")
        .click();

      // Select a category from the taxonomy.
      cy.getByTestId("data-category-dropdown").click();
      cy.getByTestId("data-category-checkbox-tree")
        .contains("Location Data")
        .click();
      cy.getByTestId("data-category-done-btn").click();

      // Both selected categories should be rendered.
      cy.getByTestId("classified-select").contains("user.contact.phone_number");
      cy.getByTestId("classified-select").contains("user.location");

      // Both selected categories should be submitted on the dataset.
      cy.getByTestId("save-btn");
      cy.getByTestId("save-btn").click();
      cy.wait("@putDataset").then((interception) => {
        const { body } = interception.request;
        expect(body.collections[0].fields[1].data_categories).to.eql([
          "user.device",
          "user.contact.phone_number",
          "user.location",
        ]);
      });
    });
  });
});<|MERGE_RESOLUTION|>--- conflicted
+++ resolved
@@ -95,28 +95,6 @@
     });
   });
 
-<<<<<<< HEAD
-  describe("List of datasets with classifications", () => {
-    it("Shows the each dataset's classify status", () => {
-      cy.visit("/dataset");
-      cy.wait("@getFilteredDatasets");
-      cy.wait("@getClassifyList");
-      cy.getByTestId("dataset-table");
-      cy.getByTestId("dataset-status-demo_users_dataset_2").contains(
-        "Processing",
-      );
-      cy.getByTestId("dataset-status-demo_users_dataset_3").contains(
-        "Awaiting Review",
-      );
-      cy.getByTestId("dataset-status-demo_users_dataset_4").contains(
-        "Classified",
-      );
-      cy.getByTestId("classification-status-badge").should("exist");
-    });
-  });
-
-=======
->>>>>>> ee89e38b
   describe("Dataset collection view", () => {
     beforeEach(() => {
       cy.intercept("GET", "/api/v1/dataset/*", {
