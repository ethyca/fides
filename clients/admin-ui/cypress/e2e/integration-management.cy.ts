import { stubPlus, stubSystemCrud } from "cypress/support/stubs";

import { INTEGRATION_MANAGEMENT_ROUTE } from "~/features/common/nav/v2/routes";

describe("Integration management for data detection & discovery", () => {
  beforeEach(() => {
    cy.login();
    cy.intercept("GET", "/api/v1/connection/*/test", {
      statusCode: 200,
      body: {
        test_status: "succeeded",
      },
    }).as("testConnection");

    cy.intercept("GET", "/api/v1/connection_type/*/secret", {
      fixture: "connectors/bigquery_secret.json",
    }).as("getSecretsSchema");
  });

  describe("accessing the page", () => {
    it("can access the integration management page", () => {
      stubPlus(true);
      cy.visit(INTEGRATION_MANAGEMENT_ROUTE);
      cy.getByTestId("integration-tabs").should("exist");
    });

    it("can't access without Plus", () => {
      stubPlus(false);
      cy.visit(INTEGRATION_MANAGEMENT_ROUTE);
      cy.getByTestId("home-content").should("exist");
    });
  });

  describe("main page", () => {
    beforeEach(() => {
      stubPlus(true);
    });

    it("should show an empty state when there are no integrations available", () => {
      cy.intercept("GET", "/api/v1/connection?*", {
        fixture: "connectors/empty_list.json",
      }).as("getConnections");
      cy.visit(INTEGRATION_MANAGEMENT_ROUTE);
      cy.wait("@getConnections");
      cy.getByTestId("empty-state").should("exist");
    });

    describe("list view", () => {
      beforeEach(() => {
        cy.intercept("GET", "/api/v1/connection?*", {
          fixture: "connectors/bigquery_connection_list.json",
        }).as("getConnections");
        cy.visit(INTEGRATION_MANAGEMENT_ROUTE);
        cy.wait("@getConnections");
      });

      it("should show a list of integrations", () => {
        cy.getByTestId("integration-info-bq_integration").should("exist");
        cy.getByTestId("empty-state").should("not.exist");
      });

      it("should be able to test connections by clicking the button", () => {
        cy.getByTestId("integration-info-bq_integration")
          .should("exist")
          .within(() => {
            cy.getByTestId("test-connection-btn").click();
            cy.wait("@testConnection");
          });
      });

      it("should navigate to management page when 'manage' button is clicked", () => {
        cy.getByTestId("integration-info-bq_integration").within(() => {
          cy.getByTestId("configure-btn").click();
          cy.url().should("contain", "/bq_integration");
        });
      });
    });

    describe("adding an integration", () => {
      beforeEach(() => {
        cy.intercept("GET", "/api/v1/connection?*", {
          fixture: "connectors/bigquery_connection_list.json",
        }).as("getConnections");
        cy.intercept("GET", "/api/v1/connection_type", {
          fixture: "connectors/connection_types.json",
        }).as("getConnectionTypes");
        cy.visit(INTEGRATION_MANAGEMENT_ROUTE);
        cy.wait("@getConnections");
      });

      it("should open modal", () => {
        cy.getByTestId("add-integration-btn").click();
        cy.getByTestId("add-modal-content")
          .should("be.visible")
          .within(() => {
            cy.getByTestId("integration-info-bq_placeholder").should("exist");
          });
      });

      it("should be able to add a new integration with secrets", () => {
        cy.intercept("PATCH", "/api/v1/connection", { statusCode: 200 }).as(
          "patchConnection"
        );
        cy.intercept("PUT", "/api/v1/connection/*/secret*").as(
          "putConnectionSecrets"
        );
        cy.getByTestId("add-integration-btn").click();
        cy.getByTestId("add-modal-content").within(() => {
          cy.getByTestId("integration-info-bq_placeholder").within(() => {
            cy.getByTestId("configure-btn").click();
          });
        });
        cy.getByTestId("input-name").type("test name");
        cy.getByTestId("input-secrets.keyfile_creds").type(
          `{"credentials": "test"}`,
          {
            parseSpecialCharSequences: false,
          }
        );
        cy.getByTestId("save-btn").click();
        cy.wait("@patchConnection");
        cy.wait("@putConnectionSecrets");
      });

      it("should be able to add a new integration associated with a system", () => {
        stubSystemCrud();
        cy.intercept("PATCH", "/api/v1/system/*/connection").as(
          "patchSystemConnection"
        );
        cy.intercept("GET", "/api/v1/system", {
          fixture: "systems/systems.json",
        }).as("getSystems");
        cy.getByTestId("add-integration-btn").click();
        cy.getByTestId("add-modal-content").within(() => {
          cy.getByTestId("integration-info-bq_placeholder").within(() => {
            cy.getByTestId("configure-btn").click();
          });
        });
        cy.getByTestId("input-name").type("test name");
        cy.getByTestId("input-secrets.keyfile_creds").type(
          `{"credentials": "test"}`,
          {
            parseSpecialCharSequences: false,
          }
        );
        cy.selectOption("input-system_fides_key", "Fidesctl System");
        cy.getByTestId("save-btn").click();
        cy.wait("@patchSystemConnection");
      });
    });
  });

  describe("detail view", () => {
    beforeEach(() => {
      stubPlus(true);
      cy.intercept("GET", "/api/v1/connection/*", {
        fixture: "connectors/bigquery_connection.json",
      }).as("getConnection");
      cy.intercept("GET", "/api/v1/connection_type", {
        fixture: "connectors/connection_types.json",
      }).as("getConnectionTypes");
      cy.visit("/integrations/bq_integration");
    });

    it("redirects to list view if the integration type is incorrect", () => {
      cy.intercept("GET", "/api/v1/connection/*", {
        fixture: "connectors/postgres_connector.json",
      }).as("getConnection");
      cy.url().should("not.contain", "bq_integration");
    });

    it("can test the connection", () => {
      cy.getByTestId("test-connection-btn").click();
      cy.wait("@testConnection");
    });

    it("can edit integration with the modal", () => {
      cy.intercept("PATCH", "/api/v1/connection").as("patchConnection");
      cy.getByTestId("manage-btn").click();
      cy.getByTestId("input-system_fides_key").should("not.exist");
      cy.getByTestId("input-name")
        .should("have.value", "BQ Integration")
        .clear()
        .type("A different name");
      cy.getByTestId("input-secrets.keyfile_creds").type(
        `{"credentials": "test"}`,
        {
          parseSpecialCharSequences: false,
        }
      );
      cy.getByTestId("save-btn").click();
      cy.wait("@patchConnection");
    });

    it("shows an empty state in 'data discovery' tab when no monitors are configured", () => {
      cy.intercept("GET", "/api/v1/plus/discovery-monitor*", {
        fixture: "detection-discovery/monitors/empty_monitors.json",
      }).as("getEmptyMonitors");
      cy.getByTestId("tab-Data discovery").click();
      cy.wait("@getEmptyMonitors");
      cy.getByTestId("no-results-notice").should("exist");
    });

    describe("data discovery tab", () => {
      beforeEach(() => {
        cy.intercept("GET", "/api/v1/plus/discovery-monitor*", {
          fixture: "detection-discovery/monitors/monitor_list.json",
        }).as("getMonitors");
        cy.intercept("/api/v1/plus/discovery-monitor/databases", {
          fixture: "detection-discovery/monitors/database_list.json",
        }).as("getDatabases");
        cy.getByTestId("tab-Data discovery").click();
        cy.wait("@getMonitors");
        cy.clock(new Date(2034, 5, 3));
      });

      it("shows a table of monitors", () => {
        cy.getByTestId("row-test monitor 1").should("exist");
      });

      it("can configure a new monitor", () => {
        cy.intercept("PUT", "/api/v1/plus/discovery-monitor*").as("putMonitor");
        cy.getByTestId("add-monitor-btn").click();
        cy.getByTestId("input-name").type("A new monitor");
        cy.selectOption("input-execution_frequency", "Daily");
        cy.getByTestId("input-execution_start_date").type("2034-06-03T10:00");
        cy.getByTestId("next-btn").click();
<<<<<<< HEAD
        cy.wait("@getDatabases");
        cy.getByTestId("prj-bigquery-000001-checkbox").click();
=======
        cy.wait("@putMonitor").then((interception) => {
          expect(interception.request.body).to.have.property("name");
          expect(interception.request.body).to.have.property(
            "connection_config_key"
          );
          expect(interception.request.body).to.have.property("classify_params");
          expect(interception.request.body).to.have.property(
            "execution_start_date"
          );
          expect(interception.request.body).to.have.property(
            "execution_frequency"
          );
        });
        cy.getByTestId("select-all").click();
>>>>>>> d598971c
        cy.getByTestId("save-btn").click();
        cy.wait("@putMonitor").then((interception) => {
          expect(interception.request.body.databases).to.length(1);
        });
        cy.wait("@getMonitors");
      });

      it("can edit an existing monitor by clicking the edit button", () => {
        cy.intercept("PUT", "/api/v1/plus/discovery-monitor*").as("putMonitor");
        cy.getByTestId("row-test monitor 1").within(() => {
          cy.getByTestId("edit-monitor-btn").click();
        });
        cy.getByTestId("input-name").should("have.value", "test monitor 1");
        cy.getByTestId("input-execution_start_date")
          .should("have.prop", "value")
          .should("match", /2024-06-04T[0-9][0-9]:11/); // because timzones
        cy.getByTestId("next-btn").click();
        cy.getByTestId("prj-bigquery-000001-checkbox").should(
          "have.attr",
          "data-checked"
        );
        cy.getByTestId("prj-bigquery-000003-checkbox").should(
          "not.have.attr",
          "data-checked"
        );
        cy.getByTestId("prj-bigquery-000003-checkbox").click();
        cy.getByTestId("save-btn").click();
        cy.wait("@putMonitor").then((interception) => {
          expect(interception.request.body.databases).to.length(0);
        });
      });

      it("can edit an existing monitor by clicking the table row", () => {
        cy.getByTestId("row-test monitor 2").click();
        cy.getByTestId("input-name").should("have.value", "test monitor 2");
        cy.getSelectValueContainer("input-execution_frequency").should(
          "contain",
          "Weekly"
        );
      });
    });
  });
});<|MERGE_RESOLUTION|>--- conflicted
+++ resolved
@@ -225,25 +225,8 @@
         cy.selectOption("input-execution_frequency", "Daily");
         cy.getByTestId("input-execution_start_date").type("2034-06-03T10:00");
         cy.getByTestId("next-btn").click();
-<<<<<<< HEAD
         cy.wait("@getDatabases");
         cy.getByTestId("prj-bigquery-000001-checkbox").click();
-=======
-        cy.wait("@putMonitor").then((interception) => {
-          expect(interception.request.body).to.have.property("name");
-          expect(interception.request.body).to.have.property(
-            "connection_config_key"
-          );
-          expect(interception.request.body).to.have.property("classify_params");
-          expect(interception.request.body).to.have.property(
-            "execution_start_date"
-          );
-          expect(interception.request.body).to.have.property(
-            "execution_frequency"
-          );
-        });
-        cy.getByTestId("select-all").click();
->>>>>>> d598971c
         cy.getByTestId("save-btn").click();
         cy.wait("@putMonitor").then((interception) => {
           expect(interception.request.body.databases).to.length(1);
