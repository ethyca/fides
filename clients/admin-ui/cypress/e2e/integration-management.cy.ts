--- conflicted
+++ resolved
@@ -1,20 +1,10 @@
 import {
-<<<<<<< HEAD
-  stubConnectionTypes,
   stubIntegrationManagement,
-  stubLocations,
-  stubPlus,
-  stubSystemCrud,
-} from "cypress/support/stubs";
-=======
   stubLocations,
   stubPlus,
   stubSharedMonitorConfig,
   stubSystemCrud,
-  stubTaxonomyEntities,
 } from "cypress/support/stubs";
-import { AntSelect } from "fidesui";
->>>>>>> d41fb596
 
 import { INTEGRATION_MANAGEMENT_ROUTE } from "~/features/common/nav/routes";
 
@@ -242,7 +232,6 @@
         cy.wait("@patchSystemConnection");
       });
 
-<<<<<<< HEAD
       it("should display an API integration under the CRM tab", () => {
         cy.intercept("GET", "/api/v1/connection_type/*/secret", {
           fixture: "connectors/salesforce_secret.json",
@@ -298,7 +287,8 @@
         cy.getByTestId("save-btn").click();
         cy.wait("@instantiateConnection");
         cy.wait("@patchConnectionSecrets");
-=======
+      });
+
       it("should be able to add a new integration without secrets", () => {
         cy.intercept("PATCH", "/api/v1/connection", { statusCode: 200 }).as(
           "patchConnection",
@@ -312,7 +302,6 @@
         cy.getByTestId("input-name").type("Manual Integration Test");
         cy.getByTestId("save-btn").click();
         cy.wait("@patchConnection");
->>>>>>> d41fb596
       });
     });
   });
