--- conflicted
+++ resolved
@@ -1,11 +1,7 @@
 /// <reference types="cypress" />
 
 Cypress.Commands.add("getByTestId", (selector, ...args) =>
-<<<<<<< HEAD
-  cy.get(`[data-testid="${selector}"]`, ...args)
-=======
   cy.get(`[data-testid='${selector}']`, ...args)
->>>>>>> 62896cc0
 );
 
 declare global {
