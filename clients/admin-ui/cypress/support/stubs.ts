--- conflicted
+++ resolved
@@ -521,7 +521,18 @@
       fixture: "detection-discovery/activity-center/system-aggregate-results",
     },
   ).as("getSystemAggregateResults");
-<<<<<<< HEAD
+  cy.intercept("GET", "/api/v1/plus/discovery-monitor/*/results*", {
+    fixture: "detection-discovery/activity-center/system-asset-results",
+  }).as("getSystemAssetResults");
+  cy.intercept("POST", "/api/v1/plus/discovery-monitor/mute*", {
+    response: 200,
+  }).as("ignoreAssets");
+  cy.intercept("POST", "/api/v1/plus/discovery-monitor/promote*", {
+    response: 200,
+  }).as("addAssets");
+  cy.intercept("PATCH", "/api/v1/plus/discovery-monitor/*/results", {
+    response: 200,
+  }).as("setAssetSystem");
 };
 
 export const stubDataCatalog = () => {
@@ -541,18 +552,4 @@
     total: 1,
     pages: 1,
   }).as("getAvailableDatabases");
-=======
-  cy.intercept("GET", "/api/v1/plus/discovery-monitor/*/results*", {
-    fixture: "detection-discovery/activity-center/system-asset-results",
-  }).as("getSystemAssetResults");
-  cy.intercept("POST", "/api/v1/plus/discovery-monitor/mute*", {
-    response: 200,
-  }).as("ignoreAssets");
-  cy.intercept("POST", "/api/v1/plus/discovery-monitor/promote*", {
-    response: 200,
-  }).as("addAssets");
-  cy.intercept("PATCH", "/api/v1/plus/discovery-monitor/*/results", {
-    response: 200,
-  }).as("setAssetSystem");
->>>>>>> fdd8b4bc
 };