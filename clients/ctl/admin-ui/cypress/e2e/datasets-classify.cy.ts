<<<<<<< HEAD
import { stubPlusHealth } from "../support/stubs";
=======
import { stubDatasetCrud, stubPlus } from "cypress/support/stubs";

import {
  ClassifyInstance,
  ClassifyStatusEnum,
} from "~/features/common/plus.slice";
>>>>>>> 0cd4d778

/**
 * This test suite is a parallel of datasets.cy.ts for testing Dataset features when the user has
 * access to the  Fidescls API. This suite should cover the behavior that is different when a
 * dataset is classified.
 */
describe("Datasets with Fides Classify", () => {
  beforeEach(() => {
<<<<<<< HEAD
    stubPlusHealth();
=======
    stubDatasetCrud();
    stubPlus(true);
    cy.intercept("GET", "/api/v1/plus/classify", {
      fixture: "classify/list.json",
    }).as("getClassifyList");
>>>>>>> 0cd4d778
  });

  describe("Creating datasets", () => {
    it("Shows the classify switch", () => {
      cy.visit("/dataset/new");
      cy.getByTestId("connect-db-btn").click();

      cy.getByTestId("input-classify").find("input").should("be.checked");
      cy.getByTestId("input-classify").click();
      cy.getByTestId("input-classify").find("input").should("not.be.checked");
    });

    it("Classifies the dataset after generating it", () => {
      // Fill out the form.
      cy.visit("/dataset/new");
      cy.getByTestId("connect-db-btn").click();
      cy.getByTestId("input-url").type(
        "postgresql://postgres:fidesctl@fidesctl-db:5432/fidesctl_test"
      );
      cy.getByTestId("create-dataset-btn").click();

      // A modal opens to confirm the classify request.
      cy.getByTestId("confirmation-modal");

      // Confirmation will kick off the chain of API calls.
      cy.intercept("POST", "/api/v1/generate", {
        fixture: "generate/dataset.json",
      }).as("postGenerate");
      cy.intercept("POST", "/api/v1/plus/classify", {
        fixture: "classify/create.json",
      }).as("postClassify");

      // Confirm the request.
      cy.getByTestId("confirmation-modal").getByTestId("continue-btn").click();

      cy.wait("@postGenerate");
      cy.wait("@postDataset");
      cy.wait("@postClassify");
      cy.wait("@getDatasets");

      cy.url().should("match", /dataset$/);

      // The combination of Next routing and a toast message makes Cypress get weird
      // when re-running this test case. Introducing a delay fixes it.
      // eslint-disable-next-line cypress/no-unnecessary-waiting
      cy.wait(100);
      cy.getByTestId("toast-success-msg");
    });
  });

  describe("List of datasets with classifications", () => {
    it("Shows the each dataset's classify status", () => {
      cy.visit("/dataset");
      cy.wait("@getDatasets");
      cy.wait("@getClassifyList");
      cy.getByTestId("dataset-table");
      cy.getByTestId("dataset-status-demo_users_dataset").contains("Unknown");
      cy.getByTestId("dataset-status-demo_users_dataset_2").contains(
        "Processing"
      );
      cy.getByTestId("dataset-status-demo_users_dataset_3").contains(
        "Awaiting Review"
      );
      cy.getByTestId("dataset-status-demo_users_dataset_4").contains(
        "Classified"
      );
    });
  });

  describe("Dataset collection view", () => {
    beforeEach(() => {
      cy.intercept("GET", "/api/v1/dataset/*", {
        fixture: "classify/dataset-in-review.json",
      }).as("getDataset");
    });

    /**
     * This helper checks that a row displays the relevant values. It finds appropriate elements by
     * testid, but tests by matching the displayed text - e.g. "Identified" instead of the whole
     * data_qualifier.
     */
    const rowContains = ({
      name,
      identifiability,
      taxonomyEntities,
    }: {
      name: string;
      identifiability: string;
      taxonomyEntities: string[];
    }) => {
      cy.getByTestId(`field-row-${name}`).within(() => {
        cy.get(`[data-testid^=identifiability-tag-]`).contains(identifiability);
        taxonomyEntities.forEach((te) => {
          // Right now this displays the whole taxonomy path, but this might be abbreviated later.
          cy.get(`[data-testid^=taxonomy-entity-]`).contains(te);
        });
      });
    };

    it("Shows the classifiers field suggestions", () => {
      cy.visit("/dataset/dataset_in_review");
      cy.wait("@getDataset");
      cy.wait("@getClassifyList");

      cy.getByTestId("dataset-fields-table");

      rowContains({
        name: "email",
        identifiability: "Identified",
        taxonomyEntities: ["user.email"],
      });
      // A row with multiple classifier suggestions.
      rowContains({
        name: "device",
        identifiability: "Pseudonymized",
        taxonomyEntities: ["user.device", "user.contact.phone_number"],
      });
      // The classifier thinks this is an address, but it's been overwritten.
      rowContains({
        name: "state",
        identifiability: "Unlinked Pseudonymized",
        taxonomyEntities: ["system.operations"],
      });
    });
  });

  describe("Approve classification button", () => {
    beforeEach(() => {
      cy.intercept("GET", "/api/v1/dataset/*", {
        fixture: "classify/dataset-in-review.json",
      }).as("getDataset");

      cy.intercept("PUT", "/api/v1/dataset/*", {
        fixture: "classify/dataset-in-review.json",
      }).as("putDataset");
      cy.intercept("PUT", "/api/v1/plus/classify", {
        fixture: "classify/update.json",
      }).as("putClassify");
    });

    it("Updates blank fields with top classifications", () => {
      cy.visit("/dataset/dataset_in_review");
      cy.wait("@getDataset");
      cy.wait("@getClassifyList");

      // The button triggers a chain of requests that will modify the classify list response.
      // TODO(#1120): When the APIs are locked in, the list request will be replaced with a
      // get-by-fides-key request, and the PUT requests can have assertions about their content.
      cy.fixture("classify/list.json").then((instances) => {
        const instance: ClassifyInstance = instances.find(
          (ci: ClassifyInstance) => ci.id === "classification_in_review"
        );
        instance.datasets[0].status = ClassifyStatusEnum.REVIEWED;

        cy.intercept("GET", "/api/v1/plus/classify", {
          body: instances,
        }).as("getClassifyList");
      });

      cy.getByTestId("approve-classification-btn")
        .should("be.enabled")
        .click()
        .should("be.disabled");

      // The mutations should run.
      cy.wait("@putDataset");
      cy.wait("@putClassify");

      // The instances should be re-fetched.
      cy.wait("@getClassifyList");

      // The updated status should make the button disappear.
      cy.getByTestId("approve-classification-btn").should("not.exist");
      cy.getByTestId("toast-success-msg");
    });
  });
});<|MERGE_RESOLUTION|>--- conflicted
+++ resolved
@@ -1,13 +1,9 @@
-<<<<<<< HEAD
-import { stubPlusHealth } from "../support/stubs";
-=======
 import { stubDatasetCrud, stubPlus } from "cypress/support/stubs";
 
 import {
   ClassifyInstance,
   ClassifyStatusEnum,
 } from "~/features/common/plus.slice";
->>>>>>> 0cd4d778
 
 /**
  * This test suite is a parallel of datasets.cy.ts for testing Dataset features when the user has
@@ -16,15 +12,11 @@
  */
 describe("Datasets with Fides Classify", () => {
   beforeEach(() => {
-<<<<<<< HEAD
-    stubPlusHealth();
-=======
     stubDatasetCrud();
     stubPlus(true);
     cy.intercept("GET", "/api/v1/plus/classify", {
       fixture: "classify/list.json",
     }).as("getClassifyList");
->>>>>>> 0cd4d778
   });
 
   describe("Creating datasets", () => {
