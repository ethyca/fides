--- conflicted
+++ resolved
@@ -217,12 +217,7 @@
           name: "Provide the capability",
           description:
             "Provide, give, or make available the product, service, application or system.",
-<<<<<<< HEAD
-          is_default: false,
-=======
           is_default: true,
-          parent_key: null,
->>>>>>> 1d7b8967
           legal_basis: "Legitimate Interests",
           special_category: "Vital Interests",
           recipients: ["marketing team", "dog shelter"],
@@ -420,7 +415,7 @@
     it("Will only show either the add or the edit form", () => {
       cy.getByTestId(`tab-Data Categories`).click();
       const openEditForm = () => {
-        cy.getByTestId("accordion-item-Account Data").trigger("mouseover");
+        cy.getByTestId("accordion-item-System Data").trigger("mouseover");
         cy.getByTestId("edit-btn").click();
       };
       const openCreateForm = () => {
@@ -476,25 +471,19 @@
       cy.getByTestId("accordion-item-User Data").trigger("mouseover");
       cy.getByTestId("delete-btn").should("not.exist");
       cy.getByTestId("accordion-item-User Data").click();
-      cy.getByTestId("accordion-item-User Provided Data").click();
-      cy.getByTestId("item-User Provided Non-Identifiable Data").trigger(
-        "mouseover"
-      );
+      cy.getByTestId("item-Biometric Data").trigger("mouseover");
       cy.getByTestId("delete-btn");
     });
 
     it("Can delete a data category", () => {
       cy.getByTestId(`tab-Data Categories`).click();
       cy.getByTestId("accordion-item-User Data").click();
-      cy.getByTestId("accordion-item-User Provided Data").click();
-      cy.getByTestId("item-User Provided Non-Identifiable Data").trigger(
-        "mouseover"
-      );
+      cy.getByTestId("item-Biometric Data").trigger("mouseover");
       cy.getByTestId("delete-btn").click();
       cy.getByTestId("continue-btn").click();
       cy.wait("@deleteDataCategory").then((interception) => {
         const { url } = interception.request;
-        expect(url).to.contain("user.provided.nonidentifiable");
+        expect(url).to.contain("user.biometric");
       });
       cy.getByTestId("toast-success-msg");
     });
@@ -548,10 +537,7 @@
       }).as("deleteDataCategoryError");
       cy.getByTestId(`tab-Data Categories`).click();
       cy.getByTestId("accordion-item-User Data").click();
-      cy.getByTestId("accordion-item-User Provided Data").click();
-      cy.getByTestId("item-User Provided Non-Identifiable Data").trigger(
-        "mouseover"
-      );
+      cy.getByTestId("item-Biometric Data").trigger("mouseover");
       cy.getByTestId("delete-btn").click();
       cy.getByTestId("continue-btn").click();
       cy.wait("@deleteDataCategoryError");
