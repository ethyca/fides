--- conflicted
+++ resolved
@@ -312,7 +312,6 @@
     });
   });
 
-<<<<<<< HEAD
   describe("Can create data", () => {
     beforeEach(() => {
       cy.visit("/taxonomy");
@@ -418,7 +417,7 @@
       cy.getByTestId("taxonomy-form-error").should("contain", errorMsg);
     });
 
-    it.only("Will only show either the add or the edit form", () => {
+    it("Will only show either the add or the edit form", () => {
       cy.getByTestId(`tab-Data Categories`).click();
       const openEditForm = () => {
         cy.getByTestId("accordion-item-Account Data").trigger("mouseover");
@@ -436,7 +435,9 @@
       openEditForm();
       cy.getByTestId("edit-taxonomy-form");
       cy.getByTestId("create-taxonomy-form").should("not.exist");
-=======
+    });
+  });
+
   describe("Can delete data", () => {
     beforeEach(() => {
       cy.visit("/taxonomy");
@@ -555,7 +556,6 @@
       cy.getByTestId("continue-btn").click();
       cy.wait("@deleteDataCategoryError");
       cy.getByTestId("toast-error-msg");
->>>>>>> 72642cf0
     });
   });
 });