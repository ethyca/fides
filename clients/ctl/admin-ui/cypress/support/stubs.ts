--- conflicted
+++ resolved
@@ -33,16 +33,6 @@
   });
 };
 
-<<<<<<< HEAD
-export const stubPlusHealth = () => {
-  cy.intercept("GET", "/api/v1/plus/health", {
-    statusCode: 200,
-    body: {
-      status: "healthy",
-      core_fidesctl_version: "1.8",
-    },
-  }).as("getPlusHealth");
-=======
 export const stubDatasetCrud = () => {
   // Dataset editing references taxonomy info, like data categories.
   stubTaxonomyEntities();
@@ -91,5 +81,4 @@
       body: {},
     }).as("getPlusHealth");
   }
->>>>>>> 0cd4d778
 };