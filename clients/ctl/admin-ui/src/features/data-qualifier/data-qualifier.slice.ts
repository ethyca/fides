--- conflicted
+++ resolved
@@ -38,20 +38,19 @@
       }),
       invalidatesTags: ["Data Qualifiers"],
     }),
-<<<<<<< HEAD
-
     createDataQualifier: build.mutation<DataQualifier, DataQualifier>({
       query: (dataQualifier) => ({
         url: `data_qualifier/`,
         method: "POST",
         body: dataQualifier,
-=======
+      }),
+      invalidatesTags: ["Data Qualifiers"],
+    }),
     deleteDataQualifier: build.mutation<string, string>({
       query: (key) => ({
         url: `data_qualifier/${key}`,
         params: { resource_type: "data_qualifier" },
         method: "DELETE",
->>>>>>> 72642cf0
       }),
       invalidatesTags: ["Data Qualifiers"],
     }),
@@ -61,11 +60,8 @@
 export const {
   useGetAllDataQualifiersQuery,
   useUpdateDataQualifierMutation,
-<<<<<<< HEAD
   useCreateDataQualifierMutation,
-=======
   useDeleteDataQualifierMutation,
->>>>>>> 72642cf0
 } = dataQualifierApi;
 
 export const dataQualifierSlice = createSlice({
