--- conflicted
+++ resolved
@@ -83,24 +83,16 @@
                 {reviewStep === 1 && (
                   <DescribeSystemsForm
                     onCancel={handleCancelSetup}
-<<<<<<< HEAD
-                    onSuccess={handleDescribeSuccess}
+                    onSuccess={handleSuccess}
                     abridged
-=======
-                    onSuccess={handleSuccess}
->>>>>>> 1e1c4817
                   />
                 )}
                 {reviewStep === 2 && system && (
                   <PrivacyDeclarationForm
                     system={system}
                     onCancel={handleCancelSetup}
-<<<<<<< HEAD
-                    onSuccess={handleDeclareSuccess}
+                    onSuccess={handleSuccess}
                     abridged
-=======
-                    onSuccess={handleSuccess}
->>>>>>> 1e1c4817
                   />
                 )}
                 {reviewStep === 3 && system && (
