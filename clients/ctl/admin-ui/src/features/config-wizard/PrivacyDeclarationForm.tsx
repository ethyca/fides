--- conflicted
+++ resolved
@@ -2,14 +2,10 @@
 import { SerializedError } from "@reduxjs/toolkit";
 import { FetchBaseQueryError } from "@reduxjs/toolkit/dist/query/fetchBaseQuery";
 import { Form, Formik } from "formik";
-<<<<<<< HEAD
-import React, { Fragment, useEffect, useState } from "react";
+import React, { Fragment, useState } from "react";
 import * as Yup from "yup";
-=======
-import React, { useState } from "react";
->>>>>>> 95c596aa
-
-import { useAppDispatch, useAppSelector } from "~/app/hooks";
+
+import { useAppSelector } from "~/app/hooks";
 import { getErrorMessage, isErrorResult } from "~/features/common/helpers";
 import { AddIcon } from "~/features/common/Icon";
 import {
@@ -66,7 +62,6 @@
 }
 
 const PrivacyDeclarationForm = ({ system, onCancel, onSuccess }: Props) => {
-  const dispatch = useAppDispatch();
   const toast = useToast();
   const [formDeclarations, setFormDeclarations] = useState<
     PrivacyDeclaration[]
@@ -85,16 +80,6 @@
   const allDataUses = useAppSelector(selectDataUses);
   const allDataQualifiers = useAppSelector(selectDataQualifiers);
 
-<<<<<<< HEAD
-  useEffect(() => {
-    dispatch(setDataCategories(dataCategories ?? []));
-    dispatch(setDataSubjects(dataSubjects ?? []));
-    dispatch(setDataUses(dataUses ?? []));
-    dispatch(setDataQualifiers(dataQualifiers ?? []));
-  }, [dispatch, dataCategories, dataSubjects, dataUses, dataQualifiers]);
-
-=======
->>>>>>> 95c596aa
   const initialValues = {
     name: "",
     data_categories: [],
