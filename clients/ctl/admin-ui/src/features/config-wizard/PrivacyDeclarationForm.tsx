import { Box, Button, Divider, Heading, Stack, useToast } from "@fidesui/react";
import { SerializedError } from "@reduxjs/toolkit";
import { FetchBaseQueryError } from "@reduxjs/toolkit/dist/query/fetchBaseQuery";
import { Form, Formik } from "formik";
import React, { Fragment, useEffect, useState } from "react";
import * as Yup from "yup";

import { useAppDispatch, useAppSelector } from "~/app/hooks";
import { getErrorMessage, isErrorResult } from "~/features/common/helpers";
import { AddIcon } from "~/features/common/Icon";
import {
  selectDataQualifiers,
  setDataQualifiers,
  useGetAllDataQualifiersQuery,
} from "~/features/data-qualifier/data-qualifier.slice";
import {
  selectDataSubjects,
  setDataSubjects,
  useGetAllDataSubjectsQuery,
} from "~/features/data-subjects/data-subject.slice";
import {
  selectDataUses,
  setDataUses,
  useGetAllDataUsesQuery,
} from "~/features/data-use/data-use.slice";
import {
  selectDataCategories,
  setDataCategories,
  useGetAllDataCategoriesQuery,
} from "~/features/taxonomy/taxonomy.slice";
import { PrivacyDeclaration, System } from "~/types/api";

import {
  CustomMultiSelect,
  CustomSelect,
  CustomTextInput,
} from "../common/form/inputs";
<<<<<<< HEAD
import PrivacyDeclarationFormExtension from "../system/PrivacyDeclarationFormExtension";
import {
  useGetSystemByFidesKeyQuery,
  useUpdateSystemMutation,
} from "../system/system.slice";
=======
import { useUpdateSystemMutation } from "../system/system.slice";
>>>>>>> 1e1c4817
import PrivacyDeclarationAccordion from "./PrivacyDeclarationAccordion";

type FormValues = PrivacyDeclaration;

const ValidationSchema = Yup.object().shape({
  name: Yup.string().required().label("Declaration name"),
  data_categories: Yup.array(Yup.string())
    .min(1, "Must assign at least one data category")
    .label("Data categories"),
  data_use: Yup.string().required().label("Data use"),
  data_subjects: Yup.array(Yup.string())
    .min(1, "Must assign at least one data subject")
    .label("Data subjects"),
});

const transformFormValuesToDeclaration = (
  formValues: FormValues
): PrivacyDeclaration => ({
  ...formValues,
  data_qualifier:
    formValues.data_qualifier === "" ? undefined : formValues.data_qualifier,
});

interface Props {
  system: System;
  onCancel: () => void;
  onSuccess: (system: System) => void;
  abridged?: boolean;
}

<<<<<<< HEAD
const PrivacyDeclarationForm = ({
  systemKey,
  onCancel,
  onSuccess,
  abridged,
}: Props) => {
  const { data: existingSystem, isLoading: isLoadingSystem } =
    useGetSystemByFidesKeyQuery(systemKey);
=======
const PrivacyDeclarationForm = ({ system, onCancel, onSuccess }: Props) => {
>>>>>>> 1e1c4817
  const dispatch = useAppDispatch();
  const toast = useToast();
  const [formDeclarations, setFormDeclarations] = useState<
    PrivacyDeclaration[]
  >(system?.privacy_declarations ? [...system.privacy_declarations] : []);
  const [updateSystem] = useUpdateSystemMutation();
  const [isLoading, setIsLoading] = useState(false);

  const { data: dataCategories } = useGetAllDataCategoriesQuery();
  const { data: dataSubjects } = useGetAllDataSubjectsQuery();
  const { data: dataQualifiers } = useGetAllDataQualifiersQuery();
  const { data: dataUses } = useGetAllDataUsesQuery();

  const allDataCategories = useAppSelector(selectDataCategories);
  const allDataSubjects = useAppSelector(selectDataSubjects);
  const allDataUses = useAppSelector(selectDataUses);
  const allDataQualifiers = useAppSelector(selectDataQualifiers);

  useEffect(() => {
    dispatch(setDataCategories(dataCategories ?? []));
    dispatch(setDataSubjects(dataSubjects ?? []));
    dispatch(setDataUses(dataUses ?? []));
    dispatch(setDataQualifiers(dataQualifiers ?? []));
  }, [dispatch, dataCategories, dataSubjects, dataUses, dataQualifiers]);

  const initialValues = {
    name: "",
    data_categories: [],
    data_subjects: [],
    data_use: "",
    data_qualifier: "",
    dataset_references: [],
  };

  const handleSubmit = async (values: FormValues) => {
    let privacyDeclarations: PrivacyDeclaration[] = [];

    const handlePrivacyDeclarations = () => {
      // If the declaration already exists
      if (
        system.privacy_declarations.filter(
          (declaration) => declaration.name === values.name
        ).length > 0
      ) {
        privacyDeclarations = [
          ...system.privacy_declarations,
          ...formDeclarations,
        ];
      }
      // If the declaration does not exist
      else {
        privacyDeclarations = [
          ...system.privacy_declarations,
          ...formDeclarations,
<<<<<<< HEAD
          {
            name: values.name,
            data_categories: values.data_categories,
            data_use: values.data_use,
            data_qualifier:
              values.data_qualifier === "" ? undefined : values.data_qualifier,
            data_subjects: values.data_subjects,
            dataset_references: values.dataset_references,
          },
=======
          transformFormValuesToDeclaration(values),
>>>>>>> 1e1c4817
        ];
      }
    };

    handlePrivacyDeclarations();

    const systemBodyWithDeclaration = {
      ...system,
      privacy_declarations: Array.from(new Set([...privacyDeclarations])),
    };

    const handleResult = (
      result:
        | { data: System }
        | { error: FetchBaseQueryError | SerializedError }
    ) => {
      if (isErrorResult(result)) {
        const errorMsg = getErrorMessage(
          result.error,
          "An unexpected error occurred while updating the system. Please try again."
        );

        toast({
          status: "error",
          description: errorMsg,
        });
      } else {
        toast.closeAll();
        onSuccess(result.data);
      }
    };

    setIsLoading(true);

    const updateSystemResult = await updateSystem(systemBodyWithDeclaration);

    handleResult(updateSystemResult);
    setIsLoading(false);
  };

  const addAnotherDeclaration = (values: PrivacyDeclaration) => {
    if (
      values.name === "" ||
      formDeclarations.filter((d) => d.name === values.name).length > 0 ||
      system.privacy_declarations.filter((d) => d.name === values.name).length >
        0
    ) {
      toast({
        status: "error",
        description:
          "A declaration already exists with that name in this system. Please use a different name.",
      });
    } else {
      toast.closeAll();
      setFormDeclarations([
        ...formDeclarations,
        transformFormValuesToDeclaration(values),
      ]);
    }
  };

  return (
    <Formik
      enableReinitialize
      initialValues={initialValues}
      onSubmit={handleSubmit}
      validationSchema={ValidationSchema}
    >
      {({ resetForm, values, dirty, isValid }) => (
        <Form data-testid="privacy-declaration-form">
          <Stack spacing={10}>
            <Heading as="h3" size="lg">
              {/* TODO FUTURE: Path when describing system from infra scanning */}
              Privacy Declaration for {system.name}
            </Heading>
            <div>
              Now we’re going to declare our system’s privacy characteristics.
              Think of this as explaining who’s data the system is processing,
              what kind of data it’s processing and for what purpose it’s using
              that data and finally, how identifiable is the user with this
              data.
            </div>
            {formDeclarations.map((declaration) => (
              <Fragment key={declaration.name}>
                <PrivacyDeclarationAccordion privacyDeclaration={declaration} />
                <Divider m="0px !important" />
              </Fragment>
            ))}
            <Stack spacing={4}>
              <CustomTextInput
                name="name"
                label="Declaration name"
                tooltip="A system may have multiple privacy declarations, so each declaration should have a name to distinguish them clearly."
              />
              <CustomMultiSelect
                name="data_categories"
                label="Data categories"
                options={allDataCategories?.map((data) => ({
                  value: data.fides_key,
                  label: data.fides_key,
                }))}
                tooltip="What type of data is your system processing? This could be various types of user or system data."
              />
              <CustomSelect
                id="data_use"
                label="Data use"
                name="data_use"
                options={allDataUses.map((data) => ({
                  value: data.fides_key,
                  label: data.fides_key,
                }))}
                tooltip="What is the system using the data for. For example, is it for third party advertising or perhaps simply providing system operations."
              />
              <CustomMultiSelect
                name="data_subjects"
                label="Data subjects"
                options={allDataSubjects.map((data) => ({
                  value: data.fides_key,
                  label: data.fides_key,
                }))}
                tooltip="Whose data are you processing? This could be customers, employees or any other type of user in your system."
              />
              <CustomSelect
                id="data_qualifier"
                label="Data qualifier"
                name="data_qualifier"
                options={allDataQualifiers.map((data) => ({
                  value: data.fides_key,
                  label: data.fides_key,
                }))}
                tooltip="How identifiable is the user in the data in this system? For instance, is it anonymized data where the user is truly unknown/unidentifiable, or it is partially identifiable data?"
              />
              {!abridged ? <PrivacyDeclarationFormExtension /> : null}
            </Stack>
            <Button
              colorScheme="purple"
              display="flex"
              justifyContent="flex-start"
              variant="link"
              disabled={!(isValid && dirty)}
              isLoading={isLoading}
              onClick={() => {
                addAnotherDeclaration(values);
                resetForm({
                  values: {
                    name: "",
                    data_subjects: [],
                    data_categories: [],
                    data_use: "",
                    data_qualifier: "",
                    dataset_references: [],
                  },
                });
              }}
              width="40%"
            >
              Add another declaration <AddIcon boxSize={10} />{" "}
            </Button>
            <Box>
              <Button
                onClick={onCancel}
                mr={2}
                size="sm"
                variant="outline"
                data-testid="cancel-btn"
              >
                Cancel
              </Button>
              <Button
                type="submit"
                colorScheme="primary"
                size="sm"
                disabled={!dirty}
                isLoading={isLoading}
                data-testid="confirm-btn"
              >
                Confirm and Continue
              </Button>
            </Box>
          </Stack>
        </Form>
      )}
    </Formik>
  );
};

export default PrivacyDeclarationForm;<|MERGE_RESOLUTION|>--- conflicted
+++ resolved
@@ -35,15 +35,8 @@
   CustomSelect,
   CustomTextInput,
 } from "../common/form/inputs";
-<<<<<<< HEAD
 import PrivacyDeclarationFormExtension from "../system/PrivacyDeclarationFormExtension";
-import {
-  useGetSystemByFidesKeyQuery,
-  useUpdateSystemMutation,
-} from "../system/system.slice";
-=======
 import { useUpdateSystemMutation } from "../system/system.slice";
->>>>>>> 1e1c4817
 import PrivacyDeclarationAccordion from "./PrivacyDeclarationAccordion";
 
 type FormValues = PrivacyDeclaration;
@@ -74,18 +67,12 @@
   abridged?: boolean;
 }
 
-<<<<<<< HEAD
 const PrivacyDeclarationForm = ({
-  systemKey,
+  system,
   onCancel,
   onSuccess,
   abridged,
 }: Props) => {
-  const { data: existingSystem, isLoading: isLoadingSystem } =
-    useGetSystemByFidesKeyQuery(systemKey);
-=======
-const PrivacyDeclarationForm = ({ system, onCancel, onSuccess }: Props) => {
->>>>>>> 1e1c4817
   const dispatch = useAppDispatch();
   const toast = useToast();
   const [formDeclarations, setFormDeclarations] = useState<
@@ -140,19 +127,7 @@
         privacyDeclarations = [
           ...system.privacy_declarations,
           ...formDeclarations,
-<<<<<<< HEAD
-          {
-            name: values.name,
-            data_categories: values.data_categories,
-            data_use: values.data_use,
-            data_qualifier:
-              values.data_qualifier === "" ? undefined : values.data_qualifier,
-            data_subjects: values.data_subjects,
-            dataset_references: values.dataset_references,
-          },
-=======
           transformFormValuesToDeclaration(values),
->>>>>>> 1e1c4817
         ];
       }
     };
