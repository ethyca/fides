import { Box, Button, Divider, Heading, Stack, useToast } from "@fidesui/react";
import { SerializedError } from "@reduxjs/toolkit";
import { FetchBaseQueryError } from "@reduxjs/toolkit/dist/query/fetchBaseQuery";
import { Form, Formik } from "formik";
import React, { Fragment, useState } from "react";
import * as Yup from "yup";

import { useAppSelector } from "~/app/hooks";
import { getErrorMessage, isErrorResult } from "~/features/common/helpers";
import { AddIcon } from "~/features/common/Icon";
import {
  selectDataQualifiers,
  useGetAllDataQualifiersQuery,
} from "~/features/data-qualifier/data-qualifier.slice";
import {
  selectDataSubjects,
  useGetAllDataSubjectsQuery,
} from "~/features/data-subjects/data-subject.slice";
import {
  selectDataUses,
  useGetAllDataUsesQuery,
} from "~/features/data-use/data-use.slice";
import {
  selectDataCategories,
  useGetAllDataCategoriesQuery,
} from "~/features/taxonomy/taxonomy.slice";
import { PrivacyDeclaration, System } from "~/types/api";

import {
  CustomMultiSelect,
  CustomSelect,
  CustomTextInput,
} from "../common/form/inputs";
import PrivacyDeclarationFormExtension from "../system/PrivacyDeclarationFormExtension";
import { useUpdateSystemMutation } from "../system/system.slice";
import PrivacyDeclarationAccordion from "./PrivacyDeclarationAccordion";

type FormValues = PrivacyDeclaration;

const ValidationSchema = Yup.object().shape({
  name: Yup.string().required().label("Declaration name"),
  data_categories: Yup.array(Yup.string())
    .min(1, "Must assign at least one data category")
    .label("Data categories"),
  data_use: Yup.string().required().label("Data use"),
  data_subjects: Yup.array(Yup.string())
    .min(1, "Must assign at least one data subject")
    .label("Data subjects"),
});

const transformFormValuesToDeclaration = (
  formValues: FormValues
): PrivacyDeclaration => ({
  ...formValues,
  data_qualifier:
    formValues.data_qualifier === "" ? undefined : formValues.data_qualifier,
});

interface Props {
  system: System;
  onCancel: () => void;
  onSuccess: (system: System) => void;
  abridged?: boolean;
}

<<<<<<< HEAD
const PrivacyDeclarationForm = ({
  system,
  onCancel,
  onSuccess,
  abridged,
}: Props) => {
  const dispatch = useAppDispatch();
=======
const PrivacyDeclarationForm = ({ system, onCancel, onSuccess }: Props) => {
>>>>>>> 86c9390b
  const toast = useToast();
  const [formDeclarations, setFormDeclarations] = useState<
    PrivacyDeclaration[]
  >(system?.privacy_declarations ? [...system.privacy_declarations] : []);
  const [updateSystem] = useUpdateSystemMutation();
  const [isLoading, setIsLoading] = useState(false);

  // Query subscriptions:
  useGetAllDataCategoriesQuery();
  useGetAllDataSubjectsQuery();
  useGetAllDataQualifiersQuery();
  useGetAllDataUsesQuery();

  const allDataCategories = useAppSelector(selectDataCategories);
  const allDataSubjects = useAppSelector(selectDataSubjects);
  const allDataUses = useAppSelector(selectDataUses);
  const allDataQualifiers = useAppSelector(selectDataQualifiers);

  const initialValues = {
    name: "",
    data_categories: [],
    data_subjects: [],
    data_use: "",
    data_qualifier: "",
    dataset_references: [],
  };

  const handleSubmit = async (values: FormValues) => {
    let privacyDeclarations: PrivacyDeclaration[] = [];

    const handlePrivacyDeclarations = () => {
      // If the declaration already exists
      if (
        system.privacy_declarations.filter(
          (declaration) => declaration.name === values.name
        ).length > 0
      ) {
        privacyDeclarations = [
          ...system.privacy_declarations,
          ...formDeclarations,
        ];
      }
      // If the declaration does not exist
      else {
        privacyDeclarations = [
          ...system.privacy_declarations,
          ...formDeclarations,
          transformFormValuesToDeclaration(values),
        ];
      }
    };

    handlePrivacyDeclarations();

    const systemBodyWithDeclaration = {
      ...system,
      privacy_declarations: Array.from(new Set([...privacyDeclarations])),
    };

    const handleResult = (
      result:
        | { data: System }
        | { error: FetchBaseQueryError | SerializedError }
    ) => {
      if (isErrorResult(result)) {
        const errorMsg = getErrorMessage(
          result.error,
          "An unexpected error occurred while updating the system. Please try again."
        );

        toast({
          status: "error",
          description: errorMsg,
        });
      } else {
        toast.closeAll();
        onSuccess(result.data);
      }
    };

    setIsLoading(true);

    const updateSystemResult = await updateSystem(systemBodyWithDeclaration);

    handleResult(updateSystemResult);
    setIsLoading(false);
  };

  const addAnotherDeclaration = (values: PrivacyDeclaration) => {
    if (
      values.name === "" ||
      formDeclarations.filter((d) => d.name === values.name).length > 0 ||
      system.privacy_declarations.filter((d) => d.name === values.name).length >
        0
    ) {
      toast({
        status: "error",
        description:
          "A declaration already exists with that name in this system. Please use a different name.",
      });
    } else {
      toast.closeAll();
      setFormDeclarations([
        ...formDeclarations,
        transformFormValuesToDeclaration(values),
      ]);
    }
  };

  return (
    <Formik
      enableReinitialize
      initialValues={initialValues}
      onSubmit={handleSubmit}
      validationSchema={ValidationSchema}
    >
      {({ resetForm, values, dirty, isValid }) => (
        <Form data-testid="privacy-declaration-form">
          <Stack spacing={10}>
            <Heading as="h3" size="lg">
              {/* TODO FUTURE: Path when describing system from infra scanning */}
              Privacy Declaration for {system.name}
            </Heading>
            <div>
              Now we’re going to declare our system’s privacy characteristics.
              Think of this as explaining who’s data the system is processing,
              what kind of data it’s processing and for what purpose it’s using
              that data and finally, how identifiable is the user with this
              data.
            </div>
            {formDeclarations.map((declaration) => (
              <Fragment key={declaration.name}>
                <PrivacyDeclarationAccordion privacyDeclaration={declaration} />
                <Divider m="0px !important" />
              </Fragment>
            ))}
            <Stack spacing={4}>
              <CustomTextInput
                name="name"
                label="Declaration name"
                tooltip="A system may have multiple privacy declarations, so each declaration should have a name to distinguish them clearly."
              />
              <CustomMultiSelect
                name="data_categories"
                label="Data categories"
                options={allDataCategories?.map((data) => ({
                  value: data.fides_key,
                  label: data.fides_key,
                }))}
                tooltip="What type of data is your system processing? This could be various types of user or system data."
              />
              <CustomSelect
                id="data_use"
                label="Data use"
                name="data_use"
                options={allDataUses.map((data) => ({
                  value: data.fides_key,
                  label: data.fides_key,
                }))}
                tooltip="What is the system using the data for. For example, is it for third party advertising or perhaps simply providing system operations."
              />
              <CustomMultiSelect
                name="data_subjects"
                label="Data subjects"
                options={allDataSubjects.map((data) => ({
                  value: data.fides_key,
                  label: data.fides_key,
                }))}
                tooltip="Whose data are you processing? This could be customers, employees or any other type of user in your system."
              />
              <CustomSelect
                id="data_qualifier"
                label="Data qualifier"
                name="data_qualifier"
                options={allDataQualifiers.map((data) => ({
                  value: data.fides_key,
                  label: data.fides_key,
                }))}
                tooltip="How identifiable is the user in the data in this system? For instance, is it anonymized data where the user is truly unknown/unidentifiable, or it is partially identifiable data?"
              />
              {!abridged ? <PrivacyDeclarationFormExtension /> : null}
            </Stack>
            <Button
              colorScheme="purple"
              display="flex"
              justifyContent="flex-start"
              variant="link"
              disabled={!(isValid && dirty)}
              isLoading={isLoading}
              onClick={() => {
                addAnotherDeclaration(values);
                resetForm({
                  values: {
                    name: "",
                    data_subjects: [],
                    data_categories: [],
                    data_use: "",
                    data_qualifier: "",
                    dataset_references: [],
                  },
                });
              }}
              width="40%"
            >
              Add another declaration <AddIcon boxSize={10} />{" "}
            </Button>
            <Box>
              <Button
                onClick={onCancel}
                mr={2}
                size="sm"
                variant="outline"
                data-testid="cancel-btn"
              >
                Cancel
              </Button>
              <Button
                type="submit"
                colorScheme="primary"
                size="sm"
                disabled={!dirty}
                isLoading={isLoading}
                data-testid="confirm-btn"
              >
                Confirm and Continue
              </Button>
            </Box>
          </Stack>
        </Form>
      )}
    </Formik>
  );
};

export default PrivacyDeclarationForm;<|MERGE_RESOLUTION|>--- conflicted
+++ resolved
@@ -63,17 +63,12 @@
   abridged?: boolean;
 }
 
-<<<<<<< HEAD
 const PrivacyDeclarationForm = ({
   system,
   onCancel,
   onSuccess,
   abridged,
 }: Props) => {
-  const dispatch = useAppDispatch();
-=======
-const PrivacyDeclarationForm = ({ system, onCancel, onSuccess }: Props) => {
->>>>>>> 86c9390b
   const toast = useToast();
   const [formDeclarations, setFormDeclarations] = useState<
     PrivacyDeclaration[]
