--- conflicted
+++ resolved
@@ -38,7 +38,6 @@
       const headers: Headers = new Headers();
       addCommonHeaders(headers, null);
 
-<<<<<<< HEAD
       const configResponse = await fetch(`${hostUrl}/id-verification/config`, {
         headers,
       });
@@ -106,27 +105,6 @@
         }));
         setConsentItems(temp);
       }
-=======
-      const response = await fetch(
-        `${hostUrl}/${VerificationType.ConsentRequest}/${consentRequestId}/verify`,
-        {
-          method: "POST",
-          headers,
-          body: JSON.stringify({ code: verificationCode }),
-        }
-      );
-      const data = (await response.json()) as ApiUserConsents;
-      if (!response.ok) {
-        router.push("/");
-      }
-
-      const updatedConsentItems = makeConsentItems(
-        data,
-        config.consent.consentOptions
-      );
-      setConsentItems(updatedConsentItems);
-      setConsentCookie(makeCookieKeyConsent(updatedConsentItems));
->>>>>>> 8dca712f
     };
     getUserConsents();
   }, [router, consentRequestId, verificationCode]);
