--- conflicted
+++ resolved
@@ -16,14 +16,9 @@
   FidesCookie,
   getConsentContext,
   resolveConsentValue,
-<<<<<<< HEAD
-  setConsentCookie,
-} from "fides-js";
-=======
   saveFidesCookie,
   getOrMakeFidesCookie,
-} from "fides-consent";
->>>>>>> 590b89b9
+} from "fides-js";
 import { useAppDispatch, useAppSelector } from "~/app/hooks";
 import { inspectForBrowserIdentities } from "~/common/browser-identities";
 import { useLocalStorage } from "~/common/hooks";
