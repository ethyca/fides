import { promises as fsPromises } from "fs";
import type { NextApiRequest, NextApiResponse } from "next";
import { CacheControl, stringify } from "cache-control-parser";

import {
  ConsentOption,
  FidesConfig,
  constructFidesRegionString,
  fetchExperience,
  ComponentType,
  debugLog,
} from "fides-js";
import { loadPrivacyCenterEnvironment } from "~/app/server-environment";
import { LOCATION_HEADERS, lookupGeolocation } from "~/common/geolocation";
import { safeLookupPropertyId } from "~/common/property-id";

// one hour, how long the client should cache fides.js for
const FIDES_JS_MAX_AGE_SECONDS = 60 * 60;
// one hour, how long until the custom-fides.css is refreshed
const CUSTOM_FIDES_CSS_TTL_MS = 3600 * 1000;

// a cache of the custom stylesheet retrieved from the /custom-asset endpoint
let cachedCustomFidesCss: string = "";
// millisecond timestamp of when the custom stylesheet was last retrieved
// used to determine when to refresh the contents
let lastFetched: number = 0;
// used to disable auto-refreshing if the /custom-asset endpoint is unreachable
let autoRefresh: boolean = true;

/**
 * @swagger
 * /fides.js:
 *   get:
 *     description: Generates a customized "fides.js" script bundle using the current configuration values
 *     parameters:
 *       - in: query
 *         name: geolocation
 *         required: false
 *         description: Geolocation string to inject into the bundle (e.g. "US-CA"), containing ISO 3166 country code (e.g. "US") and optional region code (e.g. "CA"), separated by a "-"
 *         schema:
 *           type: string
 *         example: US-CA
 *       - in: query
 *         name: property_id
 *         required: false
 *         description: Optional identifier used to filter for experiences associated with the given property. If omitted, returns all experiences not associated with any properties.
 *         schema:
 *           type: string
 *       - in: query
 *         name: refresh
 *         required: false
 *         description: Signals fides.js to use the latest custom-fides.css (if available)
 *         schema:
 *           type: boolean
 *       - in: header
 *         name: CloudFront-Viewer-Country
 *         required: false
 *         description: ISO 3166 country code to inject into the bundle
 *         schema:
 *           type: string
 *         example: US
 *       - in: header
 *         name: CloudFront-Viewer-Country-Region
 *         required: false
 *         description: ISO 3166 region code to inject into the bundle; requires CloudFront-Viewer-Country to also be present
 *         schema:
 *           type: string
 *         example: CA
 *     responses:
 *       200:
 *         description: Customized "fides.js" script bundle that is ready to insert into a website
 *         content:
 *           application/javascript:
 *             schema:
 *               type: string
 *             example: |
 *               (function(){
 *                 // fides.js bundle...
 *               )();
 */
export default async function handler(
  req: NextApiRequest,
  res: NextApiResponse
) {
  // Load the configured consent options (data uses, defaults, etc.) from environment
  const environment = await loadPrivacyCenterEnvironment();
  let options: ConsentOption[] = [];
  if (environment.config?.consent?.page.consentOptions) {
    const configuredOptions = environment.config.consent.page.consentOptions;
    options = configuredOptions.map((option) => ({
      fidesDataUseKey: option.fidesDataUseKey,
      default: option.default,
      cookieKeys: option.cookieKeys,
    }));
  }

  const fidesString = environment.settings.FIDES_STRING;

  // Check if a geolocation was provided via headers or query param
  const geolocation = await lookupGeolocation(req);

  const propertyId = safeLookupPropertyId(
    req,
    geolocation,
    environment,
    fidesString
  );

  // If a geolocation can be determined, "prefetch" the experience from the Fides API immediately.
  // This allows the bundle to be fully configured server-side, so that the Fides.js bundle can initialize instantly!

  let experience;
  if (
    geolocation &&
    environment.settings.IS_OVERLAY_ENABLED &&
    environment.settings.IS_PREFETCH_ENABLED &&
    !fidesString
  ) {
    const fidesRegionString = constructFidesRegionString(geolocation);

    if (fidesRegionString) {
      debugLog(
        environment.settings.DEBUG,
        "Fetching relevant experiences from server-side..."
      );
      experience = await fetchExperience(
        fidesRegionString,
        environment.settings.SERVER_SIDE_FIDES_API_URL ||
          environment.settings.FIDES_API_URL,
        environment.settings.DEBUG,
        null,
        propertyId
      );
    }
  }

  // We determine server-side whether or not to send the TCF bundle, which is based
  // on whether or not the experience is marked as TCF. This means for TCF, we *must*
  // be able to prefetch the experience.
  const tcfEnabled = experience
    ? experience.experience_config?.component === ComponentType.TCF_OVERLAY
    : environment.settings.IS_FORCED_TCF;

<<<<<<< HEAD
  // Check for a provided "gpp" query param.
  // If the experience has GPP enabled, or the query param is present,
  // include the GPP extension in the bundle.
  const { gpp: forcedGPP } = req.query;
  if (forcedGPP === "true" && experience === undefined) {
    experience = {};
  }
  const gppEnabled =
    !!experience?.gpp_settings?.enabled || forcedGPP === "true";
=======
  const gppEnabled = !!experience?.gpp_settings?.enabled;
>>>>>>> 2aae7797

  // Create the FidesConfig JSON that will be used to initialize fides.js
  const fidesConfig: FidesConfig = {
    consent: {
      options,
    },
    options: {
      debug: environment.settings.DEBUG,
      geolocationApiUrl: environment.settings.GEOLOCATION_API_URL,
      isGeolocationEnabled: environment.settings.IS_GEOLOCATION_ENABLED,
      isOverlayEnabled: environment.settings.IS_OVERLAY_ENABLED,
      isPrefetchEnabled: environment.settings.IS_PREFETCH_ENABLED,
      overlayParentId: environment.settings.OVERLAY_PARENT_ID,
      modalLinkId: environment.settings.MODAL_LINK_ID,
      privacyCenterUrl: environment.settings.PRIVACY_CENTER_URL,
      fidesApiUrl: environment.settings.FIDES_API_URL,
      tcfEnabled,
      serverSideFidesApiUrl:
        environment.settings.SERVER_SIDE_FIDES_API_URL ||
        environment.settings.FIDES_API_URL,
      fidesEmbed: environment.settings.FIDES_EMBED,
      fidesDisableSaveApi: environment.settings.FIDES_DISABLE_SAVE_API,
      fidesDisableBanner: environment.settings.FIDES_DISABLE_BANNER,
      fidesTcfGdprApplies: environment.settings.FIDES_TCF_GDPR_APPLIES,
      fidesString,
      // Custom API override functions must be passed into custom Fides extensions via Fides.init(...)
      apiOptions: null,
      fidesJsBaseUrl: environment.settings.FIDES_JS_BASE_URL,
      customOptionsPath: environment.settings.CUSTOM_OPTIONS_PATH,
      preventDismissal: environment.settings.PREVENT_DISMISSAL,
      allowHTMLDescription: environment.settings.ALLOW_HTML_DESCRIPTION,
      base64Cookie: environment.settings.BASE_64_COOKIE,
      fidesPrimaryColor: environment.settings.FIDES_PRIMARY_COLOR,
<<<<<<< HEAD
      forceGpp: forcedGPP === "true",
=======
      fidesClearCookie: environment.settings.FIDES_CLEAR_COOKIE,
>>>>>>> 2aae7797
    },
    experience: experience || undefined,
    geolocation: geolocation || undefined,
  };
  const fidesConfigJSON = JSON.stringify(fidesConfig);

  debugLog(
    environment.settings.DEBUG,
    "Bundling generic fides.js & Privacy Center configuration together..."
  );
  const fidesJsFile = tcfEnabled
    ? "public/lib/fides-tcf.js"
    : "public/lib/fides.js";
  const fidesJSBuffer = await fsPromises.readFile(fidesJsFile);
  const fidesJS: string = fidesJSBuffer.toString();
  if (!fidesJS || fidesJS === "") {
    throw new Error("Unable to load latest fides.js script from server!");
  }
  let fidesGPP: string = "";
  if (gppEnabled) {
<<<<<<< HEAD
    debugLog(
      environment.settings.DEBUG,
      `GPP extension ${
        forcedGPP === "true" ? "forced" : "enabled"
      }, bundling fides-ext-gpp.js...`
    );
=======
    // eslint-disable-next-line no-console
    console.log("GPP extension enabled, bundling fides-ext-gpp.js...");
>>>>>>> 2aae7797
    const fidesGPPBuffer = await fsPromises.readFile(
      "public/lib/fides-ext-gpp.js"
    );
    fidesGPP = fidesGPPBuffer.toString();
    if (!fidesGPP || fidesGPP === "") {
      throw new Error("Unable to load latest gpp extension from server!");
    }
  }

  /* eslint-disable @typescript-eslint/no-use-before-define */
  const customFidesCss = await fetchCustomFidesCss(req);

  const script = `
  (function () {
    // This polyfill service adds a fetch polyfill only when needed, depending on browser making the request
    if (!window.fetch) {
      var script = document.createElement('script');
      script.src = 'https://polyfill.io/v3/polyfill.min.js?features=fetch';
      document.head.appendChild(script);
    }

<<<<<<< HEAD
    // Include generic fides.js script and GPP extension (if enabled)
=======
    // Include generic fides.js script
>>>>>>> 2aae7797
    ${fidesJS}${fidesGPP}${
    customFidesCss
      ? `
    // Include custom fides.css styles
    const style = document.createElement('style');
    style.innerHTML = ${JSON.stringify(customFidesCss)};
    document.head.append(style);
    `
      : ""
  }
    // Initialize fides.js with custom config
    var fidesConfig = ${fidesConfigJSON};
    window.Fides.init(fidesConfig);
  })();
  `;

  // Instruct any caches to store this response, since these bundles do not change often
  const cacheHeaders: CacheControl = {
    "max-age": FIDES_JS_MAX_AGE_SECONDS,
    public: true,
  };

  // Send the bundled script, ready to be loaded directly into a page!
  res
    .status(200)
    .setHeader("Content-Type", "application/javascript")
    // Allow CORS since this is a static file we do not need to lock down
    .setHeader("Access-Control-Allow-Origin", "*")
    .setHeader("Cache-Control", stringify(cacheHeaders))
    .setHeader("Vary", LOCATION_HEADERS)
    .send(script);
}

async function fetchCustomFidesCss(
  req: NextApiRequest
): Promise<string | null> {
  const currentTime = Date.now();
  const forceRefresh = "refresh" in req.query;

  // no cached value or TTL has elapsed
  const isCacheInvalid =
    !cachedCustomFidesCss ||
    (lastFetched && currentTime - lastFetched > CUSTOM_FIDES_CSS_TTL_MS);
  // refresh if forced or auto-refresh is enabled and the cache is invalid
  const shouldRefresh = forceRefresh || (autoRefresh && isCacheInvalid);

  if (shouldRefresh) {
    try {
      const environment = await loadPrivacyCenterEnvironment();
      const fidesUrl =
        environment.settings.SERVER_SIDE_FIDES_API_URL ||
        environment.settings.FIDES_API_URL;
      const response = await fetch(
        `${fidesUrl}/plus/custom-asset/custom-fides.css`
      );
      const data = await response.text();

      if (!response.ok) {
        // eslint-disable-next-line no-console
        console.error(
          "Error fetching custom-fides.css:",
          response.status,
          response.statusText,
          data
        );
        throw new Error(`HTTP error occurred. Status: ${response.status}`);
      }

      if (!data) {
        throw new Error("No data returned by the server");
      }

      // eslint-disable-next-line no-console
      console.log("Successfully retrieved custom-fides.css");
      autoRefresh = true;
      cachedCustomFidesCss = data;
      lastFetched = currentTime;
    } catch (error) {
      autoRefresh = false; // /custom-asset endpoint unreachable stop auto-refresh
      if (error instanceof Error) {
        // eslint-disable-next-line no-console
        console.error("Error during fetch operation:", error.message);
      } else {
        // eslint-disable-next-line no-console
        console.error("Unknown error occurred:", error);
      }
    }
  }
  return cachedCustomFidesCss;
}<|MERGE_RESOLUTION|>--- conflicted
+++ resolved
@@ -141,7 +141,6 @@
     ? experience.experience_config?.component === ComponentType.TCF_OVERLAY
     : environment.settings.IS_FORCED_TCF;
 
-<<<<<<< HEAD
   // Check for a provided "gpp" query param.
   // If the experience has GPP enabled, or the query param is present,
   // include the GPP extension in the bundle.
@@ -151,9 +150,6 @@
   }
   const gppEnabled =
     !!experience?.gpp_settings?.enabled || forcedGPP === "true";
-=======
-  const gppEnabled = !!experience?.gpp_settings?.enabled;
->>>>>>> 2aae7797
 
   // Create the FidesConfig JSON that will be used to initialize fides.js
   const fidesConfig: FidesConfig = {
@@ -187,11 +183,8 @@
       allowHTMLDescription: environment.settings.ALLOW_HTML_DESCRIPTION,
       base64Cookie: environment.settings.BASE_64_COOKIE,
       fidesPrimaryColor: environment.settings.FIDES_PRIMARY_COLOR,
-<<<<<<< HEAD
       forceGpp: forcedGPP === "true",
-=======
       fidesClearCookie: environment.settings.FIDES_CLEAR_COOKIE,
->>>>>>> 2aae7797
     },
     experience: experience || undefined,
     geolocation: geolocation || undefined,
@@ -212,17 +205,12 @@
   }
   let fidesGPP: string = "";
   if (gppEnabled) {
-<<<<<<< HEAD
     debugLog(
       environment.settings.DEBUG,
       `GPP extension ${
         forcedGPP === "true" ? "forced" : "enabled"
       }, bundling fides-ext-gpp.js...`
     );
-=======
-    // eslint-disable-next-line no-console
-    console.log("GPP extension enabled, bundling fides-ext-gpp.js...");
->>>>>>> 2aae7797
     const fidesGPPBuffer = await fsPromises.readFile(
       "public/lib/fides-ext-gpp.js"
     );
@@ -244,11 +232,7 @@
       document.head.appendChild(script);
     }
 
-<<<<<<< HEAD
     // Include generic fides.js script and GPP extension (if enabled)
-=======
-    // Include generic fides.js script
->>>>>>> 2aae7797
     ${fidesJS}${fidesGPP}${
     customFidesCss
       ? `
