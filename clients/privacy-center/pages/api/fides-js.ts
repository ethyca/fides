import { promises as fsPromises } from "fs";
import type { NextApiRequest, NextApiResponse } from "next";
import { CacheControl, stringify } from "cache-control-parser";

import {
  ConsentOption,
  FidesConfig,
  constructFidesRegionString,
  fetchExperience,
  ComponentType,
} from "fides-js";
import { loadPrivacyCenterEnvironment } from "~/app/server-environment";
import { LOCATION_HEADERS, lookupGeolocation } from "~/common/geolocation";

// one hour, how long the client should cache fides.js for
const FIDES_JS_MAX_AGE_SECONDS = 60 * 60;
// one hour, how long until the custom-fides.css is refreshed
const CUSTOM_FIDES_CSS_TTL_MS = 3600 * 1000;

// a cache of the custom stylesheet retrieved from the /custom-asset endpoint
let cachedCustomFidesCss: string = "";
// millisecond timestamp of when the custom stylesheet was last retrieved
// used to determine when to refresh the contents
let lastFetched: number = 0;
// used to disable auto-refreshing if the /custom-asset endpoint is unreachable
let autoRefresh: boolean = true;

/**
 * @swagger
 * /fides.js:
 *   get:
 *     description: Generates a customized "fides.js" script bundle using the current configuration values
 *     parameters:
 *       - in: query
 *         name: geolocation
 *         required: false
 *         description: Geolocation string to inject into the bundle (e.g. "US-CA"), containing ISO 3166 country code (e.g. "US") and optional region code (e.g. "CA"), separated by a "-"
 *         schema:
 *           type: string
 *         example: US-CA
 *       - in: query
 *         name: refresh
 *         required: false
 *         description: Signals fides.js to use the latest custom-fides.css (if available)
 *         schema:
 *           type: boolean
 *       - in: header
 *         name: CloudFront-Viewer-Country
 *         required: false
 *         description: ISO 3166 country code to inject into the bundle
 *         schema:
 *           type: string
 *         example: US
 *       - in: header
 *         name: CloudFront-Viewer-Country-Region
 *         required: false
 *         description: ISO 3166 region code to inject into the bundle; requires CloudFront-Viewer-Country to also be present
 *         schema:
 *           type: string
 *         example: CA
 *     responses:
 *       200:
 *         description: Customized "fides.js" script bundle that is ready to insert into a website
 *         content:
 *           application/javascript:
 *             schema:
 *               type: string
 *             example: |
 *               (function(){
 *                 // fides.js bundle...
 *               )();
 */
export default async function handler(
  req: NextApiRequest,
  res: NextApiResponse
) {
  // Load the configured consent options (data uses, defaults, etc.) from environment
  const environment = await loadPrivacyCenterEnvironment();
  let options: ConsentOption[] = [];
  if (environment.config?.consent?.page.consentOptions) {
    const configuredOptions = environment.config.consent.page.consentOptions;
    options = configuredOptions.map((option) => ({
      fidesDataUseKey: option.fidesDataUseKey,
      default: option.default,
      cookieKeys: option.cookieKeys,
    }));
  }

  const fidesString = environment.settings.FIDES_STRING;

  // Check if a geolocation was provided via headers or query param
  const geolocation = await lookupGeolocation(req);

  // If a geolocation can be determined, "prefetch" the experience from the Fides API immediately.
  // This allows the bundle to be fully configured server-side, so that the Fides.js bundle can initialize instantly!

  let experience;
  if (
    geolocation &&
    environment.settings.IS_OVERLAY_ENABLED &&
    environment.settings.IS_PREFETCH_ENABLED &&
    !fidesString
  ) {
    const fidesRegionString = constructFidesRegionString(geolocation);

    if (fidesRegionString) {
      if (environment.settings.DEBUG) {
        // eslint-disable-next-line no-console
        console.log("Fetching relevant experiences from server-side...");
      }
      experience = await fetchExperience(
        fidesRegionString,
        environment.settings.SERVER_SIDE_FIDES_API_URL ||
          environment.settings.FIDES_API_URL,
        environment.settings.DEBUG,
        null,
        null
      );
    }
  }

  // We determine server-side whether or not to send the TCF bundle, which is based
  // on whether or not the experience is marked as TCF. This means for TCF, we *must*
  // be able to prefetch the experience.
  const tcfEnabled = experience
    ? experience.component === ComponentType.TCF_OVERLAY
    : environment.settings.IS_FORCED_TCF;

  // Create the FidesConfig JSON that will be used to initialize fides.js
  const fidesConfig: FidesConfig = {
    consent: {
      options,
    },
    options: {
      debug: environment.settings.DEBUG,
      geolocationApiUrl: environment.settings.GEOLOCATION_API_URL,
      isGeolocationEnabled: environment.settings.IS_GEOLOCATION_ENABLED,
      isOverlayEnabled: environment.settings.IS_OVERLAY_ENABLED,
      isPrefetchEnabled: environment.settings.IS_PREFETCH_ENABLED,
      overlayParentId: environment.settings.OVERLAY_PARENT_ID,
      modalLinkId: environment.settings.MODAL_LINK_ID,
      privacyCenterUrl: environment.settings.PRIVACY_CENTER_URL,
      fidesApiUrl: environment.settings.FIDES_API_URL,
      tcfEnabled,
      serverSideFidesApiUrl:
        environment.settings.SERVER_SIDE_FIDES_API_URL ||
        environment.settings.FIDES_API_URL,
      fidesEmbed: environment.settings.FIDES_EMBED,
      fidesDisableSaveApi: environment.settings.FIDES_DISABLE_SAVE_API,
      fidesDisableBanner: environment.settings.FIDES_DISABLE_BANNER,
      fidesTcfGdprApplies: environment.settings.FIDES_TCF_GDPR_APPLIES,
      fidesString,
      // DEFER(PROD#1361): this should come from the backend
      gppEnabled: environment.settings.IS_GPP_ENABLED,
      // Custom API override functions must be passed into custom Fides extensions via Fides.init(...)
      apiOptions: null,
      gppExtensionPath: environment.settings.GPP_EXTENSION_PATH,
<<<<<<< HEAD
      preventDismissal: environment.settings.PREVENT_DISMISSAL,
=======
      customOptionsPath: null,
>>>>>>> a8efadd0
    },
    experience: experience || undefined,
    geolocation: geolocation || undefined,
  };
  const fidesConfigJSON = JSON.stringify(fidesConfig);

  if (process.env.NODE_ENV === "development") {
    // eslint-disable-next-line no-console
    console.log(
      "Bundling generic fides.js & Privacy Center configuration together..."
    );
  }
  const fidesJsFile = tcfEnabled
    ? "public/lib/fides-tcf.js"
    : "public/lib/fides.js";
  const fidesJSBuffer = await fsPromises.readFile(fidesJsFile);
  const fidesJS: string = fidesJSBuffer.toString();
  if (!fidesJS || fidesJS === "") {
    throw new Error("Unable to load latest fides.js script from server!");
  }

  /* eslint-disable @typescript-eslint/no-use-before-define */
  const customFidesCss = await fetchCustomFidesCss(req);

  const script = `
  (function () {
    // This polyfill service adds a fetch polyfill only when needed, depending on browser making the request 
    if (!window.fetch) {
      var script = document.createElement('script');
      script.src = 'https://polyfill.io/v3/polyfill.min.js?features=fetch';
      document.head.appendChild(script);
    }

    // Include generic fides.js script
    ${fidesJS}${
    customFidesCss
      ? `
    // Include custom fides.css styles
    const style = document.createElement('style');
    style.innerHTML = ${JSON.stringify(customFidesCss)};
    document.head.append(style);
    `
      : ""
  }
    // Initialize fides.js with custom config
    var fidesConfig = ${fidesConfigJSON};
    window.Fides.init(fidesConfig);
  })();
  `;

  // Instruct any caches to store this response, since these bundles do not change often
  const cacheHeaders: CacheControl = {
    "max-age": FIDES_JS_MAX_AGE_SECONDS,
    public: true,
  };

  // Send the bundled script, ready to be loaded directly into a page!
  res
    .status(200)
    .setHeader("Content-Type", "application/javascript")
    .setHeader("Cache-Control", stringify(cacheHeaders))
    .setHeader("Vary", LOCATION_HEADERS)
    .send(script);
}

async function fetchCustomFidesCss(
  req: NextApiRequest
): Promise<string | null> {
  const currentTime = Date.now();
  const forceRefresh = "refresh" in req.query;

  // no cached value or TTL has elapsed
  const isCacheInvalid =
    !cachedCustomFidesCss ||
    (lastFetched && currentTime - lastFetched > CUSTOM_FIDES_CSS_TTL_MS);
  // refresh if forced or auto-refresh is enabled and the cache is invalid
  const shouldRefresh = forceRefresh || (autoRefresh && isCacheInvalid);

  if (shouldRefresh) {
    try {
      const environment = await loadPrivacyCenterEnvironment();
      const fidesUrl =
        environment.settings.SERVER_SIDE_FIDES_API_URL ||
        environment.settings.FIDES_API_URL;
      const response = await fetch(
        `${fidesUrl}/plus/custom-asset/custom-fides.css`
      );
      const data = await response.text();

      if (!response.ok) {
        // eslint-disable-next-line no-console
        console.error(
          "Error fetching custom-fides.css:",
          response.status,
          response.statusText,
          data
        );
        throw new Error(`HTTP error occurred. Status: ${response.status}`);
      }

      if (!data) {
        throw new Error("No data returned by the server");
      }

      // eslint-disable-next-line no-console
      console.log("Successfully retrieved custom-fides.css");
      autoRefresh = true;
      cachedCustomFidesCss = data;
      lastFetched = currentTime;
    } catch (error) {
      autoRefresh = false; // /custom-asset endpoint unreachable stop auto-refresh
      if (error instanceof Error) {
        // eslint-disable-next-line no-console
        console.error("Error during fetch operation:", error.message);
      } else {
        // eslint-disable-next-line no-console
        console.error("Unknown error occurred:", error);
      }
    }
  }
  return cachedCustomFidesCss;
}<|MERGE_RESOLUTION|>--- conflicted
+++ resolved
@@ -155,11 +155,8 @@
       // Custom API override functions must be passed into custom Fides extensions via Fides.init(...)
       apiOptions: null,
       gppExtensionPath: environment.settings.GPP_EXTENSION_PATH,
-<<<<<<< HEAD
-      preventDismissal: environment.settings.PREVENT_DISMISSAL,
-=======
       customOptionsPath: null,
->>>>>>> a8efadd0
+      preventDismissal: environment.settings.PREVENT_DISMISSAL
     },
     experience: experience || undefined,
     geolocation: geolocation || undefined,
