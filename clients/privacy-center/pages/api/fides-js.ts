/* eslint-disable no-console */
import { promises as fsPromises } from "fs";
import type { NextApiRequest, NextApiResponse } from "next";
import { CacheControl, stringify } from "cache-control-parser";

import { ConsentOption, FidesConfig } from "fides-js";
import { loadPrivacyCenterEnvironment } from "~/app/server-environment";
import {
  getLocation,
  LOCATION_HEADERS,
  UserGeolocation,
} from "~/common/location";

const FIDES_JS_MAX_AGE_SECONDS = 60 * 60; // one hour

/**
 * Server-side API route to generate the customized "fides.js" script
 * based on the current configuration values.
 */
export default async function handler(
  req: NextApiRequest,
  res: NextApiResponse
) {
  // Check if a location was provided via headers or query param; if so, inject into the bundle
  const location = getLocation(req);

  // Load the configured consent options (data uses, defaults, etc.) from environment
  const environment = await loadPrivacyCenterEnvironment();
  let options: ConsentOption[] = [];
  if (environment.config?.consent?.page.consentOptions) {
    const configuredOptions = environment.config.consent.page.consentOptions;
    options = configuredOptions.map((option) => ({
      fidesDataUseKey: option.fidesDataUseKey,
      default: option.default,
      cookieKeys: option.cookieKeys,
    }));
  }

  // Create the FidesConfig JSON that will be used to initialize fides.js
  // DEFER: update this to match what FidesConfig expects in the future for location
  const fidesConfig: FidesConfig & { location?: UserGeolocation } = {
    consent: {
      options,
    },
<<<<<<< HEAD
    options: {
      debug: true,
      isDisabled: false,
      isGeolocationEnabled: false,
      geolocationApiUrl: "",
      privacyCenterUrl: "http://localhost:3000",
    },
=======
    location,
>>>>>>> ad8fda3b
  };
  const fidesConfigJSON = JSON.stringify(fidesConfig);

  console.log(
    "Bundling generic fides.js & Privacy Center configuration together..."
  );
  const fidesJSBuffer = await fsPromises.readFile("public/lib/fides.js");
  const fidesJS: string = fidesJSBuffer.toString();
  const fidesCSSBuffer = await fsPromises.readFile(
    "../fides-js/dist/fides.css"
  );
  const fidesCSS: string = JSON.stringify(fidesCSSBuffer.toString());
  if (!fidesJS || fidesJS === "") {
    throw new Error("Unable to load latest fides.js script from server!");
  }
  const script = `
  (function () {
    // Include default CSS
    const style = document.createElement('style');
    style.innerHTML = ${fidesCSS};
    document.head.append(style);

    // Include generic fides.js script
    ${fidesJS}

    // Initialize fides.js with custom config
    var fidesConfig = ${fidesConfigJSON};
    window.Fides.init(fidesConfig);
  })();
  `;

  // Instruct any caches to store this response, since these bundles do not change often
  const cacheHeaders: CacheControl = {
    "max-age": FIDES_JS_MAX_AGE_SECONDS,
    public: true,
  };

  // Send the bundled script, ready to be loaded directly into a page!
  res
    .status(200)
    .setHeader("Content-Type", "application/javascript")
    .setHeader("Cache-Control", stringify(cacheHeaders))
    .setHeader("Vary", LOCATION_HEADERS)
    .send(script);
}<|MERGE_RESOLUTION|>--- conflicted
+++ resolved
@@ -42,7 +42,6 @@
     consent: {
       options,
     },
-<<<<<<< HEAD
     options: {
       debug: true,
       isDisabled: false,
@@ -50,9 +49,7 @@
       geolocationApiUrl: "",
       privacyCenterUrl: "http://localhost:3000",
     },
-=======
     location,
->>>>>>> ad8fda3b
   };
   const fidesConfigJSON = JSON.stringify(fidesConfig);
 
