import { promises as fsPromises } from "fs";
import type { NextApiRequest, NextApiResponse } from "next";
import { CacheControl, stringify } from "cache-control-parser";

import {
  ConsentOption,
  FidesConfig,
  constructFidesRegionString,
  fetchExperience,
  ComponentType,
} from "fides-js";
import { loadPrivacyCenterEnvironment } from "~/app/server-environment";
import { LOCATION_HEADERS, lookupGeolocation } from "~/common/geolocation";

// one hour, how long the client should cache fides.js for
const FIDES_JS_MAX_AGE_SECONDS = 60 * 60;
// one hour, how long until the custom-fides.css is refreshed
const CUSTOM_FIDES_CSS_TTL_MS = 3600 * 1000;

// a cache of the custom stylesheet retrieved from the /custom-asset endpoint
let cachedCustomFidesCss: string = "";
// millisecond timestamp of when the custom stylesheet was last retrieved
// used to determine when to refresh the contents
let lastFetched: number = 0;
// used to disable auto-refreshing if the /custom-asset endpoint is unreachable
let autoRefresh: boolean = true;

/**
 * @swagger
 * /fides.js:
 *   get:
 *     description: Generates a customized "fides.js" script bundle using the current configuration values
 *     parameters:
 *       - in: query
 *         name: geolocation
 *         required: false
 *         description: Geolocation string to inject into the bundle (e.g. "US-CA"), containing ISO 3166 country code (e.g. "US") and optional region code (e.g. "CA"), separated by a "-"
 *         schema:
 *           type: string
 *         example: US-CA
 *       - in: query
 *         name: refresh
 *         required: false
 *         description: Signals fides.js to use the latest custom-fides.css (if available)
 *         schema:
 *           type: boolean
 *       - in: header
 *         name: CloudFront-Viewer-Country
 *         required: false
 *         description: ISO 3166 country code to inject into the bundle
 *         schema:
 *           type: string
 *         example: US
 *       - in: header
 *         name: CloudFront-Viewer-Country-Region
 *         required: false
 *         description: ISO 3166 region code to inject into the bundle; requires CloudFront-Viewer-Country to also be present
 *         schema:
 *           type: string
 *         example: CA
 *     responses:
 *       200:
 *         description: Customized "fides.js" script bundle that is ready to insert into a website
 *         content:
 *           application/javascript:
 *             schema:
 *               type: string
 *             example: |
 *               (function(){
 *                 // fides.js bundle...
 *               )();
 */
export default async function handler(
  req: NextApiRequest,
  res: NextApiResponse
) {
  // Load the configured consent options (data uses, defaults, etc.) from environment
  const environment = await loadPrivacyCenterEnvironment();
  let options: ConsentOption[] = [];
  if (environment.config?.consent?.page.consentOptions) {
    const configuredOptions = environment.config.consent.page.consentOptions;
    options = configuredOptions.map((option) => ({
      fidesDataUseKey: option.fidesDataUseKey,
      default: option.default,
      cookieKeys: option.cookieKeys,
    }));
  }

  const fidesString = environment.settings.FIDES_STRING;

  // Check if a geolocation was provided via headers or query param
  const geolocation = await lookupGeolocation(req);

  // If a geolocation can be determined, "prefetch" the experience from the Fides API immediately.
  // This allows the bundle to be fully configured server-side, so that the Fides.js bundle can initialize instantly!

  let experience;
  if (
    geolocation &&
    environment.settings.IS_OVERLAY_ENABLED &&
    environment.settings.IS_PREFETCH_ENABLED &&
    !fidesString
  ) {
    const fidesRegionString = constructFidesRegionString(geolocation);

    if (fidesRegionString) {
      if (environment.settings.DEBUG) {
        // eslint-disable-next-line no-console
        console.log("Fetching relevant experiences from server-side...");
      }
      experience = await fetchExperience(
        fidesRegionString,
        environment.settings.SERVER_SIDE_FIDES_API_URL ||
          environment.settings.FIDES_API_URL,
        environment.settings.DEBUG,
        null,
        null
      );
    }
  }

  // We determine server-side whether or not to send the TCF bundle, which is based
  // on whether or not the experience is marked as TCF. This means for TCF, we *must*
  // be able to prefetch the experience.
  const tcfEnabled = experience
    ? experience.component === ComponentType.TCF_OVERLAY
    : environment.settings.IS_FORCED_TCF;

  // Create the FidesConfig JSON that will be used to initialize fides.js
  const fidesConfig: FidesConfig = {
    consent: {
      options,
    },
    options: {
      debug: environment.settings.DEBUG,
      geolocationApiUrl: environment.settings.GEOLOCATION_API_URL,
      isGeolocationEnabled: environment.settings.IS_GEOLOCATION_ENABLED,
      isOverlayEnabled: environment.settings.IS_OVERLAY_ENABLED,
      isPrefetchEnabled: environment.settings.IS_PREFETCH_ENABLED,
      overlayParentId: environment.settings.OVERLAY_PARENT_ID,
      modalLinkId: environment.settings.MODAL_LINK_ID,
      privacyCenterUrl: environment.settings.PRIVACY_CENTER_URL,
      fidesApiUrl: environment.settings.FIDES_API_URL,
      tcfEnabled,
      serverSideFidesApiUrl:
        environment.settings.SERVER_SIDE_FIDES_API_URL ||
        environment.settings.FIDES_API_URL,
      fidesEmbed: environment.settings.FIDES_EMBED,
      fidesDisableSaveApi: environment.settings.FIDES_DISABLE_SAVE_API,
      fidesDisableBanner: environment.settings.FIDES_DISABLE_BANNER,
      fidesTcfGdprApplies: environment.settings.FIDES_TCF_GDPR_APPLIES,
      fidesString,
      // DEFER(PROD#1361): this should come from the backend
      gppEnabled: environment.settings.IS_GPP_ENABLED,
      // Custom API override functions must be passed into custom Fides extensions via Fides.init(...)
      apiOptions: null,
<<<<<<< HEAD
      preventDismissal: environment.settings.PREVENT_DISMISSAL,
=======
      gppExtensionPath: environment.settings.GPP_EXTENSION_PATH,
>>>>>>> 05b5bfdf
    },
    experience: experience || undefined,
    geolocation: geolocation || undefined,
  };
  const fidesConfigJSON = JSON.stringify(fidesConfig);

  if (process.env.NODE_ENV === "development") {
    // eslint-disable-next-line no-console
    console.log(
      "Bundling generic fides.js & Privacy Center configuration together..."
    );
  }
  const fidesJsFile = tcfEnabled
    ? "public/lib/fides-tcf.js"
    : "public/lib/fides.js";
  const fidesJSBuffer = await fsPromises.readFile(fidesJsFile);
  const fidesJS: string = fidesJSBuffer.toString();
  if (!fidesJS || fidesJS === "") {
    throw new Error("Unable to load latest fides.js script from server!");
  }

  /* eslint-disable @typescript-eslint/no-use-before-define */
  const customFidesCss = await fetchCustomFidesCss(req);

  const script = `
  (function () {
    // This polyfill service adds a fetch polyfill only when needed, depending on browser making the request 
    if (!window.fetch) {
      var script = document.createElement('script');
      script.src = 'https://polyfill.io/v3/polyfill.min.js?features=fetch';
      document.head.appendChild(script);
    }

    // Include generic fides.js script
    ${fidesJS}${
    customFidesCss
      ? `
    // Include custom fides.css styles
    const style = document.createElement('style');
    style.innerHTML = ${JSON.stringify(customFidesCss)};
    document.head.append(style);
    `
      : ""
  }
    // Initialize fides.js with custom config
    var fidesConfig = ${fidesConfigJSON};
    window.Fides.init(fidesConfig);
  })();
  `;

  // Instruct any caches to store this response, since these bundles do not change often
  const cacheHeaders: CacheControl = {
    "max-age": FIDES_JS_MAX_AGE_SECONDS,
    public: true,
  };

  // Send the bundled script, ready to be loaded directly into a page!
  res
    .status(200)
    .setHeader("Content-Type", "application/javascript")
    .setHeader("Cache-Control", stringify(cacheHeaders))
    .setHeader("Vary", LOCATION_HEADERS)
    .send(script);
}

async function fetchCustomFidesCss(
  req: NextApiRequest
): Promise<string | null> {
  const currentTime = Date.now();
  const forceRefresh = "refresh" in req.query;

  // no cached value or TTL has elapsed
  const isCacheInvalid =
    !cachedCustomFidesCss ||
    (lastFetched && currentTime - lastFetched > CUSTOM_FIDES_CSS_TTL_MS);
  // refresh if forced or auto-refresh is enabled and the cache is invalid
  const shouldRefresh = forceRefresh || (autoRefresh && isCacheInvalid);

  if (shouldRefresh) {
    try {
      const environment = await loadPrivacyCenterEnvironment();
      const fidesUrl =
        environment.settings.SERVER_SIDE_FIDES_API_URL ||
        environment.settings.FIDES_API_URL;
      const response = await fetch(
        `${fidesUrl}/plus/custom-asset/custom-fides.css`
      );
      const data = await response.text();

      if (!response.ok) {
        // eslint-disable-next-line no-console
        console.error(
          "Error fetching custom-fides.css:",
          response.status,
          response.statusText,
          data
        );
        throw new Error(`HTTP error occurred. Status: ${response.status}`);
      }

      if (!data) {
        throw new Error("No data returned by the server");
      }

      // eslint-disable-next-line no-console
      console.log("Successfully retrieved custom-fides.css");
      autoRefresh = true;
      cachedCustomFidesCss = data;
      lastFetched = currentTime;
    } catch (error) {
      autoRefresh = false; // /custom-asset endpoint unreachable stop auto-refresh
      if (error instanceof Error) {
        // eslint-disable-next-line no-console
        console.error("Error during fetch operation:", error.message);
      } else {
        // eslint-disable-next-line no-console
        console.error("Unknown error occurred:", error);
      }
    }
  }
  return cachedCustomFidesCss;
}<|MERGE_RESOLUTION|>--- conflicted
+++ resolved
@@ -154,11 +154,8 @@
       gppEnabled: environment.settings.IS_GPP_ENABLED,
       // Custom API override functions must be passed into custom Fides extensions via Fides.init(...)
       apiOptions: null,
-<<<<<<< HEAD
+      gppExtensionPath: environment.settings.GPP_EXTENSION_PATH,
       preventDismissal: environment.settings.PREVENT_DISMISSAL,
-=======
-      gppExtensionPath: environment.settings.GPP_EXTENSION_PATH,
->>>>>>> 05b5bfdf
     },
     experience: experience || undefined,
     geolocation: geolocation || undefined,
