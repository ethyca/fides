{
  "items": [
    {
      "region": "fr",
      "component": "tcf_overlay",
      "experience_config": {
        "accept_button_label": "Opt in to all",
        "acknowledge_button_label": "OK",
        "banner_enabled": "enabled_where_required",
        "description": "We use cookies and similar methods to recognize visitors and remember their preferences. We may also use them to measure ad campaign effectiveness, target ads, and analyze site traffic. Depending on your location, you may opt-in or opt out of the use of these technologies.",
        "disabled": false,
        "is_default": true,
        "privacy_policy_link_label": "Privacy Policy",
        "privacy_policy_url": null,
        "privacy_preferences_link_label": "Manage preferences",
        "regions": [
          "be",
          "bg",
          "cz",
          "dk",
          "de",
          "ee",
          "ie",
          "gr",
          "es",
          "fr",
          "hr",
          "it",
          "cy",
          "lv",
          "lt",
          "lu",
          "hu",
          "mt",
          "nl",
          "at",
          "pl",
          "pt",
          "ro",
          "si",
          "sk",
          "fi",
          "se",
          "gb_eng",
          "gb_sct",
          "gb_wls",
          "gb_nir",
          "no",
          "is",
          "li"
        ],
        "reject_button_label": "Opt out of all",
        "save_button_label": "Save",
        "title": "Manage your consent preferences",
        "id": "a4974670-abad-471f-9084-2cb-tcf-over",
        "component": "tcf_overlay",
        "experience_config_history_id": "pri_df3b15f3-cb19-43c1-92f0-1d499038cd28",
        "version": 3.0,
        "created_at": "2023-07-26T15:00:34.432265+00:00",
        "updated_at": "2023-07-31T19:39:50.483088+00:00"
      },
      "id": "pri_206093e6-ddea-449b-98e5-9f9b41f99eb8",
      "created_at": "2023-07-26T15:00:34.567951+00:00",
      "updated_at": "2023-07-26T15:00:34.567951+00:00",
      "show_banner": true,
      "privacy_notices": [],
      "tcf_purposes": [
        {
          "default_preference": "opt_out",
          "current_preference": "opt_in",
          "outdated_preference": null,
          "current_served": null,
          "outdated_served": null,
          "id": 2,
          "name": "Use limited data to select advertising",
          "description": "Advertising presented to you on this service can be based on limited data, such as the website or app you are using, your non-precise location, your device type or which content you are (or have been) interacting with (for example, to limit the number of times an ad is presented to you).",
          "illustrations": [
            "A car manufacturer wants to promote its electric vehicles to environmentally conscious users living in the city after office hours. The advertising is presented on a page with related content (such as an article on climate change actions) after 6:30 p.m. to users whose non-precise location suggests that they are in an urban zone.",
            "A large producer of watercolour paints wants to carry out an online advertising campaign for its latest watercolour range, diversifying its audience to reach as many amateur and professional artists as possible and avoiding showing the ad next to mismatched content (for instance, articles about how to paint your house). The number of times that the ad has been presented to you is detected and limited, to avoid presenting it too often."
          ],
          "data_uses": [
            "marketing.advertising.first_party.contextual",
            "marketing.advertising.frequency_capping",
            "marketing.advertising.negative_targeting"
          ],
          "vendors": [
            {
              "id": "amplitude",
              "name": "test"
            }
          ],
          "legal_bases": ["Legitimate interests"]
        },
        {
          "default_preference": "opt_out",
          "current_preference": "opt_in",
          "outdated_preference": null,
          "current_served": null,
          "outdated_served": null,
          "id": 4,
          "name": "Use profiles to select personalised advertising",
          "description": "Advertising presented to you on this service can be based on your advertising profiles, which can reflect your activity on this service or other websites or apps (like the forms you submit, content you look at), possible interests and personal aspects.",
          "illustrations": [
            "An online retailer wants to advertise a limited sale on running shoes. It wants to target advertising to users who previously looked at running shoes on its mobile app. Tracking technologies might be used to recognise that you have previously used the mobile app to consult running shoes, in order to present you with the corresponding advertisement on the app.",
            "A profile created for personalised advertising in relation to a person having searched for bike accessories on a website can be used to present the relevant advertisement for bike accessories on a mobile app of another organisation."
          ],
          "data_uses": [
            "marketing.advertising.first_party.targeted",
            "marketing.advertising.third_party.targeted"
          ],
          "vendors": [
            {
              "id": "amplitude",
              "name": "test"
            }
          ],
          "legal_bases": ["Consent"]
        },
        {
          "default_preference": "opt_out",
          "current_preference": "opt_in",
          "outdated_preference": null,
          "current_served": null,
          "outdated_served": null,
          "id": 6,
          "name": "Use profiles to select personalised content",
          "description": "Content presented to you on this service can be based on your content personalisation profiles, which can reflect your activity on this or other services (for instance, the forms you submit, content you look at), possible interests and personal aspects, such as by adapting the order in which content is shown to you, so that it is even easier for you to find (non-advertising) content that matches your interests.",
          "illustrations": [
            "You read articles on vegetarian food on a social media platform and then use the cooking app of an unrelated company. The profile built about you on the social media platform will be used to present you vegetarian recipes on the welcome screen of the cooking app.",
            "You have viewed three videos about rowing across different websites. An unrelated video sharing platform will recommend five other videos on rowing that may be of interest to you when you use your TV app, based on a profile built about you when you visited those different websites to watch online videos."
          ],
          "data_uses": ["personalize.content"],
          "vendors": [
            {
              "id": "amplitude",
              "name": "test"
            }
          ],
          "legal_bases": ["Consent"]
        },
        {
          "default_preference": "opt_out",
          "current_preference": "opt_in",
          "outdated_preference": null,
          "current_served": null,
          "outdated_served": null,
          "id": 7,
          "name": "Measure advertising performance",
          "description": "Information regarding which advertising is presented to you and how you interact with it can be used to determine how well an advert has worked for you or other users and whether the goals of the advertising were reached. For instance, whether you saw an ad, whether you clicked on it, whether it led you to buy a product or visit a website, etc. This is very helpful to understand the relevance of advertising campaigns.",
          "illustrations": [
            "You have clicked on an advertisement about a “black Friday” discount by an online shop on the website of a publisher and purchased a product. Your click will be linked to this purchase. Your interaction and that of other users will be measured to know how many clicks on the ad led to a purchase.",
            "You are one of very few to have clicked on an advertisement about an “international appreciation day” discount by an online gift shop within the app of a publisher. The publisher wants to have reports to understand how often a specific ad placement within the app, and notably the “international appreciation day” ad, has been viewed or clicked by you and other users, in order to help the publisher and its partners (such as agencies) optimise ad placements."
          ],
          "data_uses": ["analytics.reporting.ad_performance"],
          "vendors": [
            {
              "id": "amplitude",
              "name": "test"
            }
          ],
          "legal_bases": ["Consent"]
        },
        {
          "default_preference": "opt_out",
          "current_preference": "opt_in",
          "outdated_preference": null,
          "current_served": null,
          "outdated_served": null,
          "id": 9,
          "name": "Understand audiences through statistics or combinations of data from different sources",
          "description": "Reports can be generated based on the combination of data sets (like user profiles, statistics, market research, analytics data) regarding your interactions and those of other users with advertising or (non-advertising) content to identify common characteristics (for instance, to determine which target audiences are more receptive to an ad campaign or to certain contents).",
          "illustrations": [
            "The owner of an online bookstore wants commercial reporting showing the proportion of visitors who consulted and left its site without buying, or consulted and bought the last celebrity autobiography of the month, as well as the average age and the male/female distribution of each category. Data relating to your navigation on its site and to your personal characteristics is then used and combined with other such data to produce these statistics.",
            "An advertiser wants to better understand the type of audience interacting with its adverts. It calls upon a research institute to compare the characteristics of users who interacted with the ad with typical attributes of users of similar platforms, across different devices. This comparison reveals to the advertiser that its ad audience is mainly accessing the adverts through mobile devices and is likely in the 45-60 age range."
          ],
          "data_uses": ["analytics.reporting.campaign_insights"],
          "vendors": [
            {
              "id": "amplitude",
              "name": "test"
            }
          ],
          "legal_bases": ["Consent"]
        }
      ],
      "tcf_special_purposes": [
        {
          "default_preference": "opt_out",
          "current_preference": "opt_in",
          "outdated_preference": null,
          "current_served": null,
          "outdated_served": null,
          "id": 1,
          "name": "Ensure security, prevent and detect fraud, and fix errors",
          "description": "Your data can be used to monitor for and prevent unusual and possibly fraudulent activity (for example, regarding advertising, ad clicks by bots), and ensure systems and processes work properly and securely. It can also be used to correct any problems you, the publisher or the advertiser may encounter in the delivery of content and ads and in your interaction with them.",
          "illustrations": [
            "An advertising intermediary delivers ads from various advertisers to its network of partnering websites. It notices a large increase in clicks on ads relating to one advertiser, and uses data regarding the source of the clicks to determine that 80% of the clicks come from bots rather than humans."
          ],
          "data_uses": [
            "essential.fraud_detection",
            "essential.service.security"
          ],
          "vendors": [
            {
              "id": "amplitude",
              "name": "test"
            }
          ],
          "legal_bases": ["Consent"]
        }
      ],
      "tcf_systems": [
        {
          "default_preference": "opt_out",
          "current_preference": "opt_in",
          "outdated_preference": null,
          "current_served": null,
          "outdated_served": null,
          "id": "Fides System",
          "name": "Fides System",
          "has_vendor_id": false,
          "description": "A system that is only in Fides",
          "purposes": [],
          "special_purposes": [
            {
              "id": 1,
              "name": "Ensure security, prevent and detect fraud, and fix errors\n",
              "legal_bases": ["Legitimate interests"]
            }
          ],
          "data_categories": [],
          "features": [],
          "special_features": []
        }
      ],
      "tcf_vendors": [
        {
          "default_preference": "opt_out",
          "current_preference": "opt_in",
          "outdated_preference": null,
          "current_served": null,
          "outdated_served": null,
          "id": "2",
          "name": "amplitude",
          "description": "A longer description",
          "has_vendor_id": true,
          "purposes": [
            {
              "id": 4,
              "name": "Use profiles to select personalised advertising",
              "legal_bases": ["Consent"]
            },
            {
              "id": 9,
              "name": "Understand audiences through statistics or combinations of data from different sources",
              "legal_bases": ["Consent"]
            }
          ],
          "special_purposes": [
            {
              "id": 1,
              "name": "Ensure security, prevent and detect fraud, and fix errors\n",
              "legal_bases": ["Consent"]
            }
          ],
          "data_categories": [],
          "features": [],
          "special_features": []
        }
      ],
      "tcf_features": [
        {
          "default_preference": "opt_out",
          "current_preference": "opt_out",
          "outdated_preference": null,
          "current_served": null,
          "outdated_served": null,
          "id": 1,
          "name": "Match and combine offline data sources",
          "description": "Data from offline data sources can be combined with your online activity in support of one or more purposes",
          "vendors": [],
          "systems": [
            {
              "id": "ctl_fe7ea469-43c0-421a-b7ef-a66f256a7b77",
              "name": "Adform"
            }
          ]
        },
        {
          "default_preference": "opt_out",
          "current_preference": null,
          "outdated_preference": null,
          "current_served": null,
          "outdated_served": null,
          "id": 2,
          "name": "Link different devices",
          "description": "Different devices can be determined as belonging to you or your household in support of one or more of purposes.",
          "vendors": [],
          "systems": [
            {
              "id": "ctl_fe7ea469-43c0-421a-b7ef-a66f256a7b77",
              "name": "Adform"
            }
          ]
        }
      ],
<<<<<<< HEAD
      "tcf_special_features": [],
      "gvl": {
        "gvlSpecificationVersion": "3",
        "vendorListVersion": 19,
        "tcfPolicyVersion": 4,
        "lastUpdated": "2023-09-21T16:07:34Z",
        "purposes": {
          "1": {
            "id": 1,
            "name": "Store and/or access information on a device",
            "description": "Cookies, device or similar online identifiers (e.g. login-based identifiers, randomly assigned identifiers, network based identifiers) together with other information (e.g. browser type and information, language, screen size, supported technologies etc.) can be stored or read on your device to recognise it each time it connects to an app or to a website, for one or several of the purposes presented here. ",
            "illustrations": [
              "Most purposes explained in this notice rely on the storage or accessing of information from your device when you use an app or visit a website. For example, a vendor or publisher might need to store a cookie on your device during your first visit on a website, to be able to recognise your device during your next visits (by accessing this cookie each time)."
            ]
          }
        },
        "specialPurposes": {},
        "features": {},
        "specialFeatures": {},
        "vendors": {
          "2": {
            "id": 2,
            "name": "Captify Technologies Limited",
            "purposes": [1],
            "legIntPurposes": [],
            "flexiblePurposes": [],
            "specialPurposes": [],
            "features": [],
            "specialFeatures": [],
            "cookieMaxAgeSeconds": 31536000,
            "usesCookies": true,
            "cookieRefresh": true,
            "usesNonCookieAccess": true,
            "dataRetention": {
              "stdRetention": 365,
              "purposes": {},
              "specialPurposes": {}
            },
            "urls": [
              {
                "langId": "en",
                "privacy": "https://www.captifytechnologies.com/privacy-notice/",
                "legIntClaim": "https://www.captifytechnologies.com/privacy-notice/"
              }
            ],
            "dataDeclaration": [],
            "deviceStorageDisclosureUrl": "https://static.cpx.to/gvl/deviceStorageDisclosure.json"
          }
        },
        "stacks": {
          "7": {
            "id": 7,
            "purposes": [2, 4, 7, 9],
            "specialFeatures": [],
            "name": "Selection of personalised advertising, advertising measurement, and audience research",
            "description": "Advertising can be personalised based on your profile. Advertising performance can be measured. Reports can be generated based on your activity and those of others."
          }
        }
      }
=======
      "tcf_special_features": [
        {
          "default_preference": "opt_out",
          "current_preference": null,
          "outdated_preference": null,
          "current_served": null,
          "outdated_served": null,
          "id": 1,
          "name": "Use precise geolocation data",
          "description": "With your acceptance, your precise location (within a radius of less than 500 metres) may be used in support of the purposes explained in this notice.",
          "vendors": [],
          "systems": [
            {
              "id": "ctl_5ac0f598-7c7f-4712-95ec-f9bb6d88feb6",
              "name": "test"
            }
          ]
        }
      ]
>>>>>>> d25a80a3
    }
  ],
  "total": 1,
  "page": 1,
  "size": 50
}<|MERGE_RESOLUTION|>--- conflicted
+++ resolved
@@ -304,8 +304,25 @@
           ]
         }
       ],
-<<<<<<< HEAD
-      "tcf_special_features": [],
+      "tcf_special_features": [
+        {
+          "default_preference": "opt_out",
+          "current_preference": null,
+          "outdated_preference": null,
+          "current_served": null,
+          "outdated_served": null,
+          "id": 1,
+          "name": "Use precise geolocation data",
+          "description": "With your acceptance, your precise location (within a radius of less than 500 metres) may be used in support of the purposes explained in this notice.",
+          "vendors": [],
+          "systems": [
+            {
+              "id": "ctl_5ac0f598-7c7f-4712-95ec-f9bb6d88feb6",
+              "name": "test"
+            }
+          ]
+        }
+      ],
       "gvl": {
         "gvlSpecificationVersion": "3",
         "vendorListVersion": 19,
@@ -364,27 +381,6 @@
           }
         }
       }
-=======
-      "tcf_special_features": [
-        {
-          "default_preference": "opt_out",
-          "current_preference": null,
-          "outdated_preference": null,
-          "current_served": null,
-          "outdated_served": null,
-          "id": 1,
-          "name": "Use precise geolocation data",
-          "description": "With your acceptance, your precise location (within a radius of less than 500 metres) may be used in support of the purposes explained in this notice.",
-          "vendors": [],
-          "systems": [
-            {
-              "id": "ctl_5ac0f598-7c7f-4712-95ec-f9bb6d88feb6",
-              "name": "test"
-            }
-          ]
-        }
-      ]
->>>>>>> d25a80a3
     }
   ],
   "total": 1,
