--- conflicted
+++ resolved
@@ -1489,39 +1489,6 @@
         cy.get("#fides-modal-link").should("not.be.visible");
       });
     });
-<<<<<<< HEAD
-    it("prefers preferences from a TC string when tc string, experience, and cookie exist", () => {
-      /**
-       * The default from the fixture is that
-       *   - all purposes are opted in
-       *   - all special purposes are opted in
-       *   - feature 1 is opted out, feature 2 has no preference
-       *   - all vendors are opted in
-       *   - all systems are opted in
-       *
-       * We'll change at least one value from each entity type in the cookie
-       */
-      const uuid = "4fbb6edf-34f6-4717-a6f1-541fd1e5d585";
-      const CREATED_DATE = "2022-12-24T12:00:00.000Z";
-      const UPDATED_DATE = "2022-12-25T12:00:00.000Z";
-      const cookie = {
-        identity: { fides_user_device_id: uuid },
-        fides_meta: {
-          version: "0.9.0",
-          createdAt: CREATED_DATE,
-          updatedAt: UPDATED_DATE,
-        },
-        consent: {},
-        tcf_consent: {
-          purpose_consent_preferences: { 2: false, [PURPOSE_4.id]: true },
-          special_feature_preferences: { [SPECIAL_FEATURE_1.id]: true },
-          system_legitimate_interests_preferences: { [SYSTEM_1.id]: false },
-          vendor_consent_preferences: { [VENDOR_1.id]: false },
-        },
-        tc_string: "CPzbcgAPzbcgAGXABBENATEIAACAAAAAAAAAABEAAAAA.IABE",
-      };
-      cy.setCookie(CONSENT_COOKIE_NAME, JSON.stringify(cookie));
-=======
 
     /**
      * TEST CASE #4:
@@ -1538,7 +1505,6 @@
       const fidesStringOverride =
         "CPzevcAPzevcAGXABBENATEIAAIAAAAAAAAAAAAAAAAA.IABE,1~";
       const expectedTCString = "CPzevcAPzevcAGXABBENATEIAAIAAAAAAAAAAAAAAAAA"; // without disclosed vendors
->>>>>>> cf5814bc
       cy.fixture("consent/experience_tcf.json").then((experience) => {
         stubConfig({
           options: {
