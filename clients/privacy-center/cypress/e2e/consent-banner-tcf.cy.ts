/* eslint-disable no-underscore-dangle */
import {
  CONSENT_COOKIE_NAME,
  FidesCookie,
  FidesEndpointPaths,
  PrivacyExperience,
  UserConsentPreference,
} from "fides-js";
import { CookieKeyConsent } from "fides-js/src/lib/cookie";
import { API_URL } from "../support/constants";
import { OVERRIDE, stubConfig } from "../support/stubs";

const PURPOSE_2 = {
  id: 2,
  name: "Use limited data to select advertising",
  served_notice_history_id: "ser_4120a09f-f6df-4fa4-9563-dd976599f4f3",
};
const PURPOSE_4 = {
  id: 4,
  name: "Use profiles to select personalised advertising",
  served_notice_history_id: "ser_17af7d7a-078a-4522-ae66-ec8006f35587",
};
const PURPOSE_6 = {
  id: 6,
  name: "Use profiles to select personalised content",
  served_notice_history_id: "ser_07301c42-34bd-4b03-bdca-69dfe1936341",
};
const PURPOSE_7 = {
  id: 7,
  name: "Measure advertising performance",
  served_notice_history_id: "ser_7c525f99-6b2b-4ced-b2a0-220a04cb57e9",
};
const PURPOSE_9 = {
  id: 9,
  name: "Understand audiences through statistics or combinations of data from different sources",
  served_notice_history_id: "ser_4120a09f-f6df-4fa4-9563-dd976599f4f3",
};
const SPECIAL_PURPOSE_1 = {
  id: 1,
  name: "Ensure security, prevent and detect fraud, and fix errors",
};
const SYSTEM_1 = {
  id: "ctl_b3dde2d5-e535-4d9a-bf6e-a3b6beb01761",
  name: "Fides System",
  served_notice_history_id: "ser_5b1bc497-b4ba-489d-b39c-9ff352d460b0",
};
const VENDOR_1 = {
  id: "gvl.2",
  name: "Captify",
  served_notice_history_id: "ser_9f3641ce-9863-4a32-b4db-ef1aac9046db",
};
const STACK_1 = {
  id: 7,
  name: "Selection of personalised advertising, advertising measurement, and audience research",
};
const FEATURE_1 = {
  id: 1,
  name: "Match and combine data from other data sources",
};
const FEATURE_2 = {
  id: 2,
  name: "Link different devices",
};
const SPECIAL_FEATURE_1 = {
  id: 1,
  name: "Use precise geolocation data",
  served_notice_history_id: "ser_9f3641ce-9863-4a32-b4db-ef1aac9046db",
};

describe("Fides-js TCF", () => {
  describe("banner appears when it should", () => {
    beforeEach(() => {
      cy.getCookie(CONSENT_COOKIE_NAME).should("not.exist");
      cy.fixture("consent/experience_tcf.json").then((experience) => {
        stubConfig({
          options: {
            isOverlayEnabled: true,
            tcfEnabled: true,
          },
          experience: experience.items[0],
        });
      });
      cy.intercept("PATCH", `${API_URL}${FidesEndpointPaths.NOTICES_SERVED}`, {
        fixture: "consent/notices_served_tcf.json",
      }).as("patchNoticesServed");
    });
  });

  describe("banner appears when it should", () => {
    beforeEach(() => {
      cy.intercept("PATCH", `${API_URL}${FidesEndpointPaths.NOTICES_SERVED}`, {
        fixture: "consent/notices_served_tcf.json",
      }).as("patchNoticesServed");
    });
    const setAllTcfToValue = (
      experience: PrivacyExperience,
      value: UserConsentPreference | undefined
    ): PrivacyExperience => {
      const consentPurposes = experience.tcf_purpose_consents?.map((p) => ({
        ...p,
        current_preference: value,
      }));
      const legintPurposes = experience.tcf_purpose_legitimate_interests?.map(
        (p) => ({ ...p, current_preference: value })
      );
      const specialPurposes = experience.tcf_special_purposes?.map((p) => ({
        ...p,
        current_preference: value,
      }));
      const features = experience.tcf_features?.map((f) => ({
        ...f,
        current_preference: value,
      }));
      const specialFeatures = experience.tcf_special_features?.map((f) => ({
        ...f,
        current_preference: value,
      }));
      const consentVendors = experience.tcf_vendor_consents?.map((v) => ({
        ...v,
        current_preference: value,
      }));
      const legintVendors = experience.tcf_vendor_legitimate_interests?.map(
        (v) => ({
          ...v,
          current_preference: value,
        })
      );
      const consentSystems = experience.tcf_system_consents?.map((s) => ({
        ...s,
        current_preference: value,
      }));
      const legintSystems = experience.tcf_system_legitimate_interests?.map(
        (v) => ({
          ...v,
          current_preference: value,
        })
      );
      return {
        ...experience,
        tcf_purpose_consents: consentPurposes,
        tcf_purpose_legitimate_interests: legintPurposes,
        tcf_special_purposes: specialPurposes,
        tcf_features: features,
        tcf_special_features: specialFeatures,
        tcf_vendor_consents: consentVendors,
        tcf_vendor_legitimate_interests: legintVendors,
        tcf_system_consents: consentSystems,
        tcf_system_legitimate_interests: legintSystems,
      };
    };
    it("banner should not appear if everything already has a preference", () => {
      cy.fixture("consent/experience_tcf.json").then((payload) => {
        const experience = payload.items[0];
        const updatedExperience = setAllTcfToValue(
          experience,
          UserConsentPreference.OPT_IN
        );
        stubConfig({
          options: {
            isOverlayEnabled: true,
            tcfEnabled: true,
          },
          experience: updatedExperience,
        });
        cy.waitUntilFidesInitialized().then(() => {
          cy.get("div#fides-banner").should("not.exist");
        });
      });
    });
    it("should render the banner if there is even one preference that is not set", () => {
      cy.fixture("consent/experience_tcf.json").then((payload) => {
        const experience = payload.items[0];
        const updatedExperience = setAllTcfToValue(
          experience,
          UserConsentPreference.OPT_IN
        );
        updatedExperience.tcf_purpose_consents![0].current_preference =
          undefined;
        stubConfig({
          options: {
            isOverlayEnabled: true,
            tcfEnabled: true,
          },
          experience: updatedExperience,
        });
        cy.waitUntilFidesInitialized().then(() => {
          cy.get("div#fides-banner");
        });
      });
    });
  });

  describe("initial layer", () => {
    beforeEach(() => {
      cy.getCookie(CONSENT_COOKIE_NAME).should("not.exist");
      cy.fixture("consent/experience_tcf.json").then((experience) => {
        stubConfig({
          options: {
            isOverlayEnabled: true,
            tcfEnabled: true,
          },
          experience: experience.items[0],
        });
      });
      cy.intercept("PATCH", `${API_URL}${FidesEndpointPaths.NOTICES_SERVED}`, {
        fixture: "consent/notices_served_tcf.json",
      }).as("patchNoticesServed");
    });
    it("can render purposes in the initial layer as a stack", () => {
      cy.get("div#fides-banner").within(() => {
        cy.get("span").contains(STACK_1.name);
        cy.get("span").contains(PURPOSE_6.name);

        cy.get("span").contains(STACK_1.name).click();
        [PURPOSE_4.id, PURPOSE_9.id, PURPOSE_7.id, PURPOSE_2.id].forEach(
          (id) => {
            cy.get("li").contains(`Purpose ${id}`);
          }
        );
      });
    });

    it("can open the modal", () => {
      cy.get("div#fides-banner").within(() => {
        cy.get("#fides-button-group").within(() => {
          cy.get("button").contains("Manage preferences").click();
        });
      });
      cy.get("#fides-tab-Purposes");
    });

    it("can open the modal from vendor information", () => {
      cy.get("div#fides-banner").within(() => {
        cy.get("button").contains("Vendors").click();
      });
      cy.get("#fides-tab-Vendors");
      cy.getByTestId(`toggle-${SYSTEM_1.name}`);
      cy.getByTestId(`toggle-${VENDOR_1.name}-consent`);
    });
  });

  describe("second layer", () => {
    beforeEach(() => {
      cy.getCookie(CONSENT_COOKIE_NAME).should("not.exist");
      cy.fixture("consent/experience_tcf.json").then((experience) => {
        stubConfig({
          options: {
            isOverlayEnabled: true,
            tcfEnabled: true,
          },
          experience: experience.items[0],
        });
      });
      cy.intercept("PATCH", `${API_URL}${FidesEndpointPaths.NOTICES_SERVED}`, {
        fixture: "consent/notices_served_tcf.json",
      }).as("patchNoticesServed");
      cy.get("#fides-modal-link").click();
    });

    describe("rendering the TCF modal", () => {
      it("can render tabs", () => {
        cy.get("#fides-tab-Purposes");
        // Purposes
        cy.getByTestId("toggle-Purposes").within(() => {
          cy.get("input").should("be.checked");
        });
        cy.getByTestId(`toggle-${PURPOSE_4.name}-consent`).within(() => {
          cy.get("input").should("be.checked");
        });
        cy.getByTestId(`toggle-${PURPOSE_9.name}-consent`).within(() => {
          cy.get("input").should("be.checked");
        });
        cy.getByTestId(`toggle-${PURPOSE_2.name}`).within(() => {
          cy.get("input").should("be.checked");
        });
        cy.get(".fides-notice-toggle-header").contains("Special purposes");
        cy.get(".fides-notice-toggle-title").contains(SPECIAL_PURPOSE_1.name);
        cy.getByTestId("toggle-Special purposes").should("not.exist");
        cy.getByTestId(`toggle-${SPECIAL_PURPOSE_1.name}`).should("not.exist");

        cy.get("#fides-tab-Features").click();
        cy.get(".fides-notice-toggle-header").contains("Features");
        cy.get(".fides-notice-toggle-title").contains(FEATURE_1.name);
        cy.get(".fides-notice-toggle-title").contains(FEATURE_2.name);
        cy.getByTestId(`toggle-${FEATURE_1.name}`).should("not.exist");
        cy.getByTestId(`toggle-${FEATURE_2.name}`).should("not.exist");
        cy.getByTestId(`toggle-${SPECIAL_FEATURE_1.name}`).within(() => {
          cy.get("input").should("not.be.checked");
        });

        // Vendors
        cy.get("#fides-tab-Vendors").click();
        cy.getByTestId(`toggle-${SYSTEM_1.name}`).within(() => {
          cy.get("input").should("be.checked");
        });
      });

      it("can render IAB TCF badge on vendors and filter", () => {
        const newVendor = {
          // Use the new vendor id scheme
          id: "gvl.1",
          name: "Exponential Interactive, Inc d/b/a VDX.tv",
        };
        cy.fixture("consent/experience_tcf.json").then((payload) => {
          const experience = payload.items[0];
          experience.tcf_vendor_consents.push(newVendor);
          experience.tcf_vendor_relationships.push(newVendor);
          stubConfig({
            options: {
              isOverlayEnabled: true,
              tcfEnabled: true,
            },
            experience,
          });
        });
        cy.get("#fides-modal-link").click();
        cy.get("#fides-tab-Vendors").click();
        cy.get("span")
          .contains(SYSTEM_1.name)
          .within(() => {
            cy.get("span").should("not.exist");
          });
        cy.get("span")
          .contains(VENDOR_1.name)
          .within(() => {
            cy.get("span").contains("IAB TCF");
          });
        cy.get("span")
          .contains(newVendor.name)
          .within(() => {
            cy.get("span").contains("IAB TCF");
          });

        // Filter to just GVL
        cy.get(".fides-filter-button-group").within(() => {
          cy.get("button").contains("IAB TCF vendors").click();
        });
        cy.get("span").contains(SYSTEM_1.name).should("not.exist");
        cy.get("span").contains(VENDOR_1.name);
        cy.get("span").contains(newVendor.name);

        // Check that the vendor ids persisted to the TC string
        cy.getByTestId("consent-modal").within(() => {
          cy.get("button").contains("Opt in to all").click();
        });
        cy.get("@FidesUpdated").should("have.been.calledTwice");
        cy.window().then((win) => {
          win.__tcfapi("getTCData", 2, cy.stub().as("getTCData"));
          cy.get("@getTCData")
            .should("have.been.calledOnce")
            .its("lastCall.args")
            .then(([tcData, success]) => {
              expect(success).to.eql(true);
              expect(tcData.vendor.consents).to.eql({ 1: true, 2: true });
            });
        });
      });

      it("can render extra vendor info such as cookie and retention data", () => {
        cy.get("#fides-tab-Vendors").click();
        cy.get(".fides-notice-toggle-title").contains(VENDOR_1.name).click();
        cy.get(".fides-disclosure-visible").within(() => {
          // Check urls
          cy.get("a")
            .contains("Privacy policy")
            .should("have.attr", "href")
            .and("contain", "https://www.example.com/privacy");
          cy.get("a")
            .contains("Legitimate interest disclosure")
            .should("have.attr", "href")
            .and(
              "contain",
              "https://www.example.com/legitimate_interest_disclosure"
            );

          // Check retention periods
          [PURPOSE_4, PURPOSE_6, PURPOSE_7, PURPOSE_9].forEach((purpose) => {
            // In the fixture, all retention periods are their id's
            cy.get("tr")
              .contains(purpose.name)
              .parent()
              .contains(`${purpose.id} day(s)`);
          });
          cy.get("tr")
            .contains(SPECIAL_PURPOSE_1.name)
            .parent()
            .contains(`${SPECIAL_PURPOSE_1.id} day(s)`);

          // Check cookie disclosure
          cy.get("p").contains(
            'Captify stores cookies with a maximum duration of about 5 Day(s). These cookies may be refreshed. This vendor also uses other methods like "local storage" to store and access information on your device.'
          );
        });
        // Check the cookie disclosure on the system
        // First close the vendor
        cy.get(".fides-notice-toggle-title").contains(VENDOR_1.name).click();
        // Then open the system
        cy.get(".fides-notice-toggle-title").contains(SYSTEM_1.name).click();
        cy.get(".fides-disclosure-visible").within(() => {
          cy.get("p").contains(
            "Fides System stores cookies with a maximum duration of about 5 Day(s)"
          );
        });
      });

      it("can group toggle and fire FidesUIChanged events", () => {
        // Toggle just legitimate interests
        cy.getByTestId("toggle-Purposes").click();
        cy.getByTestId(`toggle-${PURPOSE_2.name}`).within(() => {
          cy.get("input").should("not.be.checked");
        });
        cy.get("@FidesUIChanged").its("callCount").should("equal", 1);

        // Toggle a child back on
        cy.getByTestId(`toggle-${PURPOSE_2.name}`).click();
        cy.getByTestId("toggle-Purposes").within(() => {
          cy.get("input").should("be.checked");
        });
        cy.get("@FidesUIChanged").its("callCount").should("equal", 2);

        // Do the same for consent column
        cy.getByTestId("toggle-all-Purposes-consent").click();
        cy.getByTestId(`toggle-${PURPOSE_4.name}-consent`).within(() => {
          cy.get("input").should("not.be.checked");
        });
        cy.get("@FidesUIChanged").its("callCount").should("equal", 3);
        // Toggle back on
        cy.getByTestId("toggle-all-Purposes-consent").click();
        cy.getByTestId(`toggle-${PURPOSE_4.name}-consent`).within(() => {
          cy.get("input").should("be.checked");
        });
        cy.get("@FidesUIChanged").its("callCount").should("equal", 4);

        // Try the all on/all off button
        cy.get("button").contains("All off").click();
        cy.getByTestId(`toggle-${PURPOSE_2.name}`).within(() => {
          cy.get("input").should("not.be.checked");
        });
        cy.getByTestId(`toggle-${PURPOSE_4.name}-consent`).within(() => {
          cy.get("input").should("not.be.checked");
        });
        cy.get("@FidesUIChanged").its("callCount").should("equal", 5);
      });

      it("can handle group toggle empty states", () => {
        cy.fixture("consent/experience_tcf.json").then((payload) => {
          const experience = payload.items[0];
          const updatedExperience = { ...experience, tcf_purpose_consents: [] };
          stubConfig({
            options: {
              isOverlayEnabled: true,
              tcfEnabled: true,
            },
            experience: updatedExperience,
          });
          cy.waitUntilFidesInitialized().then(() => {
            cy.get("#fides-modal-link").click();
            cy.getByTestId(`toggle-all-Purposes-consent`).should("not.exist");
          });
        });
      });

      it("can handle all on/all off empty states", () => {
        cy.fixture("consent/experience_tcf.json").then((payload) => {
          const experience = payload.items[0];
          const updatedExperience = {
            ...experience,
            tcf_purpose_consents: [],
            tcf_purpose_legitimate_interests: [],
          };
          stubConfig({
            options: {
              isOverlayEnabled: true,
              tcfEnabled: true,
            },
            experience: updatedExperience,
          });
          cy.waitUntilFidesInitialized().then(() => {
            cy.get("#fides-modal-link").click();
            // Should not show up on the purpose tab
            cy.get(".fides-all-on-off-buttons").should("not.be.visible");
            // But should show up in Features
            cy.get("#fides-tab-Features").click();
            cy.get(".fides-all-on-off-buttons").should("be.visible");
          });
        });
      });

      it("can toggle double toggles individually", () => {
        cy.fixture("consent/experience_tcf.json").then((payload) => {
          const experience = payload.items[0];
          // Add a vendor legitimate interest which is the same as vendor consent
          // eslint-disable-next-line @typescript-eslint/naming-convention
          const tcf_vendor_legitimate_interests = [
            {
              ...experience.tcf_vendor_consents[0],
              default_preference: "opt_in",
              purpose_legitimate_interests: [PURPOSE_2.id],
            },
          ];
          const updatedExperience = {
            ...experience,
            tcf_vendor_legitimate_interests,
          };
          stubConfig({
            options: {
              isOverlayEnabled: true,
              tcfEnabled: true,
            },
            experience: updatedExperience,
          });
          cy.waitUntilFidesInitialized().then(() => {
            cy.get("#fides-modal-link").click();
            cy.get("#fides-tab-Vendors").click();
            cy.getByTestId(`toggle-${VENDOR_1.name}`).click();
            cy.getByTestId(`toggle-${VENDOR_1.name}`).within(() => {
              cy.get("input").should("not.be.checked");
            });
            cy.getByTestId(`toggle-${VENDOR_1.name}-consent`).within(() => {
              cy.get("input").should("not.be.checked");
            });
            cy.get("@FidesUIChanged").should("have.been.calledOnce");
          });
        });
      });
    });

    describe("saving preferences", () => {
      const expectedEndOfFidesString = ".IABE,1~";
      it("can opt in to all", () => {
        cy.getCookie(CONSENT_COOKIE_NAME).should("not.exist");
        cy.getByTestId("consent-modal").within(() => {
          cy.get("button").contains("Opt in to all").click();
          cy.wait("@patchPrivacyPreference").then((interception) => {
            cy.get("@FidesUIChanged").should("not.have.been.called");
            const { body } = interception.request;
            expect(body.purpose_consent_preferences).to.eql([
              {
                id: PURPOSE_4.id,
                preference: "opt_in",
                served_notice_history_id: PURPOSE_4.served_notice_history_id,
              },
              {
                id: PURPOSE_6.id,
                preference: "opt_in",
                served_notice_history_id: PURPOSE_6.served_notice_history_id,
              },
              {
                id: PURPOSE_7.id,
                preference: "opt_in",
                served_notice_history_id: PURPOSE_7.served_notice_history_id,
              },
              {
                id: PURPOSE_9.id,
                preference: "opt_in",
                served_notice_history_id: PURPOSE_9.served_notice_history_id,
              },
            ]);
            expect(body.purpose_legitimate_interests_preferences).to.eql([
              {
                id: PURPOSE_2.id,
                preference: "opt_in",
                served_notice_history_id: PURPOSE_2.served_notice_history_id,
              },
            ]);
            expect(body.special_purpose_preferences).to.eql(undefined);
            expect(body.feature_preferences).to.eql(undefined);
            expect(body.special_feature_preferences).to.eql([
              {
                id: SPECIAL_FEATURE_1.id,
                preference: "opt_in",
                served_notice_history_id:
                  SPECIAL_FEATURE_1.served_notice_history_id,
              },
            ]);
            expect(body.vendor_consent_preferences).to.eql([
              {
                id: VENDOR_1.id,
                preference: "opt_in",
                served_notice_history_id: VENDOR_1.served_notice_history_id,
              },
            ]);
            expect(body.vendor_legitimate_interests_preferences).to.eql([]);
            expect(body.system_legitimate_interests_preferences).to.eql([
              {
                id: SYSTEM_1.id,
                preference: "opt_in",
                served_notice_history_id: SYSTEM_1.served_notice_history_id,
              },
            ]);
            expect(body.system_consent_preferences).to.eql([]);
          });
        });
        // Verify the cookie on save
        cy.getCookie(CONSENT_COOKIE_NAME).then((cookie) => {
          const cookieKeyConsent: FidesCookie = JSON.parse(
            decodeURIComponent(cookie!.value)
          );
          [PURPOSE_9.id, PURPOSE_6.id, PURPOSE_7.id, PURPOSE_4.id].forEach(
            (pid) => {
              expect(cookieKeyConsent.tcf_consent.purpose_consent_preferences)
                .property(`${pid}`)
                .is.eql(true);
            }
          );
          expect(
            cookieKeyConsent.tcf_consent
              .purpose_legitimate_interests_preferences
          )
            .property(`${PURPOSE_2.id}`)
            .is.eql(true);
          expect(cookieKeyConsent.tcf_consent.special_feature_preferences)
            .property(`${SPECIAL_FEATURE_1.id}`)
            .is.eql(true);
          expect(cookieKeyConsent.tcf_consent.vendor_consent_preferences)
            .property(`${VENDOR_1.id}`)
            .is.eql(true);
          expect(
            cookieKeyConsent.tcf_consent.vendor_legitimate_interests_preferences
          ).to.eql({});
          expect(
            cookieKeyConsent.tcf_consent.system_consent_preferences
          ).to.eql({});
          expect(
            cookieKeyConsent.tcf_consent.system_legitimate_interests_preferences
          )
            .property(`${SYSTEM_1.id}`)
            .is.eql(true);

          // Confirm vendors_disclosed section
          expect(
            cookieKeyConsent.fides_string?.endsWith(expectedEndOfFidesString)
          ).to.eql(true);
        });
      });

      it("can opt out of all", () => {
        cy.getByTestId("consent-modal").within(() => {
          cy.get("button").contains("Opt out of all").click();
          cy.wait("@patchPrivacyPreference").then((interception) => {
            cy.get("@FidesUIChanged").should("not.have.been.called");
            const { body } = interception.request;
            expect(body.purpose_consent_preferences).to.eql([
              {
                id: PURPOSE_4.id,
                preference: "opt_out",
                served_notice_history_id: PURPOSE_4.served_notice_history_id,
              },
              {
                id: PURPOSE_6.id,
                preference: "opt_out",
                served_notice_history_id: PURPOSE_6.served_notice_history_id,
              },
              {
                id: PURPOSE_7.id,
                preference: "opt_out",
                served_notice_history_id: PURPOSE_7.served_notice_history_id,
              },
              {
                id: PURPOSE_9.id,
                preference: "opt_out",
                served_notice_history_id: PURPOSE_9.served_notice_history_id,
              },
            ]);
            expect(body.purpose_legitimate_interests_preferences).to.eql([
              {
                id: PURPOSE_2.id,
                preference: "opt_out",
                served_notice_history_id: PURPOSE_2.served_notice_history_id,
              },
            ]);
            expect(body.special_purpose_preferences).to.eql(undefined);
            expect(body.feature_preferences).to.eql(undefined);
            expect(body.special_feature_preferences).to.eql([
              {
                id: SPECIAL_FEATURE_1.id,
                preference: "opt_out",
                served_notice_history_id:
                  SPECIAL_FEATURE_1.served_notice_history_id,
              },
            ]);
            expect(body.vendor_consent_preferences).to.eql([
              {
                id: VENDOR_1.id,
                preference: "opt_out",
                served_notice_history_id: VENDOR_1.served_notice_history_id,
              },
            ]);
            expect(body.vendor_legitimate_interests_preferences).to.eql([]);
            expect(body.system_legitimate_interests_preferences).to.eql([
              {
                id: SYSTEM_1.id,
                preference: "opt_out",
                served_notice_history_id: SYSTEM_1.served_notice_history_id,
              },
            ]);
            expect(body.system_consent_preferences).to.eql([]);
          });
        });
        // Verify the cookie on save
        cy.getCookie(CONSENT_COOKIE_NAME).then((cookie) => {
          const cookieKeyConsent: FidesCookie = JSON.parse(
            decodeURIComponent(cookie!.value)
          );
          [PURPOSE_4.id, PURPOSE_9.id, PURPOSE_6.id, PURPOSE_7.id].forEach(
            (pid) => {
              expect(cookieKeyConsent.tcf_consent.purpose_consent_preferences)
                .property(`${pid}`)
                .is.eql(false);
            }
          );
          expect(
            cookieKeyConsent.tcf_consent
              .purpose_legitimate_interests_preferences
          )
            .property(`${PURPOSE_2.id}`)
            .is.eql(false);
          expect(cookieKeyConsent.tcf_consent.special_feature_preferences)
            .property(`${SPECIAL_FEATURE_1.id}`)
            .is.eql(false);
          expect(cookieKeyConsent.tcf_consent.vendor_consent_preferences)
            .property(`${VENDOR_1.id}`)
            .is.eql(false);
          expect(
            cookieKeyConsent.tcf_consent.vendor_legitimate_interests_preferences
          ).to.eql({});
          expect(
            cookieKeyConsent.tcf_consent.system_consent_preferences
          ).to.eql({});
          expect(
            cookieKeyConsent.tcf_consent.system_legitimate_interests_preferences
          )
            .property(`${SYSTEM_1.id}`)
            .is.eql(false);
          // Confirm vendors_disclosed section
          expect(
            cookieKeyConsent.fides_string?.endsWith(expectedEndOfFidesString)
          ).to.eql(true);
        });
      });

      it("can opt in to some and opt out of others", () => {
        cy.getByTestId("consent-modal").within(() => {
          cy.getByTestId(`toggle-${PURPOSE_4.name}-consent`).click();
          cy.get("#fides-tab-Features").click();
          cy.getByTestId(`toggle-${SPECIAL_FEATURE_1.name}`).click();

          cy.get("#fides-tab-Vendors").click();
          cy.getByTestId(`toggle-${SYSTEM_1.name}`).click();
          cy.get("button").contains("Save").click();
          cy.get("@FidesUIChanged").its("callCount").should("equal", 3);
          cy.wait("@patchPrivacyPreference").then((interception) => {
            const { body } = interception.request;
            expect(body.purpose_consent_preferences).to.eql([
              {
                id: PURPOSE_4.id,
                preference: "opt_out",
                served_notice_history_id: PURPOSE_4.served_notice_history_id,
              },
              {
                id: PURPOSE_6.id,
                preference: "opt_in",
                served_notice_history_id: PURPOSE_6.served_notice_history_id,
              },
              {
                id: PURPOSE_7.id,
                preference: "opt_in",
                served_notice_history_id: PURPOSE_7.served_notice_history_id,
              },
              {
                id: PURPOSE_9.id,
                preference: "opt_in",
                served_notice_history_id: PURPOSE_9.served_notice_history_id,
              },
            ]);
            expect(body.purpose_legitimate_interests_preferences).to.eql([
              {
                id: PURPOSE_2.id,
                preference: "opt_in",
                served_notice_history_id: PURPOSE_2.served_notice_history_id,
              },
            ]);
            expect(body.special_purpose_preferences).to.eql(undefined);
            expect(body.feature_preferences).to.eql(undefined);
            expect(body.special_feature_preferences).to.eql([
              {
                id: SPECIAL_FEATURE_1.id,
                preference: "opt_in",
                served_notice_history_id:
                  SPECIAL_FEATURE_1.served_notice_history_id,
              },
            ]);
            expect(body.vendor_consent_preferences).to.eql([
              {
                id: VENDOR_1.id,
                preference: "opt_out",
                served_notice_history_id: VENDOR_1.served_notice_history_id,
              },
            ]);
            expect(body.vendor_legitimate_interests_preferences).to.eql([]);
            expect(body.system_legitimate_interests_preferences).to.eql([
              {
                id: SYSTEM_1.id,
                preference: "opt_out",
                served_notice_history_id: SYSTEM_1.served_notice_history_id,
              },
            ]);
            expect(body.system_consent_preferences).to.eql([]);
          });
        });
        // Verify the cookie on save
        cy.getCookie(CONSENT_COOKIE_NAME).then((cookie) => {
          const cookieKeyConsent: FidesCookie = JSON.parse(
            decodeURIComponent(cookie!.value)
          );
          [PURPOSE_9.id, PURPOSE_6.id, PURPOSE_7.id].forEach((pid) => {
            expect(cookieKeyConsent.tcf_consent.purpose_consent_preferences)
              .property(`${pid}`)
              .is.eql(true);
          });
          expect(
            cookieKeyConsent.tcf_consent
              .purpose_legitimate_interests_preferences
          )
            .property(`${PURPOSE_2.id}`)
            .is.eql(true);
          expect(cookieKeyConsent.tcf_consent.purpose_consent_preferences)
            .property(`${PURPOSE_4.id}`)
            .is.eql(false);
          expect(cookieKeyConsent.tcf_consent.special_feature_preferences)
            .property(`${SPECIAL_FEATURE_1.id}`)
            .is.eql(true);
          expect(cookieKeyConsent.tcf_consent.vendor_consent_preferences)
            .property(`${VENDOR_1.id}`)
            .is.eql(false);
          expect(
            cookieKeyConsent.tcf_consent.vendor_legitimate_interests_preferences
          ).to.eql({});
          expect(
            cookieKeyConsent.tcf_consent.system_legitimate_interests_preferences
          )
            .property(`${SYSTEM_1.id}`)
            .is.eql(false);
          expect(
            cookieKeyConsent.tcf_consent.system_consent_preferences
          ).to.eql({});
          // Confirm vendors_disclosed section
          expect(
            cookieKeyConsent.fides_string?.endsWith(expectedEndOfFidesString)
          ).to.eql(true);
        });
      });

      it("calls custom save preferences API fn instead of internal Fides API when it is provided in Fides.init", () => {
        const apiOptions = {
          /* eslint-disable @typescript-eslint/no-unused-vars */
          savePreferencesFn: (
            consent: CookieKeyConsent,
            fides_string: string | undefined,
            experience: PrivacyExperience
          ): Promise<void> => new Promise(() => {}),
          /* eslint-enable @typescript-eslint/no-unused-vars */
        };
        const spyObject = cy
          .spy(apiOptions, "savePreferencesFn")
          .as("mockSavePreferencesFn");
        cy.fixture("consent/experience_tcf.json").then((privacyExperience) => {
          stubConfig({
            options: {
              isOverlayEnabled: true,
              tcfEnabled: true,
              apiOptions,
            },
            experience: privacyExperience.items[0],
          });
          cy.waitUntilFidesInitialized().then(() => {
            cy.get("#fides-modal-link").click();
            cy.getByTestId("consent-modal").within(() => {
              cy.get("button").contains("Opt out of all").click();
              cy.get("@FidesUpdated").then(() => {
                // eslint-disable-next-line @typescript-eslint/no-unused-expressions
                expect(spyObject).to.be.called;
                const spy = spyObject.getCalls();
                const { args } = spy[0];
                expect(args[0]).to.deep.equal({
                  data_sales: true,
                  tracking: false,
                });
                // the TC str is dynamically updated upon save preferences with diff timestamp, so we do a fuzzy match
                expect(args[1]).to.contain(".IABE,1~");
                expect(args[2]).to.deep.equal(privacyExperience.items[0]);
              });
              // timeout means API call not made, which is expected
              cy.on("fail", (error) => {
                if (error.message.indexOf("Timed out retrying") !== 0) {
                  throw error;
                }
              });
              // check that preferences aren't sent to Fides API
              cy.wait("@patchPrivacyPreference", {
                requestTimeout: 100,
              }).then((xhr) => {
                assert.isNull(xhr?.response?.body);
              });
            });
          });
        });
      });

      it("skips saving preferences to API when disable save is set", () => {
        cy.fixture("consent/experience_tcf.json").then((experience) => {
          stubConfig({
            options: {
              isOverlayEnabled: true,
              tcfEnabled: true,
              fidesDisableSaveApi: true,
            },
            experience: experience.items[0],
          });
        });
        cy.waitUntilFidesInitialized().then(() => {
          cy.get("#fides-modal-link").click();
          cy.getByTestId("consent-modal").within(() => {
            cy.get("button").contains("Opt out of all").click();
            // timeout means API call not made, which is expected
            cy.on("fail", (error) => {
              if (error.message.indexOf("Timed out retrying") !== 0) {
                throw error;
              }
            });
            // check that preferences aren't sent to Fides API
            cy.wait("@patchPrivacyPreference", {
              requestTimeout: 100,
            }).then((xhr) => {
              assert.isNull(xhr?.response?.body);
            });
          });
          // The cookie should still get updated
          cy.getCookie(CONSENT_COOKIE_NAME).then((cookie) => {
            const cookieKeyConsent: FidesCookie = JSON.parse(
              decodeURIComponent(cookie!.value)
            );
            [PURPOSE_4.id, PURPOSE_9.id, PURPOSE_6.id, PURPOSE_7.id].forEach(
              (pid) => {
                expect(cookieKeyConsent.tcf_consent.purpose_consent_preferences)
                  .property(`${pid}`)
                  .is.eql(false);
              }
            );
            expect(
              cookieKeyConsent.tcf_consent
                .purpose_legitimate_interests_preferences
            )
              .property(`${PURPOSE_2.id}`)
              .is.eql(false);
            expect(cookieKeyConsent.tcf_consent.special_feature_preferences)
              .property(`${SPECIAL_FEATURE_1.id}`)
              .is.eql(false);
            expect(cookieKeyConsent.tcf_consent.vendor_consent_preferences)
              .property(`${VENDOR_1.id}`)
              .is.eql(false);
            expect(
              cookieKeyConsent.tcf_consent
                .vendor_legitimate_interests_preferences
            ).to.eql({});
            expect(
              cookieKeyConsent.tcf_consent.system_consent_preferences
            ).to.eql({});
            expect(
              cookieKeyConsent.tcf_consent
                .system_legitimate_interests_preferences
            )
              .property(`${SYSTEM_1.id}`)
              .is.eql(false);
          });
        });
      });

      it("skips saving preferences to API when disable save is set via cookie", () => {
        cy.getCookie(CONSENT_COOKIE_NAME).should("not.exist");
        cy.getCookie("fides_disable_save_api").should("not.exist");
        cy.setCookie("fides_disable_save_api", "true");
        cy.fixture("consent/experience_tcf.json").then((experience) => {
          stubConfig({
            options: {
              isOverlayEnabled: true,
              tcfEnabled: true,
            },
            experience: experience.items[0],
          });
        });
        cy.waitUntilFidesInitialized().then(() => {
          cy.get("#fides-modal-link").click();
          cy.getByTestId("consent-modal").within(() => {
            cy.get("button").contains("Opt out of all").click();
            // timeout means API call not made, which is expected
            cy.on("fail", (error) => {
              if (error.message.indexOf("Timed out retrying") !== 0) {
                throw error;
              }
            });
            // check that preferences aren't sent to Fides API
            cy.wait("@patchPrivacyPreference", {
              requestTimeout: 100,
            }).then((xhr) => {
              assert.isNull(xhr?.response?.body);
            });
          });
        });
      });

      it("skips saving preferences to API when disable save is set via query param", () => {
        cy.getCookie("fides_string").should("not.exist");
        cy.fixture("consent/experience_tcf.json").then((experience) => {
          stubConfig(
            {
              options: {
                isOverlayEnabled: true,
                tcfEnabled: true,
              },
              experience: experience.items[0],
            },
            null,
            null,
            { fides_disable_save_api: true }
          );
        });
        cy.waitUntilFidesInitialized().then(() => {
          cy.get("#fides-modal-link").click();
          cy.getByTestId("consent-modal").within(() => {
            cy.get("button").contains("Opt out of all").click();
            // timeout means API call not made, which is expected
            cy.on("fail", (error) => {
              if (error.message.indexOf("Timed out retrying") !== 0) {
                throw error;
              }
            });
            // check that preferences aren't sent to Fides API
            cy.wait("@patchPrivacyPreference", {
              requestTimeout: 100,
            }).then((xhr) => {
              assert.isNull(xhr?.response?.body);
            });
          });
        });
      });

      it("skips saving preferences to API when disable save is set via window obj", () => {
        cy.getCookie("fides_string").should("not.exist");
        cy.fixture("consent/experience_tcf.json").then((experience) => {
          stubConfig(
            {
              options: {
                isOverlayEnabled: true,
                tcfEnabled: true,
              },
              experience: experience.items[0],
            },
            null,
            null,
            null,
            { fides_disable_save_api: true }
          );
        });
        cy.waitUntilFidesInitialized().then(() => {
          cy.get("#fides-modal-link").click();
          cy.getByTestId("consent-modal").within(() => {
            cy.get("button").contains("Opt out of all").click();
            // timeout means API call not made, which is expected
            cy.on("fail", (error) => {
              if (error.message.indexOf("Timed out retrying") !== 0) {
                throw error;
              }
            });
            // check that preferences aren't sent to Fides API
            cy.wait("@patchPrivacyPreference", {
              requestTimeout: 100,
            }).then((xhr) => {
              assert.isNull(xhr?.response?.body);
            });
          });
        });
      });
    });
  });

  describe("second layer embedded", () => {
    it("automatically renders the second layer and can render tabs", () => {
      cy.getCookie(CONSENT_COOKIE_NAME).should("not.exist");
      cy.fixture("consent/experience_tcf.json").then((experience) => {
        stubConfig({
          options: {
            isOverlayEnabled: true,
            tcfEnabled: true,
            fidesEmbed: true,
          },
          experience: experience.items[0],
        });
      });
      cy.get("#fides-tab-Purposes");
      // Purposes
      cy.getByTestId("toggle-Purposes").within(() => {
        cy.get("input").should("be.checked");
      });
      cy.getByTestId(`toggle-${PURPOSE_4.name}-consent`).within(() => {
        cy.get("input").should("be.checked");
      });
      cy.getByTestId(`toggle-${PURPOSE_9.name}-consent`).within(() => {
        cy.get("input").should("be.checked");
      });
      cy.getByTestId(`toggle-${PURPOSE_2.name}`).within(() => {
        cy.get("input").should("be.checked");
      });
      cy.get(".fides-notice-toggle-header").contains("Special purposes");
      cy.get(".fides-notice-toggle-title").contains(SPECIAL_PURPOSE_1.name);
      cy.getByTestId("toggle-Special purposes").should("not.exist");
      cy.getByTestId(`toggle-${SPECIAL_PURPOSE_1.name}`).should("not.exist");

      cy.get("#fides-tab-Features").click();
      cy.get(".fides-notice-toggle-header").contains("Features");
      cy.get(".fides-notice-toggle-title").contains(FEATURE_1.name);
      cy.get(".fides-notice-toggle-title").contains(FEATURE_2.name);
      cy.getByTestId(`toggle-${FEATURE_1.name}`).should("not.exist");
      cy.getByTestId(`toggle-${FEATURE_2.name}`).should("not.exist");
      cy.getByTestId(`toggle-${SPECIAL_FEATURE_1.name}`).within(() => {
        cy.get("input").should("not.be.checked");
      });

      // Vendors
      cy.get("#fides-tab-Vendors").click();
      cy.getByTestId(`toggle-${SYSTEM_1.name}`).within(() => {
        cy.get("input").should("be.checked");
      });
    });
    it("can opt in to some and opt out of others", () => {
      cy.getCookie(CONSENT_COOKIE_NAME).should("not.exist");
      cy.fixture("consent/experience_tcf.json").then((experience) => {
        stubConfig({
          options: {
            isOverlayEnabled: true,
            tcfEnabled: true,
            fidesEmbed: true,
          },
          experience: experience.items[0],
        });
      });
      cy.getByTestId("consent-content").within(() => {
        cy.getByTestId(`toggle-${PURPOSE_4.name}-consent`).click();
        cy.get("#fides-tab-Features").click();
        cy.getByTestId(`toggle-${SPECIAL_FEATURE_1.name}`).click();

        cy.get("#fides-tab-Vendors").click();
        cy.getByTestId(`toggle-${SYSTEM_1.name}`).click();
        cy.get("button").contains("Save").click();
        cy.wait("@patchPrivacyPreference").then((interception) => {
          const { body } = interception.request;
          expect(body.purpose_consent_preferences).to.eql([
            { id: PURPOSE_4.id, preference: "opt_out" },
            { id: PURPOSE_6.id, preference: "opt_in" },
            { id: PURPOSE_7.id, preference: "opt_in" },
            { id: PURPOSE_9.id, preference: "opt_in" },
          ]);
          expect(body.purpose_legitimate_interests_preferences).to.eql([
            { id: PURPOSE_2.id, preference: "opt_in" },
          ]);
          expect(body.special_purpose_preferences).to.eql(undefined);
          expect(body.feature_preferences).to.eql(undefined);
          expect(body.special_feature_preferences).to.eql([
            { id: SPECIAL_FEATURE_1.id, preference: "opt_in" },
          ]);
          expect(body.vendor_consent_preferences).to.eql([
            { id: VENDOR_1.id, preference: "opt_out" },
          ]);
          expect(body.vendor_legitimate_interests_preferences).to.eql([]);
          expect(body.system_legitimate_interests_preferences).to.eql([
            { id: SYSTEM_1.id, preference: "opt_out" },
          ]);
          expect(body.system_consent_preferences).to.eql([]);
        });
      });
      // embed modal should not close on preferences save
      cy.getByTestId("consent-content").should("exist");
      // Verify the cookie on save
      cy.getCookie(CONSENT_COOKIE_NAME).then((cookie) => {
        const cookieKeyConsent: FidesCookie = JSON.parse(
          decodeURIComponent(cookie!.value)
        );
        [PURPOSE_9.id, PURPOSE_6.id, PURPOSE_7.id].forEach((pid) => {
          expect(cookieKeyConsent.tcf_consent.purpose_consent_preferences)
            .property(`${pid}`)
            .is.eql(true);
        });
        expect(
          cookieKeyConsent.tcf_consent.purpose_legitimate_interests_preferences
        )
          .property(`${PURPOSE_2.id}`)
          .is.eql(true);
        expect(cookieKeyConsent.tcf_consent.purpose_consent_preferences)
          .property(`${PURPOSE_4.id}`)
          .is.eql(false);
        expect(cookieKeyConsent.tcf_consent.special_feature_preferences)
          .property(`${SPECIAL_FEATURE_1.id}`)
          .is.eql(true);
        expect(cookieKeyConsent.tcf_consent.vendor_consent_preferences)
          .property(`${VENDOR_1.id}`)
          .is.eql(false);
        expect(
          cookieKeyConsent.tcf_consent.vendor_legitimate_interests_preferences
        ).to.eql({});
        expect(
          cookieKeyConsent.tcf_consent.system_legitimate_interests_preferences
        )
          .property(`${SYSTEM_1.id}`)
          .is.eql(false);
        expect(cookieKeyConsent.tcf_consent.system_consent_preferences).to.eql(
          {}
        );
      });
    });
    it("automatically renders the second layer when fidesEmbed is set via cookie", () => {
      cy.getCookie(CONSENT_COOKIE_NAME).should("not.exist");
      cy.getCookie("fides_embed").should("not.exist");
      cy.setCookie("fides_embed", "true");
      cy.fixture("consent/experience_tcf.json").then((experience) => {
        stubConfig({
          options: {
            isOverlayEnabled: true,
            tcfEnabled: true,
          },
          experience: experience.items[0],
        });
      });
      // spot check a couple UI elements
      cy.get("#fides-tab-Purposes");
      // Purposes
      cy.getByTestId("toggle-Purposes").within(() => {
        cy.get("input").should("be.checked");
      });
      // Vendors
      cy.get("#fides-tab-Vendors").click();
      cy.getByTestId(`toggle-${SYSTEM_1.name}`).within(() => {
        cy.get("input").should("be.checked");
      });
    });
    it("automatically renders the second layer when fidesEmbed is set via query param", () => {
      cy.getCookie(CONSENT_COOKIE_NAME).should("not.exist");
      cy.fixture("consent/experience_tcf.json").then((experience) => {
        stubConfig(
          {
            options: {
              isOverlayEnabled: true,
              tcfEnabled: true,
            },
            experience: experience.items[0],
          },
          null,
          null,
          { fides_embed: true }
        );
      });
      // spot check a couple UI elements
      cy.get("#fides-tab-Purposes");
      // Purposes
      cy.getByTestId("toggle-Purposes").within(() => {
        cy.get("input").should("be.checked");
      });
      // Vendors
      cy.get("#fides-tab-Vendors").click();
      cy.getByTestId(`toggle-${SYSTEM_1.name}`).within(() => {
        cy.get("input").should("be.checked");
      });
    });
    it("automatically renders the second layer when fidesEmbed is set via window obj", () => {
      cy.getCookie("fides_string").should("not.exist");
      cy.getCookie(CONSENT_COOKIE_NAME).should("not.exist");
      cy.fixture("consent/experience_tcf.json").then((experience) => {
        stubConfig(
          {
            options: {
              isOverlayEnabled: true,
              tcfEnabled: true,
            },
            experience: experience.items[0],
          },
          null,
          null,
          null,
          { fides_embed: true }
        );
      });
      // spot check a couple UI elements
      cy.get("#fides-tab-Purposes");
      // Purposes
      cy.getByTestId("toggle-Purposes").within(() => {
        cy.get("input").should("be.checked");
      });
      // Vendors
      cy.get("#fides-tab-Vendors").click();
      cy.getByTestId(`toggle-${SYSTEM_1.name}`).within(() => {
        cy.get("input").should("be.checked");
      });
    });
  });

  describe("CMP API", () => {
    beforeEach(() => {
      cy.getCookie(CONSENT_COOKIE_NAME).should("not.exist");
      cy.fixture("consent/experience_tcf.json").then((experience) => {
        stubConfig({
          options: {
            isOverlayEnabled: true,
            tcfEnabled: true,
          },
          experience: experience.items[0],
        });
      });
      cy.window().then((win) => {
        win.__tcfapi("addEventListener", 2, cy.stub().as("TCFEvent"));
      });
      cy.get("#fides-modal-link").click();
    });

    it("can receive a cmpuishown event", () => {
      cy.get("@TCFEvent")
        .its("firstCall.args")
        .then(([tcData, success]) => {
          expect(success).to.eql(true);
          expect(tcData.eventStatus === "cmpuishown");
        });
    });

    describe("setting fields", () => {
      it("can opt in to all and set legitimate interests", () => {
        cy.get("@FidesUpdated").should("have.been.calledOnce");
        cy.getByTestId("consent-modal").within(() => {
          cy.get("button").contains("Opt in to all").click();
        });
        // On slow connections, we should explicitly wait for FidesUpdated
        cy.get("@FidesUpdated").should("have.been.calledTwice");
        cy.get("@TCFEvent")
          .its("lastCall.args")
          .then(([tcData, success]) => {
            expect(success).to.eql(true);
            expect(tcData.eventStatus).to.eql("useractioncomplete");
            expect(tcData.purpose.consents).to.eql({
              [PURPOSE_4.id]: true,
              [PURPOSE_9.id]: true,
              [PURPOSE_6.id]: true,
              [PURPOSE_7.id]: true,
              1: false,
              2: false,
              3: false,
              5: false,
              8: false,
            });
            expect(tcData.purpose.legitimateInterests).to.eql({
              [PURPOSE_2.id]: true,
              1: false,
            });
            const vendorIdOnly = VENDOR_1.id.split(".")[1];
            expect(tcData.vendor.consents).to.eql({
              1: false,
              [vendorIdOnly]: true,
            });
            expect(tcData.vendor.legitimateInterests).to.eql({});
          });
      });

      it("can handle inappropriate legint purposes", () => {
        cy.getCookie(CONSENT_COOKIE_NAME).should("not.exist");
        cy.fixture("consent/experience_tcf.json").then((payload) => {
          const experience: PrivacyExperience = payload.items[0];
          // Set purpose with id 4 to LegInt which is not allowed!
          const purpose4 = experience.tcf_purpose_consents?.find(
            (p) => p.id === 4
          )!;
          experience.tcf_purpose_legitimate_interests?.push(purpose4);
          // Set the corresponding embedded vendor purpose too
          const vendor = experience.tcf_purpose_consents![0];
          experience.tcf_vendor_legitimate_interests?.push({
            ...vendor,
            id: "test",
            purpose_legitimate_interests: [{ id: 4, name: purpose4.name }],
          });
          experience.tcf_vendor_relationships?.push({ ...vendor, id: "test" });

          stubConfig({
            options: {
              isOverlayEnabled: true,
              tcfEnabled: true,
            },
            experience,
          });
        });
        // Since we've changed windows, redeclare the stub too
        cy.window().then((win) => {
          win.__tcfapi("addEventListener", 2, cy.stub().as("TCFEvent2"));
        });
        cy.get("#fides-modal-link").click();
        cy.getByTestId("consent-modal").within(() => {
          cy.get("button").contains("Opt in to all").click();
        });
        cy.get("@FidesUpdated").should("have.been.calledTwice");
        cy.get("@TCFEvent2")
          .its("lastCall.args")
          .then(([tcData, success]) => {
            expect(success).to.eql(true);
            expect(tcData.eventStatus).to.eql("useractioncomplete");
            expect(tcData.purpose.consents).to.eql({
              4: true,
              [PURPOSE_9.id]: true,
              [PURPOSE_6.id]: true,
              [PURPOSE_7.id]: true,
              1: false,
              2: false,
              3: false,
              5: false,
              8: false,
            });
            expect(tcData.purpose.legitimateInterests).to.eql({
              // No id 4 here!
              [PURPOSE_2.id]: true,
              1: false,
            });
            const vendorIdOnly = VENDOR_1.id.split(".")[1];
            expect(tcData.vendor.consents).to.eql({
              1: false,
              [vendorIdOnly]: true,
            });
            expect(tcData.vendor.legitimateInterests).to.eql({});
          });
      });
    });
  });

  /**
   * There are the following potential sources of user preferences:
   * 1) fides_string override option (via config.options.fidesString)
   * 2) DEFER: preferences API (via a custom function)
   * 3) local cookie (via fides_consent cookie)
   * 4) "prefetched" experience (via config.options.experience)
   * 5) experience API (via GET /privacy-experience)
   *
   * These specs test various combinations of those sources of truth and ensure
   * that Fides loads the correct preferences in each case.
   */
  describe("user preferences overrides", () => {
    beforeEach(() => {
      cy.getCookie(CONSENT_COOKIE_NAME).should("not.exist");
    });

    /**
     * Configure a valid fides_consent cookie with previously saved preferences
     */
    const setFidesCookie = () => {
      const uuid = "4fbb6edf-34f6-4717-a6f1-541fd1e5d585";
      const CREATED_DATE = "2022-12-24T12:00:00.000Z";
      const UPDATED_DATE = "2022-12-25T12:00:00.000Z";
      const cookie: FidesCookie = {
        identity: { fides_user_device_id: uuid },
        fides_meta: {
          version: "0.9.0",
          createdAt: CREATED_DATE,
          updatedAt: UPDATED_DATE,
        },
        consent: {},
        tcf_consent: {
          purpose_consent_preferences: {
            [PURPOSE_4.id]: false,
            [PURPOSE_9.id]: true,
          },
          special_feature_preferences: { [SPECIAL_FEATURE_1.id]: true },
          system_legitimate_interests_preferences: { [SYSTEM_1.id]: false },
          vendor_consent_preferences: { [VENDOR_1.id]: true },
        },
        fides_string: "CPziCYAPziCYAGXABBENATEIAACAAAAAAAAAABEAAAAA.IABE",
      };
      cy.setCookie(CONSENT_COOKIE_NAME, JSON.stringify(cookie));
    };

    /**
     * TEST CASE #1:
     * ❌ 1) fides_string override option (via config.options.fidesString)
     * ❌ 2) DEFER: preferences API (via a custom function)
     * ✅ 3) local cookie (via fides_consent cookie)
     * ✅ 4) "prefetched" experience (via config.options.experience)
     * ❌ 5) experience API (via GET /privacy-experience)
     *
     * EXPECTED RESULT: use preferences from local cookie
     */
    it("prefers preferences from a cookie when both cookie and experience exist", () => {
      setFidesCookie();
      cy.fixture("consent/experience_tcf.json").then((experience) => {
        stubConfig({
          options: {
            isOverlayEnabled: true,
            tcfEnabled: true,
            fidesString: undefined,
          },
          experience: experience.items[0],
        });
      });
      cy.window().then((win) => {
        win.__tcfapi("addEventListener", 2, cy.stub().as("TCFEvent"));
      });
      // Open the modal
      cy.get("#fides-modal-link").click();

      // Verify the toggles
      // Purposes
      cy.getByTestId(`toggle-${PURPOSE_4.name}-consent`).within(() => {
        cy.get("input").should("not.be.checked");
      });
      cy.getByTestId(`toggle-${PURPOSE_9.name}-consent`).within(() => {
        cy.get("input").should("be.checked");
      });
      // also verify that a purpose that was not part of the cookie is also opted out
      // (since it should have no current_preference, and default behavior is opt out)
      cy.getByTestId(`toggle-${PURPOSE_6.name}-consent`).within(() => {
        cy.get("input").should("not.be.checked");
      });
      // Features
      cy.get("#fides-tab-Features").click();
      cy.getByTestId(`toggle-${SPECIAL_FEATURE_1.name}`).within(() => {
        cy.get("input").should("be.checked");
      });
      // Vendors
      cy.get("#fides-tab-Vendors").click();
      cy.getByTestId(`toggle-${SYSTEM_1.name}`).within(() => {
        cy.get("input").should("not.be.checked");
      });
      cy.getByTestId(`toggle-${VENDOR_1.name}-consent`).within(() => {
        cy.get("input").should("be.checked");
      });

      // verify CMP API
      cy.get("@TCFEvent")
        .its("lastCall.args")
        .then(([tcData, success]) => {
          expect(success).to.eql(true);
          expect(tcData.eventStatus).to.eql("cmpuishown");
          expect(tcData.purpose.consents).to.eql({
            [PURPOSE_4.id]: false,
            [PURPOSE_6.id]: false,
            [PURPOSE_7.id]: false,
            2: false,
            1: false,
            3: false,
            5: false,
            8: false,
            9: true,
          });
          expect(tcData.purpose.legitimateInterests).to.eql({
            [PURPOSE_2.id]: true,
            1: false,
          });
          const vendorIdOnly = VENDOR_1.id.split(".")[1];
          expect(tcData.vendor.consents).to.eql({
            1: false,
            [vendorIdOnly]: true,
          });
          expect(tcData.vendor.legitimateInterests).to.eql({});
          expect(tcData.specialFeatureOptins).to.eql({
            [SPECIAL_FEATURE_1.id]: true,
          });
        });
    });

    /**
     * TEST CASE #2:
     * ❌ 1) fides_string override option (via config.options.fidesString)
     * ❌ 2) DEFER: preferences API (via a custom function)
     * ✅ 3) local cookie (via fides_consent cookie)
     * ❌ 4) "prefetched" experience (via config.options.experience)
     * ❌ 5) experience API (via GET /privacy-experience)
     *
     * EXPECTED RESULT: ignore all preferences, do not load TCF experience
     */
    it("does nothing when cookie exists but no experience is provided (neither prefetch nor API)", () => {
      setFidesCookie();
      stubConfig(
        {
          options: {
            isOverlayEnabled: true,
            tcfEnabled: true,
            fidesString: undefined,
          },
          experience: OVERRIDE.UNDEFINED,
        },
        OVERRIDE.UNDEFINED,
        OVERRIDE.EMPTY
      );
      cy.waitUntilFidesInitialized().then(() => {
        cy.get("#fides-modal-link").should("not.be.visible");
      });
    });

    /**
     * TEST CASE #3:
     * ❌ 1) fides_string override option (via config.options.fidesString)
     * ❌ 2) DEFER: preferences API (via a custom function)
     * ❌ 3) local cookie (via fides_consent cookie)
     * ❌ 4) "prefetched" experience (via config.options.experience)
     * ❌ 5) experience API (via GET /privacy-experience)
     *
     * EXPECTED RESULT: ignore all preferences, do not load TCF experience
     */
    it("does nothing when nothing is provided (neither cookie, nor experience, nor fides_string option)", () => {
      stubConfig(
        {
          options: {
            isOverlayEnabled: true,
            tcfEnabled: true,
            fidesString: undefined,
          },
          experience: OVERRIDE.UNDEFINED,
        },
        OVERRIDE.UNDEFINED,
        OVERRIDE.EMPTY
      );
      cy.waitUntilFidesInitialized().then(() => {
        cy.get("#fides-modal-link").should("not.be.visible");
      });
    });

    /**
     * TEST CASE #4:
     * ✅ 1) fides_string override option (via config.options.fidesString)
     * ❌ 2) DEFER: preferences API (via a custom function)
     * ✅ 3) local cookie (via fides_consent cookie)
     * ✅ 4) "prefetched" experience (via config.options.experience)
     * ❌ 5) experience API (via GET /privacy-experience)
     *
     * EXPECTED RESULT: use preferences from fides_string option
     */
    it("prefers preferences from fides_string option when fides_string, experience, and cookie exist", () => {
      setFidesCookie();
      const fidesStringOverride =
        "CPzevcAPzevcAGXABBENATEIAAIAAAAAAAAAAAAAAAAA.IABE,1~";
      const expectedTCString = "CPzevcAPzevcAGXABBENATEIAAIAAAAAAAAAAAAAAAAA"; // without disclosed vendors
      cy.fixture("consent/experience_tcf.json").then((experience) => {
        stubConfig({
          options: {
            isOverlayEnabled: true,
            tcfEnabled: true,
            fidesString: fidesStringOverride,
          },
          experience: experience.items[0],
        });
      });
      cy.window().then((win) => {
        win.__tcfapi("addEventListener", 2, cy.stub().as("TCFEvent"));
      });
      // Open the modal
      cy.get("#fides-modal-link").click();

      // Verify the toggles
      // Purposes
      cy.getByTestId(`toggle-${PURPOSE_2.name}`).within(() => {
        // this purpose is set to true in the experience, but since it was not defined in the fides_string,
        // it should use the default preference set in the experience which is true
        cy.get("input").should("be.checked");
      });
      cy.getByTestId(`toggle-${PURPOSE_4.name}-consent`).within(() => {
        // this purpose was previously set to true from the experience, but it is overridden by the fides_string
        cy.get("input").should("not.be.checked");
      });
      cy.getByTestId(`toggle-${PURPOSE_6.name}-consent`).within(() => {
        cy.get("input").should("not.be.checked");
      });
      cy.getByTestId(`toggle-${PURPOSE_7.name}-consent`).within(() => {
        cy.get("input").should("be.checked");
      });
      cy.getByTestId(`toggle-${PURPOSE_9.name}-consent`).within(() => {
        // this purpose is set to true in the experience, but since it was not defined in the fides_string,
        // it should use the default preference set in the experience which is false
        cy.get("input").should("not.be.checked");
      });
      // Features
      cy.get("#fides-tab-Features").click();
      cy.getByTestId(`toggle-${SPECIAL_FEATURE_1.name}`).within(() => {
        cy.get("input").should("be.checked");
      });
      // Vendors
      // this purpose is set to true in the experience, but since it was not defined in the fides_string,
      // it should use the default preference set in the experience which is true
      cy.get("#fides-tab-Vendors").click();
      cy.getByTestId(`toggle-${SYSTEM_1.name}`).within(() => {
        cy.get("input").should("be.checked");
      });
      cy.getByTestId(`toggle-${VENDOR_1.name}-consent`).within(() => {
        cy.get("input").should("not.be.checked");
      });

      // verify CMP API
      cy.get("@TCFEvent")
        .its("lastCall.args")
        .then(([tcData, success]) => {
          expect(success).to.eql(true);
          expect(tcData.tcString).to.eql(expectedTCString);
          expect(tcData.eventStatus).to.eql("cmpuishown");
          expect(tcData.purpose.consents).to.eql({
            [PURPOSE_2.id]: false,
            [PURPOSE_4.id]: false,
            [PURPOSE_6.id]: false,
            [PURPOSE_7.id]: true,
            1: false,
            2: false,
            3: false,
            5: false,
          });
          expect(tcData.purpose.legitimateInterests).to.eql({});
          expect(tcData.vendor.consents).to.eql({});
          expect(tcData.vendor.legitimateInterests).to.eql({});
        });
    });

    /**
     * TEST CASE #5:
     * ✅ 1) fides_string override option (via config.options.fidesString)
     * ❌ 2) DEFER: preferences API (via a custom function)
     * ❌ 3) local cookie (via fides_consent cookie)
     * ✅ 4) "prefetched" experience (via config.options.experience)
     * ❌ 5) experience API (via GET /privacy-experience)
     *
     * EXPECTED RESULT: use preferences from fides_string option
     */
    it("prefers preferences from fides_string option when both fides_string and experience is provided and cookie does not exist", () => {
      const fidesStringOverride =
        "CPzevcAPzevcAGXABBENATEIAAIAAAAAAAAAAAAAAAAA.IABE,1~";
      const expectedTCString = "CPzevcAPzevcAGXABBENATEIAAIAAAAAAAAAAAAAAAAA"; // without disclosed vendors
      cy.fixture("consent/experience_tcf.json").then((experience) => {
        stubConfig({
          options: {
            isOverlayEnabled: true,
            tcfEnabled: true,
            fidesString: fidesStringOverride,
          },
          experience: experience.items[0],
        });
      });
      cy.window().then((win) => {
        win.__tcfapi("addEventListener", 2, cy.stub().as("TCFEvent"));
      });
      // Open the modal
      cy.get("#fides-modal-link").click();

      // Verify the toggles
      // Purposes
      cy.getByTestId(`toggle-${PURPOSE_2.name}`).within(() => {
        // this purpose is set to true in the experience, but since it was not defined in the fides_string,
        // it should use the default preference set in the experience which is true
        cy.get("input").should("be.checked");
      });
      cy.getByTestId(`toggle-${PURPOSE_4.name}-consent`).within(() => {
        // this purpose was previously set to true from the experience, but it is overridden by the fides_string
        cy.get("input").should("not.be.checked");
      });
      cy.getByTestId(`toggle-${PURPOSE_6.name}-consent`).within(() => {
        cy.get("input").should("not.be.checked");
      });
      cy.getByTestId(`toggle-${PURPOSE_7.name}-consent`).within(() => {
        cy.get("input").should("be.checked");
      });
      cy.getByTestId(`toggle-${PURPOSE_9.name}-consent`).within(() => {
        // this purpose is set to true in the experience, but since it was not defined in the fides_string,
        // it should use the default preference set in the experience which is false
        cy.get("input").should("not.be.checked");
      });
      // Features
      cy.get("#fides-tab-Features").click();
      cy.getByTestId(`toggle-${SPECIAL_FEATURE_1.name}`).within(() => {
        cy.get("input").should("be.checked");
      });
      // Vendors
      // this purpose is set to true in the experience, but since it was not defined in the fides_string,
      // it should use the default preference set in the experience which is true
      cy.get("#fides-tab-Vendors").click();
      cy.getByTestId(`toggle-${SYSTEM_1.name}`).within(() => {
        cy.get("input").should("be.checked");
      });
      cy.getByTestId(`toggle-${VENDOR_1.name}-consent`).within(() => {
        cy.get("input").should("not.be.checked");
      });

      // verify CMP API
      cy.get("@TCFEvent")
        .its("lastCall.args")
        .then(([tcData, success]) => {
          expect(success).to.eql(true);
          expect(tcData.tcString).to.eql(expectedTCString);
          expect(tcData.eventStatus).to.eql("cmpuishown");
          expect(tcData.purpose.consents).to.eql({
            [PURPOSE_2.id]: false,
            [PURPOSE_4.id]: false,
            [PURPOSE_6.id]: false,
            [PURPOSE_7.id]: true,
            1: false,
            2: false,
            3: false,
            5: false,
          });
          expect(tcData.purpose.legitimateInterests).to.eql({});
          expect(tcData.vendor.consents).to.eql({});
          expect(tcData.vendor.legitimateInterests).to.eql({});
        });
    });

    /**
     * TEST CASE #6:
     * ✅ 1) fides_string override option (via config.options.fidesString)
     * ❌ 2) DEFER: preferences API (via a custom function)
     * ✅ 3) local cookie (via fides_consent cookie)
     * ❌ 4) "prefetched" experience (via config.options.experience)
     * ❌ 5) experience API (via GET /privacy-experience)
     *
     * EXPECTED RESULT: ignore all preferences, do not load TCF experience
     */
    it("does nothing when fides_string option when both fides_string option and cookie exist but no experience exists (neither prefetch nor API)", () => {
      const fidesStringOverride =
        "CPzevcAPzevcAGXABBENATEIAAIAAAAAAAAAAAAAAAAA.IABE,1~";
      setFidesCookie();
      stubConfig(
        {
          options: {
            isOverlayEnabled: true,
            tcfEnabled: true,
            fidesString: fidesStringOverride,
          },
          experience: OVERRIDE.UNDEFINED,
        },
        OVERRIDE.UNDEFINED,
        OVERRIDE.EMPTY // return no experience
      );
      cy.waitUntilFidesInitialized().then(() => {
        cy.get("#fides-modal-link").should("not.be.visible");
      });
    });

    /**
     * TEST CASE #7:
     * ✅ 1) fides_string override option (via config.options.fidesString)
     * ❌ 2) DEFER: preferences API (via a custom function)
     * ✅ 3) local cookie (via fides_consent cookie)
     * ❌ 4) "prefetched" experience (via config.options.experience)
     * ✅ 5) experience API (via GET /privacy-experience)
     *
     * EXPECTED RESULT: use preferences from fides_string option
     */
    it("prefers preferences from fides_string option when both fides_string option and cookie exist and experience is fetched from API", () => {
      const fidesStringOverride =
        "CPzevcAPzevcAGXABBENATEIAAIAAAAAAAAAAAAAAAAA.IABE,1~";
      const expectedTCString = "CPzevcAPzevcAGXABBENATEIAAIAAAAAAAAAAAAAAAAA"; // without disclosed vendors
      setFidesCookie();
      cy.fixture("consent/experience_tcf.json").then((experience) => {
        cy.fixture("consent/geolocation_tcf.json").then((geo) => {
          stubConfig(
            {
              options: {
                isOverlayEnabled: true,
                tcfEnabled: true,
                fidesString: fidesStringOverride,
              },
              experience: OVERRIDE.UNDEFINED,
            },
            geo,
            experience
          );
        });
      });
      cy.waitUntilFidesInitialized().then(() => {
        cy.window().then((win) => {
          win.__tcfapi("addEventListener", 2, cy.stub().as("TCFEvent"));
        });
      });

      // Open the modal
      cy.get("#fides-modal-link").click();

      // Verify the toggles
      // Purposes
      cy.getByTestId(`toggle-${PURPOSE_2.name}`).within(() => {
        // this purpose is set to true in the experience, but since it was not defined in the fides_string,
        // it should use the default preference set in the experience which is true
        cy.get("input").should("be.checked");
      });
      cy.getByTestId(`toggle-${PURPOSE_4.name}-consent`).within(() => {
        // this purpose was previously set to true from the experience, but it is overridden by the fides_string
        cy.get("input").should("not.be.checked");
      });
      cy.getByTestId(`toggle-${PURPOSE_6.name}-consent`).within(() => {
        cy.get("input").should("not.be.checked");
      });
      cy.getByTestId(`toggle-${PURPOSE_7.name}-consent`).within(() => {
        cy.get("input").should("be.checked");
      });
      cy.getByTestId(`toggle-${PURPOSE_9.name}-consent`).within(() => {
        // this purpose is set to true in the experience, but since it was not defined in the fides_string,
        // it should use the default preference set in the experience which is false
        cy.get("input").should("not.be.checked");
      });
      // Features
      cy.get("#fides-tab-Features").click();
      cy.getByTestId(`toggle-${SPECIAL_FEATURE_1.name}`).within(() => {
        cy.get("input").should("be.checked");
      });
      // Vendors
      // this purpose is set to true in the experience, but since it was not defined in the fides_string,
      // it should use the default preference set in the experience which is true
      cy.get("#fides-tab-Vendors").click();
      cy.getByTestId(`toggle-${SYSTEM_1.name}`).within(() => {
        cy.get("input").should("be.checked");
      });
      cy.getByTestId(`toggle-${VENDOR_1.name}-consent`).within(() => {
        cy.get("input").should("not.be.checked");
      });

      // verify CMP API
      cy.get("@TCFEvent")
        .its("lastCall.args")
        .then(([tcData, success]) => {
          expect(success).to.eql(true);
          expect(tcData.tcString).to.eql(expectedTCString);
          expect(tcData.eventStatus).to.eql("cmpuishown");
          expect(tcData.purpose.consents).to.eql({
            [PURPOSE_2.id]: false,
            [PURPOSE_4.id]: false,
            [PURPOSE_6.id]: false,
            [PURPOSE_7.id]: true,
            1: false,
            2: false,
            3: false,
            5: false,
          });
          expect(tcData.purpose.legitimateInterests).to.eql({});
          expect(tcData.vendor.consents).to.eql({});
          expect(tcData.vendor.legitimateInterests).to.eql({});
        });
    });
<<<<<<< HEAD

    /**
     * TEST CASE #8:
     * 😬 1) fides_string override option exists but is invalid (via config.options.fidesString)
     * ❌ 2) DEFER: preferences API (via a custom function)
     * ❌ 3) local cookie (via fides_consent cookie)
     * ❌ 4) "prefetched" experience (via config.options.experience)
     * ✅ 5) experience API (via GET /privacy-experience)
     *
     * EXPECTED RESULT: ignore invalid fides_string option and render experience as-is
     */
    it("can handle an invalid fides_string option and continue rendering the experience", () => {
      const fidesStringOverride = "invalid-string,1~";
      cy.fixture("consent/experience_tcf.json").then((experience) => {
        cy.fixture("consent/geolocation_tcf.json").then((geo) => {
          stubConfig(
            {
              options: {
                isOverlayEnabled: true,
                tcfEnabled: true,
                fidesString: fidesStringOverride,
              },
              experience: OVERRIDE.UNDEFINED,
            },
            geo,
            experience
          );
        });
      });

      cy.waitUntilFidesInitialized().then(() => {
        cy.window().then((win) => {
          win.__tcfapi("addEventListener", 2, cy.stub().as("TCFEvent"));
        });
      });

      cy.get("#fides-modal-link").click();

      // Verify that all these are equal to the default experience, as if
      // there had been no overrides.
      // Purposes
      cy.getByTestId(`toggle-${PURPOSE_2.name}`).within(() => {
        cy.get("input").should("be.checked");
      });
      cy.getByTestId(`toggle-${PURPOSE_4.name}-consent`).within(() => {
        cy.get("input").should("be.checked");
      });
      cy.getByTestId(`toggle-${PURPOSE_6.name}-consent`).within(() => {
        cy.get("input").should("be.checked");
      });
      cy.getByTestId(`toggle-${PURPOSE_7.name}-consent`).within(() => {
        cy.get("input").should("be.checked");
      });
      cy.getByTestId(`toggle-${PURPOSE_9.name}-consent`).within(() => {
        cy.get("input").should("be.checked");
      });
      // Features
      cy.get("#fides-tab-Features").click();
      cy.getByTestId(`toggle-${SPECIAL_FEATURE_1.name}`).within(() => {
        cy.get("input").should("not.be.checked");
      });
      // Vendors
      cy.get("#fides-tab-Vendors").click();
      cy.getByTestId(`toggle-${SYSTEM_1.name}`).within(() => {
        cy.get("input").should("be.checked");
      });
      cy.getByTestId(`toggle-${VENDOR_1.name}-consent`).within(() => {
        cy.get("input").should("not.be.checked");
=======
    it("can use a fides_string to override a vendor consent", () => {
      // Opts in to all
      const fidesStringOverride =
        "CP0gqMAP0gqMAGXABBENATEIABaAAEAAAAAAABEAAAAA,1~";
      cy.fixture("consent/experience_tcf.json").then((experience) => {
        stubConfig({
          options: {
            isOverlayEnabled: true,
            tcfEnabled: true,
            fidesString: fidesStringOverride,
          },
          experience: experience.items[0],
        });
      });
      cy.window().then((win) => {
        win.__tcfapi("addEventListener", 2, cy.stub().as("TCFEvent"));
      });
      // Open the modal
      cy.get("#fides-modal-link").click();

      // Verify the vendor toggle
      // this vendor is set to null in the experience but true in the string
      cy.get("#fides-tab-Vendors").click();
      cy.getByTestId(`toggle-${VENDOR_1.name}-consent`).within(() => {
        cy.get("input").should("be.checked");
>>>>>>> 628c7ea3
      });

      // verify CMP API
      cy.get("@TCFEvent")
        .its("lastCall.args")
        .then(([tcData, success]) => {
          expect(success).to.eql(true);
<<<<<<< HEAD
          // Make sure our invalid fides string does not make it into tcData
          expect(tcData.tcString).to.be.a("string");
          expect(tcData.tcString).to.not.contain("invalid");
          expect(tcData.eventStatus).to.eql("cmpuishown");
          expect(tcData.purpose.consents).to.eql({
            [PURPOSE_2.id]: true,
            [PURPOSE_4.id]: true,
            [PURPOSE_6.id]: true,
            [PURPOSE_7.id]: true,
            [PURPOSE_9.id]: true,
            1: false,
            2: false,
            3: false,
            5: false,
            8: false,
          });
          expect(tcData.purpose.legitimateInterests).to.eql({
            [PURPOSE_2.id]: true,
            1: false,
          });
          expect(tcData.vendor.consents).to.eql({});
=======
          expect(tcData.eventStatus).to.eql("cmpuishown");
          expect(tcData.vendor.consents).to.eql({
            1: false,
            2: true,
          });
>>>>>>> 628c7ea3
          expect(tcData.vendor.legitimateInterests).to.eql({});
        });
    });
  });

  describe("fides_string override options", () => {
    it("uses fides_string when set via cookie", () => {
      const fidesStringOverride =
        "CPzevcAPzevcAGXABBENATEIAAIAAAAAAAAAAAAAAAAA.IABE,1~";
      const expectedTCString = "CPzevcAPzevcAGXABBENATEIAAIAAAAAAAAAAAAAAAAA"; // without disclosed vendors
      cy.getCookie("fides_string").should("not.exist");
      cy.setCookie("fides_string", fidesStringOverride);
      cy.fixture("consent/experience_tcf.json").then((experience) => {
        stubConfig({
          options: {
            isOverlayEnabled: true,
            tcfEnabled: true,
          },
          experience: experience.items[0],
        });
      });
      cy.window().then((win) => {
        win.__tcfapi("addEventListener", 2, cy.stub().as("TCFEvent"));
      });
      // Open the modal
      cy.get("#fides-modal-link").click();

      // verify CMP API
      cy.get("@TCFEvent")
        .its("lastCall.args")
        .then(([tcData, success]) => {
          expect(success).to.eql(true);
          expect(tcData.tcString).to.eql(expectedTCString);
          expect(tcData.eventStatus).to.eql("cmpuishown");
          expect(tcData.purpose.consents).to.eql({
            [PURPOSE_2.id]: false,
            [PURPOSE_4.id]: false,
            [PURPOSE_6.id]: false,
            [PURPOSE_7.id]: true,
            1: false,
            2: false,
            3: false,
            5: false,
          });
          expect(tcData.purpose.legitimateInterests).to.eql({});
          expect(tcData.vendor.consents).to.eql({});
          expect(tcData.vendor.legitimateInterests).to.eql({});
        });
    });

    it("uses fides_string when set via query param", () => {
      const fidesStringOverride =
        "CPzevcAPzevcAGXABBENATEIAAIAAAAAAAAAAAAAAAAA.IABE,1~";
      const expectedTCString = "CPzevcAPzevcAGXABBENATEIAAIAAAAAAAAAAAAAAAAA"; // without disclosed vendors
      cy.getCookie("fides_string").should("not.exist");
      cy.fixture("consent/experience_tcf.json").then((experience) => {
        stubConfig(
          {
            options: {
              isOverlayEnabled: true,
              tcfEnabled: true,
            },
            experience: experience.items[0],
          },
          null,
          null,
          { fides_string: fidesStringOverride }
        );
      });
      cy.window().then((win) => {
        win.__tcfapi("addEventListener", 2, cy.stub().as("TCFEvent"));
      });
      // Open the modal
      cy.get("#fides-modal-link").click();

      // verify CMP API
      cy.get("@TCFEvent")
        .its("lastCall.args")
        .then(([tcData, success]) => {
          expect(success).to.eql(true);
          expect(tcData.tcString).to.eql(expectedTCString);
          expect(tcData.eventStatus).to.eql("cmpuishown");
          expect(tcData.purpose.consents).to.eql({
            [PURPOSE_2.id]: false,
            [PURPOSE_4.id]: false,
            [PURPOSE_6.id]: false,
            [PURPOSE_7.id]: true,
            1: false,
            2: false,
            3: false,
            5: false,
          });
          expect(tcData.purpose.legitimateInterests).to.eql({});
          expect(tcData.vendor.consents).to.eql({});
          expect(tcData.vendor.legitimateInterests).to.eql({});
        });
    });

    it("uses fides_string when set via window obj", () => {
      const fidesStringOverride =
        "CPzevcAPzevcAGXABBENATEIAAIAAAAAAAAAAAAAAAAA.IABE,1~";
      const expectedTCString = "CPzevcAPzevcAGXABBENATEIAAIAAAAAAAAAAAAAAAAA"; // without disclosed vendors
      cy.getCookie("fides_string").should("not.exist");
      cy.fixture("consent/experience_tcf.json").then((experience) => {
        stubConfig(
          {
            options: {
              isOverlayEnabled: true,
              tcfEnabled: true,
            },
            experience: experience.items[0],
          },
          null,
          null,
          null,
          { fides_string: fidesStringOverride }
        );
      });
      cy.window().then((win) => {
        win.__tcfapi("addEventListener", 2, cy.stub().as("TCFEvent"));
      });
      // Open the modal
      cy.get("#fides-modal-link").click();

      // verify CMP API
      cy.get("@TCFEvent")
        .its("lastCall.args")
        .then(([tcData, success]) => {
          expect(success).to.eql(true);
          expect(tcData.tcString).to.eql(expectedTCString);
          expect(tcData.eventStatus).to.eql("cmpuishown");
          expect(tcData.purpose.consents).to.eql({
            [PURPOSE_2.id]: false,
            [PURPOSE_4.id]: false,
            [PURPOSE_6.id]: false,
            [PURPOSE_7.id]: true,
            1: false,
            2: false,
            3: false,
            5: false,
          });
          expect(tcData.purpose.legitimateInterests).to.eql({});
          expect(tcData.vendor.consents).to.eql({});
          expect(tcData.vendor.legitimateInterests).to.eql({});
        });
    });
  });

  describe("ac string", () => {
    const AC_IDS = [42, 33, 49];
    const acceptAllAcString = `1~${AC_IDS.sort().join(".")}`;
    const rejectAllAcString = "1~";
    beforeEach(() => {
      cy.fixture("consent/experience_tcf.json").then((payload) => {
        const experience = payload.items[0];
        // Add AC consent only vendors
        const baseVendor = {
          id: "2",
          has_vendor_id: true,
          name: "Test",
          description: "A longer description",
          default_preference: "opt_out",
          current_preference: null,
          outdated_preference: null,
          current_served: null,
          outdated_served: null,
          purpose_consents: [
            {
              id: 4,
              name: "Use profiles to select personalised advertising",
            },
          ],
        };
        AC_IDS.forEach((id, idx) => {
          const vendor = { ...baseVendor, id: `gacp.${id}`, name: `AC ${id}` };
          experience.tcf_vendor_consents.push({
            ...vendor,
            // Set some of these vendors without purpose_consents
            purpose_consents: idx % 2 === 0 ? [] : baseVendor.purpose_consents,
          });
          experience.tcf_vendor_relationships.push(vendor);
        });

        stubConfig({
          options: {
            isOverlayEnabled: true,
            tcfEnabled: true,
          },
          experience,
        });
      });
      cy.get("#fides-modal-link").click();
    });

    it("can opt in to AC vendors and generate string", () => {
      cy.get("#fides-tab-Vendors").click();
      AC_IDS.forEach((id) => {
        cy.getByTestId(`toggle-AC ${id}-consent`);
      });
      cy.get("section#fides-panel-Vendors").within(() => {
        cy.get("button").contains("All on").click();
      });
      cy.get("button").contains("Save").click();
      cy.wait("@patchPrivacyPreference").then((interception) => {
        const { body } = interception.request;
        const expected = [
          { id: VENDOR_1.id, preference: "opt_in" },
          ...AC_IDS.map((id) => ({ id: `gacp.${id}`, preference: "opt_in" })),
        ];
        expect(body.vendor_consent_preferences).to.eql(expected);

        // Check the cookie
        cy.waitUntilCookieExists(CONSENT_COOKIE_NAME).then(() => {
          cy.getCookie(CONSENT_COOKIE_NAME).then((cookie) => {
            const cookieKeyConsent: FidesCookie = JSON.parse(
              decodeURIComponent(cookie!.value)
            );
            const { fides_string: tcString } = cookieKeyConsent;
            const acString = tcString?.split(",")[1];
            expect(acString).to.eql(acceptAllAcString);
          });
        });
      });
    });

    it("can opt out of AC vendors and generate string", () => {
      cy.get("#fides-tab-Vendors").click();
      cy.get("section#fides-panel-Vendors").within(() => {
        cy.get("button").contains("All off").click();
      });
      cy.get("button").contains("Save").click();
      cy.wait("@patchPrivacyPreference").then((interception) => {
        const { body } = interception.request;
        const expected = [
          { id: VENDOR_1.id, preference: "opt_out" },
          ...AC_IDS.map((id) => ({ id: `gacp.${id}`, preference: "opt_out" })),
        ];
        expect(body.vendor_consent_preferences).to.eql(expected);

        // Check the cookie
        cy.waitUntilCookieExists(CONSENT_COOKIE_NAME).then(() => {
          cy.getCookie(CONSENT_COOKIE_NAME).then((cookie) => {
            const cookieKeyConsent: FidesCookie = JSON.parse(
              decodeURIComponent(cookie!.value)
            );
            const { fides_string: tcString } = cookieKeyConsent;
            const acString = tcString?.split(",")[1];
            expect(acString).to.eql(rejectAllAcString);
          });
        });
      });
    });

    it("can emit FidesEvent with composite string but CMP API without", () => {
      cy.window().then((win) => {
        win.__tcfapi("addEventListener", 2, cy.stub().as("TCFEvent"));
      });
      cy.get("#fides-tab-Vendors").click();
      cy.get("section#fides-panel-Vendors").within(() => {
        cy.get("button").contains("All on").click();
      });
      cy.get("button").contains("Save").click();
      cy.wait("@patchPrivacyPreference");
      cy.get("@FidesUpdated")
        .should("have.been.calledTwice")
        .its("secondCall.args.0.detail.fides_string")
        .then((fidesString) => {
          const parts = fidesString.split(",");
          expect(parts.length).to.eql(2);
          expect(parts[1]).to.eql(acceptAllAcString);
        });

      cy.get("@TCFEvent")
        .its("lastCall.args")
        .then(([tcData, success]) => {
          expect(success).to.eql(true);
          expect(tcData.eventStatus).to.eql("useractioncomplete");
          // This fides_string should not be a composite—should just be the tc string
          const { tcString } = tcData;
          const parts = tcString.split(",");
          expect(parts.length).to.eql(1);
          expect(parts[0]).to.not.contain("1~");
          // But we can still access the AC string via `addtlConsent`
          expect(tcData.addtlConsent).to.eql(acceptAllAcString);
        });
    });

    it("can get `addtlConsents` from getTCData custom function", () => {
      cy.get("#fides-tab-Vendors").click();
      cy.get("section#fides-panel-Vendors").within(() => {
        cy.get("button").contains("All on").click();
      });
      cy.get("button").contains("Save").click();
      cy.wait("@patchPrivacyPreference");
      cy.get("@FidesUpdated").should("have.been.calledTwice");
      // Call getTCData
      cy.window().then((win) => {
        win.__tcfapi("getTCData", 2, cy.stub().as("getTCData"));
        cy.get("@getTCData")
          .should("have.been.calledOnce")
          .its("lastCall.args")
          .then(([tcData, success]) => {
            expect(success).to.eql(true);
            expect(tcData.addtlConsent).to.eql(acceptAllAcString);
          });
      });
    });

    it("can initialize from an AC string", () => {
      const uuid = "4fbb6edf-34f6-4717-a6f1-541fd1e5d585";
      const CREATED_DATE = "2022-12-24T12:00:00.000Z";
      const UPDATED_DATE = "2022-12-25T12:00:00.000Z";
      const cookie = {
        identity: { fides_user_device_id: uuid },
        fides_meta: {
          version: "0.9.0",
          createdAt: CREATED_DATE,
          updatedAt: UPDATED_DATE,
        },
        consent: {},
        tcf_consent: {
          purpose_consent_preferences: { 2: false, [PURPOSE_4.id]: true },
          special_feature_preferences: { [SPECIAL_FEATURE_1.id]: true },
          system_legitimate_interests_preferences: { [SYSTEM_1.id]: false },
          vendor_consent_preferences: { [VENDOR_1.id]: false },
        },
        tc_string: "CPzbcgAPzbcgAGXABBENATEIAACAAAAAAAAAABEAAAAA.IABE",
      };
      cy.setCookie(CONSENT_COOKIE_NAME, JSON.stringify(cookie));
      cy.fixture("consent/experience_tcf.json").then((experience) => {
        stubConfig({
          options: {
            isOverlayEnabled: true,
            tcfEnabled: true,
            // this TC string sets purpose 4 to false and purpose 7 to true
            // the appended AC string sets AC 42 to true
            fidesString:
              "CPzevcAPzevcAGXABBENATEIAAIAAAAAAAAAAAAAAAAA.IABE,1~42.43.44",
          },
          experience: experience.items[0],
        });
      });

      cy.get("@FidesInitialized")
        .should("have.been.calledOnce")
        .its("firstCall.args.0.detail.tcf_consent")
        .then((tcfConsent) => {
          // TC string setting worked
          expect(tcfConsent.purpose_consent_preferences).to.eql({
            1: false,
            2: false,
            3: false,
            4: false,
            5: false,
            6: false,
            7: true,
          });
          // AC string setting worked
          expect(tcfConsent.vendor_consent_preferences).to.eql({
            "gacp.42": true,
            "gacp.43": true,
            "gacp.44": true,
          });
        });
    });
  });
});<|MERGE_RESOLUTION|>--- conflicted
+++ resolved
@@ -1937,7 +1937,6 @@
           expect(tcData.vendor.legitimateInterests).to.eql({});
         });
     });
-<<<<<<< HEAD
 
     /**
      * TEST CASE #8:
@@ -2006,33 +2005,6 @@
       });
       cy.getByTestId(`toggle-${VENDOR_1.name}-consent`).within(() => {
         cy.get("input").should("not.be.checked");
-=======
-    it("can use a fides_string to override a vendor consent", () => {
-      // Opts in to all
-      const fidesStringOverride =
-        "CP0gqMAP0gqMAGXABBENATEIABaAAEAAAAAAABEAAAAA,1~";
-      cy.fixture("consent/experience_tcf.json").then((experience) => {
-        stubConfig({
-          options: {
-            isOverlayEnabled: true,
-            tcfEnabled: true,
-            fidesString: fidesStringOverride,
-          },
-          experience: experience.items[0],
-        });
-      });
-      cy.window().then((win) => {
-        win.__tcfapi("addEventListener", 2, cy.stub().as("TCFEvent"));
-      });
-      // Open the modal
-      cy.get("#fides-modal-link").click();
-
-      // Verify the vendor toggle
-      // this vendor is set to null in the experience but true in the string
-      cy.get("#fides-tab-Vendors").click();
-      cy.getByTestId(`toggle-${VENDOR_1.name}-consent`).within(() => {
-        cy.get("input").should("be.checked");
->>>>>>> 628c7ea3
       });
 
       // verify CMP API
@@ -2040,7 +2012,7 @@
         .its("lastCall.args")
         .then(([tcData, success]) => {
           expect(success).to.eql(true);
-<<<<<<< HEAD
+
           // Make sure our invalid fides string does not make it into tcData
           expect(tcData.tcString).to.be.a("string");
           expect(tcData.tcString).to.not.contain("invalid");
@@ -2062,13 +2034,46 @@
             1: false,
           });
           expect(tcData.vendor.consents).to.eql({});
-=======
+          expect(tcData.vendor.legitimateInterests).to.eql({});
+        });
+    });
+    it("can use a fides_string to override a vendor consent", () => {
+      // Opts in to all
+      const fidesStringOverride =
+        "CP0gqMAP0gqMAGXABBENATEIABaAAEAAAAAAABEAAAAA,1~";
+      cy.fixture("consent/experience_tcf.json").then((experience) => {
+        stubConfig({
+          options: {
+            isOverlayEnabled: true,
+            tcfEnabled: true,
+            fidesString: fidesStringOverride,
+          },
+          experience: experience.items[0],
+        });
+      });
+      cy.window().then((win) => {
+        win.__tcfapi("addEventListener", 2, cy.stub().as("TCFEvent"));
+      });
+      // Open the modal
+      cy.get("#fides-modal-link").click();
+
+      // Verify the vendor toggle
+      // this vendor is set to null in the experience but true in the string
+      cy.get("#fides-tab-Vendors").click();
+      cy.getByTestId(`toggle-${VENDOR_1.name}-consent`).within(() => {
+        cy.get("input").should("be.checked");
+      });
+
+      // verify CMP API
+      cy.get("@TCFEvent")
+        .its("lastCall.args")
+        .then(([tcData, success]) => {
+          expect(success).to.eql(true);
           expect(tcData.eventStatus).to.eql("cmpuishown");
           expect(tcData.vendor.consents).to.eql({
             1: false,
             2: true,
           });
->>>>>>> 628c7ea3
           expect(tcData.vendor.legitimateInterests).to.eql({});
         });
     });
