--- conflicted
+++ resolved
@@ -8,12 +8,8 @@
 } from "fides-js";
 import { TCString } from "@iabtechlabtcf/core";
 import { CookieKeyConsent } from "fides-js/src/lib/cookie";
-<<<<<<< HEAD
+import { API_URL, TCF_VERSION_HASH } from "../support/constants";
 import { FIDES_SEPARATOR } from "~/../fides-js/src/lib/tcf/constants";
-import { API_URL } from "../support/constants";
-=======
-import { API_URL, TCF_VERSION_HASH } from "../support/constants";
->>>>>>> b9a1087e
 import { mockCookie, mockTcfVendorObjects } from "../support/mocks";
 import { OVERRIDE, stubConfig } from "../support/stubs";
 
