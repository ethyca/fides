--- conflicted
+++ resolved
@@ -55,10 +55,12 @@
       });
     });
   });
+
   describe("initial layer", () => {
     beforeEach(() => {
       cy.get("#fides-modal-link").click();
     });
+
     it("can render purposes in the initial layer as a stack", () => {
       cy.get("span").contains(STACK_1.name);
       cy.get("span").contains(STACK_2.name);
@@ -71,9 +73,6 @@
       cy.get("span").contains(STACK_1.name).click();
       [PURPOSE_5.id, PURPOSE_1.id, PURPOSE_3.id].forEach((id) => {
         cy.get("li").contains(`Purpose ${id}`);
-      });
-      cy.getByTestId(`toggle-${VENDOR_2.name}`).within(() => {
-        cy.get("input").should("be.checked");
       });
     });
   });
@@ -107,7 +106,6 @@
         cy.getByTestId(`toggle-${SPECIAL_PURPOSE_1.name}`).within(() => {
           cy.get("input").should("be.checked");
         });
-
         // TODO: add tests once we have features
         cy.get("#fides-tab-Features");
 
@@ -116,6 +114,27 @@
         cy.getByTestId(`toggle-${VENDOR_1.name}`).within(() => {
           cy.get("input").should("be.checked");
         });
+      });
+
+      it("can render GVL badge on vendors and filter", () => {
+        cy.get("#fides-tab-Vendors").click();
+        cy.get("span")
+          .contains(VENDOR_1.name)
+          .within(() => {
+            cy.get("span").should("not.exist");
+          });
+        cy.get("span")
+          .contains(VENDOR_2.name)
+          .within(() => {
+            cy.get("span").contains("GVL");
+          });
+
+        // Filter to just GVL
+        cy.get(".fides-filter-button-group").within(() => {
+          cy.get("button").contains("GVL vendors").click();
+        });
+        cy.get("span").contains(VENDOR_1.name).should("not.exist");
+        cy.get("span").contains(VENDOR_2.name);
       });
 
       it("can group toggle", () => {
@@ -134,9 +153,32 @@
         });
       });
     });
-<<<<<<< HEAD
 
     describe("saving preferences", () => {
+      it("can opt in to all", () => {
+        cy.getByTestId("consent-modal").within(() => {
+          cy.get("button").contains("Opt in to all").click();
+          cy.wait("@patchPrivacyPreference").then((interception) => {
+            const { body } = interception.request;
+            expect(body.purpose_preferences).to.eql([
+              { id: PURPOSE_5.id, preference: "opt_in" },
+              { id: PURPOSE_1.id, preference: "opt_in" },
+              { id: PURPOSE_3.id, preference: "opt_in" },
+              { id: PURPOSE_4.id, preference: "opt_in" },
+              { id: PURPOSE_2.id, preference: "opt_in" },
+            ]);
+            expect(body.special_purpose_preferences).to.eql([
+              { id: SPECIAL_PURPOSE_1.id, preference: "opt_in" },
+            ]);
+            expect(body.vendor_preferences).to.eql([
+              { id: VENDOR_2.id, preference: "opt_in" },
+            ]);
+            expect(body.system_preferences).to.eql([
+              { id: VENDOR_1.id, preference: "opt_in" },
+            ]);
+          });
+        });
+      });
       it("can opt out of all", () => {
         cy.getByTestId("consent-modal").within(() => {
           cy.get("button").contains("Opt out of all").click();
@@ -153,103 +195,15 @@
               { id: SPECIAL_PURPOSE_1.id, preference: "opt_out" },
             ]);
             expect(body.vendor_preferences).to.eql([
+              { id: VENDOR_2.id, preference: "opt_out" },
+            ]);
+            expect(body.system_preferences).to.eql([
               { id: VENDOR_1.id, preference: "opt_out" },
             ]);
           });
-=======
-
-    it("can render GVL badge on vendors and filter", () => {
-      cy.get("#fides-modal-link").click();
-      cy.get("#fides-tab-Vendors").click();
-      cy.get("span")
-        .contains(VENDOR_1.name)
-        .within(() => {
-          cy.get("span").should("not.exist");
-        });
-      cy.get("span")
-        .contains(VENDOR_2.name)
-        .within(() => {
-          cy.get("span").contains("GVL");
-        });
-
-      // Filter to just GVL
-      cy.get(".fides-filter-button-group").within(() => {
-        cy.get("button").contains("GVL vendors").click();
-      });
-      cy.get("span").contains(VENDOR_1.name).should("not.exist");
-      cy.get("span").contains(VENDOR_2.name);
-    });
-  });
-
-  describe("saving preferences", () => {
-    it("can opt out of all", () => {
-      cy.get("#fides-modal-link").click();
-      cy.getByTestId("consent-modal").within(() => {
-        cy.get("button").contains("Opt out of all").click();
-        cy.wait("@patchPrivacyPreference").then((interception) => {
-          const { body } = interception.request;
-          expect(body.purpose_preferences).to.eql([
-            { id: PURPOSE_1.id, preference: "opt_out" },
-            { id: PURPOSE_2.id, preference: "opt_out" },
-          ]);
-          expect(body.special_purpose_preferences).to.eql([
-            { id: SPECIAL_PURPOSE_1.id, preference: "opt_out" },
-          ]);
-          expect(body.vendor_preferences).to.eql([
-            { id: VENDOR_2.id, preference: "opt_out" },
-          ]);
-          expect(body.system_preferences).to.eql([
-            { id: VENDOR_1.id, preference: "opt_out" },
-          ]);
->>>>>>> 68575d5d
-        });
-      });
-
-<<<<<<< HEAD
-      it("can opt in to all", () => {
-        cy.getByTestId("consent-modal").within(() => {
-          cy.get("button").contains("Opt in to all").click();
-          cy.wait("@patchPrivacyPreference").then((interception) => {
-            const { body } = interception.request;
-            expect(body.purpose_preferences).to.eql([
-              { id: PURPOSE_5.id, preference: "opt_in" },
-              { id: PURPOSE_1.id, preference: "opt_in" },
-              { id: PURPOSE_3.id, preference: "opt_in" },
-              { id: PURPOSE_4.id, preference: "opt_in" },
-              { id: PURPOSE_2.id, preference: "opt_in" },
-            ]);
-            expect(body.special_purpose_preferences).to.eql([
-              { id: SPECIAL_PURPOSE_1.id, preference: "opt_in" },
-            ]);
-            expect(body.vendor_preferences).to.eql([
-              { id: VENDOR_1.id, preference: "opt_in" },
-            ]);
-          });
-=======
-    it("can opt in to all", () => {
-      cy.get("#fides-modal-link").click();
-      cy.getByTestId("consent-modal").within(() => {
-        cy.get("button").contains("Opt in to all").click();
-        cy.wait("@patchPrivacyPreference").then((interception) => {
-          const { body } = interception.request;
-          expect(body.purpose_preferences).to.eql([
-            { id: PURPOSE_1.id, preference: "opt_in" },
-            { id: PURPOSE_2.id, preference: "opt_in" },
-          ]);
-          expect(body.special_purpose_preferences).to.eql([
-            { id: SPECIAL_PURPOSE_1.id, preference: "opt_in" },
-          ]);
-          expect(body.vendor_preferences).to.eql([
-            { id: VENDOR_2.id, preference: "opt_in" },
-          ]);
-          expect(body.system_preferences).to.eql([
-            { id: VENDOR_1.id, preference: "opt_in" },
-          ]);
->>>>>>> 68575d5d
-        });
-      });
-
-<<<<<<< HEAD
+        });
+      });
+
       it("can opt in to some and opt out of others", () => {
         cy.getByTestId("consent-modal").within(() => {
           cy.getByTestId(`toggle-${PURPOSE_1.name}`).click();
@@ -270,34 +224,12 @@
               { id: SPECIAL_PURPOSE_1.id, preference: "opt_out" },
             ]);
             expect(body.vendor_preferences).to.eql([
+              { id: VENDOR_2.id, preference: "opt_in" },
+            ]);
+            expect(body.system_preferences).to.eql([
               { id: VENDOR_1.id, preference: "opt_out" },
             ]);
           });
-=======
-    it("can opt in to some and opt out of others", () => {
-      cy.get("#fides-modal-link").click();
-      cy.getByTestId("consent-modal").within(() => {
-        cy.getByTestId(`toggle-${PURPOSE_1.name}`).click();
-        cy.getByTestId(`toggle-${SPECIAL_PURPOSE_1.name}`).click();
-        cy.get("#fides-tab-Vendors").click();
-        cy.getByTestId(`toggle-${VENDOR_1.name}`).click();
-        cy.get("button").contains("Save").click();
-        cy.wait("@patchPrivacyPreference").then((interception) => {
-          const { body } = interception.request;
-          expect(body.purpose_preferences).to.eql([
-            { id: PURPOSE_1.id, preference: "opt_out" },
-            { id: PURPOSE_2.id, preference: "opt_in" },
-          ]);
-          expect(body.special_purpose_preferences).to.eql([
-            { id: SPECIAL_PURPOSE_1.id, preference: "opt_out" },
-          ]);
-          expect(body.vendor_preferences).to.eql([
-            { id: VENDOR_2.id, preference: "opt_in" },
-          ]);
-          expect(body.system_preferences).to.eql([
-            { id: VENDOR_1.id, preference: "opt_out" },
-          ]);
->>>>>>> 68575d5d
         });
       });
     });
