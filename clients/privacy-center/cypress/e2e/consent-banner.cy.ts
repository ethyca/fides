import {
  CONSENT_COOKIE_NAME,
  FidesConfig,
  FidesCookie,
  ConsentMechanism,
  EnforcementLevel,
  ExperienceComponent,
  ExperienceDeliveryMechanism,
} from "fides-js";

const PRIVACY_NOTICE_ID_1 = "pri_4bed96d0-b9e3-4596-a807-26b783836374";
const PRIVACY_NOTICE_ID_2 = "pri_4bed96d0-b9e3-4596-a807-26b783836375";

describe("Consent banner", () => {
  // Default options to use for all tests
  const testBannerOptions: FidesConfig = {
    consent: {
      options: [
        {
          cookieKeys: ["data_sales"],
          default: true,
          fidesDataUseKey: "data_use.sales",
        },
        {
          cookieKeys: ["tracking"],
          default: false,
          fidesDataUseKey: "advertising",
        },
      ],
    },
    experience: {
      version: "1.0",
      component: ExperienceComponent.OVERLAY,
      delivery_mechanism: ExperienceDeliveryMechanism.BANNER,
      regions: ["us_ca", "us_co"],
      component_title: "Manage your consent",
      component_description:
        "On this page you can opt in and out of these data uses cases",
      banner_title: "Manage your consent",
      banner_description:
        "This test website is overriding the banner description label.",
      confirmation_button_label: "Accept Test",
      reject_button_label: "Reject Test",
      privacy_notices: [
        {
          name: "Test privacy notice",
          description: "a test sample privacy notice configuration",
          regions: ["us_ca"],
          consent_mechanism: ConsentMechanism.OPT_IN,
          has_gpc_flag: true,
          data_uses: ["advertising", "third_party_sharing"],
          enforcement_level: EnforcementLevel.SYSTEM_WIDE,
          displayed_in_overlay: true,
          displayed_in_api: true,
          displayed_in_privacy_center: false,
          id: "pri_4bed96d0-b9e3-4596-a807-26b783836374",
          created_at: "2023-04-24T21:29:08.870351+00:00",
          updated_at: "2023-04-24T21:29:08.870351+00:00",
          version: 1.0,
          privacy_notice_history_id: "pri_b09058a7-9f54-4360-8da5-4521e8975d4f",
        },
        {
          name: "Essential",
          description:
            "Notify the user about data processing activities that are essential to your services functionality. Typically consent is not required for this.",
          regions: ["us_ca"],
          consent_mechanism: ConsentMechanism.NOTICE_ONLY,
          has_gpc_flag: true,
          data_uses: ["provide.service"],
          enforcement_level: EnforcementLevel.SYSTEM_WIDE,
          displayed_in_overlay: true,
          displayed_in_api: true,
          displayed_in_privacy_center: false,
          id: "pri_4bed96d0-b9e3-4596-a807-26b783836375",
          created_at: "2023-04-24T21:29:08.870351+00:00",
          updated_at: "2023-04-24T21:29:08.870351+00:00",
          version: 1.0,
          privacy_notice_history_id: "pri_b09058a7-9f54-4360-8da5-4521e8975d4e",
        },
      ],
    },
    geolocation: {},
    options: {
      debug: true,
      isOverlayDisabled: false,
      isGeolocationEnabled: false,
      geolocationApiUrl: "",
      privacyCenterUrl: "http://localhost:3000",
    },
  };

  describe("when disabled", () => {
    beforeEach(() => {
      // todo- need a better test pattern for overriding default config
      const newTestOptions = testBannerOptions;
      newTestOptions.options.isOverlayDisabled = true;
      cy.visitConsentDemo(newTestOptions);
    });

    it("does not render", () => {
      cy.get("div#fides-consent-banner").should("not.exist");
      cy.contains("button", "Accept Test").should("not.exist");
    });
  });

  describe("when user has no saved consent cookie", () => {
    beforeEach(() => {
      cy.getCookie(CONSENT_COOKIE_NAME).should("not.exist");
    });

    describe("when banner is not disabled", () => {
      beforeEach(() => {
        const newTestOptions = testBannerOptions;
        newTestOptions.options.isOverlayDisabled = false;
        newTestOptions.options.isGeolocationEnabled = false;
        cy.visitConsentDemo(newTestOptions);
      });

      it("should render the expected HTML banner", () => {
        cy.get("div#fides-consent-banner.fides-consent-banner").within(() => {
          cy.get(
            "div#fides-consent-banner-description.fides-consent-banner-description"
          ).contains(
            "This test website is overriding the banner description label."
          );
          cy.get(
            "div#fides-consent-banner-buttons.fides-consent-banner-buttons"
          ).within(() => {
            cy.get(
<<<<<<< HEAD
=======
              "button#fides-consent-banner-button-tertiary.fides-consent-banner-button.fides-consent-banner-button-tertiary"
            ).contains("Manage preferences");
            cy.get(
>>>>>>> 168ed0c7
              "button#fides-consent-banner-button-secondary.fides-consent-banner-button.fides-consent-banner-button-secondary"
            ).contains("Manage preferences");
            cy.get(
              "button#fides-consent-banner-button-primary.fides-consent-banner-button.fides-consent-banner-button-primary"
            ).contains("Reject Test");
            cy.get(
              "button#fides-consent-banner-button-primary.fides-consent-banner-button.fides-consent-banner-button-primary"
            ).contains("Accept Test");
            // Order matters - it should always be secondary, then primary!
            cy.get("button")
              .eq(0)
              .should("have.id", "fides-consent-banner-button-secondary");
            cy.get("button")
              .eq(1)
              .should("have.id", "fides-consent-banner-button-primary");
            cy.get("button")
              .eq(2)
              .should("have.id", "fides-consent-banner-button-primary");
          });
        });
      });

      it("should allow accepting all", () => {
        cy.contains("button", "Accept Test").should("be.visible").click();
        cy.waitUntilCookieExists(CONSENT_COOKIE_NAME).then(() => {
          cy.getCookie(CONSENT_COOKIE_NAME).then((cookie) => {
            const cookieKeyConsent: FidesCookie = JSON.parse(
              decodeURIComponent(cookie!.value)
            );
            expect(cookieKeyConsent.consent)
              .property(PRIVACY_NOTICE_ID_1)
              .is.eql(true);
            expect(cookieKeyConsent.consent)
              .property(PRIVACY_NOTICE_ID_2)
              .is.eql(true);
          });
          cy.contains("button", "Accept Test").should("not.be.visible");
        });
      });

      it("should support rejecting all consent options", () => {
        cy.contains("button", "Reject Test").should("be.visible").click();
        cy.waitUntilCookieExists(CONSENT_COOKIE_NAME).then(() => {
          cy.getCookie(CONSENT_COOKIE_NAME).then((cookie) => {
            const cookieKeyConsent: FidesCookie = JSON.parse(
              decodeURIComponent(cookie!.value)
            );
            expect(cookieKeyConsent.consent)
              .property(PRIVACY_NOTICE_ID_1)
              .is.eql(false);
            expect(cookieKeyConsent.consent)
              .property(PRIVACY_NOTICE_ID_2)
              .is.eql(false);
          });
        });
      });

      describe("modal", () => {
        it("should open modal when experience component = OVERLAY", () => {
          cy.contains("button", "Manage preferences").click();
          cy.getByTestId("consent-modal");
        });

        it("can toggle the notices", () => {
          cy.contains("button", "Manage preferences").click();
<<<<<<< HEAD
          cy.getByTestId("toggle-Test privacy notice").click();
          cy.getByTestId("toggle-Essential").click();
=======
          // Notices should start off disabled
          cy.getByTestId("toggle-Test privacy notice").within(() => {
            cy.get("input").should("not.have.attr", "checked");
          });
          cy.getByTestId("toggle-Test privacy notice").click();
          cy.getByTestId("toggle-Essential").within(() => {
            cy.get("input").should("not.have.attr", "checked");
          });
          cy.getByTestId("toggle-Essential").click();

>>>>>>> 168ed0c7
          // DEFER: intercept and check the API call once it is hooked up
          cy.getByTestId("Save-btn").click();
          // Modal should close after saving
          cy.getByTestId("consent-modal").should("not.exist");
<<<<<<< HEAD
        });
      });

      describe("privacy center", () => {
        it("should navigate to Privacy Center when experience component = PRIVACY_CENTER", () => {
          const newTestOptions = testBannerOptions;
          newTestOptions.experience!.component =
            ExperienceComponent.PRIVACY_CENTER;
          newTestOptions.options.isGeolocationEnabled = false;
          cy.visitConsentDemo(newTestOptions);
          cy.contains("button", "Manage preferences")
            .should("be.visible")
            .click();
          cy.url().should("equal", "http://localhost:3000/");
=======

          // check that the cookie updated
          cy.waitUntilCookieExists(CONSENT_COOKIE_NAME).then(() => {
            cy.getCookie(CONSENT_COOKIE_NAME).then((cookie) => {
              const cookieKeyConsent: FidesCookie = JSON.parse(
                decodeURIComponent(cookie!.value)
              );
              expect(cookieKeyConsent.consent)
                .property(PRIVACY_NOTICE_ID_1)
                .is.eql(true);
              expect(cookieKeyConsent.consent)
                .property(PRIVACY_NOTICE_ID_2)
                .is.eql(true);
            });
          });

          // check that window.Fides.consent updated
          cy.window().then((win) => {
            expect(win.Fides.consent).to.eql({
              [PRIVACY_NOTICE_ID_1]: true,
              [PRIVACY_NOTICE_ID_2]: true,
            });
          });

          // Upon reload, window.Fides should make the notices enabled
          cy.reload();
          cy.contains("button", "Manage preferences").click();
          cy.getByTestId("toggle-Test privacy notice").within(() => {
            cy.get("input").should("have.attr", "checked");
          });
          cy.getByTestId("toggle-Essential").within(() => {
            cy.get("input").should("have.attr", "checked");
          });
>>>>>>> 168ed0c7
        });
      });

      it.skip("should save the consent request to the Fides API", () => {
        // TODO: add tests for saving to API (ie PATCH /api/v1/consent-request/{id}/preferences...)
        expect(false).is.eql(true);
      });

      it.skip("should support option to display at top or bottom of page", () => {
        // TODO: add tests for top/bottom
        expect(false).is.eql(true);
      });

      it.skip("should support styling with CSS variables", () => {
        // TODO: add tests for CSS
        expect(false).is.eql(true);
      });
    });
  });
});<|MERGE_RESOLUTION|>--- conflicted
+++ resolved
@@ -127,12 +127,6 @@
             "div#fides-consent-banner-buttons.fides-consent-banner-buttons"
           ).within(() => {
             cy.get(
-<<<<<<< HEAD
-=======
-              "button#fides-consent-banner-button-tertiary.fides-consent-banner-button.fides-consent-banner-button-tertiary"
-            ).contains("Manage preferences");
-            cy.get(
->>>>>>> 168ed0c7
               "button#fides-consent-banner-button-secondary.fides-consent-banner-button.fides-consent-banner-button-secondary"
             ).contains("Manage preferences");
             cy.get(
@@ -198,10 +192,6 @@
 
         it("can toggle the notices", () => {
           cy.contains("button", "Manage preferences").click();
-<<<<<<< HEAD
-          cy.getByTestId("toggle-Test privacy notice").click();
-          cy.getByTestId("toggle-Essential").click();
-=======
           // Notices should start off disabled
           cy.getByTestId("toggle-Test privacy notice").within(() => {
             cy.get("input").should("not.have.attr", "checked");
@@ -212,27 +202,10 @@
           });
           cy.getByTestId("toggle-Essential").click();
 
->>>>>>> 168ed0c7
           // DEFER: intercept and check the API call once it is hooked up
           cy.getByTestId("Save-btn").click();
           // Modal should close after saving
           cy.getByTestId("consent-modal").should("not.exist");
-<<<<<<< HEAD
-        });
-      });
-
-      describe("privacy center", () => {
-        it("should navigate to Privacy Center when experience component = PRIVACY_CENTER", () => {
-          const newTestOptions = testBannerOptions;
-          newTestOptions.experience!.component =
-            ExperienceComponent.PRIVACY_CENTER;
-          newTestOptions.options.isGeolocationEnabled = false;
-          cy.visitConsentDemo(newTestOptions);
-          cy.contains("button", "Manage preferences")
-            .should("be.visible")
-            .click();
-          cy.url().should("equal", "http://localhost:3000/");
-=======
 
           // check that the cookie updated
           cy.waitUntilCookieExists(CONSENT_COOKIE_NAME).then(() => {
@@ -266,7 +239,6 @@
           cy.getByTestId("toggle-Essential").within(() => {
             cy.get("input").should("have.attr", "checked");
           });
->>>>>>> 168ed0c7
         });
       });
 
