--- conflicted
+++ resolved
@@ -127,12 +127,6 @@
             "div#fides-consent-banner-buttons.fides-consent-banner-buttons"
           ).within(() => {
             cy.get(
-<<<<<<< HEAD
-=======
-              "button#fides-consent-banner-button-tertiary.fides-consent-banner-button.fides-consent-banner-button-tertiary"
-            ).contains("Manage preferences");
-            cy.get(
->>>>>>> d4077758
               "button#fides-consent-banner-button-secondary.fides-consent-banner-button.fides-consent-banner-button-secondary"
             ).contains("Manage preferences");
             cy.get(
@@ -246,8 +240,6 @@
             cy.get("input").should("have.attr", "checked");
           });
         });
-<<<<<<< HEAD
-=======
       });
 
       it("overwrites privacy notices that no longer exist", () => {
@@ -290,7 +282,6 @@
         cy.window().then((win) => {
           expect(win.Fides.consent).to.eql(expectedConsent);
         });
->>>>>>> d4077758
       });
 
       it.skip("should save the consent request to the Fides API", () => {
