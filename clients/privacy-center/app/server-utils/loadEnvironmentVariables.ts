import {
  LOG_LEVEL_LABELS,
  PrivacyCenterSettings,
} from "~/app/server-utils/PrivacyCenterSettings";
import type { ConsentMethod } from "~/types/api";
import type {
  ConsentFlagType,
  ConsentNonApplicableFlagMode,
} from "~/types/config";

/**
 * Default value for how long to cache the /fides.js bundle for, in seconds.
 * This can be overridden via the FIDES_PRIVACY_CENTER__FIDES_JS_MAX_AGE_SECONDS
 * environment variable.
 */
export const DEFAULT_FIDES_JS_MAX_AGE_SECONDS = 60 * 60;

/**
 * Default value for how long stale content can be served for the /fides.js bundle, in seconds.
 * This applies to both stale-while-revalidate (serve stale while fetching fresh) and
 * stale-if-error (serve stale if origin fails).
 * This can be overridden via the FIDES_PRIVACY_CENTER__FIDES_JS_SERVE_STALE_SECONDS
 * environment variable.
 */
export const DEFAULT_FIDES_JS_SERVE_STALE_SECONDS =
  DEFAULT_FIDES_JS_MAX_AGE_SECONDS * 24;

const defaultMissingExperienceBehavior = (
  setting: string | undefined,
): PrivacyCenterSettings["MISSING_EXPERIENCE_BEHAVIOR"] => {
  if (setting === "throw") {
    return "throw";
  }

  return "empty_experience";
};

const defaultLogLevel = (setting: any): PrivacyCenterSettings["LOG_LEVEL"] => {
  if (LOG_LEVEL_LABELS.includes(setting)) {
    return setting;
  }

  return "info";
};

const loadEnvironmentVariables = () => {
  // Load environment variables
  const settings: PrivacyCenterSettings = {
    FIDES_API_URL:
      process.env.FIDES_PRIVACY_CENTER__FIDES_API_URL ||
      "http://localhost:8080/api/v1",
    SERVER_SIDE_FIDES_API_URL:
      process.env.FIDES_PRIVACY_CENTER__SERVER_SIDE_FIDES_API_URL || null,
    CONFIG_JSON_URL:
      process.env.FIDES_PRIVACY_CENTER__CONFIG_JSON_URL ||
      "file:///app/config/config.json",
    CONFIG_CSS_URL:
      process.env.FIDES_PRIVACY_CENTER__CONFIG_CSS_URL ||
      "file:///app/config/config.css",
    SHOW_BRAND_LINK:
      process.env.FIDES_PRIVACY_CENTER__SHOW_BRAND_LINK === "true" || false,
    ROOT_PROPERTY_PATH:
      process.env.FIDES_PRIVACY_CENTER__ROOT_PROPERTY_PATH || null,
    USE_API_CONFIG: process.env.FIDES_PRIVACY_CENTER__USE_API_CONFIG === "true", // default: false
    FIDES_JS_MAX_AGE_SECONDS:
      Number(process.env.FIDES_PRIVACY_CENTER__FIDES_JS_MAX_AGE_SECONDS) ||
      DEFAULT_FIDES_JS_MAX_AGE_SECONDS,
    FIDES_JS_SERVE_STALE_SECONDS:
      Number(process.env.FIDES_PRIVACY_CENTER__FIDES_JS_SERVE_STALE_SECONDS) ||
      DEFAULT_FIDES_JS_SERVE_STALE_SECONDS,
    MISSING_EXPERIENCE_BEHAVIOR: defaultMissingExperienceBehavior(
      process.env.FIDES_PRIVACY_CENTER__MISSING_EXPERIENCE_BEHAVIOR,
    ),
    LOG_LEVEL: defaultLogLevel(process.env.FIDES_PRIVACY_CENTER__LOG_LEVEL),
    ENABLE_EXTERNAL_TASK_PORTAL:
      process.env.FIDES_PRIVACY_CENTER__ENABLE_EXTERNAL_TASK_PORTAL === "true",

    // Overlay options
    DEBUG: process.env.FIDES_PRIVACY_CENTER__DEBUG
      ? process.env.FIDES_PRIVACY_CENTER__DEBUG === "true"
      : false,
    IS_OVERLAY_ENABLED: process.env.FIDES_PRIVACY_CENTER__IS_OVERLAY_ENABLED
      ? process.env.FIDES_PRIVACY_CENTER__IS_OVERLAY_ENABLED === "true"
      : false,
    IS_PREFETCH_ENABLED: process.env.FIDES_PRIVACY_CENTER__IS_PREFETCH_ENABLED
      ? process.env.FIDES_PRIVACY_CENTER__IS_PREFETCH_ENABLED === "true"
      : false,
    IS_GEOLOCATION_ENABLED: process.env
      .FIDES_PRIVACY_CENTER__IS_GEOLOCATION_ENABLED
      ? process.env.FIDES_PRIVACY_CENTER__IS_GEOLOCATION_ENABLED === "true"
      : false,
    GEOLOCATION_API_URL:
      process.env.FIDES_PRIVACY_CENTER__GEOLOCATION_API_URL || "",
    OVERLAY_PARENT_ID:
      process.env.FIDES_PRIVACY_CENTER__OVERLAY_PARENT_ID || null,
    MODAL_LINK_ID: process.env.FIDES_PRIVACY_CENTER__MODAL_LINK_ID || null,
    PRIVACY_CENTER_URL:
      process.env.FIDES_PRIVACY_CENTER__PRIVACY_CENTER_URL ||
      "http://localhost:3000",
    FIDES_EMBED: process.env.FIDES_PRIVACY_CENTER__FIDES_EMBED
      ? process.env.FIDES_PRIVACY_CENTER__FIDES_EMBED === "true"
      : false,
    FIDES_DISABLE_SAVE_API: process.env
      .FIDES_PRIVACY_CENTER__FIDES_DISABLE_SAVE_API
      ? process.env.FIDES_PRIVACY_CENTER__FIDES_DISABLE_SAVE_API === "true"
      : false,
    FIDES_DISABLE_NOTICES_SERVED_API: process.env
      .FIDES_PRIVACY_CENTER__FIDES_DISABLE_NOTICES_SERVED_API
      ? process.env.FIDES_PRIVACY_CENTER__FIDES_DISABLE_NOTICES_SERVED_API ===
        "true"
      : false,
    FIDES_DISABLE_BANNER: process.env.FIDES_PRIVACY_CENTER__FIDES_DISABLE_BANNER
      ? process.env.FIDES_PRIVACY_CENTER__FIDES_DISABLE_BANNER === "true"
      : false,
    FIDES_TCF_GDPR_APPLIES: !(
      process.env.FIDES_PRIVACY_CENTER__FIDES_TCF_GDPR_APPLIES === "false"
    ),
    FIDES_STRING: process.env.FIDES_PRIVACY_CENTER__FIDES_STRING || null,
    IS_FORCED_TCF: process.env.FIDES_PRIVACY_CENTER__IS_FORCED_TCF
      ? process.env.FIDES_PRIVACY_CENTER__IS_FORCED_TCF === "true"
      : false,
    FIDES_JS_BASE_URL:
      process.env.FIDES_PRIVACY_CENTER__FIDES_JS_BASE_URL ||
      "http://localhost:3000",
    CUSTOM_OPTIONS_PATH:
      process.env.FIDES_PRIVACY_CENTER__CUSTOM_OPTIONS_PATH || null,
    PREVENT_DISMISSAL: process.env.FIDES_PRIVACY_CENTER__PREVENT_DISMISSAL
      ? process.env.FIDES_PRIVACY_CENTER__PREVENT_DISMISSAL === "true"
      : false,
    ALLOW_HTML_DESCRIPTION: process.env
      .FIDES_PRIVACY_CENTER__ALLOW_HTML_DESCRIPTION
      ? process.env.FIDES_PRIVACY_CENTER__ALLOW_HTML_DESCRIPTION === "true"
      : null,
    BASE_64_COOKIE: process.env.FIDES_PRIVACY_CENTER__BASE_64_COOKIE
      ? process.env.FIDES_PRIVACY_CENTER__BASE_64_COOKIE === "true"
      : false,
    FIDES_PRIMARY_COLOR: process.env.FIDES_PRIVACY_CENTER__FIDES_PRIMARY_COLOR
      ? process.env.FIDES_PRIVACY_CENTER__FIDES_PRIMARY_COLOR
      : null,
    FIDES_CLEAR_COOKIE: process.env.FIDES_PRIVACY_CENTER__FIDES_CLEAR_COOKIE
      ? process.env.FIDES_PRIVACY_CENTER__FIDES_CLEAR_COOKIE === "true"
      : false,
    FIDES_CONSENT_OVERRIDE:
      (process.env.FIDES_PRIVACY_CENTER__FIDES_KNOWN_PREFERENCE as
        | ConsentMethod.ACCEPT
        | ConsentMethod.REJECT) || null,
    FIDES_DISABLED_NOTICES:
      process.env.FIDES_PRIVACY_CENTER__FIDES_DISABLED_NOTICES || null,
    FIDES_DISABLED_SYSTEMS:
      process.env.FIDES_PRIVACY_CENTER__FIDES_DISABLED_SYSTEMS || null,
    FIDES_CONSENT_NON_APPLICABLE_FLAG_MODE:
      (process.env
        .FIDES_PRIVACY_CENTER__FIDES_CONSENT_NON_APPLICABLE_FLAG_MODE as ConsentNonApplicableFlagMode) ||
      null,
    FIDES_CONSENT_FLAG_TYPE:
      (process.env
        .FIDES_PRIVACY_CENTER__FIDES_CONSENT_FLAG_TYPE as ConsentFlagType) ||
      null,
    FIDES_INITIALIZED_EVENT_MODE:
      (process.env.FIDES_PRIVACY_CENTER__FIDES_INITIALIZED_EVENT_MODE as
        | "multiple"
        | "once"
        | "disable") || "once",
    FIDES_UNSUPPORTED_REPEATED_SCRIPT_LOADING:
      (process.env
        .FIDES_PRIVACY_CENTER__FIDES_UNSUPPORTED_REPEATED_SCRIPT_LOADING as
        | "enabled_acknowledge_not_supported"
        | "disabled") || "disabled",
<<<<<<< HEAD
    ADOBE_ORG_ID: process.env.FIDES_PRIVACY_CENTER__ADOBE_ORG_ID || null,
=======
    FIDES_COOKIE_SUFFIX:
      process.env.FIDES_PRIVACY_CENTER__FIDES_COOKIE_SUFFIX ?? null,
>>>>>>> 14ab4867
  };
  return settings;
};
export default loadEnvironmentVariables;<|MERGE_RESOLUTION|>--- conflicted
+++ resolved
@@ -166,12 +166,8 @@
         .FIDES_PRIVACY_CENTER__FIDES_UNSUPPORTED_REPEATED_SCRIPT_LOADING as
         | "enabled_acknowledge_not_supported"
         | "disabled") || "disabled",
-<<<<<<< HEAD
-    ADOBE_ORG_ID: process.env.FIDES_PRIVACY_CENTER__ADOBE_ORG_ID || null,
-=======
     FIDES_COOKIE_SUFFIX:
       process.env.FIDES_PRIVACY_CENTER__FIDES_COOKIE_SUFFIX ?? null,
->>>>>>> 14ab4867
   };
   return settings;
 };
