import { PrivacyCenterSettings } from "~/app/server-utils/PrivacyCenterSettings";
import { ConsentMethod } from "~/types/api";

/**
 * Default value for how long to cache the /fides.js bundle for, in seconds.
 * This can be overriden via the FIDES_PRIVACY_CENTER__FIDES_JS_MAX_AGE_SECONDS
 * environment variable.
 */
export const DEFAULT_FIDES_JS_MAX_AGE_SECONDS = 60 * 60;

const loadEnvironmentVariables = () => {
  // Load environment variables
  const settings: PrivacyCenterSettings = {
    FIDES_API_URL:
      process.env.FIDES_PRIVACY_CENTER__FIDES_API_URL ||
      "http://localhost:8080/api/v1",
    SERVER_SIDE_FIDES_API_URL:
      process.env.FIDES_PRIVACY_CENTER__SERVER_SIDE_FIDES_API_URL || null,
    CONFIG_JSON_URL:
      process.env.FIDES_PRIVACY_CENTER__CONFIG_JSON_URL ||
      "file:///app/config/config.json",
    CONFIG_CSS_URL:
      process.env.FIDES_PRIVACY_CENTER__CONFIG_CSS_URL ||
      "file:///app/config/config.css",
    SHOW_BRAND_LINK:
      process.env.FIDES_PRIVACY_CENTER__SHOW_BRAND_LINK === "true" || false,
    ROOT_PROPERTY_PATH:
      process.env.FIDES_PRIVACY_CENTER__ROOT_PROPERTY_PATH || null,
<<<<<<< HEAD
    USE_API_CONFIG: process.env.FIDES_PRIVACY_CENTER__USE_API_CONFIG === "true", // default: false
=======
    FIDES_JS_MAX_AGE_SECONDS:
      Number(process.env.FIDES_PRIVACY_CENTER__FIDES_JS_MAX_AGE_SECONDS) ||
      DEFAULT_FIDES_JS_MAX_AGE_SECONDS,
>>>>>>> b0eb1b3c

    // Overlay options
    DEBUG: process.env.FIDES_PRIVACY_CENTER__DEBUG
      ? process.env.FIDES_PRIVACY_CENTER__DEBUG === "true"
      : false,
    IS_OVERLAY_ENABLED: process.env.FIDES_PRIVACY_CENTER__IS_OVERLAY_ENABLED
      ? process.env.FIDES_PRIVACY_CENTER__IS_OVERLAY_ENABLED === "true"
      : false,
    IS_PREFETCH_ENABLED: process.env.FIDES_PRIVACY_CENTER__IS_PREFETCH_ENABLED
      ? process.env.FIDES_PRIVACY_CENTER__IS_PREFETCH_ENABLED === "true"
      : false,
    IS_GEOLOCATION_ENABLED: process.env
      .FIDES_PRIVACY_CENTER__IS_GEOLOCATION_ENABLED
      ? process.env.FIDES_PRIVACY_CENTER__IS_GEOLOCATION_ENABLED === "true"
      : false,
    GEOLOCATION_API_URL:
      process.env.FIDES_PRIVACY_CENTER__GEOLOCATION_API_URL || "",
    OVERLAY_PARENT_ID:
      process.env.FIDES_PRIVACY_CENTER__OVERLAY_PARENT_ID || null,
    MODAL_LINK_ID: process.env.FIDES_PRIVACY_CENTER__MODAL_LINK_ID || null,
    PRIVACY_CENTER_URL:
      process.env.FIDES_PRIVACY_CENTER__PRIVACY_CENTER_URL ||
      "http://localhost:3000",
    FIDES_EMBED: process.env.FIDES_PRIVACY_CENTER__FIDES_EMBED
      ? process.env.FIDES_PRIVACY_CENTER__FIDES_EMBED === "true"
      : false,
    FIDES_DISABLE_SAVE_API: process.env
      .FIDES_PRIVACY_CENTER__FIDES_DISABLE_SAVE_API
      ? process.env.FIDES_PRIVACY_CENTER__FIDES_DISABLE_SAVE_API === "true"
      : false,
    FIDES_DISABLE_NOTICES_SERVED_API: process.env
      .FIDES_PRIVACY_CENTER__FIDES_DISABLE_NOTICES_SERVED_API
      ? process.env.FIDES_PRIVACY_CENTER__FIDES_DISABLE_NOTICES_SERVED_API ===
        "true"
      : false,
    FIDES_DISABLE_BANNER: process.env.FIDES_PRIVACY_CENTER__FIDES_DISABLE_BANNER
      ? process.env.FIDES_PRIVACY_CENTER__FIDES_DISABLE_BANNER === "true"
      : false,
    FIDES_TCF_GDPR_APPLIES: !(
      process.env.FIDES_PRIVACY_CENTER__FIDES_TCF_GDPR_APPLIES === "false"
    ),
    FIDES_STRING: process.env.FIDES_PRIVACY_CENTER__FIDES_STRING || null,
    IS_FORCED_TCF: process.env.FIDES_PRIVACY_CENTER__IS_FORCED_TCF
      ? process.env.FIDES_PRIVACY_CENTER__IS_FORCED_TCF === "true"
      : false,
    FIDES_JS_BASE_URL:
      process.env.FIDES_PRIVACY_CENTER__FIDES_JS_BASE_URL ||
      "http://localhost:3000",
    CUSTOM_OPTIONS_PATH:
      process.env.FIDES_PRIVACY_CENTER__CUSTOM_OPTIONS_PATH || null,
    PREVENT_DISMISSAL: process.env.FIDES_PRIVACY_CENTER__PREVENT_DISMISSAL
      ? process.env.FIDES_PRIVACY_CENTER__PREVENT_DISMISSAL === "true"
      : false,
    ALLOW_HTML_DESCRIPTION: process.env
      .FIDES_PRIVACY_CENTER__ALLOW_HTML_DESCRIPTION
      ? process.env.FIDES_PRIVACY_CENTER__ALLOW_HTML_DESCRIPTION === "true"
      : null,
    BASE_64_COOKIE: process.env.FIDES_PRIVACY_CENTER__BASE_64_COOKIE
      ? process.env.FIDES_PRIVACY_CENTER__BASE_64_COOKIE === "true"
      : false,
    FIDES_PRIMARY_COLOR: process.env.FIDES_PRIVACY_CENTER__FIDES_PRIMARY_COLOR
      ? process.env.FIDES_PRIVACY_CENTER__FIDES_PRIMARY_COLOR
      : null,
    FIDES_CLEAR_COOKIE: process.env.FIDES_PRIVACY_CENTER__FIDES_CLEAR_COOKIE
      ? process.env.FIDES_PRIVACY_CENTER__FIDES_CLEAR_COOKIE === "true"
      : false,
    FIDES_CONSENT_OVERRIDE:
      (process.env.FIDES_PRIVACY_CENTER__FIDES_KNOWN_PREFERENCE as
        | ConsentMethod.ACCEPT
        | ConsentMethod.REJECT) || null,
    FIDES_DISABLED_NOTICES:
      process.env.FIDES_PRIVACY_CENTER__FIDES_DISABLED_NOTICES || null,
  };
  return settings;
};
export default loadEnvironmentVariables;<|MERGE_RESOLUTION|>--- conflicted
+++ resolved
@@ -26,13 +26,10 @@
       process.env.FIDES_PRIVACY_CENTER__SHOW_BRAND_LINK === "true" || false,
     ROOT_PROPERTY_PATH:
       process.env.FIDES_PRIVACY_CENTER__ROOT_PROPERTY_PATH || null,
-<<<<<<< HEAD
     USE_API_CONFIG: process.env.FIDES_PRIVACY_CENTER__USE_API_CONFIG === "true", // default: false
-=======
     FIDES_JS_MAX_AGE_SECONDS:
       Number(process.env.FIDES_PRIVACY_CENTER__FIDES_JS_MAX_AGE_SECONDS) ||
       DEFAULT_FIDES_JS_MAX_AGE_SECONDS,
->>>>>>> b0eb1b3c
 
     // Overlay options
     DEBUG: process.env.FIDES_PRIVACY_CENTER__DEBUG
