--- conflicted
+++ resolved
@@ -68,9 +68,6 @@
   FIDES_DISABLED_NOTICES: string | null; // (optional) comma-separated list of notice_keys to disable in the CMP Overlay
   FIDES_CONSENT_NON_APPLICABLE_FLAG_MODE: ConsentNonApplicableFlagMode | null; // (optional) determines how non-applicable privacy notices are handled (omit|include)
   FIDES_CONSENT_FLAG_TYPE: ConsentFlagType | null; // (optional) determines the type of value to use for consent (boolean|consent_mechanism)
-<<<<<<< HEAD
   ENABLE_EXTERNAL_TASK_PORTAL: boolean; // whether the external task portal is enabled
-=======
   FIDES_INITIALIZED_EVENT_MODE: "multiple" | "once" | "disable"; // (optional) controls when the deprecated FidesInitialized event should be dispatched (defaults to "once")
->>>>>>> 834f9aeb
 }