/* eslint-disable no-console,consistent-return */
/**
 * Utility functions and logic that is designed to exclusively run server-side to configure the environment for the app, e.g.:
 * 1) Securely loading ENV variables for the client to use
 * 2) Fetching configuration files (config.json, config.css) to inject into the client
 * 3) etc.
 *
 * During server-side rendering, call loadPrivacyCenterEnvironment() to initialize the environment values for the App.
 */
import { URL } from "url";

import {
  isV1ConsentConfig,
  translateV1ConfigToV2,
} from "~/features/consent/helpers";
import {
  LegacyConfig,
  LegacyConsentConfig,
  Config,
  ConsentConfig,
} from "~/types/config";

/**
 * SERVER-SIDE functions
 */

/**
 * Settings that can be controlled using ENV vars on the server.
 *
 * Any of these can be set by adding the prefix "FIDES_PRIVACY_CENTER__", e.g.
 *
 * FIDES_PRIVACY_CENTER__FIDES_API_URL=https://fides.example.com/api/v1
 */
export interface PrivacyCenterSettings {
  // Privacy center settings
  FIDES_API_URL: string; // e.g. http://localhost:8080/api/v1
  SERVER_SIDE_FIDES_API_URL: string | null; // e.g. http://fides:8080/api/v1
  CONFIG_CSS_URL: string; // e.g. file:///app/config/config.css
  CONFIG_JSON_URL: string; // e.g. file:///app/config/config.json

  // Fides.js options
  DEBUG: boolean; // whether console logs are enabled for consent components
  GEOLOCATION_API_URL: string; // e.g. http://location-cdn.com
  IS_GEOLOCATION_ENABLED: boolean; // whether we should use geolocation to drive privacy experience
  IS_OVERLAY_ENABLED: boolean; // whether we should render privacy-experience-driven components
  IS_PREFETCH_ENABLED: boolean | false; // (optional) whether we should pre-fetch geolocation and experience server-side
  OVERLAY_PARENT_ID: string | null; // (optional) ID of the parent DOM element where the overlay should be inserted
  MODAL_LINK_ID: string | null; // (optional) ID of the DOM element that should trigger the consent modal
  PRIVACY_CENTER_URL: string; // e.g. http://localhost:3000
  FIDES_EMBED: boolean | false; // (optional) Whether we should "embed" the fides.js overlay UI (ie. “Layer 2”) into a web page
  FIDES_DISABLE_SAVE_API: boolean | false; // (optional) Whether we should disable saving consent preferences to the Fides API
  FIDES_DISABLE_BANNER: boolean | false; // (optional) Whether we should disable showing the banner
  FIDES_TCF_GDPR_APPLIES: boolean; // (optional) The default for the TCF GDPR applies value (default true)
  FIDES_STRING: string | null; // (optional) An explicitly passed-in string that supersedes the cookie. Can contain both TC and AC strings
  IS_FORCED_TCF: boolean; // whether to force the privacy center to use the fides-tcf.js bundle
<<<<<<< HEAD
  PREVENT_DISMISSAL: boolean; // whether or not the user is allowed to dismiss the banner/overlay
=======
  IS_GPP_ENABLED: boolean; // whether GPP is enabled
  GPP_EXTENSION_PATH: string; // The path of the GPP extension file `fides-ext-gpp.js`. Defaults to `/fides-ext-gpp.js`
>>>>>>> 05b5bfdf
}

/**
 * Subset of PrivacyCenterSettings that are forwarded to the client.
 *
 * NOTE: Since these are exposed on the client, they cannot contain any secrets!
 */
export type PrivacyCenterClientSettings = Pick<
  PrivacyCenterSettings,
  | "FIDES_API_URL"
  | "SERVER_SIDE_FIDES_API_URL"
  | "DEBUG"
  | "GEOLOCATION_API_URL"
  | "IS_GEOLOCATION_ENABLED"
  | "IS_OVERLAY_ENABLED"
  | "IS_PREFETCH_ENABLED"
  | "OVERLAY_PARENT_ID"
  | "MODAL_LINK_ID"
  | "PRIVACY_CENTER_URL"
  | "FIDES_EMBED"
  | "FIDES_DISABLE_SAVE_API"
  | "FIDES_DISABLE_BANNER"
  | "FIDES_TCF_GDPR_APPLIES"
  | "FIDES_STRING"
  | "IS_FORCED_TCF"
<<<<<<< HEAD
  | "PREVENT_DISMISSAL"
=======
  | "IS_GPP_ENABLED"
  | "GPP_EXTENSION_PATH"
>>>>>>> 05b5bfdf
>;

export type Styles = string;

/**
 * Environment that is generated server-side and provided to the client
 */
export interface PrivacyCenterEnvironment {
  settings: PrivacyCenterClientSettings;
  config?: Config;
  styles?: Styles;
}

/**
 * Load a config file from the given list of URLs, trying them in order until one is successfully read.
 */
const loadConfigFile = async (
  urls: (string | undefined)[]
): Promise<string | undefined> => {
  // Dynamically import the "fs" module to read from the filesystem. This module
  // doesn't exist in the browser context, so to allow the bundler to function
  // we provide a (non-functional) fallback for "fs" in the webpack config (see
  // next.config.js)
  const fsPromises = (await import("fs")).promises;
  if (!fsPromises) {
    throw new Error("Unable to load 'fs' module!");
  }

  // Loop through the provided URLs, testing each one in order, and return the
  // first file that loads.
  /* eslint-disable no-restricted-syntax,no-continue,no-await-in-loop */
  for (const urlString of urls) {
    try {
      if (!urlString) {
        continue;
      }
      const url: URL = new URL(urlString);
      // DEFER: add support for https:// to fetch remote config files!
      if (url.protocol !== "file:") {
        throw new Error(
          `Config file URLs currently must use the 'file:' protocol: ${urlString}`
        );
      }
      // Relative paths (e.g. "file:./") aren't supported by node's URL class.
      // So to support this, we just use a path string instead!
      let path;
      if (urlString.startsWith("file:.")) {
        path = urlString.replace("file:", "");
      }
      const file = await fsPromises.readFile(path || url, "utf-8");
      if (process.env.NODE_ENV === "development") {
        console.log(`Loaded configuration file: ${urlString}`);
      }
      return file;
    } catch (err: any) {
      // Catch "file not found" errors (ENOENT)
      if (err.code === "ENOENT") {
        continue;
      }
      // Log everything else and continue
      console.log(
        `Failed to load configuration file from ${urlString}. Error: `,
        err
      );
    }
  }
  /* eslint-enable no-restricted-syntax,no-continue,no-await-in-loop */
};

/**
 * Transform the config to the latest version so that components can
 * reference config variables uniformly.
 */
export const transformConfig = (config: LegacyConfig): Config => {
  if (isV1ConsentConfig(config.consent)) {
    const v1ConsentConfig: LegacyConsentConfig = config.consent;
    const translatedConsent: ConsentConfig = translateV1ConfigToV2({
      v1ConsentConfig,
    });
    return { ...config, consent: translatedConsent };
  }
  return { ...config, consent: config.consent };
};

/**
 * Validate the config object
 */
export const validateConfig = (
  input: Config | LegacyConfig
): { isValid: boolean; message: string } => {
  // First, ensure we support LegacyConfig type if provided
  const config = transformConfig(input);

  // Cannot currently have more than one consent be executable
  if (config.consent) {
    const options = config.consent.page.consentOptions;
    const executables = options.filter((option) => option.executable);
    if (executables.length > 1) {
      return {
        isValid: false,
        message: "Cannot have more than one consent option be executable",
      };
    }
  }

  const invalidFieldMessages = config.actions.flatMap((action) => {
    const invalidFields = Object.entries(
      action.custom_privacy_request_fields || {}
    )
      .filter(([, field]) => field.hidden && field.default_value === undefined)
      .map(([key]) => `'${key}'`);

    return invalidFields.length > 0
      ? [
          `${invalidFields.join(", ")} in the action with policy_key '${
            action.policy_key
          }'`,
        ]
      : [];
  });

  if (invalidFieldMessages.length > 0) {
    return {
      isValid: false,
      message: `A default_value is required for hidden field(s) ${invalidFieldMessages.join(
        ", "
      )}`,
    };
  }

  return { isValid: true, message: "Config is valid" };
};

/**
 * Load the config.json file from the given URL, or fallback to default filesystem paths.
 *
 * Loading precedence is:
 * 1) Load from `configJsonUrl` argument
 * 2) Load from file:///app/config/config.json on filesystem (absolute path)
 * 3) Load from file:./config/config.json on filesystem (relative path)
 *
 * NOTE: The "/app/config" path is for backwards-compatibility with the initial
 * version of ethyca/fides-privacy-center, which expected to always load the
 * configuration file from this well-known path.
 */
export const loadConfigFromFile = async (
  configJsonUrl?: string
): Promise<Config | undefined> => {
  const urls = [
    configJsonUrl,
    "file:///app/config/config.json",
    "file:./config/config.json",
  ];
  const file = await loadConfigFile(urls);
  if (file) {
    const config = transformConfig(JSON.parse(file));
    const { isValid, message } = validateConfig(config);
    // DEFER: add more validations here, log helpful warnings, etc.
    // (see https://github.com/ethyca/fides/issues/3171)
    if (!isValid) {
      console.warn("WARN: Configuration file is invalid! Message:", message);
      return;
    }
    return config;
  }
};

/**
 * Load the config.css file from the given URL, or fallback to default filesystem paths.
 *
 * Loading precedence is:
 * 1) Load from `configCssUrl` argument
 * 2) Load from file:///app/config/config.css on filesystem (absolute path)
 * 3) Load from file:./config/config.css on filesystem (relative path)
 *
 * NOTE: The "/app/config" path is for backwards-compatibility with the initial
 * version of ethyca/fides-privacy-center, which expected to always load the
 * configuration file from this well-known path.
 */
export const loadStylesFromFile = async (
  configCssUrl?: string
): Promise<string | undefined> => {
  const urls = [
    configCssUrl,
    "file:///app/config/config.css",
    "file:./config/config.css",
  ];
  const file = await loadConfigFile(urls);
  return file;
};

/**
 * Loads all the ENV variable settings, configuration files, etc. to initialize the environment
 */
// eslint-disable-next-line no-underscore-dangle,@typescript-eslint/naming-convention
export const loadPrivacyCenterEnvironment =
  async (): Promise<PrivacyCenterEnvironment> => {
    if (typeof window !== "undefined") {
      throw new Error(
        "Unexpected error, cannot load server environment from client code!"
      );
    }
    // DEFER: Log a version number here (see https://github.com/ethyca/fides/issues/3171)
    if (process.env.NODE_ENV === "development") {
      console.log("Load Privacy Center environment for session...");
    }

    // Load environment variables
    const settings: PrivacyCenterSettings = {
      FIDES_API_URL:
        process.env.FIDES_PRIVACY_CENTER__FIDES_API_URL ||
        "http://localhost:8080/api/v1",
      SERVER_SIDE_FIDES_API_URL:
        process.env.FIDES_PRIVACY_CENTER__SERVER_SIDE_FIDES_API_URL || null,
      CONFIG_JSON_URL:
        process.env.FIDES_PRIVACY_CENTER__CONFIG_JSON_URL ||
        "file:///app/config/config.json",
      CONFIG_CSS_URL:
        process.env.FIDES_PRIVACY_CENTER__CONFIG_CSS_URL ||
        "file:///app/config/config.css",

      // Overlay options
      DEBUG: process.env.FIDES_PRIVACY_CENTER__DEBUG
        ? process.env.FIDES_PRIVACY_CENTER__DEBUG === "true"
        : false,
      IS_OVERLAY_ENABLED: process.env.FIDES_PRIVACY_CENTER__IS_OVERLAY_ENABLED
        ? process.env.FIDES_PRIVACY_CENTER__IS_OVERLAY_ENABLED === "true"
        : false,
      IS_PREFETCH_ENABLED: process.env.FIDES_PRIVACY_CENTER__IS_PREFETCH_ENABLED
        ? process.env.FIDES_PRIVACY_CENTER__IS_PREFETCH_ENABLED === "true"
        : false,
      IS_GEOLOCATION_ENABLED: process.env
        .FIDES_PRIVACY_CENTER__IS_GEOLOCATION_ENABLED
        ? process.env.FIDES_PRIVACY_CENTER__IS_GEOLOCATION_ENABLED === "true"
        : false,
      GEOLOCATION_API_URL:
        process.env.FIDES_PRIVACY_CENTER__GEOLOCATION_API_URL || "",
      OVERLAY_PARENT_ID:
        process.env.FIDES_PRIVACY_CENTER__OVERLAY_PARENT_ID || null,
      MODAL_LINK_ID: process.env.FIDES_PRIVACY_CENTER__MODAL_LINK_ID || null,
      PRIVACY_CENTER_URL:
        process.env.FIDES_PRIVACY_CENTER__PRIVACY_CENTER_URL ||
        "http://localhost:3000",
      FIDES_EMBED: process.env.FIDES_PRIVACY_CENTER__FIDES_EMBED
        ? process.env.FIDES_PRIVACY_CENTER__FIDES_EMBED === "true"
        : false,
      FIDES_DISABLE_SAVE_API: process.env
        .FIDES_PRIVACY_CENTER__FIDES_DISABLE_SAVE_API
        ? process.env.FIDES_PRIVACY_CENTER__FIDES_DISABLE_SAVE_API === "true"
        : false,
      FIDES_DISABLE_BANNER: process.env
        .FIDES_PRIVACY_CENTER__FIDES_DISABLE_BANNER
        ? process.env.FIDES_PRIVACY_CENTER__FIDES_DISABLE_BANNER === "true"
        : false,
      FIDES_TCF_GDPR_APPLIES: !(
        process.env.FIDES_PRIVACY_CENTER__FIDES_TCF_GDPR_APPLIES === "false"
      ),
      FIDES_STRING: process.env.FIDES_PRIVACY_CENTER__FIDES_STRING || null,
      IS_FORCED_TCF: process.env.FIDES_PRIVACY_CENTER__IS_FORCED_TCF
        ? process.env.FIDES_PRIVACY_CENTER__IS_FORCED_TCF === "true"
        : false,
<<<<<<< HEAD
      PREVENT_DISMISSAL: process.env.FIDES_PRIVACY_CENTER__PREVENT_DISMISSAL
        ? process.env.FIDES_PRIVACY_CENTER__PREVENT_DISMISSAL === "true"
        : false,
=======
      IS_GPP_ENABLED: process.env.FIDES_PRIVACY_CENTER__IS_GPP_ENABLED
        ? process.env.FIDES_PRIVACY_CENTER__IS_GPP_ENABLED === "true"
        : false,
      GPP_EXTENSION_PATH:
        process.env.FIDES_PRIVACY_CENTER__GPP_EXTENSION_PATH ||
        "/fides-ext-gpp.js",
>>>>>>> 05b5bfdf
    };

    // Load configuration file (if it exists)
    const config = await loadConfigFromFile(settings.CONFIG_JSON_URL);

    // Load styling file (if it exists)
    const styles = await loadStylesFromFile(settings.CONFIG_CSS_URL);

    // Load client settings (ensuring we only pass-along settings that are safe for the client)
    const clientSettings: PrivacyCenterClientSettings = {
      FIDES_API_URL: settings.FIDES_API_URL,
      SERVER_SIDE_FIDES_API_URL:
        settings.SERVER_SIDE_FIDES_API_URL || settings.FIDES_API_URL,
      DEBUG: settings.DEBUG,
      IS_OVERLAY_ENABLED: settings.IS_OVERLAY_ENABLED,
      IS_PREFETCH_ENABLED: settings.IS_PREFETCH_ENABLED,
      IS_GEOLOCATION_ENABLED: settings.IS_GEOLOCATION_ENABLED,
      GEOLOCATION_API_URL: settings.GEOLOCATION_API_URL,
      OVERLAY_PARENT_ID: settings.OVERLAY_PARENT_ID,
      MODAL_LINK_ID: settings.MODAL_LINK_ID,
      PRIVACY_CENTER_URL: settings.PRIVACY_CENTER_URL,
      FIDES_EMBED: settings.FIDES_EMBED,
      FIDES_DISABLE_SAVE_API: settings.FIDES_DISABLE_SAVE_API,
      FIDES_DISABLE_BANNER: settings.FIDES_DISABLE_BANNER,
      FIDES_TCF_GDPR_APPLIES: settings.FIDES_TCF_GDPR_APPLIES,
      FIDES_STRING: settings.FIDES_STRING,
      IS_FORCED_TCF: settings.IS_FORCED_TCF,
<<<<<<< HEAD
      PREVENT_DISMISSAL: settings.PREVENT_DISMISSAL,
=======
      IS_GPP_ENABLED: settings.IS_GPP_ENABLED,
      GPP_EXTENSION_PATH: settings.GPP_EXTENSION_PATH,
>>>>>>> 05b5bfdf
    };

    // For backwards-compatibility, override FIDES_API_URL with the value from the config file if present
    // DEFER: remove backwards compatibility (see https://github.com/ethyca/fides/issues/1264)
    if (
      config &&
      (config?.server_url_production ||
        config?.server_url_development ||
        (config as any)?.fidesops_host_production ||
        (config as any)?.fidesops_host_development)
    ) {
      console.warn(
        "Using deprecated 'server_url_production' or 'server_url_development' config. " +
          "Please update to using FIDES_PRIVACY_CENTER__FIDES_API_URL environment variable instead."
      );
      const legacyApiUrl =
        process.env.NODE_ENV === "development" ||
        process.env.NODE_ENV === "test"
          ? config.server_url_development ||
            (config as any).fidesops_host_development
          : config.server_url_production ||
            (config as any).fidesops_host_production;

      clientSettings.FIDES_API_URL = legacyApiUrl;
    }

    return {
      settings: clientSettings,
      config,
      styles,
    };
  };<|MERGE_RESOLUTION|>--- conflicted
+++ resolved
@@ -53,12 +53,9 @@
   FIDES_TCF_GDPR_APPLIES: boolean; // (optional) The default for the TCF GDPR applies value (default true)
   FIDES_STRING: string | null; // (optional) An explicitly passed-in string that supersedes the cookie. Can contain both TC and AC strings
   IS_FORCED_TCF: boolean; // whether to force the privacy center to use the fides-tcf.js bundle
-<<<<<<< HEAD
-  PREVENT_DISMISSAL: boolean; // whether or not the user is allowed to dismiss the banner/overlay
-=======
   IS_GPP_ENABLED: boolean; // whether GPP is enabled
   GPP_EXTENSION_PATH: string; // The path of the GPP extension file `fides-ext-gpp.js`. Defaults to `/fides-ext-gpp.js`
->>>>>>> 05b5bfdf
+  PREVENT_DISMISSAL: boolean; // whether or not the user is allowed to dismiss the banner/overlay
 }
 
 /**
@@ -84,12 +81,9 @@
   | "FIDES_TCF_GDPR_APPLIES"
   | "FIDES_STRING"
   | "IS_FORCED_TCF"
-<<<<<<< HEAD
-  | "PREVENT_DISMISSAL"
-=======
   | "IS_GPP_ENABLED"
   | "GPP_EXTENSION_PATH"
->>>>>>> 05b5bfdf
+  | "PREVENT_DISMISSAL"
 >;
 
 export type Styles = string;
@@ -351,18 +345,15 @@
       IS_FORCED_TCF: process.env.FIDES_PRIVACY_CENTER__IS_FORCED_TCF
         ? process.env.FIDES_PRIVACY_CENTER__IS_FORCED_TCF === "true"
         : false,
-<<<<<<< HEAD
-      PREVENT_DISMISSAL: process.env.FIDES_PRIVACY_CENTER__PREVENT_DISMISSAL
-        ? process.env.FIDES_PRIVACY_CENTER__PREVENT_DISMISSAL === "true"
-        : false,
-=======
       IS_GPP_ENABLED: process.env.FIDES_PRIVACY_CENTER__IS_GPP_ENABLED
         ? process.env.FIDES_PRIVACY_CENTER__IS_GPP_ENABLED === "true"
         : false,
       GPP_EXTENSION_PATH:
         process.env.FIDES_PRIVACY_CENTER__GPP_EXTENSION_PATH ||
         "/fides-ext-gpp.js",
->>>>>>> 05b5bfdf
+      PREVENT_DISMISSAL: process.env.FIDES_PRIVACY_CENTER__PREVENT_DISMISSAL
+        ? process.env.FIDES_PRIVACY_CENTER__PREVENT_DISMISSAL === "true"
+        : false,
     };
 
     // Load configuration file (if it exists)
@@ -390,12 +381,9 @@
       FIDES_TCF_GDPR_APPLIES: settings.FIDES_TCF_GDPR_APPLIES,
       FIDES_STRING: settings.FIDES_STRING,
       IS_FORCED_TCF: settings.IS_FORCED_TCF,
-<<<<<<< HEAD
-      PREVENT_DISMISSAL: settings.PREVENT_DISMISSAL,
-=======
       IS_GPP_ENABLED: settings.IS_GPP_ENABLED,
       GPP_EXTENSION_PATH: settings.GPP_EXTENSION_PATH,
->>>>>>> 05b5bfdf
+      PREVENT_DISMISSAL: settings.PREVENT_DISMISSAL,
     };
 
     // For backwards-compatibility, override FIDES_API_URL with the value from the config file if present
