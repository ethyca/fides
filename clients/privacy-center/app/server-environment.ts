/* eslint-disable no-console,consistent-return */
/**
 * Utility functions and logic that is designed to exclusively run server-side to configure the environment for the app, e.g.:
 * 1) Securely loading ENV variables for the client to use
 * 2) Fetching configuration files (config.json, config.css) to inject into the client
 * 3) etc.
 *
 * During server-side rendering, call loadPrivacyCenterEnvironment() to initialize the environment values for the App.
 */
import { URL } from "url";

import loadEnvironmentVariables from "~/app/server-utils/loadEnvironmentVariables";
import { PrivacyCenterSettings } from "~/app/server-utils/PrivacyCenterSettings";
import {
  isV1ConsentConfig,
  translateV1ConfigToV2,
} from "~/features/consent/helpers";
import { Property } from "~/types/api";
import { PrivacyCenterConfig } from "~/types/api/models/PrivacyCenterConfig";
import {
  Config,
  ConsentConfig,
  LegacyConfig,
  LegacyConsentConfig,
} from "~/types/config";

/**
 * Subset of PrivacyCenterSettings that are for use only on server-side and
 * should never be exposed to the client.
 */

export type PrivacyCenterServerSettings = Pick<
  PrivacyCenterSettings,
  "SERVER_SIDE_FIDES_API_URL" | "FIDES_JS_MAX_AGE_SECONDS"
>;

/**
 * Subset of PrivacyCenterSettings that are forwarded to the client.
 *
 * NOTE: Since these are exposed on the client, they cannot contain any secrets!
 */
export type PrivacyCenterClientSettings = Pick<
  PrivacyCenterSettings,
  | "FIDES_API_URL"
  | "DEBUG"
  | "GEOLOCATION_API_URL"
  | "IS_GEOLOCATION_ENABLED"
  | "IS_OVERLAY_ENABLED"
  | "IS_PREFETCH_ENABLED"
  | "OVERLAY_PARENT_ID"
  | "MODAL_LINK_ID"
  | "PRIVACY_CENTER_URL"
  | "SHOW_BRAND_LINK"
  | "FIDES_EMBED"
  | "FIDES_DISABLE_SAVE_API"
  | "FIDES_DISABLE_NOTICES_SERVED_API"
  | "FIDES_DISABLE_BANNER"
  | "FIDES_TCF_GDPR_APPLIES"
  | "FIDES_STRING"
  | "IS_FORCED_TCF"
  | "FIDES_JS_BASE_URL"
  | "CUSTOM_OPTIONS_PATH"
  | "PREVENT_DISMISSAL"
  | "ALLOW_HTML_DESCRIPTION"
  | "BASE_64_COOKIE"
  | "FIDES_PRIMARY_COLOR"
  | "FIDES_CLEAR_COOKIE"
  | "FIDES_CONSENT_OVERRIDE"
  | "FIDES_DISABLED_NOTICES"
>;

export type Styles = string;

/**
 * Environment that is generated server-side and provided to the client
 */
export interface PrivacyCenterEnvironment {
  settings: PrivacyCenterClientSettings;
  config?: Config | PrivacyCenterConfig;
  styles?: Styles;
  property?: Property | null;
  location?: {
    country?: string;
    location?: string;
    region?: string;
  };
}

/**
 * Load a config file from the given list of URLs, trying them in order until one is successfully read.
 */
const loadConfigFile = async (
  urls: (string | undefined)[],
): Promise<string | undefined> => {
  // Dynamically import the "fs" module to read from the filesystem. This module
  // doesn't exist in the browser context, so to allow the bundler to function
  // we provide a (non-functional) fallback for "fs" in the webpack config (see
  // next.config.js)
  const fsPromises = (await import("fs")).promises;
  if (!fsPromises) {
    throw new Error("Unable to load 'fs' module!");
  }

  // Loop through the provided URLs, testing each one in order, and return the
  // first file that loads.
  /* eslint-disable no-restricted-syntax,no-continue,no-await-in-loop */
  for (const urlString of urls) {
    try {
      if (!urlString) {
        continue;
      }
      const url: URL = new URL(urlString);
      // DEFER: add support for https:// to fetch remote config files!
      if (url.protocol !== "file:") {
        throw new Error(
          `Config file URLs currently must use the 'file:' protocol: ${urlString}`,
        );
      }
      // Relative paths (e.g. "file:./") aren't supported by node's URL class.
      // So to support this, we just use a path string instead!
      let path;
      if (urlString.startsWith("file:.")) {
        path = urlString.replace("file:", "");
      }
      const file = await fsPromises.readFile(path || url, "utf-8");
      fidesDebugger(`Loaded configuration file: ${urlString}`);
      return file;
    } catch (err: any) {
      // Catch "file not found" errors (ENOENT)
      if (err.code === "ENOENT") {
        continue;
      }
      // Log everything else and continue
      console.error(
        `Failed to load configuration file from ${urlString}. Error: `,
        err,
      );
    }
  }
  /* eslint-enable no-restricted-syntax,no-continue,no-await-in-loop */
};

/**
 * Transform the config to the latest version so that components can
 * reference config variables uniformly.
 */
export const transformConfig = (config: LegacyConfig): Config => {
  if (isV1ConsentConfig(config.consent)) {
    const v1ConsentConfig: LegacyConsentConfig = config.consent;
    const translatedConsent: ConsentConfig = translateV1ConfigToV2({
      v1ConsentConfig,
    });
    return { ...config, consent: translatedConsent };
  }
  return { ...config, consent: config.consent };
};

/**
 * Validate the config object
 */
export const validateConfig = (
  input: Config | LegacyConfig,
): { isValid: boolean; message: string } => {
  // First, ensure we support LegacyConfig type if provided
  const config = transformConfig(input);

  // Cannot currently have more than one consent be executable
  if (config.consent) {
    const options = config.consent.page.consentOptions;
    const executables = options.filter((option) => option.executable);
    if (executables.length > 1) {
      return {
        isValid: false,
        message: "Cannot have more than one consent option be executable",
      };
    }
  }

  const invalidFieldMessages = config.actions.flatMap((action) => {
    /*
      Validate that hidden fields must have a default_value or a query_param_key
      defined, otherwise the field would never get a value assigned.
    */
    const invalidFields = Object.entries(
      action.custom_privacy_request_fields || {},
    )
      .filter(
        ([, field]) =>
          field.hidden &&
          field.default_value === undefined &&
          field.query_param_key === undefined,
      )
      .map(([key]) => `'${key}'`);

    return invalidFields.length > 0
      ? [
          `${invalidFields.join(", ")} in the action with policy_key '${
            action.policy_key
          }'`,
        ]
      : [];
  });

  if (invalidFieldMessages.length > 0) {
    return {
      isValid: false,
      message: `A default_value or query_param_key is required for hidden field(s) ${invalidFieldMessages.join(
        ", ",
      )}`,
    };
  }

  return { isValid: true, message: "Config is valid" };
};

/**
 * Load the config.json file from the given URL, or fallback to default filesystem paths.
 *
 * Loading precedence is:
 * 1) Load from `configJsonUrl` argument
 * 2) Load from file:///app/config/config.json on filesystem (absolute path)
 * 3) Load from file:./config/config.json on filesystem (relative path)
 *
 * NOTE: The "/app/config" path is for backwards-compatibility with the initial
 * version of ethyca/fides-privacy-center, which expected to always load the
 * configuration file from this well-known path.
 */
export const loadConfigFromFile = async (
  configJsonUrl?: string,
): Promise<Config | undefined> => {
  const urls = [
    configJsonUrl,
    "file:///app/config/config.json",
    "file:./config/config.json",
  ];
  const file = await loadConfigFile(urls);
  if (file) {
    const config = transformConfig(JSON.parse(file));
    const { isValid, message } = validateConfig(config);
    // DEFER: add more validations here, log helpful warnings, etc.
    // (see https://github.com/ethyca/fides/issues/3171)
    if (!isValid) {
      console.warn("WARN: Configuration file is invalid! Message:", message);
      return;
    }
    return config;
  }
};

/**
 * Load the config.css file from the given URL, or fallback to default filesystem paths.
 *
 * Loading precedence is:
 * 1) Load from `configCssUrl` argument
 * 2) Load from file:///app/config/config.css on filesystem (absolute path)
 * 3) Load from file:./config/config.css on filesystem (relative path)
 *
 * NOTE: The "/app/config" path is for backwards-compatibility with the initial
 * version of ethyca/fides-privacy-center, which expected to always load the
 * configuration file from this well-known path.
 */
export const loadStylesFromFile = async (
  configCssUrl?: string,
): Promise<string | undefined> => {
  const urls = [
    configCssUrl,
    "file:///app/config/config.css",
    "file:./config/config.css",
  ];
  const file = await loadConfigFile(urls);
  return file;
};

export const getFidesApiUrl = () => {
  const settings = loadEnvironmentVariables();
<<<<<<< HEAD
  return settings.SERVER_SIDE_FIDES_API_URL || settings.FIDES_API_URL;
=======
  const serverSideSettings: PrivacyCenterServerSettings = {
    SERVER_SIDE_FIDES_API_URL:
      settings.SERVER_SIDE_FIDES_API_URL || settings.FIDES_API_URL,
    FIDES_JS_MAX_AGE_SECONDS: settings.FIDES_JS_MAX_AGE_SECONDS,
  };

  return serverSideSettings;
>>>>>>> b0eb1b3c
};

/**
 * Returns the env variables that should be shared with the client
 */
export const getClientSettings = (): PrivacyCenterClientSettings => {
  // Load environment variables
  const settings = loadEnvironmentVariables();

  // Load client settings (ensuring we only pass-along settings that are safe for the client)
  const clientSettings: PrivacyCenterClientSettings = {
    FIDES_API_URL: settings.FIDES_API_URL,
    DEBUG: settings.DEBUG,
    IS_OVERLAY_ENABLED: settings.IS_OVERLAY_ENABLED,
    IS_PREFETCH_ENABLED: settings.IS_PREFETCH_ENABLED,
    IS_GEOLOCATION_ENABLED: settings.IS_GEOLOCATION_ENABLED,
    GEOLOCATION_API_URL: settings.GEOLOCATION_API_URL,
    OVERLAY_PARENT_ID: settings.OVERLAY_PARENT_ID,
    MODAL_LINK_ID: settings.MODAL_LINK_ID,
    PRIVACY_CENTER_URL: settings.PRIVACY_CENTER_URL,
    SHOW_BRAND_LINK: settings.SHOW_BRAND_LINK,
    FIDES_EMBED: settings.FIDES_EMBED,
    FIDES_DISABLE_SAVE_API: settings.FIDES_DISABLE_SAVE_API,
    FIDES_DISABLE_NOTICES_SERVED_API: settings.FIDES_DISABLE_NOTICES_SERVED_API,
    FIDES_DISABLE_BANNER: settings.FIDES_DISABLE_BANNER,
    FIDES_TCF_GDPR_APPLIES: settings.FIDES_TCF_GDPR_APPLIES,
    FIDES_STRING: settings.FIDES_STRING,
    IS_FORCED_TCF: settings.IS_FORCED_TCF,
    FIDES_JS_BASE_URL: settings.FIDES_JS_BASE_URL,
    CUSTOM_OPTIONS_PATH: settings.CUSTOM_OPTIONS_PATH,
    PREVENT_DISMISSAL: settings.PREVENT_DISMISSAL,
    ALLOW_HTML_DESCRIPTION: settings.ALLOW_HTML_DESCRIPTION,
    BASE_64_COOKIE: settings.BASE_64_COOKIE,
    FIDES_PRIMARY_COLOR: settings.FIDES_PRIMARY_COLOR,
    FIDES_CLEAR_COOKIE: settings.FIDES_CLEAR_COOKIE,
    FIDES_CONSENT_OVERRIDE: settings.FIDES_CONSENT_OVERRIDE,
    FIDES_DISABLED_NOTICES: settings.FIDES_DISABLED_NOTICES,
  };

  return clientSettings;
};<|MERGE_RESOLUTION|>--- conflicted
+++ resolved
@@ -271,11 +271,12 @@
   return file;
 };
 
-export const getFidesApiUrl = () => {
+/**
+ * Load server settings from global environment variables
+ * The returned Server settings should never be exposed to the client
+ */
+export const loadServerSettings = (): PrivacyCenterServerSettings => {
   const settings = loadEnvironmentVariables();
-<<<<<<< HEAD
-  return settings.SERVER_SIDE_FIDES_API_URL || settings.FIDES_API_URL;
-=======
   const serverSideSettings: PrivacyCenterServerSettings = {
     SERVER_SIDE_FIDES_API_URL:
       settings.SERVER_SIDE_FIDES_API_URL || settings.FIDES_API_URL,
@@ -283,7 +284,11 @@
   };
 
   return serverSideSettings;
->>>>>>> b0eb1b3c
+};
+
+export const getFidesApiUrl = () => {
+  const settings = loadEnvironmentVariables();
+  return settings.SERVER_SIDE_FIDES_API_URL || settings.FIDES_API_URL;
 };
 
 /**
