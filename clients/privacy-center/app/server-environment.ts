--- conflicted
+++ resolved
@@ -57,11 +57,7 @@
   PREVENT_DISMISSAL: boolean; // whether or not the user is allowed to dismiss the banner/overlay
   ALLOW_HTML_DESCRIPTION: boolean | null; // (optional) whether or not HTML descriptions should be rendered
   BASE_64_COOKIE: boolean; // whether or not to encode cookie as base64 on top of the default JSON string
-<<<<<<< HEAD
-  FIDES_PREVIEW_MODE: boolean | false; // (optional) sets fides to preview mode, save prefs to cookie, disabling buttons, etc
   FIDES_PRIMARY_COLOR: string | null; // (optional) sets fides primary color
-=======
->>>>>>> 19d0c70a
 }
 
 /**
@@ -91,11 +87,7 @@
   | "PREVENT_DISMISSAL"
   | "ALLOW_HTML_DESCRIPTION"
   | "BASE_64_COOKIE"
-<<<<<<< HEAD
-  | "FIDES_PREVIEW_MODE"
   | "FIDES_PRIMARY_COLOR"
-=======
->>>>>>> 19d0c70a
 >;
 
 export type Styles = string;
@@ -370,15 +362,9 @@
       BASE_64_COOKIE: process.env.FIDES_PRIVACY_CENTER__BASE_64_COOKIE
         ? process.env.FIDES_PRIVACY_CENTER__BASE_64_COOKIE === "true"
         : false,
-<<<<<<< HEAD
-      FIDES_PREVIEW_MODE: process.env.FIDES_PRIVACY_CENTER__FIDES_PREVIEW_MODE
-        ? process.env.FIDES_PRIVACY_CENTER__FIDES_PREVIEW_MODE === "true"
-        : false,
       FIDES_PRIMARY_COLOR: process.env.FIDES_PRIVACY_CENTER__FIDES_PRIMARY_COLOR
         ? process.env.FIDES_PRIVACY_CENTER__FIDES_PRIMARY_COLOR
         : null,
-=======
->>>>>>> 19d0c70a
     };
 
     // Load configuration file (if it exists)
@@ -410,11 +396,7 @@
       PREVENT_DISMISSAL: settings.PREVENT_DISMISSAL,
       ALLOW_HTML_DESCRIPTION: settings.ALLOW_HTML_DESCRIPTION,
       BASE_64_COOKIE: settings.BASE_64_COOKIE,
-<<<<<<< HEAD
-      FIDES_PREVIEW_MODE: settings.FIDES_PREVIEW_MODE,
       FIDES_PRIMARY_COLOR: settings.FIDES_PRIMARY_COLOR,
-=======
->>>>>>> 19d0c70a
     };
 
     // For backwards-compatibility, override FIDES_API_URL with the value from the config file if present
