--- conflicted
+++ resolved
@@ -248,28 +248,18 @@
       CONFIG_CSS_URL:
         process.env.FIDES_PRIVACY_CENTER__CONFIG_CSS_URL ||
         "file:///app/config/config.css",
-<<<<<<< HEAD
+
+      // Overlay options
       DEBUG: process.env.FIDES_PRIVACY_CENTER__DEBUG
-        ? process.env.FIDES_PRIVACY_CENTER__DEBUG === "true"
-        : false,
+          ? process.env.FIDES_PRIVACY_CENTER__DEBUG === "true"
+          : false,
       IS_OVERLAY_DISABLED: process.env.FIDES_PRIVACY_CENTER__IS_OVERLAY_DISABLED
-        ? process.env.FIDES_PRIVACY_CENTER__IS_OVERLAY_DISABLED === "true"
-        : true,
+          ? process.env.FIDES_PRIVACY_CENTER__IS_OVERLAY_DISABLED === "true"
+          : true,
       IS_GEOLOCATION_ENABLED: process.env
-        .FIDES_PRIVACY_CENTER__IS_GEOLOCATION_ENABLED
-        ? process.env.FIDES_PRIVACY_CENTER__IS_GEOLOCATION_ENABLED === "true"
-        : false,
-=======
-
-      // Overlay options
-      DEBUG: process.env.FIDES_PRIVACY_CENTER__DEBUG === "true" || false,
-      IS_OVERLAY_DISABLED:
-        process.env.FIDES_PRIVACY_CENTER__IS_OVERLAY_DISABLED === "false" ||
-        true,
-      IS_GEOLOCATION_ENABLED:
-        process.env.FIDES_PRIVACY_CENTER__IS_GEOLOCATION_ENABLED === "true" ||
-        false,
->>>>>>> fbf9c2c2
+          .FIDES_PRIVACY_CENTER__IS_GEOLOCATION_ENABLED
+          ? process.env.FIDES_PRIVACY_CENTER__IS_GEOLOCATION_ENABLED === "true"
+          : false,
       GEOLOCATION_API_URL:
         process.env.FIDES_PRIVACY_CENTER__GEOLOCATION_API_URL || "",
       OVERLAY_PARENT_ID:
