--- conflicted
+++ resolved
@@ -71,11 +71,7 @@
   | "FIDES_CONSENT_FLAG_TYPE"
   | "FIDES_INITIALIZED_EVENT_MODE"
   | "FIDES_UNSUPPORTED_REPEATED_SCRIPT_LOADING"
-<<<<<<< HEAD
-  | "ADOBE_ORG_ID"
-=======
   | "FIDES_COOKIE_SUFFIX"
->>>>>>> 14ab4867
 >;
 
 export type Styles = string;
@@ -349,11 +345,7 @@
     FIDES_INITIALIZED_EVENT_MODE: settings.FIDES_INITIALIZED_EVENT_MODE,
     FIDES_UNSUPPORTED_REPEATED_SCRIPT_LOADING:
       settings.FIDES_UNSUPPORTED_REPEATED_SCRIPT_LOADING,
-<<<<<<< HEAD
-    ADOBE_ORG_ID: settings.ADOBE_ORG_ID,
-=======
     FIDES_COOKIE_SUFFIX: settings.FIDES_COOKIE_SUFFIX,
->>>>>>> 14ab4867
   };
 
   return clientSettings;
