package devtools.util

import com.github.blemale.scaffeine.{Cache, Scaffeine}
import com.typesafe.scalalogging.LazyLogging
import devtools.domain.definition.{CanBeTree, IdType, OrganizationId, TreeItem}
import devtools.exceptions.InvalidDataException

import scala.collection.mutable.{Set => MSet}
import scala.concurrent.duration._
import scala.concurrent.{ExecutionContext, Future}

<<<<<<< HEAD
=======


>>>>>>> 9fe4772e
/** A per-organization cache-ing of the taxonomy tree(s), which we anticipate will be very rarely
  * updated (and in fact don't yet have an api for updates/deletions).
  *
  * Note that this implementation does not make any provision for multiple servers; an update to one
  * of these objects on another server won't get caught here unless we implement some sort of RPC
  * to trigger cache refresh. We will ultimately need to move the cache to an external
  * implementation or implement some kind of synchronization
  */
trait TreeCache[V <: TreeItem[V, Long], BaseType <: IdType[BaseType, Long] with CanBeTree[Long, V] with OrganizationId]
  extends LazyLogging {

  implicit def executionContext: ExecutionContext

  /** Unlimited retrieval (should not be used directly in services). */
  def getAll: Future[Seq[BaseType]] = getAll(Pagination.unlimited)

  /** Retrieve all based on applied pagination limits. */
  def getAll(pagination: Pagination): Future[Seq[BaseType]]

  /** Find all based on organization id. */
  def findAllInOrganization(l: Long, pagination: Pagination): Future[Seq[BaseType]]

  /** Take a sequence of the base type (as represented in the db) and organize
<<<<<<< HEAD
    * into a map of tree values that will be stored in the cache.
    */
  private def toTree(values: Seq[BaseType]): Map[Long, V] = {
=======
    * into a map of tree values that will be stored in the cache. */
  private def toTree(values: Seq[BaseType]): Map[Long,V] = {
>>>>>>> 9fe4772e
    val m: Map[Long, V] = values.map(c => c.id -> c.toTreeItem).toMap
    logger.info(s"building cache, ids=${m.keySet}")
    m.values.filter(!_.isRoot).foreach { v =>
      val parent: Option[V] = m.get(v.parentId.get)
      parent match {
        case None =>
          logger.warn(
            s"The parent of ${v.getClass.getSimpleName}(id=${v.id}, parentId=${v.parentId}) does not exist!"
          )

        case Some(p) => p.children.add(v)
      }
    }
    m
  }

  /** Cache-ing by organization id, since it's simpler to deal with the taxonomy trees as
<<<<<<< HEAD
    * a single unit than to retrieve values individually.
    */
  val caches: Cache[Long, Map[Long, V]] = {
    val loaderF: Long => Map[Long, V] = organizationId => {
      logger.info(s"rebuilding cache for organizationId $organizationId")
      toTree(waitFor(findAllInOrganization(organizationId, Pagination.unlimited)))
=======
    * a single unit than to retrieve values individually. */
  val caches: Cache[Long,Map[Long,V]] = {
    val loaderF: Long => Map[Long, V] = organizationId =>{
      logger.info(s"rebuilding cache for organizationId $organizationId")
      toTree(waitFor(findAllInOrganization(organizationId,Pagination.unlimited)))
>>>>>>> 9fe4772e
    }

    Scaffeine()
      .expireAfterWrite(10.hours)
<<<<<<< HEAD
      .evictionListener[Long, Map[Long, V]]((k, v, cause) => {
        logger.info(s"Cache eviction $k:$cause:${v.keys}"); cacheBuild(k)
      })
=======
      .evictionListener[Long, Map[Long,V]]((k, v, cause) => {logger.info(s"Cache eviction $k:$cause:${v.keys}"); cacheBuild(k) })
>>>>>>> 9fe4772e
      .build[Long, Map[Long, V]](
        loaderF,
        None,
        None
      )
  }

  /** Return the entire cache. This method will attempt to reload data if nothing stored is found. If
    * no data is stored, it will hold an empty map.
    * All cache search and useage methods should route through here to ensure there's a cache check if
    * no data is found.
    */
<<<<<<< HEAD
  def cacheGetAll(organizationId: Long): Map[Long, V] = {
=======
  def cacheGetAll(organizationId: Long): Map[Long, V] =  {
>>>>>>> 9fe4772e
    caches.getIfPresent(organizationId) match {
      case Some(c) => c
      case None =>
        logger.info(s"reloading cache for organization $organizationId")
        val t: Map[Long, V] = toTree(waitFor(findAllInOrganization(organizationId, Pagination.unlimited)))
<<<<<<< HEAD
        caches.put(organizationId, t)
=======
        caches.put(organizationId,t)
>>>>>>> 9fe4772e
        t
    }
  }

  /** Build for all values. */
  def cacheBuildAll(): Unit = getAll.foreach(s => {
    val v: Map[Long, Seq[BaseType]] = s.groupBy(_.organizationId)
<<<<<<< HEAD
    v.foreach { case (orgId: Long, v: Seq[BaseType]) => caches.put(orgId, toTree(v)) }
=======
    v.foreach { case (orgId: Long, v: Seq[BaseType]) => caches.put(orgId, toTree(v))
    }
>>>>>>> 9fe4772e
  })

  /** Build for a single organization */
  def cacheBuild(organizationId: Long): Unit = {
    findAllInOrganization(organizationId, Pagination.unlimited).foreach(values =>
<<<<<<< HEAD
      caches.put(organizationId, toTree(values))
=======
      caches.put(organizationId,toTree(values))
>>>>>>> 9fe4772e
    )
  }

  def cacheDelete(organizationId: Long): Unit = caches.invalidate(organizationId)
<<<<<<< HEAD

  /** Return only the cache root values (that is, values where parentId == None) for a given organization. */
  def cacheGetRoots(organizationId: Long): Iterable[V] = cacheGetAll(organizationId).values.filter(_.isRoot)

  /** Find existing fides key in an organization. */
  def cacheFind(organizationId: Long, fidesKey: String): Option[V] =
    cacheGetAll(organizationId).values.find(_.fidesKey == fidesKey)
=======


  /** Return only the cache root values (that is, values where parentId == None) for a given organization. */
  def cacheGetRoots(organizationId: Long): Iterable[V] = cacheGetAll(organizationId).values.filter(_.isRoot)


  /** Find existing fides key in an organization. */
  def cacheFind(organizationId: Long, fidesKey: String): Option[V] = cacheGetAll(organizationId).values.find(_.fidesKey == fidesKey)
>>>>>>> 9fe4772e

  /** True if the cache contains a value that returns true for this function. */
  def containsFidesKey(organizationId: Long, fidesKey: String): Boolean = cacheFind(organizationId, fidesKey).isDefined

  /** Retrieve cache value by id. */
  def cacheGet(organizationId: Long, k: Long): Option[V] =
    cacheGetAll(organizationId).get(k) match {
      case None => logger.info(s"Cache miss: did not find $k"); None
      case s    => s
    }

  /** Returns all children of this key (including this key).
    * If the key is not found, returns the empty set.
    */
  def childrenOfInclusive(organizationId: Long, key: String): Set[String] =
    cacheFind(organizationId, key) match {
      case Some(v) => v.collect(_ => true).map(_.fidesKey).toSet
      case None    => Set()
    }

  /** Returns all the parents of this key (not including this key)
    * If the key is not found, returns the empty set.
    */
  def parentsOf(organizationId: Long, key: String): Set[String] =
    cacheFind(organizationId, key) match {
      case Some(v) if !v.isRoot =>
        cacheGet(organizationId, v.parentId.get) match {
          case Some(parent) => parentsOf(organizationId, parent.fidesKey) + parent.fidesKey
          case None         => Set()
        }
      case _ => Set()
    }

  /** values in left that are not in right
    *
    * mergeAndReduce left
    * mergeAndReduce right
    *
    * value v in right where
    *    - v is not in left AND
    *    - v has no parent that is in Left
    */
  def diff(organizationId: Long, left: Set[String], right: Set[String]): Set[String] = {
    val r = mergeAndReduce(organizationId, right)
    val l = mergeAndReduce(organizationId, left)
    r.filterNot(key => l.contains(key) || l.intersect(parentsOf(organizationId, key)).nonEmpty)
  }

  /** Combine keys under the following rules:
    *
    * if a is a child of b, (a,b) => b
    * if we have (a,b,c) and (a,b,c) are all the children of d, (a,b,c) => d
    */

  def mergeAndReduce(organizationId: Long, keys: Set[String]): Set[String] = {
    {

      val byId: Map[Long, V]    = cacheGetAll(organizationId)
      val cache: Map[String, V] = byId.values.map(v => v.fidesKey -> v).toMap

      // if any keys are not a part of this type, fail immediately
      val missing: Set[String] = keys.filterNot(k => cache.contains(k))
      if (missing.nonEmpty) {
        throw InvalidDataException(s"""The keys ${missing.mkString(",")} do not belong to this type""")
      }

      /** Return (sibling set, parent) of a given key */
      def siblingsOf(key: String): (MSet[String], String) = {
        val node = cache(key)
        node.parentId match {
          case None => (MSet(), "")
          case Some(pid) =>
            byId.get(pid) match {
              case None             => throw InvalidDataException(s"""parent id $pid of $key not found""")
              case Some(parentNode) => (parentNode.children.map(c => c.fidesKey), parentNode.fidesKey)
            }
        }
      }

      def childrenOf(key: String): MSet[String] = cache(key).children.flatMap(_.collect(_ => true)).map(_.fidesKey)

      def removeAll(toRemove: MSet[String], from: MSet[String]): Unit = toRemove.foreach(k => from.remove(k))

      if (keys.size < 2) {
        keys
      } else {
        val mKeys: MSet[String] = MSet() ++ keys
        val startKeys           = mKeys

        //for all keys, remove any child keys at any level
        startKeys.foreach { k => removeAll(childrenOf(k), mKeys) }

        //replace any complete sets of children with the parent
        //continue to do this until there's no change
        var replaceChildren = true
        while (replaceChildren) {
          startKeys.foreach { k =>
            {
              val (siblings, parent) = siblingsOf(k)
              if (siblings.nonEmpty && siblings.subsetOf(keys)) {
                removeAll(siblings, mKeys)
                mKeys.add(parent)
              } else {
                replaceChildren = false
              }
            }
          }
        }
        mKeys.toSet
      }
    }
  }
}<|MERGE_RESOLUTION|>--- conflicted
+++ resolved
@@ -9,11 +9,6 @@
 import scala.concurrent.duration._
 import scala.concurrent.{ExecutionContext, Future}
 
-<<<<<<< HEAD
-=======
-
-
->>>>>>> 9fe4772e
 /** A per-organization cache-ing of the taxonomy tree(s), which we anticipate will be very rarely
   * updated (and in fact don't yet have an api for updates/deletions).
   *
@@ -37,14 +32,9 @@
   def findAllInOrganization(l: Long, pagination: Pagination): Future[Seq[BaseType]]
 
   /** Take a sequence of the base type (as represented in the db) and organize
-<<<<<<< HEAD
     * into a map of tree values that will be stored in the cache.
     */
   private def toTree(values: Seq[BaseType]): Map[Long, V] = {
-=======
-    * into a map of tree values that will be stored in the cache. */
-  private def toTree(values: Seq[BaseType]): Map[Long,V] = {
->>>>>>> 9fe4772e
     val m: Map[Long, V] = values.map(c => c.id -> c.toTreeItem).toMap
     logger.info(s"building cache, ids=${m.keySet}")
     m.values.filter(!_.isRoot).foreach { v =>
@@ -62,31 +52,18 @@
   }
 
   /** Cache-ing by organization id, since it's simpler to deal with the taxonomy trees as
-<<<<<<< HEAD
-    * a single unit than to retrieve values individually.
-    */
-  val caches: Cache[Long, Map[Long, V]] = {
-    val loaderF: Long => Map[Long, V] = organizationId => {
-      logger.info(s"rebuilding cache for organizationId $organizationId")
-      toTree(waitFor(findAllInOrganization(organizationId, Pagination.unlimited)))
-=======
     * a single unit than to retrieve values individually. */
   val caches: Cache[Long,Map[Long,V]] = {
     val loaderF: Long => Map[Long, V] = organizationId =>{
       logger.info(s"rebuilding cache for organizationId $organizationId")
       toTree(waitFor(findAllInOrganization(organizationId,Pagination.unlimited)))
->>>>>>> 9fe4772e
     }
 
     Scaffeine()
-      .expireAfterWrite(10.hours)
-<<<<<<< HEAD
+      .expireAfterWrite(10.hours) 
       .evictionListener[Long, Map[Long, V]]((k, v, cause) => {
         logger.info(s"Cache eviction $k:$cause:${v.keys}"); cacheBuild(k)
       })
-=======
-      .evictionListener[Long, Map[Long,V]]((k, v, cause) => {logger.info(s"Cache eviction $k:$cause:${v.keys}"); cacheBuild(k) })
->>>>>>> 9fe4772e
       .build[Long, Map[Long, V]](
         loaderF,
         None,
@@ -99,21 +76,13 @@
     * All cache search and useage methods should route through here to ensure there's a cache check if
     * no data is found.
     */
-<<<<<<< HEAD
   def cacheGetAll(organizationId: Long): Map[Long, V] = {
-=======
-  def cacheGetAll(organizationId: Long): Map[Long, V] =  {
->>>>>>> 9fe4772e
     caches.getIfPresent(organizationId) match {
       case Some(c) => c
       case None =>
         logger.info(s"reloading cache for organization $organizationId")
         val t: Map[Long, V] = toTree(waitFor(findAllInOrganization(organizationId, Pagination.unlimited)))
-<<<<<<< HEAD
         caches.put(organizationId, t)
-=======
-        caches.put(organizationId,t)
->>>>>>> 9fe4772e
         t
     }
   }
@@ -121,27 +90,17 @@
   /** Build for all values. */
   def cacheBuildAll(): Unit = getAll.foreach(s => {
     val v: Map[Long, Seq[BaseType]] = s.groupBy(_.organizationId)
-<<<<<<< HEAD
     v.foreach { case (orgId: Long, v: Seq[BaseType]) => caches.put(orgId, toTree(v)) }
-=======
-    v.foreach { case (orgId: Long, v: Seq[BaseType]) => caches.put(orgId, toTree(v))
-    }
->>>>>>> 9fe4772e
   })
 
   /** Build for a single organization */
   def cacheBuild(organizationId: Long): Unit = {
     findAllInOrganization(organizationId, Pagination.unlimited).foreach(values =>
-<<<<<<< HEAD
       caches.put(organizationId, toTree(values))
-=======
-      caches.put(organizationId,toTree(values))
->>>>>>> 9fe4772e
     )
   }
 
   def cacheDelete(organizationId: Long): Unit = caches.invalidate(organizationId)
-<<<<<<< HEAD
 
   /** Return only the cache root values (that is, values where parentId == None) for a given organization. */
   def cacheGetRoots(organizationId: Long): Iterable[V] = cacheGetAll(organizationId).values.filter(_.isRoot)
@@ -149,16 +108,6 @@
   /** Find existing fides key in an organization. */
   def cacheFind(organizationId: Long, fidesKey: String): Option[V] =
     cacheGetAll(organizationId).values.find(_.fidesKey == fidesKey)
-=======
-
-
-  /** Return only the cache root values (that is, values where parentId == None) for a given organization. */
-  def cacheGetRoots(organizationId: Long): Iterable[V] = cacheGetAll(organizationId).values.filter(_.isRoot)
-
-
-  /** Find existing fides key in an organization. */
-  def cacheFind(organizationId: Long, fidesKey: String): Option[V] = cacheGetAll(organizationId).values.find(_.fidesKey == fidesKey)
->>>>>>> 9fe4772e
 
   /** True if the cache contains a value that returns true for this function. */
   def containsFidesKey(organizationId: Long, fidesKey: String): Boolean = cacheFind(organizationId, fidesKey).isDefined
