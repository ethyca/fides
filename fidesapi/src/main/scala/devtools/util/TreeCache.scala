--- conflicted
+++ resolved
@@ -61,11 +61,7 @@
     }
 
     Scaffeine()
-<<<<<<< HEAD
-      .expireAfterWrite(10.hours)
-=======
       .expireAfterWrite(1.hours)
->>>>>>> 9494d26c
       .evictionListener[Long, Map[Long, V]]((k, v, cause) => {
         logger.info(s"Cache eviction $k:$cause:${v.keys}"); cacheBuild(k)
       })
