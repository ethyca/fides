--- conflicted
+++ resolved
@@ -7,12 +7,8 @@
 class JwtUtilTest extends AnyFunSuite {
 
   test(testName = "testEncodeDecode") {
-<<<<<<< HEAD
-    val secret  = JwtUtil.generateToken()
-=======
     val secret = JwtUtil.generateToken()
 
->>>>>>> 9494d26c
     val token   = JwtUtil.encode(Map("uid" -> 1), secret)
     val decoded = JwtUtil.decodeClaim(token, secret)
     decoded shouldBe Some(Map("uid" -> "1"))
