--- conflicted
+++ resolved
@@ -22,24 +22,6 @@
     ports:
       - "0.0.0.0:6432:5432"
 
-<<<<<<< HEAD
-  mysql-test:
-    image: mysql:9
-    platform: linux/amd64
-    restart: always
-    environment:
-      - MYSQL_HOST=mysql_example
-      - MYSQL_DATABASE=mysql_example
-      - MYSQL_ROOT_PASSWORD=example
-      - MYSQL_USER=mysql_user
-      - MYSQL_PASSWORD=mysql_pw
-    expose:
-      - 3306
-    ports:
-      - "3306:3306"
-
-=======
->>>>>>> ad3ae40e
   sqlserver-test:
     image: mcr.microsoft.com/azure-sql-edge:latest # Equivalent to SQL Server 2016
     environment:
