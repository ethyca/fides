# pylint: disable=missing-docstring, redefined-outer-name
import click
import pytest
from requests_mock import Mocker

import fidesctl.cli.utils as utils
<<<<<<< HEAD
from fidesctl.core.utils import API_PREFIX
=======
from fidesapi.routes.util import API_PREFIX
from fidesctl.core.config import FidesctlConfig
>>>>>>> ea64f645


@pytest.mark.unit
def test_check_server_bad_ping() -> None:
    "Check for an exception if the server isn't up."
    with pytest.raises(SystemExit):
        utils.check_server("foo", "http://fake_address:8080")


@pytest.mark.unit
@pytest.mark.parametrize(
    "server_version, cli_version, expected_output, quiet",
    [
        ("1.6.0+7.ge953df5", "1.6.0+7.ge953df5", "application versions match", False),
        ("1.6.0+7.ge953df5", "1.6.0+9.ge953df5", "Mismatched versions!", False),
        (
            "1.6.0+7.ge953df5",
            "1.6.0+7.ge953df5.dirty",
            "application versions match",
            False,
        ),
        (
            "1.6.0+7.ge953df5.dirty",
            "1.6.0+7.ge953df5",
            "application versions match",
            False,
        ),
        ("1.6.0+7.ge953df5", "1.6.0+7.ge953df5.dirty", None, True),
    ],
)
def test_check_server_version_comparisons(
    requests_mock: Mocker,
    capsys: pytest.CaptureFixture,
    server_version: str,
    cli_version: str,
    expected_output: str,
    quiet: bool,
) -> None:
    """Check that comparing versions works"""
    fake_url = "http://fake_address:8080"
    requests_mock.get(
        f"{fake_url}{API_PREFIX}/health", json={"version": server_version}
    )
    utils.check_server(cli_version, "http://fake_address:8080", quiet=quiet)
    captured = capsys.readouterr()
    if expected_output is None:
        assert captured.out == ""
    else:
        assert expected_output in captured.out


@pytest.mark.unit
class TestHandleDatabaseCredentialsOptions:
    def test_neither_option_supplied_raises(
        self,
        test_config: FidesctlConfig,
    ) -> None:
        "Check for an exception if neither option is supplied."
        with pytest.raises(click.UsageError):
            input_connection_string = ""
            input_credentials_id = ""
            utils.handle_database_credentials_options(
                fides_config=test_config,
                connection_string=input_connection_string,
                credentials_id=input_credentials_id,
            )

    def test_both_options_supplied_raises(
        self,
        test_config: FidesctlConfig,
    ) -> None:
        "Check for an exception if both options are supplied."
        with pytest.raises(click.UsageError):
            input_connection_string = "my_connection_string"
            input_credentials_id = "postgres_1"
            utils.handle_database_credentials_options(
                fides_config=test_config,
                connection_string=input_connection_string,
                credentials_id=input_credentials_id,
            )

    def test_config_does_not_exist_raises(
        self,
        test_config: FidesctlConfig,
    ) -> None:
        "Check for an exception if credentials dont exist"
        with pytest.raises(click.UsageError):
            input_connection_string = ""
            input_credentials_id = "UNKNOWN"
            utils.handle_database_credentials_options(
                fides_config=test_config,
                connection_string=input_connection_string,
                credentials_id=input_credentials_id,
            )

    def test_returns_input_connection_string(
        self,
        test_config: FidesctlConfig,
    ) -> None:
        "Checks if expected connection string is returned from input"
        input_connection_string = "my_connection_string"
        input_credentials_id = ""
        connection_string = utils.handle_database_credentials_options(
            fides_config=test_config,
            connection_string=input_connection_string,
            credentials_id=input_credentials_id,
        )
        assert connection_string == input_connection_string

    def test_returns_config_connection_string(
        self,
        test_config: FidesctlConfig,
    ) -> None:
        "Checks if expected connection string is returned from config"
        input_connection_string = ""
        input_credentials_id = "postgres_1"
        connection_string = utils.handle_database_credentials_options(
            fides_config=test_config,
            connection_string=input_connection_string,
            credentials_id=input_credentials_id,
        )
        assert (
            connection_string
            == "postgresql+psycopg2://postgres:fidesctl@fidesctl-db:5432/fidesctl_test"
        )


def test_handle_okta_credentials_options_both_raises(
    test_config: FidesctlConfig,
) -> None:
    "Check for an exception if both credentials options are supplied."
    with pytest.raises(click.UsageError):
        input_org_url = "hello.com"
        input_token = "abcd12345"
        input_credentials_id = "okta_1"
        utils.handle_okta_credentials_options(
            fides_config=test_config,
            token=input_token,
            org_url=input_org_url,
            credentials_id=input_credentials_id,
        )


@pytest.mark.unit
class TestHandleOktaCredentialsOptions:
    def test_config_dne_raises(
        self,
        test_config: FidesctlConfig,
    ) -> None:
        "Check for an exception if credentials dont exist"
        with pytest.raises(click.UsageError):
            input_org_url = ""
            input_token = ""
            input_credentials_id = "UNKNOWN"
            utils.handle_okta_credentials_options(
                fides_config=test_config,
                token=input_token,
                org_url=input_org_url,
                credentials_id=input_credentials_id,
            )

    def test_returns_config_dict(
        self,
        test_config: FidesctlConfig,
    ) -> None:
        "Check for an exception if credentials dont exist"
        input_org_url = ""
        input_token = ""
        input_credentials_id = "okta_1"
        okta_config = utils.handle_okta_credentials_options(
            fides_config=test_config,
            token=input_token,
            org_url=input_org_url,
            credentials_id=input_credentials_id,
        )
        assert okta_config == {
            "orgUrl": "https://dev-78908748.okta.com",
            "token": "redacted_override_in_tests",
        }

    def test_returns_input_dict(
        self,
        test_config: FidesctlConfig,
    ) -> None:
        "Check for an exception if credentials dont exist"
        input_org_url = "hello.com"
        input_token = "abcd12345"
        input_credentials_id = ""
        okta_config = utils.handle_okta_credentials_options(
            fides_config=test_config,
            token=input_token,
            org_url=input_org_url,
            credentials_id=input_credentials_id,
        )
        assert okta_config == {"orgUrl": input_org_url, "token": input_token}


@pytest.mark.unit
class TestHandleAWSCredentialsOptions:
    def test_both_raises(
        self,
        test_config: FidesctlConfig,
    ) -> None:
        "Check for an exception if both credentials options are supplied."
        with pytest.raises(click.UsageError):
            input_access_key = "access_key"
            input_access_key_id = "access_key_id"
            input_region = "us-east-1"
            input_credentials_id = "aws_1"
            utils.handle_aws_credentials_options(
                fides_config=test_config,
                access_key_id=input_access_key_id,
                secret_access_key=input_access_key,
                region=input_region,
                credentials_id=input_credentials_id,
            )

    def test_config_dne_raises(
        self,
        test_config: FidesctlConfig,
    ) -> None:
        "Check for an exception if credentials dont exist"
        with pytest.raises(click.UsageError):
            input_access_key = ""
            input_access_key_id = ""
            input_region = ""
            input_credentials_id = "UNKNOWN"
            utils.handle_aws_credentials_options(
                fides_config=test_config,
                access_key_id=input_access_key_id,
                secret_access_key=input_access_key,
                region=input_region,
                credentials_id=input_credentials_id,
            )

    def test_returns_config_dict(
        self,
        test_config: FidesctlConfig,
    ) -> None:
        "Check for an exception if credentials dont exist"
        input_access_key = ""
        input_access_key_id = ""
        input_region = ""
        input_credentials_id = "aws_1"
        aws_config = utils.handle_aws_credentials_options(
            fides_config=test_config,
            access_key_id=input_access_key_id,
            secret_access_key=input_access_key,
            region=input_region,
            credentials_id=input_credentials_id,
        )

        assert aws_config == {
            "aws_access_key_id": "redacted_id_override_in_tests",
            "aws_secret_access_key": "redacted_override_in_tests",
            "region_name": "us-east-1",
        }

    def test_returns_input_dict(
        self,
        test_config: FidesctlConfig,
    ) -> None:
        "Check for an exception if credentials dont exist"
        input_access_key = "access_key"
        input_access_key_id = "access_key_id"
        input_region = "us-east-1"
        input_credentials_id = ""
        aws_config = utils.handle_aws_credentials_options(
            fides_config=test_config,
            access_key_id=input_access_key_id,
            secret_access_key=input_access_key,
            region=input_region,
            credentials_id=input_credentials_id,
        )
        assert aws_config == {
            "aws_access_key_id": input_access_key_id,
            "aws_secret_access_key": input_access_key,
            "region_name": input_region,
        }<|MERGE_RESOLUTION|>--- conflicted
+++ resolved
@@ -4,12 +4,8 @@
 from requests_mock import Mocker
 
 import fidesctl.cli.utils as utils
-<<<<<<< HEAD
+from fidesctl.core.config import FidesctlConfig
 from fidesctl.core.utils import API_PREFIX
-=======
-from fidesapi.routes.util import API_PREFIX
-from fidesctl.core.config import FidesctlConfig
->>>>>>> ea64f645
 
 
 @pytest.mark.unit
