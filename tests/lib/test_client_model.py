--- conflicted
+++ resolved
@@ -145,14 +145,9 @@
     assert client
     assert client.id == owner_client.id
     assert client.scopes == []
-<<<<<<< HEAD
-    assert client.roles == [ADMIN]
-    assert client.systems == []
-    assert admin_client.hashed_secret == "thisisatest"
-=======
     assert client.roles == [OWNER]
     assert owner_client.hashed_secret == "thisisatest"
->>>>>>> 2afc8b64
+    assert client.systems == []
 
 
 def test_get_client_with_systems(db, system_manager_client, config, system):
@@ -171,12 +166,8 @@
     assert client
     assert client.id == config.security.oauth_root_client_id
     assert client.scopes == SCOPE_REGISTRY
-<<<<<<< HEAD
-    assert client.roles == [ADMIN]
-    assert client.systems == []
-=======
     assert client.roles == [OWNER]
->>>>>>> 2afc8b64
+    assert client.systems == []
 
 
 def test_get_root_client_no_scopes(db, config):
@@ -230,12 +221,8 @@
     assert token_data[JWE_PAYLOAD_CLIENT_ID] == owner_client.id
     assert token_data[JWE_PAYLOAD_SCOPES] == []
     assert token_data[JWE_ISSUED_AT] is not None
-<<<<<<< HEAD
-    assert token_data[JWE_PAYLOAD_ROLES] == [ADMIN]
+    assert token_data[JWE_PAYLOAD_ROLES] == [OWNER]
     assert token_data[JWE_PAYLOAD_SYSTEMS] == []
-=======
-    assert token_data[JWE_PAYLOAD_ROLES] == [OWNER]
->>>>>>> 2afc8b64
 
 
 def test_client_create_access_code_jwe_viewer_client(viewer_client, config):
