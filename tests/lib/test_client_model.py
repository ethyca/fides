# pylint: disable=missing-function-docstring
import json
from copy import deepcopy

import pytest

<<<<<<< HEAD
from fides.api.ops.api.v1.scope_registry import DATASET_CREATE_OR_UPDATE
from fides.api.ops.api.v1.scope_registry import SCOPE_REGISTRY as SCOPES
from fides.lib.cryptography.cryptographic_util import (
    generate_salt,
    generate_secure_random_string,
    hash_with_salt,
)
from fides.lib.cryptography.schemas.jwt import (
    JWE_ISSUED_AT,
    JWE_PAYLOAD_CLIENT_ID,
    JWE_PAYLOAD_ROLES,
    JWE_PAYLOAD_SCOPES,
)
=======
from fides.api.ops.api.v1.scope_registry import SCOPE_REGISTRY
from fides.lib.cryptography.cryptographic_util import hash_with_salt
>>>>>>> e5ccd91a
from fides.lib.models.client import ClientDetail, _get_root_client_detail
from fides.lib.oauth.oauth_util import extract_payload
from fides.lib.oauth.roles import ADMIN, VIEWER


def test_create_client_and_secret(db, config):
    new_client, secret = ClientDetail.create_client_and_secret(
        db,
        config.security.oauth_client_id_length_bytes,
        config.security.oauth_client_secret_length_bytes,
    )

    assert new_client.hashed_secret is not None
    assert (
        hash_with_salt(
            secret.encode(config.security.encoding),
            new_client.salt.encode(config.security.encoding),
        )
        == new_client.hashed_secret
    )
    assert new_client.scopes == []
    assert new_client.roles == []


def test_create_client_and_secret_no_roles(db, config):
    new_client, secret = ClientDetail.create_client_and_secret(
        db,
        config.security.oauth_client_id_length_bytes,
        config.security.oauth_client_secret_length_bytes,
        scopes=["user:create", "user:read"],
    )

    assert new_client.hashed_secret is not None
    assert (
        hash_with_salt(
            secret.encode(config.security.encoding),
            new_client.salt.encode(config.security.encoding),
        )
        == new_client.hashed_secret
    )
    assert new_client.scopes == ["user:create", "user:read"]
    assert new_client.roles == []


def test_create_client_and_secret_no_scopes(db, config):
    new_client, secret = ClientDetail.create_client_and_secret(
        db,
        config.security.oauth_client_id_length_bytes,
        config.security.oauth_client_secret_length_bytes,
        roles=[VIEWER],
    )

    assert new_client.hashed_secret is not None
    assert (
        hash_with_salt(
            secret.encode(config.security.encoding),
            new_client.salt.encode(config.security.encoding),
        )
        == new_client.hashed_secret
    )
    assert new_client.scopes == []
    assert new_client.roles == [VIEWER]


def test_create_client_and_secret_scopes_and_roles(db, config):
    new_client, secret = ClientDetail.create_client_and_secret(
        db,
        config.security.oauth_client_id_length_bytes,
        config.security.oauth_client_secret_length_bytes,
        roles=[VIEWER],
        scopes=[DATASET_CREATE_OR_UPDATE],
    )

    assert new_client.hashed_secret is not None
    assert (
        hash_with_salt(
            secret.encode(config.security.encoding),
            new_client.salt.encode(config.security.encoding),
        )
        == new_client.hashed_secret
    )
    assert new_client.scopes == [DATASET_CREATE_OR_UPDATE]
    assert new_client.roles == [VIEWER]


def test_create_client_defaults(db):
    client_id = generate_secure_random_string(16)
    secret = generate_secure_random_string(16)

    salt = generate_salt()
    hashed_secret = hash_with_salt(
        secret.encode("UTF-8"),
        salt.encode("UTF-8"),
    )
    client = ClientDetail(
        id=client_id,
        salt=salt,
        hashed_secret=hashed_secret,
    )
    db.add(client)
    db.commit()

    assert client.scopes == []
    assert client.roles == []

    client.delete(db)


def test_get_client_with_scopes(db, oauth_client, config):
    client = ClientDetail.get(db, object_id=oauth_client.id, config=config)
    assert client
    assert client.id == oauth_client.id
<<<<<<< HEAD
    assert client.scopes == SCOPES
    assert client.roles == []
=======
    assert client.scopes == SCOPE_REGISTRY
>>>>>>> e5ccd91a
    assert oauth_client.hashed_secret == "thisisatest"


def test_get_client_with_roles(db, admin_client, config):
    client = ClientDetail.get(db, object_id=admin_client.id, config=config)
    assert client
    assert client.id == admin_client.id
    assert client.scopes == []
    assert client.roles == [ADMIN]
    assert admin_client.hashed_secret == "thisisatest"


def test_get_client_root_client(db, config):
    client = ClientDetail.get(
<<<<<<< HEAD
        db, object_id="fidesadmin", config=config, scopes=SCOPES, roles=[ADMIN]
    )
    assert client
    assert client.id == config.security.oauth_root_client_id
    assert client.scopes == SCOPES
    assert client.roles == [ADMIN]
=======
        db,
        object_id="fidesadmin",
        config=config,
        scopes=SCOPE_REGISTRY,
    )
    assert client
    assert client.id == config.security.oauth_root_client_id
    assert client.scopes == SCOPE_REGISTRY
>>>>>>> e5ccd91a


def test_get_root_client_no_scopes(db, config):
    client_detail = ClientDetail.get(db, object_id="fidesadmin", config=config)
    assert client_detail
    assert client_detail.scopes == []
    assert client_detail.roles == []


def test_credentials_valid(db, config):
    new_client, secret = ClientDetail.create_client_and_secret(
        db,
        config.security.oauth_client_id_length_bytes,
        config.security.oauth_client_secret_length_bytes,
        scopes=SCOPE_REGISTRY,
    )

    assert new_client.credentials_valid("this-is-not-the-right-secret") is False
    assert new_client.credentials_valid(secret) is True
    assert new_client.scopes == SCOPES
    assert new_client.roles == []


def test_get_root_client_detail_no_root_client_hash(config):
    test_config = deepcopy(config)
    test_config.security.oauth_root_client_secret_hash = None
    with pytest.raises(ValueError):
<<<<<<< HEAD
        _get_root_client_detail(test_config, SCOPES, [])


def test_client_create_access_code_jwe(oauth_client, config):
    jwe = oauth_client.create_access_code_jwe(config.security.app_encryption_key)

    token_data = json.loads(extract_payload(jwe, config.security.app_encryption_key))

    assert token_data[JWE_PAYLOAD_CLIENT_ID] == oauth_client.id
    assert token_data[JWE_PAYLOAD_SCOPES] == oauth_client.scopes
    assert token_data[JWE_ISSUED_AT] is not None
    assert token_data[JWE_PAYLOAD_ROLES] == []


def test_client_create_access_code_jwe_admin_client(admin_client, config):

    jwe = admin_client.create_access_code_jwe(config.security.app_encryption_key)

    token_data = json.loads(extract_payload(jwe, config.security.app_encryption_key))

    assert token_data[JWE_PAYLOAD_CLIENT_ID] == admin_client.id
    assert token_data[JWE_PAYLOAD_SCOPES] == []
    assert token_data[JWE_ISSUED_AT] is not None
    assert token_data[JWE_PAYLOAD_ROLES] == [ADMIN]


def test_client_create_access_code_jwe_viewer_client(viewer_client, config):

    jwe = viewer_client.create_access_code_jwe(config.security.app_encryption_key)

    token_data = json.loads(extract_payload(jwe, config.security.app_encryption_key))

    assert token_data[JWE_PAYLOAD_CLIENT_ID] == viewer_client.id
    assert token_data[JWE_PAYLOAD_SCOPES] == []
    assert token_data[JWE_ISSUED_AT] is not None
    assert token_data[JWE_PAYLOAD_ROLES] == [VIEWER]
=======
        _get_root_client_detail(test_config, SCOPE_REGISTRY)
>>>>>>> e5ccd91a
<|MERGE_RESOLUTION|>--- conflicted
+++ resolved
@@ -4,9 +4,7 @@
 
 import pytest
 
-<<<<<<< HEAD
-from fides.api.ops.api.v1.scope_registry import DATASET_CREATE_OR_UPDATE
-from fides.api.ops.api.v1.scope_registry import SCOPE_REGISTRY as SCOPES
+from fides.api.ops.api.v1.scope_registry import DATASET_CREATE_OR_UPDATE, SCOPE_REGISTRY
 from fides.lib.cryptography.cryptographic_util import (
     generate_salt,
     generate_secure_random_string,
@@ -18,10 +16,6 @@
     JWE_PAYLOAD_ROLES,
     JWE_PAYLOAD_SCOPES,
 )
-=======
-from fides.api.ops.api.v1.scope_registry import SCOPE_REGISTRY
-from fides.lib.cryptography.cryptographic_util import hash_with_salt
->>>>>>> e5ccd91a
 from fides.lib.models.client import ClientDetail, _get_root_client_detail
 from fides.lib.oauth.oauth_util import extract_payload
 from fides.lib.oauth.roles import ADMIN, VIEWER
@@ -134,12 +128,8 @@
     client = ClientDetail.get(db, object_id=oauth_client.id, config=config)
     assert client
     assert client.id == oauth_client.id
-<<<<<<< HEAD
-    assert client.scopes == SCOPES
+    assert client.scopes == SCOPE_REGISTRY
     assert client.roles == []
-=======
-    assert client.scopes == SCOPE_REGISTRY
->>>>>>> e5ccd91a
     assert oauth_client.hashed_secret == "thisisatest"
 
 
@@ -154,23 +144,12 @@
 
 def test_get_client_root_client(db, config):
     client = ClientDetail.get(
-<<<<<<< HEAD
-        db, object_id="fidesadmin", config=config, scopes=SCOPES, roles=[ADMIN]
-    )
-    assert client
-    assert client.id == config.security.oauth_root_client_id
-    assert client.scopes == SCOPES
-    assert client.roles == [ADMIN]
-=======
-        db,
-        object_id="fidesadmin",
-        config=config,
-        scopes=SCOPE_REGISTRY,
+        db, object_id="fidesadmin", config=config, scopes=SCOPE_REGISTRY, roles=[ADMIN]
     )
     assert client
     assert client.id == config.security.oauth_root_client_id
     assert client.scopes == SCOPE_REGISTRY
->>>>>>> e5ccd91a
+    assert client.roles == [ADMIN]
 
 
 def test_get_root_client_no_scopes(db, config):
@@ -190,7 +169,7 @@
 
     assert new_client.credentials_valid("this-is-not-the-right-secret") is False
     assert new_client.credentials_valid(secret) is True
-    assert new_client.scopes == SCOPES
+    assert new_client.scopes == SCOPE_REGISTRY
     assert new_client.roles == []
 
 
@@ -198,8 +177,7 @@
     test_config = deepcopy(config)
     test_config.security.oauth_root_client_secret_hash = None
     with pytest.raises(ValueError):
-<<<<<<< HEAD
-        _get_root_client_detail(test_config, SCOPES, [])
+        _get_root_client_detail(test_config, SCOPE_REGISTRY, [])
 
 
 def test_client_create_access_code_jwe(oauth_client, config):
@@ -234,7 +212,4 @@
     assert token_data[JWE_PAYLOAD_CLIENT_ID] == viewer_client.id
     assert token_data[JWE_PAYLOAD_SCOPES] == []
     assert token_data[JWE_ISSUED_AT] is not None
-    assert token_data[JWE_PAYLOAD_ROLES] == [VIEWER]
-=======
-        _get_root_client_detail(test_config, SCOPE_REGISTRY)
->>>>>>> e5ccd91a
+    assert token_data[JWE_PAYLOAD_ROLES] == [VIEWER]