"""This file is only for the database fixture. For all other fixtures add them to the
tests/conftest.py file.
"""

import pytest
import requests
from sqlalchemy.exc import IntegrityError

from fides.api.ops.db.base import Base
from fides.lib.db.session import get_db_engine, get_db_session
<<<<<<< HEAD
from fides.lib.models.client import ClientDetail
from fides.lib.models.fides_user import FidesUser
from fides.lib.models.fides_user_permissions import FidesUserPermissions
from fides.lib.oauth.api.routes.user_endpoints import router
from fides.lib.oauth.jwt import generate_jwe
from fides.lib.oauth.roles import ADMIN, VIEWER
=======
>>>>>>> e5ccd91a
from tests.conftest import create_citext_extension


@pytest.fixture(scope="session", autouse=True)
def setup_db(api_client, config):
    """Apply migrations at beginning and end of testing session"""
    assert config.test_mode
    assert requests.post != api_client.post
    yield api_client.post(url=f"{config.cli.server_url}/v1/admin/db/reset")


@pytest.fixture(scope="session")
def db(api_client, config):
    """Return a connection to the test DB"""
    # Create the test DB engine
    assert config.test_mode
    assert requests.post != api_client.post
    engine = get_db_engine(
        database_uri=config.database.sqlalchemy_test_database_uri,
    )

    create_citext_extension(engine)

    SessionLocal = get_db_session(config, engine=engine)
    the_session = SessionLocal()

    yield the_session

    the_session.close()
    engine.dispose()


<<<<<<< HEAD
@pytest.fixture(autouse=True, scope="session")
def env_vars():
    os.environ["TESTING"] = "True"


@pytest.fixture(scope="session")
def client():
    """Starlette test client to use in testing API routes."""
    app = FastAPI()
    app.include_router(router)
    with TestClient(app) as client:
        yield client


@pytest.fixture
def fides_toml_path():
    yield ROOT_PATH / ".fides" / "fides.toml"


@pytest.fixture
def oauth_client(db):
    """Return a client for authentication purposes."""
    client = ClientDetail(
        hashed_secret="thisisatest", salt="thisisstillatest", scopes=SCOPES, roles=[]
    )
    db.add(client)
    db.commit()
    db.refresh(client)
    yield client
    client.delete(db)


@pytest.fixture
def admin_client(db):
    """Return a client with an "admin" role for authentication purposes."""
    client = ClientDetail(
        hashed_secret="thisisatest", salt="thisisstillatest", scopes=[], roles=[ADMIN]
    )
    db.add(client)
    db.commit()
    db.refresh(client)
    yield client
    client.delete(db)


@pytest.fixture
def viewer_client(db):
    """Return a client with a "viewer" role for authentication purposes."""
    client = ClientDetail(
        hashed_secret="thisisatest", salt="thisisstillatest", scopes=[], roles=[VIEWER]
    )
    db.add(client)
    db.commit()
    db.refresh(client)
    yield client
    client.delete(db)


@pytest.fixture
def auth_header(request, oauth_client, config):
    client_id = oauth_client.id

    payload = {
        JWE_PAYLOAD_SCOPES: request.param,
        JWE_PAYLOAD_CLIENT_ID: client_id,
        JWE_ISSUED_AT: datetime.now().isoformat(),
    }
    jwe = generate_jwe(json.dumps(payload), config.security.app_encryption_key)

    return {"Authorization": "Bearer " + jwe}


@pytest.fixture
def user(db):
    user = FidesUser.create(
        db=db,
        data={
            "username": "test_fidesops_user",
            "password": "TESTdcnG@wzJeu0&%3Qe2fGo7",
        },
    )
    client = ClientDetail(
        hashed_secret="thisisatest",
        salt="thisisstillatest",
        scopes=SCOPES,
        user_id=user.id,
    )

    FidesUserPermissions.create(
        db=db, data={"user_id": user.id, "scopes": [PRIVACY_REQUEST_READ]}
    )

    db.add(client)
    db.commit()
    db.refresh(client)
    yield user
    user.delete(db)


@pytest.fixture
def admin_user(db):
    user = FidesUser.create(
        db=db,
        data={
            "username": "test_fides_admin_user",
            "password": "TESTdcnG@wzJeu0&%3Qe2fGo7",
        },
    )
    client = ClientDetail(
        hashed_secret="thisisatest",
        salt="thisisstillatest",
        scopes=[],
        roles=[ADMIN],
        user_id=user.id,
    )

    FidesUserPermissions.create(
        db=db, data={"user_id": user.id, "scopes": [], "roles": [ADMIN]}
    )

    db.add(client)
    db.commit()
    db.refresh(client)
    yield user
    user.delete(db)


@pytest.fixture
def viewer_user(db):
    user = FidesUser.create(
        db=db,
        data={
            "username": "test_fides_viewer_user",
            "password": "TESTdcnG@wzJeu0&%3Qe2fGo7",
        },
    )
    client = ClientDetail(
        hashed_secret="thisisatest",
        salt="thisisstillatest",
        scopes=[],
        roles=[VIEWER],
        user_id=user.id,
    )

    FidesUserPermissions.create(
        db=db, data={"user_id": user.id, "scopes": [], "roles": [VIEWER]}
    )

    db.add(client)
    db.commit()
    db.refresh(client)
    yield user
    user.delete(db)


@pytest.fixture(scope="function")
def application_user(db, oauth_client):
    unique_username = f"user-{uuid4()}"
    user = FidesUser.create(
        db=db,
        data={
            "username": unique_username,
            "password": "test_password",
            "first_name": "Test",
            "last_name": "User",
        },
    )
    oauth_client.user_id = user.id
    oauth_client.save(db=db)
    yield user
    user.delete(db)
=======
@pytest.fixture(autouse=True)
def clear_db_tables(db):
    """Clear data from tables between tests.

    If relationships are not set to cascade on delete they will fail with an
    IntegrityError if there are relationsips present. This function stores tables
    that fail with this error then recursively deletes until no more IntegrityErrors
    are present.
    """
    yield

    def delete_data(tables):
        redo = []
        for table in tables:
            try:
                db.execute(table.delete())
            except IntegrityError:
                redo.append(table)
            finally:
                db.commit()

        if redo:
            delete_data(redo)

    db.commit()  # make sure all transactions are closed before starting deletes
    delete_data(Base.metadata.sorted_tables)
>>>>>>> e5ccd91a
<|MERGE_RESOLUTION|>--- conflicted
+++ resolved
@@ -8,15 +8,6 @@
 
 from fides.api.ops.db.base import Base
 from fides.lib.db.session import get_db_engine, get_db_session
-<<<<<<< HEAD
-from fides.lib.models.client import ClientDetail
-from fides.lib.models.fides_user import FidesUser
-from fides.lib.models.fides_user_permissions import FidesUserPermissions
-from fides.lib.oauth.api.routes.user_endpoints import router
-from fides.lib.oauth.jwt import generate_jwe
-from fides.lib.oauth.roles import ADMIN, VIEWER
-=======
->>>>>>> e5ccd91a
 from tests.conftest import create_citext_extension
 
 
@@ -49,179 +40,6 @@
     engine.dispose()
 
 
-<<<<<<< HEAD
-@pytest.fixture(autouse=True, scope="session")
-def env_vars():
-    os.environ["TESTING"] = "True"
-
-
-@pytest.fixture(scope="session")
-def client():
-    """Starlette test client to use in testing API routes."""
-    app = FastAPI()
-    app.include_router(router)
-    with TestClient(app) as client:
-        yield client
-
-
-@pytest.fixture
-def fides_toml_path():
-    yield ROOT_PATH / ".fides" / "fides.toml"
-
-
-@pytest.fixture
-def oauth_client(db):
-    """Return a client for authentication purposes."""
-    client = ClientDetail(
-        hashed_secret="thisisatest", salt="thisisstillatest", scopes=SCOPES, roles=[]
-    )
-    db.add(client)
-    db.commit()
-    db.refresh(client)
-    yield client
-    client.delete(db)
-
-
-@pytest.fixture
-def admin_client(db):
-    """Return a client with an "admin" role for authentication purposes."""
-    client = ClientDetail(
-        hashed_secret="thisisatest", salt="thisisstillatest", scopes=[], roles=[ADMIN]
-    )
-    db.add(client)
-    db.commit()
-    db.refresh(client)
-    yield client
-    client.delete(db)
-
-
-@pytest.fixture
-def viewer_client(db):
-    """Return a client with a "viewer" role for authentication purposes."""
-    client = ClientDetail(
-        hashed_secret="thisisatest", salt="thisisstillatest", scopes=[], roles=[VIEWER]
-    )
-    db.add(client)
-    db.commit()
-    db.refresh(client)
-    yield client
-    client.delete(db)
-
-
-@pytest.fixture
-def auth_header(request, oauth_client, config):
-    client_id = oauth_client.id
-
-    payload = {
-        JWE_PAYLOAD_SCOPES: request.param,
-        JWE_PAYLOAD_CLIENT_ID: client_id,
-        JWE_ISSUED_AT: datetime.now().isoformat(),
-    }
-    jwe = generate_jwe(json.dumps(payload), config.security.app_encryption_key)
-
-    return {"Authorization": "Bearer " + jwe}
-
-
-@pytest.fixture
-def user(db):
-    user = FidesUser.create(
-        db=db,
-        data={
-            "username": "test_fidesops_user",
-            "password": "TESTdcnG@wzJeu0&%3Qe2fGo7",
-        },
-    )
-    client = ClientDetail(
-        hashed_secret="thisisatest",
-        salt="thisisstillatest",
-        scopes=SCOPES,
-        user_id=user.id,
-    )
-
-    FidesUserPermissions.create(
-        db=db, data={"user_id": user.id, "scopes": [PRIVACY_REQUEST_READ]}
-    )
-
-    db.add(client)
-    db.commit()
-    db.refresh(client)
-    yield user
-    user.delete(db)
-
-
-@pytest.fixture
-def admin_user(db):
-    user = FidesUser.create(
-        db=db,
-        data={
-            "username": "test_fides_admin_user",
-            "password": "TESTdcnG@wzJeu0&%3Qe2fGo7",
-        },
-    )
-    client = ClientDetail(
-        hashed_secret="thisisatest",
-        salt="thisisstillatest",
-        scopes=[],
-        roles=[ADMIN],
-        user_id=user.id,
-    )
-
-    FidesUserPermissions.create(
-        db=db, data={"user_id": user.id, "scopes": [], "roles": [ADMIN]}
-    )
-
-    db.add(client)
-    db.commit()
-    db.refresh(client)
-    yield user
-    user.delete(db)
-
-
-@pytest.fixture
-def viewer_user(db):
-    user = FidesUser.create(
-        db=db,
-        data={
-            "username": "test_fides_viewer_user",
-            "password": "TESTdcnG@wzJeu0&%3Qe2fGo7",
-        },
-    )
-    client = ClientDetail(
-        hashed_secret="thisisatest",
-        salt="thisisstillatest",
-        scopes=[],
-        roles=[VIEWER],
-        user_id=user.id,
-    )
-
-    FidesUserPermissions.create(
-        db=db, data={"user_id": user.id, "scopes": [], "roles": [VIEWER]}
-    )
-
-    db.add(client)
-    db.commit()
-    db.refresh(client)
-    yield user
-    user.delete(db)
-
-
-@pytest.fixture(scope="function")
-def application_user(db, oauth_client):
-    unique_username = f"user-{uuid4()}"
-    user = FidesUser.create(
-        db=db,
-        data={
-            "username": unique_username,
-            "password": "test_password",
-            "first_name": "Test",
-            "last_name": "User",
-        },
-    )
-    oauth_client.user_id = user.id
-    oauth_client.save(db=db)
-    yield user
-    user.delete(db)
-=======
 @pytest.fixture(autouse=True)
 def clear_db_tables(db):
     """Clear data from tables between tests.
@@ -247,5 +65,4 @@
             delete_data(redo)
 
     db.commit()  # make sure all transactions are closed before starting deletes
-    delete_data(Base.metadata.sorted_tables)
->>>>>>> e5ccd91a
+    delete_data(Base.metadata.sorted_tables)