import logging
from datetime import datetime, timedelta, timezone
from typing import Dict, Generator, List
from unittest import mock
from uuid import uuid4

import pydash
import pytest
import yaml
from faker import Faker
from sqlalchemy.orm import Session
from sqlalchemy.orm.exc import ObjectDeletedError
from toml import load as load_toml

from fides.api.ctl.sql_models import Dataset as CtlDataset
from fides.api.ctl.sql_models import System
from fides.api.ops.api.v1.scope_registry import PRIVACY_REQUEST_READ, SCOPE_REGISTRY
from fides.api.ops.common_exceptions import SystemManagerException
from fides.api.ops.models.application_config import ApplicationConfig
from fides.api.ops.models.connectionconfig import (
    AccessLevel,
    ConnectionConfig,
    ConnectionType,
)
from fides.api.ops.models.datasetconfig import DatasetConfig
from fides.api.ops.models.messaging import MessagingConfig
from fides.api.ops.models.policy import (
    ActionType,
    Policy,
    PolicyPostWebhook,
    PolicyPreWebhook,
    Rule,
    RuleTarget,
)
from fides.api.ops.models.privacy_request import PrivacyRequest, PrivacyRequestStatus
from fides.api.ops.models.registration import UserRegistration
from fides.api.ops.models.storage import (
    ResponseFormat,
    StorageConfig,
    _create_local_default_storage,
    default_storage_config_name,
)
from fides.api.ops.schemas.messaging.messaging import (
    MessagingServiceDetails,
    MessagingServiceSecrets,
    MessagingServiceType,
)
from fides.api.ops.schemas.redis_cache import Identity
from fides.api.ops.schemas.saas.saas_config import ClientConfig, SaaSConfig, SaaSRequest
from fides.api.ops.schemas.storage.storage import (
    FileNaming,
    S3AuthMethod,
    StorageDetails,
    StorageSecrets,
    StorageSecretsS3,
    StorageType,
)
from fides.api.ops.service.connectors.fides.fides_client import FidesClient
from fides.api.ops.service.masking.strategy.masking_strategy_hmac import (
    HmacMaskingStrategy,
)
from fides.api.ops.service.masking.strategy.masking_strategy_nullify import (
    NullMaskingStrategy,
)
from fides.api.ops.service.masking.strategy.masking_strategy_string_rewrite import (
    StringRewriteMaskingStrategy,
)
from fides.api.ops.util.data_category import DataCategory
from fides.core.config import CONFIG
from fides.core.config.helpers import load_file
from fides.lib.models.audit_log import AuditLog, AuditLogAction
from fides.lib.models.client import ClientDetail
from fides.lib.models.fides_user import FidesUser
from fides.lib.models.fides_user_permissions import FidesUserPermissions
from fides.lib.oauth.roles import VIEWER

logging.getLogger("faker").setLevel(logging.ERROR)
# disable verbose faker logging
faker = Faker()
integration_config = load_toml("tests/ops/integration_test_config.toml")


# Unified list of connections to integration dbs specified from fides.api-integration.toml

integration_secrets = {
    "postgres_example": {
        "host": pydash.get(integration_config, "postgres_example.server"),
        "port": pydash.get(integration_config, "postgres_example.port"),
        "dbname": pydash.get(integration_config, "postgres_example.db"),
        "username": pydash.get(integration_config, "postgres_example.user"),
        "password": pydash.get(integration_config, "postgres_example.password"),
    },
    "mongo_example": {
        "host": pydash.get(integration_config, "mongodb_example.server"),
        "defaultauthdb": pydash.get(integration_config, "mongodb_example.db"),
        "username": pydash.get(integration_config, "mongodb_example.user"),
        "password": pydash.get(integration_config, "mongodb_example.password"),
    },
    "mysql_example": {
        "host": pydash.get(integration_config, "mysql_example.server"),
        "port": pydash.get(integration_config, "mysql_example.port"),
        "dbname": pydash.get(integration_config, "mysql_example.db"),
        "username": pydash.get(integration_config, "mysql_example.user"),
        "password": pydash.get(integration_config, "mysql_example.password"),
    },
    "mssql_example": {
        "host": pydash.get(integration_config, "mssql_example.server"),
        "port": pydash.get(integration_config, "mssql_example.port"),
        "dbname": pydash.get(integration_config, "mssql_example.db"),
        "username": pydash.get(integration_config, "mssql_example.user"),
        "password": pydash.get(integration_config, "mssql_example.password"),
    },
    "mariadb_example": {
        "host": pydash.get(integration_config, "mariadb_example.server"),
        "port": pydash.get(integration_config, "mariadb_example.port"),
        "dbname": pydash.get(integration_config, "mariadb_example.db"),
        "username": pydash.get(integration_config, "mariadb_example.user"),
        "password": pydash.get(integration_config, "mariadb_example.password"),
    },
    "timescale_example": {
        "host": pydash.get(integration_config, "timescale_example.server"),
        "port": pydash.get(integration_config, "timescale_example.port"),
        "dbname": pydash.get(integration_config, "timescale_example.db"),
        "username": pydash.get(integration_config, "timescale_example.user"),
        "password": pydash.get(integration_config, "timescale_example.password"),
    },
    "fides_example": {
        "uri": pydash.get(integration_config, "fides_example.uri"),
        "username": pydash.get(integration_config, "fides_example.username"),
        "password": pydash.get(integration_config, "fides_example.password"),
        "polling_timeout": pydash.get(
            integration_config, "fides_example.polling_timeout"
        ),
    },
}


@pytest.fixture(scope="session", autouse=True)
def mock_upload_logic() -> Generator:
    with mock.patch(
        "fides.api.ops.service.storage.storage_uploader_service.upload_to_s3"
    ) as _fixture:
        yield _fixture


@pytest.fixture(scope="function")
def storage_config(db: Session) -> Generator:
    name = str(uuid4())
    storage_config = StorageConfig.create(
        db=db,
        data={
            "name": name,
            "type": StorageType.s3,
            "details": {
                StorageDetails.AUTH_METHOD.value: S3AuthMethod.SECRET_KEYS.value,
                StorageDetails.NAMING.value: FileNaming.request_id.value,
                StorageDetails.BUCKET.value: "test_bucket",
            },
            "key": "my_test_config",
            "format": ResponseFormat.json,
        },
    )
    storage_config.set_secrets(
        db=db,
        storage_secrets={
            StorageSecrets.AWS_ACCESS_KEY_ID.value: "1234",
            StorageSecrets.AWS_SECRET_ACCESS_KEY.value: "5678",
        },
    )
    yield storage_config
    storage_config.delete(db)


@pytest.fixture(scope="function")
def storage_config_local(db: Session) -> Generator:
    name = str(uuid4())
    storage_config = StorageConfig.create(
        db=db,
        data={
            "name": name,
            "type": StorageType.local,
            "details": {
                StorageDetails.NAMING.value: FileNaming.request_id.value,
            },
            "key": "my_test_config_local",
            "format": ResponseFormat.json,
        },
    )
    yield storage_config
    storage_config.delete(db)


@pytest.fixture(scope="function")
def storage_config_default(db: Session) -> Generator:
    """
    Create and yield a default storage config, as defined by its
    `is_default` flag being set to `True`. This is an s3 storage config.
    """
    sc = StorageConfig.create(
        db=db,
        data={
            "name": default_storage_config_name(StorageType.s3.value),
            "type": StorageType.s3,
            "is_default": True,
            "details": {
                StorageDetails.NAMING.value: FileNaming.request_id.value,
                StorageDetails.AUTH_METHOD.value: S3AuthMethod.AUTOMATIC.value,
                StorageDetails.BUCKET.value: "test_bucket",
            },
            "format": ResponseFormat.json,
        },
    )
    yield sc


@pytest.fixture(scope="function")
def storage_config_default_s3_secret_keys(db: Session) -> Generator:
    """
    Create and yield a default storage config, as defined by its
    `is_default` flag being set to `True`. This is an s3 storage config.
    """
    sc = StorageConfig.create(
        db=db,
        data={
            "name": default_storage_config_name(StorageType.s3.value),
            "type": StorageType.s3,
            "is_default": True,
            "details": {
                StorageDetails.NAMING.value: FileNaming.request_id.value,
                StorageDetails.AUTH_METHOD.value: S3AuthMethod.SECRET_KEYS.value,
                StorageDetails.BUCKET.value: "test_bucket",
            },
            "secrets": {
                StorageSecrets.AWS_ACCESS_KEY_ID.value: "access_key_id",
                StorageSecrets.AWS_SECRET_ACCESS_KEY.value: "secret_access_key",
            },
            "format": ResponseFormat.json,
        },
    )
    yield sc


@pytest.fixture(scope="function")
def storage_config_default_local(db: Session) -> Generator:
    """
    Create and yield the default local storage config.
    """
    sc = _create_local_default_storage(db)
    yield sc


@pytest.fixture(scope="function")
def set_active_storage_s3(db) -> None:
    ApplicationConfig.create_or_update(
        db,
        data={
            "api_set": {
                "storage": {"active_default_storage_type": StorageType.s3.value}
            }
        },
    )


@pytest.fixture(scope="function")
def messaging_config(db: Session) -> Generator:
    name = str(uuid4())
    messaging_config = MessagingConfig.create(
        db=db,
        data={
            "name": name,
            "key": "my_mailgun_messaging_config",
            "service_type": MessagingServiceType.mailgun.value,
            "details": {
                MessagingServiceDetails.API_VERSION.value: "v3",
                MessagingServiceDetails.DOMAIN.value: "some.domain",
                MessagingServiceDetails.IS_EU_DOMAIN.value: False,
            },
        },
    )
    messaging_config.set_secrets(
        db=db,
        messaging_secrets={
            MessagingServiceSecrets.MAILGUN_API_KEY.value: "12984r70298r"
        },
    )
    yield messaging_config
    messaging_config.delete(db)


@pytest.fixture(scope="function")
def messaging_config_twilio_email(db: Session) -> Generator:
    name = str(uuid4())
    messaging_config = MessagingConfig.create(
        db=db,
        data={
            "name": name,
            "key": "my_twilio_email_config",
            "service_type": MessagingServiceType.twilio_email.value,
        },
    )
    messaging_config.set_secrets(
        db=db,
        messaging_secrets={
            MessagingServiceSecrets.TWILIO_API_KEY.value: "123489ctynpiqurwfh"
        },
    )
    yield messaging_config
    messaging_config.delete(db)


@pytest.fixture(scope="function")
def messaging_config_twilio_sms(db: Session) -> Generator:
    name = str(uuid4())
    messaging_config = MessagingConfig.create(
        db=db,
        data={
            "name": name,
            "key": "my_twilio_sms_config",
            "service_type": MessagingServiceType.twilio_text.value,
        },
    )
    messaging_config.set_secrets(
        db=db,
        messaging_secrets={
            MessagingServiceSecrets.TWILIO_ACCOUNT_SID.value: "23rwrfwxwef",
            MessagingServiceSecrets.TWILIO_AUTH_TOKEN.value: "23984y29384y598432",
            MessagingServiceSecrets.TWILIO_MESSAGING_SERVICE_SID.value: "2ieurnoqw",
        },
    )
    yield messaging_config
    messaging_config.delete(db)


@pytest.fixture(scope="function")
def messaging_config_mailchimp_transactional(db: Session) -> Generator:
    messaging_config = MessagingConfig.create(
        db=db,
        data={
            "name": str(uuid4()),
            "key": "my_mailchimp_transactional_messaging_config",
            "service_type": MessagingServiceType.mailchimp_transactional,
            "details": {
                MessagingServiceDetails.DOMAIN.value: "some.domain",
                MessagingServiceDetails.EMAIL_FROM.value: "test@example.com",
            },
        },
    )
    messaging_config.set_secrets(
        db=db,
        messaging_secrets={
            MessagingServiceSecrets.MAILCHIMP_TRANSACTIONAL_API_KEY.value: "12984r70298r"
        },
    )
    yield messaging_config
    messaging_config.delete(db)


@pytest.fixture(scope="function")
def https_connection_config(db: Session) -> Generator:
    name = str(uuid4())
    connection_config = ConnectionConfig.create(
        db=db,
        data={
            "name": name,
            "key": "my_webhook_config",
            "connection_type": ConnectionType.https,
            "access": AccessLevel.read,
            "secrets": {
                "url": "http://example.com",
                "authorization": "test_authorization",
            },
        },
    )
    yield connection_config
    connection_config.delete(db)


@pytest.fixture(scope="function")
def policy_pre_execution_webhooks(
    db: Session, https_connection_config, policy
) -> Generator:
    pre_webhook = PolicyPreWebhook.create(
        db=db,
        data={
            "connection_config_id": https_connection_config.id,
            "policy_id": policy.id,
            "direction": "one_way",
            "name": str(uuid4()),
            "key": "pre_execution_one_way_webhook",
            "order": 0,
        },
    )
    pre_webhook_two = PolicyPreWebhook.create(
        db=db,
        data={
            "connection_config_id": https_connection_config.id,
            "policy_id": policy.id,
            "direction": "two_way",
            "name": str(uuid4()),
            "key": "pre_execution_two_way_webhook",
            "order": 1,
        },
    )
    db.commit()
    yield [pre_webhook, pre_webhook_two]
    try:
        pre_webhook.delete(db)
    except ObjectDeletedError:
        pass
    try:
        pre_webhook_two.delete(db)
    except ObjectDeletedError:
        pass


@pytest.fixture(scope="function")
def policy_post_execution_webhooks(
    db: Session, https_connection_config, policy
) -> Generator:
    post_webhook = PolicyPostWebhook.create(
        db=db,
        data={
            "connection_config_id": https_connection_config.id,
            "policy_id": policy.id,
            "direction": "one_way",
            "name": str(uuid4()),
            "key": "cache_busting_webhook",
            "order": 0,
        },
    )
    post_webhook_two = PolicyPostWebhook.create(
        db=db,
        data={
            "connection_config_id": https_connection_config.id,
            "policy_id": policy.id,
            "direction": "one_way",
            "name": str(uuid4()),
            "key": "cleanup_webhook",
            "order": 1,
        },
    )
    db.commit()
    yield [post_webhook, post_webhook_two]
    try:
        post_webhook.delete(db)
    except ObjectDeletedError:
        pass
    try:
        post_webhook_two.delete(db)
    except ObjectDeletedError:
        pass


@pytest.fixture(scope="function")
def access_and_erasure_policy(
    db: Session,
    oauth_client: ClientDetail,
    storage_config: StorageConfig,
) -> Generator:
    access_and_erasure_policy = Policy.create(
        db=db,
        data={
            "name": "example access and erasure policy",
            "key": "example_access_erasure_policy",
            "client_id": oauth_client.id,
        },
    )
    access_rule = Rule.create(
        db=db,
        data={
            "action_type": ActionType.access.value,
            "client_id": oauth_client.id,
            "name": "Access Request Rule",
            "policy_id": access_and_erasure_policy.id,
            "storage_destination_id": storage_config.id,
        },
    )
    access_rule_target = RuleTarget.create(
        db=db,
        data={
            "client_id": oauth_client.id,
            "data_category": DataCategory("user").value,
            "rule_id": access_rule.id,
        },
    )
    erasure_rule = Rule.create(
        db=db,
        data={
            "action_type": ActionType.erasure.value,
            "client_id": oauth_client.id,
            "name": "Erasure Rule",
            "policy_id": access_and_erasure_policy.id,
            "masking_strategy": {
                "strategy": "null_rewrite",
                "configuration": {},
            },
        },
    )

    erasure_rule_target = RuleTarget.create(
        db=db,
        data={
            "client_id": oauth_client.id,
            "data_category": DataCategory("user.name").value,
            "rule_id": erasure_rule.id,
        },
    )
    yield access_and_erasure_policy
    try:
        access_rule_target.delete(db)
        erasure_rule_target.delete(db)
    except ObjectDeletedError:
        pass
    try:
        access_rule.delete(db)
        erasure_rule.delete(db)
    except ObjectDeletedError:
        pass
    try:
        access_and_erasure_policy.delete(db)
    except ObjectDeletedError:
        pass


@pytest.fixture(scope="function")
def erasure_policy(
    db: Session,
    oauth_client: ClientDetail,
) -> Generator:
    erasure_policy = Policy.create(
        db=db,
        data={
            "name": "example erasure policy",
            "key": "example_erasure_policy",
            "client_id": oauth_client.id,
        },
    )

    erasure_rule = Rule.create(
        db=db,
        data={
            "action_type": ActionType.erasure.value,
            "client_id": oauth_client.id,
            "name": "Erasure Rule",
            "policy_id": erasure_policy.id,
            "masking_strategy": {
                "strategy": "null_rewrite",
                "configuration": {},
            },
        },
    )

    rule_target = RuleTarget.create(
        db=db,
        data={
            "client_id": oauth_client.id,
            "data_category": DataCategory("user.name").value,
            "rule_id": erasure_rule.id,
        },
    )
    yield erasure_policy
    try:
        rule_target.delete(db)
    except ObjectDeletedError:
        pass
    try:
        erasure_rule.delete(db)
    except ObjectDeletedError:
        pass
    try:
        erasure_policy.delete(db)
    except ObjectDeletedError:
        pass


@pytest.fixture(scope="function")
def erasure_policy_aes(
    db: Session,
    oauth_client: ClientDetail,
) -> Generator:
    erasure_policy = Policy.create(
        db=db,
        data={
            "name": "example erasure policy aes",
            "key": "example_erasure_policy_aes",
            "client_id": oauth_client.id,
        },
    )

    erasure_rule = Rule.create(
        db=db,
        data={
            "action_type": ActionType.erasure.value,
            "client_id": oauth_client.id,
            "name": "Erasure Rule",
            "policy_id": erasure_policy.id,
            "masking_strategy": {
                "strategy": "aes_encrypt",
                "configuration": {},
            },
        },
    )

    rule_target = RuleTarget.create(
        db=db,
        data={
            "client_id": oauth_client.id,
            "data_category": DataCategory("user.name").value,
            "rule_id": erasure_rule.id,
        },
    )
    yield erasure_policy
    try:
        rule_target.delete(db)
    except ObjectDeletedError:
        pass
    try:
        erasure_rule.delete(db)
    except ObjectDeletedError:
        pass
    try:
        erasure_policy.delete(db)
    except ObjectDeletedError:
        pass


@pytest.fixture(scope="function")
def erasure_policy_string_rewrite_long(
    db: Session,
    oauth_client: ClientDetail,
) -> Generator:
    erasure_policy = Policy.create(
        db=db,
        data={
            "name": "example erasure policy string rewrite",
            "key": "example_erasure_policy_string_rewrite",
            "client_id": oauth_client.id,
        },
    )

    erasure_rule = Rule.create(
        db=db,
        data={
            "action_type": ActionType.erasure.value,
            "client_id": oauth_client.id,
            "name": "Erasure Rule",
            "policy_id": erasure_policy.id,
            "masking_strategy": {
                "strategy": StringRewriteMaskingStrategy.name,
                "configuration": {
                    "rewrite_value": "some rewrite value that is very long and goes on and on"
                },
            },
        },
    )

    rule_target = RuleTarget.create(
        db=db,
        data={
            "client_id": oauth_client.id,
            "data_category": DataCategory("user.name").value,
            "rule_id": erasure_rule.id,
        },
    )
    yield erasure_policy
    try:
        rule_target.delete(db)
    except ObjectDeletedError:
        pass
    try:
        erasure_rule.delete(db)
    except ObjectDeletedError:
        pass
    try:
        erasure_policy.delete(db)
    except ObjectDeletedError:
        pass


@pytest.fixture(scope="function")
def erasure_policy_two_rules(
    db: Session, oauth_client: ClientDetail, erasure_policy: Policy
) -> Generator:
    second_erasure_rule = Rule.create(
        db=db,
        data={
            "action_type": ActionType.erasure.value,
            "client_id": oauth_client.id,
            "name": "Second Erasure Rule",
            "policy_id": erasure_policy.id,
            "masking_strategy": {
                "strategy": NullMaskingStrategy.name,
                "configuration": {},
            },
        },
    )

    # TODO set masking strategy in Rule.create() call above, once more masking strategies beyond NULL_REWRITE are supported.
    second_erasure_rule.masking_strategy = {
        "strategy": StringRewriteMaskingStrategy.name,
        "configuration": {"rewrite_value": "*****"},
    }

    second_rule_target = RuleTarget.create(
        db=db,
        data={
            "client_id": oauth_client.id,
            "data_category": DataCategory("user.contact.email").value,
            "rule_id": second_erasure_rule.id,
        },
    )
    yield erasure_policy
    try:
        second_rule_target.delete(db)
    except ObjectDeletedError:
        pass
    try:
        second_erasure_rule.delete(db)
    except ObjectDeletedError:
        pass
    try:
        erasure_policy.delete(db)
    except ObjectDeletedError:
        pass


@pytest.fixture(scope="function")
def policy(
    db: Session,
    oauth_client: ClientDetail,
    storage_config: StorageConfig,
) -> Generator:
    access_request_policy = Policy.create(
        db=db,
        data={
            "name": "example access request policy",
            "key": "example_access_request_policy",
            "client_id": oauth_client.id,
            "execution_timeframe": 7,
        },
    )

    access_request_rule = Rule.create(
        db=db,
        data={
            "action_type": ActionType.access.value,
            "client_id": oauth_client.id,
            "name": "Access Request Rule",
            "policy_id": access_request_policy.id,
            "storage_destination_id": storage_config.id,
        },
    )

    rule_target = RuleTarget.create(
        db=db,
        data={
            "client_id": oauth_client.id,
            "data_category": DataCategory("user").value,
            "rule_id": access_request_rule.id,
        },
    )
    yield access_request_policy
    try:
        rule_target.delete(db)
    except ObjectDeletedError:
        pass
    try:
        access_request_rule.delete(db)
    except ObjectDeletedError:
        pass
    try:
        access_request_policy.delete(db)
    except ObjectDeletedError:
        pass


@pytest.fixture(scope="function")
def consent_policy(
    db: Session,
    oauth_client: ClientDetail,
    storage_config: StorageConfig,
) -> Generator:
    """Consent policies only need a ConsentRule attached - no RuleTargets necessary"""
    consent_request_policy = Policy.create(
        db=db,
        data={
            "name": "example consent request policy",
            "key": "example_consent_request_policy",
            "client_id": oauth_client.id,
        },
    )

    consent_request_rule = Rule.create(
        db=db,
        data={
            "action_type": ActionType.consent.value,
            "client_id": oauth_client.id,
            "name": "Consent Request Rule",
            "policy_id": consent_request_policy.id,
        },
    )

    yield consent_request_policy
    try:
        consent_request_rule.delete(db)
    except ObjectDeletedError:
        pass
    try:
        consent_request_policy.delete(db)
    except ObjectDeletedError:
        pass


@pytest.fixture(scope="function")
def policy_local_storage(
    db: Session,
    oauth_client: ClientDetail,
    storage_config_local: StorageConfig,
) -> Generator:
    """
    A basic example policy fixture that uses a local storage config
    in cases where end-to-end request execution must actually succeed
    """
    access_request_policy = Policy.create(
        db=db,
        data={
            "name": "example access request policy",
            "key": "example_access_request_policy",
            "client_id": oauth_client.id,
            "execution_timeframe": 7,
        },
    )

    access_request_rule = Rule.create(
        db=db,
        data={
            "action_type": ActionType.access.value,
            "client_id": oauth_client.id,
            "name": "Access Request Rule",
            "policy_id": access_request_policy.id,
            "storage_destination_id": storage_config_local.id,
        },
    )

    rule_target = RuleTarget.create(
        db=db,
        data={
            "client_id": oauth_client.id,
            "data_category": DataCategory("user").value,
            "rule_id": access_request_rule.id,
        },
    )
    yield access_request_policy
    try:
        rule_target.delete(db)
    except ObjectDeletedError:
        pass
    try:
        access_request_rule.delete(db)
    except ObjectDeletedError:
        pass
    try:
        access_request_policy.delete(db)
    except ObjectDeletedError:
        pass


@pytest.fixture(scope="function")
def policy_drp_action(
    db: Session,
    oauth_client: ClientDetail,
    storage_config: StorageConfig,
) -> Generator:
    access_request_policy = Policy.create(
        db=db,
        data={
            "name": "example access request policy drp",
            "key": "example_access_request_policy_drp",
            "drp_action": "access",
            "client_id": oauth_client.id,
        },
    )

    access_request_rule = Rule.create(
        db=db,
        data={
            "action_type": ActionType.access.value,
            "client_id": oauth_client.id,
            "name": "Access Request Rule DRP",
            "policy_id": access_request_policy.id,
            "storage_destination_id": storage_config.id,
        },
    )

    rule_target = RuleTarget.create(
        db=db,
        data={
            "client_id": oauth_client.id,
            "data_category": DataCategory("user").value,
            "rule_id": access_request_rule.id,
        },
    )
    yield access_request_policy
    try:
        rule_target.delete(db)
    except ObjectDeletedError:
        pass
    try:
        access_request_rule.delete(db)
    except ObjectDeletedError:
        pass
    try:
        access_request_policy.delete(db)
    except ObjectDeletedError:
        pass


@pytest.fixture(scope="function")
def policy_drp_action_erasure(db: Session, oauth_client: ClientDetail) -> Generator:
    erasure_request_policy = Policy.create(
        db=db,
        data={
            "name": "example erasure request policy drp",
            "key": "example_erasure_request_policy_drp",
            "drp_action": "deletion",
            "client_id": oauth_client.id,
        },
    )

    erasure_request_rule = Rule.create(
        db=db,
        data={
            "action_type": ActionType.erasure.value,
            "client_id": oauth_client.id,
            "name": "Erasure Request Rule DRP",
            "policy_id": erasure_request_policy.id,
            "masking_strategy": {
                "strategy": StringRewriteMaskingStrategy.name,
                "configuration": {"rewrite_value": "MASKED"},
            },
        },
    )

    rule_target = RuleTarget.create(
        db=db,
        data={
            "client_id": oauth_client.id,
            "data_category": DataCategory("user").value,
            "rule_id": erasure_request_rule.id,
        },
    )
    yield erasure_request_policy
    try:
        rule_target.delete(db)
    except ObjectDeletedError:
        pass
    try:
        erasure_request_rule.delete(db)
    except ObjectDeletedError:
        pass
    try:
        erasure_request_policy.delete(db)
    except ObjectDeletedError:
        pass


@pytest.fixture(scope="function")
def erasure_policy_string_rewrite(
    db: Session,
    oauth_client: ClientDetail,
    storage_config: StorageConfig,
) -> Generator:
    erasure_policy = Policy.create(
        db=db,
        data={
            "name": "string rewrite policy",
            "key": "string_rewrite_policy",
            "client_id": oauth_client.id,
        },
    )

    erasure_rule = Rule.create(
        db=db,
        data={
            "action_type": ActionType.erasure.value,
            "client_id": oauth_client.id,
            "name": "string rewrite erasure rule",
            "policy_id": erasure_policy.id,
            "masking_strategy": {
                "strategy": StringRewriteMaskingStrategy.name,
                "configuration": {"rewrite_value": "MASKED"},
            },
        },
    )

    erasure_rule_target = RuleTarget.create(
        db=db,
        data={
            "client_id": oauth_client.id,
            "data_category": DataCategory("user.name").value,
            "rule_id": erasure_rule.id,
        },
    )

    yield erasure_policy
    try:
        erasure_rule_target.delete(db)
    except ObjectDeletedError:
        pass
    try:
        erasure_rule.delete(db)
    except ObjectDeletedError:
        pass
    try:
        erasure_policy.delete(db)
    except ObjectDeletedError:
        pass


@pytest.fixture(scope="function")
def erasure_policy_string_rewrite_name_and_email(
    db: Session,
    oauth_client: ClientDetail,
    storage_config: StorageConfig,
) -> Generator:
    erasure_policy = Policy.create(
        db=db,
        data={
            "name": "string rewrite policy",
            "key": "string_rewrite_policy",
            "client_id": oauth_client.id,
        },
    )

    erasure_rule = Rule.create(
        db=db,
        data={
            "action_type": ActionType.erasure.value,
            "client_id": oauth_client.id,
            "name": "string rewrite erasure rule",
            "policy_id": erasure_policy.id,
            "masking_strategy": {
                "strategy": StringRewriteMaskingStrategy.name,
                "configuration": {"rewrite_value": "MASKED"},
            },
        },
    )

    erasure_rule_target_name = RuleTarget.create(
        db=db,
        data={
            "client_id": oauth_client.id,
            "data_category": DataCategory("user.name").value,
            "rule_id": erasure_rule.id,
        },
    )

    erasure_rule_target_email = RuleTarget.create(
        db=db,
        data={
            "client_id": oauth_client.id,
            "data_category": DataCategory("user.contact.email").value,
            "rule_id": erasure_rule.id,
        },
    )

    yield erasure_policy
    try:
        erasure_rule_target_name.delete(db)
    except ObjectDeletedError:
        pass
    try:
        erasure_rule_target_email.delete(db)
    except ObjectDeletedError:
        pass
    try:
        erasure_rule.delete(db)
    except ObjectDeletedError:
        pass
    try:
        erasure_policy.delete(db)
    except ObjectDeletedError:
        pass


@pytest.fixture(scope="function")
def erasure_policy_hmac(
    db: Session,
    oauth_client: ClientDetail,
    storage_config: StorageConfig,
) -> Generator:
    erasure_policy = Policy.create(
        db=db,
        data={
            "name": "hmac policy",
            "key": "hmac_policy",
            "client_id": oauth_client.id,
        },
    )

    erasure_rule = Rule.create(
        db=db,
        data={
            "action_type": ActionType.erasure.value,
            "client_id": oauth_client.id,
            "name": "hmac erasure rule",
            "policy_id": erasure_policy.id,
            "masking_strategy": {
                "strategy": HmacMaskingStrategy.name,
                "configuration": {},
            },
        },
    )

    erasure_rule_target = RuleTarget.create(
        db=db,
        data={
            "client_id": oauth_client.id,
            "data_category": DataCategory("user.name").value,
            "rule_id": erasure_rule.id,
        },
    )

    yield erasure_policy
    try:
        erasure_rule_target.delete(db)
    except ObjectDeletedError:
        pass
    try:
        erasure_rule.delete(db)
    except ObjectDeletedError:
        pass
    try:
        erasure_policy.delete(db)
    except ObjectDeletedError:
        pass


@pytest.fixture(scope="function")
def privacy_requests(db: Session, policy: Policy) -> Generator:
    privacy_requests = []
    for count in range(3):
        privacy_requests.append(
            PrivacyRequest.create(
                db=db,
                data={
                    "external_id": f"ext-{str(uuid4())}",
                    "started_processing_at": datetime.utcnow(),
                    "requested_at": datetime.utcnow() - timedelta(days=1),
                    "status": PrivacyRequestStatus.in_processing,
                    "origin": f"https://example.com/{count}/",
                    "policy_id": policy.id,
                    "client_id": policy.client_id,
                },
            )
        )
    yield privacy_requests
    for pr in privacy_requests:
        pr.delete(db)


def _create_privacy_request_for_policy(
    db: Session,
    policy: Policy,
    status: PrivacyRequestStatus = PrivacyRequestStatus.in_processing,
) -> PrivacyRequest:
    data = {
        "external_id": f"ext-{str(uuid4())}",
        "requested_at": datetime(
            2018,
            12,
            31,
            hour=2,
            minute=30,
            second=23,
            microsecond=916482,
            tzinfo=timezone.utc,
        ),
        "status": status,
        "origin": f"https://example.com/",
        "policy_id": policy.id,
        "client_id": policy.client_id,
    }
    if status != PrivacyRequestStatus.pending:
        data["started_processing_at"] = datetime(
            2019,
            1,
            1,
            hour=1,
            minute=45,
            second=55,
            microsecond=393185,
            tzinfo=timezone.utc,
        )
    pr = PrivacyRequest.create(
        db=db,
        data=data,
    )
    email_identity = "test@example.com"
    identity_kwargs = {"email": email_identity}
    pr.cache_identity(identity_kwargs)
    pr.persist_identity(
        db=db,
        identity=Identity(
            email=email_identity,
            phone_number="+12345678910",
        ),
    )
    return pr


@pytest.fixture(scope="function")
def privacy_request(db: Session, policy: Policy) -> PrivacyRequest:
    privacy_request = _create_privacy_request_for_policy(
        db,
        policy,
    )
    yield privacy_request
    privacy_request.delete(db)


@pytest.fixture(scope="function")
def privacy_request_with_consent_policy(
    db: Session, consent_policy: Policy
) -> PrivacyRequest:
    privacy_request = _create_privacy_request_for_policy(
        db,
        consent_policy,
    )
    yield privacy_request
    privacy_request.delete(db)


@pytest.fixture(scope="function")
def privacy_request_requires_input(db: Session, policy: Policy) -> PrivacyRequest:
    privacy_request = _create_privacy_request_for_policy(
        db,
        policy,
    )
    privacy_request.status = PrivacyRequestStatus.requires_input
    privacy_request.save(db)
    yield privacy_request
    privacy_request.delete(db)


@pytest.fixture(scope="function")
def privacy_request_awaiting_consent_email_send(
    db: Session, consent_policy: Policy
) -> PrivacyRequest:
    privacy_request = _create_privacy_request_for_policy(
        db,
        consent_policy,
    )
    privacy_request.status = PrivacyRequestStatus.awaiting_consent_email_send
    privacy_request.save(db)
    yield privacy_request
    privacy_request.delete(db)


@pytest.fixture(scope="function")
def audit_log(db: Session, privacy_request) -> PrivacyRequest:
    audit_log = AuditLog.create(
        db=db,
        data={
            "user_id": "system",
            "privacy_request_id": privacy_request.id,
            "action": AuditLogAction.approved,
            "message": "",
        },
    )
    yield audit_log
    audit_log.delete(db)


@pytest.fixture(scope="function")
def privacy_request_status_pending(db: Session, policy: Policy) -> PrivacyRequest:
    privacy_request = _create_privacy_request_for_policy(
        db,
        policy,
        PrivacyRequestStatus.pending,
    )
    yield privacy_request
    privacy_request.delete(db)


@pytest.fixture(scope="function")
def privacy_request_status_canceled(db: Session, policy: Policy) -> PrivacyRequest:
    privacy_request = _create_privacy_request_for_policy(
        db,
        policy,
        PrivacyRequestStatus.canceled,
    )
    privacy_request.started_processing_at = None
    privacy_request.save(db)
    yield privacy_request
    privacy_request.delete(db)


@pytest.fixture(scope="function")
def privacy_request_with_drp_action(
    db: Session, policy_drp_action: Policy
) -> PrivacyRequest:
    privacy_request = _create_privacy_request_for_policy(
        db,
        policy_drp_action,
    )
    yield privacy_request
    privacy_request.delete(db)


@pytest.fixture(scope="function")
def succeeded_privacy_request(cache, db: Session, policy: Policy) -> PrivacyRequest:
    pr = PrivacyRequest.create(
        db=db,
        data={
            "external_id": f"ext-{str(uuid4())}",
            "started_processing_at": datetime(2021, 10, 1),
            "finished_processing_at": datetime(2021, 10, 3),
            "requested_at": datetime(2021, 10, 1),
            "status": PrivacyRequestStatus.complete,
            "origin": f"https://example.com/",
            "policy_id": policy.id,
            "client_id": policy.client_id,
        },
    )
    identity_kwargs = {"email": "email@example.com"}
    pr.cache_identity(identity_kwargs)
    pr.persist_identity(
        db=db,
        identity=Identity(**identity_kwargs),
    )
    yield pr
    pr.delete(db)


@pytest.fixture(scope="function")
def user(db: Session):
    user = FidesUser.create(
        db=db,
        data={
            "username": "test_fidesops_user",
            "password": "TESTdcnG@wzJeu0&%3Qe2fGo7",
        },
    )
    client = ClientDetail(
        hashed_secret="thisisatest",
        salt="thisisstillatest",
        scopes=SCOPE_REGISTRY,
        user_id=user.id,
    )

    FidesUserPermissions.create(
        db=db, data={"user_id": user.id, "scopes": [PRIVACY_REQUEST_READ]}
    )

    db.add(client)
    db.commit()
    db.refresh(client)
    yield user
    try:
        client.delete(db)
    except ObjectDeletedError:
        pass
    user.delete(db)


@pytest.fixture(scope="function")
def failed_privacy_request(db: Session, policy: Policy) -> PrivacyRequest:
    pr = PrivacyRequest.create(
        db=db,
        data={
            "external_id": f"ext-{str(uuid4())}",
            "started_processing_at": datetime(2021, 1, 1),
            "finished_processing_at": datetime(2021, 1, 2),
            "requested_at": datetime(2020, 12, 31),
            "status": PrivacyRequestStatus.error,
            "origin": f"https://example.com/",
            "policy_id": policy.id,
            "client_id": policy.client_id,
        },
    )
    yield pr
    pr.delete(db)


@pytest.fixture(scope="function")
def ctl_dataset(db: Session, example_datasets):
    dataset = CtlDataset(
        fides_key="postgres_example_subscriptions_dataset",
        organization_fides_key="default_organization",
        name="Postgres Example Subscribers Dataset",
        description="Example Postgres dataset created in test fixtures",
        data_qualifier="aggregated.anonymized.unlinked_pseudonymized.pseudonymized.identified",
        retention="No retention or erasure policy",
        collections=[
            {
                "name": "subscriptions",
                "fields": [
                    {
                        "name": "id",
                        "data_categories": ["system.operations"],
                    },
                    {
                        "name": "email",
                        "data_categories": ["user.contact.email"],
                        "fidesops_meta": {
                            "identity": "email",
                        },
                    },
                ],
            },
        ],
    )
    db.add(dataset)
    db.commit()
    yield dataset
    dataset.delete(db)


@pytest.fixture(scope="function")
def dataset_config(
    connection_config: ConnectionConfig,
    ctl_dataset,
    db: Session,
) -> Generator:
    dataset_config = DatasetConfig.create(
        db=db,
        data={
            "connection_config_id": connection_config.id,
            "fides_key": "postgres_example_subscriptions_dataset",
            "ctl_dataset_id": ctl_dataset.id,
        },
    )
    yield dataset_config
    dataset_config.delete(db)


@pytest.fixture(scope="function")
def dataset_config_preview(
    connection_config: ConnectionConfig, db: Session, ctl_dataset
) -> Generator:
    ctl_dataset.fides_key = "postgres"
    db.add(ctl_dataset)
    db.commit()
    dataset_config = DatasetConfig.create(
        db=db,
        data={
            "connection_config_id": connection_config.id,
            "fides_key": "postgres",
            "ctl_dataset_id": ctl_dataset.id,
        },
    )
    yield dataset_config
    dataset_config.delete(db)


def load_dataset(filename: str) -> Dict:
    yaml_file = load_file([filename])
    with open(yaml_file, "r") as file:
        return yaml.safe_load(file).get("dataset", [])


def load_dataset_as_string(filename: str) -> str:
    yaml_file = load_file([filename])
    with open(yaml_file, "r") as file:
        return file.read()


@pytest.fixture
def example_datasets() -> List[Dict]:
    example_datasets = []
    example_filenames = [
        "data/dataset/postgres_example_test_dataset.yml",
        "data/dataset/mongo_example_test_dataset.yml",
        "data/dataset/snowflake_example_test_dataset.yml",
        "data/dataset/redshift_example_test_dataset.yml",
        "data/dataset/mssql_example_test_dataset.yml",
        "data/dataset/mysql_example_test_dataset.yml",
        "data/dataset/mariadb_example_test_dataset.yml",
        "data/dataset/bigquery_example_test_dataset.yml",
        "data/dataset/manual_dataset.yml",
        "data/dataset/email_dataset.yml",
        "data/dataset/remote_fides_example_test_dataset.yml",
    ]
    for filename in example_filenames:
        example_datasets += load_dataset(filename)
    return example_datasets


@pytest.fixture
def example_yaml_datasets() -> str:
    example_filename = "data/dataset/example_test_datasets.yml"
    return load_dataset_as_string(example_filename)


@pytest.fixture
def example_yaml_dataset() -> str:
    example_filename = "data/dataset/postgres_example_test_dataset.yml"
    return load_dataset_as_string(example_filename)


@pytest.fixture
def example_invalid_yaml_dataset() -> str:
    example_filename = "data/dataset/example_test_dataset.invalid"
    return load_dataset_as_string(example_filename)


@pytest.fixture(scope="function")
def sample_data():
    return {
        "_id": 12345,
        "thread": [
            {
                "comment": "com_0001",
                "message": "hello, testing in-flight chat feature",
                "chat_name": "John",
                "messages": {},
            },
            {
                "comment": "com_0002",
                "message": "yep, got your message, looks like it works",
                "chat_name": "Jane",
            },
            {"comment": "com_0002", "message": "hello!", "chat_name": "Jeanne"},
        ],
        "snacks": ["pizza", "chips"],
        "seats": {"first_choice": "A2", "second_choice": "B3"},
        "upgrades": {
            "magazines": ["Time", "People"],
            "books": ["Once upon a Time", "SICP"],
            "earplugs": True,
        },
        "other_flights": [
            {"DFW": ["11 AM", "12 PM"], "CHO": ["12 PM", "1 PM"]},
            {"DFW": ["2 AM", "12 PM"], "CHO": ["2 PM", "1 PM"]},
            {"DFW": ["3 AM", "2 AM"], "CHO": ["2 PM", "1:30 PM"]},
        ],
        "months": {
            "july": [
                {
                    "activities": ["swimming", "hiking"],
                    "crops": ["watermelon", "cheese", "grapes"],
                },
                {"activities": ["tubing"], "crops": ["corn"]},
            ],
            "march": [
                {
                    "activities": ["skiing", "bobsledding"],
                    "crops": ["swiss chard", "swiss chard"],
                },
                {"activities": ["hiking"], "crops": ["spinach"]},
            ],
        },
        "hello": [1, 2, 3, 4, 2],
        "weights": [[1, 2], [3, 4]],
        "toppings": [[["pepperoni", "salami"], ["pepperoni", "cheese", "cheese"]]],
        "A": {"C": [{"M": ["p", "n", "n"]}]},
        "C": [["A", "B", "C", "B"], ["G", "H", "B", "B"]],  # Double lists
        "D": [
            [["A", "B", "C", "B"], ["G", "H", "B", "B"]],
            [["A", "B", "C", "B"], ["G", "H", "B", "B"]],
        ],  # Triple lists
        "E": [[["B"], [["A", "B", "C", "B"], ["G", "H", "B", "B"]]]],  # Irregular lists
        "F": [
            "a",
            ["1", "a", [["z", "a", "a"]]],
        ],  # Lists elems are different types, not officially supported
    }


@pytest.fixture(scope="function")
def application_user(
    db,
    oauth_client,
) -> FidesUser:
    unique_username = f"user-{uuid4()}"
    user = FidesUser.create(
        db=db,
        data={
            "username": unique_username,
            "password": "test_password",
            "first_name": "Test",
            "last_name": "User",
        },
    )
    oauth_client.user_id = user.id
    oauth_client.save(db=db)
    yield user
    user.delete(db=db)


@pytest.fixture(scope="function")
def short_redis_cache_expiration():
    original_value: int = CONFIG.redis.default_ttl_seconds
    CONFIG.redis.default_ttl_seconds = (
        1  # Set redis cache to expire very quickly for testing purposes
    )
    yield CONFIG
    CONFIG.redis.default_ttl_seconds = original_value


@pytest.fixture(scope="function")
def user_registration_opt_out(db: Session) -> UserRegistration:
    """Adds a UserRegistration record with `opt_in` as False."""
    return create_user_registration(db, opt_in=False)


@pytest.fixture(scope="function")
def user_registration_opt_in(db: Session) -> UserRegistration:
    """Adds a UserRegistration record with `opt_in` as True."""
    return create_user_registration(db, opt_in=True)


def create_user_registration(db: Session, opt_in: bool = False) -> UserRegistration:
    """Adds a UserRegistration record."""
    return UserRegistration.create(
        db=db,
        data={
            "user_email": "user@example.com",
            "user_organization": "Example Org.",
            "analytics_id": "example-analytics-id",
            "opt_in": opt_in,
        },
    )


@pytest.fixture(scope="function")
def test_fides_client(
    fides_connector_example_secrets: Dict[str, str], api_client
) -> FidesClient:
    return FidesClient(
        fides_connector_example_secrets["uri"],
        fides_connector_example_secrets["username"],
        fides_connector_example_secrets["password"],
        fides_connector_example_secrets["polling_timeout"],
    )


@pytest.fixture(scope="function")
def authenticated_fides_client(
    test_fides_client: FidesClient,
) -> FidesClient:
    test_fides_client.login()
    return test_fides_client


@pytest.fixture(scope="function")
<<<<<<< HEAD
def system_manager(db: Session, system) -> System:
    user = FidesUser.create(
=======
def system(db: Session) -> System:
    system = System.create(
>>>>>>> f5ae75a7
        db=db,
        data={
            "username": "test_system_manager_user",
            "password": "TESTdcnG@wzJeu0&%3Qe2fGo7",
        },
    )
    client = ClientDetail(
        hashed_secret="thisisatest",
        salt="thisisstillatest",
        scopes=[],
        roles=[VIEWER],
        user_id=user.id,
        systems=[system.id],
    )

    FidesUserPermissions.create(
        db=db, data={"user_id": user.id, "scopes": [], "roles": []}
    )

    db.add(client)
    db.commit()
    db.refresh(client)

    user.set_as_system_manager(db, system)
    yield user
    try:
        user.remove_as_system_manager(db, system)
    except SystemManagerException:
        pass
    user.delete(db)<|MERGE_RESOLUTION|>--- conflicted
+++ resolved
@@ -1645,13 +1645,8 @@
 
 
 @pytest.fixture(scope="function")
-<<<<<<< HEAD
 def system_manager(db: Session, system) -> System:
     user = FidesUser.create(
-=======
-def system(db: Session) -> System:
-    system = System.create(
->>>>>>> f5ae75a7
         db=db,
         data={
             "username": "test_system_manager_user",
