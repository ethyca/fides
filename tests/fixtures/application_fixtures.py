import logging
from datetime import datetime, timedelta, timezone
from typing import Dict, Generator, List, Optional
from unittest import mock
from uuid import uuid4

import pydash
import pytest
import yaml
from faker import Faker
from fideslang.models import Dataset
from sqlalchemy.orm import Session
from sqlalchemy.orm.exc import ObjectDeletedError, StaleDataError
from toml import load as load_toml

from fides.api.ctl.sql_models import Dataset as CtlDataset
from fides.api.ctl.sql_models import System
from fides.api.ops.api.v1.scope_registry import PRIVACY_REQUEST_READ, SCOPE_REGISTRY
from fides.api.ops.common_exceptions import SystemManagerException
from fides.api.ops.models.application_config import ApplicationConfig
from fides.api.ops.models.connectionconfig import (
    AccessLevel,
    ConnectionConfig,
    ConnectionType,
)
from fides.api.ops.models.datasetconfig import DatasetConfig
from fides.api.ops.models.messaging import MessagingConfig
from fides.api.ops.models.policy import (
    ActionType,
    Policy,
    PolicyPostWebhook,
    PolicyPreWebhook,
    Rule,
    RuleTarget,
)
from fides.api.ops.models.privacy_request import PrivacyRequest, PrivacyRequestStatus
from fides.api.ops.models.registration import UserRegistration
from fides.api.ops.models.storage import (
    ResponseFormat,
    StorageConfig,
    _create_local_default_storage,
    default_storage_config_name,
)
from fides.api.ops.schemas.messaging.messaging import (
    MessagingServiceDetails,
    MessagingServiceSecrets,
    MessagingServiceType,
)
from fides.api.ops.schemas.redis_cache import Identity
from fides.api.ops.schemas.saas.saas_config import ClientConfig, SaaSConfig, SaaSRequest
from fides.api.ops.schemas.storage.storage import (
    FileNaming,
    S3AuthMethod,
    StorageDetails,
    StorageSecrets,
    StorageSecretsS3,
    StorageType,
)
from fides.api.ops.service.connectors.fides.fides_client import FidesClient
from fides.api.ops.service.masking.strategy.masking_strategy_hmac import (
    HmacMaskingStrategy,
)
from fides.api.ops.service.masking.strategy.masking_strategy_nullify import (
    NullMaskingStrategy,
)
from fides.api.ops.service.masking.strategy.masking_strategy_string_rewrite import (
    StringRewriteMaskingStrategy,
)
from fides.api.ops.util.data_category import DataCategory
from fides.core.config import CONFIG
from fides.core.config.helpers import load_file
from fides.lib.models.audit_log import AuditLog, AuditLogAction
from fides.lib.models.client import ClientDetail
from fides.lib.models.fides_user import FidesUser
from fides.lib.models.fides_user_permissions import FidesUserPermissions
from fides.lib.oauth.roles import APPROVER, VIEWER

logging.getLogger("faker").setLevel(logging.ERROR)
# disable verbose faker logging
faker = Faker()
integration_config = load_toml("tests/ops/integration_test_config.toml")


# Unified list of connections to integration dbs specified from fides.api-integration.toml

integration_secrets = {
    "postgres_example": {
        "host": pydash.get(integration_config, "postgres_example.server"),
        "port": pydash.get(integration_config, "postgres_example.port"),
        "dbname": pydash.get(integration_config, "postgres_example.db"),
        "username": pydash.get(integration_config, "postgres_example.user"),
        "password": pydash.get(integration_config, "postgres_example.password"),
    },
    "mongo_example": {
        "host": pydash.get(integration_config, "mongodb_example.server"),
        "defaultauthdb": pydash.get(integration_config, "mongodb_example.db"),
        "username": pydash.get(integration_config, "mongodb_example.user"),
        "password": pydash.get(integration_config, "mongodb_example.password"),
    },
    "mysql_example": {
        "host": pydash.get(integration_config, "mysql_example.server"),
        "port": pydash.get(integration_config, "mysql_example.port"),
        "dbname": pydash.get(integration_config, "mysql_example.db"),
        "username": pydash.get(integration_config, "mysql_example.user"),
        "password": pydash.get(integration_config, "mysql_example.password"),
    },
    "mssql_example": {
        "host": pydash.get(integration_config, "mssql_example.server"),
        "port": pydash.get(integration_config, "mssql_example.port"),
        "dbname": pydash.get(integration_config, "mssql_example.db"),
        "username": pydash.get(integration_config, "mssql_example.user"),
        "password": pydash.get(integration_config, "mssql_example.password"),
    },
    "mariadb_example": {
        "host": pydash.get(integration_config, "mariadb_example.server"),
        "port": pydash.get(integration_config, "mariadb_example.port"),
        "dbname": pydash.get(integration_config, "mariadb_example.db"),
        "username": pydash.get(integration_config, "mariadb_example.user"),
        "password": pydash.get(integration_config, "mariadb_example.password"),
    },
    "timescale_example": {
        "host": pydash.get(integration_config, "timescale_example.server"),
        "port": pydash.get(integration_config, "timescale_example.port"),
        "dbname": pydash.get(integration_config, "timescale_example.db"),
        "username": pydash.get(integration_config, "timescale_example.user"),
        "password": pydash.get(integration_config, "timescale_example.password"),
    },
    "fides_example": {
        "uri": pydash.get(integration_config, "fides_example.uri"),
        "username": pydash.get(integration_config, "fides_example.username"),
        "password": pydash.get(integration_config, "fides_example.password"),
        "polling_timeout": pydash.get(
            integration_config, "fides_example.polling_timeout"
        ),
    },
}


@pytest.fixture(scope="session", autouse=True)
def mock_upload_logic() -> Generator:
    with mock.patch(
        "fides.api.ops.service.storage.storage_uploader_service.upload_to_s3"
    ) as _fixture:
        yield _fixture


@pytest.fixture(scope="function")
def storage_config(db: Session) -> Generator:
    name = str(uuid4())
    storage_config = StorageConfig.create(
        db=db,
        data={
            "name": name,
            "type": StorageType.s3,
            "details": {
                StorageDetails.AUTH_METHOD.value: S3AuthMethod.SECRET_KEYS.value,
                StorageDetails.NAMING.value: FileNaming.request_id.value,
                StorageDetails.BUCKET.value: "test_bucket",
            },
            "key": "my_test_config",
            "format": ResponseFormat.json,
        },
    )
    storage_config.set_secrets(
        db=db,
        storage_secrets={
            StorageSecrets.AWS_ACCESS_KEY_ID.value: "1234",
            StorageSecrets.AWS_SECRET_ACCESS_KEY.value: "5678",
        },
    )
    yield storage_config
    storage_config.delete(db)


@pytest.fixture(scope="function")
def storage_config_local(db: Session) -> Generator:
    name = str(uuid4())
    storage_config = StorageConfig.create(
        db=db,
        data={
            "name": name,
            "type": StorageType.local,
            "details": {
                StorageDetails.NAMING.value: FileNaming.request_id.value,
            },
            "key": "my_test_config_local",
            "format": ResponseFormat.json,
        },
    )
    yield storage_config
    storage_config.delete(db)


@pytest.fixture(scope="function")
def storage_config_default(db: Session) -> Generator:
    """
    Create and yield a default storage config, as defined by its
    `is_default` flag being set to `True`. This is an s3 storage config.
    """
    sc = StorageConfig.create(
        db=db,
        data={
            "name": default_storage_config_name(StorageType.s3.value),
            "type": StorageType.s3,
            "is_default": True,
            "details": {
                StorageDetails.NAMING.value: FileNaming.request_id.value,
                StorageDetails.AUTH_METHOD.value: S3AuthMethod.AUTOMATIC.value,
                StorageDetails.BUCKET.value: "test_bucket",
            },
            "format": ResponseFormat.json,
        },
    )
    yield sc


@pytest.fixture(scope="function")
def storage_config_default_s3_secret_keys(db: Session) -> Generator:
    """
    Create and yield a default storage config, as defined by its
    `is_default` flag being set to `True`. This is an s3 storage config.
    """
    sc = StorageConfig.create(
        db=db,
        data={
            "name": default_storage_config_name(StorageType.s3.value),
            "type": StorageType.s3,
            "is_default": True,
            "details": {
                StorageDetails.NAMING.value: FileNaming.request_id.value,
                StorageDetails.AUTH_METHOD.value: S3AuthMethod.SECRET_KEYS.value,
                StorageDetails.BUCKET.value: "test_bucket",
            },
            "secrets": {
                StorageSecrets.AWS_ACCESS_KEY_ID.value: "access_key_id",
                StorageSecrets.AWS_SECRET_ACCESS_KEY.value: "secret_access_key",
            },
            "format": ResponseFormat.json,
        },
    )
    yield sc


@pytest.fixture(scope="function")
def storage_config_default_local(db: Session) -> Generator:
    """
    Create and yield the default local storage config.
    """
    sc = _create_local_default_storage(db)
    yield sc


@pytest.fixture(scope="function")
def set_active_storage_s3(db) -> None:
    ApplicationConfig.create_or_update(
        db,
        data={
            "api_set": {
                "storage": {"active_default_storage_type": StorageType.s3.value}
            }
        },
    )


@pytest.fixture(scope="function")
def messaging_config(db: Session) -> Generator:
    name = str(uuid4())
    messaging_config = MessagingConfig.create(
        db=db,
        data={
            "name": name,
            "key": "my_mailgun_messaging_config",
            "service_type": MessagingServiceType.mailgun.value,
            "details": {
                MessagingServiceDetails.API_VERSION.value: "v3",
                MessagingServiceDetails.DOMAIN.value: "some.domain",
                MessagingServiceDetails.IS_EU_DOMAIN.value: False,
            },
        },
    )
    messaging_config.set_secrets(
        db=db,
        messaging_secrets={
            MessagingServiceSecrets.MAILGUN_API_KEY.value: "12984r70298r"
        },
    )
    yield messaging_config
    messaging_config.delete(db)


@pytest.fixture(scope="function")
def messaging_config_twilio_email(db: Session) -> Generator:
    name = str(uuid4())
    messaging_config = MessagingConfig.create(
        db=db,
        data={
            "name": name,
            "key": "my_twilio_email_config",
            "service_type": MessagingServiceType.twilio_email.value,
        },
    )
    messaging_config.set_secrets(
        db=db,
        messaging_secrets={
            MessagingServiceSecrets.TWILIO_API_KEY.value: "123489ctynpiqurwfh"
        },
    )
    yield messaging_config
    messaging_config.delete(db)


@pytest.fixture(scope="function")
def messaging_config_twilio_sms(db: Session) -> Generator:
    name = str(uuid4())
    messaging_config = MessagingConfig.create(
        db=db,
        data={
            "name": name,
            "key": "my_twilio_sms_config",
            "service_type": MessagingServiceType.twilio_text.value,
        },
    )
    messaging_config.set_secrets(
        db=db,
        messaging_secrets={
            MessagingServiceSecrets.TWILIO_ACCOUNT_SID.value: "23rwrfwxwef",
            MessagingServiceSecrets.TWILIO_AUTH_TOKEN.value: "23984y29384y598432",
            MessagingServiceSecrets.TWILIO_MESSAGING_SERVICE_SID.value: "2ieurnoqw",
        },
    )
    yield messaging_config
    messaging_config.delete(db)


@pytest.fixture(scope="function")
def messaging_config_mailchimp_transactional(db: Session) -> Generator:
    messaging_config = MessagingConfig.create(
        db=db,
        data={
            "name": str(uuid4()),
            "key": "my_mailchimp_transactional_messaging_config",
            "service_type": MessagingServiceType.mailchimp_transactional,
            "details": {
                MessagingServiceDetails.DOMAIN.value: "some.domain",
                MessagingServiceDetails.EMAIL_FROM.value: "test@example.com",
            },
        },
    )
    messaging_config.set_secrets(
        db=db,
        messaging_secrets={
            MessagingServiceSecrets.MAILCHIMP_TRANSACTIONAL_API_KEY.value: "12984r70298r"
        },
    )
    yield messaging_config
    messaging_config.delete(db)


@pytest.fixture(scope="function")
def https_connection_config(db: Session) -> Generator:
    name = str(uuid4())
    connection_config = ConnectionConfig.create(
        db=db,
        data={
            "name": name,
            "key": "my_webhook_config",
            "connection_type": ConnectionType.https,
            "access": AccessLevel.read,
            "secrets": {
                "url": "http://example.com",
                "authorization": "test_authorization",
            },
        },
    )
    yield connection_config
    connection_config.delete(db)


@pytest.fixture(scope="function")
def policy_pre_execution_webhooks(
    db: Session, https_connection_config, policy
) -> Generator:
    pre_webhook = PolicyPreWebhook.create(
        db=db,
        data={
            "connection_config_id": https_connection_config.id,
            "policy_id": policy.id,
            "direction": "one_way",
            "name": str(uuid4()),
            "key": "pre_execution_one_way_webhook",
            "order": 0,
        },
    )
    pre_webhook_two = PolicyPreWebhook.create(
        db=db,
        data={
            "connection_config_id": https_connection_config.id,
            "policy_id": policy.id,
            "direction": "two_way",
            "name": str(uuid4()),
            "key": "pre_execution_two_way_webhook",
            "order": 1,
        },
    )
    db.commit()
    yield [pre_webhook, pre_webhook_two]
    try:
        pre_webhook.delete(db)
    except ObjectDeletedError:
        pass
    try:
        pre_webhook_two.delete(db)
    except ObjectDeletedError:
        pass


@pytest.fixture(scope="function")
def policy_post_execution_webhooks(
    db: Session, https_connection_config, policy
) -> Generator:
    post_webhook = PolicyPostWebhook.create(
        db=db,
        data={
            "connection_config_id": https_connection_config.id,
            "policy_id": policy.id,
            "direction": "one_way",
            "name": str(uuid4()),
            "key": "cache_busting_webhook",
            "order": 0,
        },
    )
    post_webhook_two = PolicyPostWebhook.create(
        db=db,
        data={
            "connection_config_id": https_connection_config.id,
            "policy_id": policy.id,
            "direction": "one_way",
            "name": str(uuid4()),
            "key": "cleanup_webhook",
            "order": 1,
        },
    )
    db.commit()
    yield [post_webhook, post_webhook_two]
    try:
        post_webhook.delete(db)
    except ObjectDeletedError:
        pass
    try:
        post_webhook_two.delete(db)
    except ObjectDeletedError:
        pass


@pytest.fixture(scope="function")
def access_and_erasure_policy(
    db: Session,
    oauth_client: ClientDetail,
    storage_config: StorageConfig,
) -> Generator:
    access_and_erasure_policy = Policy.create(
        db=db,
        data={
            "name": "example access and erasure policy",
            "key": "example_access_erasure_policy",
            "client_id": oauth_client.id,
        },
    )
    access_rule = Rule.create(
        db=db,
        data={
            "action_type": ActionType.access.value,
            "client_id": oauth_client.id,
            "name": "Access Request Rule",
            "policy_id": access_and_erasure_policy.id,
            "storage_destination_id": storage_config.id,
        },
    )
    access_rule_target = RuleTarget.create(
        db=db,
        data={
            "client_id": oauth_client.id,
            "data_category": DataCategory("user").value,
            "rule_id": access_rule.id,
        },
    )
    erasure_rule = Rule.create(
        db=db,
        data={
            "action_type": ActionType.erasure.value,
            "client_id": oauth_client.id,
            "name": "Erasure Rule",
            "policy_id": access_and_erasure_policy.id,
            "masking_strategy": {
                "strategy": "null_rewrite",
                "configuration": {},
            },
        },
    )

    erasure_rule_target = RuleTarget.create(
        db=db,
        data={
            "client_id": oauth_client.id,
            "data_category": DataCategory("user.name").value,
            "rule_id": erasure_rule.id,
        },
    )
    yield access_and_erasure_policy
    try:
        access_rule_target.delete(db)
        erasure_rule_target.delete(db)
    except ObjectDeletedError:
        pass
    try:
        access_rule.delete(db)
        erasure_rule.delete(db)
    except ObjectDeletedError:
        pass
    try:
        access_and_erasure_policy.delete(db)
    except ObjectDeletedError:
        pass


@pytest.fixture(scope="function")
def erasure_policy(
    db: Session,
    oauth_client: ClientDetail,
) -> Generator:
    erasure_policy = Policy.create(
        db=db,
        data={
            "name": "example erasure policy",
            "key": "example_erasure_policy",
            "client_id": oauth_client.id,
        },
    )

    erasure_rule = Rule.create(
        db=db,
        data={
            "action_type": ActionType.erasure.value,
            "client_id": oauth_client.id,
            "name": "Erasure Rule",
            "policy_id": erasure_policy.id,
            "masking_strategy": {
                "strategy": "null_rewrite",
                "configuration": {},
            },
        },
    )

    rule_target = RuleTarget.create(
        db=db,
        data={
            "client_id": oauth_client.id,
            "data_category": DataCategory("user.name").value,
            "rule_id": erasure_rule.id,
        },
    )
    yield erasure_policy
    try:
        rule_target.delete(db)
    except ObjectDeletedError:
        pass
    try:
        erasure_rule.delete(db)
    except ObjectDeletedError:
        pass
    try:
        erasure_policy.delete(db)
    except ObjectDeletedError:
        pass


@pytest.fixture(scope="function")
def erasure_policy_aes(
    db: Session,
    oauth_client: ClientDetail,
) -> Generator:
    erasure_policy = Policy.create(
        db=db,
        data={
            "name": "example erasure policy aes",
            "key": "example_erasure_policy_aes",
            "client_id": oauth_client.id,
        },
    )

    erasure_rule = Rule.create(
        db=db,
        data={
            "action_type": ActionType.erasure.value,
            "client_id": oauth_client.id,
            "name": "Erasure Rule",
            "policy_id": erasure_policy.id,
            "masking_strategy": {
                "strategy": "aes_encrypt",
                "configuration": {},
            },
        },
    )

    rule_target = RuleTarget.create(
        db=db,
        data={
            "client_id": oauth_client.id,
            "data_category": DataCategory("user.name").value,
            "rule_id": erasure_rule.id,
        },
    )
    yield erasure_policy
    try:
        rule_target.delete(db)
    except ObjectDeletedError:
        pass
    try:
        erasure_rule.delete(db)
    except ObjectDeletedError:
        pass
    try:
        erasure_policy.delete(db)
    except ObjectDeletedError:
        pass


@pytest.fixture(scope="function")
def erasure_policy_string_rewrite_long(
    db: Session,
    oauth_client: ClientDetail,
) -> Generator:
    erasure_policy = Policy.create(
        db=db,
        data={
            "name": "example erasure policy string rewrite",
            "key": "example_erasure_policy_string_rewrite",
            "client_id": oauth_client.id,
        },
    )

    erasure_rule = Rule.create(
        db=db,
        data={
            "action_type": ActionType.erasure.value,
            "client_id": oauth_client.id,
            "name": "Erasure Rule",
            "policy_id": erasure_policy.id,
            "masking_strategy": {
                "strategy": StringRewriteMaskingStrategy.name,
                "configuration": {
                    "rewrite_value": "some rewrite value that is very long and goes on and on"
                },
            },
        },
    )

    rule_target = RuleTarget.create(
        db=db,
        data={
            "client_id": oauth_client.id,
            "data_category": DataCategory("user.name").value,
            "rule_id": erasure_rule.id,
        },
    )
    yield erasure_policy
    try:
        rule_target.delete(db)
    except ObjectDeletedError:
        pass
    try:
        erasure_rule.delete(db)
    except ObjectDeletedError:
        pass
    try:
        erasure_policy.delete(db)
    except ObjectDeletedError:
        pass


@pytest.fixture(scope="function")
def erasure_policy_two_rules(
    db: Session, oauth_client: ClientDetail, erasure_policy: Policy
) -> Generator:
    second_erasure_rule = Rule.create(
        db=db,
        data={
            "action_type": ActionType.erasure.value,
            "client_id": oauth_client.id,
            "name": "Second Erasure Rule",
            "policy_id": erasure_policy.id,
            "masking_strategy": {
                "strategy": NullMaskingStrategy.name,
                "configuration": {},
            },
        },
    )

    # TODO set masking strategy in Rule.create() call above, once more masking strategies beyond NULL_REWRITE are supported.
    second_erasure_rule.masking_strategy = {
        "strategy": StringRewriteMaskingStrategy.name,
        "configuration": {"rewrite_value": "*****"},
    }

    second_rule_target = RuleTarget.create(
        db=db,
        data={
            "client_id": oauth_client.id,
            "data_category": DataCategory("user.contact.email").value,
            "rule_id": second_erasure_rule.id,
        },
    )
    yield erasure_policy
    try:
        second_rule_target.delete(db)
    except ObjectDeletedError:
        pass
    try:
        second_erasure_rule.delete(db)
    except ObjectDeletedError:
        pass
    try:
        erasure_policy.delete(db)
    except ObjectDeletedError:
        pass


@pytest.fixture(scope="function")
def policy(
    db: Session,
    oauth_client: ClientDetail,
    storage_config: StorageConfig,
) -> Generator:
    access_request_policy = Policy.create(
        db=db,
        data={
            "name": "example access request policy",
            "key": "example_access_request_policy",
            "client_id": oauth_client.id,
            "execution_timeframe": 7,
        },
    )

    access_request_rule = Rule.create(
        db=db,
        data={
            "action_type": ActionType.access.value,
            "client_id": oauth_client.id,
            "name": "Access Request Rule",
            "policy_id": access_request_policy.id,
            "storage_destination_id": storage_config.id,
        },
    )

    rule_target = RuleTarget.create(
        db=db,
        data={
            "client_id": oauth_client.id,
            "data_category": DataCategory("user").value,
            "rule_id": access_request_rule.id,
        },
    )
    yield access_request_policy
    try:
        rule_target.delete(db)
    except ObjectDeletedError:
        pass
    try:
        access_request_rule.delete(db)
    except ObjectDeletedError:
        pass
    try:
        access_request_policy.delete(db)
    except ObjectDeletedError:
        pass


@pytest.fixture(scope="function")
def consent_policy(
    db: Session,
    oauth_client: ClientDetail,
    storage_config: StorageConfig,
) -> Generator:
    """Consent policies only need a ConsentRule attached - no RuleTargets necessary"""
    consent_request_policy = Policy.create(
        db=db,
        data={
            "name": "example consent request policy",
            "key": "example_consent_request_policy",
            "client_id": oauth_client.id,
        },
    )

    consent_request_rule = Rule.create(
        db=db,
        data={
            "action_type": ActionType.consent.value,
            "client_id": oauth_client.id,
            "name": "Consent Request Rule",
            "policy_id": consent_request_policy.id,
        },
    )

    yield consent_request_policy
    try:
        consent_request_rule.delete(db)
    except ObjectDeletedError:
        pass
    try:
        consent_request_policy.delete(db)
    except ObjectDeletedError:
        pass


@pytest.fixture(scope="function")
def policy_local_storage(
    db: Session,
    oauth_client: ClientDetail,
    storage_config_local: StorageConfig,
) -> Generator:
    """
    A basic example policy fixture that uses a local storage config
    in cases where end-to-end request execution must actually succeed
    """
    access_request_policy = Policy.create(
        db=db,
        data={
            "name": "example access request policy",
            "key": "example_access_request_policy",
            "client_id": oauth_client.id,
            "execution_timeframe": 7,
        },
    )

    access_request_rule = Rule.create(
        db=db,
        data={
            "action_type": ActionType.access.value,
            "client_id": oauth_client.id,
            "name": "Access Request Rule",
            "policy_id": access_request_policy.id,
            "storage_destination_id": storage_config_local.id,
        },
    )

    rule_target = RuleTarget.create(
        db=db,
        data={
            "client_id": oauth_client.id,
            "data_category": DataCategory("user").value,
            "rule_id": access_request_rule.id,
        },
    )
    yield access_request_policy
    try:
        rule_target.delete(db)
    except ObjectDeletedError:
        pass
    try:
        access_request_rule.delete(db)
    except ObjectDeletedError:
        pass
    try:
        access_request_policy.delete(db)
    except ObjectDeletedError:
        pass


@pytest.fixture(scope="function")
def policy_drp_action(
    db: Session,
    oauth_client: ClientDetail,
    storage_config: StorageConfig,
) -> Generator:
    access_request_policy = Policy.create(
        db=db,
        data={
            "name": "example access request policy drp",
            "key": "example_access_request_policy_drp",
            "drp_action": "access",
            "client_id": oauth_client.id,
        },
    )

    access_request_rule = Rule.create(
        db=db,
        data={
            "action_type": ActionType.access.value,
            "client_id": oauth_client.id,
            "name": "Access Request Rule DRP",
            "policy_id": access_request_policy.id,
            "storage_destination_id": storage_config.id,
        },
    )

    rule_target = RuleTarget.create(
        db=db,
        data={
            "client_id": oauth_client.id,
            "data_category": DataCategory("user").value,
            "rule_id": access_request_rule.id,
        },
    )
    yield access_request_policy
    try:
        rule_target.delete(db)
    except ObjectDeletedError:
        pass
    try:
        access_request_rule.delete(db)
    except ObjectDeletedError:
        pass
    try:
        access_request_policy.delete(db)
    except ObjectDeletedError:
        pass


@pytest.fixture(scope="function")
def policy_drp_action_erasure(db: Session, oauth_client: ClientDetail) -> Generator:
    erasure_request_policy = Policy.create(
        db=db,
        data={
            "name": "example erasure request policy drp",
            "key": "example_erasure_request_policy_drp",
            "drp_action": "deletion",
            "client_id": oauth_client.id,
        },
    )

    erasure_request_rule = Rule.create(
        db=db,
        data={
            "action_type": ActionType.erasure.value,
            "client_id": oauth_client.id,
            "name": "Erasure Request Rule DRP",
            "policy_id": erasure_request_policy.id,
            "masking_strategy": {
                "strategy": StringRewriteMaskingStrategy.name,
                "configuration": {"rewrite_value": "MASKED"},
            },
        },
    )

    rule_target = RuleTarget.create(
        db=db,
        data={
            "client_id": oauth_client.id,
            "data_category": DataCategory("user").value,
            "rule_id": erasure_request_rule.id,
        },
    )
    yield erasure_request_policy
    try:
        rule_target.delete(db)
    except ObjectDeletedError:
        pass
    try:
        erasure_request_rule.delete(db)
    except ObjectDeletedError:
        pass
    try:
        erasure_request_policy.delete(db)
    except ObjectDeletedError:
        pass


@pytest.fixture(scope="function")
def erasure_policy_string_rewrite(
    db: Session,
    oauth_client: ClientDetail,
    storage_config: StorageConfig,
) -> Generator:
    erasure_policy = Policy.create(
        db=db,
        data={
            "name": "string rewrite policy",
            "key": "string_rewrite_policy",
            "client_id": oauth_client.id,
        },
    )

    erasure_rule = Rule.create(
        db=db,
        data={
            "action_type": ActionType.erasure.value,
            "client_id": oauth_client.id,
            "name": "string rewrite erasure rule",
            "policy_id": erasure_policy.id,
            "masking_strategy": {
                "strategy": StringRewriteMaskingStrategy.name,
                "configuration": {"rewrite_value": "MASKED"},
            },
        },
    )

    erasure_rule_target = RuleTarget.create(
        db=db,
        data={
            "client_id": oauth_client.id,
            "data_category": DataCategory("user.name").value,
            "rule_id": erasure_rule.id,
        },
    )

    yield erasure_policy
    try:
        erasure_rule_target.delete(db)
    except ObjectDeletedError:
        pass
    try:
        erasure_rule.delete(db)
    except ObjectDeletedError:
        pass
    try:
        erasure_policy.delete(db)
    except ObjectDeletedError:
        pass


@pytest.fixture(scope="function")
def erasure_policy_string_rewrite_name_and_email(
    db: Session,
    oauth_client: ClientDetail,
    storage_config: StorageConfig,
) -> Generator:
    erasure_policy = Policy.create(
        db=db,
        data={
            "name": "string rewrite policy",
            "key": "string_rewrite_policy",
            "client_id": oauth_client.id,
        },
    )

    erasure_rule = Rule.create(
        db=db,
        data={
            "action_type": ActionType.erasure.value,
            "client_id": oauth_client.id,
            "name": "string rewrite erasure rule",
            "policy_id": erasure_policy.id,
            "masking_strategy": {
                "strategy": StringRewriteMaskingStrategy.name,
                "configuration": {"rewrite_value": "MASKED"},
            },
        },
    )

    erasure_rule_target_name = RuleTarget.create(
        db=db,
        data={
            "client_id": oauth_client.id,
            "data_category": DataCategory("user.name").value,
            "rule_id": erasure_rule.id,
        },
    )

    erasure_rule_target_email = RuleTarget.create(
        db=db,
        data={
            "client_id": oauth_client.id,
            "data_category": DataCategory("user.contact.email").value,
            "rule_id": erasure_rule.id,
        },
    )

    yield erasure_policy
    try:
        erasure_rule_target_name.delete(db)
    except ObjectDeletedError:
        pass
    try:
        erasure_rule_target_email.delete(db)
    except ObjectDeletedError:
        pass
    try:
        erasure_rule.delete(db)
    except ObjectDeletedError:
        pass
    try:
        erasure_policy.delete(db)
    except ObjectDeletedError:
        pass


@pytest.fixture(scope="function")
def erasure_policy_hmac(
    db: Session,
    oauth_client: ClientDetail,
    storage_config: StorageConfig,
) -> Generator:
    erasure_policy = Policy.create(
        db=db,
        data={
            "name": "hmac policy",
            "key": "hmac_policy",
            "client_id": oauth_client.id,
        },
    )

    erasure_rule = Rule.create(
        db=db,
        data={
            "action_type": ActionType.erasure.value,
            "client_id": oauth_client.id,
            "name": "hmac erasure rule",
            "policy_id": erasure_policy.id,
            "masking_strategy": {
                "strategy": HmacMaskingStrategy.name,
                "configuration": {},
            },
        },
    )

    erasure_rule_target = RuleTarget.create(
        db=db,
        data={
            "client_id": oauth_client.id,
            "data_category": DataCategory("user.name").value,
            "rule_id": erasure_rule.id,
        },
    )

    yield erasure_policy
    try:
        erasure_rule_target.delete(db)
    except ObjectDeletedError:
        pass
    try:
        erasure_rule.delete(db)
    except ObjectDeletedError:
        pass
    try:
        erasure_policy.delete(db)
    except ObjectDeletedError:
        pass


@pytest.fixture(scope="function")
def privacy_requests(db: Session, policy: Policy) -> Generator:
    privacy_requests = []
    for count in range(3):
        privacy_requests.append(
            PrivacyRequest.create(
                db=db,
                data={
                    "external_id": f"ext-{str(uuid4())}",
                    "started_processing_at": datetime.utcnow(),
                    "requested_at": datetime.utcnow() - timedelta(days=1),
                    "status": PrivacyRequestStatus.in_processing,
                    "origin": f"https://example.com/{count}/",
                    "policy_id": policy.id,
                    "client_id": policy.client_id,
                },
            )
        )
    yield privacy_requests
    for pr in privacy_requests:
        pr.delete(db)


def _create_privacy_request_for_policy(
    db: Session,
    policy: Policy,
    status: PrivacyRequestStatus = PrivacyRequestStatus.in_processing,
    email_identity: Optional[str] = "test@example.com",
) -> PrivacyRequest:
    data = {
        "external_id": f"ext-{str(uuid4())}",
        "requested_at": datetime(
            2018,
            12,
            31,
            hour=2,
            minute=30,
            second=23,
            microsecond=916482,
            tzinfo=timezone.utc,
        ),
        "status": status,
        "origin": f"https://example.com/",
        "policy_id": policy.id,
        "client_id": policy.client_id,
    }
    if status != PrivacyRequestStatus.pending:
        data["started_processing_at"] = datetime(
            2019,
            1,
            1,
            hour=1,
            minute=45,
            second=55,
            microsecond=393185,
            tzinfo=timezone.utc,
        )
    pr = PrivacyRequest.create(
        db=db,
        data=data,
    )
    identity_kwargs = {"email": email_identity}
    pr.cache_identity(identity_kwargs)
    pr.persist_identity(
        db=db,
        identity=Identity(
            email=email_identity,
            phone_number="+12345678910",
        ),
    )
    return pr


@pytest.fixture(scope="function")
def privacy_request(db: Session, policy: Policy) -> PrivacyRequest:
    privacy_request = _create_privacy_request_for_policy(
        db,
        policy,
    )
    yield privacy_request
    privacy_request.delete(db)


@pytest.fixture(scope="function")
def privacy_request_with_erasure_policy(
    db: Session, erasure_policy: Policy
) -> PrivacyRequest:
    privacy_request = _create_privacy_request_for_policy(
        db,
        erasure_policy,
    )
    yield privacy_request
    privacy_request.delete(db)


@pytest.fixture(scope="function")
def privacy_request_with_consent_policy(
    db: Session, consent_policy: Policy
) -> PrivacyRequest:
    privacy_request = _create_privacy_request_for_policy(
        db,
        consent_policy,
    )
    yield privacy_request
    privacy_request.delete(db)


@pytest.fixture(scope="function")
def privacy_request_requires_input(db: Session, policy: Policy) -> PrivacyRequest:
    privacy_request = _create_privacy_request_for_policy(
        db,
        policy,
    )
    privacy_request.status = PrivacyRequestStatus.requires_input
    privacy_request.save(db)
    yield privacy_request
    privacy_request.delete(db)


@pytest.fixture(scope="function")
def privacy_request_awaiting_consent_email_send(
    db: Session, consent_policy: Policy
) -> PrivacyRequest:
    privacy_request = _create_privacy_request_for_policy(
        db,
        consent_policy,
    )
    privacy_request.status = PrivacyRequestStatus.awaiting_email_send
    privacy_request.save(db)
    yield privacy_request
    privacy_request.delete(db)


@pytest.fixture(scope="function")
def privacy_request_awaiting_erasure_email_send(
    db: Session, erasure_policy: Policy
) -> PrivacyRequest:
    privacy_request = _create_privacy_request_for_policy(
        db,
        erasure_policy,
    )
    privacy_request.status = PrivacyRequestStatus.awaiting_email_send
    privacy_request.save(db)
    yield privacy_request
    privacy_request.delete(db)


@pytest.fixture(scope="function")
def audit_log(db: Session, privacy_request) -> PrivacyRequest:
    audit_log = AuditLog.create(
        db=db,
        data={
            "user_id": "system",
            "privacy_request_id": privacy_request.id,
            "action": AuditLogAction.approved,
            "message": "",
        },
    )
    yield audit_log
    audit_log.delete(db)


@pytest.fixture(scope="function")
def privacy_request_status_pending(db: Session, policy: Policy) -> PrivacyRequest:
    privacy_request = _create_privacy_request_for_policy(
        db,
        policy,
        PrivacyRequestStatus.pending,
    )
    yield privacy_request
    privacy_request.delete(db)


@pytest.fixture(scope="function")
def privacy_request_status_canceled(db: Session, policy: Policy) -> PrivacyRequest:
    privacy_request = _create_privacy_request_for_policy(
        db,
        policy,
        PrivacyRequestStatus.canceled,
    )
    privacy_request.started_processing_at = None
    privacy_request.save(db)
    yield privacy_request
    privacy_request.delete(db)


@pytest.fixture(scope="function")
def privacy_request_with_drp_action(
    db: Session, policy_drp_action: Policy
) -> PrivacyRequest:
    privacy_request = _create_privacy_request_for_policy(
        db,
        policy_drp_action,
    )
    yield privacy_request
    privacy_request.delete(db)


@pytest.fixture(scope="function")
def succeeded_privacy_request(cache, db: Session, policy: Policy) -> PrivacyRequest:
    pr = PrivacyRequest.create(
        db=db,
        data={
            "external_id": f"ext-{str(uuid4())}",
            "started_processing_at": datetime(2021, 10, 1),
            "finished_processing_at": datetime(2021, 10, 3),
            "requested_at": datetime(2021, 10, 1),
            "status": PrivacyRequestStatus.complete,
            "origin": f"https://example.com/",
            "policy_id": policy.id,
            "client_id": policy.client_id,
        },
    )
    identity_kwargs = {"email": "email@example.com"}
    pr.cache_identity(identity_kwargs)
    pr.persist_identity(
        db=db,
        identity=Identity(**identity_kwargs),
    )
    yield pr
    pr.delete(db)


@pytest.fixture(scope="function")
def failed_privacy_request(db: Session, policy: Policy) -> PrivacyRequest:
    pr = PrivacyRequest.create(
        db=db,
        data={
            "external_id": f"ext-{str(uuid4())}",
            "started_processing_at": datetime(2021, 1, 1),
            "finished_processing_at": datetime(2021, 1, 2),
            "requested_at": datetime(2020, 12, 31),
            "status": PrivacyRequestStatus.error,
            "origin": f"https://example.com/",
            "policy_id": policy.id,
            "client_id": policy.client_id,
        },
    )
    yield pr
    pr.delete(db)


@pytest.fixture(scope="function")
def ctl_dataset(db: Session, example_datasets):
    ds = Dataset(
        fides_key="postgres_example_subscriptions_dataset",
        organization_fides_key="default_organization",
        name="Postgres Example Subscribers Dataset",
        description="Example Postgres dataset created in test fixtures",
        data_qualifier="aggregated.anonymized.unlinked_pseudonymized.pseudonymized.identified",
        retention="No retention or erasure policy",
        collections=[
            {
                "name": "subscriptions",
                "fields": [
                    {
                        "name": "id",
                        "data_categories": ["system.operations"],
                    },
                    {
                        "name": "email",
                        "data_categories": ["user.contact.email"],
                        "fidesops_meta": {
                            "identity": "email",
                        },
                    },
                ],
            },
        ],
    )
    dataset = CtlDataset(**ds.dict())
    db.add(dataset)
    db.commit()
    yield dataset
    dataset.delete(db)


@pytest.fixture(scope="function")
def dataset_config(
    connection_config: ConnectionConfig,
    ctl_dataset,
    db: Session,
) -> Generator:
    dataset_config = DatasetConfig.create(
        db=db,
        data={
            "connection_config_id": connection_config.id,
            "fides_key": "postgres_example_subscriptions_dataset",
            "ctl_dataset_id": ctl_dataset.id,
        },
    )
    yield dataset_config
    dataset_config.delete(db)


@pytest.fixture(scope="function")
def dataset_config_preview(
    connection_config: ConnectionConfig, db: Session, ctl_dataset
) -> Generator:
    ctl_dataset.fides_key = "postgres"
    db.add(ctl_dataset)
    db.commit()
    dataset_config = DatasetConfig.create(
        db=db,
        data={
            "connection_config_id": connection_config.id,
            "fides_key": "postgres",
            "ctl_dataset_id": ctl_dataset.id,
        },
    )
    yield dataset_config
    dataset_config.delete(db)


def load_dataset(filename: str) -> Dict:
    yaml_file = load_file([filename])
    with open(yaml_file, "r") as file:
        return yaml.safe_load(file).get("dataset", [])


def load_dataset_as_string(filename: str) -> str:
    yaml_file = load_file([filename])
    with open(yaml_file, "r") as file:
        return file.read()


@pytest.fixture
def example_datasets() -> List[Dict]:
    example_datasets = []
    example_filenames = [
        "data/dataset/postgres_example_test_dataset.yml",
        "data/dataset/mongo_example_test_dataset.yml",
        "data/dataset/snowflake_example_test_dataset.yml",
        "data/dataset/redshift_example_test_dataset.yml",
        "data/dataset/mssql_example_test_dataset.yml",
        "data/dataset/mysql_example_test_dataset.yml",
        "data/dataset/mariadb_example_test_dataset.yml",
        "data/dataset/bigquery_example_test_dataset.yml",
        "data/dataset/manual_dataset.yml",
        "data/dataset/email_dataset.yml",
        "data/dataset/remote_fides_example_test_dataset.yml",
    ]
    for filename in example_filenames:
        example_datasets += load_dataset(filename)
    return example_datasets


@pytest.fixture
def example_yaml_datasets() -> str:
    example_filename = "data/dataset/example_test_datasets.yml"
    return load_dataset_as_string(example_filename)


@pytest.fixture
def example_yaml_dataset() -> str:
    example_filename = "data/dataset/postgres_example_test_dataset.yml"
    return load_dataset_as_string(example_filename)


@pytest.fixture
def example_invalid_yaml_dataset() -> str:
    example_filename = "data/dataset/example_test_dataset.invalid"
    return load_dataset_as_string(example_filename)


@pytest.fixture(scope="function")
def sample_data():
    return {
        "_id": 12345,
        "thread": [
            {
                "comment": "com_0001",
                "message": "hello, testing in-flight chat feature",
                "chat_name": "John",
                "messages": {},
            },
            {
                "comment": "com_0002",
                "message": "yep, got your message, looks like it works",
                "chat_name": "Jane",
            },
            {"comment": "com_0002", "message": "hello!", "chat_name": "Jeanne"},
        ],
        "snacks": ["pizza", "chips"],
        "seats": {"first_choice": "A2", "second_choice": "B3"},
        "upgrades": {
            "magazines": ["Time", "People"],
            "books": ["Once upon a Time", "SICP"],
            "earplugs": True,
        },
        "other_flights": [
            {"DFW": ["11 AM", "12 PM"], "CHO": ["12 PM", "1 PM"]},
            {"DFW": ["2 AM", "12 PM"], "CHO": ["2 PM", "1 PM"]},
            {"DFW": ["3 AM", "2 AM"], "CHO": ["2 PM", "1:30 PM"]},
        ],
        "months": {
            "july": [
                {
                    "activities": ["swimming", "hiking"],
                    "crops": ["watermelon", "cheese", "grapes"],
                },
                {"activities": ["tubing"], "crops": ["corn"]},
            ],
            "march": [
                {
                    "activities": ["skiing", "bobsledding"],
                    "crops": ["swiss chard", "swiss chard"],
                },
                {"activities": ["hiking"], "crops": ["spinach"]},
            ],
        },
        "hello": [1, 2, 3, 4, 2],
        "weights": [[1, 2], [3, 4]],
        "toppings": [[["pepperoni", "salami"], ["pepperoni", "cheese", "cheese"]]],
        "A": {"C": [{"M": ["p", "n", "n"]}]},
        "C": [["A", "B", "C", "B"], ["G", "H", "B", "B"]],  # Double lists
        "D": [
            [["A", "B", "C", "B"], ["G", "H", "B", "B"]],
            [["A", "B", "C", "B"], ["G", "H", "B", "B"]],
        ],  # Triple lists
        "E": [[["B"], [["A", "B", "C", "B"], ["G", "H", "B", "B"]]]],  # Irregular lists
        "F": [
            "a",
            ["1", "a", [["z", "a", "a"]]],
        ],  # Lists elems are different types, not officially supported
    }


@pytest.fixture(scope="function")
def application_user(
    db,
    oauth_client,
) -> FidesUser:
    unique_username = f"user-{uuid4()}"
    user = FidesUser.create(
        db=db,
        data={
            "username": unique_username,
            "password": "test_password",
            "first_name": "Test",
            "last_name": "User",
        },
    )
    oauth_client.user_id = user.id
    oauth_client.save(db=db)
    yield user
    user.delete(db=db)


@pytest.fixture(scope="function")
def short_redis_cache_expiration():
    original_value: int = CONFIG.redis.default_ttl_seconds
    CONFIG.redis.default_ttl_seconds = (
        1  # Set redis cache to expire very quickly for testing purposes
    )
    yield CONFIG
    CONFIG.redis.default_ttl_seconds = original_value


@pytest.fixture(scope="function")
def user_registration_opt_out(db: Session) -> UserRegistration:
    """Adds a UserRegistration record with `opt_in` as False."""
    return create_user_registration(db, opt_in=False)


@pytest.fixture(scope="function")
def user_registration_opt_in(db: Session) -> UserRegistration:
    """Adds a UserRegistration record with `opt_in` as True."""
    return create_user_registration(db, opt_in=True)


def create_user_registration(db: Session, opt_in: bool = False) -> UserRegistration:
    """Adds a UserRegistration record."""
    return UserRegistration.create(
        db=db,
        data={
            "user_email": "user@example.com",
            "user_organization": "Example Org.",
            "analytics_id": "example-analytics-id",
            "opt_in": opt_in,
        },
    )


@pytest.fixture(scope="function")
def test_fides_client(
    fides_connector_example_secrets: Dict[str, str], api_client
) -> FidesClient:
    return FidesClient(
        fides_connector_example_secrets["uri"],
        fides_connector_example_secrets["username"],
        fides_connector_example_secrets["password"],
        fides_connector_example_secrets["polling_timeout"],
    )


@pytest.fixture(scope="function")
def authenticated_fides_client(
    test_fides_client: FidesClient,
) -> FidesClient:
    test_fides_client.login()
    return test_fides_client


@pytest.fixture(scope="function")
def system_manager(db: Session, system) -> System:
    user = FidesUser.create(
        db=db,
        data={
            "username": "test_system_manager_user",
            "password": "TESTdcnG@wzJeu0&%3Qe2fGo7",
        },
    )
    client = ClientDetail(
        hashed_secret="thisisatest",
        salt="thisisstillatest",
        scopes=[],
        roles=[VIEWER],
        user_id=user.id,
        systems=[system.id],
    )

<<<<<<< HEAD
    FidesUserPermissions.create(
        db=db, data={"user_id": user.id, "scopes": [], "roles": [VIEWER]}
    )
=======
    FidesUserPermissions.create(db=db, data={"user_id": user.id})
>>>>>>> 627340c9

    db.add(client)
    db.commit()
    db.refresh(client)

    user.set_as_system_manager(db, system)
    yield user
    try:
        user.remove_as_system_manager(db, system)
    except (SystemManagerException, StaleDataError):
        pass
    user.delete(db)<|MERGE_RESOLUTION|>--- conflicted
+++ resolved
@@ -1659,13 +1659,7 @@
         systems=[system.id],
     )
 
-<<<<<<< HEAD
-    FidesUserPermissions.create(
-        db=db, data={"user_id": user.id, "scopes": [], "roles": [VIEWER]}
-    )
-=======
-    FidesUserPermissions.create(db=db, data={"user_id": user.id})
->>>>>>> 627340c9
+    FidesUserPermissions.create(db=db, data={"user_id": user.id, "roles": [VIEWER]})
 
     db.add(client)
     db.commit()
