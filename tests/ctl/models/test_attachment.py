from unittest.mock import Mock, patch

import boto3
import pytest
from moto import mock_aws
from sqlalchemy.exc import IntegrityError
from sqlalchemy.orm import Session

from fides.api.models.attachment import (
    Attachment,
    AttachmentReference,
    AttachmentReferenceType,
    AttachmentType,
)
from fides.api.models.fides_user import FidesUser
from fides.api.models.storage import StorageConfig
from fides.api.schemas.storage.storage import StorageDetails


@pytest.fixture
def s3_client(storage_config):
    with mock_aws():
        session = boto3.Session(
            aws_access_key_id="fake_access_key",
            aws_secret_access_key="fake_secret_key",
            region_name="us-east-1",
        )
        s3 = session.client("s3")
        s3.create_bucket(Bucket=storage_config.details[StorageDetails.BUCKET.value])
        yield s3


@pytest.fixture(
    params=[
        ("testfile.pdf", b"%PDF-1.4 Test PDF content"),
        ("testfile.txt", b"Test text content"),
        ("testfile.jpeg", b"\xff\xd8\xff\xe0\x00\x10JFIF Test JPEG content"),
    ]
)
def attachment_file(request):
    file_name, file_content = request.param
    return file_name, file_content


<<<<<<< HEAD
def test_create_attachment(db, attachment_data, user, storage_config):
=======
@pytest.fixture
def attachment_data(user, storage_config):
    return {
        "user_id": user.id,
        "file_name": "file.txt",
        "attachment_type": AttachmentType.internal_use_only,
        "storage_key": storage_config.key,
    }


@pytest.fixture(scope="function")
def attachment(db, attachment_data, monkeypatch, s3_client):
    def mock_get_s3_client(auth_method, storage_secrets):
        return s3_client

    monkeypatch.setattr("fides.api.tasks.storage.get_s3_client", mock_get_s3_client)
    attachment = Attachment.create_and_upload(
        db, data=attachment_data, attachment_file=b"test file content"
    )
    yield attachment
    attachment.delete(db)


@pytest.fixture
def attachment_reference(db, attachment):
    attachment_reference = AttachmentReference.create(
        db=db,
        data={
            "attachment_id": attachment.id,
            "reference_id": "ref_1",
            "reference_type": AttachmentReferenceType.privacy_request,
        },
    )
    yield attachment_reference
    attachment_reference.delete(db)


def test_create_attachment_without_attachement_file_raises_error(db, attachment_data):
    """Test creating an attachment without an attachment file raises an error."""
    with pytest.raises(ValueError):
        Attachment.create_and_upload(db, data=attachment_data, attachment_file=None)


def test_create_attachment_with_S3_storage(
    s3_client, db, user, attachment_data, attachment_file, monkeypatch
):
>>>>>>> a22911e1
    """Test creating an attachment."""

    def mock_get_s3_client(auth_method, storage_secrets):
        return s3_client

    monkeypatch.setattr("fides.api.tasks.storage.get_s3_client", mock_get_s3_client)

    attachment = Attachment.create_and_upload(
        db, data=attachment_data, attachment_file=attachment_file[1]
    )
    retrieved_attachment = db.query(Attachment).filter_by(id=attachment.id).first()

    assert retrieved_attachment is not None
    assert retrieved_attachment.user_id == attachment.user_id
    assert retrieved_attachment.file_name == attachment.file_name
    assert retrieved_attachment.attachment_type == attachment.attachment_type

    assert attachment.user.id == user.id
    assert attachment.user.first_name == user.first_name
    assert (
        s3_client.get_object(
            Bucket=attachment.config.details[StorageDetails.BUCKET.value],
            Key=attachment.id,
        )
        is not None
    )
    assert retrieved_attachment.retrieve_attachment() == attachment_file[1]
    attachment.delete(db)


def test_create_attachment_with_local_storage(
    db, attachment_data, attachment_file, storage_config_local
):
    """Test creating an attachment."""

    attachment_data["storage_key"] = storage_config_local.key
    attachment = Attachment.create_and_upload(
        db=db, data=attachment_data, attachment_file=attachment_file[1]
    )
    retrieved_attachment = db.query(Attachment).filter_by(id=attachment.id).first()

    assert retrieved_attachment is not None
    assert retrieved_attachment.user_id == attachment.user_id
    assert retrieved_attachment.file_name == attachment.file_name
    assert retrieved_attachment.attachment_type == attachment.attachment_type

    assert retrieved_attachment.retrieve_attachment() == attachment_file[1]
    attachment.delete(db)


def test_create_attachment_reference(db, attachment_reference):
    """Test creating an attachment reference."""

    retrieved_reference = (
        db.query(AttachmentReference)
        .filter_by(reference_id=attachment_reference.reference_id)
        .first()
    )

    assert retrieved_reference is not None
    assert retrieved_reference.attachment_id == attachment_reference.attachment_id
    assert retrieved_reference.reference_type == attachment_reference.reference_type


def test_retrieve_attachment_from_s3(
    s3_client, db, attachment_data, attachment_file, monkeypatch
):
    """Test retrieving an attachment (bytes) from S3."""

    def mock_get_s3_client(auth_method, storage_secrets):
        return s3_client

    monkeypatch.setattr("fides.api.tasks.storage.get_s3_client", mock_get_s3_client)

    attachment = Attachment.create_and_upload(
        db, data=attachment_data, attachment_file=attachment_file[1]
    )
    retrieved_file = attachment.retrieve_attachment()
    assert retrieved_file == attachment_file[1]
    attachment.delete(db)


def test_retrieve_attachment_from_local(
    db, attachment_data, attachment_file, storage_config_local
):
    """Test retrieving an attachment locally."""

    attachment_data["storage_key"] = storage_config_local.key
    attachment = Attachment.create_and_upload(
        db=db, data=attachment_data, attachment_file=attachment_file[1]
    )

    assert attachment.retrieve_attachment() == attachment_file[1]
    attachment.delete(db)


def test_delete_attachment_from_s3(
    s3_client, db, attachment_data, attachment_file, monkeypatch
):
    """Test deleting an attachment from S3."""

    def mock_get_s3_client(auth_method, storage_secrets):
        return s3_client

    monkeypatch.setattr("fides.api.tasks.storage.get_s3_client", mock_get_s3_client)

    attachment = Attachment.create_and_upload(
        db, data=attachment_data, attachment_file=attachment_file[1]
    )

    assert attachment.retrieve_attachment() == attachment_file[1]

    # Delete the file using the method
    attachment.delete_attachment_from_storage()

    with pytest.raises(s3_client.exceptions.NoSuchKey):
        s3_client.get_object(
            Bucket=attachment.config.details[StorageDetails.BUCKET.value],
            Key=attachment.id,
        ) is None
    attachment.delete(db)


def test_delete_attachment_from_local(
    db, attachment_data, attachment_file, storage_config_local
):
    """Test deleting an attachment locally."""
    attachment_data["storage_key"] = storage_config_local.key
    attachment = Attachment.create_and_upload(
        db=db, data=attachment_data, attachment_file=attachment_file[1]
    )

    assert attachment.retrieve_attachment() == attachment_file[1]

    # Delete the file using the method
    attachment.delete_attachment_from_storage()

    with pytest.raises(FileNotFoundError):
        attachment.retrieve_attachment()
    db.delete(attachment)


def test_attachment_fidesuser_foreign_key_constraint(db, attachment):
    """Test that user can be deleted without deleting the attachment."""
    db.add(attachment)
    db.commit()

    user = db.query(FidesUser).filter_by(id=attachment.user_id).first()
    db.delete(user)
    db.commit()

    retrieved_attachment = db.query(Attachment).filter_by(id=attachment.id).first()
    assert retrieved_attachment is not None


def test_attachment_storageconfig_foreign_key_constraint(
    db, attachment_data, storage_config_local
):
    """Test that deleting storage config cascades."""
    attachment_data["storage_key"] = storage_config_local.key
    attachment = Attachment.create_and_upload(
        db=db, data=attachment_data, attachment_file=b"test file content"
    )

    config = db.query(StorageConfig).filter_by(key=attachment.storage_key).first()
    config.delete(db)

    retrieved_attachment = db.query(Attachment).filter_by(id=attachment.id).first()
    assert retrieved_attachment is None


def test_attachment_reference_relationship(db, attachment, attachment_reference):
    """Test the relationship between attachment and attachment reference."""

    retrieved_attachment = db.query(Attachment).filter_by(id=attachment.id).first()

    assert len(retrieved_attachment.references) == 1
    assert (
        retrieved_attachment.references[0].reference_id
        == attachment_reference.reference_id
    )


def test_attachment_reference_foreign_key_constraint(db):
    """Test that the foreign key constraint is enforced."""
    attachment_reference = AttachmentReference(
        attachment_id="non_existent_id", reference_id="ref_1", reference_type="type_1"
    )
    db.add(attachment_reference)
    with pytest.raises(IntegrityError):
        db.commit()


def test_delete_attachment_cascades(db, attachment, attachment_reference):
    """Test that deleting an attachment cascades to its references."""
    retrieved_reference = (
        db.query(AttachmentReference)
        .filter_by(reference_id=attachment_reference.reference_id)
        .first()
    )
    assert retrieved_reference is not None

    attachment.delete(db)

    retrieved_reference = (
        db.query(AttachmentReference)
        .filter_by(reference_id=attachment_reference.reference_id)
        .first()
    )
    assert retrieved_reference is None


@pytest.mark.parametrize(
    "attachment_with_error",
    [
        Attachment(
            id="5",
            user_id="user_1",
            file_name=None,
            attachment_type=AttachmentType.internal_use_only,
        ),
        Attachment(
            id="6",
            user_id="user_1",
            file_name="file.txt",
            attachment_type=None,
        ),
    ],
)
def test_non_nullable_fields_attachment(db, attachment_with_error):
    """Test that non-nullable fields are enforced."""
    db.add(attachment_with_error)
    with pytest.raises(IntegrityError):
        db.commit()
    db.rollback()


@pytest.mark.parametrize(
    "attachment_reference_with_error",
    [
        AttachmentReference(
            attachment_id="attachment_1",
            reference_id=None,
            reference_type="type_1",
        ),
        AttachmentReference(
            attachment_id="attachment_1",
            reference_id="ref_1",
            reference_type=None,
        ),
    ],
)
def test_non_nullable_fields_attachment_references(db, attachment_reference_with_error):
    """Test that non-nullable fields are enforced."""
    db.add(attachment_reference_with_error)
    with pytest.raises(IntegrityError):
        db.commit()
    db.rollback()


def test_attachment_reference_unique_ids(db, attachment_reference):
    """Test that the unique constraint on the attachment/reference id is enforced."""

    attachment_reference = AttachmentReference(
        attachment_id="attachment_1",
        reference_id="ref_1",
        reference_type=AttachmentReferenceType.privacy_request,
    )
    db.add(attachment_reference)
    with pytest.raises(IntegrityError):
        db.commit()
    db.rollback()<|MERGE_RESOLUTION|>--- conflicted
+++ resolved
@@ -42,46 +42,6 @@
     return file_name, file_content
 
 
-<<<<<<< HEAD
-def test_create_attachment(db, attachment_data, user, storage_config):
-=======
-@pytest.fixture
-def attachment_data(user, storage_config):
-    return {
-        "user_id": user.id,
-        "file_name": "file.txt",
-        "attachment_type": AttachmentType.internal_use_only,
-        "storage_key": storage_config.key,
-    }
-
-
-@pytest.fixture(scope="function")
-def attachment(db, attachment_data, monkeypatch, s3_client):
-    def mock_get_s3_client(auth_method, storage_secrets):
-        return s3_client
-
-    monkeypatch.setattr("fides.api.tasks.storage.get_s3_client", mock_get_s3_client)
-    attachment = Attachment.create_and_upload(
-        db, data=attachment_data, attachment_file=b"test file content"
-    )
-    yield attachment
-    attachment.delete(db)
-
-
-@pytest.fixture
-def attachment_reference(db, attachment):
-    attachment_reference = AttachmentReference.create(
-        db=db,
-        data={
-            "attachment_id": attachment.id,
-            "reference_id": "ref_1",
-            "reference_type": AttachmentReferenceType.privacy_request,
-        },
-    )
-    yield attachment_reference
-    attachment_reference.delete(db)
-
-
 def test_create_attachment_without_attachement_file_raises_error(db, attachment_data):
     """Test creating an attachment without an attachment file raises an error."""
     with pytest.raises(ValueError):
@@ -91,7 +51,6 @@
 def test_create_attachment_with_S3_storage(
     s3_client, db, user, attachment_data, attachment_file, monkeypatch
 ):
->>>>>>> a22911e1
     """Test creating an attachment."""
 
     def mock_get_s3_client(auth_method, storage_secrets):
