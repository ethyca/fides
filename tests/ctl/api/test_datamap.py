--- conflicted
+++ resolved
@@ -274,7 +274,18 @@
     PRIVACY_DECLARATION_SYSTEM_ROW_TWO_CUSTOM_FIELDS_ONE_MULTIVAL,
 ]
 
-<<<<<<< HEAD
+
+PRIVACY_DECLARATION_WITH_NAME_SYSTEM_ROW_RESPONSE_PAYLOAD = [
+    {
+        **HEADERS_ROW_RESPONSE_PAYLOAD,
+        "system.privacy_declaration.name": "Privacy Declaration Name",
+    },
+    {
+        **PRIVACY_DECLARATION_SYSTEM_ROW_RESPONSE_PAYLOAD,
+        "system.privacy_declaration.name": "declaration-name-2",
+    },
+]
+
 
 @pytest.fixture
 def system_no_privacy_declarations(db):
@@ -331,75 +342,6 @@
         db=db,
         data={
             "name": "country",
-=======
-
-PRIVACY_DECLARATION_WITH_NAME_SYSTEM_ROW_RESPONSE_PAYLOAD = [
-    {
-        **HEADERS_ROW_RESPONSE_PAYLOAD,
-        "system.privacy_declaration.name": "Privacy Declaration Name",
-    },
-    {
-        **PRIVACY_DECLARATION_SYSTEM_ROW_RESPONSE_PAYLOAD,
-        "system.privacy_declaration.name": "declaration-name-2",
-    },
-]
-
-
-@pytest.fixture
-def system_no_privacy_declarations(db):
-    """
-    A sample system with no privacy declarations
-    """
-    system = models.System(
-        organization_fides_key="default_organization",
-        registryId=1,
-        fides_key="test_system",
-        system_type="SYSTEM",
-        name="Test System",
-        description="Test Policy",
-        privacy_declarations=[],
-        system_dependencies=[],
-    )
-    system_db_record = System.create_or_update(db=db, data=system.dict())
-    yield system_db_record
-    system_db_record.delete(db)
-
-
-@pytest.fixture
-def system_privacy_declarations(db):
-    """
-    A sample system with privacy declarations
-    """
-    system = models.System(
-        organization_fides_key="default_organization",
-        registryId=2,
-        fides_key="test_system_2",
-        system_type="SYSTEM",
-        name="Test System 2",
-        description="Test Policy 2",
-        privacy_declarations=[
-            models.PrivacyDeclaration(
-                name="declaration-name-2",
-                data_categories=[DataCategory("user").value],
-                data_use="provide",
-                data_subjects=["customer"],
-                data_qualifier="aggregated_data",
-                dataset_references=[],
-            )
-        ],
-        system_dependencies=[],
-    )
-    system_db_record = System.create_or_update(db=db, data=system.dict())
-    yield system_db_record
-    system_db_record.delete(db)
-
-
-@pytest.fixture
-def country_field_definition(db):
-    country_definition = CustomFieldDefinition.create_or_update(
-        db=db,
-        data={
-            "name": "country",
             "description": "test",
             "field_type": "string",
             "resource_type": "system",
@@ -432,40 +374,6 @@
         db=db,
         data={
             "name": "owner",
->>>>>>> 1b9e2ca0
-            "description": "test",
-            "field_type": "string",
-            "resource_type": "system",
-            "field_definition": "string",
-        },
-    )
-<<<<<<< HEAD
-    yield country_definition
-    country_definition.delete(db)
-
-
-@pytest.fixture
-def country_multival_field_definition(db):
-    country_definition = CustomFieldDefinition.create_or_update(
-        db=db,
-        data={
-            "name": "country_multival",
-            "description": "country field but multiple values allowed",
-            "field_type": "string[]",
-            "resource_type": "system",
-            "field_definition": "string",
-        },
-    )
-    yield country_definition
-    country_definition.delete(db)
-
-
-@pytest.fixture
-def owner_field_definition(db):
-    owner_definition = CustomFieldDefinition.create_or_update(
-        db=db,
-        data={
-            "name": "owner",
             "description": "test",
             "field_type": "string",
             "resource_type": "system",
@@ -491,27 +399,6 @@
             "value": ["usa"],
         },
     )
-=======
-    yield owner_definition
-    owner_definition.delete(db)
-
-
-@pytest.fixture
-def country_field_instance_no_privacy_declarations(
-    db,
-    country_field_definition: CustomFieldDefinition,
-    system_no_privacy_declarations: System,
-):
-    country_instance = CustomField.create(
-        db=db,
-        data={
-            "resource_type": country_field_definition.resource_type,
-            "resource_id": system_no_privacy_declarations.fides_key,
-            "custom_field_definition_id": country_field_definition.id,
-            "value": ["usa"],
-        },
-    )
->>>>>>> 1b9e2ca0
     yield country_instance
     country_instance.delete(db)
 
@@ -629,8 +516,6 @@
     organization_fides_key: str,
     expected_status_code: int,
     expected_response_payload: Any,
-<<<<<<< HEAD
-=======
     test_client: TestClient,
 ) -> None:
     response = test_client.get(
@@ -660,7 +545,6 @@
     organization_fides_key: str,
     expected_status_code: int,
     expected_response_payload: Any,
->>>>>>> 1b9e2ca0
     test_client: TestClient,
 ) -> None:
     response = test_client.get(
@@ -670,12 +554,6 @@
     assert response.status_code == expected_status_code
     if expected_response_payload is not None:
         assert response.json() == expected_response_payload
-<<<<<<< HEAD
-
-
-@pytest.mark.integration
-@pytest.mark.usefixtures("system_privacy_declarations")
-=======
 
 
 @pytest.mark.integration
@@ -715,7 +593,6 @@
     "system_no_privacy_declarations",
     "system_privacy_declarations",
 )
->>>>>>> 1b9e2ca0
 @pytest.mark.parametrize(
     "organization_fides_key, expected_status_code, expected_response_payload",
     [
@@ -723,54 +600,6 @@
         (
             "default_organization",
             200,
-<<<<<<< HEAD
-            EXPECTED_RESPONSE_NO_CUSTOM_FIELDS_PRIVACY_DECLARATION,
-        ),
-    ],
-)
-def test_datamap_with_privacy_declaration(
-=======
-            EXPECTED_RESPONSE_NO_CUSTOM_FIELDS_TWO_SYSTEMS,
-        ),
-    ],
-)
-def test_datamap_two_systems(
->>>>>>> 1b9e2ca0
-    test_config: FidesConfig,
-    organization_fides_key: str,
-    expected_status_code: int,
-    expected_response_payload: Any,
-    test_client: TestClient,
-) -> None:
-    response = test_client.get(
-        test_config.cli.server_url + API_PREFIX + "/datamap/" + organization_fides_key,
-        headers=test_config.user.auth_header,
-    )
-    assert response.status_code == expected_status_code
-    if expected_response_payload is not None:
-        assert response.json() == expected_response_payload
-
-
-@pytest.mark.integration
-<<<<<<< HEAD
-@pytest.mark.usefixtures(
-    "system_no_privacy_declarations",
-    "system_privacy_declarations",
-)
-=======
-@pytest.mark.skip(
-    "known issue where custom fields with no value do not show up as a column in datamap"
-)
-@pytest.mark.usefixtures("system_privacy_declarations", "country_field_definition")
->>>>>>> 1b9e2ca0
-@pytest.mark.parametrize(
-    "organization_fides_key, expected_status_code, expected_response_payload",
-    [
-        ("fake_organization", 404, None),
-        (
-            "default_organization",
-            200,
-<<<<<<< HEAD
             EXPECTED_RESPONSE_NO_CUSTOM_FIELDS_TWO_SYSTEMS,
         ),
     ],
@@ -782,19 +611,6 @@
     expected_response_payload: Any,
     test_client: TestClient,
 ) -> None:
-=======
-            EXPECTED_RESPONSE_SINGLE_CUSTOM_FIELD_NO_VALUE_PRIVACY_DECLARATION,
-        ),
-    ],
-)
-def test_datamap_no_privacy_declaration_single_custom_field_no_value(
-    test_config,
-    organization_fides_key,
-    expected_status_code,
-    expected_response_payload,
-    test_client,
-):
->>>>>>> 1b9e2ca0
     response = test_client.get(
         test_config.cli.server_url + API_PREFIX + "/datamap/" + organization_fides_key,
         headers=test_config.user.auth_header,
@@ -808,11 +624,7 @@
 @pytest.mark.skip(
     "known issue where custom fields with no value do not show up as a column in datamap"
 )
-<<<<<<< HEAD
 @pytest.mark.usefixtures("system_privacy_declarations", "country_field_definition")
-=======
-@pytest.mark.usefixtures("system_no_privacy_declarations", "country_field_definition")
->>>>>>> 1b9e2ca0
 @pytest.mark.parametrize(
     "organization_fides_key, expected_status_code, expected_response_payload",
     [
@@ -824,11 +636,7 @@
         ),
     ],
 )
-<<<<<<< HEAD
 def test_datamap_no_privacy_declaration_single_custom_field_no_value(
-=======
-def test_datamap_privacy_declaration_single_custom_field_no_value(
->>>>>>> 1b9e2ca0
     test_config,
     organization_fides_key,
     expected_status_code,
@@ -845,13 +653,10 @@
 
 
 @pytest.mark.integration
-<<<<<<< HEAD
 @pytest.mark.skip(
     "known issue where custom fields with no value do not show up as a column in datamap"
 )
 @pytest.mark.usefixtures("system_no_privacy_declarations", "country_field_definition")
-=======
->>>>>>> 1b9e2ca0
 @pytest.mark.parametrize(
     "organization_fides_key, expected_status_code, expected_response_payload",
     [
@@ -859,20 +664,11 @@
         (
             "default_organization",
             200,
-<<<<<<< HEAD
             EXPECTED_RESPONSE_SINGLE_CUSTOM_FIELD_NO_VALUE_PRIVACY_DECLARATION,
         ),
     ],
 )
 def test_datamap_privacy_declaration_single_custom_field_no_value(
-=======
-            EXPECTED_RESPONSE_SINGLE_CUSTOM_FIELD_NO_PRIVACY_DECLARATION,
-        ),
-    ],
-)
-@pytest.mark.usefixtures("country_field_instance_no_privacy_declarations")
-def test_datamap_no_privacy_declaration_single_custom_field(
->>>>>>> 1b9e2ca0
     test_config,
     organization_fides_key,
     expected_status_code,
@@ -889,7 +685,6 @@
 
 
 @pytest.mark.integration
-<<<<<<< HEAD
 @pytest.mark.parametrize(
     "organization_fides_key, expected_status_code, expected_response_payload",
     [
@@ -919,8 +714,6 @@
 
 
 @pytest.mark.integration
-=======
->>>>>>> 1b9e2ca0
 @pytest.mark.usefixtures("country_field_instance_privacy_declarations")
 def test_datamap_privacy_declaration_single_custom_field(
     test_config,
