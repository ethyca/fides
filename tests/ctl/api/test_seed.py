from typing import Generator

import pytest
from fideslang import DEFAULT_TAXONOMY, DataCategory
<<<<<<< HEAD
from fideslib.models.fides_user import FidesUser
from sqlalchemy.ext.asyncio import AsyncSession
=======
>>>>>>> 37a2092b

from fides.api.ctl.database import seed
from fides.core import api as _api
from fides.core.config import FidesConfig, get_config
from fides.lib.models.fides_user import FidesUser

CONFIG = get_config()


@pytest.fixture(scope="function", name="data_category")
def fixture_data_category(test_config: FidesConfig) -> Generator:
    """
    Fixture that yields a data category and then deletes it for each test run.
    """
    fides_key = "foo"
    yield DataCategory(fides_key=fides_key, parent_key=None)

    _api.delete(
        url=test_config.cli.server_url,
        resource_type="data_category",
        resource_id=fides_key,
        headers=test_config.user.request_headers,
    )


@pytest.fixture
def parent_server_config():
    original_username = CONFIG.security.parent_server_username
    original_password = CONFIG.security.parent_server_password
    CONFIG.security.parent_server_username = "test_user"
    CONFIG.security.parent_server_password = "Atestpassword1!"
    yield
    CONFIG.security.parent_server_username = original_username
    CONFIG.security.parent_server_password = original_password


@pytest.fixture
def parent_server_config_none():
    original_username = CONFIG.security.parent_server_username
    original_password = CONFIG.security.parent_server_password
    CONFIG.security.parent_server_username = None
    CONFIG.security.parent_server_password = None
    yield
    CONFIG.security.parent_server_username = original_username
    CONFIG.security.parent_server_password = original_password


@pytest.fixture
def parent_server_config_username_only():
    original_username = CONFIG.security.parent_server_username
    original_password = CONFIG.security.parent_server_password
    CONFIG.security.parent_server_username = "test_user"
    CONFIG.security.parent_server_password = None
    yield
    CONFIG.security.parent_server_username = original_username
    CONFIG.security.parent_server_password = original_password


@pytest.fixture
def parent_server_config_password_only():
    original_username = CONFIG.security.parent_server_username
    original_password = CONFIG.security.parent_server_password
    CONFIG.security.parent_server_username = None
    CONFIG.security.parent_server_password = "Atestpassword1!"
    yield
    CONFIG.security.parent_server_username = original_username
    CONFIG.security.parent_server_password = original_password


@pytest.mark.unit
class TestFilterDataCategories:
    def test_filter_data_categories_excluded(self) -> None:
        """Test that the filter method works as intended"""
        excluded_data_categories = [
            "user.financial",
            "user.payment",
            "user.credentials",
        ]
        all_data_categories = [
            "user.name",
            "user.test",
            # These should be excluded
            "user.payment",
            "user.payment.financial_account_number",
            "user.credentials",
            "user.credentials.biometric_credentials",
            "user.financial.account_number",
            "user.financial",
        ]
        expected_result = [
            "user.name",
            "user.test",
        ]
        assert seed.filter_data_categories(
            all_data_categories, excluded_data_categories
        ) == sorted(expected_result)

    def test_filter_data_categories_no_third_level(self) -> None:
        """Test that the filter method works as intended"""
        excluded_data_categories = [
            "user.financial",
            "user.payment",
            "user.credentials",
        ]
        all_data_categories = [
            "user.name",
            "user.test",
            # These should be excluded
            "user.payment",
            "user.payment.financial_account_number",
            "user.credentials",
            "user.credentials.biometric_credentials",
            "user.financial.account_number",
            "user.financial",
        ]
        expected_result = [
            "user.name",
            "user.test",
        ]
        assert seed.filter_data_categories(
            all_data_categories, excluded_data_categories
        ) == sorted(expected_result)

    def test_filter_data_categories_no_top_level(self) -> None:
        """Test that the filter method works as intended"""
        all_data_categories = [
            "user",
            "user.name",
            "user.test",
        ]
        expected_result = [
            "user.name",
            "user.test",
        ]
        assert seed.filter_data_categories(all_data_categories, []) == expected_result

    def test_filter_data_categories_empty_excluded(self) -> None:
        """Test that the filter method works as intended"""
        all_data_categories = [
            "user.name",
            "user.payment",
            "user.credentials",
            "user.financial",
        ]
        assert seed.filter_data_categories(all_data_categories, []) == sorted(
            all_data_categories
        )

    def test_filter_data_categories_no_exclusions(self) -> None:
        """Test that the filter method works as intended"""
        excluded_data_categories = ["user.payment"]
        all_data_categories = [
            "user.name",
            "user.credentials",
            "user.financial",
        ]
        assert seed.filter_data_categories(
            all_data_categories, excluded_data_categories
        ) == sorted(all_data_categories)

    def test_filter_data_categories_only_return_users(self) -> None:
        """Test that the filter method works as intended"""
        all_data_categories = [
            "user.name",
            "user.credentials",
            "user.financial",
            # These are excluded
            "nonuser.foo",
            "anotheruser.foo",
        ]
        expected_categories = [
            "user.name",
            "user.credentials",
            "user.financial",
        ]
        assert seed.filter_data_categories(all_data_categories, []) == sorted(
            expected_categories
        )


@pytest.mark.integration
class TestLoadDefaultTaxonomy:
    """Tests related to load_default_taxonomy"""

    async def test_add_to_default_taxonomy(
        self,
        monkeypatch: pytest.MonkeyPatch,
        test_config: FidesConfig,
        data_category: DataCategory,
        async_session: AsyncSession,
    ) -> None:
        """Should be able to add to the existing default taxonomy"""
        result = _api.get(
            test_config.cli.server_url,
            "data_category",
            data_category.fides_key,
            headers=test_config.user.request_headers,
        )
        assert result.status_code == 404

        updated_default_taxonomy = DEFAULT_TAXONOMY.copy()
        updated_default_taxonomy.data_category.append(data_category)

        monkeypatch.setattr(seed, "DEFAULT_TAXONOMY", updated_default_taxonomy)
        await seed.load_default_resources(async_session)

        result = _api.get(
            test_config.cli.server_url,
            "data_category",
            data_category.fides_key,
            headers=test_config.user.request_headers,
        )
        assert result.status_code == 200

    async def test_does_not_override_user_changes(
        self, test_config: FidesConfig, async_session: AsyncSession
    ) -> None:
        """
        Loading the default taxonomy should not override user changes
        to their default taxonomy
        """
        default_category = DEFAULT_TAXONOMY.data_category[0].copy()
        new_description = "foo description"
        default_category.description = new_description
        result = _api.update(
            test_config.cli.server_url,
            "data_category",
            json_resource=default_category.json(),
            headers=test_config.user.request_headers,
        )
        assert result.status_code == 200

        await seed.load_default_resources(async_session)
        result = _api.get(
            test_config.cli.server_url,
            "data_category",
            default_category.fides_key,
            headers=test_config.user.request_headers,
        )
        assert result.json()["description"] == new_description

    async def test_does_not_remove_user_added_taxonomies(
        self,
        test_config: FidesConfig,
        data_category: DataCategory,
        async_session: AsyncSession,
    ) -> None:
        """
        Loading the default taxonomy should not delete user additions
        to their default taxonomy
        """
        _api.create(
            test_config.cli.server_url,
            "data_category",
            json_resource=data_category.json(),
            headers=test_config.user.request_headers,
        )

        await seed.load_default_resources(async_session)

        result = _api.get(
            test_config.cli.server_url,
            "data_category",
            data_category.fides_key,
            headers=test_config.user.request_headers,
        )
        assert result.status_code == 200


@pytest.mark.usefixtures("parent_server_config")
def test_create_or_update_parent_user(db):
    seed.create_or_update_parent_user()
    user = FidesUser.get_by(
        db, field="username", value=CONFIG.security.parent_server_username
    )

    assert user is not None
    user.delete(db)


@pytest.mark.usefixtures("parent_server_config")
def test_create_or_update_parent_user_called_twice(db):
    """
    Ensure seed method can be called twice with same parent user config,
    since this is effectively what happens on server restart.
    """
    seed.create_or_update_parent_user()
    user = FidesUser.get_by(
        db, field="username", value=CONFIG.security.parent_server_username
    )

    assert user is not None

    seed.create_or_update_parent_user()
    user = FidesUser.get_by(
        db, field="username", value=CONFIG.security.parent_server_username
    )

    assert user is not None
    user.delete(db)


@pytest.mark.usefixtures("parent_server_config")
def test_create_or_update_parent_user_change_password(db):
    user = FidesUser.create(
        db=db,
        data={
            "username": CONFIG.security.parent_server_username,
            "password": "Somepassword1!",
        },
    )

    seed.create_or_update_parent_user()
    db.refresh(user)

    assert user.password_reset_at is not None
    assert user.credentials_valid(CONFIG.security.parent_server_password) is True
    user.delete(db)


@pytest.mark.usefixtures("parent_server_config_none")
def test_create_or_update_parent_user_no_settings(db):
    seed.create_or_update_parent_user()
    user = FidesUser.all(db)

    assert user == []


@pytest.mark.usefixtures("parent_server_config_username_only")
def test_create_or_update_parent_user_username_only():
    with pytest.raises(ValueError):
        seed.create_or_update_parent_user()


@pytest.mark.usefixtures("parent_server_config_password_only")
def test_create_or_update_parent_user_password_only():
    with pytest.raises(ValueError):
        seed.create_or_update_parent_user()<|MERGE_RESOLUTION|>--- conflicted
+++ resolved
@@ -2,11 +2,7 @@
 
 import pytest
 from fideslang import DEFAULT_TAXONOMY, DataCategory
-<<<<<<< HEAD
-from fideslib.models.fides_user import FidesUser
 from sqlalchemy.ext.asyncio import AsyncSession
-=======
->>>>>>> 37a2092b
 
 from fides.api.ctl.database import seed
 from fides.core import api as _api
