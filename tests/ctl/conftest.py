--- conflicted
+++ resolved
@@ -23,12 +23,7 @@
 from fides.api.ctl.database.session import sync_engine, sync_session
 from fides.api.ctl.sql_models import FidesUser
 from fides.core import api
-<<<<<<< HEAD
-from fides.core.config import CONFIG, FidesConfig, get_config
-=======
 from fides.core.config import FidesConfig, get_config
-from fides.core.user import login_command
->>>>>>> f13801a3
 from fides.lib.cryptography.schemas.jwt import (
     JWE_ISSUED_AT,
     JWE_PAYLOAD_CLIENT_ID,
