# pylint: disable=missing-docstring, redefined-outer-name
import os
from base64 import b64decode
from json import dump, loads
from typing import Generator

import pytest
from click.testing import CliRunner
from git.repo import Repo
from py._path.local import LocalPath

from fides.api.ops.api.v1.scope_registry import SCOPE_REGISTRY
from fides.cli import cli
from fides.core.config import CONFIG
from fides.core.user import get_systems_managed_by_user, get_user_permissions
from fides.core.utils import get_auth_header, read_credentials_file
from fides.lib.oauth.roles import OWNER, VIEWER

OKTA_URL = "https://dev-78908748.okta.com"


def git_reset(change_dir: str) -> None:
    """This fixture is used to reset the repo files to HEAD."""

    git_session = Repo().git()
    git_session.checkout("HEAD", change_dir)


@pytest.fixture()
def test_cli_runner() -> Generator:
    runner = CliRunner()
    yield runner


@pytest.mark.integration
def test_init(test_cli_runner: CliRunner) -> None:
    result = test_cli_runner.invoke(
        cli, ["init"], env={"FIDES__USER__ANALYTICS_OPT_OUT": "true"}
    )
    print(result.output)
    assert result.exit_code == 0


@pytest.mark.integration
def test_init_opt_in(test_cli_runner: CliRunner) -> None:
    result = test_cli_runner.invoke(
        cli,
        ["init", "--opt-in"],
    )
    print(result.output)
    assert result.exit_code == 0


class TestView:
    @pytest.mark.unit
    def test_view_config(self, test_cli_runner: CliRunner) -> None:
        result = test_cli_runner.invoke(
            cli, ["view", "config"], env={"FIDES__USER__ANALYTICS_OPT_OUT": "true"}
        )
        print(result.output)
        assert result.exit_code == 0

    @pytest.mark.unit
    def test_view_credentials(self, test_cli_runner: CliRunner) -> None:
        result = test_cli_runner.invoke(
            cli, ["view", "credentials"], env={"FIDES__USER__ANALYTICS_OPT_OUT": "true"}
        )
        print(result.output)
        assert result.exit_code == 0


@pytest.mark.unit
def test_webserver() -> None:
    """
    This is specifically meant to catch when the webserver command breaks,
    without spinning up an additional instance.
    """
    from fides.api.main import start_webserver  # pylint: disable=unused-import

    assert True


@pytest.mark.unit
def test_worker() -> None:
    """
    This is specifically meant to catch when the worker command breaks,
    without spinning up an additional instance.
    """
    from fides.api.ops.worker import start_worker  # pylint: disable=unused-import

    assert True


@pytest.mark.unit
def test_parse(test_config_path: str, test_cli_runner: CliRunner) -> None:
    result = test_cli_runner.invoke(
        cli, ["-f", test_config_path, "parse", "demo_resources/"]
    )
    print(result.output)
    assert result.exit_code == 0


class TestDB:
    @pytest.mark.integration
    def test_reset_db(self, test_config_path: str, test_cli_runner: CliRunner) -> None:
        result = test_cli_runner.invoke(
            cli, ["-f", test_config_path, "db", "reset", "-y"]
        )
        print(result.output)
        assert result.exit_code == 0

    @pytest.mark.integration
    def test_init_db(self, test_config_path: str, test_cli_runner: CliRunner) -> None:
        result = test_cli_runner.invoke(cli, ["-f", test_config_path, "db", "init"])
        print(result.output)
        assert result.exit_code == 0


class TestPush:
    @pytest.mark.integration
    def test_push(self, test_config_path: str, test_cli_runner: CliRunner) -> None:
        result = test_cli_runner.invoke(
            cli, ["-f", test_config_path, "push", "demo_resources/"]
        )
        print(result.output)
        assert result.exit_code == 0

    @pytest.mark.integration
    def test_dry_push(self, test_config_path: str, test_cli_runner: CliRunner) -> None:
        result = test_cli_runner.invoke(
            cli, ["-f", test_config_path, "push", "--dry", "demo_resources/"]
        )
        print(result.output)
        assert result.exit_code == 0

    @pytest.mark.integration
    def test_diff_push(self, test_config_path: str, test_cli_runner: CliRunner) -> None:
        result = test_cli_runner.invoke(
            cli, ["-f", test_config_path, "push", "--diff", "demo_resources/"]
        )
        print(result.output)
        assert result.exit_code == 0

    @pytest.mark.integration
    def test_dry_diff_push(
        self, test_config_path: str, test_cli_runner: CliRunner
    ) -> None:
        result = test_cli_runner.invoke(
            cli, ["-f", test_config_path, "push", "--dry", "--diff", "demo_resources/"]
        )
        print(result.output)
        assert result.exit_code == 0


@pytest.mark.integration
class TestPull:
    def test_pull(
        self,
        test_config_path: str,
        test_cli_runner: CliRunner,
    ) -> None:
        """
        Due to the fact that this command checks the real git status, a pytest
        tmp_dir can't be used. Consequently a real directory must be tested against
        and then reset.
        """
        test_dir = ".fides/"
        result = test_cli_runner.invoke(cli, ["-f", test_config_path, "pull", test_dir])
        git_reset(test_dir)
        print(result.output)
        assert result.exit_code == 0

    def test_pull_all(
        self,
        test_config_path: str,
        test_cli_runner: CliRunner,
    ) -> None:
        """
        Due to the fact that this command checks the real git status, a pytest
        tmp_dir can't be used. Consequently a real directory must be tested against
        and then reset.
        """
        test_dir = ".fides/"
        test_file = ".fides/test_resources.yml"
        result = test_cli_runner.invoke(
            cli,
            [
                "-f",
                test_config_path,
                "pull",
                test_dir,
                "-a",
                ".fides/test_resources.yml",
            ],
        )
        git_reset(test_dir)
        os.remove(test_file)
        print(result.output)
        assert result.exit_code == 0


@pytest.mark.integration
def test_audit(test_config_path: str, test_cli_runner: CliRunner) -> None:
    result = test_cli_runner.invoke(cli, ["-f", test_config_path, "evaluate", "-a"])
    print(result.output)
    assert result.exit_code == 0


@pytest.mark.integration
class TestCRUD:
    def test_get(self, test_config_path: str, test_cli_runner: CliRunner) -> None:
        result = test_cli_runner.invoke(
            cli,
            ["-f", test_config_path, "get", "data_category", "user"],
        )
        print(result.output)
        assert result.exit_code == 0

    def test_delete(self, test_config_path: str, test_cli_runner: CliRunner) -> None:
        result = test_cli_runner.invoke(
            cli,
            ["-f", test_config_path, "delete", "system", "demo_marketing_system"],
        )
        print(result.output)
        assert result.exit_code == 0

    def test_ls(self, test_config_path: str, test_cli_runner: CliRunner) -> None:
        result = test_cli_runner.invoke(cli, ["-f", test_config_path, "ls", "system"])
        print(result.output)
        assert result.exit_code == 0

    def test_ls_verbose(
        self, test_config_path: str, test_cli_runner: CliRunner
    ) -> None:
        result = test_cli_runner.invoke(
            cli, ["-f", test_config_path, "ls", "system", "--verbose"]
        )
        print(result.output)
        assert result.exit_code == 0

    def test_ls_no_resources_found(
        self, test_config_path: str, test_cli_runner: CliRunner
    ) -> None:
        """This test only workss because we don't have any registry resources by default."""
        result = test_cli_runner.invoke(cli, ["-f", test_config_path, "ls", "registry"])
        print(result.output)
        assert result.exit_code == 0


class TestEvaluate:
    @pytest.mark.integration
    def test_evaluate_with_declaration_pass(
        self, test_config_path: str, test_cli_runner: CliRunner
    ) -> None:
        result = test_cli_runner.invoke(
            cli,
            [
                "-f",
                test_config_path,
                "evaluate",
                "tests/ctl/data/passing_declaration_taxonomy.yml",
            ],
        )
        print(result.output)
        assert result.exit_code == 0

    @pytest.mark.integration
    def test_evaluate_demo_resources_pass(
        self, test_config_path: str, test_cli_runner: CliRunner
    ) -> None:
        result = test_cli_runner.invoke(
            cli,
            ["-f", test_config_path, "evaluate", "demo_resources/"],
        )
        print(result.output)
        assert result.exit_code == 0

    @pytest.mark.integration
    def test_local_evaluate(
        self, test_invalid_config_path: str, test_cli_runner: CliRunner
    ) -> None:
        result = test_cli_runner.invoke(
            cli,
            [
                "--local",
                "-f",
                test_invalid_config_path,
                "evaluate",
                "tests/ctl/data/passing_declaration_taxonomy.yml",
            ],
        )
        print(result.output)
        assert result.exit_code == 0

    @pytest.mark.integration
    def test_local_evaluate_demo_resources(
        self, test_invalid_config_path: str, test_cli_runner: CliRunner
    ) -> None:
        result = test_cli_runner.invoke(
            cli,
            [
                "--local",
                "-f",
                test_invalid_config_path,
                "evaluate",
                "demo_resources/",
            ],
        )
        print(result.output)
        assert result.exit_code == 0

    @pytest.mark.integration
    def test_evaluate_with_key_pass(
        self, test_config_path: str, test_cli_runner: CliRunner
    ) -> None:
        result = test_cli_runner.invoke(
            cli,
            [
                "-f",
                test_config_path,
                "evaluate",
                "-k",
                "primary_privacy_policy",
                "tests/ctl/data/passing_declaration_taxonomy.yml",
            ],
        )
        print(result.output)
        assert result.exit_code == 0

    @pytest.mark.integration
    def test_evaluate_with_declaration_failed(
        self, test_config_path: str, test_cli_runner: CliRunner
    ) -> None:
        result = test_cli_runner.invoke(
            cli,
            [
                "-f",
                test_config_path,
                "evaluate",
                "tests/ctl/data/failing_declaration_taxonomy.yml",
            ],
        )
        print(result.output)
        assert result.exit_code == 1

    @pytest.mark.integration
    def test_evaluate_with_dataset_failed(
        self, test_config_path: str, test_cli_runner: CliRunner
    ) -> None:
        result = test_cli_runner.invoke(
            cli,
            [
                "-f",
                test_config_path,
                "evaluate",
                "tests/ctl/data/failing_dataset_taxonomy.yml",
            ],
        )
        print(result.output)
        assert result.exit_code == 1

    @pytest.mark.integration
    def test_evaluate_with_dataset_field_failed(
        self, test_config_path: str, test_cli_runner: CliRunner
    ) -> None:
        result = test_cli_runner.invoke(
            cli,
            [
                "-f",
                test_config_path,
                "evaluate",
                "tests/ctl/data/failing_dataset_collection_taxonomy.yml",
            ],
        )
        print(result.output)
        assert result.exit_code == 1

    @pytest.mark.integration
    def test_evaluate_with_dataset_collection_failed(
        self, test_config_path: str, test_cli_runner: CliRunner
    ) -> None:
        result = test_cli_runner.invoke(
            cli,
            [
                "-f",
                test_config_path,
                "evaluate",
                "tests/ctl/data/failing_dataset_field_taxonomy.yml",
            ],
        )
        print(result.output)
        assert result.exit_code == 1

    @pytest.mark.integration
    def test_evaluate_nested_field_fails(
        self, test_config_path: str, test_cli_runner: CliRunner
    ) -> None:
        """
        Tests a taxonomy that is rigged to fail only due to
        one of the nested fields violating the policy. Test
        will fail if the nested field is not discovered.
        """
        result = test_cli_runner.invoke(
            cli,
            [
                "-f",
                test_config_path,
                "evaluate",
                "tests/ctl/data/failing_nested_dataset.yml",
            ],
        )
        print(result.output)
        assert result.exit_code == 1


@pytest.mark.integration
@pytest.mark.parametrize(
    "export_resource", ["system", "dataset", "organization", "datamap"]
)
def test_export_resources(
    test_config_path: str,
    test_cli_runner: CliRunner,
    export_resource: str,
) -> None:
    """
    Tests that each resource is successfully exported
    """

    result = test_cli_runner.invoke(
        cli,
        [
            "-f",
            test_config_path,
            "export",
            export_resource,
            "--dry",
        ],
    )
    assert result.exit_code == 0


class TestScan:
    @pytest.mark.integration
    def test_scan_dataset_db_input_connection_string(
        self, test_config_path: str, test_cli_runner: CliRunner
    ) -> None:
        result = test_cli_runner.invoke(
            cli,
            [
                "-f",
                test_config_path,
                "scan",
                "dataset",
                "db",
                "--connection-string",
                "postgresql+psycopg2://postgres:fides@fides-db:5432/fides_test",
                "--coverage-threshold",
                "0",
            ],
        )
        print(result.output)
        assert result.exit_code == 0

    @pytest.mark.integration
    def test_scan_dataset_db_input_credentials_id(
        self, test_config_path: str, test_cli_runner: CliRunner
    ) -> None:
        result = test_cli_runner.invoke(
            cli,
            [
                "-f",
                test_config_path,
                "scan",
                "dataset",
                "db",
                "--credentials-id",
                "postgres_1",
                "--coverage-threshold",
                "0",
            ],
        )
        print(result.output)
        assert result.exit_code == 0

    @pytest.mark.external
    def test_scan_system_aws_environment_credentials(
        self, test_config_path: str, test_cli_runner: CliRunner
    ) -> None:
        result = test_cli_runner.invoke(
            cli,
            [
                "-f",
                test_config_path,
                "scan",
                "system",
                "aws",
                "--coverage-threshold",
                "0",
            ],
        )
        print(result.output)
        assert result.exit_code == 0

    @pytest.mark.external
    def test_scan_system_aws_input_credential_options(
        self, test_config_path: str, test_cli_runner: CliRunner
    ) -> None:
        result = test_cli_runner.invoke(
            cli,
            [
                "-f",
                test_config_path,
                "scan",
                "system",
                "aws",
                "--coverage-threshold",
                "0",
                "--access_key_id",
                os.environ["AWS_ACCESS_KEY_ID"],
                "--secret_access_key",
                os.environ["AWS_SECRET_ACCESS_KEY"],
                "--region",
                os.environ["AWS_DEFAULT_REGION"],
            ],
        )
        print(result.output)
        assert result.exit_code == 0

    @pytest.mark.external
    def test_scan_system_aws_input_credentials_id(
        self, test_config_path: str, test_cli_runner: CliRunner
    ) -> None:
        os.environ["FIDES__CREDENTIALS__AWS_1__AWS_ACCESS_KEY_ID"] = os.environ[
            "AWS_ACCESS_KEY_ID"
        ]
        os.environ["FIDES__CREDENTIALS__AWS_1__AWS_SECRET_ACCESS_KEY"] = os.environ[
            "AWS_SECRET_ACCESS_KEY"
        ]

        result = test_cli_runner.invoke(
            cli,
            [
                "-f",
                test_config_path,
                "scan",
                "system",
                "aws",
                "--coverage-threshold",
                "0",
                "--credentials-id",
                "aws_1",
            ],
        )
        print(result.output)
        assert result.exit_code == 0

    @pytest.mark.external
    def test_scan_system_okta_input_credential_options(
        self, test_config_path: str, test_cli_runner: CliRunner
    ) -> None:
        token = os.environ["OKTA_CLIENT_TOKEN"]
        result = test_cli_runner.invoke(
            cli,
            [
                "-f",
                test_config_path,
                "scan",
                "system",
                "okta",
                "--org-url",
                OKTA_URL,
                "--token",
                token,
                "--coverage-threshold",
                "0",
            ],
        )
        print(result.output)
        assert result.exit_code == 0

    @pytest.mark.external
    def test_scan_system_okta_input_credentials_id(
        self,
        test_config_path: str,
        test_cli_runner: CliRunner,
    ) -> None:
        os.environ["FIDES__CREDENTIALS__OKTA_1__TOKEN"] = os.environ[
            "OKTA_CLIENT_TOKEN"
        ]
        result = test_cli_runner.invoke(
            cli,
            [
                "-f",
                test_config_path,
                "scan",
                "system",
                "okta",
                "--credentials-id",
                "okta_1",
                "--coverage-threshold",
                "0",
            ],
        )
        print(result.output)
        assert result.exit_code == 0

    @pytest.mark.external
    def test_scan_system_okta_environment_credentials(
        self,
        test_config_path: str,
        test_cli_runner: CliRunner,
    ) -> None:
        os.environ["OKTA_CLIENT_ORGURL"] = OKTA_URL
        result = test_cli_runner.invoke(
            cli,
            [
                "-f",
                test_config_path,
                "scan",
                "system",
                "okta",
                "--coverage-threshold",
                "0",
            ],
        )
        print(result.output)
        assert result.exit_code == 0


class TestGenerate:
    @pytest.mark.integration
    def test_generate_dataset_db_with_connection_string(
        self,
        test_config_path: str,
        test_cli_runner: CliRunner,
        tmpdir: LocalPath,
    ) -> None:
        tmp_file = tmpdir.join("dataset.yml")
        result = test_cli_runner.invoke(
            cli,
            [
                "-f",
                test_config_path,
                "generate",
                "dataset",
                "db",
                f"{tmp_file}",
                "--connection-string",
                "postgresql+psycopg2://postgres:fides@fides-db:5432/fides_test",
            ],
        )
        print(result.output)
        assert result.exit_code == 0

    @pytest.mark.integration
    def test_generate_dataset_db_with_credentials_id(
        self,
        test_config_path: str,
        test_cli_runner: CliRunner,
        tmpdir: LocalPath,
    ) -> None:
        tmp_file = tmpdir.join("dataset.yml")
        result = test_cli_runner.invoke(
            cli,
            [
                "-f",
                test_config_path,
                "generate",
                "dataset",
                "db",
                f"{tmp_file}",
                "--credentials-id",
                "postgres_1",
            ],
        )
        print(result.output)
        assert result.exit_code == 0

    @pytest.mark.external
    def test_generate_system_aws_input_credential_options(
        self,
        test_config_path: str,
        test_cli_runner: CliRunner,
        tmpdir: LocalPath,
    ) -> None:
        tmp_file = tmpdir.join("system.yml")
        result = test_cli_runner.invoke(
            cli,
            [
                "-f",
                test_config_path,
                "generate",
                "system",
                "aws",
                f"{tmp_file}",
                "--access_key_id",
                os.environ["AWS_ACCESS_KEY_ID"],
                "--secret_access_key",
                os.environ["AWS_SECRET_ACCESS_KEY"],
                "--region",
                os.environ["AWS_DEFAULT_REGION"],
            ],
        )
        print(result.output)
        assert result.exit_code == 0

    @pytest.mark.external
    def test_generate_system_aws_environment_credentials(
        self,
        test_config_path: str,
        test_cli_runner: CliRunner,
        tmpdir: LocalPath,
    ) -> None:
        tmp_file = tmpdir.join("system.yml")
        result = test_cli_runner.invoke(
            cli,
            ["-f", test_config_path, "generate", "system", "aws", f"{tmp_file}"],
        )
        print(result.output)
        assert result.exit_code == 0

    @pytest.mark.external
    def test_generate_system_aws_input_credentials_id(
        self,
        test_config_path: str,
        test_cli_runner: CliRunner,
        tmpdir: LocalPath,
    ) -> None:
        os.environ["FIDES__CREDENTIALS__AWS_1__AWS_ACCESS_KEY_ID"] = os.environ[
            "AWS_ACCESS_KEY_ID"
        ]
        os.environ["FIDES__CREDENTIALS__AWS_1__AWS_SECRET_ACCESS_KEY"] = os.environ[
            "AWS_SECRET_ACCESS_KEY"
        ]
        tmp_file = tmpdir.join("system.yml")
        result = test_cli_runner.invoke(
            cli,
            [
                "-f",
                test_config_path,
                "generate",
                "system",
                "aws",
                f"{tmp_file}",
                "--credentials-id",
                "aws_1",
            ],
        )
        print(result.output)
        assert result.exit_code == 0

    @pytest.mark.external
    def test_generate_system_okta_input_credential_options(
        self,
        test_config_path: str,
        test_cli_runner: CliRunner,
        tmpdir: LocalPath,
    ) -> None:
        tmp_file = tmpdir.join("system.yml")
        token = os.environ["OKTA_CLIENT_TOKEN"]
        result = test_cli_runner.invoke(
            cli,
            [
                "-f",
                test_config_path,
                "generate",
                "system",
                "okta",
                f"{tmp_file}",
                "--org-url",
                OKTA_URL,
                "--token",
                token,
            ],
        )
        print(result.output)
        assert result.exit_code == 0

    @pytest.mark.external
    def test_generate_system_okta_environment_credentials(
        test_config_path: str,
        test_cli_runner: CliRunner,
        tmpdir: LocalPath,
    ) -> None:
        tmp_file = tmpdir.join("system.yml")
        os.environ["OKTA_CLIENT_ORGURL"] = OKTA_URL
        result = test_cli_runner.invoke(
            cli,
            ["-f", test_config_path, "generate", "system", "okta", f"{tmp_file}"],
        )
        print(result.output)
        assert result.exit_code == 0

    @pytest.mark.external
    def test_generate_system_okta_input_credentials_id(
        self,
        test_config_path: str,
        test_cli_runner: CliRunner,
        tmpdir: LocalPath,
    ) -> None:
        tmp_file = tmpdir.join("system.yml")
        os.environ["FIDES__CREDENTIALS__OKTA_1__TOKEN"] = os.environ[
            "OKTA_CLIENT_TOKEN"
        ]
        result = test_cli_runner.invoke(
            cli,
            [
                "-f",
                test_config_path,
                "generate",
                "system",
                "okta",
                f"{tmp_file}",
                "--credentials-id",
                "okta_1",
            ],
        )
        print(result.output)
        assert result.exit_code == 0

    @pytest.mark.external
    def test_generate_dataset_bigquery_credentials_id(
        self,
        test_config_path: str,
        test_cli_runner: CliRunner,
        tmpdir: LocalPath,
    ) -> None:

        tmp_output_file = tmpdir.join("dataset.yml")
        config_data = os.getenv("BIGQUERY_CONFIG", "e30=")
        config_data_decoded = loads(
            b64decode(config_data.encode("utf-8")).decode("utf-8")
        )
        os.environ["FIDES__CREDENTIALS__BIGQUERY_1__PROJECT_ID"] = config_data_decoded[
            "project_id"
        ]
        os.environ[
            "FIDES__CREDENTIALS__BIGQUERY_1__PRIVATE_KEY_ID"
        ] = config_data_decoded["private_key_id"]
        os.environ["FIDES__CREDENTIALS__BIGQUERY_1__PRIVATE_KEY"] = config_data_decoded[
            "private_key"
        ]
        os.environ[
            "FIDES__CREDENTIALS__BIGQUERY_1__CLIENT_EMAIL"
        ] = config_data_decoded["client_email"]
        os.environ["FIDES__CREDENTIALS__BIGQUERY_1__CLIENT_ID"] = config_data_decoded[
            "client_id"
        ]
        os.environ[
            "FIDES__CREDENTIALS__BIGQUERY_1__CLIENT_X509_CERT_URL"
        ] = config_data_decoded["client_x509_cert_url"]
        dataset_name = "fidesopstest"
        result = test_cli_runner.invoke(
            cli,
            [
                "-f",
                test_config_path,
                "generate",
                "dataset",
                "gcp",
                "bigquery",
                dataset_name,
                f"{tmp_output_file}",
                "--credentials-id",
                "bigquery_1",
            ],
        )
        print(result.output)
        assert result.exit_code == 0

    @pytest.mark.external
    def test_generate_dataset_bigquery_keyfile_path(
        self,
        test_config_path: str,
        test_cli_runner: CliRunner,
        tmpdir: LocalPath,
    ) -> None:

        tmp_output_file = tmpdir.join("dataset.yml")
        tmp_keyfile = tmpdir.join("bigquery.json")
        config_data = os.getenv("BIGQUERY_CONFIG", "e30=")
        config_data_decoded = loads(
            b64decode(config_data.encode("utf-8")).decode("utf-8")
        )
        with open(tmp_keyfile, "w", encoding="utf-8") as keyfile:
            dump(config_data_decoded, keyfile)
        dataset_name = "fidesopstest"
        result = test_cli_runner.invoke(
            cli,
            [
                "-f",
                test_config_path,
                "generate",
                "dataset",
                "gcp",
                "bigquery",
                dataset_name,
                f"{tmp_output_file}",
                "--keyfile-path",
                f"{tmp_keyfile}",
            ],
        )
        print(result.output)
        assert result.exit_code == 0


@pytest.fixture(scope="class")
def credentials_path(tmp_path_factory) -> str:
    credentials_dir = tmp_path_factory.mktemp("credentials")
    credentials_path = credentials_dir / ".fides_credentials"
    return str(credentials_path)


class TestUser:
    """
    Test the "user" command group.

    Most tests rely on previous tests.
    """

    @pytest.mark.unit
    def test_user_login_provide_credentials(
        self, test_config_path: str, test_cli_runner: CliRunner, credentials_path: str
    ) -> None:
        """Test logging in as a user with a provided username and password."""
        print(credentials_path)
        result = test_cli_runner.invoke(
            cli,
            [
                "-f",
                test_config_path,
                "user",
                "login",
                "-u",
                "root_user",
                "-p",
                "Testpassword1!",
            ],
            env={"FIDES_CREDENTIALS_PATH": credentials_path},
        )
        print(result.output)
        assert result.exit_code == 0

    @pytest.mark.unit
    def test_user_create(
        self, test_config_path: str, test_cli_runner: CliRunner, credentials_path: str
    ) -> None:
        """Test creating a user with the current credentials."""
        print(credentials_path)
        result = test_cli_runner.invoke(
            cli,
            [
                "-f",
                test_config_path,
                "user",
                "create",
                "-u",
                "newuser",
                "-p",
                "Newpassword1!",
            ],
            env={"FIDES_CREDENTIALS_PATH": credentials_path},
        )
        print(result.output)
        assert result.exit_code == 0

        test_cli_runner.invoke(
            cli,
            [
                "-f",
                test_config_path,
                "user",
                "login",
                "-u",
                "newuser",
                "-p",
                "Newpassword1!",
            ],
            env={"FIDES_CREDENTIALS_PATH": credentials_path},
        )

        credentials = read_credentials_file(credentials_path)
        total_scopes, roles = get_user_permissions(
            credentials.user_id, get_auth_header(), CONFIG.cli.server_url
        )
        assert set(total_scopes) == set(SCOPE_REGISTRY)
        assert roles == [OWNER]

    @pytest.mark.unit
    def test_user_permissions_valid(
        self, test_config_path: str, test_cli_runner: CliRunner, credentials_path: str
    ) -> None:
        """Test getting user permissions for the current user."""
        print(credentials_path)
        result = test_cli_runner.invoke(
            cli,
            ["-f", test_config_path, "user", "permissions"],
            env={"FIDES_CREDENTIALS_PATH": credentials_path},
        )
        print(result.output)
        assert result.exit_code == 0

    @pytest.mark.unit
    def test_get_self_user_permissions(
        self, test_config_path, test_cli_runner, credentials_path
    ) -> None:
        """Test getting user permissions"""
        test_cli_runner.invoke(
            cli,
            [
                "-f",
                test_config_path,
                "user",
                "login",
                "-u",
                "root_user",
                "-p",
                "Testpassword1!",
            ],
            env={"FIDES_CREDENTIALS_PATH": credentials_path},
        )
        total_scopes, roles = get_user_permissions(
            CONFIG.security.oauth_root_client_id,
            get_auth_header(),
            CONFIG.cli.server_url,
        )
        assert set(total_scopes) == set(SCOPE_REGISTRY)
        assert roles == [OWNER]

    @pytest.mark.unit
    def test_get_self_user_systems(
        self, test_config_path, test_cli_runner, credentials_path
    ) -> None:
        """Test getting user permissions"""
        test_cli_runner.invoke(
            cli,
            [
                "-f",
                test_config_path,
                "user",
                "login",
                "-u",
                "root_user",
                "-p",
                "Testpassword1!",
            ],
            env={"FIDES_CREDENTIALS_PATH": credentials_path},
        )
        systems = get_systems_managed_by_user(
            CONFIG.security.oauth_root_client_id,
            get_auth_header(),
            CONFIG.cli.server_url,
        )
        assert systems == []

    @pytest.mark.unit
    def test_get_other_user_perms_and_systems(
        self, test_config_path, test_cli_runner, credentials_path, system_manager
    ) -> None:
        """Test getting another user's permissions and systems"""
        test_cli_runner.invoke(
            cli,
            [
                "-f",
                test_config_path,
                "user",
                "login",
                "-u",
                "root_user",
                "-p",
                "Testpassword1!",
            ],
            env={"FIDES_CREDENTIALS_PATH": credentials_path},
        )
        total_scopes, roles = get_user_permissions(
            system_manager.id,
            get_auth_header(),
            CONFIG.cli.server_url,
        )
<<<<<<< HEAD
        assert scopes == []
        assert roles == [VIEWER]
=======
        assert total_scopes == []
        assert roles == []
>>>>>>> 627340c9

        systems = get_systems_managed_by_user(
            system_manager.id,
            get_auth_header(),
            CONFIG.cli.server_url,
        )
        assert systems == [system_manager.systems[0].fides_key]

    @pytest.mark.unit
    def test_user_permissions_not_found(
        self, test_config_path: str, test_cli_runner: CliRunner, credentials_path: str
    ) -> None:
        """Test getting user permissions but the credentials file doesn't exit."""
        print(credentials_path)
        result = test_cli_runner.invoke(
            cli,
            ["-f", test_config_path, "user", "permissions"],
            env={"FIDES_CREDENTIALS_PATH": "/root/notarealfile.credentials"},
        )
        print(result.output)
        assert result.exit_code == 1<|MERGE_RESOLUTION|>--- conflicted
+++ resolved
@@ -1077,13 +1077,8 @@
             get_auth_header(),
             CONFIG.cli.server_url,
         )
-<<<<<<< HEAD
-        assert scopes == []
+        assert total_scopes == []
         assert roles == [VIEWER]
-=======
-        assert total_scopes == []
-        assert roles == []
->>>>>>> 627340c9
 
         systems = get_systems_managed_by_user(
             system_manager.id,
