# pylint: disable=missing-docstring, redefined-outer-name
import click
import pytest
from requests_mock import Mocker

import fides.cli.utils as utils
from fides.api.ctl.routes.util import API_PREFIX
<<<<<<< HEAD
from fides.ctl.core.config import FidesConfig
from tests.ctl.conftest import orig_requests_get
=======
from fides.core.config import FidesConfig
>>>>>>> 37a2092b


@pytest.mark.unit
def test_check_server_bad_ping(test_client, monkeypatch) -> None:
    """Check for an exception if the server isn't up."""
    import requests

    monkeypatch.setattr(requests, "get", orig_requests_get)
    with pytest.raises(SystemExit):
        utils.check_server("foo", "http://fake_address:8080")
    monkeypatch.setattr(requests, "get", test_client.get)


@pytest.mark.unit
@pytest.mark.parametrize(
    "server_version, cli_version, expected_output, quiet",
    [
        ("1.6.0+7.ge953df5", "1.6.0+7.ge953df5", "application versions match", False),
        ("1.6.0+7.ge953df5", "1.6.0+9.ge953df5", "Mismatched versions!", False),
        (
            "1.6.0+7.ge953df5",
            "1.6.0+7.ge953df5.dirty",
            "application versions match",
            False,
        ),
        (
            "1.6.0+7.ge953df5.dirty",
            "1.6.0+7.ge953df5",
            "application versions match",
            False,
        ),
        ("1.6.0+7.ge953df5", "1.6.0+7.ge953df5.dirty", None, True),
    ],
)
def test_check_server_version_comparisons(
    requests_mock: Mocker,
    capsys: pytest.CaptureFixture,
    server_version: str,
    cli_version: str,
    expected_output: str,
    quiet: bool,
) -> None:
    """Check that comparing versions works"""
    fake_url = "http://fake_address:8080"
    requests_mock.get(f"{fake_url}/health", json={"version": server_version})
    utils.check_server(cli_version, "http://fake_address:8080", quiet=quiet)
    captured = capsys.readouterr()
    if expected_output is None:
        assert captured.out == ""
    else:
        assert expected_output in captured.out


@pytest.mark.unit
class TestHandleDatabaseCredentialsOptions:
    def test_neither_option_supplied_raises(
        self,
        test_config: FidesConfig,
    ) -> None:
        "Check for an exception if neither option is supplied."
        with pytest.raises(click.UsageError):
            input_connection_string = ""
            input_credentials_id = ""
            utils.handle_database_credentials_options(
                fides_config=test_config,
                connection_string=input_connection_string,
                credentials_id=input_credentials_id,
            )

    def test_both_options_supplied_raises(
        self,
        test_config: FidesConfig,
    ) -> None:
        "Check for an exception if both options are supplied."
        with pytest.raises(click.UsageError):
            input_connection_string = "my_connection_string"
            input_credentials_id = "postgres_1"
            utils.handle_database_credentials_options(
                fides_config=test_config,
                connection_string=input_connection_string,
                credentials_id=input_credentials_id,
            )

    def test_config_does_not_exist_raises(
        self,
        test_config: FidesConfig,
    ) -> None:
        "Check for an exception if credentials dont exist"
        with pytest.raises(click.UsageError):
            input_connection_string = ""
            input_credentials_id = "UNKNOWN"
            utils.handle_database_credentials_options(
                fides_config=test_config,
                connection_string=input_connection_string,
                credentials_id=input_credentials_id,
            )

    def test_returns_input_connection_string(
        self,
        test_config: FidesConfig,
    ) -> None:
        "Checks if expected connection string is returned from input"
        input_connection_string = "my_connection_string"
        input_credentials_id = ""
        connection_string = utils.handle_database_credentials_options(
            fides_config=test_config,
            connection_string=input_connection_string,
            credentials_id=input_credentials_id,
        )
        assert connection_string == input_connection_string

    def test_returns_config_connection_string(
        self,
        test_config: FidesConfig,
    ) -> None:
        "Checks if expected connection string is returned from config"
        input_connection_string = ""
        input_credentials_id = "postgres_1"
        connection_string = utils.handle_database_credentials_options(
            fides_config=test_config,
            connection_string=input_connection_string,
            credentials_id=input_credentials_id,
        )
        assert (
            connection_string
            == "postgresql+psycopg2://postgres:fides@fides-db:5432/fides_test"
        )


def test_handle_okta_credentials_options_both_raises(
    test_config: FidesConfig,
) -> None:
    "Check for an exception if both credentials options are supplied."
    with pytest.raises(click.UsageError):
        input_org_url = "hello.com"
        input_token = "abcd12345"
        input_credentials_id = "okta_1"
        utils.handle_okta_credentials_options(
            fides_config=test_config,
            token=input_token,
            org_url=input_org_url,
            credentials_id=input_credentials_id,
        )


@pytest.mark.unit
class TestHandleOktaCredentialsOptions:
    def test_config_dne_raises(
        self,
        test_config: FidesConfig,
    ) -> None:
        "Check for an exception if credentials dont exist"
        with pytest.raises(click.UsageError):
            input_org_url = ""
            input_token = ""
            input_credentials_id = "UNKNOWN"
            utils.handle_okta_credentials_options(
                fides_config=test_config,
                token=input_token,
                org_url=input_org_url,
                credentials_id=input_credentials_id,
            )

    def test_returns_config_dict(
        self,
        test_config: FidesConfig,
    ) -> None:
        "Check for an exception if credentials dont exist"
        input_org_url = ""
        input_token = ""
        input_credentials_id = "okta_1"
        okta_config = utils.handle_okta_credentials_options(
            fides_config=test_config,
            token=input_token,
            org_url=input_org_url,
            credentials_id=input_credentials_id,
        )
        assert okta_config == {
            "orgUrl": "https://dev-78908748.okta.com",
            "token": "redacted_override_in_tests",
        }

    def test_returns_input_dict(
        self,
        test_config: FidesConfig,
    ) -> None:
        "Check for an exception if credentials dont exist"
        input_org_url = "hello.com"
        input_token = "abcd12345"
        input_credentials_id = ""
        okta_config = utils.handle_okta_credentials_options(
            fides_config=test_config,
            token=input_token,
            org_url=input_org_url,
            credentials_id=input_credentials_id,
        )
        assert okta_config == {"orgUrl": input_org_url, "token": input_token}


@pytest.mark.unit
class TestHandleAWSCredentialsOptions:
    def test_both_raises(
        self,
        test_config: FidesConfig,
    ) -> None:
        "Check for an exception if both credentials options are supplied."
        with pytest.raises(click.UsageError):
            input_access_key = "access_key"
            input_access_key_id = "access_key_id"
            input_region = "us-east-1"
            input_credentials_id = "aws_1"
            utils.handle_aws_credentials_options(
                fides_config=test_config,
                access_key_id=input_access_key_id,
                secret_access_key=input_access_key,
                region=input_region,
                credentials_id=input_credentials_id,
            )

    def test_config_dne_raises(
        self,
        test_config: FidesConfig,
    ) -> None:
        "Check for an exception if credentials dont exist"
        with pytest.raises(click.UsageError):
            input_access_key = ""
            input_access_key_id = ""
            input_region = ""
            input_credentials_id = "UNKNOWN"
            utils.handle_aws_credentials_options(
                fides_config=test_config,
                access_key_id=input_access_key_id,
                secret_access_key=input_access_key,
                region=input_region,
                credentials_id=input_credentials_id,
            )

    def test_returns_config_dict(
        self,
        test_config: FidesConfig,
    ) -> None:
        "Check for an exception if credentials dont exist"
        input_access_key = ""
        input_access_key_id = ""
        input_region = ""
        input_credentials_id = "aws_1"
        aws_config = utils.handle_aws_credentials_options(
            fides_config=test_config,
            access_key_id=input_access_key_id,
            secret_access_key=input_access_key,
            region=input_region,
            credentials_id=input_credentials_id,
        )

        assert aws_config == {
            "aws_access_key_id": "redacted_id_override_in_tests",
            "aws_secret_access_key": "redacted_override_in_tests",
            "region_name": "us-east-1",
        }

    def test_returns_input_dict(
        self,
        test_config: FidesConfig,
    ) -> None:
        "Check for an exception if credentials dont exist"
        input_access_key = "access_key"
        input_access_key_id = "access_key_id"
        input_region = "us-east-1"
        input_credentials_id = ""
        aws_config = utils.handle_aws_credentials_options(
            fides_config=test_config,
            access_key_id=input_access_key_id,
            secret_access_key=input_access_key,
            region=input_region,
            credentials_id=input_credentials_id,
        )
        assert aws_config == {
            "aws_access_key_id": input_access_key_id,
            "aws_secret_access_key": input_access_key,
            "region_name": input_region,
        }


@pytest.mark.unit
class TestHandleBigQueryCredentialsOptions:
    def test_multiple_config_options_raises(
        self,
        test_config: FidesConfig,
    ) -> None:
        with pytest.raises(click.UsageError):
            utils.handle_bigquery_config_options(
                fides_config=test_config,
                dataset="dataset",
                keyfile_path="path/to/keyfile.json",
                credentials_id="bigquery_1",
            )

    def test_missing_credential_id(
        self,
        test_config: FidesConfig,
    ) -> None:
        with pytest.raises(click.UsageError):
            utils.handle_bigquery_config_options(
                fides_config=test_config,
                dataset="dataset",
                keyfile_path="",
                credentials_id="UNKNOWN",
            )<|MERGE_RESOLUTION|>--- conflicted
+++ resolved
@@ -5,12 +5,8 @@
 
 import fides.cli.utils as utils
 from fides.api.ctl.routes.util import API_PREFIX
-<<<<<<< HEAD
-from fides.ctl.core.config import FidesConfig
+from fides.core.config import FidesConfig
 from tests.ctl.conftest import orig_requests_get
-=======
-from fides.core.config import FidesConfig
->>>>>>> 37a2092b
 
 
 @pytest.mark.unit
