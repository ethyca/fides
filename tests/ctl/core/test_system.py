--- conflicted
+++ resolved
@@ -12,14 +12,9 @@
 from fides.api.db.system import create_system, upsert_cookies
 from fides.api.models.sql_models import Cookies, PrivacyDeclaration
 from fides.api.models.sql_models import System as sql_System
-<<<<<<< HEAD
-from fides.api.oauth.roles import OWNER
-=======
 from fides.config import FidesConfig
->>>>>>> 820c2105
 from fides.connectors.models import OktaConfig
 from fides.core import api
-from fides.core import api as _api
 from fides.core import system as _system
 
 
