--- conflicted
+++ resolved
@@ -660,15 +660,9 @@
             == "We encrypt all your data in transit and at rest"
         )
         assert system.cookie_max_age_seconds == 31536000
-<<<<<<< HEAD
-        assert system.uses_cookies == True
-        assert system.cookie_refresh == True
-        assert system.uses_non_cookie_access == True
-=======
         assert system.uses_cookies is True
         assert system.cookie_refresh is True
         assert system.uses_non_cookie_access is True
->>>>>>> 4aec3726
         assert (
             system.legitimate_interest_disclosure_url
             == "http://www.example.com/legitimate_interest_disclosure"
