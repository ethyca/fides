--- conflicted
+++ resolved
@@ -483,12 +483,6 @@
                     data_categories=[],
                     data_use="essential",
                     data_subjects=[],
-<<<<<<< HEAD
-                    data_qualifier="aggregated_data",
-                    dataset_references=[],
-                    egress=None,
-                    ingress=None,
-=======
                     dataset_references=["another_system_reference"],
                     features=["Link different devices"],
                     legal_basis_for_processing="Public interest",
@@ -499,7 +493,6 @@
                     data_shared_with_third_parties=True,
                     third_parties="Third Party Marketing Dept.",
                     shared_categories=["user"],
->>>>>>> 0f74db23
                     cookies=[
                         {
                             "name": "essential_cookie",
@@ -513,12 +506,6 @@
                     data_categories=[],
                     data_use="marketing.advertising",
                     data_subjects=[],
-<<<<<<< HEAD
-                    data_qualifier="aggregated_data",
-                    egress=None,
-                    ingress=None,
-=======
->>>>>>> 0f74db23
                     dataset_references=[],
                 ),
             ],
