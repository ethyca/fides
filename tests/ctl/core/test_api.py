# pylint: disable=missing-docstring, redefined-outer-name
"""Integration tests for the API module."""
import json
import typing
from datetime import datetime, timedelta, timezone
from json import loads
from typing import Dict, List, Tuple
from uuid import uuid4

import pytest
import requests
from fideslang import DEFAULT_TAXONOMY, model_list, models, parse
from fideslang.models import PrivacyDeclaration as PrivacyDeclarationSchema
from fideslang.models import System as SystemSchema
from pytest import MonkeyPatch
from sqlalchemy import text
from sqlalchemy.orm import Session
from starlette.status import (
    HTTP_200_OK,
    HTTP_201_CREATED,
    HTTP_400_BAD_REQUEST,
    HTTP_401_UNAUTHORIZED,
    HTTP_403_FORBIDDEN,
    HTTP_404_NOT_FOUND,
    HTTP_409_CONFLICT,
    HTTP_422_UNPROCESSABLE_ENTITY,
)
from starlette.testclient import TestClient

from fides.api.api.v1.endpoints import health
from fides.api.db.crud import get_resource
from fides.api.db.system import create_system
from fides.api.models.connectionconfig import ConnectionConfig
from fides.api.models.datasetconfig import DatasetConfig
from fides.api.models.sql_models import DataCategory as DataCategoryModel
from fides.api.models.sql_models import Dataset
from fides.api.models.sql_models import DataSubject as DataSubjectModel
from fides.api.models.sql_models import DataUse as DataUseModel
from fides.api.models.sql_models import PrivacyDeclaration, System
from fides.api.models.system_history import SystemHistory
from fides.api.models.tcf_purpose_overrides import TCFPurposeOverride
from fides.api.oauth.roles import OWNER, VIEWER
from fides.api.schemas.system import PrivacyDeclarationResponse, SystemResponse
from fides.api.schemas.taxonomy_extensions import DataCategory, DataSubject, DataUse
from fides.api.util.endpoint_utils import API_PREFIX, CLI_SCOPE_PREFIX_MAPPING
from fides.common.api.scope_registry import (
    CREATE,
    DELETE,
    POLICY_CREATE_OR_UPDATE,
    PRIVACY_REQUEST_CREATE,
    PRIVACY_REQUEST_DELETE,
    PRIVACY_REQUEST_READ,
    READ,
    SYSTEM_CREATE,
    SYSTEM_DELETE,
    SYSTEM_READ,
    SYSTEM_UPDATE,
    UPDATE,
)
from fides.common.api.v1.urn_registry import V1_URL_PREFIX
from fides.config import FidesConfig, get_config
from fides.core import api as _api

CONFIG = get_config()

TAXONOMY_ENDPOINTS = ["data_category", "data_subject", "data_use"]
TAXONOMY_EXTENSIONS = {
    "data_category": DataCategory,
    "data_subject": DataSubject,
    "data_use": DataUse,
}


# Helper Functions
def get_existing_key(
    test_config: FidesConfig, resource_type: str, generate_auth_header
) -> int:
    """Get an ID that is known to exist."""
    token_scopes: List[str] = [f"{CLI_SCOPE_PREFIX_MAPPING[resource_type]}:{READ}"]
    auth_header = generate_auth_header(scopes=token_scopes)
    return _api.ls(test_config.cli.server_url, resource_type, auth_header).json()[-1][
        "fides_key"
    ]


@pytest.fixture(scope="function", name="inactive_data_category")
def fixture_inactive_data_category(db: Session) -> typing.Generator:
    """
    Fixture that yields an inactive data category and then deletes it for each test run.
    """
    fides_key = "inactive_data_category"
    data_category = DataCategoryModel.create(
        db=db,
        data={
            "fides_key": fides_key,
            "name": "Inactive Category",
            "active": False,
        },
    )

    yield data_category

    data_category.delete(db)


@pytest.fixture(scope="function", name="inactive_data_use")
def fixture_inactive_data_use(db: Session) -> typing.Generator:
    """
    Fixture that yields an inactive data use and then deletes it for each test run.
    """
    fides_key = "inactive_data_use"
    data_use = DataUseModel.create(
        db=db,
        data={
            "fides_key": fides_key,
            "name": "Inactive Use",
            "active": False,
        },
    )

    yield data_use

    data_use.delete(db)


@pytest.fixture(scope="function", name="inactive_data_subject")
def fixture_inactive_data_subject(db: Session) -> typing.Generator:
    """
    Fixture that yields an inactive data subject and then deletes it for each test run.
    """
    fides_key = "inactive_data_subject"
    data_subject = DataSubjectModel.create(
        db=db,
        data={
            "fides_key": fides_key,
            "name": "Inactive Subject",
            "active": False,
        },
    )

    yield data_subject

    data_subject.delete(db)


# Unit Tests
@pytest.mark.unit
def test_generate_resource_urls_no_id(test_config: FidesConfig) -> None:
    """
    Test that the URL generator works as intended.
    """
    server_url = test_config.cli.server_url
    expected_url = f"{server_url}{API_PREFIX}/test/"
    result_url = _api.generate_resource_url(url=server_url, resource_type="test")
    assert expected_url == result_url


@pytest.mark.unit
def test_generate_resource_urls_with_id(test_config: FidesConfig) -> None:
    """
    Test that the URL generator works as intended.
    """
    server_url = test_config.cli.server_url
    expected_url = f"{server_url}{API_PREFIX}/test/1"
    result_url = _api.generate_resource_url(
        url=server_url,
        resource_type="test",
        resource_id="1",
    )
    assert expected_url == result_url


@pytest.mark.integration
@pytest.mark.usefixtures("monkeypatch_requests", "default_taxonomy")
class TestCrud:
    @pytest.mark.parametrize("endpoint", model_list)
    def test_api_create(
        self,
        generate_auth_header,
        test_config: FidesConfig,
        resources_dict: Dict,
        endpoint: str,
    ) -> None:
        token_scopes: List[str] = [
            f"{CLI_SCOPE_PREFIX_MAPPING[endpoint]}:{READ}",
            f"{CLI_SCOPE_PREFIX_MAPPING[endpoint]}:{DELETE}",
        ]
        auth_header = generate_auth_header(scopes=token_scopes)
        existing_resource = _api.get(
            url=test_config.cli.server_url,
            resource_type=endpoint,
            resource_id=resources_dict[endpoint].fides_key,
            headers=auth_header,
        )
        if existing_resource.status_code == 200:
            _api.delete(
                url=test_config.cli.server_url,
                resource_type=endpoint,
                resource_id=resources_dict[endpoint].fides_key,
                headers=auth_header,
            )

        manifest = resources_dict[endpoint]
        token_scopes: List[str] = [f"{CLI_SCOPE_PREFIX_MAPPING[endpoint]}:{CREATE}"]
        auth_header = generate_auth_header(scopes=token_scopes)

        result = _api.create(
            url=test_config.cli.server_url,
            resource_type=endpoint,
            json_resource=manifest.json(exclude_none=True),
            headers=auth_header,
        )
        assert result.status_code == 201, result.text

    @pytest.mark.parametrize("endpoint", model_list)
    def test_api_create_wrong_scope(
        self,
        generate_auth_header,
        test_config: FidesConfig,
        resources_dict: Dict,
        endpoint: str,
    ) -> None:
        manifest = resources_dict[endpoint]
        token_scopes: List[str] = [PRIVACY_REQUEST_CREATE]
        auth_header = generate_auth_header(scopes=token_scopes)
        result = _api.create(
            url=test_config.cli.server_url,
            resource_type=endpoint,
            json_resource=manifest.json(exclude_none=True),
            headers=auth_header,
        )
        assert result.status_code == 403

    async def test_create_dataset_data_categories_validated(
        self, test_config: FidesConfig, resources_dict: Dict, generate_auth_header
    ):
        endpoint = "dataset"
        manifest: Dataset = resources_dict[endpoint]
        manifest.collections[0].data_categories = ["bad_category"]

        token_scopes: List[str] = [f"{CLI_SCOPE_PREFIX_MAPPING[endpoint]}:{CREATE}"]
        auth_header = generate_auth_header(scopes=token_scopes)

        result = _api.create(
            url=test_config.cli.server_url,
            headers=auth_header,
            json_resource=manifest.json(exclude_none=True),
            resource_type=endpoint,
        )
        assert result.status_code == 422
        assert (
            result.json()["detail"][0]["msg"]
            == "Value error, The data category bad_category is not supported."
        )

    @pytest.mark.parametrize("endpoint", model_list)
    def test_api_ls(
        self, test_config: FidesConfig, endpoint: str, generate_auth_header
    ) -> None:
        token_scopes: List[str] = [f"{CLI_SCOPE_PREFIX_MAPPING[endpoint]}:{READ}"]
        auth_header = generate_auth_header(scopes=token_scopes)

        result = _api.ls(
            url=test_config.cli.server_url,
            resource_type=endpoint,
            headers=auth_header,
        )
        assert result.status_code == 200

    @pytest.mark.parametrize("endpoint", model_list)
    def test_api_ls_wrong_scope(
        self, test_config: FidesConfig, endpoint: str, generate_auth_header
    ) -> None:
        token_scopes: List[str] = [PRIVACY_REQUEST_READ]
        auth_header = generate_auth_header(scopes=token_scopes)

        result = _api.ls(
            url=test_config.cli.server_url,
            resource_type=endpoint,
            headers=auth_header,
        )
        assert result.status_code == 403

    @pytest.mark.parametrize("endpoint", model_list)
    @pytest.mark.usefixtures("fideslang_resources")
    def test_api_get(
        self, test_config: FidesConfig, endpoint: str, generate_auth_header
    ) -> None:
        token_scopes: List[str] = [f"{CLI_SCOPE_PREFIX_MAPPING[endpoint]}:{READ}"]
        auth_header = generate_auth_header(scopes=token_scopes)

        existing_id = get_existing_key(test_config, endpoint, generate_auth_header)
        result = _api.get(
            url=test_config.cli.server_url,
            headers=auth_header,
            resource_type=endpoint,
            resource_id=existing_id,
        )
        assert result.status_code == 200

    @pytest.mark.parametrize("endpoint", model_list)
    @pytest.mark.usefixtures("fideslang_resources")
    def test_api_get_wrong_scope(
        self, test_config: FidesConfig, endpoint: str, generate_auth_header
    ) -> None:
        token_scopes: List[str] = [PRIVACY_REQUEST_READ]
        auth_header = generate_auth_header(scopes=token_scopes)

        existing_id = get_existing_key(test_config, endpoint, generate_auth_header)
        result = _api.get(
            url=test_config.cli.server_url,
            headers=auth_header,
            resource_type=endpoint,
            resource_id=existing_id,
        )
        assert result.status_code == 403

    @pytest.mark.parametrize("endpoint", model_list)
    @pytest.mark.usefixtures("fideslang_resources")
    def test_sent_is_received(
        self,
        test_config: FidesConfig,
        resources_dict: Dict,
        endpoint: str,
        generate_auth_header,
    ) -> None:
        """
        Confirm that the resource and values that we send are the
        same as the resource that the server returns.
        """
        token_scopes: List[str] = [f"{CLI_SCOPE_PREFIX_MAPPING[endpoint]}:{READ}"]
        auth_header = generate_auth_header(scopes=token_scopes)

        manifest = resources_dict[endpoint]
        resource_key = manifest.fides_key if endpoint != "user" else manifest.userName

        # confirm exists
        result = _api.ls(
            url=test_config.cli.server_url,
            headers=auth_header,
            resource_type=endpoint,
        )
        assert result.status_code == 200
        resource = [r for r in result.json() if r["fides_key"] == resource_key]
        if not resource:
            # create the resource
            token_scopes: List[str] = [f"{CLI_SCOPE_PREFIX_MAPPING[endpoint]}:{CREATE}"]
            auth_header = generate_auth_header(scopes=token_scopes)
            result = _api.create(
                url=test_config.cli.server_url,
                headers=auth_header,
                resource_type=endpoint,
                json_resource=manifest.json(exclude_none=True),
            )
            assert result.status_code == 200

        result = _api.get(
            url=test_config.cli.server_url,
            headers=auth_header,
            resource_type=endpoint,
            resource_id=resource_key,
        )
        assert result.status_code == 200
        parsed_result = parse.parse_dict(endpoint, result.json())

        assert parsed_result == manifest

    @pytest.mark.parametrize("endpoint", model_list)
    @pytest.mark.usefixtures("fideslang_resources")
    def test_api_update(
        self,
        test_config: FidesConfig,
        resources_dict: Dict,
        endpoint: str,
        generate_auth_header,
    ) -> None:
        # check if the resource exists first
        token_scopes: List[str] = [f"{CLI_SCOPE_PREFIX_MAPPING[endpoint]}:{READ}"]
        auth_header = generate_auth_header(scopes=token_scopes)
        result = _api.ls(
            url=test_config.cli.server_url,
            headers=auth_header,
            resource_type=endpoint,
        )
        resource = [
            r
            for r in result.json()
            if r["fides_key"] == resources_dict[endpoint].fides_key
        ]

        manifest = resources_dict[endpoint]
        if not resource:
            # create the resource
            token_scopes: List[str] = [f"{CLI_SCOPE_PREFIX_MAPPING[endpoint]}:{CREATE}"]
            auth_header = generate_auth_header(scopes=token_scopes)
            result = _api.create(
                url=test_config.cli.server_url,
                headers=auth_header,
                resource_type=endpoint,
                json_resource=manifest.json(exclude_none=True),
            )
        token_scopes: List[str] = [
            f"{CLI_SCOPE_PREFIX_MAPPING[endpoint]}:{UPDATE}",
        ]
        auth_header = generate_auth_header(scopes=token_scopes)
        result = _api.update(
            url=test_config.cli.server_url,
            headers=auth_header,
            resource_type=endpoint,
            json_resource=manifest.json(exclude_none=True),
        )
        assert result.status_code == 200, result.text

    @pytest.mark.parametrize("endpoint", model_list)
    def test_api_update_wrong_scope(
        self,
        test_config: FidesConfig,
        resources_dict: Dict,
        endpoint: str,
        generate_auth_header,
    ) -> None:
        token_scopes: List[str] = [POLICY_CREATE_OR_UPDATE]
        auth_header = generate_auth_header(scopes=token_scopes)
        manifest = resources_dict[endpoint]
        result = _api.update(
            url=test_config.cli.server_url,
            headers=auth_header,
            resource_type=endpoint,
            json_resource=manifest.json(exclude_none=True),
        )
        assert result.status_code == 403

    async def test_update_dataset_data_categories_validated(
        self, test_config: FidesConfig, resources_dict: Dict, generate_auth_header
    ):
        endpoint = "dataset"
        token_scopes: List[str] = [f"{CLI_SCOPE_PREFIX_MAPPING[endpoint]}:{UPDATE}"]
        auth_header = generate_auth_header(scopes=token_scopes)

        manifest: Dataset = resources_dict[endpoint]
        manifest.collections[0].data_categories = ["bad_category"]

        result = _api.update(
            url=test_config.cli.server_url,
            headers=auth_header,
            resource_type=endpoint,
            json_resource=manifest.json(exclude_none=True),
        )
        assert result.status_code == 422
        assert (
            result.json()["detail"][0]["msg"]
            == "Value error, The data category bad_category is not supported."
        )

    # TODO: fix the up/down steps for this and other tests in this file
    # right now the test operates differently ran individually vs w/ the whole suite
    @pytest.mark.parametrize("endpoint", model_list)
    @pytest.mark.usefixtures("fideslang_resources")
    def test_api_upsert(
        self,
        test_config: FidesConfig,
        resources_dict: Dict,
        endpoint: str,
        generate_auth_header,
    ) -> None:
        token_scopes: List[str] = [
            f"{CLI_SCOPE_PREFIX_MAPPING[endpoint]}:{UPDATE}",
            f"{CLI_SCOPE_PREFIX_MAPPING[endpoint]}:{CREATE}",
        ]
        auth_header = generate_auth_header(scopes=token_scopes)

        manifest = resources_dict[endpoint]
        result = _api.upsert(
            url=test_config.cli.server_url,
            headers=auth_header,
            resource_type=endpoint,
            resources=[loads(manifest.json())],
        )

        assert "Upserted 1" in result.json()["message"]
        assert result.status_code in [200, 201], result.text

    @pytest.mark.parametrize("endpoint", model_list)
    def test_api_upsert_wrong_scope(
        self,
        test_config: FidesConfig,
        resources_dict: Dict,
        endpoint: str,
        generate_auth_header,
    ) -> None:
        token_scopes: List[str] = [
            f"{CLI_SCOPE_PREFIX_MAPPING[endpoint]}:{CREATE}",
        ]  # Needs both create AND update
        auth_header = generate_auth_header(scopes=token_scopes)

        manifest = resources_dict[endpoint]
        result = _api.upsert(
            url=test_config.cli.server_url,
            headers=auth_header,
            resource_type=endpoint,
            resources=[loads(manifest.json())],
        )
        assert result.status_code == 403

    async def test_upsert_validates_resources_against_pydantic_model(
        self,
        test_config: FidesConfig,
        resources_dict: Dict,
        async_session,
        generate_auth_header,
    ):
        endpoint = "dataset"
        token_scopes: List[str] = [
            f"{CLI_SCOPE_PREFIX_MAPPING[endpoint]}:{UPDATE}",
            f"{CLI_SCOPE_PREFIX_MAPPING[endpoint]}:{CREATE}",
        ]
        auth_header = generate_auth_header(scopes=token_scopes)

        manifest: Dataset = resources_dict[endpoint]
        dict_manifest = manifest.model_dump(mode="json")
        del dict_manifest["organization_fides_key"]

        result = _api.upsert(
            url=test_config.cli.server_url,
            headers=auth_header,
            resource_type=endpoint,
            resources=[dict_manifest],
        )
        assert result.status_code == 200

        resource = await get_resource(Dataset, manifest.fides_key, async_session)
        assert resource.organization_fides_key == "default_organization"

    async def test_upsert_dataset_data_categories_validated(
        self, test_config: FidesConfig, resources_dict: Dict, generate_auth_header
    ):
        endpoint = "dataset"
        token_scopes: List[str] = [
            f"{CLI_SCOPE_PREFIX_MAPPING[endpoint]}:{UPDATE}",
            f"{CLI_SCOPE_PREFIX_MAPPING[endpoint]}:{CREATE}",
        ]
        auth_header = generate_auth_header(scopes=token_scopes)

        manifest: Dataset = resources_dict[endpoint]
        dict_manifest = manifest.model_dump(mode="json")
        dict_manifest["collections"][0]["data_categories"] = ["bad_category"]

        result = _api.upsert(
            url=test_config.cli.server_url,
            headers=auth_header,
            resource_type=endpoint,
            resources=[dict_manifest],
        )
        assert result.status_code == 422
        assert (
            result.json()["detail"][0]["msg"]
            == "Value error, The data category bad_category is not supported."
        )

    @pytest.mark.parametrize("endpoint", model_list)
    def test_api_delete_wrong_scope(
        self,
        test_config: FidesConfig,
        resources_dict: Dict,
        endpoint: str,
        generate_auth_header,
    ) -> None:
        token_scopes: List[str] = [PRIVACY_REQUEST_DELETE]
        auth_header = generate_auth_header(scopes=token_scopes)

        manifest = resources_dict[endpoint]
        resource_key = manifest.fides_key if endpoint != "user" else manifest.userName

        result = _api.delete(
            url=test_config.cli.server_url,
            resource_type=endpoint,
            resource_id=resource_key,
            headers=auth_header,
        )
        assert result.status_code == 403

    @pytest.mark.parametrize("endpoint", model_list)
    @pytest.mark.usefixtures("fideslang_resources")
    def test_api_delete(
        self,
        test_config: FidesConfig,
        resources_dict: Dict,
        endpoint: str,
        generate_auth_header,
    ) -> None:
        token_scopes: List[str] = [f"{CLI_SCOPE_PREFIX_MAPPING[endpoint]}:{DELETE}"]
        auth_header = generate_auth_header(scopes=token_scopes)

        manifest = resources_dict[endpoint]
        resource_key = manifest.fides_key if endpoint != "user" else manifest.userName

        result = _api.delete(
            url=test_config.cli.server_url,
            resource_type=endpoint,
            resource_id=resource_key,
            headers=auth_header,
        )
        assert result.status_code == 200
        resp = result.json()
        assert resp["message"] == "resource deleted"
        assert resp["resource"]["fides_key"] == manifest.fides_key


@pytest.mark.unit
@pytest.mark.usefixtures("monkeypatch_requests", "default_taxonomy")
class TestSystemCreate:
    @pytest.fixture(scope="function", autouse=True)
    def remove_all_systems(self, db) -> None:
        """Remove any systems (and privacy declarations) before test execution for clean state"""
        for privacy_declaration in PrivacyDeclaration.all(db):
            privacy_declaration.delete(db)
        for system in System.all(db):
            system.delete(db)

    @pytest.fixture(scope="function")
    def system_create_request_body(self) -> SystemSchema:
        return SystemSchema(
            organization_fides_key="1",
            fides_key="system_fides_key",
            system_type="SYSTEM",
            name="Test System",
            description="A Test System",
            vendor_id="test_vendor",
            dataset_references=["another_system_reference"],
            processes_personal_data=True,
            exempt_from_privacy_regulations=False,
            reason_for_exemption=None,
            uses_profiling=True,
            legal_basis_for_profiling=["Authorised by law", "Contract"],
            does_international_transfers=True,
            legal_basis_for_transfers=["Adequacy Decision", "BCRs"],
            requires_data_protection_assessments=True,
            dpa_location="https://www.example.com/dpa",
            dpa_progress="pending",
            privacy_policy="https://www.example.com/privacy_policy",
            legal_name="Sunshine Corporation",
            legal_address="35925 Test Lane, Test Town, TX 24924",
            responsibility=["Processor"],
            dpo="John Doe, CIPT",
            joint_controller_info="Jane Doe",
            data_security_practices="We encrypt all your data in transit and at rest",
            cookie_max_age_seconds="31536000",
            cookie_refresh=True,
            uses_non_cookie_access=True,
            legitimate_interest_disclosure_url="http://www.example.com/legitimate_interest_disclosure",
            meta={},
            privacy_declarations=[
                models.PrivacyDeclaration(
                    name="declaration-name",
                    data_categories=[],
                    data_use="essential",
                    data_subjects=[],
                    dataset_references=["another_system_reference"],
                    features=["Link different devices"],
                    legal_basis_for_processing="Public interest",
                    impact_assessment_location="https://www.example.com/impact_assessment_location",
                    retention_period="3-5 years",
                    processes_special_category_data=True,
                    special_category_legal_basis="Reasons of substantial public interest (with a basis in law)",
                    data_shared_with_third_parties=True,
                    third_parties="Third Party Marketing Dept.",
                    shared_categories=["user"],
                ),
                models.PrivacyDeclaration(
                    name="declaration-name-2",
                    data_categories=[],
                    data_use="marketing.advertising",
                    data_subjects=[],
                    dataset_references=[],
                ),
            ],
        )

    def test_system_create_not_authenticated(
        self,
        test_config,
        system_create_request_body,
        db,
    ):
        result = _api.create(
            url=test_config.cli.server_url,
            headers={},
            resource_type="system",
            json_resource=system_create_request_body.json(exclude_none=True),
        )

        assert result.status_code == HTTP_401_UNAUTHORIZED
        assert not System.all(db)  # ensure our system wasn't created

    def test_system_create_no_direct_scope(
        self,
        test_config,
        generate_auth_header,
        system_create_request_body,
        db,
    ):
        auth_header = generate_auth_header(scopes=[POLICY_CREATE_OR_UPDATE])

        result = _api.create(
            url=test_config.cli.server_url,
            headers=auth_header,
            resource_type="system",
            json_resource=system_create_request_body.json(exclude_none=True),
        )
        assert result.status_code == HTTP_403_FORBIDDEN

        assert not System.all(db)  # ensure our system wasn't created

    def test_system_create_no_encompassing_role(
        self,
        test_config,
        system_create_request_body,
        db,
        generate_role_header,
    ):
        auth_header = generate_role_header(roles=[VIEWER])
        result = _api.create(
            url=test_config.cli.server_url,
            headers=auth_header,
            resource_type="system",
            json_resource=system_create_request_body.json(exclude_none=True),
        )
        assert result.status_code == HTTP_403_FORBIDDEN

        assert not System.all(db)  # ensure our system wasn't created

    def test_system_create_system_already_exists(
        self,
        test_config,
        system,
        system_create_request_body,
        db,
        generate_auth_header,
    ):
        system_create_request_body.fides_key = system.fides_key
        auth_header = generate_auth_header(scopes=[SYSTEM_CREATE])
        result = _api.create(
            url=test_config.cli.server_url,
            headers=auth_header,
            resource_type="system",
            json_resource=system_create_request_body.json(exclude_none=True),
        )
        assert result.status_code == HTTP_409_CONFLICT

        assert (
            len(System.all(db)) == 1
        )  # ensure our system wasn't created, still only one system

    def test_system_create_invalid_data_category(
        self, test_config, db, generate_auth_header
    ):
        auth_header = generate_auth_header(scopes=[SYSTEM_CREATE])

        result = _api.create(
            url=test_config.cli.server_url,
            headers=auth_header,
            resource_type="system",
            json_resource=json.dumps(
                {
                    "fides_key": "system_key",
                    "system_type": "system",
                    "privacy_declarations": [
                        {
                            "fides_key": "test",
                            "data_categories": [
                                "user.name.first",
                                "user.name.nickname",
                                "user.name.last",
                            ],  # Nickname does not exist
                            "data_use": "marketing",
                        }
                    ],
                }
            ),
        )

        assert result.status_code == HTTP_400_BAD_REQUEST
        assert result.json() == {
            "detail": "Invalid privacy declaration referencing unknown DataCategory user.name.nickname"
        }

        assert not System.all(db)  # ensure our system wasn't created

    def test_system_create_invalid_data_subject(
        self, test_config, db, generate_auth_header
    ):
        auth_header = generate_auth_header(scopes=[SYSTEM_CREATE])

        result = _api.create(
            url=test_config.cli.server_url,
            headers=auth_header,
            resource_type="system",
            json_resource=json.dumps(
                {
                    "fides_key": "system_key",
                    "system_type": "system",
                    "privacy_declarations": [
                        {
                            "fides_key": "test",
                            "data_categories": ["user.name.first", "user.name.last"],
                            "data_use": "marketing",
                            "data_subjects": [
                                "employee",
                                "intern",
                            ],  # Intern does not exist
                        }
                    ],
                }
            ),
        )

        assert result.status_code == HTTP_400_BAD_REQUEST
        assert result.json() == {
            "detail": "Invalid privacy declaration referencing unknown DataSubject intern"
        }

        assert not System.all(db)  # ensure our system wasn't created

    def test_system_create_invalid_data_use(
        self, test_config, db, generate_auth_header
    ):
        auth_header = generate_auth_header(scopes=[SYSTEM_CREATE])

        result = _api.create(
            url=test_config.cli.server_url,
            headers=auth_header,
            resource_type="system",
            json_resource=json.dumps(
                {
                    "fides_key": "system_key",
                    "system_type": "system",
                    "privacy_declarations": [
                        {
                            "fides_key": "test",
                            "data_categories": ["user.name.first", "user.name.last"],
                            "data_use": "marketing.measure",  # Invalid data use
                        }
                    ],
                }
            ),
        )

        assert result.status_code == HTTP_400_BAD_REQUEST
        assert result.json() == {
            "detail": "Invalid privacy declaration referencing unknown DataUse marketing.measure"
        }

        assert not System.all(db)  # ensure our system wasn't created

    def test_system_create_inactive_data_category(
        self, test_config, inactive_data_category, db, generate_auth_header
    ):
        auth_header = generate_auth_header(scopes=[SYSTEM_CREATE])

        result = _api.create(
            url=test_config.cli.server_url,
            headers=auth_header,
            resource_type="system",
            json_resource=json.dumps(
                {
                    "fides_key": "system_key",
                    "system_type": "system",
                    "privacy_declarations": [
                        {
                            "fides_key": "test",
                            "data_categories": [
                                "user.name.first",
                                "user.name.last",
                                inactive_data_category.fides_key,
                            ],
                            "data_use": "marketing",
                        }
                    ],
                }
            ),
        )

        assert result.status_code == HTTP_400_BAD_REQUEST
        assert result.json() == {
            "detail": f"Invalid privacy declaration referencing inactive DataCategory {inactive_data_category.fides_key}"
        }

        assert not System.all(db)  # ensure our system wasn't created

    def test_system_create_inactive_data_use(
        self, test_config, inactive_data_use, db, generate_auth_header
    ):
        auth_header = generate_auth_header(scopes=[SYSTEM_CREATE])

        result = _api.create(
            url=test_config.cli.server_url,
            headers=auth_header,
            resource_type="system",
            json_resource=json.dumps(
                {
                    "fides_key": "system_key",
                    "system_type": "system",
                    "privacy_declarations": [
                        {
                            "fides_key": "test",
                            "data_categories": [
                                "user.name.first",
                                "user.name.last",
                            ],
                            "data_use": inactive_data_use.fides_key,
                        }
                    ],
                }
            ),
        )

        assert result.status_code == HTTP_400_BAD_REQUEST
        assert result.json() == {
            "detail": f"Invalid privacy declaration referencing inactive DataUse {inactive_data_use.fides_key}"
        }

        assert not System.all(db)  # ensure our system wasn't created

    def test_system_create_inactive_data_subject(
        self, test_config, inactive_data_subject, db, generate_auth_header
    ):
        auth_header = generate_auth_header(scopes=[SYSTEM_CREATE])

        result = _api.create(
            url=test_config.cli.server_url,
            headers=auth_header,
            resource_type="system",
            json_resource=json.dumps(
                {
                    "fides_key": "system_key",
                    "system_type": "system",
                    "privacy_declarations": [
                        {
                            "fides_key": "test",
                            "data_categories": [
                                "user.name.first",
                                "user.name.last",
                            ],
                            "data_use": "marketing",
                            "data_subjects": [inactive_data_subject.fides_key],
                        }
                    ],
                }
            ),
        )

        assert result.status_code == HTTP_400_BAD_REQUEST
        assert result.json() == {
            "detail": f"Invalid privacy declaration referencing inactive DataSubject {inactive_data_subject.fides_key}"
        }

        assert not System.all(db)  # ensure our system wasn't created

    async def test_system_create(
        self, generate_auth_header, db, test_config, system_create_request_body
    ):
        """Ensure system create works for base case, which includes 2 privacy declarations"""
        auth_header = generate_auth_header(scopes=[SYSTEM_CREATE])

        result = _api.create(
            url=test_config.cli.server_url,
            headers=auth_header,
            resource_type="system",
            json_resource=system_create_request_body.json(exclude_none=True),
        )

        assert result.status_code == HTTP_201_CREATED
        json_results = result.json()

        assert json_results["data_stewards"] == []

        systems = System.all(db)
        assert len(systems) == 1
        system = systems[0]

        for field in SystemResponse.model_fields:
            system_val = getattr(system, field)
            if isinstance(system_val, typing.Hashable) and not isinstance(
                system_val, datetime
            ):
                assert system_val == json_results[field]
        assert len(json_results["privacy_declarations"]) == 2
        assert json_results["created_at"]

        for i, decl in enumerate(system.privacy_declarations):
            for field in PrivacyDeclarationResponse.model_fields:
                decl_val = getattr(decl, field)
                if isinstance(decl_val, typing.Hashable):
                    assert decl_val == json_results["privacy_declarations"][i][field]

        assert len(system.privacy_declarations) == 2

        assert system.name == "Test System"
        assert system.vendor_id == "test_vendor"
        assert system.dataset_references == ["another_system_reference"]
        assert system.processes_personal_data is True
        assert system.exempt_from_privacy_regulations is False
        assert system.reason_for_exemption is None
        assert system.uses_profiling is True
        assert system.legal_basis_for_profiling == ["Authorised by law", "Contract"]
        assert system.does_international_transfers is True
        assert system.legal_basis_for_transfers == ["Adequacy Decision", "BCRs"]
        assert system.requires_data_protection_assessments is True
        assert system.dpa_location == "https://www.example.com/dpa"
        assert system.dpa_progress == "pending"
        assert system.privacy_policy == "https://www.example.com/privacy_policy"
        assert system.legal_name == "Sunshine Corporation"
        assert system.legal_address == "35925 Test Lane, Test Town, TX 24924"
        assert system.responsibility == ["Processor"]
        assert system.dpo == "John Doe, CIPT"
        assert system.joint_controller_info == "Jane Doe"
        assert (
            system.data_security_practices
            == "We encrypt all your data in transit and at rest"
        )
        assert system.cookie_max_age_seconds == 31536000
        assert system.uses_cookies is False
        assert system.cookie_refresh is True
        assert system.uses_non_cookie_access is True
        assert (
            system.legitimate_interest_disclosure_url
            == "http://www.example.com/legitimate_interest_disclosure"
        )
        assert system.data_stewards == []

        privacy_decl = system.privacy_declarations[0]
        assert privacy_decl.name == "declaration-name"
        assert privacy_decl.dataset_references == ["another_system_reference"]
        assert privacy_decl.features == ["Link different devices"]
        assert privacy_decl.legal_basis_for_processing == "Public interest"
        assert (
            await privacy_decl.get_purpose_legal_basis_override() == "Public interest"
        )
        assert (
            privacy_decl.impact_assessment_location
            == "https://www.example.com/impact_assessment_location"
        )
        assert privacy_decl.retention_period == "3-5 years"
        assert privacy_decl.processes_special_category_data is True
        assert (
            privacy_decl.special_category_legal_basis
            == "Reasons of substantial public interest (with a basis in law)"
        )
        assert privacy_decl.data_shared_with_third_parties is True
        assert privacy_decl.third_parties == "Third Party Marketing Dept."
        assert privacy_decl.shared_categories == ["user"]
        assert privacy_decl.flexible_legal_basis_for_processing is True

    async def test_system_create_minimal_request_body(
        self, generate_auth_header, db, test_config, system_create_request_body
    ):
        """Assert system default fields are what is expected when a very minimal system request is sent"""
        auth_header = generate_auth_header(scopes=[SYSTEM_CREATE])

        result = _api.create(
            url=test_config.cli.server_url,
            headers=auth_header,
            resource_type="system",
            json_resource=json.dumps(
                {
                    "fides_key": "system_key",
                    "system_type": "system",
                    "privacy_declarations": [
                        {
                            "fides_key": "test",
                            "data_categories": ["user"],
                            "data_use": "marketing",
                        }
                    ],
                }
            ),
        )
        assert result.status_code == HTTP_201_CREATED
        systems = System.all(db)
        assert len(systems) == 1
        system = systems[0]

        expected_none = [
            "connection_configs",
            "data_security_practices",
            "description",
            "dpa_location",
            "dpa_progress",
            "dpo",
            "egress",
            "fidesctl_meta",
            "ingress",
            "joint_controller_info",
            "legal_address",
            "legal_name",
            "meta",
            "name",
            "privacy_policy",
            "reason_for_exemption",
            "tags",
            "vendor_id",
        ]
        for field in expected_none:
            assert getattr(system, field) is None

        assert system.processes_personal_data is True

        expected_false = [
            "does_international_transfers",
            "exempt_from_privacy_regulations",
            "requires_data_protection_assessments",
            "uses_profiling",
        ]

        for field in expected_false:
            assert getattr(system, field) is False

        expected_empty_list = [
            "dataset_references",
            "data_stewards",
            "legal_basis_for_profiling",
            "legal_basis_for_transfers",
            "responsibility",
        ]
        for field in expected_empty_list:
            assert getattr(system, field) == []

        privacy_declaration = system.privacy_declarations[0]

        expected_none_privacy_declaration_fields = [
            "dataset_references",
            "egress",
            "impact_assessment_location",
            "ingress",
            "legal_basis_for_processing",
            "name",
            "retention_period",
            "special_category_legal_basis",
            "third_parties",
        ]
        for field in expected_none_privacy_declaration_fields:
            assert getattr(privacy_declaration, field) is None

        expected_false_pd_fields = [
            "data_shared_with_third_parties",
            "processes_special_category_data",
        ]
        for field in expected_false_pd_fields:
            assert getattr(privacy_declaration, field) is False

        expected_empty_list_pd_fields = [
            "data_subjects",
            "features",
            "shared_categories",
        ]
        for field in expected_empty_list_pd_fields:
            assert getattr(privacy_declaration, field) == []

        assert privacy_declaration.system_id == system.id
        assert privacy_declaration.data_use == "marketing"
        assert privacy_declaration.data_categories == ["user"]

    async def test_system_create_custom_metadata_saas_config(
        self,
        generate_auth_header,
        db,
        test_config,
        system_create_request_body: SystemSchema,
    ):
        """Ensure system create works with custom metadata, including tested objects"""
        auth_header = generate_auth_header(scopes=[SYSTEM_CREATE])
        system_create_request_body.meta = {
            "saas_config": {
                "type": "stripe",
                "icon": "test",
            }
        }
        result = _api.create(
            url=test_config.cli.server_url,
            headers=auth_header,
            resource_type="system",
            json_resource=system_create_request_body.json(exclude_none=True),
        )

        assert result.status_code == HTTP_201_CREATED
        assert result.json()["name"] == "Test System"
        assert len(result.json()["privacy_declarations"]) == 2

        assert result.json()["meta"] == {
            "saas_config": {
                "type": "stripe",
                "icon": "test",
            }
        }

        systems = System.all(db)
        assert len(systems) == 1
        assert systems[0].name == "Test System"
        assert len(systems[0].privacy_declarations) == 2
        assert systems[0].meta == {
            "saas_config": {
                "type": "stripe",
                "icon": "test",
            }
        }

        # and assert we can retrieve the custom metadata property via API (`GET`)
        auth_header = generate_auth_header(scopes=[SYSTEM_READ])
        get_response = _api.get(
            url=test_config.cli.server_url,
            headers=auth_header,
            resource_type="system",
            resource_id=systems[0].fides_key,
        )
        assert get_response.json()["meta"] == {
            "saas_config": {
                "type": "stripe",
                "icon": "test",
            }
        }

    def test_system_create_has_role_that_can_update_all_systems(
        self,
        test_config,
        system_create_request_body,
        db,
        generate_role_header,
    ):
        """Ensure system create works for owner role, which has necessary scope"""
        auth_header = generate_role_header(roles=[OWNER])
        result = _api.create(
            url=test_config.cli.server_url,
            headers=auth_header,
            resource_type="system",
            json_resource=system_create_request_body.json(exclude_none=True),
        )

        assert result.status_code == HTTP_201_CREATED
        assert result.json()["name"] == "Test System"
        assert len(result.json()["privacy_declarations"]) == 2

        systems = System.all(db)
        assert len(systems) == 1
        assert systems[0].name == "Test System"
        assert len(systems[0].privacy_declarations) == 2

    async def test_system_create_no_privacy_declarations(
        self, generate_auth_header, db, test_config, system_create_request_body
    ):
        """Ensure system create works even with no privacy declarations passed"""
        system_create_request_body.privacy_declarations = []
        auth_header = generate_auth_header(scopes=[SYSTEM_CREATE])

        result = _api.create(
            url=test_config.cli.server_url,
            headers=auth_header,
            resource_type="system",
            json_resource=system_create_request_body.json(exclude_none=True),
        )

        assert result.status_code == HTTP_201_CREATED
        assert result.json()["name"] == "Test System"
        assert len(result.json()["privacy_declarations"]) == 0

        systems = System.all(db)
        assert len(systems) == 1
        assert systems[0].name == "Test System"
        assert len(systems[0].privacy_declarations) == 0

    async def test_system_create_invalid_privacy_declarations(
        self, generate_auth_header, db, test_config, system_create_request_body
    ):
        """Ensure system create errors with invalid privacy declarations"""
        system_create_request_body.privacy_declarations[1].data_use = None
        auth_header = generate_auth_header(scopes=[SYSTEM_CREATE])

        result = _api.create(
            url=test_config.cli.server_url,
            headers=auth_header,
            resource_type="system",
            json_resource=system_create_request_body.json(exclude_none=True),
        )

        assert result.status_code == HTTP_422_UNPROCESSABLE_ENTITY
        assert len(System.all(db)) == 0  # ensure our system wasn't created
        assert (
            len(PrivacyDeclaration.all(db)) == 0
        )  # ensure neither of our declarations were created

        system_create_request_body.privacy_declarations[1].data_use = "invalid_data_use"
        auth_header = generate_auth_header(scopes=[SYSTEM_CREATE])

        result = _api.create(
            url=test_config.cli.server_url,
            headers=auth_header,
            resource_type="system",
            json_resource=system_create_request_body.json(exclude_none=True),
        )

        assert result.status_code == HTTP_400_BAD_REQUEST
        assert len(System.all(db)) == 0  # ensure our system wasn't created
        assert (
            len(PrivacyDeclaration.all(db)) == 0
        )  # ensure neither of our declarations were created

    async def test_system_create_invalid_legal_basis_for_profiling(
        self, generate_auth_header, test_config, system_create_request_body
    ):
        system_create_request_body.legal_basis_for_profiling = ["bad_basis"]
        auth_header = generate_auth_header(scopes=[SYSTEM_CREATE])

        result = _api.create(
            url=test_config.cli.server_url,
            headers=auth_header,
            resource_type="system",
            json_resource=system_create_request_body.json(exclude_none=True),
        )

        assert result.status_code == HTTP_422_UNPROCESSABLE_ENTITY
        assert result.json()["detail"][0]["loc"] == [
            "body",
            "legal_basis_for_profiling",
            0,
        ]

    async def test_system_create_with_vendor_deleted_date(
        self, generate_auth_header, db, test_config, system_create_request_body
    ):
        """Test creating a system with a vendor deleted date"""
        auth_header = generate_auth_header(scopes=[SYSTEM_CREATE])

        # Set a vendor deleted date in the past
        vendor_deleted_date = datetime.now(timezone.utc) - timedelta(days=1)
        system_create_request_body.vendor_deleted_date = vendor_deleted_date

        result = _api.create(
            url=test_config.cli.server_url,
            headers=auth_header,
            resource_type="system",
            json_resource=system_create_request_body.json(exclude_none=True),
        )

        assert result.status_code == HTTP_201_CREATED
        result_json = result.json()
        assert result_json["fides_key"] == system_create_request_body.fides_key
        assert result_json[
            "vendor_deleted_date"
        ] == vendor_deleted_date.isoformat().replace("+00:00", "Z")

        # Verify the system was created in the database with the correct vendor deleted date
        system = System.get_by(
            db, field="fides_key", value=system_create_request_body.fides_key
        )
        assert system.vendor_deleted_date == vendor_deleted_date


@pytest.mark.unit
class TestSystemGet:
    def test_data_stewards_included_in_response(
        self, test_config, system, system_manager, generate_auth_header
    ):
        token_scopes: List[str] = [f"{CLI_SCOPE_PREFIX_MAPPING['system']}:{READ}"]
        auth_header = generate_auth_header(scopes=token_scopes)

        result = _api.get(
            url=test_config.cli.server_url,
            headers=auth_header,
            resource_type="system",
            resource_id=system.fides_key,
        )
        assert result.status_code == 200
        assert result.json()["fides_key"] == system.fides_key

    def test_system_privacy_declarations_are_sorted(
        self, test_config, system, db, generate_auth_header
    ):
        """Test system Privacy Declarations are returned in alphabetical order by name."""
        token_scopes: List[str] = [f"{CLI_SCOPE_PREFIX_MAPPING['system']}:{READ}"]
        auth_header = generate_auth_header(scopes=token_scopes)

        data = {
            "data_use": "essential",
            "name": "Another Declaration Name",
            "system_id": system.id,
            "data_subjects": [],
            "data_categories": [],
        }
        new_pd = PrivacyDeclaration.create(db, data=data)

        result = _api.get(
            url=test_config.cli.server_url,
            headers=auth_header,
            resource_type="system",
            resource_id=system.fides_key,
        )
        assert result.status_code == 200

        privacy_declarations = result.json()["privacy_declarations"]
        assert len(privacy_declarations) == 2
        assert privacy_declarations[0]["name"] == "Another Declaration Name"
        assert privacy_declarations[1]["name"] == "Collect data for marketing"


@pytest.mark.unit
@pytest.mark.usefixtures("monkeypatch_requests")
class TestSystemList:
<<<<<<< HEAD
    def test_list_no_pagination(self, test_config, system_with_cleanup):
=======
    @pytest.fixture(scope="function", autouse=True)
    def remove_all_systems(self, db) -> None:
        """Remove any systems (and privacy declarations) before test execution for clean state"""
        for privacy_declaration in PrivacyDeclaration.all(db):
            privacy_declaration.delete(db)
        for system in System.all(db):
            system.delete(db)

    def test_list_no_pagination(
        self, test_config, system_with_cleanup, generate_auth_header
    ):
        token_scopes: List[str] = [f"{CLI_SCOPE_PREFIX_MAPPING['system']}:{READ}"]
        auth_header = generate_auth_header(scopes=token_scopes)

>>>>>>> f64e628f
        result = _api.ls(
            url=test_config.cli.server_url,
            headers=auth_header,
            resource_type="system",
        )

        assert result.status_code == 200
        result_json = result.json()

        assert len(result_json) == 1
        assert result_json[0]["fides_key"] == system_with_cleanup.fides_key

    def test_list_with_pagination(
        self,
        test_config,
        system_with_cleanup,
        tcf_system,
        generate_auth_header,
    ):
        token_scopes: List[str] = [f"{CLI_SCOPE_PREFIX_MAPPING['system']}:{READ}"]
        auth_header = generate_auth_header(scopes=token_scopes)

        result = _api.ls(
            url=test_config.cli.server_url,
            headers=auth_header,
            resource_type="system",
            query_params={
                "page": 1,
                "size": 5,
            },
        )

        assert result.status_code == 200
        result_json = result.json()

        assert result_json["page"] == 1
        assert result_json["size"] == 5
        assert result_json["total"] == 2
        assert len(result_json["items"]) == 2

        sorted_items = sorted(result_json["items"], key=lambda x: x["fides_key"])
        assert sorted_items[0]["fides_key"] == system_with_cleanup.fides_key
        assert sorted_items[1]["fides_key"] == tcf_system.fides_key

    def test_list_with_pagination_default_page(
        self,
        test_config,
        system_with_cleanup,
        tcf_system,
        generate_auth_header,
    ):
        token_scopes: List[str] = [f"{CLI_SCOPE_PREFIX_MAPPING['system']}:{READ}"]
        auth_header = generate_auth_header(scopes=token_scopes)

        # We don't pass in the page but we pass in the size,
        # so we should get a paginated response with the default page number (1)
        result = _api.ls(
            url=test_config.cli.server_url,
            headers=auth_header,
            resource_type="system",
            query_params={
                "size": 5,
            },
        )

        assert result.status_code == 200
        result_json = result.json()

        assert result_json["page"] == 1
        assert result_json["size"] == 5
        assert result_json["total"] == 2
        assert len(result_json["items"]) == 2

        sorted_items = sorted(result_json["items"], key=lambda x: x["fides_key"])
        assert sorted_items[0]["fides_key"] == system_with_cleanup.fides_key
        assert sorted_items[1]["fides_key"] == tcf_system.fides_key

    def test_list_with_pagination_default_size(
        self,
        test_config,
        system_with_cleanup,
        tcf_system,
        generate_auth_header,
    ):
        token_scopes: List[str] = [f"{CLI_SCOPE_PREFIX_MAPPING['system']}:{READ}"]
        auth_header = generate_auth_header(scopes=token_scopes)

        # We don't pass in the size but we pass in the page,
        # so we should get a paginated response with the default size (50)
        result = _api.ls(
            url=test_config.cli.server_url,
            headers=auth_header,
            resource_type="system",
            query_params={
                "page": 1,
            },
        )

        assert result.status_code == 200
        result_json = result.json()

        assert result_json["page"] == 1
        assert result_json["size"] == 50
        assert result_json["total"] == 2
        assert len(result_json["items"]) == 2

        sorted_items = sorted(result_json["items"], key=lambda x: x["fides_key"])
        assert sorted_items[0]["fides_key"] == system_with_cleanup.fides_key
        assert sorted_items[1]["fides_key"] == tcf_system.fides_key

    def test_list_with_pagination_and_search(
        self,
        test_config,
        system_with_cleanup,
        tcf_system,
        system_third_party_sharing,
        generate_auth_header,
    ):
        token_scopes: List[str] = [f"{CLI_SCOPE_PREFIX_MAPPING['system']}:{READ}"]
        auth_header = generate_auth_header(scopes=token_scopes)

        result = _api.ls(
            url=test_config.cli.server_url,
            headers=auth_header,
            resource_type="system",
            query_params={"page": 1, "size": 5, "search": "tcf"},
        )

        assert result.status_code == 200
        result_json = result.json()
        assert result_json["total"] == 1
        assert len(result_json["items"]) == 1
        assert result_json["items"][0]["fides_key"] == tcf_system.fides_key

    def test_list_with_pagination_and_data_uses_filter(
        self,
        test_config,
        system_multiple_decs,
        tcf_system,
        system_third_party_sharing,
        generate_auth_header,
    ):
        token_scopes: List[str] = [f"{CLI_SCOPE_PREFIX_MAPPING['system']}:{READ}"]
        auth_header = generate_auth_header(scopes=token_scopes)

        result = _api.ls(
            url=test_config.cli.server_url,
            headers=auth_header,
            resource_type="system",
            query_params={
                "page": 1,
                "size": 5,
                "data_uses": ["third_party_sharing"],
            },
        )

        assert result.status_code == 200
        result_json = result.json()
        assert result_json["total"] == 2
        assert len(result_json["items"]) == 2

        sorted_items = sorted(result_json["items"], key=lambda x: x["fides_key"])

        assert sorted_items[0]["fides_key"] == system_multiple_decs.fides_key
        assert sorted_items[1]["fides_key"] == system_third_party_sharing.fides_key

    def test_list_with_pagination_and_multiple_data_uses_filter(
        self,
        test_config,
        system_multiple_decs,
        tcf_system,
        system_third_party_sharing,
        generate_auth_header,
    ):
        token_scopes: List[str] = [f"{CLI_SCOPE_PREFIX_MAPPING['system']}:{READ}"]
        auth_header = generate_auth_header(scopes=token_scopes)

        result = _api.ls(
            url=test_config.cli.server_url,
            headers=auth_header,
            resource_type="system",
            query_params={
                "page": 1,
                "size": 5,
                "data_uses": ["third_party_sharing", "essential.fraud_detection"],
            },
        )

        assert result.status_code == 200
        result_json = result.json()
        assert result_json["total"] == 3
        assert len(result_json["items"]) == 3

        sorted_items = sorted(result_json["items"], key=lambda x: x["fides_key"])
        assert sorted_items[0]["fides_key"] == system_multiple_decs.fides_key
        assert sorted_items[1]["fides_key"] == system_third_party_sharing.fides_key
        assert sorted_items[2]["fides_key"] == tcf_system.fides_key

    def test_list_with_pagination_and_data_categories_filter(
        self,
        test_config,
        system_with_cleanup,
        tcf_system,
        system_third_party_sharing,
        system_with_no_uses,
        generate_auth_header,
    ):
        token_scopes: List[str] = [f"{CLI_SCOPE_PREFIX_MAPPING['system']}:{READ}"]
        auth_header = generate_auth_header(scopes=token_scopes)

        result = _api.ls(
            url=test_config.cli.server_url,
            headers=auth_header,
            resource_type="system",
            query_params={
                "page": 1,
                "size": 5,
                "data_categories": ["user.device.cookie_id"],
            },
        )

        assert result.status_code == 200
        result_json = result.json()
        assert result_json["total"] == 3
        assert len(result_json["items"]) == 3

        sorted_items = sorted(result_json["items"], key=lambda x: x["fides_key"])
        assert sorted_items[0]["fides_key"] == system_with_cleanup.fides_key
        assert sorted_items[1]["fides_key"] == system_third_party_sharing.fides_key
        assert sorted_items[2]["fides_key"] == tcf_system.fides_key

    def test_list_with_pagination_and_data_subjects_filter(
        self,
        test_config,
        system_with_cleanup,
        tcf_system,
        system_third_party_sharing,
        system_with_no_uses,
        generate_auth_header,
    ):
        token_scopes: List[str] = [f"{CLI_SCOPE_PREFIX_MAPPING['system']}:{READ}"]
        auth_header = generate_auth_header(scopes=token_scopes)

        result = _api.ls(
            url=test_config.cli.server_url,
            headers=auth_header,
            resource_type="system",
            query_params={
                "page": 1,
                "size": 5,
                "data_subjects": ["customer"],
            },
        )

        assert result.status_code == 200
        result_json = result.json()
        assert result_json["total"] == 3
        assert len(result_json["items"]) == 3

        sorted_items = sorted(result_json["items"], key=lambda x: x["fides_key"])
        assert sorted_items[0]["fides_key"] == system_with_cleanup.fides_key
        assert sorted_items[1]["fides_key"] == system_third_party_sharing.fides_key
        assert sorted_items[2]["fides_key"] == tcf_system.fides_key

    def test_list_with_pagination_and_multiple_filters(
        self,
        test_config,
        system_with_cleanup,
        tcf_system,
        system_third_party_sharing,
        system_with_no_uses,
        generate_auth_header,
    ):
        token_scopes: List[str] = [f"{CLI_SCOPE_PREFIX_MAPPING['system']}:{READ}"]
        auth_header = generate_auth_header(scopes=token_scopes)

        result = _api.ls(
            url=test_config.cli.server_url,
            headers=auth_header,
            resource_type="system",
            query_params={
                "page": 1,
                "size": 5,
                # TCF System has different privacy declarations, that together have all these fields
                "data_uses": ["essential.fraud_detection"],
                "data_subjects": ["customer"],
                "data_categories": ["user"],
            },
        )

        assert result.status_code == 200
        result_json = result.json()
        assert result_json["total"] == 1
        assert len(result_json["items"]) == 1

        assert result_json["items"][0]["fides_key"] == tcf_system.fides_key

    @pytest.mark.skip("Until we re-visit filter implementation")
    def test_list_with_pagination_and_multiple_filters_2(
        self,
        test_config,
        system_with_cleanup,
        tcf_system,
        system_third_party_sharing,
        system_with_no_uses,
        db,
        generate_auth_header,
    ):
        token_scopes: List[str] = [f"{CLI_SCOPE_PREFIX_MAPPING['system']}:{READ}"]
        auth_header = generate_auth_header(scopes=token_scopes)

        db.que
        result = _api.ls(
            url=test_config.cli.server_url,
            headers=auth_header,
            resource_type="system",
            query_params={
                "page": 1,
                "size": 5,
                # TCF system has a single privacy declaration with all these fields
                "data_uses": ["essential.fraud_detection"],
                "data_subjects": ["customer"],
                "data_categories": ["user.device.cookie_id"],
            },
        )

        assert result.status_code == 200
        result_json = result.json()
        assert result_json["total"] == 1
        assert len(result_json["items"]) == 1

        assert result_json["items"][0]["fides_key"] == tcf_system.fides_key

    @pytest.mark.parametrize(
        "vendor_deleted_date, expected_systems_count, show_deleted",
        [
            (datetime.now() - timedelta(days=1), 1, True),
            (datetime.now() - timedelta(days=1), 0, False),
            (datetime.now() + timedelta(days=1), 1, False),
            (None, 1, False),
        ],
    )
    def test_vendor_deleted_systems(
        self,
        db,
        test_config,
        system_with_cleanup,
        vendor_deleted_date,
        expected_systems_count,
        show_deleted,
        generate_auth_header,
    ):
        token_scopes: List[str] = [f"{CLI_SCOPE_PREFIX_MAPPING['system']}:{READ}"]
        auth_header = generate_auth_header(scopes=token_scopes)

        system_with_cleanup.vendor_deleted_date = vendor_deleted_date
        db.commit()

        result = _api.ls(
            url=test_config.cli.server_url,
            headers=auth_header,
            resource_type="system",
            query_params={"show_deleted": show_deleted, "size": 50},
        )

        assert result.status_code == 200
        result_json = result.json()

        assert len(result_json["items"]) == expected_systems_count


@pytest.mark.unit
@pytest.mark.usefixtures("monkeypatch_requests", "default_taxonomy")
class TestSystemUpdate:
    updated_system_name = "Updated System Name"

    @pytest.fixture(scope="function", autouse=True)
    def remove_all_systems(self, db) -> None:
        """Remove any systems (and privacy declarations) before test execution for clean state"""
        for privacy_declaration in PrivacyDeclaration.all(db):
            privacy_declaration.delete(db)
        for system in System.all(db):
            system.delete(db)

    @pytest.fixture(scope="function")
    def system_update_request_body(self, system) -> SystemSchema:
        return SystemSchema(
            organization_fides_key="1",
            fides_key=system.fides_key,
            system_type="SYSTEM",
            name=self.updated_system_name,
            vendor_deleted_date=datetime(2022, 5, 22),
            description="Test Policy",
            privacy_declarations=[
                models.PrivacyDeclaration(
                    name="declaration-name",
                    data_categories=[],
                    data_use="essential",
                    data_subjects=[],
                    dataset_references=[],
                    ingress=None,
                    egress=None,
                )
            ],
        )

    @pytest.fixture(scope="function")
    def system_update_request_body_with_new_dictionary_fields(
        self, system
    ) -> SystemSchema:
        return SystemSchema(
            organization_fides_key="1",
            fides_key=system.fides_key,
            system_type="SYSTEM",
            name=self.updated_system_name,
            description="Test Policy",
            vendor_id="test_vendor",
            dataset_references=["another_system_reference"],
            processes_personal_data=True,
            exempt_from_privacy_regulations=False,
            reason_for_exemption=None,
            uses_profiling=True,
            legal_basis_for_profiling=["Authorised by law", "Contract"],
            does_international_transfers=True,
            legal_basis_for_transfers=[
                "Adequacy Decision",
                "BCRs",
                "Supplementary Measures",
                "Unknown legal basis",
            ],
            requires_data_protection_assessments=True,
            dpa_location="https://www.example.com/dpa",
            dpa_progress="pending",
            privacy_policy="https://www.example.com/privacy_policy",
            legal_name="Sunshine Corporation",
            legal_address="35925 Test Lane, Test Town, TX 24924",
            responsibility=["Processor"],
            dpo="John Doe, CIPT",
            joint_controller_info="Jane Doe",
            data_security_practices="We encrypt all your data in transit and at rest",
            privacy_declarations=[
                models.PrivacyDeclaration(
                    name="declaration-name",
                    data_categories=[],
                    data_use="essential",
                    data_subjects=[],
                    dataset_references=["another_system_reference"],
                    features=["Link different devices"],
                    legal_basis_for_processing="Public interest",
                    impact_assessment_location="https://www.example.com/impact_assessment_location",
                    retention_period="3-5 years",
                    processes_special_category_data=True,
                    special_category_legal_basis="Reasons of substantial public interest (with a basis in law)",
                    data_shared_with_third_parties=True,
                    third_parties="Third Party Marketing Dept.",
                    shared_categories=["user"],
                )
            ],
        )

    def test_system_update_not_authenticated(
        self, test_config, system_update_request_body
    ):
        result = _api.update(
            url=test_config.cli.server_url,
            headers={},
            resource_type="system",
            json_resource=system_update_request_body.json(exclude_none=True),
        )
        assert result.status_code == HTTP_401_UNAUTHORIZED

    def test_system_update_no_direct_scope(
        self,
        test_config,
        generate_auth_header,
        system_update_request_body,
        db,
        system,
    ):
        auth_header = generate_auth_header(scopes=[POLICY_CREATE_OR_UPDATE])

        result = _api.update(
            url=test_config.cli.server_url,
            headers=auth_header,
            resource_type="system",
            json_resource=system_update_request_body.json(exclude_none=True),
        )
        assert result.status_code == HTTP_403_FORBIDDEN

        db.refresh(system)
        assert system.name != self.updated_system_name

    async def test_system_update_has_direct_scope(
        self, generate_auth_header, system, db, test_config, system_update_request_body
    ):
        assert system.name != self.updated_system_name
        auth_header = generate_auth_header(scopes=[SYSTEM_UPDATE])

        result = _api.update(
            url=test_config.cli.server_url,
            headers=auth_header,
            resource_type="system",
            json_resource=system_update_request_body.json(exclude_none=True),
        )

        assert result.status_code == HTTP_200_OK
        assert result.json()["name"] == self.updated_system_name
        assert len(result.json()["privacy_declarations"]) == 1
        assert (
            result.json()["privacy_declarations"][0]["data_use"]
            == system_update_request_body.privacy_declarations[0].data_use
        )

        db.refresh(system)
        assert system.name == self.updated_system_name
        assert len(system.privacy_declarations) == 1
        assert (
            system.privacy_declarations[0].data_use
            == system_update_request_body.privacy_declarations[0].data_use
        )

    def test_system_update_no_encompassing_role(
        self,
        test_config,
        system_update_request_body,
        system,
        db,
        generate_role_header,
    ):
        auth_header = generate_role_header(roles=[VIEWER])
        result = _api.update(
            url=test_config.cli.server_url,
            headers=auth_header,
            resource_type="system",
            json_resource=system_update_request_body.json(exclude_none=True),
        )
        assert result.status_code == HTTP_403_FORBIDDEN

        db.refresh(system)
        assert system.name != self.updated_system_name

    def test_system_update_has_role_that_can_update_all_systems(
        self,
        test_config,
        system_update_request_body,
        system,
        db,
        generate_role_header,
    ):
        assert system.name != self.updated_system_name
        auth_header = generate_role_header(roles=[OWNER])
        result = _api.update(
            url=test_config.cli.server_url,
            headers=auth_header,
            resource_type="system",
            json_resource=system_update_request_body.json(exclude_none=True),
        )
        assert result.status_code == HTTP_200_OK
        assert result.json()["name"] == self.updated_system_name

        db.refresh(system)
        assert system.name == self.updated_system_name

    def test_system_update_as_system_manager(
        self,
        test_config,
        system_update_request_body,
        system,
        db,
        generate_system_manager_header,
    ):
        assert system.name != self.updated_system_name

        auth_header = generate_system_manager_header([system.id])
        result = _api.update(
            url=test_config.cli.server_url,
            headers=auth_header,
            resource_type="system",
            json_resource=system_update_request_body.json(exclude_none=True),
        )
        assert result.status_code == HTTP_200_OK
        assert result.json()["name"] == self.updated_system_name

        db.refresh(system)
        assert system.name == self.updated_system_name
        assert system.vendor_deleted_date == datetime(2022, 5, 22, tzinfo=timezone.utc)

    def test_system_update_as_system_manager_403_if_not_found(
        self,
        test_config,
        system_update_request_body,
        system,
        generate_system_manager_header,
    ):
        auth_header = generate_system_manager_header([system.id])
        system_update_request_body.fides_key = "system-does-not-exist"
        result = _api.update(
            url=test_config.cli.server_url,
            headers=auth_header,
            resource_type="system",
            json_resource=system_update_request_body.json(exclude_none=True),
        )
        assert result.status_code == HTTP_403_FORBIDDEN

    def test_system_update_as_owner_404_if_not_found(
        self,
        test_config,
        system_update_request_body,
        generate_role_header,
    ):
        auth_header = generate_role_header(roles=[OWNER])
        system_update_request_body.fides_key = "system-does-not-exist"
        result = _api.update(
            url=test_config.cli.server_url,
            headers=auth_header,
            resource_type="system",
            json_resource=system_update_request_body.json(exclude_none=True),
        )
        assert result.status_code == HTTP_404_NOT_FOUND

    def test_system_update_privacy_declaration_invalid_data_use(
        self,
        system,
        test_config,
        system_update_request_body,
        generate_role_header,
        db,
    ):
        auth_header = generate_role_header(roles=[OWNER])
        system_update_request_body.privacy_declarations[0].data_use = "invalid_data_use"
        result = _api.update(
            url=test_config.cli.server_url,
            headers=auth_header,
            resource_type="system",
            json_resource=system_update_request_body.json(exclude_none=True),
        )
        assert result.status_code == HTTP_400_BAD_REQUEST
        assert result.json() == {
            "detail": "Invalid privacy declaration referencing unknown DataUse invalid_data_use"
        }

        # assert the system's privacy declaration has not been updated
        db.refresh(system)
        assert system.privacy_declarations[0].data_use == "marketing.advertising"

    def test_system_update_privacy_declaration_invalid_data_category(
        self,
        system,
        test_config,
        system_update_request_body,
        generate_role_header,
        db,
    ):
        auth_header = generate_role_header(roles=[OWNER])
        system_update_request_body.privacy_declarations[0].data_categories = [
            "invalid_data_category"
        ]
        result = _api.update(
            url=test_config.cli.server_url,
            headers=auth_header,
            resource_type="system",
            json_resource=system_update_request_body.json(exclude_none=True),
        )
        assert result.status_code == HTTP_400_BAD_REQUEST
        assert result.json() == {
            "detail": "Invalid privacy declaration referencing unknown DataCategory invalid_data_category"
        }
        # assert the system's privacy declaration has not been updated
        db.refresh(system)
        assert system.privacy_declarations[0].data_categories == [
            "user.device.cookie_id"
        ]

    def test_system_update_privacy_declaration_invalid_data_subject(
        self,
        system,
        test_config,
        system_update_request_body,
        generate_role_header,
        db,
    ):
        auth_header = generate_role_header(roles=[OWNER])
        system_update_request_body.privacy_declarations[0].data_subjects = [
            "invalid_data_subject"
        ]
        result = _api.update(
            url=test_config.cli.server_url,
            headers=auth_header,
            resource_type="system",
            json_resource=system_update_request_body.json(exclude_none=True),
        )
        assert result.status_code == HTTP_400_BAD_REQUEST
        assert result.json() == {
            "detail": "Invalid privacy declaration referencing unknown DataSubject invalid_data_subject"
        }
        # assert the system's privacy declaration has not been updated
        db.refresh(system)
        assert system.privacy_declarations[0].data_subjects == ["customer"]

    def test_system_update_privacy_declaration_inactive_data_use(
        self,
        system,
        test_config,
        system_update_request_body,
        inactive_data_use,
        generate_role_header,
        db,
    ):
        auth_header = generate_role_header(roles=[OWNER])
        system_update_request_body.privacy_declarations[0].data_use = (
            inactive_data_use.fides_key
        )
        result = _api.update(
            url=test_config.cli.server_url,
            headers=auth_header,
            resource_type="system",
            json_resource=system_update_request_body.json(exclude_none=True),
        )
        assert result.status_code == HTTP_400_BAD_REQUEST
        assert result.json() == {
            "detail": f"Invalid privacy declaration referencing inactive DataUse {inactive_data_use.fides_key}"
        }
        # assert the system's privacy declaration has not been updated
        db.refresh(system)
        assert system.privacy_declarations[0].data_use == "marketing.advertising"

    def test_system_update_privacy_declaration_inactive_data_category(
        self,
        system,
        test_config,
        system_update_request_body,
        inactive_data_category,
        generate_role_header,
        db,
    ):
        auth_header = generate_role_header(roles=[OWNER])
        system_update_request_body.privacy_declarations[0].data_categories = [
            inactive_data_category.fides_key
        ]
        result = _api.update(
            url=test_config.cli.server_url,
            headers=auth_header,
            resource_type="system",
            json_resource=system_update_request_body.json(exclude_none=True),
        )
        assert result.status_code == HTTP_400_BAD_REQUEST
        assert result.json() == {
            "detail": f"Invalid privacy declaration referencing inactive DataCategory {inactive_data_category.fides_key}"
        }
        # assert the system's privacy declaration has not been updated
        db.refresh(system)
        assert system.privacy_declarations[0].data_categories == [
            "user.device.cookie_id"
        ]

    def test_system_update_privacy_declaration_inactive_data_subject(
        self,
        system,
        test_config,
        system_update_request_body,
        inactive_data_subject,
        generate_role_header,
        db,
    ):
        auth_header = generate_role_header(roles=[OWNER])
        system_update_request_body.privacy_declarations[0].data_subjects = [
            inactive_data_subject.fides_key
        ]
        result = _api.update(
            url=test_config.cli.server_url,
            headers=auth_header,
            resource_type="system",
            json_resource=system_update_request_body.json(exclude_none=True),
        )
        assert result.status_code == HTTP_400_BAD_REQUEST
        assert result.json() == {
            "detail": f"Invalid privacy declaration referencing inactive DataSubject {inactive_data_subject.fides_key}"
        }
        # assert the system's privacy declaration has not been updated
        db.refresh(system)
        assert system.privacy_declarations[0].data_subjects == ["customer"]

    def test_system_update_privacy_declaration_invalid_duplicate(
        self,
        system,
        test_config,
        system_update_request_body,
        generate_role_header,
        db,
    ):
        auth_header = generate_role_header(roles=[OWNER])

        # test that 'exact' duplicate fails (data_use and name match)
        system_update_request_body.privacy_declarations.append(
            models.PrivacyDeclaration(
                name="declaration-name",  # same as initial PrivacyDeclaration
                data_categories=["user.payment"],  # other fields can differ
                data_use="essential",  # same as initial PrivacyDeclaration
                data_subjects=["anonymous_user"],  # other fields can differ
                dataset_references=[],
            )
        )
        result = _api.update(
            url=test_config.cli.server_url,
            headers=auth_header,
            resource_type="system",
            json_resource=system_update_request_body.json(exclude_none=True),
        )
        assert result.status_code == HTTP_400_BAD_REQUEST
        # assert the system's privacy declaration has not been updated
        db.refresh(system)
        assert system.privacy_declarations[0].data_use == "marketing.advertising"

        # test that duplicate with no name on either declaration fails
        system_update_request_body.privacy_declarations = []
        system_update_request_body.privacy_declarations.append(
            models.PrivacyDeclaration(
                name="",  # no name specified
                data_categories=["user.payment"],
                data_use="essential",  # identical data use
                data_subjects=["anonymous_user"],  # other fields can differ
                dataset_references=[],
            )
        )
        system_update_request_body.privacy_declarations.append(
            models.PrivacyDeclaration(
                name="",  # no name specified
                data_categories=["user.payment"],
                data_use="essential",  # identicial data use
                data_subjects=["anonymous_user"],
                dataset_references=[],
            )
        )
        result = _api.update(
            url=test_config.cli.server_url,
            headers=auth_header,
            resource_type="system",
            json_resource=system_update_request_body.json(exclude_none=True),
        )
        assert result.status_code == HTTP_400_BAD_REQUEST
        # assert the system's privacy declaration has not been updated
        db.refresh(system)
        assert system.privacy_declarations[0].data_use == "marketing.advertising"

        # test that duplicate data_use with no name on one declaration succeeds
        system_update_request_body.privacy_declarations = []
        system_update_request_body.privacy_declarations.append(
            models.PrivacyDeclaration(
                name="",  # no name specified
                data_categories=["user.payment"],
                data_use="essential",  # identical data use
                data_subjects=["anonymous_user"],
                dataset_references=[],
            )
        )
        system_update_request_body.privacy_declarations.append(
            models.PrivacyDeclaration(
                name="new declaration",  # this name distinguishes the declaration from the above
                data_categories=["user.payment"],
                data_use="essential",  # identicial data use
                data_subjects=["anonymous_user"],
                dataset_references=[],
            )
        )
        result = _api.update(
            url=test_config.cli.server_url,
            headers=auth_header,
            resource_type="system",
            json_resource=system_update_request_body.json(exclude_none=True),
        )
        assert result.status_code == HTTP_200_OK
        # assert the system's privacy declarations have been updated
        db.refresh(system)
        # both declarations should have 'provide' data_use since the update was allowed
        assert system.privacy_declarations[0].data_use == "essential"
        assert system.privacy_declarations[1].data_use == "essential"

        # test that duplicate data_use with differeing names on declarations succeeds
        system_update_request_body.privacy_declarations = []
        system_update_request_body.privacy_declarations.append(
            models.PrivacyDeclaration(
                name="new declaration 1",  # specify a unique name here
                data_categories=["user.payment"],
                data_use="marketing.advertising",  # identical data use
                data_subjects=["anonymous_user"],
                dataset_references=[],
            )
        )
        system_update_request_body.privacy_declarations.append(
            models.PrivacyDeclaration(
                name="new declaration 2",  # this name distinguishes the declaration from the above
                data_categories=["user.payment"],
                data_use="marketing.advertising",  # identicial data use
                data_subjects=["anonymous_user"],
                dataset_references=[],
            )
        )
        result = _api.update(
            url=test_config.cli.server_url,
            headers=auth_header,
            resource_type="system",
            json_resource=system_update_request_body.json(exclude_none=True),
        )
        assert result.status_code == HTTP_200_OK
        # assert the system's privacy declarations have been updated
        db.refresh(system)
        # both declarations should have 'advertising' data_use since the update was allowed
        assert system.privacy_declarations[0].data_use == "marketing.advertising"
        assert system.privacy_declarations[1].data_use == "marketing.advertising"

        # test that differeing data_use with same names on declarations succeeds
        system_update_request_body.privacy_declarations = []
        system_update_request_body.privacy_declarations.append(
            models.PrivacyDeclaration(
                name="new declaration 1",  # identical name
                data_categories=["user.payment"],
                data_use="marketing.advertising",  # differing data use
                data_subjects=["anonymous_user"],
                dataset_references=[],
            )
        )
        system_update_request_body.privacy_declarations.append(
            models.PrivacyDeclaration(
                name="new declaration 1",  # identical name
                data_categories=["user.payment"],
                data_use="essential",  # differing data use
                data_subjects=["anonymous_user"],
                dataset_references=[],
            )
        )
        result = _api.update(
            url=test_config.cli.server_url,
            headers=auth_header,
            resource_type="system",
            json_resource=system_update_request_body.json(exclude_none=True),
        )
        assert result.status_code == HTTP_200_OK
        # assert the system's privacy declarations have been updated
        db.refresh(system)
        # should be one declaration with advertising, one with provide
        assert (
            system.privacy_declarations[0].data_use == "marketing.advertising"
            and system.privacy_declarations[1].data_use == "essential"
        ) or (
            system.privacy_declarations[1].data_use == "marketing.advertising"
            and system.privacy_declarations[0].data_use == "essential"
        )
        assert (
            system.privacy_declarations[0].name == "new declaration 1"
            and system.privacy_declarations[1].name == "new declaration 1"
        )

    def test_system_update_dictionary_fields(
        self,
        test_config,
        system_update_request_body_with_new_dictionary_fields,
        system,
        db,
        generate_system_manager_header,
    ):
        assert system.name != self.updated_system_name

        auth_header = generate_system_manager_header([system.id])
        result = _api.update(
            url=test_config.cli.server_url,
            headers=auth_header,
            resource_type="system",
            json_resource=system_update_request_body_with_new_dictionary_fields.json(
                exclude_none=True
            ),
        )

        assert result.status_code == HTTP_200_OK

        db.refresh(system)

        assert system.name == self.updated_system_name
        assert system.vendor_id == "test_vendor"
        assert system.dataset_references == ["another_system_reference"]
        assert system.processes_personal_data is True
        assert system.exempt_from_privacy_regulations is False
        assert system.reason_for_exemption is None
        assert system.uses_profiling is True
        assert system.legal_basis_for_profiling == ["Authorised by law", "Contract"]
        assert system.does_international_transfers is True
        assert system.legal_basis_for_transfers == [
            "Adequacy Decision",
            "BCRs",
            "Supplementary Measures",
            "Unknown legal basis",
        ]
        assert system.requires_data_protection_assessments is True
        assert system.dpa_location == "https://www.example.com/dpa"
        assert system.dpa_progress == "pending"
        assert system.privacy_policy == "https://www.example.com/privacy_policy"
        assert system.legal_name == "Sunshine Corporation"
        assert system.legal_address == "35925 Test Lane, Test Town, TX 24924"
        assert system.responsibility == ["Processor"]
        assert system.dpo == "John Doe, CIPT"
        assert system.joint_controller_info == "Jane Doe"
        assert (
            system.data_security_practices
            == "We encrypt all your data in transit and at rest"
        )
        assert system.data_stewards == []

        privacy_decl = system.privacy_declarations[0]
        assert privacy_decl.name == "declaration-name"
        assert privacy_decl.dataset_references == ["another_system_reference"]
        assert privacy_decl.features == ["Link different devices"]
        assert privacy_decl.legal_basis_for_processing == "Public interest"
        assert (
            privacy_decl.impact_assessment_location
            == "https://www.example.com/impact_assessment_location"
        )
        assert privacy_decl.retention_period == "3-5 years"
        assert privacy_decl.processes_special_category_data is True
        assert (
            privacy_decl.special_category_legal_basis
            == "Reasons of substantial public interest (with a basis in law)"
        )
        assert privacy_decl.data_shared_with_third_parties is True
        assert privacy_decl.third_parties == "Third Party Marketing Dept."
        assert privacy_decl.shared_categories == ["user"]

        json_results = result.json()
        for field in SystemResponse.model_fields:
            system_val = getattr(system, field)
            if isinstance(system_val, typing.Hashable) and not isinstance(
                system_val, datetime
            ):
                assert system_val == json_results[field]
        assert len(json_results["privacy_declarations"]) == 1
        assert json_results["data_stewards"] == []
        assert json_results["created_at"]

        for i, decl in enumerate(system.privacy_declarations):
            for field in PrivacyDeclarationResponse.model_fields:
                decl_val = getattr(decl, field, None)
                if hasattr(decl, field) and isinstance(decl_val, typing.Hashable):
                    assert decl_val == json_results["privacy_declarations"][i][field]

    @pytest.mark.parametrize(
        "update_declarations",
        [
            (
                [  # add a privacy declaration distinct from existing declaration
                    models.PrivacyDeclaration(
                        name="declaration-name",
                        data_categories=[],
                        data_use="essential",
                        data_subjects=[],
                        dataset_references=[],
                        egress=None,
                        ingress=None,
                    )
                ]
            ),
            (
                # add 2 privacy declarations distinct from existing declaration
                [
                    models.PrivacyDeclaration(
                        name="declaration-name",
                        data_categories=[],
                        data_use="essential",
                        data_subjects=[],
                        dataset_references=[],
                        egress=None,
                        ingress=None,
                    ),
                    models.PrivacyDeclaration(
                        name="declaration-name-2",
                        data_categories=[],
                        data_use="third_party_sharing",
                        data_subjects=[],
                        dataset_references=[],
                        egress=None,
                        ingress=None,
                    ),
                ]
            ),
            (
                # add 2 privacy declarations, one the same data use and name as existing
                [
                    models.PrivacyDeclaration(
                        name="declaration-name",
                        data_categories=[],
                        data_use="third_party_sharing",
                        data_subjects=[],
                        dataset_references=[],
                        ingress=None,
                        egress=None,
                    ),
                    models.PrivacyDeclaration(
                        name="Collect data for marketing",
                        data_categories=[],
                        data_use="marketing.advertising",
                        data_subjects=[],
                        dataset_references=[],
                        ingress=None,
                        egress=None,
                    ),
                ]
            ),
            (
                # add 2 privacy declarations, one the same data use and name as existing, other same data use
                [
                    models.PrivacyDeclaration(
                        name="Collect data for marketing",
                        data_categories=[],
                        data_use="marketing.advertising",
                        data_subjects=[],
                        dataset_references=[],
                        egress=None,
                        ingress=None,
                    ),
                    models.PrivacyDeclaration(
                        name="declaration-name-2",
                        data_categories=[],
                        data_use="marketing.advertising",
                        data_subjects=[],
                        dataset_references=[],
                        egress=None,
                        ingress=None,
                    ),
                ]
            ),
            (
                # specify no declarations, declarations should be cleared off the system
                []
            ),
        ],
    )
    def test_system_update_updates_declarations(
        self,
        db,
        test_config,
        system,
        generate_auth_header,
        system_update_request_body,
        update_declarations,
    ):
        """
        Test to assert that our `PUT` endpoint acts in a fully declarative manner, putting the DB state of the
        system's privacy requests in *exactly* the same state as specified on the request payload.

        This is executed against various different sets of input privacy declarations to ensure it works
        in a variety of scenarios
        """

        auth_header = generate_auth_header(scopes=[SYSTEM_UPDATE])
        system_update_request_body.privacy_declarations = update_declarations
        result = _api.update(
            url=test_config.cli.server_url,
            headers=auth_header,
            resource_type="system",
            json_resource=system_update_request_body.json(exclude_none=True),
        )

        # assert the declarations in our responses match those in our requests
        response_decs: List[dict] = result.json()["privacy_declarations"]

        assert len(response_decs) == len(
            update_declarations
        ), "Response declaration count doesn't match the number sent!"
        for response_dec in response_decs:
            assert (
                "id" in response_dec.keys()
            ), "No 'id' field in the response declaration!"

            parsed_response_declaration = models.PrivacyDeclaration.model_validate(
                response_dec
            )
            assert (
                parsed_response_declaration in update_declarations
            ), "The response declaration '{}' doesn't match anything in the request declarations!".format(
                parsed_response_declaration.name
            )

        # do the same for the declarations in our db record
        system = System.all(db)[0]
        db.refresh(system)
        db_decs = [
            models.PrivacyDeclaration.model_validate(db_dec)
            for db_dec in system.privacy_declarations
        ]

        for update_dec in update_declarations:
            db_decs.remove(update_dec)
        # and assert we don't have any extra response declarations
        assert len(db_decs) == 0

    @pytest.mark.parametrize(
        "update_declarations",
        [
            (
                [  # Check 1: update a dec matching one existing dec
                    models.PrivacyDeclaration(
                        name="Collect data for marketing",
                        data_categories=[],
                        data_use="marketing.advertising",
                        data_subjects=[],
                        dataset_references=[],
                    )
                ]
            ),
            (
                [  # Check 2: add a new single dec with same data use
                    models.PrivacyDeclaration(
                        name="declaration-name-1",
                        data_categories=[],
                        data_use="marketing.advertising",
                        data_subjects=[],
                        dataset_references=[],
                    )
                ]
            ),
            (
                [  # Check 3: add a new single dec with same data use, no name
                    models.PrivacyDeclaration(
                        name="",
                        data_categories=[],
                        data_use="marketing.advertising",
                        data_subjects=[],
                        dataset_references=[],
                    )
                ]
            ),
            (
                # Check 4: update 2 privacy declarations both matching existing decs
                [
                    models.PrivacyDeclaration(
                        name="Collect data for marketing",
                        data_categories=[],
                        data_use="marketing.advertising",
                        data_subjects=[],
                        dataset_references=[],
                    ),
                    models.PrivacyDeclaration(
                        name="Collect data for third party sharing",
                        data_categories=[],
                        data_use="third_party_sharing",
                        data_subjects=[],
                        dataset_references=[],
                    ),
                ]
            ),
            (
                # Check 5: update 2 privacy declarations, one with matching name and data use, other only data use
                [
                    models.PrivacyDeclaration(
                        name="Collect data for marketing",
                        data_categories=[],
                        data_use="marketing.advertising",
                        data_subjects=[],
                        dataset_references=[],
                    ),
                    models.PrivacyDeclaration(
                        name="declaration-name-2",
                        data_categories=[],
                        data_use="third_party_sharing",
                        data_subjects=[],
                        dataset_references=[],
                    ),
                ]
            ),
            (
                # Check 6: update 2 privacy declarations, one with matching name and data use, other only data use but same data use
                [
                    models.PrivacyDeclaration(
                        name="Collect data for marketing",
                        data_categories=[],
                        data_use="marketing.advertising",
                        data_subjects=[],
                        dataset_references=[],
                    ),
                    models.PrivacyDeclaration(
                        name="declaration-name-2",
                        data_categories=[],
                        data_use="marketing.advertising",
                        data_subjects=[],
                        dataset_references=[],
                    ),
                ]
            ),
            (
                # Check 7: update 2 privacy declarations, one with only matching data use, other totally new
                [
                    models.PrivacyDeclaration(
                        name="declaration-name-1",
                        data_categories=[],
                        data_use="marketing.advertising",
                        data_subjects=[],
                        dataset_references=[],
                    ),
                    models.PrivacyDeclaration(
                        name="declaration-name-2",
                        data_categories=[],
                        data_use="essential",
                        data_subjects=[],
                        dataset_references=[],
                    ),
                ]
            ),
            (
                # Check 8: add 2 new privacy declarations
                [
                    models.PrivacyDeclaration(
                        name="declaration-name",
                        data_categories=[],
                        data_use="essential",
                        data_subjects=[],
                        dataset_references=[],
                    ),
                    models.PrivacyDeclaration(
                        name="declaration-name-2",
                        data_categories=[],
                        data_use="functional",
                        data_subjects=[],
                        dataset_references=[],
                    ),
                ]
            ),
            (
                # Check 9: add 2 new privacy declarations, same data uses as existing decs but no names
                [
                    models.PrivacyDeclaration(
                        name="",
                        data_categories=[],
                        data_use="marketing.advertising",
                        data_subjects=[],
                        dataset_references=[],
                    ),
                    models.PrivacyDeclaration(
                        name="",
                        data_categories=[],
                        data_use="third_party_sharing",
                        data_subjects=[],
                        dataset_references=[],
                    ),
                ]
            ),
            (
                # Check 10: specify no declarations, declarations should be cleared off the system
                []
            ),
        ],
    )
    def test_system_update_manages_declaration_records(
        self,
        db,
        test_config,
        system_multiple_decs: System,
        generate_auth_header,
        system_update_request_body,
        update_declarations,
    ):
        """
        Test to assert that existing privacy declaration records stay constant when necessary
        """
        old_db_decs = [
            PrivacyDeclarationResponse.model_validate(dec)
            for dec in system_multiple_decs.privacy_declarations
        ]
        old_decs_updated = [
            old_db_dec
            for old_db_dec in old_db_decs
            if any(
                (
                    old_db_dec.name == update_declaration.name
                    and old_db_dec.data_use == update_declaration.data_use
                )
                for update_declaration in update_declarations
            )
        ]
        auth_header = generate_auth_header(scopes=[SYSTEM_UPDATE])
        system_update_request_body.privacy_declarations = update_declarations
        _api.update(
            url=test_config.cli.server_url,
            headers=auth_header,
            resource_type="system",
            json_resource=system_update_request_body.json(exclude_none=True),
        )

        db.refresh(system_multiple_decs)
        updated_decs: List[PrivacyDeclaration] = (
            system_multiple_decs.privacy_declarations.copy()
        )

        for old_dec_updated in old_decs_updated:
            updated_dec = next(
                updated_dec
                for updated_dec in updated_decs
                if updated_dec.name == old_dec_updated.name
                and updated_dec.data_use == old_dec_updated.data_use
            )
            # assert that the updated dec in the DB kept the same ID
            assert updated_dec.id == old_dec_updated.id

            # remove from our lists to check since we've confirmed ID stayed constant
            updated_decs.remove(updated_dec)
            old_db_decs.remove(old_dec_updated)

        # our old db decs that were _not_ updated should no longer be in the db
        for old_db_dec in old_db_decs:
            assert not any(
                old_db_dec.id == updated_dec.id for updated_dec in updated_decs
            )

        # and just verify that we have same number of privacy declarations in db as specified in the update request
        assert len(PrivacyDeclaration.all(db)) == len(update_declarations)


@pytest.mark.unit
@pytest.mark.usefixtures("monkeypatch_requests", "default_taxonomy")
class TestSystemDelete:
    @pytest.fixture(scope="function")
    def url(self, system) -> str:
        return V1_URL_PREFIX + f"/system/{system.fides_key}"

    def test_system_delete_not_authenticated(self, test_config, system):
        result = _api.delete(
            url=test_config.cli.server_url,
            resource_type="system",
            resource_id=system.fides_key,
            headers={},
        )
        assert result.status_code == HTTP_401_UNAUTHORIZED

    def test_system_delete_no_direct_scope(
        self,
        test_config,
        url,
        system,
        generate_auth_header,
    ):
        auth_header = generate_auth_header(scopes=[SYSTEM_UPDATE])
        result = _api.delete(
            url=test_config.cli.server_url,
            resource_type="system",
            resource_id=system.fides_key,
            headers=auth_header,
        )

        assert result.status_code == HTTP_403_FORBIDDEN

    def test_system_delete_has_direct_scope(
        self, test_config, generate_auth_header, system
    ):
        auth_header = generate_auth_header(scopes=[SYSTEM_DELETE])
        result = _api.delete(
            url=test_config.cli.server_url,
            resource_type="system",
            resource_id=system.fides_key,
            headers=auth_header,
        )

        assert result.status_code == HTTP_200_OK
        assert result.json()["message"] == "resource deleted"
        assert result.json()["resource"]["fides_key"] == system.fides_key

    def test_system_delete_no_encompassing_role(
        self, test_config, generate_role_header, system
    ):
        auth_header = generate_role_header(roles=[VIEWER])
        result = _api.delete(
            url=test_config.cli.server_url,
            resource_type="system",
            resource_id=system.fides_key,
            headers=auth_header,
        )
        assert result.status_code == HTTP_403_FORBIDDEN

    def test_system_delete_has_role_that_can_delete_systems(
        self,
        test_config,
        system,
        generate_role_header,
    ):
        auth_header = generate_role_header(roles=[OWNER])
        result = _api.delete(
            url=test_config.cli.server_url,
            resource_type="system",
            resource_id=system.fides_key,
            headers=auth_header,
        )
        assert result.status_code == HTTP_200_OK
        assert result.json()["message"] == "resource deleted"
        assert result.json()["resource"]["fides_key"] == system.fides_key

    def test_system_delete_as_system_manager(
        self,
        test_config,
        system,
        generate_system_manager_header,
    ):
        auth_header = generate_system_manager_header([system.id])
        result = _api.delete(
            url=test_config.cli.server_url,
            resource_type="system",
            resource_id=system.fides_key,
            headers=auth_header,
        )
        assert result.status_code == HTTP_403_FORBIDDEN

    def test_delete_system_deletes_connection_config_and_dataset(
        self,
        test_config,
        db,
        system,
        generate_auth_header,
        dataset_config: DatasetConfig,
    ) -> None:
        """
        Ensure that deleting the system also deletes any associated
        ConnectionConfig and DatasetConfig records
        """
        auth_header = generate_auth_header(scopes=[SYSTEM_DELETE])

        connection_config = dataset_config.connection_config
        connection_config.system_id = (
            system.id
        )  # tie the connectionconfig to the system we will delete
        connection_config.save(db)
        # the keys are cached before the delete
        connection_config_key = connection_config.key
        dataset_config_key = dataset_config.fides_key

        # delete the system via API
        result = _api.delete(
            url=test_config.cli.server_url,
            resource_type="system",
            resource_id=system.fides_key,
            headers=auth_header,
        )
        assert result.status_code == HTTP_200_OK

        # ensure our system itself was deleted
        assert db.query(System).filter_by(fides_key=system.fides_key).first() is None
        # ensure our associated ConnectionConfig was deleted
        assert (
            db.query(ConnectionConfig).filter_by(key=connection_config_key).first()
            is None
        )
        # and ensure our associated DatasetConfig was deleted
        assert (
            db.query(DatasetConfig).filter_by(fides_key=dataset_config_key).first()
            is None
        )

    def test_owner_role_gets_404_if_system_not_found(
        self,
        test_config,
        generate_role_header,
    ):
        auth_header = generate_role_header(roles=[OWNER])
        result = _api.delete(
            url=test_config.cli.server_url,
            resource_type="system",
            resource_id="bad_fides_key",
            headers=auth_header,
        )
        assert result.status_code == HTTP_404_NOT_FOUND

    def test_system_manager_gets_403_if_system_not_found(
        self, test_config, system, generate_system_manager_header
    ):
        auth_header = generate_system_manager_header([system.id])
        result = _api.delete(
            url=test_config.cli.server_url,
            resource_type="system",
            resource_id="bad_fides_key",
            headers=auth_header,
        )
        assert result.status_code == HTTP_403_FORBIDDEN


@pytest.mark.integration
@pytest.mark.usefixtures("monkeypatch_requests", "default_taxonomy")
class TestDefaultTaxonomyCrud:
    @pytest.mark.parametrize("endpoint", TAXONOMY_ENDPOINTS)
    def test_api_cannot_delete_default(
        self, test_config: FidesConfig, generate_auth_header, endpoint: str
    ) -> None:
        resource = getattr(DEFAULT_TAXONOMY, endpoint)[0]
        token_scopes: List[str] = [f"{CLI_SCOPE_PREFIX_MAPPING[endpoint]}:{DELETE}"]
        auth_header = generate_auth_header(scopes=token_scopes)

        result = _api.delete(
            url=test_config.cli.server_url,
            resource_type=endpoint,
            resource_id=resource.fides_key,
            headers=auth_header,
        )
        assert (
            result.status_code == 403
        ), f"Expected 403 but got {result.status_code}: {result.json()}"
        assert (
            "cannot modify 'is_default' field on an existing resource"
            in result.json()["detail"]["error"]
        )

    @pytest.mark.parametrize("endpoint", TAXONOMY_ENDPOINTS)
    def test_api_can_update_default(
        self, test_config: FidesConfig, generate_auth_header, endpoint: str
    ) -> None:
        """Should be able to update as long as `is_default` is not changing"""
        resource = getattr(DEFAULT_TAXONOMY, endpoint)[0]
        json_resource = resource.json(exclude_none=True)
        token_scopes: List[str] = [f"{CLI_SCOPE_PREFIX_MAPPING[endpoint]}:{UPDATE}"]
        auth_header = generate_auth_header(scopes=token_scopes)

        result = _api.update(
            url=test_config.cli.server_url,
            headers=auth_header,
            resource_type=endpoint,
            json_resource=json_resource,
        )
        assert (
            result.status_code == 200
        ), f"Expected 200 but got {result.status_code}: {result.json()}"

    @pytest.mark.parametrize("endpoint", TAXONOMY_ENDPOINTS)
    def test_api_can_upsert_default(
        self, test_config: FidesConfig, generate_auth_header, endpoint: str
    ) -> None:
        """Should be able to upsert as long as `is_default` is not changing"""
        resources = [
            r.model_dump(mode="json") for r in getattr(DEFAULT_TAXONOMY, endpoint)[0:2]
        ]
        token_scopes: List[str] = [
            f"{CLI_SCOPE_PREFIX_MAPPING[endpoint]}:{CREATE}",
            f"{CLI_SCOPE_PREFIX_MAPPING[endpoint]}:{UPDATE}",
        ]
        auth_header = generate_auth_header(scopes=token_scopes)

        result = _api.upsert(
            url=test_config.cli.server_url,
            headers=auth_header,
            resource_type=endpoint,
            resources=resources,
        )
        assert (
            result.status_code == 200
        ), f"Expected 200 but got {result.status_code}: {result.json()}"

    @pytest.mark.parametrize("endpoint", TAXONOMY_ENDPOINTS)
    def test_api_cannot_create_default_taxonomy(
        self,
        test_config: FidesConfig,
        resources_dict: Dict,
        generate_auth_header,
        endpoint: str,
    ) -> None:
        manifest = resources_dict[endpoint]

        #  Set fields for default labels
        manifest.is_default = True
        manifest.version_added = "2.0.0"
        token_scopes: List[str] = [f"{CLI_SCOPE_PREFIX_MAPPING[endpoint]}:{CREATE}"]
        auth_header = generate_auth_header(scopes=token_scopes)

        result = _api.create(
            url=test_config.cli.server_url,
            resource_type=endpoint,
            json_resource=manifest.json(exclude_none=True),
            headers=auth_header,
        )
        assert (
            result.status_code == 403
        ), f"Expected 403 but got {result.status_code}: {result.json()}"
        response_json = result.json()
        assert "cannot create a resource where 'is_default' is true" in str(
            response_json
        ), f"Expected error message not found in response: {response_json}"

        _api.delete(
            url=test_config.cli.server_url,
            resource_type=endpoint,
            resource_id=manifest.fides_key,
            headers=auth_header,
        )

    @pytest.mark.parametrize("endpoint", TAXONOMY_ENDPOINTS)
    def test_api_cannot_upsert_default_taxonomy(
        self,
        test_config: FidesConfig,
        resources_dict: Dict,
        generate_auth_header,
        endpoint: str,
    ) -> None:
        manifest = resources_dict[endpoint]

        # Use a unique fides_key that won't conflict with default taxonomy
        manifest.fides_key = f"test_unique_{manifest.fides_key}"
        manifest.name = f"Test Unique {manifest.name}"
        manifest.is_default = True
        manifest.version_added = "2.0.0"

        # Update parent_key if it exists (for data categories)
        if hasattr(manifest, "parent_key") and manifest.parent_key is not None:
            manifest.parent_key = f"test_unique_{manifest.parent_key}"

        token_scopes: List[str] = [
            f"{CLI_SCOPE_PREFIX_MAPPING[endpoint]}:{CREATE}",
            f"{CLI_SCOPE_PREFIX_MAPPING[endpoint]}:{UPDATE}",
        ]
        auth_header = generate_auth_header(scopes=token_scopes)

        result = _api.upsert(
            url=test_config.cli.server_url,
            headers=auth_header,
            resource_type=endpoint,
            resources=[manifest.model_dump(mode="json")],
        )
        assert result.status_code == 403
        assert (
            result.status_code == 403
        ), f"Expected 403 but got {result.status_code}: {result.json()}"
        response_json = result.json()
        assert "cannot create a resource where 'is_default' is true" in str(
            response_json
        ), f"Expected error message not found in response: {response_json}"

        _api.delete(
            url=test_config.cli.server_url,
            resource_type=endpoint,
            resource_id=manifest.fides_key,
            headers=auth_header,
        )

    @pytest.mark.parametrize("endpoint", TAXONOMY_ENDPOINTS)
    def test_api_cannot_update_is_default(
        self,
        test_config: FidesConfig,
        resources_dict: Dict,
        generate_auth_header,
        endpoint: str,
    ) -> None:
        manifest = resources_dict[endpoint]
        token_scopes: List[str] = [f"{CLI_SCOPE_PREFIX_MAPPING[endpoint]}:{CREATE}"]
        auth_header = generate_auth_header(scopes=token_scopes)

        _api.create(
            url=test_config.cli.server_url,
            resource_type=endpoint,
            json_resource=manifest.json(exclude_none=True),
            headers=auth_header,
        )

        #  Set fields for default labels
        manifest.is_default = True
        manifest.version_added = "2.0.0"
        token_scopes: List[str] = [f"{CLI_SCOPE_PREFIX_MAPPING[endpoint]}:{UPDATE}"]
        auth_header = generate_auth_header(scopes=token_scopes)

        result = _api.update(
            url=test_config.cli.server_url,
            headers=auth_header,
            resource_type=endpoint,
            json_resource=manifest.json(exclude_none=True),
        )
        assert (
            result.status_code == 403
        ), f"Expected 403 but got {result.status_code}: {result.json()}"
        assert (
            "cannot modify 'is_default' field on an existing resource"
            in result.json()["detail"]["error"]
        )

    @pytest.mark.parametrize("endpoint", TAXONOMY_ENDPOINTS)
    def test_api_cannot_upsert_is_default(
        self,
        test_config: FidesConfig,
        resources_dict: Dict,
        generate_auth_header,
        endpoint: str,
    ) -> None:
        manifest = resources_dict[endpoint]
        second_item = manifest.model_copy()

        #  Set fields for default labels
        manifest.is_default = True
        manifest.version_added = "2.0.0"

        second_item.is_default = False
        token_scopes: List[str] = [f"{CLI_SCOPE_PREFIX_MAPPING[endpoint]}:{CREATE}"]
        auth_header = generate_auth_header(scopes=token_scopes)

        _api.create(
            url=test_config.cli.server_url,
            resource_type=endpoint,
            json_resource=second_item.json(exclude_none=True),
            headers=auth_header,
        )

        token_scopes: List[str] = [
            f"{CLI_SCOPE_PREFIX_MAPPING[endpoint]}:{CREATE}",
            f"{CLI_SCOPE_PREFIX_MAPPING[endpoint]}:{UPDATE}",
        ]
        auth_header = generate_auth_header(scopes=token_scopes)

        result = _api.upsert(
            url=test_config.cli.server_url,
            headers=auth_header,
            resource_type=endpoint,
            resources=[
                manifest.model_dump(mode="json"),
                second_item.model_dump(mode="json"),
            ],
        )
        assert (
            result.status_code == 403
        ), f"Expected 403 but got {result.status_code}: {result.json()}"
        assert (
            "cannot modify 'is_default' field on an existing resource"
            in result.json()["detail"]["error"]
        )

        _api.delete(
            url=test_config.cli.server_url,
            resource_type=endpoint,
            resource_id=manifest.fides_key,
            headers=auth_header,
        )
        _api.delete(
            url=test_config.cli.server_url,
            resource_type=endpoint,
            resource_id=second_item.fides_key,
            headers=auth_header,
        )


@pytest.mark.integration
@pytest.mark.usefixtures("monkeypatch_requests", "default_taxonomy")
class TestCrudActiveProperty:
    """
    Ensure `active` property is exposed properly via CRUD endpoints.
    Specific tests for this property since it's a fides-specific
    extension to the underlying fideslang taxonomy models.
    """

    @pytest.mark.parametrize("endpoint", TAXONOMY_ENDPOINTS)
    def test_api_can_toggle_active_property(
        self, test_config: FidesConfig, endpoint: str, generate_auth_header
    ) -> None:
        """Ensure we can toggle `active` property on default taxonomy elements"""
        # Use the third element to avoid deactivating top-level items, which deactivates
        # all their descendants and we'd need to manually re-activate each one.
        resource = getattr(DEFAULT_TAXONOMY, endpoint)[2]
        resource = TAXONOMY_EXTENSIONS[endpoint](
            **resource.model_dump(mode="json")
        )  # cast resource to extended model
        resource.active = False
        json_resource = resource.json(exclude_none=True)

        token_scopes: List[str] = [f"{CLI_SCOPE_PREFIX_MAPPING[endpoint]}:{UPDATE}"]
        auth_header = generate_auth_header(scopes=token_scopes)

        result = _api.update(
            url=test_config.cli.server_url,
            headers=auth_header,
            resource_type=endpoint,
            json_resource=json_resource,
        )
        assert result.status_code == 200
        assert result.json()["active"] is False

        token_scopes: List[str] = [f"{CLI_SCOPE_PREFIX_MAPPING[endpoint]}:{READ}"]
        auth_header = generate_auth_header(scopes=token_scopes)

        result = _api.get(
            url=test_config.cli.server_url,
            headers=auth_header,
            resource_type=endpoint,
            resource_id=resource.fides_key,
        )
        assert result.json()["active"] is False

        resource.active = True
        json_resource = resource.json(exclude_none=True)

        token_scopes: List[str] = [f"{CLI_SCOPE_PREFIX_MAPPING[endpoint]}:{UPDATE}"]
        auth_header = generate_auth_header(scopes=token_scopes)

        result = _api.update(
            url=test_config.cli.server_url,
            headers=auth_header,
            resource_type=endpoint,
            json_resource=json_resource,
        )
        assert result.status_code == 200
        assert result.json()["active"] is True

        token_scopes: List[str] = [f"{CLI_SCOPE_PREFIX_MAPPING[endpoint]}:{READ}"]
        auth_header = generate_auth_header(scopes=token_scopes)

        result = _api.get(
            url=test_config.cli.server_url,
            headers=auth_header,
            resource_type=endpoint,
            resource_id=resource.fides_key,
        )
        assert result.json()["active"] is True


@pytest.mark.integration
def test_static_sink(test_config: FidesConfig) -> None:
    """Make sure we are hosting something at / and not getting a 404"""
    response = requests.get(f"{test_config.cli.server_url}")
    assert response.status_code == 200


@pytest.mark.integration
def test_404_on_api_routes(test_config: FidesConfig) -> None:
    """Should get a 404 on routes that start with API_PREFIX but do not exist"""
    response = requests.get(
        f"{test_config.cli.server_url}{API_PREFIX}/path/that/does/not/exist"
    )
    assert response.status_code == 404


# Integration Tests
@pytest.mark.integration
class TestHealthchecks:
    @pytest.mark.parametrize(
        "database_health, expected_status_code",
        [("healthy", 200), ("unhealthy", 503), ("needs migration", 503)],
    )
    def test_database_healthcheck(
        self,
        test_config: FidesConfig,
        database_health: str,
        expected_status_code: int,
        monkeypatch: MonkeyPatch,
        test_client: TestClient,
    ) -> None:
        """Test the database health checks."""

        def mock_get_db_health(url: str, db) -> Tuple[str, str]:
            return (
                database_health,
                "9e83545ed9b6",
            )  # just an arbitrary revision # for testing

        monkeypatch.setattr(health, "get_db_health", mock_get_db_health)
        response = test_client.get(test_config.cli.server_url + "/health/database")
        assert (
            response.status_code == expected_status_code
        ), f"Request failed: {response.text}"

    def test_server_healthcheck(
        self,
        test_config: FidesConfig,
        test_client: TestClient,
    ) -> None:
        """Test the server healthcheck."""
        response = test_client.get(test_config.cli.server_url + "/health")
        assert response.status_code == 200

    def test_worker_healthcheck(
        self,
        test_config: FidesConfig,
        test_client: TestClient,
    ) -> None:
        """Test the server healthcheck."""
        response = test_client.get(test_config.cli.server_url + "/health/workers")
        assert response.status_code == 200
        assert response.json() == {
            "workers_enabled": False,
            "workers": [],
            "queue_counts": {},
        }

    @pytest.mark.usefixtures("enable_celery_worker")
    def test_worker_health_check_with_workers_enabled(self, test_config, test_client):
        response = test_client.get(test_config.cli.server_url + "/health/workers")
        assert response.status_code == 200
        # Workers not actually running in pytest though
        assert response.json() == {
            "workers_enabled": True,
            "workers": [],
            "queue_counts": {
                "fides.dsr": 0,
                "fidesops.messaging": 0,
                "fides.privacy_preferences": 0,
                "fides": 0,
            },
        }


@pytest.mark.integration
@pytest.mark.parametrize("endpoint_name", [f"{API_PREFIX}/organization", "/health"])
def test_trailing_slash(
    test_config: FidesConfig, endpoint_name: str, generate_auth_header
) -> None:
    """URLs both with and without a trailing slash should resolve and not 404"""
    token_scopes: List[str] = [f"{CLI_SCOPE_PREFIX_MAPPING['organization']}:{READ}"]
    auth_header = generate_auth_header(scopes=token_scopes)

    url = f"{test_config.cli.server_url}{endpoint_name}"
    response = requests.get(url, headers=auth_header)
    assert response.status_code == 200
    response = requests.get(f"{url}/", headers=auth_header)
    assert response.status_code == 200


@pytest.mark.usefixtures("monkeypatch_requests", "default_taxonomy")
class TestPrivacyDeclarationGetPurposeLegalBasisOverride:
    async def test_privacy_declaration_enable_override_is_false(self, async_session):
        """Enable override is false so overridden legal basis is going to default
        to the defined legal basis"""
        resource = SystemSchema(
            fides_key=str(uuid4()),
            organization_fides_key="default_organization",
            name=f"test_system_1_{uuid4()}",
            system_type="test",
            privacy_declarations=[
                PrivacyDeclarationSchema(
                    name="Collect data for content performance",
                    data_use="analytics.reporting.campaign_insights",
                    legal_basis_for_processing="Consent",
                    data_categories=["user"],
                )
            ],
        )

        system = await create_system(
            resource, async_session, CONFIG.security.oauth_root_client_id
        )
        pd = system.privacy_declarations[0]

        assert pd.purpose == 9
        assert await pd.get_purpose_legal_basis_override() == "Consent"

    @pytest.mark.usefixtures(
        "enable_override_vendor_purposes",
    )
    async def test_enable_override_is_true_but_no_matching_purpose(
        self, async_session, db
    ):
        """Privacy Declaration has Special Purpose not Purpose, so no overrides applicable"""
        resource = SystemSchema(
            fides_key=str(uuid4()),
            organization_fides_key="default_organization",
            name=f"test_system_1_{uuid4()}",
            system_type="test",
            privacy_declarations=[
                PrivacyDeclarationSchema(
                    name="Collect data for content performance",
                    data_use="essential.fraud_detection",
                    legal_basis_for_processing="Consent",
                    data_categories=["user"],
                )
            ],
        )

        system = await create_system(
            resource, async_session, CONFIG.security.oauth_root_client_id
        )
        pd = system.privacy_declarations[0]

        assert pd.purpose is None
        assert await pd.get_purpose_legal_basis_override() == "Consent"

    @pytest.mark.usefixtures(
        "enable_override_vendor_purposes",
    )
    async def test_enable_override_is_true_but_purpose_is_excluded(
        self, async_session, db
    ):
        """Purpose is overridden as excluded, so legal basis returns as None, to match
        class-wide override"""
        resource = SystemSchema(
            fides_key=str(uuid4()),
            organization_fides_key="default_organization",
            name=f"test_system_1_{uuid4()}",
            system_type="test",
            privacy_declarations=[
                PrivacyDeclarationSchema(
                    name="Collect data for content performance",
                    data_use="personalize.content.profiling",
                    legal_basis_for_processing="Consent",
                    data_categories=["user"],
                )
            ],
        )

        system = await create_system(
            resource, async_session, CONFIG.security.oauth_root_client_id
        )
        pd = system.privacy_declarations[0]

        constraint = TCFPurposeOverride.create(
            db,
            data={
                "purpose": 5,
                "is_included": False,
            },
        )

        assert pd.purpose == 5
        assert await pd.get_purpose_legal_basis_override() is None

        constraint.delete(db)

    @pytest.mark.usefixtures(
        "enable_override_vendor_purposes",
    )
    async def test_purpose_is_excluded_even_with_inflexible_legal_basis(
        self, async_session, db
    ):
        """Purpose is overridden as excluded, so even if legal basis is not flexible,
        legal basis returns as None, to match class-wide override."""
        resource = SystemSchema(
            fides_key=str(uuid4()),
            organization_fides_key="default_organization",
            name=f"test_system_1_{uuid4()}",
            system_type="test",
            privacy_declarations=[
                PrivacyDeclarationSchema(
                    name="Collect data for content performance",
                    data_use="personalize.content.profiling",
                    legal_basis_for_processing="Consent",
                    flexible_legal_basis_for_processing=False,
                    data_categories=["user"],
                )
            ],
        )

        system = await create_system(
            resource, async_session, CONFIG.security.oauth_root_client_id
        )
        pd = system.privacy_declarations[0]

        constraint = TCFPurposeOverride.create(
            db,
            data={
                "purpose": 5,
                "is_included": False,
            },
        )

        assert pd.purpose == 5
        assert await pd.get_purpose_legal_basis_override() is None

        constraint.delete(db)

    @pytest.mark.usefixtures(
        "enable_override_vendor_purposes",
    )
    async def test_legal_basis_is_inflexible(self, async_session, db):
        """Purpose is overridden but we can't apply because the legal basis is specified as inflexible"""
        resource = SystemSchema(
            fides_key=str(uuid4()),
            organization_fides_key="default_organization",
            name=f"test_system_1_{uuid4()}",
            system_type="test",
            privacy_declarations=[
                PrivacyDeclarationSchema(
                    name="Collect data for content performance",
                    data_use="personalize.content.profiling",
                    legal_basis_for_processing="Consent",
                    flexible_legal_basis_for_processing=False,
                    data_categories=["user"],
                )
            ],
        )

        system = await create_system(
            resource, async_session, CONFIG.security.oauth_root_client_id
        )
        pd = system.privacy_declarations[0]

        constraint = TCFPurposeOverride.create(
            db,
            data={
                "purpose": 5,
                "is_included": True,
                "required_legal_basis": "Legitimate interests",
            },
        )

        assert pd.purpose == 5
        assert await pd.get_purpose_legal_basis_override() == "Consent"

        constraint.delete(db)

    @pytest.mark.usefixtures(
        "enable_override_vendor_purposes",
    )
    async def test_publisher_override_defined_but_no_required_legal_basis_specified(
        self, db, async_session
    ):
        """Purpose override *object* is defined, but no legal basis override"""
        resource = SystemSchema(
            fides_key=str(uuid4()),
            organization_fides_key="default_organization",
            name=f"test_system_1_{uuid4()}",
            system_type="test",
            privacy_declarations=[
                PrivacyDeclarationSchema(
                    name="Collect data for content performance",
                    data_use="analytics.reporting.campaign_insights",
                    legal_basis_for_processing="Consent",
                    data_categories=["user"],
                )
            ],
        )

        system = await create_system(
            resource, async_session, CONFIG.security.oauth_root_client_id
        )
        pd = system.privacy_declarations[0]

        constraint = TCFPurposeOverride.create(
            db,
            data={
                "purpose": 9,
                "is_included": True,
            },
        )

        assert pd.purpose == 9
        assert await pd.get_purpose_legal_basis_override() == "Consent"

        constraint.delete(db)

    @pytest.mark.usefixtures(
        "enable_override_vendor_purposes",
    )
    async def test_publisher_override_defined_with_required_legal_basis_specified(
        self, async_session, db
    ):
        """Purpose override specified along with the requirements to apply that override"""
        resource = SystemSchema(
            fides_key=str(uuid4()),
            organization_fides_key="default_organization",
            name=f"test_system_1_{uuid4()}",
            system_type="test",
            privacy_declarations=[
                PrivacyDeclarationSchema(
                    name="Collect data for content performance",
                    data_use="functional.service.improve",
                    legal_basis_for_processing="Consent",
                    data_categories=["user"],
                )
            ],
        )

        system = await create_system(
            resource, async_session, CONFIG.security.oauth_root_client_id
        )
        override = TCFPurposeOverride.create(
            db,
            data={
                "purpose": 10,
                "is_included": True,
                "required_legal_basis": "Legitimate interests",
            },
        )
        pd = system.privacy_declarations[0]

        assert pd.purpose == 10
        assert await pd.get_purpose_legal_basis_override() == "Legitimate interests"

        override.delete(db)<|MERGE_RESOLUTION|>--- conflicted
+++ resolved
@@ -1404,9 +1404,6 @@
 @pytest.mark.unit
 @pytest.mark.usefixtures("monkeypatch_requests")
 class TestSystemList:
-<<<<<<< HEAD
-    def test_list_no_pagination(self, test_config, system_with_cleanup):
-=======
     @pytest.fixture(scope="function", autouse=True)
     def remove_all_systems(self, db) -> None:
         """Remove any systems (and privacy declarations) before test execution for clean state"""
@@ -1421,7 +1418,6 @@
         token_scopes: List[str] = [f"{CLI_SCOPE_PREFIX_MAPPING['system']}:{READ}"]
         auth_header = generate_auth_header(scopes=token_scopes)
 
->>>>>>> f64e628f
         result = _api.ls(
             url=test_config.cli.server_url,
             headers=auth_header,
