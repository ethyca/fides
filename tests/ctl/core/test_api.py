# pylint: disable=missing-docstring, redefined-outer-name
"""Integration tests for the API module."""
from json import loads
from typing import Dict

import pytest
import requests
from fideslang import DEFAULT_TAXONOMY, model_list, parse
from pytest import MonkeyPatch
from starlette.testclient import TestClient

from fides.api.ctl.routes import health
from fides.api.ctl.routes.util import API_PREFIX
from fides.ctl.core import api as _api
from fides.ctl.core.config import FidesConfig

TAXONOMY_ENDPOINTS = ["data_category", "data_subject", "data_use", "data_qualifier"]

TAXONOMY_ENDPOINTS = ["data_category", "data_subject", "data_use", "data_qualifier"]


# Helper Functions
def get_existing_key(test_config: FidesConfig, resource_type: str) -> int:
    """Get an ID that is known to exist."""
    return _api.ls(
        test_config.cli.server_url, resource_type, test_config.user.request_headers
    ).json()[-1]["fides_key"]


# Unit Tests
@pytest.mark.unit
def test_generate_resource_urls_no_id(test_config: FidesConfig) -> None:
    """
    Test that the URL generator works as intended.
    """
    server_url = test_config.cli.server_url
    expected_url = f"{server_url}{API_PREFIX}/test/"
    result_url = _api.generate_resource_url(url=server_url, resource_type="test")
    assert expected_url == result_url


@pytest.mark.unit
def test_generate_resource_urls_with_id(test_config: FidesConfig) -> None:
    """
    Test that the URL generator works as intended.
    """
    server_url = test_config.cli.server_url
    expected_url = f"{server_url}{API_PREFIX}/test/1"
    result_url = _api.generate_resource_url(
        url=server_url,
        resource_type="test",
        resource_id="1",
    )
    assert expected_url == result_url


@pytest.mark.integration
class TestCrud:
    @pytest.mark.parametrize("endpoint", model_list)
    def test_api_create(
        self, test_config: FidesConfig, resources_dict: Dict, endpoint: str
    ) -> None:
        manifest = resources_dict[endpoint]
        print(manifest.json(exclude_none=True))
        result = _api.create(
            url=test_config.cli.server_url,
            resource_type=endpoint,
            json_resource=manifest.json(exclude_none=True),
            headers=test_config.user.request_headers,
        )
        print(result.text)
        assert result.status_code == 201

    @pytest.mark.parametrize("endpoint", model_list)
    def test_api_ls(self, test_config: FidesConfig, endpoint: str) -> None:
        result = _api.ls(
            url=test_config.cli.server_url,
            resource_type=endpoint,
            headers=test_config.user.request_headers,
        )
        print(result.text)
        assert result.status_code == 200

    @pytest.mark.parametrize("endpoint", model_list)
    def test_api_get(self, test_config: FidesConfig, endpoint: str) -> None:
        existing_id = get_existing_key(test_config, endpoint)
        result = _api.get(
            url=test_config.cli.server_url,
            headers=test_config.user.request_headers,
            resource_type=endpoint,
            resource_id=existing_id,
        )
        print(result.text)
        assert result.status_code == 200

    @pytest.mark.parametrize("endpoint", model_list)
    def test_sent_is_received(
        self, test_config: FidesConfig, resources_dict: Dict, endpoint: str
    ) -> None:
        """
        Confirm that the resource and values that we send are the
        same as the resource that the server returns.
        """
        manifest = resources_dict[endpoint]
        resource_key = manifest.fides_key if endpoint != "user" else manifest.userName

        print(manifest.json(exclude_none=True))
        result = _api.get(
            url=test_config.cli.server_url,
            headers=test_config.user.request_headers,
            resource_type=endpoint,
            resource_id=resource_key,
        )
        print(result.text)
        assert result.status_code == 200
        parsed_result = parse.parse_dict(endpoint, result.json())

        assert parsed_result == manifest

    @pytest.mark.parametrize("endpoint", model_list)
    def test_api_update(
        self, test_config: FidesConfig, resources_dict: Dict, endpoint: str
    ) -> None:
        manifest = resources_dict[endpoint]
        result = _api.update(
            url=test_config.cli.server_url,
            headers=test_config.user.request_headers,
            resource_type=endpoint,
            json_resource=manifest.json(exclude_none=True),
        )
        print(result.text)
        assert result.status_code == 200

    @pytest.mark.parametrize("endpoint", model_list)
    def test_api_upsert(
        self, test_config: FidesConfig, resources_dict: Dict, endpoint: str
    ) -> None:
        manifest = resources_dict[endpoint]
        result = _api.upsert(
            url=test_config.cli.server_url,
            headers=test_config.user.request_headers,
            resource_type=endpoint,
            resources=[loads(manifest.json())],
        )
        assert result.status_code == 200

    @pytest.mark.parametrize("endpoint", model_list)
    def test_api_delete(
        self, test_config: FidesConfig, resources_dict: Dict, endpoint: str
    ) -> None:
        manifest = resources_dict[endpoint]
        resource_key = manifest.fides_key if endpoint != "user" else manifest.userName

        result = _api.delete(
            url=test_config.cli.server_url,
            resource_type=endpoint,
            resource_id=resource_key,
            headers=test_config.user.request_headers,
        )
        print(result.text)
        assert result.status_code == 200


@pytest.mark.integration
class TestDefaultTaxonomyCrud:
    @pytest.mark.parametrize("endpoint", TAXONOMY_ENDPOINTS)
    def test_api_cannot_delete_default(
<<<<<<< HEAD
        self, test_config: FidesConfig, endpoint: str
=======
        self, test_config: FidesctlConfig, endpoint: str
>>>>>>> 5fa4d9dd
    ) -> None:
        resource = getattr(DEFAULT_TAXONOMY, endpoint)[0]

        result = _api.delete(
            url=test_config.cli.server_url,
            resource_type=endpoint,
            resource_id=resource.fides_key,
            headers=test_config.user.request_headers,
        )
        assert result.status_code == 403

    @pytest.mark.parametrize("endpoint", TAXONOMY_ENDPOINTS)
    def test_api_can_update_default(
<<<<<<< HEAD
        self, test_config: FidesConfig, endpoint: str
=======
        self, test_config: FidesctlConfig, endpoint: str
>>>>>>> 5fa4d9dd
    ) -> None:
        """Should be able to update as long as `is_default` is not changing"""
        resource = getattr(DEFAULT_TAXONOMY, endpoint)[0]
        json_resource = resource.json(exclude_none=True)

        result = _api.update(
            url=test_config.cli.server_url,
            headers=test_config.user.request_headers,
            resource_type=endpoint,
            json_resource=json_resource,
        )
        assert result.status_code == 200

    @pytest.mark.parametrize("endpoint", TAXONOMY_ENDPOINTS)
    def test_api_can_upsert_default(
<<<<<<< HEAD
        self, test_config: FidesConfig, endpoint: str
=======
        self, test_config: FidesctlConfig, endpoint: str
>>>>>>> 5fa4d9dd
    ) -> None:
        """Should be able to upsert as long as `is_default` is not changing"""
        resources = [r.dict() for r in getattr(DEFAULT_TAXONOMY, endpoint)[0:2]]
        result = _api.upsert(
            url=test_config.cli.server_url,
            headers=test_config.user.request_headers,
            resource_type=endpoint,
            resources=resources,
        )
        assert result.status_code == 200

    @pytest.mark.parametrize("endpoint", TAXONOMY_ENDPOINTS)
    def test_api_cannot_create_default_taxonomy(
<<<<<<< HEAD
        self, test_config: FidesConfig, resources_dict: Dict, endpoint: str
=======
        self, test_config: FidesctlConfig, resources_dict: Dict, endpoint: str
>>>>>>> 5fa4d9dd
    ) -> None:
        manifest = resources_dict[endpoint]
        manifest.is_default = True
        result = _api.create(
            url=test_config.cli.server_url,
            resource_type=endpoint,
            json_resource=manifest.json(exclude_none=True),
            headers=test_config.user.request_headers,
        )
        assert result.status_code == 403

        _api.delete(
            url=test_config.cli.server_url,
            resource_type=endpoint,
            resource_id=manifest.fides_key,
            headers=test_config.user.request_headers,
        )

    @pytest.mark.parametrize("endpoint", TAXONOMY_ENDPOINTS)
    def test_api_cannot_upsert_default_taxonomy(
<<<<<<< HEAD
        self, test_config: FidesConfig, resources_dict: Dict, endpoint: str
=======
        self, test_config: FidesctlConfig, resources_dict: Dict, endpoint: str
>>>>>>> 5fa4d9dd
    ) -> None:
        manifest = resources_dict[endpoint]
        manifest.is_default = True
        result = _api.upsert(
            url=test_config.cli.server_url,
            headers=test_config.user.request_headers,
            resource_type=endpoint,
            resources=[manifest.dict()],
        )
        assert result.status_code == 403

        _api.delete(
            url=test_config.cli.server_url,
            resource_type=endpoint,
            resource_id=manifest.fides_key,
            headers=test_config.user.request_headers,
        )

    @pytest.mark.parametrize("endpoint", TAXONOMY_ENDPOINTS)
    def test_api_cannot_update_is_default(
<<<<<<< HEAD
        self, test_config: FidesConfig, resources_dict: Dict, endpoint: str
=======
        self, test_config: FidesctlConfig, resources_dict: Dict, endpoint: str
>>>>>>> 5fa4d9dd
    ) -> None:
        manifest = resources_dict[endpoint]
        _api.create(
            url=test_config.cli.server_url,
            resource_type=endpoint,
            json_resource=manifest.json(exclude_none=True),
            headers=test_config.user.request_headers,
        )

        manifest.is_default = True
        result = _api.update(
            url=test_config.cli.server_url,
            headers=test_config.user.request_headers,
            resource_type=endpoint,
            json_resource=manifest.json(exclude_none=True),
        )
        assert result.status_code == 403

    @pytest.mark.parametrize("endpoint", TAXONOMY_ENDPOINTS)
    def test_api_cannot_upsert_is_default(
<<<<<<< HEAD
        self, test_config: FidesConfig, resources_dict: Dict, endpoint: str
=======
        self, test_config: FidesctlConfig, resources_dict: Dict, endpoint: str
>>>>>>> 5fa4d9dd
    ) -> None:
        manifest = resources_dict[endpoint]
        manifest.is_default = True
        second_item = manifest.copy()
        second_item.is_default = False

        _api.create(
            url=test_config.cli.server_url,
            resource_type=endpoint,
            json_resource=second_item.json(exclude_none=True),
            headers=test_config.user.request_headers,
        )

        result = _api.upsert(
            url=test_config.cli.server_url,
            headers=test_config.user.request_headers,
            resource_type=endpoint,
            resources=[manifest.dict(), second_item.dict()],
        )
        assert result.status_code == 403

        _api.delete(
            url=test_config.cli.server_url,
            resource_type=endpoint,
            resource_id=manifest.fides_key,
            headers=test_config.user.request_headers,
        )
        _api.delete(
            url=test_config.cli.server_url,
            resource_type=endpoint,
            resource_id=second_item.fides_key,
            headers=test_config.user.request_headers,
        )


# This test will fail if certain other tests run before it, due to a non-deterministic bug in the code
# Keeping the order as-is is a temporary fix
@pytest.mark.integration
@pytest.mark.parametrize(
    "resource_type", ["data_category", "data_use", "data_qualifier"]
)
def test_visualize(setup_db: str, test_config: FidesConfig, resource_type: str) -> None:
    response = requests.get(
        f"{test_config.cli.server_url}{API_PREFIX}/{resource_type}/visualize/graphs"
    )
    assert response.status_code == 200


@pytest.mark.integration
def test_static_sink(test_config: FidesConfig) -> None:
    """Make sure we are hosting something at / and not getting a 404"""
    response = requests.get(f"{test_config.cli.server_url}")
    assert response.status_code == 200


@pytest.mark.integration
def test_404_on_api_routes(test_config: FidesConfig) -> None:
    """Should get a 404 on routes that start with API_PREFIX but do not exist"""
    response = requests.get(
        f"{test_config.cli.server_url}{API_PREFIX}/path/that/does/not/exist"
    )
    assert response.status_code == 404


# Integration Tests
@pytest.mark.integration
@pytest.mark.parametrize(
    "database_health, expected_status_code",
    [("healthy", 200), ("needs migration", 200), ("unhealthy", 503)],
)
def test_api_ping(
    test_config: FidesConfig,
    database_health: str,
    expected_status_code: int,
    monkeypatch: MonkeyPatch,
    test_client: TestClient,
) -> None:
    def mock_get_db_health(url: str) -> str:
        return database_health

    monkeypatch.setattr(health, "get_db_health", mock_get_db_health)
    response = test_client.get(test_config.cli.server_url + "/health")
    assert response.status_code == expected_status_code


@pytest.mark.integration
@pytest.mark.parametrize("endpoint_name", [f"{API_PREFIX}/organization", "/health"])
def test_trailing_slash(test_config: FidesConfig, endpoint_name: str) -> None:
    """URLs both with and without a trailing slash should resolve and not 404"""
    url = f"{test_config.cli.server_url}{endpoint_name}"
    response = requests.get(url)
    assert response.status_code == 200
    response = requests.get(f"{url}/")
    assert response.status_code == 200<|MERGE_RESOLUTION|>--- conflicted
+++ resolved
@@ -165,11 +165,7 @@
 class TestDefaultTaxonomyCrud:
     @pytest.mark.parametrize("endpoint", TAXONOMY_ENDPOINTS)
     def test_api_cannot_delete_default(
-<<<<<<< HEAD
         self, test_config: FidesConfig, endpoint: str
-=======
-        self, test_config: FidesctlConfig, endpoint: str
->>>>>>> 5fa4d9dd
     ) -> None:
         resource = getattr(DEFAULT_TAXONOMY, endpoint)[0]
 
@@ -183,11 +179,7 @@
 
     @pytest.mark.parametrize("endpoint", TAXONOMY_ENDPOINTS)
     def test_api_can_update_default(
-<<<<<<< HEAD
         self, test_config: FidesConfig, endpoint: str
-=======
-        self, test_config: FidesctlConfig, endpoint: str
->>>>>>> 5fa4d9dd
     ) -> None:
         """Should be able to update as long as `is_default` is not changing"""
         resource = getattr(DEFAULT_TAXONOMY, endpoint)[0]
@@ -203,11 +195,7 @@
 
     @pytest.mark.parametrize("endpoint", TAXONOMY_ENDPOINTS)
     def test_api_can_upsert_default(
-<<<<<<< HEAD
         self, test_config: FidesConfig, endpoint: str
-=======
-        self, test_config: FidesctlConfig, endpoint: str
->>>>>>> 5fa4d9dd
     ) -> None:
         """Should be able to upsert as long as `is_default` is not changing"""
         resources = [r.dict() for r in getattr(DEFAULT_TAXONOMY, endpoint)[0:2]]
@@ -221,11 +209,7 @@
 
     @pytest.mark.parametrize("endpoint", TAXONOMY_ENDPOINTS)
     def test_api_cannot_create_default_taxonomy(
-<<<<<<< HEAD
-        self, test_config: FidesConfig, resources_dict: Dict, endpoint: str
-=======
-        self, test_config: FidesctlConfig, resources_dict: Dict, endpoint: str
->>>>>>> 5fa4d9dd
+        self, test_config: FidesConfig, resources_dict: Dict, endpoint: str
     ) -> None:
         manifest = resources_dict[endpoint]
         manifest.is_default = True
@@ -246,11 +230,7 @@
 
     @pytest.mark.parametrize("endpoint", TAXONOMY_ENDPOINTS)
     def test_api_cannot_upsert_default_taxonomy(
-<<<<<<< HEAD
-        self, test_config: FidesConfig, resources_dict: Dict, endpoint: str
-=======
-        self, test_config: FidesctlConfig, resources_dict: Dict, endpoint: str
->>>>>>> 5fa4d9dd
+        self, test_config: FidesConfig, resources_dict: Dict, endpoint: str
     ) -> None:
         manifest = resources_dict[endpoint]
         manifest.is_default = True
@@ -271,11 +251,7 @@
 
     @pytest.mark.parametrize("endpoint", TAXONOMY_ENDPOINTS)
     def test_api_cannot_update_is_default(
-<<<<<<< HEAD
-        self, test_config: FidesConfig, resources_dict: Dict, endpoint: str
-=======
-        self, test_config: FidesctlConfig, resources_dict: Dict, endpoint: str
->>>>>>> 5fa4d9dd
+        self, test_config: FidesConfig, resources_dict: Dict, endpoint: str
     ) -> None:
         manifest = resources_dict[endpoint]
         _api.create(
@@ -296,11 +272,7 @@
 
     @pytest.mark.parametrize("endpoint", TAXONOMY_ENDPOINTS)
     def test_api_cannot_upsert_is_default(
-<<<<<<< HEAD
-        self, test_config: FidesConfig, resources_dict: Dict, endpoint: str
-=======
-        self, test_config: FidesctlConfig, resources_dict: Dict, endpoint: str
->>>>>>> 5fa4d9dd
+        self, test_config: FidesConfig, resources_dict: Dict, endpoint: str
     ) -> None:
         manifest = resources_dict[endpoint]
         manifest.is_default = True
