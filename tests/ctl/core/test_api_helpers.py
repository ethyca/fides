# pylint: disable=missing-docstring, redefined-outer-name
import uuid
from typing import Dict, Generator, List, Optional

import pytest
from fideslang import FidesModel, model_list

<<<<<<< HEAD
from fides.ctl.core import api as _api
from fides.ctl.core import api_helpers as _api_helpers
from fides.ctl.core.config import FidesConfig
=======
from fidesctl.ctl.core import api as _api
from fidesctl.ctl.core import api_helpers as _api_helpers
from fidesctl.ctl.core.config import FidesctlConfig
from tests.ctl.types import FixtureRequest
>>>>>>> 5fa4d9dd

RESOURCE_CREATION_COUNT = 5
# These resources have tricky validation so the fides_key replacement doesn't work
EXCLUDED_RESOURCE_TYPES = "data_category", "data_use", "data_qualifier"
PARAM_MODEL_LIST = [
    model for model in model_list if model not in EXCLUDED_RESOURCE_TYPES
]


# Fixtures
@pytest.fixture
def created_resources(
    test_config: FidesConfig, resources_dict: Dict, request: FixtureRequest
) -> Generator:
    """
    Fixture that creates and tears down a set of resources for each test run.
    Only creates resources for a given type based on test parameter
    """
    created_keys = []
    resource_type = request.param
    for _ in range(RESOURCE_CREATION_COUNT):
        base_resource = resources_dict[resource_type].copy()
        base_resource.fides_key = "{}_{}".format(
            base_resource.fides_key, str(uuid.uuid4())[:6]
        )
        _api.create(
            url=test_config.cli.server_url,
            resource_type=resource_type,
            json_resource=base_resource.json(exclude_none=True),
            headers=test_config.user.request_headers,
        )
        created_keys.append(base_resource.fides_key)

    # Wait for test to finish before cleaning up resources
    yield resource_type, created_keys

    for created_key in created_keys:
        _api.delete(
            url=test_config.cli.server_url,
            resource_type=resource_type,
            resource_id=created_key,
            headers=test_config.user.request_headers,
        )


def delete_resource_type(test_config: FidesConfig, resource_type: str) -> None:
    """Deletes all of the resources of a certain type."""
    url = test_config.cli.server_url
    fides_keys = [
        resource["fides_key"]
        for resource in _api.ls(
            url,
            resource_type,
            headers=test_config.user.request_headers,
        ).json()
    ]
    for fides_key in fides_keys:
        _api.delete(
            url,
            resource_type,
            fides_key,
            test_config.user.request_headers,
        )


@pytest.mark.integration
class TestGetServerResource:
    @pytest.mark.parametrize(
        "created_resources", PARAM_MODEL_LIST, indirect=["created_resources"]
    )
    def test_get_server_resource_found_resource(
        self, test_config: FidesConfig, created_resources: List
    ) -> None:
        """
        Tests that an existing resource is returned by helper
        """
        resource_type = created_resources[0]
        resource_key = created_resources[1][0]
        result: FidesModel = _api_helpers.get_server_resource(
            url=test_config.cli.server_url,
            resource_type=resource_type,
            resource_key=resource_key,
            headers=test_config.user.request_headers,
        )
        assert result.fides_key == resource_key

    @pytest.mark.parametrize("resource_type", PARAM_MODEL_LIST)
    def test_get_server_resource_missing_resource(
        self, test_config: FidesConfig, resource_type: str
    ) -> None:
        """
        Tests that a missing resource returns None
        """
        resource_key = str(uuid.uuid4())
        result: Optional[FidesModel] = _api_helpers.get_server_resource(
            url=test_config.cli.server_url,
            resource_type=resource_type,
            resource_key=resource_key,
            headers=test_config.user.request_headers,
        )
        assert result is None


@pytest.mark.integration
class TestGetServerResources:
    @pytest.mark.integration
    @pytest.mark.parametrize(
        "created_resources", PARAM_MODEL_LIST, indirect=["created_resources"]
    )
    def test_get_server_resources_found_resources(
        self, test_config: FidesConfig, created_resources: List
    ) -> None:
        """
        Tests that existing resources are returned by helper
        """
        resource_type = created_resources[0]
        resource_keys = created_resources[1]
        result: List[FidesModel] = _api_helpers.get_server_resources(
            url=test_config.cli.server_url,
            resource_type=resource_type,
            existing_keys=resource_keys,
            headers=test_config.user.request_headers,
        )
        assert set(resource_keys) == set(resource.fides_key for resource in result)

    @pytest.mark.parametrize("resource_type", PARAM_MODEL_LIST)
    def test_get_server_resources_missing_resources(
        self, test_config: FidesConfig, resource_type: str
    ) -> None:
        """
        Tests that a missing resource returns an empty list
        """
        resource_keys = [str(uuid.uuid4())]
        result: List[FidesModel] = _api_helpers.get_server_resources(
            url=test_config.cli.server_url,
            resource_type=resource_type,
            existing_keys=resource_keys,
            headers=test_config.user.request_headers,
        )
        assert result == []


@pytest.mark.integration
class TestListServerResources:
    def test_list_server_resources_passing(self, test_config: FidesConfig) -> None:
        resource_type = "data_category"
        result: List[FidesModel] = _api_helpers.list_server_resources(
            url=test_config.cli.server_url,
            resource_type=resource_type,
            headers=test_config.user.request_headers,
            exclude_keys=[],
        )
        assert len(result) > 1

    def test_list_server_resources_none(self, test_config: FidesConfig) -> None:
        resource_type = "system"
        delete_resource_type(test_config, resource_type)
        result: List[FidesModel] = _api_helpers.list_server_resources(
            url=test_config.cli.server_url,
            resource_type=resource_type,
            headers=test_config.user.request_headers,
            exclude_keys=[],
        )
        assert result == []<|MERGE_RESOLUTION|>--- conflicted
+++ resolved
@@ -5,16 +5,10 @@
 import pytest
 from fideslang import FidesModel, model_list
 
-<<<<<<< HEAD
 from fides.ctl.core import api as _api
 from fides.ctl.core import api_helpers as _api_helpers
 from fides.ctl.core.config import FidesConfig
-=======
-from fidesctl.ctl.core import api as _api
-from fidesctl.ctl.core import api_helpers as _api_helpers
-from fidesctl.ctl.core.config import FidesctlConfig
 from tests.ctl.types import FixtureRequest
->>>>>>> 5fa4d9dd
 
 RESOURCE_CREATION_COUNT = 5
 # These resources have tricky validation so the fides_key replacement doesn't work
