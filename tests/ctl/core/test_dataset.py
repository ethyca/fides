--- conflicted
+++ resolved
@@ -9,7 +9,6 @@
 from fideslang.manifests import write_manifest
 from fideslang.models import Dataset, DatasetCollection, DatasetField
 from py._path.local import LocalPath
-<<<<<<< HEAD
 from sqlalchemy.orm import Session
 
 from fides.api.ctl.database.crud import get_resource
@@ -20,15 +19,9 @@
     ConnectionType,
 )
 from fides.api.ops.models.datasetconfig import DatasetConfig
-from fides.ctl.core import api
-from fides.ctl.core import dataset as _dataset
-from fides.ctl.core.config import FidesConfig
-=======
-
 from fides.core import api
 from fides.core import dataset as _dataset
 from fides.core.config import FidesConfig
->>>>>>> 21c46f4d
 
 
 def create_server_datasets(test_config: FidesConfig, datasets: List[Dataset]) -> None:
