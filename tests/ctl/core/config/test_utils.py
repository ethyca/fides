--- conflicted
+++ resolved
@@ -91,12 +91,6 @@
     assert server_url == "http://test_host:8080"
 
     # specifying a path
-<<<<<<< HEAD
-    validation_info.data["server_path"] = "/api/v1"
-    server_url = CLISettings.get_server_url(info=validation_info, value="")
-    assert server_url == "http://test_host:8080/api/v1"
-=======
     validation_info.data["server_host"] = "test_host/api/v1"
     server_url = CLISettings.get_server_url(info=validation_info, value="")
-    assert server_url == "http://test_host:8080"
->>>>>>> b9b9c738
+    assert server_url == "http://test_host:8080"