# pylint: disable=missing-docstring, redefined-outer-name
from pathlib import PosixPath
from typing import Generator

import pytest
from fideslang.models import DatasetCollection, DatasetField

from fidesctl.core import utils
from fidesctl.core.config import get_config


@pytest.fixture()
def test_nested_collection_fields() -> Generator:
    nested_collection_fields = DatasetCollection(
        name="test_collection",
        fields=[
            DatasetField(
                name="top_level_field_1",
            ),
            DatasetField(
                name="top_level_field_2",
                fields=[
                    DatasetField(
                        name="first_nested_level",
                        fields=[
                            DatasetField(
                                name="second_nested_level",
                                fields=[DatasetField(name="third_nested_level")],
                            )
                        ],
                    )
                ],
            ),
        ],
    )

    yield nested_collection_fields


@pytest.mark.unit
def test_get_db_engine() -> None:
    conn_str = get_config().api.sync_database_url
    engine = utils.get_db_engine(conn_str)
    assert str(engine.url) == conn_str


@pytest.mark.unit
def test_nested_fields_unpacked(
    test_nested_collection_fields: DatasetCollection,
) -> None:
    """
    Tests unpacking fields from a data collection results in the
    correct number of fields being returned to be evaluated.
    """
    collection = test_nested_collection_fields
    collected_field_names = []
    for field in utils.get_all_level_fields(collection.fields):
        collected_field_names.append(field.name)
    assert len(collected_field_names) == 5


@pytest.mark.unit
<<<<<<< HEAD
def test_get_manifest_list(tmp_path: PosixPath) -> None:
    """Test that the correct number of yml files are returned."""
    test_dir = tmp_path / "test"
    test_dir.mkdir()
    test_files = ["foo.yml", "foo.yaml"]

    for file in test_files:
        test_file = test_dir / file
        print(test_file)
        test_file.write_text("content")

    manifest_list = utils.get_manifest_list(str(test_dir))
    assert len(manifest_list) == 2
=======
@pytest.mark.parametrize(
    "fides_key, sanitized_fides_key",
    [("foo", "foo"), ("@foo#", "_foo_"), (":_foo)bar!123$", "__foo_bar_123_")],
)
def test_sanitize_fides_key(fides_key: str, sanitized_fides_key: str) -> None:
    assert sanitized_fides_key == utils.sanitize_fides_key(fides_key)


@pytest.mark.unit
@pytest.mark.parametrize(
    "fides_key, sanitized_fides_key",
    [("foo", "foo"), ("@foo#", "_foo_"), (":_foo)bar!123$", "__foo_bar_123_")],
)
def test_check_fides_key(fides_key: str, sanitized_fides_key: str) -> None:
    assert sanitized_fides_key == utils.check_fides_key(fides_key)
>>>>>>> 338b729b
<|MERGE_RESOLUTION|>--- conflicted
+++ resolved
@@ -60,7 +60,6 @@
 
 
 @pytest.mark.unit
-<<<<<<< HEAD
 def test_get_manifest_list(tmp_path: PosixPath) -> None:
     """Test that the correct number of yml files are returned."""
     test_dir = tmp_path / "test"
@@ -74,7 +73,8 @@
 
     manifest_list = utils.get_manifest_list(str(test_dir))
     assert len(manifest_list) == 2
-=======
+
+
 @pytest.mark.parametrize(
     "fides_key, sanitized_fides_key",
     [("foo", "foo"), ("@foo#", "_foo_"), (":_foo)bar!123$", "__foo_bar_123_")],
@@ -89,5 +89,4 @@
     [("foo", "foo"), ("@foo#", "_foo_"), (":_foo)bar!123$", "__foo_bar_123_")],
 )
 def test_check_fides_key(fides_key: str, sanitized_fides_key: str) -> None:
-    assert sanitized_fides_key == utils.check_fides_key(fides_key)
->>>>>>> 338b729b
+    assert sanitized_fides_key == utils.check_fides_key(fides_key)