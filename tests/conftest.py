--- conflicted
+++ resolved
@@ -773,11 +773,7 @@
     takes longer to shut down, especially during parallel test runs with pytest-xdist.
     The CI environment can be slow, so we use a generous timeout.
     """
-<<<<<<< HEAD
-    return {"shutdown_timeout": 120.0}
-=======
     return {"shutdown_timeout": 180.0}
->>>>>>> 99a98fa5
 
 
 @pytest.fixture(autouse=True, scope="session")
