import asyncio
import json
import os
from datetime import datetime
from pathlib import Path
from uuid import uuid4

import pytest
import requests
import yaml
from fastapi.testclient import TestClient
from fideslang import models
from httpx import AsyncClient
from loguru import logger
from sqlalchemy.engine.base import Engine
from sqlalchemy.ext.asyncio import AsyncSession, create_async_engine
from sqlalchemy.orm import sessionmaker
from toml import load as load_toml

from fides.api.ctl.database.session import sync_engine

# from fides.api.ctl.database.session import sync_engine, sync_session
from fides.api.main import app
from fides.api.ops.api.v1.scope_registry import SCOPE_REGISTRY
from fides.api.ops.db.base import Base
from fides.api.ops.models.privacy_request import generate_request_callback_jwe
from fides.api.ops.schemas.messaging.messaging import MessagingServiceType

<<<<<<< HEAD
# from fides.api.ops.tasks.scheduled.scheduler import scheduler
from fides.api.ops.util.cache import get_cache

# from fides.core import api
from fides.core.config import get_config
from fides.core.config.config_proxy import ConfigProxy
from fides.lib.cryptography.schemas.jwt import (
    JWE_ISSUED_AT,
    JWE_PAYLOAD_CLIENT_ID,
    JWE_PAYLOAD_SCOPES,
)
from fides.lib.models.client import ClientDetail
from fides.lib.models.fides_user import FidesUser
from fides.lib.models.fides_user_permissions import FidesUserPermissions
from fides.lib.oauth.jwt import generate_jwe
from tests.fixtures.application_fixtures import *
from tests.fixtures.bigquery_fixtures import *
from tests.fixtures.email_fixtures import *
from tests.fixtures.fides_connector_example_fixtures import *
from tests.fixtures.integration_fixtures import *
from tests.fixtures.manual_fixtures import *
from tests.fixtures.manual_webhook_fixtures import *
from tests.fixtures.mariadb_fixtures import *
from tests.fixtures.mongodb_fixtures import *
from tests.fixtures.mssql_fixtures import *
from tests.fixtures.mysql_fixtures import *
from tests.fixtures.postgres_fixtures import *
from tests.fixtures.redshift_fixtures import *
from tests.fixtures.saas import *
from tests.fixtures.saas_example_fixtures import *
from tests.fixtures.snowflake_fixtures import *
from tests.fixtures.timescale_fixtures import *

ROOT_PATH = Path().absolute()
CONFIG = get_config()
TEST_CONFIG_PATH = "tests/ctl/test_config.toml"
TEST_INVALID_CONFIG_PATH = "tests/ctl/test_invalid_config.toml"
TEST_DEPRECATED_CONFIG_PATH = "tests/ctl/test_deprecated_config.toml"


@pytest.fixture(scope="session")
def test_client():
    """Starlette test client fixture. Easier to use mocks with when testing out API calls"""
    with TestClient(app) as test_client:
        yield test_client


@pytest.fixture(scope="session")
@pytest.mark.asyncio
async def async_session(test_client):
    assert CONFIG.test_mode
    assert requests.post == test_client.post

    create_citext_extension(sync_engine)

    async_engine = create_async_engine(
        CONFIG.database.async_database_uri,
        echo=False,
    )

    session_maker = sessionmaker(
        async_engine, class_=AsyncSession, expire_on_commit=False
    )

    async with session_maker() as session:
        yield session
        session.close()
        async_engine.dispose()


@pytest.fixture(scope="session")
def api_client():
    """Return a client used to make API requests"""
    with TestClient(app) as c:
        yield c


@pytest.fixture(scope="session")
async def async_api_client():
    """Return an async client used to make API requests"""
    async with AsyncClient(
        app=app, base_url="http://0.0.0.0:8080", follow_redirects=True
    ) as client:
        yield client


@pytest.fixture(scope="session", autouse=True)
def event_loop():
    try:
        loop = asyncio.get_running_loop()
    except RuntimeError:
        loop = asyncio.new_event_loop()
    yield loop
    loop.close()
=======
from fides.core.config import CONFIG
>>>>>>> 72b5dfed


@pytest.fixture(scope="session")
def config():

    CONFIG.test_mode = True
    yield CONFIG


@pytest.fixture
def loguru_caplog(caplog):
    handler_id = logger.add(caplog.handler, format="{message}")
    yield caplog
    logger.remove(handler_id)


def create_citext_extension(engine: Engine) -> None:
    with engine.connect() as con:
        con.execute("CREATE EXTENSION IF NOT EXISTS citext;")


@pytest.fixture
def fides_toml_path():
    yield ROOT_PATH / ".fides" / "fides.toml"


@pytest.fixture
def oauth_client(db):
    """Return a client for authentication purposes."""
    client = ClientDetail(
        hashed_secret="thisisatest",
        salt="thisisstillatest",
        scopes=SCOPE_REGISTRY,
    )
    db.add(client)
    db.commit()
    db.refresh(client)
    yield client


@pytest.fixture
def oauth_root_client(db):
    """Return the configured root client (never persisted)"""
    return ClientDetail.get(
        db,
        object_id=CONFIG.security.oauth_root_client_id,
        config=CONFIG,
        scopes=SCOPE_REGISTRY,
    )


@pytest.fixture
def application_user(db, oauth_client):
    unique_username = f"user-{uuid4()}"
    user = FidesUser.create(
        db=db,
        data={
            "username": unique_username,
            "password": "test_password",
            "first_name": "Test",
            "last_name": "User",
        },
    )
    oauth_client.user_id = user.id
    oauth_client.save(db=db)
    yield user


@pytest.fixture
def user(db):
    user = FidesUser.create(
        db=db,
        data={
            "username": "test_fidesops_user",
            "password": "TESTdcnG@wzJeu0&%3Qe2fGo7",
        },
    )
    client = ClientDetail(
        hashed_secret="thisisatest",
        salt="thisisstillatest",
        scopes=SCOPE_REGISTRY,
        user_id=user.id,
    )

    FidesUserPermissions.create(
        db=db, data={"user_id": user.id, "scopes": [PRIVACY_REQUEST_READ]}
    )

    db.add(client)
    db.commit()
    db.refresh(client)
    yield user


@pytest.fixture
def auth_header(request, oauth_client, config):
    client_id = oauth_client.id

    payload = {
        JWE_PAYLOAD_SCOPES: request.param,
        JWE_PAYLOAD_CLIENT_ID: client_id,
        JWE_ISSUED_AT: datetime.now().isoformat(),
    }
    jwe = generate_jwe(json.dumps(payload), config.security.app_encryption_key)

    return {"Authorization": "Bearer " + jwe}


@pytest.fixture(autouse=True)
def clear_get_config_cache() -> None:
    get_config.cache_clear()


@pytest.fixture(scope="session")
def test_config_path():
    yield TEST_CONFIG_PATH


@pytest.fixture(scope="session")
def test_deprecated_config_path():
    yield TEST_DEPRECATED_CONFIG_PATH


@pytest.fixture(scope="session")
def test_invalid_config_path():
    """
    This config file contains url/connection strings that are invalid.

    This ensures that the CLI isn't calling out to those resources
    directly during certain tests.
    """
    yield TEST_INVALID_CONFIG_PATH


@pytest.fixture(scope="session")
def test_config(test_config_path: str):
    yield get_config(test_config_path)


@pytest.fixture
def test_config_dev_mode_disabled():
    original_value = CONFIG.dev_mode
    CONFIG.dev_mode = False
    yield CONFIG
    CONFIG.dev_mode = original_value


@pytest.fixture
def resources_dict():
    """
    Yields a resource containing sample representations of different
    Fides resources.
    """
    resources_dict = {
        "data_category": models.DataCategory(
            organization_fides_key=1,
            fides_key="user.custom",
            parent_key="user",
            name="Custom Data Category",
            description="Custom Data Category",
        ),
        "data_qualifier": models.DataQualifier(
            organization_fides_key=1,
            fides_key="custom_data_qualifier",
            name="Custom Data Qualifier",
            description="Custom Data Qualifier",
        ),
        "dataset": models.Dataset(
            organization_fides_key=1,
            fides_key="test_sample_db_dataset",
            name="Sample DB Dataset",
            description="This is a Sample Database Dataset",
            collections=[
                models.DatasetCollection(
                    name="user",
                    fields=[
                        models.DatasetField(
                            name="Food_Preference",
                            description="User's favorite food",
                            path="some.path",
                        ),
                        models.DatasetField(
                            name="First_Name",
                            description="A First Name Field",
                            path="another.path",
                            data_categories=["user.name"],
                            data_qualifier="aggregated.anonymized.unlinked_pseudonymized.pseudonymized.identified",
                        ),
                        models.DatasetField(
                            name="Email",
                            description="User's Email",
                            path="another.another.path",
                            data_categories=["user.contact.email"],
                            data_qualifier="aggregated.anonymized.unlinked_pseudonymized.pseudonymized.identified",
                        ),
                    ],
                )
            ],
        ),
        "data_subject": models.DataSubject(
            organization_fides_key=1,
            fides_key="custom_subject",
            name="Custom Data Subject",
            description="Custom Data Subject",
        ),
        "data_use": models.DataUse(
            organization_fides_key=1,
            fides_key="custom_data_use",
            name="Custom Data Use",
            description="Custom Data Use",
        ),
        "evaluation": models.Evaluation(
            fides_key="test_evaluation", status="PASS", details=["foo"], message="bar"
        ),
        "organization": models.Organization(
            fides_key="test_organization",
            name="Test Organization",
            description="Test Organization",
        ),
        "policy": models.Policy(
            organization_fides_key=1,
            fides_key="test_policy",
            name="Test Policy",
            version="1.3",
            description="Test Policy",
            rules=[],
        ),
        "policy_rule": models.PolicyRule(
            name="Test Policy",
            data_categories=models.PrivacyRule(matches="NONE", values=[]),
            data_uses=models.PrivacyRule(matches="NONE", values=["provide.service"]),
            data_subjects=models.PrivacyRule(matches="ANY", values=[]),
            data_qualifier="aggregated.anonymized.unlinked_pseudonymized.pseudonymized",
        ),
        "registry": models.Registry(
            organization_fides_key=1,
            fides_key="test_registry",
            name="Test Registry",
            description="Test Regsitry",
            systems=[],
        ),
        "system": models.System(
            organization_fides_key=1,
            registryId=1,
            fides_key="test_system",
            system_type="SYSTEM",
            name="Test System",
            description="Test Policy",
            privacy_declarations=[
                models.PrivacyDeclaration(
                    name="declaration-name",
                    data_categories=[],
                    data_use="provide",
                    data_subjects=[],
                    data_qualifier="aggregated_data",
                    dataset_references=[],
                )
            ],
            system_dependencies=[],
        ),
    }
    yield resources_dict


@pytest.fixture
def test_manifests():
    test_manifests = {
        "manifest_1": {
            "dataset": [
                {
                    "name": "Test Dataset 1",
                    "organization_fides_key": 1,
                    "datasetType": {},
                    "datasetLocation": "somedb:3306",
                    "description": "Test Dataset 1",
                    "fides_key": "some_dataset",
                    "datasetTables": [],
                }
            ],
            "system": [
                {
                    "name": "Test System 1",
                    "organization_fides_key": 1,
                    "systemType": "mysql",
                    "description": "Test System 1",
                    "fides_key": "some_system",
                }
            ],
        },
        "manifest_2": {
            "dataset": [
                {
                    "name": "Test Dataset 2",
                    "description": "Test Dataset 2",
                    "organization_fides_key": 1,
                    "datasetType": {},
                    "datasetLocation": "somedb:3306",
                    "fides_key": "another_dataset",
                    "datasetTables": [],
                }
            ],
            "system": [
                {
                    "name": "Test System 2",
                    "organization_fides_key": 1,
                    "systemType": "mysql",
                    "description": "Test System 2",
                    "fides_key": "another_system",
                }
            ],
        },
    }
    yield test_manifests


@pytest.fixture
def populated_manifest_dir(test_manifests, tmp_path):
    manifest_dir = f"{tmp_path}/populated_manifest"
    os.mkdir(manifest_dir)
    for manifest in test_manifests.keys():
        with open(f"{manifest_dir}/{manifest}.yml", "w") as manifest_file:
            yaml.dump(test_manifests[manifest], manifest_file)
    return manifest_dir


@pytest.fixture
def populated_nested_manifest_dir(test_manifests, tmp_path):
    manifest_dir = f"{tmp_path}/populated_nested_manifest"
    os.mkdir(manifest_dir)
    for manifest in test_manifests.keys():
        nested_manifest_dir = f"{manifest_dir}/{manifest}"
        os.mkdir(nested_manifest_dir)
        with open(f"{nested_manifest_dir}/{manifest}.yml", "w") as manifest_file:
            yaml.dump(test_manifests[manifest], manifest_file)
    return manifest_dir


@pytest.fixture(scope="session")
def cache():
    yield get_cache()


@pytest.fixture
def root_auth_header(oauth_root_client):
    """Return an auth header for the root client"""
    payload = {
        JWE_PAYLOAD_SCOPES: oauth_root_client.scopes,
        JWE_PAYLOAD_CLIENT_ID: oauth_root_client.id,
        JWE_ISSUED_AT: datetime.now().isoformat(),
    }
    jwe = generate_jwe(json.dumps(payload), CONFIG.security.app_encryption_key)
    return {"Authorization": "Bearer " + jwe}


def generate_auth_header_for_user(user, scopes):
    payload = {
        JWE_PAYLOAD_SCOPES: scopes,
        JWE_PAYLOAD_CLIENT_ID: user.client.id,
        JWE_ISSUED_AT: datetime.now().isoformat(),
    }
    jwe = generate_jwe(json.dumps(payload), CONFIG.security.app_encryption_key)
    return {"Authorization": "Bearer " + jwe}


@pytest.fixture
def generate_auth_header(oauth_client):
    return _generate_auth_header(oauth_client, CONFIG.security.app_encryption_key)


@pytest.fixture
def generate_auth_header_ctl_config(oauth_client):
    return _generate_auth_header(oauth_client, CONFIG.security.app_encryption_key)


def _generate_auth_header(oauth_client, app_encryption_key):
    client_id = oauth_client.id

    def _build_jwt(scopes):
        payload = {
            JWE_PAYLOAD_SCOPES: scopes,
            JWE_PAYLOAD_CLIENT_ID: client_id,
            JWE_ISSUED_AT: datetime.now().isoformat(),
        }
        jwe = generate_jwe(json.dumps(payload), app_encryption_key)
        return {"Authorization": "Bearer " + jwe}

    return _build_jwt


@pytest.fixture
def generate_webhook_auth_header():
    def _build_jwt(webhook):
        jwe = generate_request_callback_jwe(webhook)
        return {"Authorization": "Bearer " + jwe}

    return _build_jwt


@pytest.fixture(scope="session")
def integration_config():
    yield load_toml("tests/ops/integration_test_config.toml")


@pytest.fixture(scope="session")
def celery_config():
    return {"task_always_eager": False}


@pytest.fixture(autouse=True, scope="session")
def celery_enable_logging():
    """Turns on celery output logs."""
    return True


@pytest.fixture(autouse=True, scope="session")
def celery_use_virtual_worker(celery_session_worker):
    """
    This is a catch-all fixture that forces all of our
    tests to use a virtual celery worker if a registered
    task is executed within the scope of the test.
    """
    yield celery_session_worker


@pytest.fixture(scope="session")
def run_privacy_request_task(celery_session_app):
    """
    This fixture is the version of the run_privacy_request task that is
    registered to the `celery_app` fixture which uses the virtualised `celery_worker`
    """
    yield celery_session_app.tasks[
        "fides.api.ops.service.privacy_request.request_runner_service.run_privacy_request"
    ]


@pytest.fixture(autouse=True, scope="session")
def analytics_opt_out():
    """Disable sending analytics when running tests."""
    original_value = CONFIG.user.analytics_opt_out
    CONFIG.user.analytics_opt_out = True
    yield
    CONFIG.user.analytics_opt_out = original_value


@pytest.fixture
def require_manual_request_approval():
    """Require manual request approval"""
    original_value = CONFIG.execution.require_manual_request_approval
    CONFIG.execution.require_manual_request_approval = True
    yield
    CONFIG.execution.require_manual_request_approval = original_value


@pytest.fixture
def subject_identity_verification_required(db):
    """Enable identity verification."""
    original_value = CONFIG.execution.subject_identity_verification_required
    CONFIG.execution.subject_identity_verification_required = True
    ApplicationConfig.update_config_set(db, CONFIG)
    yield
    CONFIG.execution.subject_identity_verification_required = original_value
    ApplicationConfig.update_config_set(db, CONFIG)


@pytest.fixture(autouse=True, scope="function")
def subject_identity_verification_not_required(db):
    """Disable identity verification for most tests unless overridden"""
    original_value = CONFIG.execution.subject_identity_verification_required
    CONFIG.execution.subject_identity_verification_required = False
    ApplicationConfig.update_config_set(db, CONFIG)
    db.commit()
    yield
    CONFIG.execution.subject_identity_verification_required = original_value
    ApplicationConfig.update_config_set(db, CONFIG)
    db.commit()


@pytest.fixture(autouse=True, scope="function")
def privacy_request_complete_email_notification_disabled(db):
    """Disable request completion email for most tests unless overridden"""
    original_value = CONFIG.notifications.send_request_completion_notification
    CONFIG.notifications.send_request_completion_notification = False
    ApplicationConfig.update_config_set(db, CONFIG)
    db.commit()
    yield
    CONFIG.notifications.send_request_completion_notification = original_value
    ApplicationConfig.update_config_set(db, CONFIG)
    db.commit()


@pytest.fixture(autouse=True, scope="function")
def privacy_request_receipt_notification_disabled(db):
    """Disable request receipt notification for most tests unless overridden"""
    original_value = CONFIG.notifications.send_request_receipt_notification
    CONFIG.notifications.send_request_receipt_notification = False
    ApplicationConfig.update_config_set(db, CONFIG)
    db.commit()
    yield
    CONFIG.notifications.send_request_receipt_notification = original_value
    ApplicationConfig.update_config_set(db, CONFIG)
    db.commit()


@pytest.fixture(autouse=True, scope="function")
def privacy_request_review_notification_disabled(db):
    """Disable request review notification for most tests unless overridden"""
    original_value = CONFIG.notifications.send_request_review_notification
    ApplicationConfig.update_config_set(db, CONFIG)
    db.commit()
    CONFIG.notifications.send_request_review_notification = False
    yield
    CONFIG.notifications.send_request_review_notification = original_value
    ApplicationConfig.update_config_set(db, CONFIG)
    db.commit()


@pytest.fixture(scope="function", autouse=True)
def set_notification_service_type_mailgun(db):
    """Set default notification service type"""
    original_value = CONFIG.notifications.notification_service_type
    CONFIG.notifications.notification_service_type = MessagingServiceType.MAILGUN.value
    ApplicationConfig.update_config_set(db, CONFIG)
    db.commit()
    yield
    CONFIG.notifications.notification_service_type = original_value
    ApplicationConfig.update_config_set(db, CONFIG)
    db.commit()


@pytest.fixture(scope="session")
def config_proxy(db):
    return ConfigProxy(db)<|MERGE_RESOLUTION|>--- conflicted
+++ resolved
@@ -26,7 +26,6 @@
 from fides.api.ops.models.privacy_request import generate_request_callback_jwe
 from fides.api.ops.schemas.messaging.messaging import MessagingServiceType
 
-<<<<<<< HEAD
 # from fides.api.ops.tasks.scheduled.scheduler import scheduler
 from fides.api.ops.util.cache import get_cache
 
@@ -56,6 +55,7 @@
 from tests.fixtures.postgres_fixtures import *
 from tests.fixtures.redshift_fixtures import *
 from tests.fixtures.saas import *
+from tests.fixtures.saas_erasure_order_fixtures import *
 from tests.fixtures.saas_example_fixtures import *
 from tests.fixtures.snowflake_fixtures import *
 from tests.fixtures.timescale_fixtures import *
@@ -121,9 +121,6 @@
         loop = asyncio.new_event_loop()
     yield loop
     loop.close()
-=======
-from fides.core.config import CONFIG
->>>>>>> 72b5dfed
 
 
 @pytest.fixture(scope="session")
