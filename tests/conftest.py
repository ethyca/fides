--- conflicted
+++ resolved
@@ -124,14 +124,9 @@
 
 @pytest.fixture(scope="session")
 def config():
-<<<<<<< HEAD
-    CONFIG.is_test_mode = True
-    yield CONFIG
-=======
     config = get_config()
     config.test_mode = True
     yield config
->>>>>>> 5f1ed281
 
 
 @pytest.fixture
