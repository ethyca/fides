import asyncio
import copy
import json
import os
import time
import types
from datetime import datetime
from pathlib import Path
from typing import Any, Callable, Dict, Generator, List
from unittest.mock import create_autospec
from uuid import uuid4

import boto3
import google.auth.credentials
import pytest
import requests
import yaml
from fastapi import Query
from fastapi.testclient import TestClient
from fideslang import DEFAULT_TAXONOMY, models
from fideslang.models import System as SystemSchema
from google.api_core.exceptions import NotFound
from google.cloud import storage
from httpx import AsyncClient
from loguru import logger
from moto import mock_aws
from pytest import MonkeyPatch
from sqlalchemy.engine.base import Engine
from sqlalchemy.exc import IntegrityError
from sqlalchemy.ext.asyncio import AsyncSession, create_async_engine
from sqlalchemy.orm import sessionmaker

from fides.api.common_exceptions import PrivacyRequestExit
from fides.api.cryptography.schemas.jwt import (
    JWE_ISSUED_AT,
    JWE_PAYLOAD_CLIENT_ID,
    JWE_PAYLOAD_ROLES,
    JWE_PAYLOAD_SCOPES,
    JWE_PAYLOAD_SYSTEMS,
)
from fides.api.db.base_class import Base
from fides.api.db.crud import create_resource
from fides.api.db.ctl_session import sync_engine
from fides.api.db.database import seed_db
from fides.api.db.seed import load_default_organization, load_default_taxonomy
from fides.api.db.system import create_system
from fides.api.main import app
from fides.api.models.privacy_request import (
    EXITED_EXECUTION_LOG_STATUSES,
    PrivacyRequest,
    RequestTask,
    generate_request_callback_pre_approval_jwe,
    generate_request_callback_resume_jwe,
)
from fides.api.models.sql_models import DataCategory as DataCategoryDbModel
from fides.api.models.sql_models import DataUse, PrivacyDeclaration, sql_model_map
from fides.api.oauth.jwt import generate_jwe
from fides.api.oauth.roles import APPROVER, CONTRIBUTOR, OWNER, VIEWER_AND_APPROVER
from fides.api.schemas.messaging.messaging import MessagingServiceType
from fides.api.schemas.privacy_request import PrivacyRequestStatus
from fides.api.task.graph_runners import access_runner, consent_runner, erasure_runner
from fides.api.tasks import celery_app, celery_healthcheck
from fides.api.tasks.scheduled.scheduler import async_scheduler, scheduler
from fides.api.util.cache import get_cache
from fides.api.util.collection_util import Row
from fides.common.api.scope_registry import SCOPE_REGISTRY, USER_READ_OWN
from fides.config import get_config
from fides.config.config_proxy import ConfigProxy
from tests.fixtures.application_fixtures import *
from tests.fixtures.async_fixtures import *
from tests.fixtures.bigquery_fixtures import *
from tests.fixtures.datahub_fixtures import *
from tests.fixtures.detection_discovery_fixtures import *
from tests.fixtures.dynamodb_fixtures import *
from tests.fixtures.email_fixtures import *
from tests.fixtures.fides_connector_example_fixtures import *
from tests.fixtures.google_cloud_sql_mysql_fixtures import *
from tests.fixtures.google_cloud_sql_postgres_fixtures import *
from tests.fixtures.integration_fixtures import *
from tests.fixtures.manual_fixtures import *
from tests.fixtures.manual_webhook_fixtures import *
from tests.fixtures.mariadb_fixtures import *
from tests.fixtures.messaging_fixtures import *
from tests.fixtures.mongodb_fixtures import *
from tests.fixtures.mssql_fixtures import *
from tests.fixtures.mysql_fixtures import *
from tests.fixtures.okta_fixtures import *
from tests.fixtures.postgres_fixtures import *
from tests.fixtures.rds_mysql_fixtures import *
from tests.fixtures.rds_postgres_fixtures import *
from tests.fixtures.redshift_fixtures import *
from tests.fixtures.saas import *
from tests.fixtures.saas_erasure_order_fixtures import *
from tests.fixtures.saas_example_fixtures import *
from tests.fixtures.scylladb_fixtures import *
from tests.fixtures.snowflake_fixtures import *
from tests.fixtures.timescale_fixtures import *

ROOT_PATH = Path().absolute()
CONFIG = get_config()
TEST_CONFIG_PATH = "tests/ctl/test_config.toml"
TEST_INVALID_CONFIG_PATH = "tests/ctl/test_invalid_config.toml"
TEST_DEPRECATED_CONFIG_PATH = "tests/ctl/test_deprecated_config.toml"


@pytest.fixture
def s3_client(storage_config):
    """Creates a mock S3 client for testing."""
    with mock_aws():
        session = boto3.Session(
            aws_access_key_id="fake_access_key",
            aws_secret_access_key="fake_secret_key",
            region_name="us-east-1",
        )
        s3 = session.client("s3")
        s3.create_bucket(Bucket=storage_config.details[StorageDetails.BUCKET.value])
        yield s3


@pytest.fixture
def mock_s3_client(s3_client, monkeypatch):
    """Fixture to mock the S3 client for attachment tests"""

    def mock_get_s3_client(auth_method, storage_secrets):
        return s3_client

    monkeypatch.setattr(
        "fides.api.service.storage.s3.get_s3_client", mock_get_s3_client
    )
    return s3_client


@pytest.fixture(scope="session")
def db(api_client, config):
    """Return a connection to the test DB"""
    # Create the test DB engine
    assert config.test_mode
    assert requests.post != api_client.post
    engine = get_db_engine(
        database_uri=config.database.sqlalchemy_test_database_uri,
    )

    create_citext_extension(engine)

    if not scheduler.running:
        scheduler.start()
    if not async_scheduler.running:
        async_scheduler.start()

    SessionLocal = get_db_session(config, engine=engine)
    the_session = SessionLocal()
    # Setup above...

    yield the_session
    # Teardown below...
    the_session.close()
    engine.dispose()


@pytest.fixture(scope="session")
def test_client():
    """Starlette test client fixture. Easier to use mocks with when testing out API calls"""
    with TestClient(app) as test_client:
        yield test_client


@pytest.mark.asyncio
@pytest.fixture(scope="session")
async def async_session():
    assert CONFIG.test_mode

    create_citext_extension(sync_engine)

    async_engine = create_async_engine(
        f"{CONFIG.database.async_database_uri}?prepared_statement_cache_size=0",
        echo=False,
    )

    session_maker = sessionmaker(
        async_engine, class_=AsyncSession, expire_on_commit=False
    )

    async with session_maker() as session:
        yield session
        session.close()
        async_engine.dispose()


# TODO: THIS IS A HACKY WORKAROUND.
# This is specific for this test: test_get_resource_with_custom_field
# this was added to account for weird error that only happens during a
# long testing session. Something causes a config/schema change with
# the DB. Giving the test a dedicated session fixes the issue and
# matches how runtime works.
# It does look like there MAY be a small bug that is unlikely to ever
# occur during runtime. What surfaced the "benign" failure is the
# `connection_configs` relationship on the `System` model. We are
# unsure of which upstream test causes the error.
# https://github.com/MagicStack/asyncpg/blob/2f20bae772d71122e64f424cc4124e2ebdd46a58/asyncpg/exceptions/_base.py#L120-L124
# <class 'asyncpg.exceptions.InvalidCachedStatementError'>: cached statement plan is invalid due to a database schema or configuration change (SQLAlchemy asyncpg dialect will now invalidate all prepared caches in response to this exception)
@pytest.fixture(scope="function")
@pytest.mark.asyncio
async def async_session_temp(test_client):
    assert CONFIG.test_mode

    create_citext_extension(sync_engine)

    async_engine = create_async_engine(
        CONFIG.database.async_database_uri,
        echo=False,
    )

    session_maker = sessionmaker(
        async_engine, class_=AsyncSession, expire_on_commit=False
    )

    async with session_maker() as session:
        yield session
        session.close()
        async_engine.dispose()


@pytest.fixture(scope="session")
def api_client():
    """Return a client used to make API requests"""

    with TestClient(app) as c:
        yield c


@pytest.fixture(scope="session")
async def async_api_client():
    """Return an async client used to make API requests"""
    async with AsyncClient(
        app=app, base_url="http://0.0.0.0:8080", follow_redirects=True
    ) as client:
        yield client


@pytest.fixture(scope="session")
def event_loop():
    try:
        loop = asyncio.get_running_loop()
    except RuntimeError:
        loop = asyncio.new_event_loop()
    yield loop
    loop.close()


@pytest.fixture(scope="session")
def config():
    CONFIG.test_mode = True
    yield CONFIG


@pytest.fixture(scope="function")
def enable_tcf(config):
    assert config.test_mode
    config.consent.tcf_enabled = True
    yield config
    config.consent.tcf_enabled = False


@pytest.fixture(scope="function")
def enable_celery_worker(config):
    """This doesn't actually spin up a worker container"""
    celery_app.conf["task_always_eager"] = False
    yield config
    celery_app.conf["task_always_eager"] = True


@pytest.fixture(scope="function")
def enable_ac(config):
    assert config.test_mode
    config.consent.ac_enabled = True
    yield config
    config.consent.ac_enabled = False


@pytest.fixture(scope="function")
def enable_override_vendor_purposes(config, db):
    assert config.test_mode
    config.consent.override_vendor_purposes = True
    ApplicationConfig.create_or_update(
        db,
        data={"config_set": {"consent": {"override_vendor_purposes": True}}},
    )
    yield config
    config.consent.override_vendor_purposes = False
    ApplicationConfig.create_or_update(
        db,
        data={"config_set": {"consent": {"override_vendor_purposes": False}}},
    )


@pytest.fixture(scope="function")
def enable_override_vendor_purposes_api_set(db):
    """Enable override vendor purposes via api_set setting, not via traditional app config"""
    ApplicationConfig.create_or_update(
        db,
        data={"api_set": {"consent": {"override_vendor_purposes": True}}},
    )
    yield
    # reset back to false on teardown
    ApplicationConfig.create_or_update(
        db,
        data={"api_set": {"consent": {"override_vendor_purposes": False}}},
    )


@pytest.fixture
def loguru_caplog(caplog):
    handler_id = logger.add(caplog.handler, format="{message} | {extra}")
    yield caplog
    logger.remove(handler_id)


def create_citext_extension(engine: Engine) -> None:
    with engine.connect() as con:
        con.execute("CREATE EXTENSION IF NOT EXISTS citext;")


@pytest.fixture
def fides_toml_path():
    yield ROOT_PATH / ".fides" / "fides.toml"


@pytest.fixture
def oauth_client(db):
    """Return a client for authentication purposes."""
    client = ClientDetail(
        hashed_secret="thisisatest",
        salt="thisisstillatest",
        scopes=SCOPE_REGISTRY,
    )
    db.add(client)
    db.commit()
    db.refresh(client)
    yield client


@pytest.fixture
def oauth_root_client(db):
    """Return the configured root client (never persisted)"""
    return ClientDetail.get(
        db,
        object_id=CONFIG.security.oauth_root_client_id,
        config=CONFIG,
        scopes=SCOPE_REGISTRY,
    )


@pytest.fixture
def application_user(db, oauth_client):
    unique_username = f"user-{uuid4()}"
    user = FidesUser.create(
        db=db,
        data={
            "username": unique_username,
            "password": "test_password",
            "email_address": f"{unique_username}@ethyca.com",
            "first_name": "Test",
            "last_name": "User",
        },
    )
    oauth_client.user_id = user.id
    oauth_client.save(db=db)
    yield user


@pytest.fixture
def user(db):
    try:
        user = FidesUser.create(
            db=db,
            data={
                "username": "test_fidesops_user",
                "password": "TESTdcnG@wzJeu0&%3Qe2fGo7",
                "email_address": "fides.user@ethyca.com",
            },
        )
        permission = FidesUserPermissions.create(
            db=db, data={"user_id": user.id, "roles": [APPROVER]}
        )
    except IntegrityError:
        user = db.query(FidesUser).filter_by(username="test_fidesops_user").first()
        permission = db.query(FidesUserPermissions).filter_by(user_id=user.id).first()
    client = ClientDetail(
        hashed_secret="thisisatest",
        salt="thisisstillatest",
        roles=[APPROVER],
        scopes=[],
        user_id=user.id,
    )

    db.add(client)
    db.commit()
    db.refresh(client)
    yield user
    try:
        client.delete(db)
    except ObjectDeletedError:
        pass


@pytest.fixture
def auth_header(request, oauth_client, config):
    client_id = oauth_client.id

    payload = {
        JWE_PAYLOAD_SCOPES: request.param,
        JWE_PAYLOAD_CLIENT_ID: client_id,
        JWE_ISSUED_AT: datetime.now().isoformat(),
    }
    jwe = generate_jwe(json.dumps(payload), config.security.app_encryption_key)

    return {"Authorization": "Bearer " + jwe}


@pytest.fixture(scope="function", autouse=True)
def clear_get_config_cache() -> None:
    get_config.cache_clear()


@pytest.fixture(scope="session")
def test_config_path():
    yield TEST_CONFIG_PATH


@pytest.fixture(scope="session")
def test_deprecated_config_path():
    yield TEST_DEPRECATED_CONFIG_PATH


@pytest.fixture(scope="session")
def test_invalid_config_path():
    """
    This config file contains url/connection strings that are invalid.

    This ensures that the CLI isn't calling out to those resources
    directly during certain tests.
    """
    yield TEST_INVALID_CONFIG_PATH


@pytest.fixture(scope="session")
def test_config(test_config_path: str):
    yield get_config(test_config_path)


@pytest.fixture
def test_config_dev_mode_disabled():
    original_value = CONFIG.dev_mode
    CONFIG.dev_mode = False
    yield CONFIG
    CONFIG.dev_mode = original_value


@pytest.fixture
def resources_dict():
    """
    Yields a resource containing sample representations of different
    Fides resources.
    """
    resources_dict = {
        "data_category": models.DataCategory(
            organization_fides_key="1",
            fides_key="user.custom",
            parent_key="user",
            name="User dot Custom Data Category",
            description="Custom Data Category",
        ),
        "dataset": models.Dataset(
            organization_fides_key="1",
            fides_key="test_sample_db_dataset",
            name="Sample DB Dataset",
            description="This is a Sample Database Dataset",
            collections=[
                models.DatasetCollection(
                    name="user",
                    fields=[
                        models.DatasetField(
                            name="Food_Preference",
                            description="User's favorite food",
                            path="some.path",
                        ),
                        models.DatasetField(
                            name="First_Name",
                            description="A First Name Field",
                            path="another.path",
                            data_categories=["user.name"],
                        ),
                        models.DatasetField(
                            name="Email",
                            description="User's Email",
                            path="another.another.path",
                            data_categories=["user.contact.email"],
                        ),
                        models.DatasetField(
                            name="address",
                            description="example top level field for nesting",
                            path="table.address",
                            data_categories=["user.contact.address"],
                            fields=[
                                models.DatasetField(
                                    name="city",
                                    description="example city field",
                                    path="table.address.city",
                                    data_categories=["user.contact.address.city"],
                                ),
                                models.DatasetField(
                                    name="state",
                                    description="example state field",
                                    path="table.address.state",
                                    data_categories=["user.contact.address.state"],
                                ),
                            ],
                        ),
                    ],
                )
            ],
        ),
        "data_subject": models.DataSubject(
            organization_fides_key="1",
            fides_key="custom_subject",
            name="Custom Data Subject",
            description="Custom Data Subject",
        ),
        "data_use": models.DataUse(
            organization_fides_key="1",
            fides_key="custom_data_use",
            name="Custom Data Use",
            description="Custom Data Use",
        ),
        "evaluation": models.Evaluation(
            fides_key="test_evaluation", status="PASS", details=["foo"], message="bar"
        ),
        "organization": models.Organization(
            fides_key="test_organization",
            name="Test Organization",
            description="Test Organization",
        ),
        "policy": models.Policy(
            organization_fides_key="1",
            fides_key="test_policy",
            name="Test Policy",
            version="1.3",
            description="Test Policy",
            rules=[],
        ),
        "policy_rule": models.PolicyRule(
            name="Test Policy",
            data_categories=models.PrivacyRule(matches="NONE", values=[]),
            data_uses=models.PrivacyRule(matches="NONE", values=["essential.service"]),
            data_subjects=models.PrivacyRule(matches="ANY", values=[]),
        ),
        "system": models.System(
            organization_fides_key="1",
            fides_key="test_system",
            system_type="SYSTEM",
            name="Test System",
            description="Test Policy",
            cookies=[],
            privacy_declarations=[
                models.PrivacyDeclaration(
                    name="declaration-name",
                    data_categories=[],
                    data_use="essential",
                    data_subjects=[],
                    dataset_references=[],
                    cookies=[],
                )
            ],
        ),
    }
    yield resources_dict


@pytest.fixture(scope="function")
@pytest.mark.asyncio
async def fideslang_resources(
    async_session,
    resources_dict,
    default_organization,
    default_taxonomy,
    config,
):
    """
    Loads all resources from resources_dict into the database.
    This fixture runs automatically before each test function.
    """

    # Load each resource into the database
    resources = copy.deepcopy(resources_dict)
    for resource_type, resource in resources.items():
        if resource_type in sql_model_map:
            if resource_type == "system":
                await create_system(
                    resource, async_session, config.security.oauth_root_client_id
                )
            else:
                await create_resource(
                    sql_model_map[resource_type],
                    resource.model_dump(mode="json"),
                    async_session,
                )


@pytest.fixture
def test_manifests():
    test_manifests = {
        "manifest_1": {
            "dataset": [
                {
                    "name": "Test Dataset 1",
                    "organization_fides_key": 1,
                    "datasetType": {},
                    "datasetLocation": "somedb:3306",
                    "description": "Test Dataset 1",
                    "fides_key": "some_dataset",
                    "datasetTables": [],
                }
            ],
            "system": [
                {
                    "name": "Test System 1",
                    "organization_fides_key": 1,
                    "systemType": "mysql",
                    "description": "Test System 1",
                    "fides_key": "some_system",
                }
            ],
        },
        "manifest_2": {
            "dataset": [
                {
                    "name": "Test Dataset 2",
                    "description": "Test Dataset 2",
                    "organization_fides_key": 1,
                    "datasetType": {},
                    "datasetLocation": "somedb:3306",
                    "fides_key": "another_dataset",
                    "datasetTables": [],
                }
            ],
            "system": [
                {
                    "name": "Test System 2",
                    "organization_fides_key": 1,
                    "systemType": "mysql",
                    "description": "Test System 2",
                    "fides_key": "another_system",
                }
            ],
        },
    }
    yield test_manifests


@pytest.fixture
def populated_manifest_dir(test_manifests, tmp_path):
    manifest_dir = f"{tmp_path}/populated_manifest"
    os.mkdir(manifest_dir)
    for manifest in test_manifests.keys():
        with open(f"{manifest_dir}/{manifest}.yml", "w") as manifest_file:
            yaml.dump(test_manifests[manifest], manifest_file)
    return manifest_dir


@pytest.fixture
def populated_nested_manifest_dir(test_manifests, tmp_path):
    manifest_dir = f"{tmp_path}/populated_nested_manifest"
    os.mkdir(manifest_dir)
    for manifest in test_manifests.keys():
        nested_manifest_dir = f"{manifest_dir}/{manifest}"
        os.mkdir(nested_manifest_dir)
        with open(f"{nested_manifest_dir}/{manifest}.yml", "w") as manifest_file:
            yaml.dump(test_manifests[manifest], manifest_file)
    return manifest_dir


@pytest.fixture(scope="session")
def cache():
    yield get_cache()


@pytest.fixture
def root_auth_header(oauth_root_client):
    """Return an auth header for the root client"""
    payload = {
        JWE_PAYLOAD_SCOPES: oauth_root_client.scopes,
        JWE_PAYLOAD_CLIENT_ID: oauth_root_client.id,
        JWE_ISSUED_AT: datetime.now().isoformat(),
    }
    jwe = generate_jwe(json.dumps(payload), CONFIG.security.app_encryption_key)
    return {"Authorization": "Bearer " + jwe}


def generate_auth_header_for_user(user, scopes):
    payload = {
        JWE_PAYLOAD_SCOPES: scopes,
        JWE_PAYLOAD_CLIENT_ID: user.client.id,
        JWE_ISSUED_AT: datetime.now().isoformat(),
    }
    jwe = generate_jwe(json.dumps(payload), CONFIG.security.app_encryption_key)
    return {"Authorization": "Bearer " + jwe}


@pytest.fixture
def generate_auth_header(oauth_client):
    return _generate_auth_header(oauth_client, CONFIG.security.app_encryption_key)


@pytest.fixture
def generate_auth_header_ctl_config(oauth_client):
    return _generate_auth_header(oauth_client, CONFIG.security.app_encryption_key)


def _generate_auth_header(oauth_client, app_encryption_key):
    client_id = oauth_client.id

    def _build_jwt(scopes):
        payload = {
            JWE_PAYLOAD_SCOPES: scopes,
            JWE_PAYLOAD_CLIENT_ID: client_id,
            JWE_ISSUED_AT: datetime.now().isoformat(),
        }
        jwe = generate_jwe(json.dumps(payload), app_encryption_key)
        return {"Authorization": "Bearer " + jwe}

    return _build_jwt


@pytest.fixture
def generate_policy_webhook_auth_header():
    def _build_jwt(webhook):
        jwe = generate_request_callback_resume_jwe(webhook)
        return {"Authorization": "Bearer " + jwe}

    return _build_jwt


@pytest.fixture
def generate_pre_approval_webhook_auth_header():
    def _build_jwt(webhook):
        jwe = generate_request_callback_pre_approval_jwe(webhook)
        return {"Authorization": "Bearer " + jwe}

    return _build_jwt


@pytest.fixture(scope="session")
def integration_config():
    yield load_toml("tests/ops/integration_test_config.toml")


@pytest.fixture(scope="session")
def celery_config():
    return {"task_always_eager": False}


@pytest.fixture(scope="session")
def celery_enable_logging():
    """Turns on celery output logs."""
    return True


<<<<<<< HEAD
# Register health check for workers
@pytest.fixture(scope="session")
def celery_session_app(celery_session_app):
    celery_healthcheck.register(celery_session_app)
    return celery_session_app

# This is here because the test suite occasionally fails to teardown the
# Celery worker if it takes too long to terminate the worker thread. This
# will prevent that and, instead, log a warning
@pytest.fixture(scope="session")
def celery_session_worker(
    request,
    celery_session_app,
    celery_includes,
    celery_class_tasks,
    celery_worker_pool,
    celery_worker_parameters,
):
    from celery.contrib.testing import worker

    for module in celery_includes:
        celery_session_app.loader.import_task_module(module)
    for class_task in celery_class_tasks:
        celery_session_app.register_task(class_task)

    try:

        logger.info("Starting safe celery session worker...")
        with worker.start_worker(
            celery_session_app,
            pool=celery_worker_pool,
            shutdown_timeout=2.0,
            **celery_worker_parameters,
        ) as w:
            try:
                yield w
                logger.info("Done with celery worker, trying to dispose of it..")
            except RuntimeError:
                logger.warning("Failed to dispose of the celery worker.")
    except RuntimeError as re:
        logger.warning("Failed to stop the celery worker: " + str(re))
=======
@pytest.fixture(scope="session")
def celery_worker_parameters():
    """Configure celery worker parameters for testing.

    Increase shutdown_timeout to avoid flaky test failures when the worker
    takes longer to shut down, especially during parallel test runs with pytest-xdist.
    The CI environment can be slow, so we use a generous timeout.
    """
    return {"shutdown_timeout": 180.0}
>>>>>>> 5b649cc3


@pytest.fixture(autouse=True, scope="session")
def celery_use_virtual_worker(celery_session_worker):
    """
    This is a catch-all fixture that forces all of our
    tests to use a virtual celery worker if a registered
    task is executed within the scope of the test.
    """
    yield celery_session_worker


@pytest.fixture(scope="session")
def run_privacy_request_task(celery_session_app):
    """
    This fixture is the version of the run_privacy_request task that is
    registered to the `celery_app` fixture which uses the virtualised `celery_worker`
    """
    yield celery_session_app.tasks[
        "fides.api.service.privacy_request.request_runner_service.run_privacy_request"
    ]


class DSRThreeTestRunnerTimedOut(Exception):
    """DSR 3.0 Test Runner Timed Out"""


class PrivacyRequestStatusTimedOut(Exception):
    """Privacy Request Status Polling Timed Out"""


def wait_for_tasks_to_complete(
    db: Session, pr: PrivacyRequest, action_type: ActionType
):
    """Testing Helper for DSR 3.0 - repeatedly checks to see if all Request Tasks
    have exited so bogged down test doesn't hang"""

    def all_tasks_have_run(tasks: Query) -> bool:
        return all(tsk.status in EXITED_EXECUTION_LOG_STATUSES for tsk in tasks)

    db.commit()
    counter = 0
    while not all_tasks_have_run(
        (
            db.query(RequestTask).filter(
                RequestTask.privacy_request_id == pr.id,
                RequestTask.action_type == action_type,
            )
        )
    ):
        time.sleep(1)
        counter += 1
        if counter == 5:
            raise DSRThreeTestRunnerTimedOut()


def wait_for_privacy_request_status(
    db: Session,
    privacy_request_id: str,
    target_status: PrivacyRequestStatus,
    timeout_seconds: int = 30,
    poll_interval_seconds: int = 1,
) -> PrivacyRequest:
    """Testing Helper - repeatedly checks to see if a PrivacyRequest has reached
    the target status, with configurable timeout and polling interval"""

    counter = 0
    max_attempts = timeout_seconds // poll_interval_seconds

    while counter < max_attempts:
        # Refresh the privacy request from the database
        privacy_request = PrivacyRequest.get_by(
            db, field="id", value=privacy_request_id
        )

        if privacy_request.status == target_status:
            return privacy_request

        time.sleep(poll_interval_seconds)
        counter += 1

    raise PrivacyRequestStatusTimedOut(
        f"Privacy request {privacy_request.id} did not reach status '{target_status}' "
        f"within {timeout_seconds} seconds. Current status: '{privacy_request.status}'"
    )


def access_runner_tester(
    privacy_request: PrivacyRequest,
    policy: Policy,
    graph: DatasetGraph,
    connection_configs: List[ConnectionConfig],
    identity: Dict[str, Any],
    session: Session,
):
    """
    Function for testing the access request for either DSR 2.0 and DSR 3.0
    """
    try:
        return access_runner(
            privacy_request,
            policy,
            graph,
            connection_configs,
            identity,
            session,
            privacy_request_proceed=False,
            # This allows the DSR 3.0 Access Runner to be tested in isolation, to just test running the access graph without queuing the privacy request
        )
    except PrivacyRequestExit:
        # DSR 3.0 intentionally raises a PrivacyRequestExit status while it waits for
        # RequestTasks to finish
        wait_for_tasks_to_complete(session, privacy_request, ActionType.access)
        return privacy_request.get_raw_access_results()


def erasure_runner_tester(
    privacy_request: PrivacyRequest,
    policy: Policy,
    graph: DatasetGraph,
    connection_configs: List[ConnectionConfig],
    identity: Dict[str, Any],
    access_request_data: Dict[str, List[Row]],
    session: Session,
):
    """
    Function for testing the erasure runner for either DSR 2.0 and DSR 3.0
    """
    try:
        return erasure_runner(
            privacy_request,
            policy,
            graph,
            connection_configs,
            identity,
            access_request_data,
            session,
            privacy_request_proceed=False,  # This allows the DSR 3.0 Erasure Runner to be tested in isolation
        )
    except PrivacyRequestExit:
        # DSR 3.0 intentionally raises a PrivacyRequestExit status while it waits
        # for RequestTasks to finish
        wait_for_tasks_to_complete(session, privacy_request, ActionType.erasure)
        return privacy_request.get_raw_masking_counts()


def consent_runner_tester(
    privacy_request: PrivacyRequest,
    policy: Policy,
    graph: DatasetGraph,
    connection_configs: List[ConnectionConfig],
    identity: Dict[str, Any],
    session: Session,
):
    """
    Function for testing the consent request for either DSR 2.0 and DSR 3.0
    """
    try:
        return consent_runner(
            privacy_request,
            policy,
            graph,
            connection_configs,
            identity,
            session,
            privacy_request_proceed=False,
            # This allows the DSR 3.0 Consent Runner to be tested in isolation, to just test running the consent graph without queuing the privacy request
        )
    except PrivacyRequestExit:
        # DSR 3.0 intentionally raises a PrivacyRequestExit status while it waits for
        # RequestTasks to finish
        wait_for_tasks_to_complete(session, privacy_request, ActionType.consent)
        return privacy_request.get_consent_results()


@pytest.fixture(scope="session")
def analytics_opt_out():
    """Disable sending analytics when running tests."""
    original_value = CONFIG.user.analytics_opt_out
    CONFIG.user.analytics_opt_out = True
    yield
    CONFIG.user.analytics_opt_out = original_value


@pytest.fixture
def automatically_approved(db):
    """Do not require manual request approval"""
    original_value = CONFIG.execution.require_manual_request_approval
    CONFIG.execution.require_manual_request_approval = False
    ApplicationConfig.update_config_set(db, CONFIG)
    yield
    CONFIG.execution.require_manual_request_approval = original_value
    ApplicationConfig.update_config_set(db, CONFIG)


@pytest.fixture
def require_manual_request_approval(db):
    """Require manual request approval"""
    original_value = CONFIG.execution.require_manual_request_approval
    CONFIG.execution.require_manual_request_approval = True
    ApplicationConfig.update_config_set(db, CONFIG)
    yield
    CONFIG.execution.require_manual_request_approval = original_value
    ApplicationConfig.update_config_set(db, CONFIG)


@pytest.fixture
def subject_identity_verification_required(db):
    """Enable identity verification."""
    original_value = CONFIG.execution.subject_identity_verification_required
    CONFIG.execution.subject_identity_verification_required = True
    ApplicationConfig.update_config_set(db, CONFIG)
    yield
    CONFIG.execution.subject_identity_verification_required = original_value
    ApplicationConfig.update_config_set(db, CONFIG)


@pytest.fixture(scope="function")
def subject_identity_verification_not_required(db):
    """Disable identity verification for most tests unless overridden"""
    original_value = CONFIG.execution.subject_identity_verification_required
    CONFIG.execution.subject_identity_verification_required = False
    ApplicationConfig.update_config_set(db, CONFIG)
    db.commit()
    yield
    CONFIG.execution.subject_identity_verification_required = original_value
    ApplicationConfig.update_config_set(db, CONFIG)
    db.commit()


@pytest.fixture(scope="function")
def disable_consent_identity_verification(db):
    """Fixture to set disable_consent_identity_verification for tests"""
    original_value = CONFIG.execution.disable_consent_identity_verification
    CONFIG.execution.disable_consent_identity_verification = True
    ApplicationConfig.update_config_set(db, CONFIG)
    yield
    CONFIG.execution.disable_consent_identity_verification = original_value
    ApplicationConfig.update_config_set(db, CONFIG)


@pytest.fixture(scope="function")
def privacy_request_complete_email_notification_disabled(db):
    """Disable request completion email for most tests unless overridden"""
    original_value = CONFIG.notifications.send_request_completion_notification
    CONFIG.notifications.send_request_completion_notification = False
    ApplicationConfig.update_config_set(db, CONFIG)
    db.commit()
    yield
    CONFIG.notifications.send_request_completion_notification = original_value
    ApplicationConfig.update_config_set(db, CONFIG)
    db.commit()


@pytest.fixture(scope="function")
def privacy_request_receipt_notification_disabled(db):
    """Disable request receipt notification for most tests unless overridden"""
    original_value = CONFIG.notifications.send_request_receipt_notification
    CONFIG.notifications.send_request_receipt_notification = False
    ApplicationConfig.update_config_set(db, CONFIG)
    db.commit()
    yield
    CONFIG.notifications.send_request_receipt_notification = original_value
    ApplicationConfig.update_config_set(db, CONFIG)
    db.commit()


@pytest.fixture(scope="function")
def privacy_request_review_notification_disabled(db):
    """Disable request review notification for most tests unless overridden"""
    original_value = CONFIG.notifications.send_request_review_notification
    ApplicationConfig.update_config_set(db, CONFIG)
    db.commit()
    CONFIG.notifications.send_request_review_notification = False
    yield
    CONFIG.notifications.send_request_review_notification = original_value
    ApplicationConfig.update_config_set(db, CONFIG)
    db.commit()


@pytest.fixture(scope="function")
def set_notification_service_type_to_mailgun(db):
    """Set default notification service type"""
    original_value = CONFIG.notifications.notification_service_type
    CONFIG.notifications.notification_service_type = MessagingServiceType.mailgun.value
    ApplicationConfig.update_config_set(db, CONFIG)
    db.commit()
    yield
    CONFIG.notifications.notification_service_type = original_value
    ApplicationConfig.update_config_set(db, CONFIG)
    db.commit()


@pytest.fixture(scope="function")
def set_notification_service_type_to_none(db):
    """Overrides autouse fixture to remove default notification service type"""
    original_value = CONFIG.notifications.notification_service_type
    CONFIG.notifications.notification_service_type = None
    ApplicationConfig.update_config_set(db, CONFIG)
    yield
    CONFIG.notifications.notification_service_type = original_value
    ApplicationConfig.update_config_set(db, CONFIG)


@pytest.fixture(scope="function")
def set_notification_service_type_to_twilio_email(db):
    """Overrides autouse fixture to set notification service type to twilio email"""
    original_value = CONFIG.notifications.notification_service_type
    CONFIG.notifications.notification_service_type = (
        MessagingServiceType.twilio_email.value
    )
    ApplicationConfig.update_config_set(db, CONFIG)
    yield
    CONFIG.notifications.notification_service_type = original_value
    ApplicationConfig.update_config_set(db, CONFIG)


@pytest.fixture(scope="function")
def set_notification_service_type_to_twilio_text(db):
    """Overrides autouse fixture to set notification service type to twilio text"""
    original_value = CONFIG.notifications.notification_service_type
    CONFIG.notifications.notification_service_type = (
        MessagingServiceType.twilio_text.value
    )
    ApplicationConfig.update_config_set(db, CONFIG)
    yield
    CONFIG.notifications.notification_service_type = original_value
    ApplicationConfig.update_config_set(db, CONFIG)


@pytest.fixture(scope="function")
def set_property_specific_messaging_enabled(db):
    """Overrides autouse fixture to enable property specific messaging"""
    original_value = CONFIG.notifications.enable_property_specific_messaging
    CONFIG.notifications.enable_property_specific_messaging = True
    ApplicationConfig.update_config_set(db, CONFIG)
    yield
    CONFIG.notifications.enable_property_specific_messaging = original_value
    ApplicationConfig.update_config_set(db, CONFIG)


@pytest.fixture(scope="function")
def set_property_specific_messaging_disabled(db):
    """Disable property specific messaging for all tests unless overridden"""
    original_value = CONFIG.notifications.enable_property_specific_messaging
    CONFIG.notifications.enable_property_specific_messaging = False
    ApplicationConfig.update_config_set(db, CONFIG)
    yield
    CONFIG.notifications.enable_property_specific_messaging = original_value
    ApplicationConfig.update_config_set(db, CONFIG)


@pytest.fixture(scope="session")
def config_proxy(db):
    return ConfigProxy(db)


@pytest.fixture(scope="function")
def oauth_role_client(db: Session) -> Generator:
    """Return a client that has all roles for authentication purposes
    This is not a typical state but this client will then work with any
    roles a token is given
    """
    client = ClientDetail(
        hashed_secret="thisisatest",
        salt="thisisstillatest",
        roles=[OWNER, APPROVER, VIEWER, VIEWER_AND_APPROVER, CONTRIBUTOR],
    )  # Intentionally adding all roles here so the client will always
    # have a role that matches a role on a token for testing
    db.add(client)
    db.commit()
    db.refresh(client)
    yield client


def generate_role_header_for_user(user, roles) -> Dict[str, str]:
    payload = {
        JWE_PAYLOAD_ROLES: roles,
        JWE_PAYLOAD_CLIENT_ID: user.client.id,
        JWE_ISSUED_AT: datetime.now().isoformat(),
    }
    jwe = generate_jwe(json.dumps(payload), CONFIG.security.app_encryption_key)
    return {"Authorization": "Bearer " + jwe}


@pytest.fixture(scope="function")
def generate_role_header(oauth_role_client) -> Callable[[Any], Dict[str, str]]:
    return _generate_auth_role_header(
        oauth_role_client, CONFIG.security.app_encryption_key
    )


def _generate_auth_role_header(
    oauth_role_client, app_encryption_key
) -> Callable[[Any], Dict[str, str]]:
    client_id = oauth_role_client.id

    def _build_jwt(roles: List[str]) -> Dict[str, str]:
        payload = {
            JWE_PAYLOAD_ROLES: roles,
            JWE_PAYLOAD_CLIENT_ID: client_id,
            JWE_ISSUED_AT: datetime.now().isoformat(),
        }
        jwe = generate_jwe(json.dumps(payload), app_encryption_key)
        return {"Authorization": "Bearer " + jwe}

    return _build_jwt


@pytest.fixture(scope="function")
def oauth_system_client(db: Session, system) -> Generator:
    """Return a client that has system for authentication purposes"""
    client = ClientDetail(
        hashed_secret="thisisatest",
        salt="thisisstillatest",
        systems=[system.id],
    )  # Intentionally adding all roles here so the client will always
    # have a role that matches a role on a token for testing
    db.add(client)
    db.commit()
    db.refresh(client)
    yield client


@pytest.fixture(scope="function")
def generate_system_manager_header(
    oauth_system_client,
) -> Callable[[Any], Dict[str, str]]:
    return _generate_system_manager_header(
        oauth_system_client, CONFIG.security.app_encryption_key
    )


def _generate_system_manager_header(
    oauth_system_client, app_encryption_key
) -> Callable[[Any], Dict[str, str]]:
    client_id = oauth_system_client.id

    def _build_jwt(systems: List[str]) -> Dict[str, str]:
        payload = {
            JWE_PAYLOAD_ROLES: [],
            JWE_PAYLOAD_CLIENT_ID: client_id,
            JWE_ISSUED_AT: datetime.now().isoformat(),
            JWE_PAYLOAD_SYSTEMS: systems,
        }
        jwe = generate_jwe(json.dumps(payload), app_encryption_key)
        return {"Authorization": "Bearer " + jwe}

    return _build_jwt


@pytest.fixture
def owner_client(db):
    """Return a client with an "owner" role for authentication purposes."""
    client = ClientDetail(
        hashed_secret="thisisatest", salt="thisisstillatest", scopes=[], roles=[OWNER]
    )
    db.add(client)
    db.commit()
    db.refresh(client)
    yield client
    client.delete(db)


@pytest.fixture
def viewer_client(db):
    """Return a client with a "viewer" role for authentication purposes."""
    client = ClientDetail(
        hashed_secret="thisisatest", salt="thisisstillatest", scopes=[], roles=[VIEWER]
    )
    db.add(client)
    db.commit()
    db.refresh(client)
    yield client
    client.delete(db)


@pytest.fixture
def owner_user(db):
    user = FidesUser.create(
        db=db,
        data={
            "username": "test_fides_owner_user",
            "password": "TESTdcnG@wzJeu0&%3Qe2fGo7",
            "email_address": "owner.user@ethyca.com",
        },
    )
    client = ClientDetail(
        hashed_secret="thisisatest",
        salt="thisisstillatest",
        scopes=[],
        roles=[OWNER],
        user_id=user.id,
    )

    FidesUserPermissions.create(db=db, data={"user_id": user.id, "roles": [OWNER]})

    db.add(client)
    db.commit()
    db.refresh(client)
    yield user
    user.delete(db)


@pytest.fixture
def approver_user(db):
    user = FidesUser.create(
        db=db,
        data={
            "username": "test_fides_viewer_user",
            "password": "TESTdcnG@wzJeu0&%3Qe2fGo7",
            "email_address": "approver.user@ethyca.com",
        },
    )
    client = ClientDetail(
        hashed_secret="thisisatest",
        salt="thisisstillatest",
        scopes=[],
        roles=[APPROVER],
        user_id=user.id,
    )

    FidesUserPermissions.create(db=db, data={"user_id": user.id, "roles": [APPROVER]})

    db.add(client)
    db.commit()
    db.refresh(client)
    yield user
    user.delete(db)


@pytest.fixture
def viewer_user(db):
    user = FidesUser.create(
        db=db,
        data={
            "username": "test_fides_viewer_user",
            "password": "TESTdcnG@wzJeu0&%3Qe2fGo7",
            "email_address": "viewer2.user@ethyca.com",
        },
    )
    client = ClientDetail(
        hashed_secret="thisisatest",
        salt="thisisstillatest",
        roles=[VIEWER],
        user_id=user.id,
    )

    FidesUserPermissions.create(db=db, data={"user_id": user.id, "roles": [VIEWER]})

    db.add(client)
    db.commit()
    db.refresh(client)
    yield user
    user.delete(db)


@pytest.fixture
def contributor_user(db):
    user = FidesUser.create(
        db=db,
        data={
            "username": "test_fides_contributor_user",
            "password": "TESTdcnG@wzJeu0&%3Qe2fGo7",
            "email_address": "contributor.user@ethyca.com",
        },
    )
    client = ClientDetail(
        hashed_secret="thisisatest",
        salt="thisisstillatest",
        scopes=[],
        roles=[CONTRIBUTOR],
        user_id=user.id,
    )

    FidesUserPermissions.create(
        db=db, data={"user_id": user.id, "roles": [CONTRIBUTOR]}
    )

    db.add(client)
    db.commit()
    db.refresh(client)
    yield user
    user.delete(db)


@pytest.fixture
def respondent(db):
    """Create a respondent user with USER_READ_OWN scope"""
    from fides.api.oauth.roles import RESPONDENT

    user = FidesUser.create(
        db=db,
        data={
            "username": "test_respondent_user",
            "password": "TESTdcnG@wzJeu0&%3Qe2fGo7",
            "email_address": "respondent.user@ethyca.com",
        },
    )
    client = ClientDetail(
        hashed_secret="thisisatest",
        salt="thisisstillatest",
        scopes=[USER_READ_OWN],
        roles=[RESPONDENT],
        user_id=user.id,
    )

    FidesUserPermissions.create(db=db, data={"user_id": user.id, "roles": [RESPONDENT]})

    db.add(client)
    db.commit()
    db.refresh(client)
    db.refresh(user)  # Refresh user to load the client relationship
    yield user
    user.delete(db)


@pytest.fixture
def viewer_and_approver_user(db):
    user = FidesUser.create(
        db=db,
        data={
            "username": "test_fides_viewer_and_approver_user",
            "password": "TESTdcnG@wzJeu0&%3Qe2fGo7",
            "email_address": "viewerapprover.user@ethyca.com",
        },
    )
    client = ClientDetail(
        hashed_secret="thisisatest",
        salt="thisisstillatest",
        scopes=[],
        roles=[VIEWER_AND_APPROVER],
        user_id=user.id,
    )

    FidesUserPermissions.create(
        db=db, data={"user_id": user.id, "roles": [VIEWER_AND_APPROVER]}
    )

    db.add(client)
    db.commit()
    db.refresh(client)
    yield user
    user.delete(db)


@pytest.fixture(scope="function")
def system(db: Session) -> System:
    system = System.create(
        db=db,
        data={
            "fides_key": f"system_key-f{uuid4()}",
            "name": f"system-{uuid4()}",
            "description": "fixture-made-system",
            "organization_fides_key": "default_organization",
            "system_type": "Service",
        },
    )

    privacy_declaration = PrivacyDeclaration.create(
        db=db,
        data={
            "name": "Collect data for marketing",
            "system_id": system.id,
            "data_categories": ["user.device.cookie_id"],
            "data_use": "marketing.advertising",
            "data_subjects": ["customer"],
            "dataset_references": None,
            "egress": None,
            "ingress": None,
        },
    )

    db.refresh(system)
    return system


@pytest.fixture()
@pytest.mark.asyncio
async def system_async(async_session):
    """Creates a system for testing with an async session, to be used in async tests"""
    resource = SystemSchema(
        fides_key=str(uuid4()),
        organization_fides_key="default_organization",
        name="test_system_1",
        system_type="test",
        privacy_declarations=[],
    )

    system = await create_system(
        resource, async_session, CONFIG.security.oauth_root_client_id
    )
    return system


@pytest.fixture(scope="function")
def system_hidden(db: Session) -> Generator[System, None, None]:
    system = System.create(
        db=db,
        data={
            "fides_key": f"system_key-f{uuid4()}",
            "name": f"system-{uuid4()}",
            "description": "fixture-made-system set as hidden",
            "organization_fides_key": "default_organization",
            "system_type": "Service",
            "hidden": True,
        },
    )

    db.refresh(system)
    yield system
    db.delete(system)


@pytest.fixture(scope="function")
def system_with_cleanup(db: Session) -> Generator[System, None, None]:
    system = System.create(
        db=db,
        data={
            "fides_key": f"system_key-f{uuid4()}",
            "name": f"system-{uuid4()}",
            "description": "fixture-made-system",
            "organization_fides_key": "default_organization",
            "system_type": "Service",
        },
    )

    privacy_declaration = PrivacyDeclaration.create(
        db=db,
        data={
            "name": "Collect data for marketing",
            "system_id": system.id,
            "data_categories": ["user.device.cookie_id"],
            "data_use": "marketing.advertising",
            "data_subjects": ["customer"],
            "dataset_references": None,
            "egress": None,
            "ingress": None,
        },
    )

    ConnectionConfig.create(
        db=db,
        data={
            "system_id": system.id,
            "connection_type": "bigquery",
            "name": "test_connection",
            "secrets": {"password": "test_password"},
            "access": "write",
        },
    )

    db.refresh(system)
    yield system
    db.delete(system)


@pytest.fixture(scope="function")
def system_with_dataset_references(db: Session) -> System:
    ctl_dataset = CtlDataset.create_from_dataset_dict(
        db, {"fides_key": f"dataset_key-f{uuid4()}", "collections": []}
    )
    system = System.create(
        db=db,
        data={
            "fides_key": f"system_key-f{uuid4()}",
            "name": f"system-{uuid4()}",
            "description": "fixture-made-system",
            "organization_fides_key": "default_organization",
            "system_type": "Service",
            "dataset_references": [ctl_dataset.fides_key],
        },
    )

    return system


@pytest.fixture(scope="function")
def system_with_undeclared_data_categories(db: Session) -> System:
    ctl_dataset = CtlDataset.create_from_dataset_dict(
        db,
        {
            "fides_key": f"dataset_key-f{uuid4()}",
            "collections": [
                {
                    "name": "customer",
                    "fields": [
                        {
                            "name": "email",
                            "data_categories": ["user.contact.email"],
                        },
                        {"name": "first_name"},
                    ],
                }
            ],
        },
    )
    system = System.create(
        db=db,
        data={
            "fides_key": f"system_key-f{uuid4()}",
            "name": f"system-{uuid4()}",
            "description": "fixture-made-system",
            "organization_fides_key": "default_organization",
            "system_type": "Service",
            "dataset_references": [ctl_dataset.fides_key],
        },
    )

    return system


@pytest.fixture(scope="function")
def system_with_a_single_dataset_reference(db: Session) -> System:
    first_dataset = CtlDataset.create_from_dataset_dict(
        db,
        {
            "fides_key": f"dataset_key-f{uuid4()}",
            "collections": [
                {
                    "name": "loyalty",
                    "fields": [
                        {
                            "name": "id",
                            "data_categories": ["user.unique_id"],
                        },
                    ],
                }
            ],
        },
    )
    second_dataset = CtlDataset.create_from_dataset_dict(
        db,
        {
            "fides_key": f"dataset_key-f{uuid4()}",
            "collections": [
                {
                    "name": "customer",
                    "fields": [
                        {
                            "name": "shipping_info",
                            "fields": [
                                {
                                    "name": "street",
                                    "data_categories": ["user.contact.address.street"],
                                }
                            ],
                        },
                        {
                            "name": "first_name",
                            "data_categories": ["user.name.first"],
                        },
                    ],
                },
                {
                    "name": "activity",
                    "fields": [
                        {
                            "name": "last_login",
                            "data_categories": ["user.behavior"],
                        },
                    ],
                },
            ],
        },
    )
    system = System.create(
        db=db,
        data={
            "fides_key": f"system_key-f{uuid4()}",
            "name": f"system-{uuid4()}",
            "description": "fixture-made-system",
            "organization_fides_key": "default_organization",
            "system_type": "Service",
            "dataset_references": [first_dataset.fides_key, second_dataset.fides_key],
        },
    )

    return system


@pytest.fixture(scope="function")
def privacy_declaration_with_single_dataset_reference(
    db: Session,
) -> PrivacyDeclaration:
    ctl_dataset = CtlDataset.create_from_dataset_dict(
        db,
        {
            "fides_key": f"dataset_key-f{uuid4()}",
            "collections": [
                {
                    "name": "customer",
                    "fields": [
                        {
                            "name": "email",
                            "data_categories": ["user.contact.email"],
                        },
                        {"name": "first_name"},
                    ],
                }
            ],
        },
    )
    system = System.create(
        db=db,
        data={
            "fides_key": f"system_key-f{uuid4()}",
            "name": f"system-{uuid4()}",
            "description": "fixture-made-system",
            "organization_fides_key": "default_organization",
            "system_type": "Service",
        },
    )

    privacy_declaration = PrivacyDeclaration.create(
        db=db,
        data={
            "name": "Collect data for third party sharing",
            "system_id": system.id,
            "data_categories": ["user.device.cookie_id"],
            "data_use": "third_party_sharing",
            "data_subjects": ["customer"],
            "dataset_references": [ctl_dataset.fides_key],
            "egress": None,
            "ingress": None,
        },
    )

    return privacy_declaration


@pytest.fixture(scope="function")
def privacy_declaration_with_multiple_dataset_references(
    db: Session,
) -> PrivacyDeclaration:
    first_dataset = CtlDataset.create_from_dataset_dict(
        db,
        {
            "fides_key": f"dataset_key-f{uuid4()}",
            "collections": [
                {
                    "name": "loyalty",
                    "fields": [
                        {
                            "name": "id",
                            "data_categories": ["user.unique_id"],
                        },
                    ],
                }
            ],
        },
    )
    second_dataset = CtlDataset.create_from_dataset_dict(
        db,
        {
            "fides_key": f"dataset_key-f{uuid4()}",
            "collections": [
                {
                    "name": "customer",
                    "fields": [
                        {
                            "name": "shipping_info",
                            "fields": [
                                {
                                    "name": "street",
                                    "data_categories": ["user.contact.address.street"],
                                }
                            ],
                        },
                        {
                            "name": "first_name",
                            "data_categories": ["user.name.first"],
                        },
                    ],
                },
                {
                    "name": "activity",
                    "fields": [
                        {
                            "name": "last_login",
                            "data_categories": ["user.behavior"],
                        },
                    ],
                },
            ],
        },
    )
    system = System.create(
        db=db,
        data={
            "fides_key": f"system_key-f{uuid4()}",
            "name": f"system-{uuid4()}",
            "description": "fixture-made-system",
            "organization_fides_key": "default_organization",
            "system_type": "Service",
        },
    )

    privacy_declaration = PrivacyDeclaration.create(
        db=db,
        data={
            "name": "Collect data for third party sharing",
            "system_id": system.id,
            "data_categories": ["user.device.cookie_id"],
            "data_use": "third_party_sharing",
            "data_subjects": ["customer"],
            "dataset_references": [first_dataset.fides_key, second_dataset.fides_key],
            "egress": None,
            "ingress": None,
        },
    )

    return privacy_declaration


@pytest.fixture(scope="function")
def system_multiple_decs(db: Session, system: System) -> Generator[System, None, None]:
    """
    Add an additional PrivacyDeclaration onto the base System to test scenarios with
    multiple PrivacyDeclarations on a given system
    """
    PrivacyDeclaration.create(
        db=db,
        data={
            "name": "Collect data for third party sharing",
            "system_id": system.id,
            "data_categories": ["user.device.cookie_id"],
            "data_use": "third_party_sharing",
            "data_subjects": ["customer"],
            "dataset_references": None,
            "egress": None,
            "ingress": None,
        },
    )

    db.refresh(system)
    yield system


@pytest.fixture(scope="function")
def system_third_party_sharing(db: Session) -> Generator[System, None, None]:
    system_third_party_sharing = System.create(
        db=db,
        data={
            "fides_key": f"system_third_party_sharing-f{uuid4()}",
            "name": f"system-{uuid4()}",
            "description": "fixture-made-system",
            "organization_fides_key": "default_organization",
            "system_type": "Service",
        },
    )

    PrivacyDeclaration.create(
        db=db,
        data={
            "name": "Collect data for third party sharing",
            "system_id": system_third_party_sharing.id,
            "data_categories": ["user.device.cookie_id"],
            "data_use": "third_party_sharing",
            "data_subjects": ["customer"],
            "dataset_references": None,
            "egress": None,
            "ingress": None,
        },
    )
    db.refresh(system_third_party_sharing)
    yield system_third_party_sharing
    db.delete(system_third_party_sharing)


@pytest.fixture(scope="function")
def system_provide_service(db: Session) -> System:
    system_provide_service = System.create(
        db=db,
        data={
            "fides_key": f"system_key-f{uuid4()}",
            "name": f"system-{uuid4()}",
            "description": "fixture-made-system",
            "organization_fides_key": "default_organization",
            "system_type": "Service",
        },
    )

    PrivacyDeclaration.create(
        db=db,
        data={
            "name": "The source service, system, or product being provided to the user",
            "system_id": system_provide_service.id,
            "data_categories": ["user.device.cookie_id"],
            "data_use": "essential.service",
            "data_subjects": ["customer"],
            "dataset_references": None,
            "egress": None,
            "ingress": None,
        },
    )
    db.refresh(system_provide_service)
    return system_provide_service


@pytest.fixture(scope="function")
def system_provide_service_operations_support_optimization(db: Session) -> System:
    system_provide_service_operations_support_optimization = System.create(
        db=db,
        data={
            "fides_key": f"system_key-f{uuid4()}",
            "name": f"system-{uuid4()}",
            "description": "fixture-made-system",
            "organization_fides_key": "default_organization",
            "system_type": "Service",
        },
    )

    PrivacyDeclaration.create(
        db=db,
        data={
            "name": "Optimize and improve support operations in order to provide the service",
            "system_id": system_provide_service_operations_support_optimization.id,
            "data_categories": ["user.device.cookie_id"],
            "data_use": "essential.service.operations.improve",
            "data_subjects": ["customer"],
            "dataset_references": None,
            "egress": None,
            "ingress": None,
        },
    )
    db.refresh(system_provide_service_operations_support_optimization)
    return system_provide_service_operations_support_optimization


@pytest.fixture
def system_manager_client(db, system):
    """Return a client assigned to a system for authentication purposes."""
    client = ClientDetail(
        hashed_secret="thisisatest",
        salt="thisisstillatest",
        roles=[],
        systems=[system.id],
    )
    db.add(client)
    db.commit()
    db.refresh(client)
    yield client
    client.delete(db)


@pytest.fixture
def connection_client(db, connection_config):
    """Return a client assigned to a connection for authentication purposes."""
    client = ClientDetail(
        hashed_secret="thisisatest",
        salt="thisisstillatest",
        roles=[],
        systems=[],
        connections=[connection_config.id],
    )
    db.add(client)
    db.commit()
    db.refresh(client)
    yield client
    client.delete(db)


@pytest.fixture
def owner_auth_header(owner_user):
    return generate_role_header_for_user(owner_user, owner_user.client.roles)


@pytest.fixture
def contributor_auth_header(contributor_user):
    return generate_role_header_for_user(
        contributor_user, contributor_user.client.roles
    )


@pytest.fixture
def viewer_auth_header(viewer_user):
    return generate_role_header_for_user(viewer_user, viewer_user.client.roles)


@pytest.fixture
def approver_auth_header(approver_user):
    return generate_role_header_for_user(approver_user, approver_user.client.roles)


@pytest.fixture
def viewer_and_approver_auth_header(viewer_and_approver_user):
    return generate_role_header_for_user(
        viewer_and_approver_user, viewer_and_approver_user.client.roles
    )


@pytest.mark.asyncio
@pytest.fixture(scope="function")
def seed_data(session):
    """
    Fixture to load default resources into the database before a test.
    """
    seed_db(session)


@pytest.fixture(scope="function")
def default_data_categories(db: Session):
    for data_category in DEFAULT_TAXONOMY.data_category:
        if (
            DataCategoryDbModel.get_by(db, field="name", value=data_category.name)
            is None
        ):
            DataCategoryDbModel.create(
                db=db, data=data_category.model_dump(mode="json")
            )


@pytest.fixture(scope="function")
def default_data_uses(db: Session):
    for data_use in DEFAULT_TAXONOMY.data_use:
        if DataUse.get_by(db, field="name", value=data_use.name) is None:
            DataUse.create(db=db, data=data_use.model_dump(mode="json"))


@pytest.fixture(scope="function")
def default_organization(db: Session):
    load_default_organization(db)


@pytest.fixture(scope="function")
def default_taxonomy(db: Session):
    load_default_taxonomy(db)


@pytest.fixture(scope="function", autouse=True)
async def clear_db_tables(db, async_session):
    """Clear data from tables between tests.

    If relationships are not set to cascade on delete they will fail with an
    IntegrityError if there are relationships present. This function stores tables
    that fail with this error then recursively deletes until no more IntegrityErrors
    are present.
    """
    yield

    def delete_data(tables):
        redo = []
        for table in tables:
            try:
                db.execute(table.delete())
            except IntegrityError:
                redo.append(table)
            finally:
                db.commit()

        if redo:
            delete_data(redo)

    # make sure all transactions are closed before starting deletes
    db.commit()
    await async_session.commit()

    delete_data(Base.metadata.sorted_tables)


@pytest.fixture(autouse=True, scope="session")
def monkeysession():
    """
    Monkeypatch at the session level instead of the function level.
    Automatically undoes the monkeypatching when the session finishes.
    """
    mpatch = MonkeyPatch()
    yield mpatch
    mpatch.undo()


@pytest.fixture(scope="session")
def monkeypatch_requests(test_client, monkeysession) -> None:
    """
    Some places within the application, for example `fides.core.api`, use the `requests`
    library to interact with the webserver. This fixture patches those `requests` calls
    so that all of those tests instead interact with the test instance.
    """
    monkeysession.setattr(requests, "get", test_client.get)
    monkeysession.setattr(requests, "post", test_client.post)
    monkeysession.setattr(requests, "put", test_client.put)
    monkeysession.setattr(requests, "patch", test_client.patch)
    monkeysession.setattr(requests, "delete", test_client.delete)


def pytest_configure_node(node):
    """Pytest hook automatically called for each xdist worker node configuration."""
    if hasattr(node, "workerinput") and node.workerinput:
        worker_id = node.workerinput["workerid"]
        print(
            f"[Configure Node] Configuring database and config for worker {worker_id}..."
        )

        os.environ["FIDES__DATABASE__TEST_DB"] = f"fides_test_{worker_id}"

        get_config.cache_clear()
        fides_config = get_config()
        sync_db_uri = fides_config.database.sqlalchemy_test_database_uri
        async_db_uri = fides_config.database.async_database_uri

        # Log connection strings
        print(
            f"[Configure Node] Sync DB URI: {sync_db_uri} Async DB URI: {async_db_uri}"
        )
    else:
        print(
            "[Configure Node] Skipping DB setup/config update on single node or non-xdist run."
        )


@pytest.fixture
def base_gcs_client_mock():
    """Fixture to provide a base mock for Google Cloud Storage (GCS) client.

    This fixture creates a base mock of the GCS client with proper method signatures
    and basic functionality. It uses `create_autospec` to ensure that the mock
    maintains the same interface as the real GCS client, which helps catch interface
    changes and ensures type safety.

    The fixture sets up:
    - Mock credentials with proper autospec
    - Mock client with required attributes
    - Mock batch stack for handling batch operations
    - Mock HTTP transport for handling requests
    - Basic bucket method implementation

    Usage:
        ```python
        def test_something(base_gcs_client_mock):
            # The mock client will have the same interface as the real GCS client
            bucket = base_gcs_client_mock.bucket("my-bucket")
            # Any method calls will be properly type-checked
        ```

    Why autospec is used:
    - Ensures the mock has the same interface as the real GCS client
    - Catches interface changes that would break the real code
    - Provides better error messages when methods are called incorrectly
    - Maintains type safety throughout the test
    """
    # Create mock credentials with proper autospec
    mock_credentials = create_autospec(google.auth.credentials.Credentials)
    mock_credentials.valid = True
    mock_credentials.expired = False
    mock_credentials.refresh = create_autospec(
        google.auth.credentials.Credentials.refresh, side_effect=lambda: None
    )

    # Create mock client with proper autospec
    mock_client = create_autospec(storage.Client)
    mock_client._credentials = mock_credentials
    mock_client.project = "test-project"

    # Set up batch stack
    class MockBatchStack:
        """Mock implementation of GCS batch operation stack."""

        def __init__(self):
            self._stack = []

        @property
        def top(self):
            """Returns the top batch in the stack or None if empty."""
            return self._stack[-1] if self._stack else None

        def push(self, batch):
            """Adds a new batch to the top of the stack."""
            self._stack.append(batch)

        def pop(self):
            """Removes and returns the top batch from the stack."""
            return self._stack.pop() if self._stack else None

    # Set up HTTP transport with proper autospec
    mock_http = create_autospec(requests.Session)
    mock_response = create_autospec(requests.Response)
    mock_response.status_code = 200
    mock_http.request = create_autospec(
        requests.Session.request, return_value=mock_response
    )

    # Add required attributes to mock client
    mock_client._batch_stack = MockBatchStack()
    mock_client._http_internal = mock_http
    mock_client._http = mock_http

    # Set up bucket method with proper autospec
    def mock_get_bucket(self, bucket_name, user_project=None, generation=None):
        """Creates and returns a mock bucket with the given name."""
        mock_bucket = create_autospec(storage.Bucket)
        mock_bucket.name = bucket_name
        return mock_bucket

    mock_client.bucket = types.MethodType(
        create_autospec(storage.Client.bucket, side_effect=mock_get_bucket), mock_client
    )

    return mock_client


@pytest.fixture(scope="function")
def privacy_request_erasure_pending(db: Session, erasure_policy: Policy) -> Generator:
    pr = PrivacyRequest.create(
        db=db,
        data={
            "requested_at": "2021-08-30T16:09:37.359Z",
            "policy_id": erasure_policy.id,
            "status": "pending",
            "external_id": "b5d78237-f831-4add-8a88-883a4843b016",
        },
    )
    yield pr
    pr.delete(db=db)


@pytest.fixture(scope="function")
def privacy_request_requires_manual_finalization(
    db: Session, erasure_policy: Policy
) -> Generator:
    pr = PrivacyRequest.create(
        db=db,
        data={
            "requested_at": "2021-08-30T16:09:37.359Z",
            "policy_id": erasure_policy.id,
            "status": "requires_manual_finalization",
            "external_id": "b5d78237-f831-4add-8a88-883a4843b016",
        },
    )
    yield pr
    pr.delete(db=db)


@pytest.fixture
def mock_gcs_client(
    base_gcs_client_mock, monkeypatch, storage_config_default_gcs, attachment_file
):
    """Fixture to provide a fully configured mock GCS client for attachment testing.

    This fixture extends the base_gcs_client_mock with attachment-specific behavior,
    implementing a mock of the GCS client's functionality needed for testing
    upload and deletion of files. It uses `create_autospec` to ensure type safety and proper
    method signatures throughout the mock hierarchy.

    Key features:
    - Tracks all blobs in a bucket using a dictionary
    - Simulates blob creation, deletion, and access
    - Implements proper error handling (e.g., NotFound exceptions)
    - Supports blob listing with prefix filtering
    - Maintains proper method signatures through autospec

    The mock implements the following GCS operations:
    - Blob creation and upload
    - Blob deletion
    - Blob retrieval
    - Signed URL generation
    - Blob listing with prefix support

    Usage:
        ```python
        def test_attachment_operations(mock_gcs_client):
            # Create and upload an attachment
            bucket = mock_gcs_client.bucket("test-bucket")
            blob = bucket.blob("test-file.txt")
            blob.upload_from_file(file_obj)

            # Delete the attachment
            blob.delete()

            # Attempting to access deleted blob raises NotFound
            with pytest.raises(NotFound):
                blob.reload()
        ```

    Why autospec is used:
    - Ensures all mock methods have the same signature as real GCS methods
    - Catches interface changes that would break the real code
    - Provides better error messages for incorrect method calls
    - Maintains type safety throughout the test
    - Helps catch bugs related to method signature changes

    Dependencies:
        - base_gcs_client_mock: Provides the base GCS client mock
        - storage_config_default_gcs: Provides GCS storage configuration
        - attachment_file: Provides test file content for size calculations
    """
    # Get the file content for size calculation
    file_content = attachment_file[1].read()
    attachment_file[1].seek(0)  # Reset file pointer

    # Create a mock bucket with proper autospec
    mock_bucket = create_autospec(storage.Bucket)
    mock_bucket.name = storage_config_default_gcs.details[StorageDetails.BUCKET.value]

    # Track all blobs
    blobs = {}

    # Set up the mock bucket's blob method with proper autospec
    def mock_get_blob(self, blob_name, *args, **kwargs):
        """Retrieves a blob by name, raising NotFound if it doesn't exist."""
        # Check if blob exists
        if blob_name not in blobs:
            raise NotFound(f"Blob {blob_name} not found")

        mock_blob = blobs[blob_name]
        return mock_blob

    # Set up bucket methods with proper autospec
    mock_bucket.blob = types.MethodType(
        create_autospec(storage.Bucket.blob, side_effect=mock_get_blob), mock_bucket
    )

    def mock_list_blobs(
        self, prefix=None, delimiter=None, max_results=None, page_token=None, **kwargs
    ):
        """Lists all blobs in the bucket, optionally filtered by prefix."""
        if prefix:
            return [blob for name, blob in blobs.items() if name.startswith(prefix)]
        return list(blobs.values())

    mock_bucket.list_blobs = types.MethodType(
        create_autospec(storage.Bucket.list_blobs, side_effect=mock_list_blobs),
        mock_bucket,
    )

    # Set up the mock client's bucket method with proper autospec
    def mock_get_bucket(self, bucket_name, user_project=None, generation=None):
        """Returns the mock bucket if the name matches, otherwise raises ValueError."""
        if bucket_name != mock_bucket.name:
            raise ValueError(
                f"Expected bucket name {mock_bucket.name}, got {bucket_name}"
            )
        return mock_bucket

    # Update the base mock's bucket method with proper autospec
    base_gcs_client_mock.bucket = types.MethodType(
        create_autospec(storage.Client.bucket, side_effect=mock_get_bucket),
        base_gcs_client_mock,
    )

    # Helper function to create a new blob
    def create_mock_blob(blob_name):
        """Creates a new mock blob with all required methods and attributes."""
        mock_blob = create_autospec(storage.Blob)
        mock_blob.name = blob_name
        mock_blob.exists.return_value = True
        mock_blob.size = len(file_content)

        # Configure download_as_bytes with proper method binding
        def mock_download_as_bytes(
            self, client=None, start=None, end=None, raw_download=False, **kwargs
        ):
            """Mock implementation of download_as_bytes method.
            Cannot use autospec because it is bound to the mock_blob instance.
            """
            return file_content

        mock_blob.download_as_bytes = types.MethodType(
            mock_download_as_bytes, mock_blob
        )

        def mock_download_to_file(self, fileobj, *args, **kwargs):
            """Mock implementation of download_to_file method.
            Cannot use autospec because it is bound to the mock_blob instance.
            """
            fileobj.write(file_content)
            fileobj.seek(0)
            return None

        mock_blob.download_to_file = types.MethodType(mock_download_to_file, mock_blob)

        def mock_upload_from_file(
            self,
            file_obj,
            content_type=None,
            num_retries=None,
            client=None,
            size=None,
            **kwargs,
        ):
            """Simulates uploading a file to the blob, storing it in the blobs dictionary."""
            blobs[blob_name] = self
            return None

        def mock_generate_signed_url(self, version, expiration, method, **kwargs):
            """Generates a signed URL for the blob, raising NotFound if the blob doesn't exist."""
            if blob_name not in blobs:
                raise NotFound(f"Blob {blob_name} not found")
            return f"https://storage.googleapis.com/{mock_bucket.name}/{blob_name}"

        def mock_delete(self):
            """Deletes the blob from the blobs dictionary."""
            if blob_name in blobs:
                del blobs[blob_name]
            return None

        def mock_reload(self):
            """Simulates reloading the blob's metadata, raising NotFound if the blob doesn't exist."""
            if blob_name not in blobs:
                raise NotFound(f"Blob {blob_name} not found")
            return None

        # Create properly autospecced methods with side effects
        mock_blob.upload_from_file = types.MethodType(
            create_autospec(
                storage.Blob.upload_from_file, side_effect=mock_upload_from_file
            ),
            mock_blob,
        )
        mock_blob.generate_signed_url = types.MethodType(
            create_autospec(
                storage.Blob.generate_signed_url, side_effect=mock_generate_signed_url
            ),
            mock_blob,
        )
        mock_blob.delete = types.MethodType(
            create_autospec(storage.Blob.delete, side_effect=mock_delete), mock_blob
        )
        mock_blob.reload = types.MethodType(
            create_autospec(storage.Blob.reload, side_effect=mock_reload), mock_blob
        )
        return mock_blob

    # Override the bucket's blob method to use our blob creation
    def mock_create_blob(self, blob_name, *args, **kwargs):
        """Creates a new blob in the bucket using the create_mock_blob helper."""
        return create_mock_blob(blob_name)

    mock_bucket.blob = types.MethodType(
        create_autospec(storage.Bucket.blob, side_effect=mock_create_blob), mock_bucket
    )

    return base_gcs_client_mock<|MERGE_RESOLUTION|>--- conflicted
+++ resolved
@@ -765,7 +765,6 @@
     return True
 
 
-<<<<<<< HEAD
 # Register health check for workers
 @pytest.fixture(scope="session")
 def celery_session_app(celery_session_app):
@@ -807,7 +806,7 @@
                 logger.warning("Failed to dispose of the celery worker.")
     except RuntimeError as re:
         logger.warning("Failed to stop the celery worker: " + str(re))
-=======
+
 @pytest.fixture(scope="session")
 def celery_worker_parameters():
     """Configure celery worker parameters for testing.
@@ -817,7 +816,6 @@
     The CI environment can be slow, so we use a generous timeout.
     """
     return {"shutdown_timeout": 180.0}
->>>>>>> 5b649cc3
 
 
 @pytest.fixture(autouse=True, scope="session")
