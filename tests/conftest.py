--- conflicted
+++ resolved
@@ -33,22 +33,10 @@
 )
 from fides.api.db.ctl_session import sync_engine
 from fides.api.main import app
-<<<<<<< HEAD
-from fides.api.models.sql_models import Cookies, DataUse, PrivacyDeclaration
-from fides.api.oauth.jwt import generate_jwe
-from fides.api.oauth.roles import (
-    APPROVER,
-    CONTRIBUTOR,
-    OWNER,
-    VIEWER,
-    VIEWER_AND_APPROVER,
-=======
 from fides.api.models.privacy_request import (
     EXITED_EXECUTION_LOG_STATUSES,
-    generate_request_callback_jwe,
->>>>>>> 8fc37494
 )
-from fides.api.models.sql_models import Cookies, DataUse
+from fides.api.models.sql_models import Cookies, DataUse, PrivacyDeclaration
 from fides.api.oauth.jwt import generate_jwe
 from fides.api.oauth.roles import APPROVER, CONTRIBUTOR, OWNER, VIEWER_AND_APPROVER
 from fides.api.schemas.messaging.messaging import MessagingServiceType
