import pytest
from loguru import logger
from sqlalchemy.engine.base import Engine

from fides.core.config import CONFIG


@pytest.fixture(scope="session")
def config():
<<<<<<< HEAD

    CONFIG.is_test_mode = True
    yield CONFIG
=======
    config = get_config()
    config.test_mode = True
    yield config
>>>>>>> 5f1ed281


@pytest.fixture
def loguru_caplog(caplog):
    handler_id = logger.add(caplog.handler, format="{message}")
    yield caplog
    logger.remove(handler_id)


def create_citext_extension(engine: Engine) -> None:
    with engine.connect() as con:
        con.execute("CREATE EXTENSION IF NOT EXISTS citext;")<|MERGE_RESOLUTION|>--- conflicted
+++ resolved
@@ -7,15 +7,9 @@
 
 @pytest.fixture(scope="session")
 def config():
-<<<<<<< HEAD
 
-    CONFIG.is_test_mode = True
+    CONFIG.test_mode = True
     yield CONFIG
-=======
-    config = get_config()
-    config.test_mode = True
-    yield config
->>>>>>> 5f1ed281
 
 
 @pytest.fixture
