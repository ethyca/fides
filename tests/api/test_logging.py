--- conflicted
+++ resolved
@@ -123,17 +123,6 @@
         assert response.status_code == 500
 
         # Verify the log message and its contents
-<<<<<<< HEAD
-        assert "Request received" in loguru_caplog.text
-        log_record = next(
-            record for record in loguru_caplog.records if "method" in record.extra
-        )
-        assert log_record.extra["method"] == "GET"
-        assert log_record.extra["status_code"] == 500
-        assert log_record.extra["path"] == "/test"
-        assert "handler_time" in log_record.extra
-        assert log_record.extra["handler_time"].endswith("ms")
-=======
         unhandled_exception_log_record = loguru_caplog.records[0]
         assert (
             "Unhandled exception processing request"
@@ -147,5 +136,4 @@
         assert request_received_log_record.extra["status_code"] == 500
         assert request_received_log_record.extra["path"] == "/test"
         assert "handler_time" in request_received_log_record.extra
-        assert request_received_log_record.extra["handler_time"].endswith("ms")
->>>>>>> c7f27f57
+        assert request_received_log_record.extra["handler_time"].endswith("ms")