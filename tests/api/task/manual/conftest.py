import uuid
from datetime import datetime
from io import BytesIO

import pytest
from sqlalchemy.orm import Session

from fides.api.models.attachment import (
    Attachment,
    AttachmentReference,
    AttachmentReferenceType,
)
from fides.api.models.connectionconfig import (
    AccessLevel,
    ConnectionConfig,
    ConnectionType,
)
from fides.api.models.manual_task import (
    ManualTask,
    ManualTaskConfig,
    ManualTaskConfigField,
    ManualTaskConfigurationType,
    ManualTaskEntityType,
    ManualTaskFieldType,
    ManualTaskInstance,
    ManualTaskParentEntityType,
    ManualTaskSubmission,
    ManualTaskType,
    StatusType,
)
from fides.api.models.policy import Policy, Rule
from fides.api.models.privacy_request import PrivacyRequest, RequestTask
from fides.api.models.worker_task import ExecutionLogStatus
from fides.api.schemas.policy import ActionType
from fides.api.schemas.privacy_request import PrivacyRequestStatus
from fides.api.task.manual.manual_task_graph_task import ManualTaskGraphTask
from fides.api.task.task_resources import TaskResources

# =============================================================================
# Policy Fixtures
# =============================================================================


def _create_rule(db: Session, policy: Policy, action_type: ActionType, rule_name: str):
    """Create a rule for a policy"""
    key = "_".join(rule_name.lower().split(" "))
    data = {
        "name": rule_name,
        "key": key,
        "policy_id": policy.id,
        "action_type": action_type,
    }
    if action_type == ActionType.erasure:
        data["masking_strategy"] = {
            "strategy": "null_rewrite",
            "configuration": {},
        }
    return Rule.create(db=db, data=data)


def _create_manual_task_config_field(
    db: Session,
    manual_task: ManualTask,
    manual_config: ManualTaskConfig,
    field_data: dict,
):
    data = field_data.copy()
    data.update({"task_id": manual_task.id, "config_id": manual_config.id})
    return ManualTaskConfigField.create(
        db=db,
        data=data,
    )


@pytest.fixture()
def erasure_policy(db: Session):
    """Create a policy with only erasure rules."""
    policy = Policy.create(
        db=db,
        data={
            "name": "Erasure Policy",
            "key": "erasure_policy",
        },
    )

    # Add erasure rule
    _create_rule(db, policy, ActionType.erasure, "Erasure Rule")

    yield policy
    try:
        policy.delete(db)
    except Exception as e:
        print(f"Error deleting policy: {e}")


@pytest.fixture()
def access_policy(db: Session):
    """Create a policy with only access rules."""
    policy = Policy.create(
        db=db,
        data={
            "name": "Access Policy",
            "key": "access_policy",
        },
    )

    # Add access rule
    _create_rule(db, policy, ActionType.access, "Access Rule")

    yield policy
    try:
        policy.delete(db)
    except Exception as e:
        print(f"Error deleting policy: {e}")


@pytest.fixture()
def mixed_policy(db: Session):
    """Create a policy with both access and erasure rules."""
    policy = Policy.create(
        db=db,
        data={
            "name": "Mixed Policy",
            "key": "mixed_policy",
        },
    )

    # Add access  and erasure rules
    _create_rule(db, policy, ActionType.access, "Access Rule")
    _create_rule(db, policy, ActionType.erasure, "Erasure Rule")

    yield policy
    try:
        policy.delete(db)
    except Exception as e:
        print(f"Error deleting policy: {e}")


# =============================================================================
# Connection Config Fixtures
# =============================================================================


@pytest.fixture()
def connection_config(db: Session):
    """Create a connection config"""
    return ConnectionConfig.create(
        db=db,
        data={
            "name": "Manual Task Connection",
            "key": f"manual_{uuid.uuid4()}",
            "connection_type": ConnectionType.manual_task,
            "access": AccessLevel.write,
        },
    )


# =============================================================================
# Manual Task Fixtures
# =============================================================================


@pytest.fixture()
def manual_task(db: Session, connection_config):
    """Create a manual task"""
    return ManualTask.create(
        db=db,
        data={
            "task_type": ManualTaskType.privacy_request,
            "parent_entity_id": connection_config.id,
            "parent_entity_type": ManualTaskParentEntityType.connection_config,
        },
    )


# =============================================================================
# Manual Task Config Fixtures
# =============================================================================


@pytest.fixture()
def manual_task_erasure_config(db: Session, manual_task):
    """Create a manual task config"""
    return ManualTaskConfig.create(
        db=db,
        data={
            "task_id": manual_task.id,
            "config_type": ManualTaskConfigurationType.erasure_privacy_request,
            "version": 1,
            "is_current": True,
        },
    )


@pytest.fixture()
def manual_task_access_config(db: Session, manual_task):
    """Create a manual task config"""
    return ManualTaskConfig.create(
        db=db,
        data={
            "task_id": manual_task.id,
            "config_type": ManualTaskConfigurationType.access_privacy_request,
            "version": 1,
            "is_current": True,
        },
    )


@pytest.fixture
def connection_with_manual_erasure_task(
    db, connection_config, manual_task, manual_task_erasure_config
):
    """Create a connection config with an erasure manual task and one text field"""

    field_data = {
        "field_key": "confirm_erasure",
        "field_type": ManualTaskFieldType.text,
        "field_metadata": {
            "label": "Confirmation",
            "required": True,
            "data_categories": ["user.contact.email"],
        },
    }

    field = _create_manual_task_config_field(
        db, manual_task, manual_task_erasure_config, field_data
    )
    yield connection_config, manual_task, manual_task_erasure_config, field


@pytest.fixture()
def connection_with_manual_access_task(
    db, connection_config, manual_task, manual_task_access_config
):
    """Create a connection config with an access manual task and one text field"""

    field_data = {
        "field_key": "user_email",
        "field_type": ManualTaskFieldType.text,
        "field_metadata": {
            "label": "Confirmation",
            "required": True,
            "data_categories": ["user.contact.email"],
        },
    }
    field = _create_manual_task_config_field(
        db, manual_task, manual_task_access_config, field_data
    )
    yield connection_config, manual_task, manual_task_access_config, field


@pytest.fixture()
def manual_setup(
    db: Session,
    connection_config,
    manual_task,
    manual_task_access_config,
    manual_task_erasure_config,
):
    """Create a connection config, manual task and two configs (access & erasure)."""
    # Create access config field
    access_field_data = {
        "field_key": "user_email",
        "field_type": ManualTaskFieldType.text,
        "field_metadata": {
            "label": "Access Confirmation",
            "required": True,
            "data_categories": ["user.contact.email"],
        },
    }
    _create_manual_task_config_field(
        db, manual_task, manual_task_access_config, access_field_data
    )

    # Create erasure config field
    erasure_field_data = {
        "field_key": "confirm_erasure",
        "field_type": ManualTaskFieldType.text,
        "field_metadata": {
            "label": "Erasure Confirmation",
            "required": True,
            "data_categories": ["user.contact.email"],
        },
    }
    _create_manual_task_config_field(
        db, manual_task, manual_task_erasure_config, erasure_field_data
    )

    yield {
        "connection_config": connection_config,
        "manual_task": manual_task,
        "access_config": manual_task_access_config,
        "erasure_config": manual_task_erasure_config,
    }

    # Cleanup
    try:
        for config in [manual_task_access_config, manual_task_erasure_config]:
            config.delete(db)
        manual_task.delete(db)
        connection_config.delete(db)
    except Exception as e:
        print(f"Error deleting manual task: {e}")


# =============================================================================
# Privacy Request Fixtures
# =============================================================================


@pytest.fixture()
def mixed_privacy_request(db: Session, mixed_policy):
    """Minimal PrivacyRequest for testing with mixed policy."""
    pr = PrivacyRequest.create(
        db=db,
        data={
            "requested_at": datetime.utcnow(),
            "policy_id": mixed_policy.id,
            "status": PrivacyRequestStatus.pending,
        },
    )
    yield pr
    pr.delete(db)


@pytest.fixture()
def access_privacy_request(db: Session, access_policy):
    """Privacy request with access-only policy."""
    pr = PrivacyRequest.create(
        db=db,
        data={
            "requested_at": datetime.utcnow(),
            "policy_id": access_policy.id,
            "status": PrivacyRequestStatus.pending,
        },
    )
    yield pr
    pr.delete(db)


@pytest.fixture()
def erasure_privacy_request(db: Session, erasure_policy):
    """Privacy request with erasure-only policy."""
    pr = PrivacyRequest.create(
        db=db,
        data={
            "requested_at": datetime.utcnow(),
            "policy_id": erasure_policy.id,
            "status": PrivacyRequestStatus.pending,
        },
    )
    yield pr
    pr.delete(db)


# =============================================================================
# Test Helper Fixtures
# =============================================================================


def _build_request_task(
    db,
    privacy_request,
    connection_config,
    action_type=ActionType.access,
):
    """Helper to create a minimal RequestTask for the manual_data collection"""
    # Use the standard manual data collection address
    collection_address = f"{connection_config.key}:manual_data"

    return RequestTask.create(
        db=db,
        data={
            "privacy_request_id": privacy_request.id,
            "collection_address": collection_address,
            "dataset_name": connection_config.key,
            "collection_name": "manual_data",
            "action_type": action_type.value,
            "status": ExecutionLogStatus.pending.value,
            "upstream_tasks": [],
            "downstream_tasks": [],
            "all_descendant_tasks": [],
            "collection": {
                "name": "manual_data",
                "fields": [],
                "after": [],
                "erase_after": [],
                "grouped_inputs": [],
                "data_categories": [],
            },
            "traversal_details": {
                "dataset_connection_key": connection_config.key,
                "incoming_edges": [],
                "outgoing_edges": [],
                "input_keys": [],
            },
        },
    )


def _build_task_resources(db, privacy_request, policy, connection_config, request_task):
    """Helper to build TaskResources object"""
    return TaskResources(
        request=privacy_request,
        policy=policy,
        connection_configs=[connection_config],
        privacy_request_task=request_task,
        session=db,
    )


@pytest.fixture()
@pytest.mark.usefixtures("manual_task")
def request_task(db, privacy_request, connection_config):
    """Helper fixture to create a minimal RequestTask for manual_data collection"""
    return _build_request_task(
        db, privacy_request, connection_config, action_type=ActionType.access
    )


@pytest.fixture()
def task_resources(db, privacy_request, policy, connection_config, request_task):
    """Helper fixture to build TaskResources object"""
    return _build_task_resources(
        db, privacy_request, policy, connection_config, request_task
    )


# =============================================================================
# Manual Task Instance Fixtures
# =============================================================================


@pytest.fixture()
def manual_task_instance(
    db: Session, manual_task_access_config, access_privacy_request
):
    """Create a manual task instance for testing."""
    return ManualTaskInstance.create(
        db=db,
        data={
            "task_id": manual_task_access_config.task_id,
            "config_id": manual_task_access_config.id,
            "entity_id": access_privacy_request.id,
            "entity_type": ManualTaskEntityType.privacy_request.value,
            "status": StatusType.pending.value,
        },
    )


# =============================================================================
# Manual Task Submission Fixtures
# =============================================================================


@pytest.fixture()
def manual_task_submission_text(
    db: Session, manual_task_instance, connection_with_manual_access_task
):
    """Create a manual task submission with text field data."""
    # Get the field from the connection setup
    _, _, _, field = connection_with_manual_access_task

    return ManualTaskSubmission.create(
        db=db,
        data={
            "task_id": field.task_id,
            "config_id": field.config_id,
            "field_id": field.id,
            "instance_id": manual_task_instance.id,
            "submitted_by": None,  # System submission
            "data": {
                "field_type": ManualTaskFieldType.text.value,
                "value": "user@example.com",
            },
        },
    )


@pytest.fixture()
def manual_task_submission_checkbox(
    db: Session, manual_task_instance, connection_with_manual_access_task
):
    """Create a manual task submission with checkbox field data."""
    # Get the field from the connection setup
    _, _, _, field = connection_with_manual_access_task

    return ManualTaskSubmission.create(
        db=db,
        data={
            "task_id": field.task_id,
            "config_id": field.config_id,
            "field_id": field.id,
            "instance_id": manual_task_instance.id,
            "submitted_by": None,  # System submission
            "data": {"field_type": ManualTaskFieldType.checkbox.value, "value": True},
        },
    )


@pytest.fixture()
def manual_task_submission_attachment(
    db: Session, manual_task_instance, connection_with_manual_access_task
):
    """Create a manual task submission with attachment field data."""
    # Get the field from the connection setup
    _, _, _, field = connection_with_manual_access_task

    return ManualTaskSubmission.create(
        db=db,
        data={
            "task_id": field.task_id,
            "config_id": field.config_id,
            "field_id": field.id,
            "instance_id": manual_task_instance.id,
            "submitted_by": None,  # System submission
            "data": {
                "field_type": ManualTaskFieldType.attachment.value,
                "value": None,  # Attachments are handled separately
            },
        },
    )


# =============================================================================
# Attachment Fixtures
# =============================================================================


@pytest.fixture()
def attachment_for_access_package(
    db: Session, manual_task_submission_attachment, storage_config, mock_s3_client
):
    """Create an attachment for access package inclusion."""

    # Create attachment with proper upload
    attachment = Attachment.create_and_upload(
        db=db,
        data={
            "file_name": "test_document.pdf",
            "attachment_type": "include_with_access_package",
            "storage_key": storage_config.key,
        },
        attachment_file=BytesIO(b"test document content"),
    )

    # Create attachment reference
    AttachmentReference.create(
        db=db,
        data={
            "attachment_id": attachment.id,
            "reference_id": manual_task_submission_attachment.id,
            "reference_type": AttachmentReferenceType.manual_task_submission.value,
        },
    )

    yield attachment

    # Cleanup
    try:
        attachment.delete(db)
    except Exception as e:
        print(f"Error deleting attachment: {e}")


@pytest.fixture()
def attachment_for_erasure_package(
    db: Session, manual_task_submission_attachment, storage_config, mock_s3_client
):
    """Create an attachment for erasure package inclusion."""

    # Create attachment with proper upload
    attachment = Attachment.create_and_upload(
        db=db,
        data={
            "file_name": "erasure_document.pdf",
            "attachment_type": "internal_use_only",  # Use valid enum value
            "storage_key": storage_config.key,
        },
        attachment_file=BytesIO(b"erasure document content"),
    )

    # Create attachment reference
    AttachmentReference.create(
        db=db,
        data={
            "attachment_id": attachment.id,
            "reference_id": manual_task_submission_attachment.id,
            "reference_type": AttachmentReferenceType.manual_task_submission.value,
        },
    )

    yield attachment

    # Cleanup
    try:
        attachment.delete(db)
    except Exception as e:
        print(f"Error deleting attachment: {e}")


@pytest.fixture()
def multiple_attachments_for_access(
    db: Session, manual_task_submission_attachment, storage_config, mock_s3_client
):
    """Create multiple attachments for access package inclusion."""

    attachments = []

    # Create first attachment
    attachment1 = Attachment.create_and_upload(
        db=db,
        data={
            "file_name": "document1.pdf",
            "attachment_type": "include_with_access_package",
            "storage_key": storage_config.key,
        },
        attachment_file=BytesIO(b"document 1 content"),
    )

    # Create second attachment
    attachment2 = Attachment.create_and_upload(
        db=db,
        data={
            "file_name": "document2.pdf",
            "attachment_type": "include_with_access_package",
            "storage_key": storage_config.key,
        },
        attachment_file=BytesIO(b"document 2 content"),
    )

    # Create attachment references
    for attachment in [attachment1, attachment2]:
        AttachmentReference.create(
            db=db,
            data={
                "attachment_id": attachment.id,
                "reference_id": manual_task_submission_attachment.id,
                "reference_type": AttachmentReferenceType.manual_task_submission.value,
            },
        )
        attachments.append(attachment)

    yield attachments

    # Cleanup
    for attachment in attachments:
        try:
            attachment.delete(db)
        except Exception as e:
            print(f"Error deleting attachment: {e}")


@pytest.fixture()
def attachment_with_retrieval_error(
    db: Session, manual_task_submission_attachment, storage_config, mock_s3_client
):
    """Create an attachment that will fail retrieval for testing error handling."""

    # Create attachment with proper upload
    attachment = Attachment.create_and_upload(
        db=db,
        data={
            "file_name": "error_document.pdf",
            "attachment_type": "include_with_access_package",
            "storage_key": storage_config.key,
        },
        attachment_file=BytesIO(b"error document content"),
    )

<<<<<<< HEAD
    return _build_task_resources


# =============================================================================
# Manual Task Conditional Dependency Fixtures
# =============================================================================


@pytest.fixture
def mock_dataset_graph():
    """Create a mock dataset graph with collections and fields that match conditional dependencies"""
    from fides.api.graph.config import Collection, GraphDataset, ScalarField
    from fides.api.graph.graph import DatasetGraph

    # Create collections with fields that match the conditional dependencies
    customer_collection = Collection(
        name="customer",
        fields=[
            ScalarField(name="profile.age"),  # matches "user.profile.age"
            ScalarField(name="age"),  # also matches "user.profile.age"
            ScalarField(name="role"),  # matches "user.role"
        ],
    )

    payment_card_collection = Collection(
        name="payment_card",
        fields=[
            ScalarField(
                name="subscription.status"
            ),  # matches "billing.subscription.status"
            ScalarField(name="status"),  # also matches "billing.subscription.status"
        ],
    )

    # Create dataset graphs
    postgres_dataset = GraphDataset(
        name="postgres_example",
        collections=[customer_collection, payment_card_collection],
        connection_key="postgres_example",
    )

    # Create the mock dataset graph
    return DatasetGraph(postgres_dataset)


def create_condition_gt_18(
    db: Session, manual_task: ManualTask, parent_id: int = None, sort_order: int = 1
):
    return ManualTaskConditionalDependency.create(
        db=db,
        data={
            "manual_task_id": manual_task.id,
            "condition_type": ManualTaskConditionalDependencyType.leaf,
            "parent_id": parent_id,
            "field_address": "user.profile.age",
            "operator": "gte",
            "value": 18,
            "sort_order": sort_order,
        },
    )


def create_condition_age_lt_65(
    db: Session, manual_task: ManualTask, parent_id: int = None, sort_order: int = 2
):
    return ManualTaskConditionalDependency.create(
        db=db,
        data={
            "manual_task_id": manual_task.id,
            "condition_type": ManualTaskConditionalDependencyType.leaf,
            "parent_id": parent_id,
            "field_address": "user.profile.age",
            "operator": "lt",
            "value": 65,
            "sort_order": sort_order,
        },
    )


def create_condition_eq_active(
    db: Session, manual_task: ManualTask, parent_id: int = None, sort_order: int = 1
):
    return ManualTaskConditionalDependency.create(
        db=db,
        data={
            "manual_task_id": manual_task.id,
            "condition_type": ManualTaskConditionalDependencyType.leaf,
            "parent_id": parent_id,
            "field_address": "billing.subscription.status",
            "operator": "eq",
            "value": "active",
            "sort_order": sort_order,
        },
    )


def create_condition_eq_admin(
    db: Session, manual_task: ManualTask, parent_id: int = None, sort_order: int = 1
):
    return ManualTaskConditionalDependency.create(
        db=db,
        data={
            "manual_task_id": manual_task.id,
            "condition_type": ManualTaskConditionalDependencyType.leaf,
            "field_address": "user.role",
            "operator": "eq",
            "value": "admin",
            "sort_order": sort_order,
            "parent_id": parent_id,
        },
    )


@pytest.fixture()
def condition_gt_18(db: Session, manual_task: ManualTask):
    """Create a conditional dependency with field_address 'user.age' and operator 'gte' and value 18"""
    condition = create_condition_gt_18(db, manual_task, None)
    yield condition
    condition.delete(db)


@pytest.fixture()
def condition_age_lt_65(db: Session, manual_task: ManualTask):
    """Create a conditional dependency with field_address 'user.age' and operator 'lt' and value 65"""
    condition = create_condition_age_lt_65(db, manual_task, None)
    yield condition
    condition.delete(db)


@pytest.fixture()
def condition_eq_active(db: Session, manual_task: ManualTask):
    """Create a conditional dependency with field_address 'billing.subscription.status' and operator 'eq' and value 'active'"""
    condition = create_condition_eq_active(db, manual_task, None)
    yield condition
    condition.delete(db)


@pytest.fixture()
def condition_eq_admin(db: Session, manual_task: ManualTask):
    """Create a conditional dependency with field_address 'user.role' and operator 'eq' and value 'admin'"""
    condition = create_condition_eq_admin(db, manual_task, None)
    yield condition
    condition.delete(db)


@pytest.fixture()
def group_condition(db: Session, manual_task: ManualTask):
    """Create a group conditional dependency with logical_operator 'and'"""
    root_condition = ManualTaskConditionalDependency.create(
        db=db,
        data={
            "manual_task_id": manual_task.id,
            "condition_type": ManualTaskConditionalDependencyType.group,
            "logical_operator": "and",
            "sort_order": 1,
        },
    )
    create_condition_gt_18(db, manual_task, root_condition.id, 2)
    create_condition_eq_active(db, manual_task, root_condition.id, 3)
    yield root_condition
    root_condition.delete(db)


@pytest.fixture()
def nested_group_condition(db: Session, manual_task: ManualTask):
    """Create a nested group conditional dependency with logical_operator 'or'"""
    root_condition = ManualTaskConditionalDependency.create(
        db=db,
        data={
            "manual_task_id": manual_task.id,
            "condition_type": ManualTaskConditionalDependencyType.group,
            "logical_operator": "and",
            "sort_order": 1,
        },
    )
    nested_group = ManualTaskConditionalDependency.create(
        db=db,
        data={
            "manual_task_id": manual_task.id,
            "condition_type": ManualTaskConditionalDependencyType.group,
            "parent_id": root_condition.id,
            "logical_operator": "or",
            "sort_order": 2,
        },
    )
    create_condition_gt_18(db, manual_task, nested_group.id, 3)
    create_condition_eq_active(db, manual_task, nested_group.id, 4)
    create_condition_eq_admin(db, manual_task, nested_group.id, 5)
    yield root_condition
    root_condition.delete(db)
=======
    # Create attachment reference
    AttachmentReference.create(
        db=db,
        data={
            "attachment_id": attachment.id,
            "reference_id": manual_task_submission_attachment.id,
            "reference_type": AttachmentReferenceType.manual_task_submission.value,
        },
    )

    yield attachment

    # Cleanup
    try:
        attachment.delete(db)
    except Exception as e:
        print(f"Error deleting attachment: {e}")


# =============================================================================
# Complete Setup Fixtures
# =============================================================================


@pytest.fixture()
def manual_task_graph_task(task_resources):
    """Helper fixture to create a ManualTaskGraphTask instance for testing"""
    # Create ManualTaskGraphTask with proper resources
    return ManualTaskGraphTask(task_resources)


@pytest.fixture()
def complete_manual_task_setup(
    db: Session,
    connection_with_manual_access_task,
    manual_task_instance,
    manual_task_submission_text,
):
    """Create a complete manual task setup with instance and submission."""
    connection_config, manual_task, config, field = connection_with_manual_access_task

    return {
        "connection_config": connection_config,
        "manual_task": manual_task,
        "config": config,
        "field": field,
        "instance": manual_task_instance,
        "submission": manual_task_submission_text,
    }


@pytest.fixture()
def complete_manual_task_setup_with_attachment(
    db: Session,
    connection_with_manual_access_task,
    manual_task_instance,
    manual_task_submission_attachment,
    attachment_for_access_package,
):
    """Create a complete manual task setup with instance, submission, and attachment."""
    connection_config, manual_task, config, field = connection_with_manual_access_task

    return {
        "connection_config": connection_config,
        "manual_task": manual_task,
        "config": config,
        "field": field,
        "instance": manual_task_instance,
        "submission": manual_task_submission_attachment,
        "attachment": attachment_for_access_package,
    }
>>>>>>> d430575f
<|MERGE_RESOLUTION|>--- conflicted
+++ resolved
@@ -668,198 +668,6 @@
         attachment_file=BytesIO(b"error document content"),
     )
 
-<<<<<<< HEAD
-    return _build_task_resources
-
-
-# =============================================================================
-# Manual Task Conditional Dependency Fixtures
-# =============================================================================
-
-
-@pytest.fixture
-def mock_dataset_graph():
-    """Create a mock dataset graph with collections and fields that match conditional dependencies"""
-    from fides.api.graph.config import Collection, GraphDataset, ScalarField
-    from fides.api.graph.graph import DatasetGraph
-
-    # Create collections with fields that match the conditional dependencies
-    customer_collection = Collection(
-        name="customer",
-        fields=[
-            ScalarField(name="profile.age"),  # matches "user.profile.age"
-            ScalarField(name="age"),  # also matches "user.profile.age"
-            ScalarField(name="role"),  # matches "user.role"
-        ],
-    )
-
-    payment_card_collection = Collection(
-        name="payment_card",
-        fields=[
-            ScalarField(
-                name="subscription.status"
-            ),  # matches "billing.subscription.status"
-            ScalarField(name="status"),  # also matches "billing.subscription.status"
-        ],
-    )
-
-    # Create dataset graphs
-    postgres_dataset = GraphDataset(
-        name="postgres_example",
-        collections=[customer_collection, payment_card_collection],
-        connection_key="postgres_example",
-    )
-
-    # Create the mock dataset graph
-    return DatasetGraph(postgres_dataset)
-
-
-def create_condition_gt_18(
-    db: Session, manual_task: ManualTask, parent_id: int = None, sort_order: int = 1
-):
-    return ManualTaskConditionalDependency.create(
-        db=db,
-        data={
-            "manual_task_id": manual_task.id,
-            "condition_type": ManualTaskConditionalDependencyType.leaf,
-            "parent_id": parent_id,
-            "field_address": "user.profile.age",
-            "operator": "gte",
-            "value": 18,
-            "sort_order": sort_order,
-        },
-    )
-
-
-def create_condition_age_lt_65(
-    db: Session, manual_task: ManualTask, parent_id: int = None, sort_order: int = 2
-):
-    return ManualTaskConditionalDependency.create(
-        db=db,
-        data={
-            "manual_task_id": manual_task.id,
-            "condition_type": ManualTaskConditionalDependencyType.leaf,
-            "parent_id": parent_id,
-            "field_address": "user.profile.age",
-            "operator": "lt",
-            "value": 65,
-            "sort_order": sort_order,
-        },
-    )
-
-
-def create_condition_eq_active(
-    db: Session, manual_task: ManualTask, parent_id: int = None, sort_order: int = 1
-):
-    return ManualTaskConditionalDependency.create(
-        db=db,
-        data={
-            "manual_task_id": manual_task.id,
-            "condition_type": ManualTaskConditionalDependencyType.leaf,
-            "parent_id": parent_id,
-            "field_address": "billing.subscription.status",
-            "operator": "eq",
-            "value": "active",
-            "sort_order": sort_order,
-        },
-    )
-
-
-def create_condition_eq_admin(
-    db: Session, manual_task: ManualTask, parent_id: int = None, sort_order: int = 1
-):
-    return ManualTaskConditionalDependency.create(
-        db=db,
-        data={
-            "manual_task_id": manual_task.id,
-            "condition_type": ManualTaskConditionalDependencyType.leaf,
-            "field_address": "user.role",
-            "operator": "eq",
-            "value": "admin",
-            "sort_order": sort_order,
-            "parent_id": parent_id,
-        },
-    )
-
-
-@pytest.fixture()
-def condition_gt_18(db: Session, manual_task: ManualTask):
-    """Create a conditional dependency with field_address 'user.age' and operator 'gte' and value 18"""
-    condition = create_condition_gt_18(db, manual_task, None)
-    yield condition
-    condition.delete(db)
-
-
-@pytest.fixture()
-def condition_age_lt_65(db: Session, manual_task: ManualTask):
-    """Create a conditional dependency with field_address 'user.age' and operator 'lt' and value 65"""
-    condition = create_condition_age_lt_65(db, manual_task, None)
-    yield condition
-    condition.delete(db)
-
-
-@pytest.fixture()
-def condition_eq_active(db: Session, manual_task: ManualTask):
-    """Create a conditional dependency with field_address 'billing.subscription.status' and operator 'eq' and value 'active'"""
-    condition = create_condition_eq_active(db, manual_task, None)
-    yield condition
-    condition.delete(db)
-
-
-@pytest.fixture()
-def condition_eq_admin(db: Session, manual_task: ManualTask):
-    """Create a conditional dependency with field_address 'user.role' and operator 'eq' and value 'admin'"""
-    condition = create_condition_eq_admin(db, manual_task, None)
-    yield condition
-    condition.delete(db)
-
-
-@pytest.fixture()
-def group_condition(db: Session, manual_task: ManualTask):
-    """Create a group conditional dependency with logical_operator 'and'"""
-    root_condition = ManualTaskConditionalDependency.create(
-        db=db,
-        data={
-            "manual_task_id": manual_task.id,
-            "condition_type": ManualTaskConditionalDependencyType.group,
-            "logical_operator": "and",
-            "sort_order": 1,
-        },
-    )
-    create_condition_gt_18(db, manual_task, root_condition.id, 2)
-    create_condition_eq_active(db, manual_task, root_condition.id, 3)
-    yield root_condition
-    root_condition.delete(db)
-
-
-@pytest.fixture()
-def nested_group_condition(db: Session, manual_task: ManualTask):
-    """Create a nested group conditional dependency with logical_operator 'or'"""
-    root_condition = ManualTaskConditionalDependency.create(
-        db=db,
-        data={
-            "manual_task_id": manual_task.id,
-            "condition_type": ManualTaskConditionalDependencyType.group,
-            "logical_operator": "and",
-            "sort_order": 1,
-        },
-    )
-    nested_group = ManualTaskConditionalDependency.create(
-        db=db,
-        data={
-            "manual_task_id": manual_task.id,
-            "condition_type": ManualTaskConditionalDependencyType.group,
-            "parent_id": root_condition.id,
-            "logical_operator": "or",
-            "sort_order": 2,
-        },
-    )
-    create_condition_gt_18(db, manual_task, nested_group.id, 3)
-    create_condition_eq_active(db, manual_task, nested_group.id, 4)
-    create_condition_eq_admin(db, manual_task, nested_group.id, 5)
-    yield root_condition
-    root_condition.delete(db)
-=======
     # Create attachment reference
     AttachmentReference.create(
         db=db,
@@ -890,7 +698,7 @@
     # Create ManualTaskGraphTask with proper resources
     return ManualTaskGraphTask(task_resources)
 
-
+  
 @pytest.fixture()
 def complete_manual_task_setup(
     db: Session,
@@ -931,4 +739,192 @@
         "submission": manual_task_submission_attachment,
         "attachment": attachment_for_access_package,
     }
->>>>>>> d430575f
+  
+
+# =============================================================================
+# Manual Task Conditional Dependency Fixtures
+# =============================================================================
+
+
+@pytest.fixture
+def mock_dataset_graph():
+    """Create a mock dataset graph with collections and fields that match conditional dependencies"""
+    from fides.api.graph.config import Collection, GraphDataset, ScalarField
+    from fides.api.graph.graph import DatasetGraph
+
+    # Create collections with fields that match the conditional dependencies
+    customer_collection = Collection(
+        name="customer",
+        fields=[
+            ScalarField(name="profile.age"),  # matches "user.profile.age"
+            ScalarField(name="age"),  # also matches "user.profile.age"
+            ScalarField(name="role"),  # matches "user.role"
+        ],
+    )
+
+    payment_card_collection = Collection(
+        name="payment_card",
+        fields=[
+            ScalarField(
+                name="subscription.status"
+            ),  # matches "billing.subscription.status"
+            ScalarField(name="status"),  # also matches "billing.subscription.status"
+        ],
+    )
+
+    # Create dataset graphs
+    postgres_dataset = GraphDataset(
+        name="postgres_example",
+        collections=[customer_collection, payment_card_collection],
+        connection_key="postgres_example",
+    )
+
+    # Create the mock dataset graph
+    return DatasetGraph(postgres_dataset)
+
+
+def create_condition_gt_18(
+    db: Session, manual_task: ManualTask, parent_id: int = None, sort_order: int = 1
+):
+    return ManualTaskConditionalDependency.create(
+        db=db,
+        data={
+            "manual_task_id": manual_task.id,
+            "condition_type": ManualTaskConditionalDependencyType.leaf,
+            "parent_id": parent_id,
+            "field_address": "user.profile.age",
+            "operator": "gte",
+            "value": 18,
+            "sort_order": sort_order,
+        },
+    )
+
+
+def create_condition_age_lt_65(
+    db: Session, manual_task: ManualTask, parent_id: int = None, sort_order: int = 2
+):
+    return ManualTaskConditionalDependency.create(
+        db=db,
+        data={
+            "manual_task_id": manual_task.id,
+            "condition_type": ManualTaskConditionalDependencyType.leaf,
+            "parent_id": parent_id,
+            "field_address": "user.profile.age",
+            "operator": "lt",
+            "value": 65,
+            "sort_order": sort_order,
+        },
+    )
+
+
+def create_condition_eq_active(
+    db: Session, manual_task: ManualTask, parent_id: int = None, sort_order: int = 1
+):
+    return ManualTaskConditionalDependency.create(
+        db=db,
+        data={
+            "manual_task_id": manual_task.id,
+            "condition_type": ManualTaskConditionalDependencyType.leaf,
+            "parent_id": parent_id,
+            "field_address": "billing.subscription.status",
+            "operator": "eq",
+            "value": "active",
+            "sort_order": sort_order,
+        },
+    )
+
+
+def create_condition_eq_admin(
+    db: Session, manual_task: ManualTask, parent_id: int = None, sort_order: int = 1
+):
+    return ManualTaskConditionalDependency.create(
+        db=db,
+        data={
+            "manual_task_id": manual_task.id,
+            "condition_type": ManualTaskConditionalDependencyType.leaf,
+            "field_address": "user.role",
+            "operator": "eq",
+            "value": "admin",
+            "sort_order": sort_order,
+            "parent_id": parent_id,
+        },
+    )
+
+
+@pytest.fixture()
+def condition_gt_18(db: Session, manual_task: ManualTask):
+    """Create a conditional dependency with field_address 'user.age' and operator 'gte' and value 18"""
+    condition = create_condition_gt_18(db, manual_task, None)
+    yield condition
+    condition.delete(db)
+
+
+@pytest.fixture()
+def condition_age_lt_65(db: Session, manual_task: ManualTask):
+    """Create a conditional dependency with field_address 'user.age' and operator 'lt' and value 65"""
+    condition = create_condition_age_lt_65(db, manual_task, None)
+    yield condition
+    condition.delete(db)
+
+
+@pytest.fixture()
+def condition_eq_active(db: Session, manual_task: ManualTask):
+    """Create a conditional dependency with field_address 'billing.subscription.status' and operator 'eq' and value 'active'"""
+    condition = create_condition_eq_active(db, manual_task, None)
+    yield condition
+    condition.delete(db)
+
+
+@pytest.fixture()
+def condition_eq_admin(db: Session, manual_task: ManualTask):
+    """Create a conditional dependency with field_address 'user.role' and operator 'eq' and value 'admin'"""
+    condition = create_condition_eq_admin(db, manual_task, None)
+    yield condition
+    condition.delete(db)
+
+
+@pytest.fixture()
+def group_condition(db: Session, manual_task: ManualTask):
+    """Create a group conditional dependency with logical_operator 'and'"""
+    root_condition = ManualTaskConditionalDependency.create(
+        db=db,
+        data={
+            "manual_task_id": manual_task.id,
+            "condition_type": ManualTaskConditionalDependencyType.group,
+            "logical_operator": "and",
+            "sort_order": 1,
+        },
+    )
+    create_condition_gt_18(db, manual_task, root_condition.id, 2)
+    create_condition_eq_active(db, manual_task, root_condition.id, 3)
+    yield root_condition
+    root_condition.delete(db)
+
+
+@pytest.fixture()
+def nested_group_condition(db: Session, manual_task: ManualTask):
+    """Create a nested group conditional dependency with logical_operator 'or'"""
+    root_condition = ManualTaskConditionalDependency.create(
+        db=db,
+        data={
+            "manual_task_id": manual_task.id,
+            "condition_type": ManualTaskConditionalDependencyType.group,
+            "logical_operator": "and",
+            "sort_order": 1,
+        },
+    )
+    nested_group = ManualTaskConditionalDependency.create(
+        db=db,
+        data={
+            "manual_task_id": manual_task.id,
+            "condition_type": ManualTaskConditionalDependencyType.group,
+            "parent_id": root_condition.id,
+            "logical_operator": "or",
+            "sort_order": 2,
+        },
+    )
+    create_condition_gt_18(db, manual_task, nested_group.id, 3)
+    create_condition_eq_active(db, manual_task, nested_group.id, 4)
+    create_condition_eq_admin(db, manual_task, nested_group.id, 5)
+    yield root_condition
+    root_condition.delete(db)