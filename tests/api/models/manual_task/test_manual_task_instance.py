--- conflicted
+++ resolved
@@ -351,8 +351,6 @@
         assert orphaned_instance is not None
         assert orphaned_instance.task_id is None
 
-<<<<<<< HEAD
-=======
     def test_manual_task_deletion_orphans_historical_data(
         self, db: Session, manual_task_instance: ManualTaskInstance
     ) -> None:
@@ -378,7 +376,6 @@
         assert orphaned_instance is not None
         assert orphaned_instance.task_id is None
 
->>>>>>> 7f651992
 
 class TestManualTaskSubmission:
     def test_create_manual_task_submission(
