from unittest import mock
from unittest.mock import Mock

import pytest
import requests_mock
from sqlalchemy.orm import Session

from fides.api.ops.common_exceptions import MessageDispatchException
from fides.api.ops.graph.config import CollectionAddress
from fides.api.ops.models.messaging import MessagingConfig
from fides.api.ops.models.policy import CurrentStep
from fides.api.ops.models.privacy_request import (
    CheckpointActionRequired,
    Consent,
    ManualAction,
)
from fides.api.ops.schemas.messaging.messaging import (
    ConsentEmailFulfillmentBodyParams,
    ConsentPreferencesByUser,
    EmailForActionType,
    FidesopsMessage,
    MessagingActionType,
    MessagingServiceDetails,
    MessagingServiceSecrets,
    MessagingServiceType,
    SubjectIdentityVerificationBodyParams,
)
from fides.api.ops.schemas.redis_cache import Identity
from fides.api.ops.service.messaging.message_dispatch_service import (
    _get_dispatcher_from_config_type,
    _twilio_email_dispatcher,
    _twilio_sms_dispatcher,
    dispatch_message,
)
from fides.core.config import get_config

CONFIG = get_config()


@pytest.mark.unit
class TestMessageDispatchService:
    @mock.patch(
        "fides.api.ops.service.messaging.message_dispatch_service._mailgun_dispatcher"
    )
    def test_email_dispatch_mailgun_success(
        self, mock_mailgun_dispatcher: Mock, db: Session, messaging_config
    ) -> None:
        dispatch_message(
            db=db,
            action_type=MessagingActionType.SUBJECT_IDENTITY_VERIFICATION,
            to_identity=Identity(**{"email": "test@email.com"}),
            service_type=MessagingServiceType.MAILGUN.value,
            message_body_params=SubjectIdentityVerificationBodyParams(
                verification_code="2348", verification_code_ttl_seconds=600
            ),
        )
        body = '<!DOCTYPE html>\n<html lang="en">\n<head>\n    <meta charset="UTF-8">\n    <title>ID Code</title>\n</head>\n<body>\n<main>\n    <p>\n        Your privacy request verification code is 2348.\n        Please return to the Privacy Center and enter the code to\n        continue. This code will expire in 10 minutes\n    </p>\n</main>\n</body>\n</html>'
        mock_mailgun_dispatcher.assert_called_with(
            messaging_config,
            EmailForActionType(
                subject="Your one-time code",
                body=body,
            ),
            "test@email.com",
        )

    @mock.patch(
        "fides.api.ops.service.messaging.message_dispatch_service._mailgun_dispatcher"
    )
    def test_email_dispatch_mailgun_config_not_found(
        self, mock_mailgun_dispatcher: Mock, db: Session
    ) -> None:

        with pytest.raises(MessageDispatchException) as exc:
            dispatch_message(
                db=db,
                action_type=MessagingActionType.SUBJECT_IDENTITY_VERIFICATION,
                to_identity=Identity(**{"email": "test@email.com"}),
                service_type=MessagingServiceType.MAILGUN.value,
                message_body_params=SubjectIdentityVerificationBodyParams(
                    verification_code="2348", verification_code_ttl_seconds=600
                ),
            )
        assert (
            exc.value.args[0] == "No messaging config found for service_type MAILGUN."
        )

        mock_mailgun_dispatcher.assert_not_called()

    @mock.patch(
        "fides.api.ops.service.messaging.message_dispatch_service._mailgun_dispatcher"
    )
    def test_email_dispatch_mailgun_config_no_secrets(
        self, mock_mailgun_dispatcher: Mock, db: Session
    ) -> None:

        messaging_config = MessagingConfig.create(
            db=db,
            data={
                "name": "mailgun config",
                "key": "my_mailgun_messaging_config",
                "service_type": MessagingServiceType.MAILGUN,
                "details": {
                    MessagingServiceDetails.DOMAIN.value: "some.domain",
                },
            },
        )

        with pytest.raises(MessageDispatchException) as exc:
            dispatch_message(
                db=db,
                action_type=MessagingActionType.SUBJECT_IDENTITY_VERIFICATION,
                to_identity=Identity(**{"email": "test@email.com"}),
                service_type=MessagingServiceType.MAILGUN.value,
                message_body_params=SubjectIdentityVerificationBodyParams(
                    verification_code="2348", verification_code_ttl_seconds=600
                ),
            )
        assert (
            exc.value.args[0]
            == "Messaging secrets not found for config with key: my_mailgun_messaging_config"
        )

        mock_mailgun_dispatcher.assert_not_called()

        messaging_config.delete(db)

    def test_email_dispatch_mailgun_failed_email(
        self, db: Session, messaging_config
    ) -> None:
        with requests_mock.Mocker() as mock_response:
            mock_response.get(
                f"https://api.mailgun.net/{messaging_config.details[MessagingServiceDetails.API_VERSION.value]}/{messaging_config.details[MessagingServiceDetails.DOMAIN.value]}/templates/fides",
                status_code=404,
            )
            mock_response.post(
                f"https://api.mailgun.net/{messaging_config.details[MessagingServiceDetails.API_VERSION.value]}/{messaging_config.details[MessagingServiceDetails.DOMAIN.value]}/messages",
                json={
                    "message": "Rejected: IP <id-address> can’t be used to send the message",
                    "id": "<20111114174239.25659.5817@samples.mailgun.org>",
                },
                status_code=403,
            )
            with pytest.raises(MessageDispatchException) as exc:
                dispatch_message(
                    db=db,
                    action_type=MessagingActionType.SUBJECT_IDENTITY_VERIFICATION,
                    to_identity=Identity(**{"email": "test@email.com"}),
                    service_type=MessagingServiceType.MAILGUN.value,
                    message_body_params=SubjectIdentityVerificationBodyParams(
                        verification_code="2348", verification_code_ttl_seconds=600
                    ),
                )
            assert (
                exc.value.args[0]
                == "Email failed to send due to: Email failed to send with status code 403"
            )

    @mock.patch(
        "fides.api.ops.service.messaging.message_dispatch_service._mailgun_dispatcher"
    )
    def test_email_dispatch_mailgun_test_message(
        self, mock_mailgun_dispatcher, db, messaging_config
    ):
        dispatch_message(
            db=db,
            action_type=MessagingActionType.TEST_MESSAGE,
            to_identity=Identity(email="test@email.com"),
            service_type=MessagingServiceType.MAILGUN.value,
        )
        body = '<!DOCTYPE html>\n<html lang="en">\n  <head>\n    <meta charset="UTF-8" />\n    <title>Fides Test message</title>\n  </head>\n  <body>\n    <main>\n      <p>This is a test message from Fides.</p>\n    </main>\n  </body>\n</html>'
        mock_mailgun_dispatcher.assert_called_with(
            messaging_config,
            EmailForActionType(
                subject="Test message from fides",
                body=body,
            ),
            "test@email.com",
        )

    @mock.patch(
        "fides.api.ops.service.messaging.message_dispatch_service._twilio_email_dispatcher"
    )
    def test_email_dispatch_twilio_email_test_message(
        self, mock_twilio_dispatcher, db, messaging_config_twilio_email
    ):
        dispatch_message(
            db=db,
            action_type=MessagingActionType.TEST_MESSAGE,
            to_identity=Identity(email="test@email.com"),
            service_type=MessagingServiceType.TWILIO_EMAIL.value,
        )
        body = '<!DOCTYPE html>\n<html lang="en">\n  <head>\n    <meta charset="UTF-8" />\n    <title>Fides Test message</title>\n  </head>\n  <body>\n    <main>\n      <p>This is a test message from Fides.</p>\n    </main>\n  </body>\n</html>'
        mock_twilio_dispatcher.assert_called_with(
            messaging_config_twilio_email,
            EmailForActionType(
                subject="Test message from fides",
                body=body,
            ),
            "test@email.com",
        )

    @mock.patch(
        "fides.api.ops.service.messaging.message_dispatch_service._twilio_sms_dispatcher"
    )
    def test_email_dispatch_twilio_sms_test_message(
        self, mock_twilio_dispatcher, db, messaging_config_twilio_sms
    ):
        dispatch_message(
            db=db,
            action_type=MessagingActionType.TEST_MESSAGE,
            to_identity=Identity(phone_number="+19198675309"),
            service_type=MessagingServiceType.TWILIO_TEXT.value,
        )
        body = '<!DOCTYPE html>\n<html lang="en">\n  <head>\n    <meta charset="UTF-8" />\n    <title>Fides Test message</title>\n  </head>\n  <body>\n    <main>\n      <p>This is a test message from Fides.</p>\n    </main>\n  </body>\n</html>'
        mock_twilio_dispatcher.assert_called_with(
            messaging_config_twilio_sms,
            "Test message from Fides.",
            "+19198675309",
        )

    def test_fidesops_email_parse_object(self):
        body = [
            CheckpointActionRequired(
                step=CurrentStep.erasure,
                collection=CollectionAddress("email_dataset", "test_collection"),
                action_needed=[
                    ManualAction(
                        locators={"email": "test@example.com"},
                        get=None,
                        update={"phone": "null_rewrite"},
                    )
                ],
            )
        ]

        FidesopsMessage.parse_obj(
            {
                "action_type": MessagingActionType.MESSAGE_ERASURE_REQUEST_FULFILLMENT,
                "body_params": [action.dict() for action in body],
            }
        )

        FidesopsMessage.parse_obj(
            {
                "action_type": MessagingActionType.SUBJECT_IDENTITY_VERIFICATION,
                "body_params": {
                    "verification_code": "123456",
                    "verification_code_ttl_seconds": 1000,
                },
            }
        )

    @mock.patch(
        "fides.api.ops.service.messaging.message_dispatch_service._twilio_sms_dispatcher"
    )
    def test_sms_dispatch_twilio_success(
        self, mock_twilio_dispatcher: Mock, db: Session, messaging_config_twilio_sms
    ) -> None:

        dispatch_message(
            db=db,
            action_type=MessagingActionType.SUBJECT_IDENTITY_VERIFICATION,
            to_identity=Identity(**{"phone_number": "+12312341231"}),
            service_type=MessagingServiceType.TWILIO_TEXT.value,
            message_body_params=SubjectIdentityVerificationBodyParams(
                verification_code="2348", verification_code_ttl_seconds=600
            ),
        )
        mock_twilio_dispatcher.assert_called_with(
            messaging_config_twilio_sms,
            f"Your privacy request verification code is 2348. "
            + f"Please return to the Privacy Center and enter the code to continue. "
            + f"This code will expire in 10 minutes",
            "+12312341231",
        )

    def test_sms_dispatch_twilio_no_to(self, db, messaging_config_twilio_sms):
        with pytest.raises(MessageDispatchException) as err:
            dispatch_message(
                db=db,
                action_type=MessagingActionType.SUBJECT_IDENTITY_VERIFICATION,
                to_identity=Identity(phone_number=None),
                service_type=MessagingServiceType.TWILIO_TEXT.value,
                message_body_params=SubjectIdentityVerificationBodyParams(
                    verification_code="2348", verification_code_ttl_seconds=600
                ),
            )

        assert "No phone identity supplied." in str(err.value)

    @mock.patch(
        "fides.api.ops.service.messaging.message_dispatch_service._twilio_sms_dispatcher"
    )
    def test_sms_dispatch_twilio_config_not_found(
        self, mock_twilio_dispatcher: Mock, db: Session
    ) -> None:

        with pytest.raises(MessageDispatchException) as exc:
            dispatch_message(
                db=db,
                action_type=MessagingActionType.SUBJECT_IDENTITY_VERIFICATION,
                to_identity=Identity(**{"phone_number": "+12312341231"}),
                service_type=MessagingServiceType.TWILIO_TEXT.value,
                message_body_params=SubjectIdentityVerificationBodyParams(
                    verification_code="2348", verification_code_ttl_seconds=600
                ),
            )
        assert (
            exc.value.args[0]
            == "No messaging config found for service_type TWILIO_TEXT."
        )

        mock_twilio_dispatcher.assert_not_called()

    @mock.patch(
        "fides.api.ops.service.messaging.message_dispatch_service._twilio_sms_dispatcher"
    )
    def test_sms_dispatch_twilio_config_no_secrets(
        self, mock_mailgun_dispatcher: Mock, db: Session
    ) -> None:

        messaging_config = MessagingConfig.create(
            db=db,
            data={
                "name": "twilio sms config",
                "key": "my_twilio_sms_config",
                "service_type": MessagingServiceType.TWILIO_TEXT,
            },
        )

        with pytest.raises(MessageDispatchException) as exc:
            dispatch_message(
                db=db,
                action_type=MessagingActionType.SUBJECT_IDENTITY_VERIFICATION,
                to_identity=Identity(**{"phone_number": "+12312341231"}),
                service_type=MessagingServiceType.TWILIO_TEXT.value,
                message_body_params=SubjectIdentityVerificationBodyParams(
                    verification_code="2348", verification_code_ttl_seconds=600
                ),
            )
        assert (
            exc.value.args[0]
            == "Messaging secrets not found for config with key: my_twilio_sms_config"
        )

        mock_mailgun_dispatcher.assert_not_called()

        messaging_config.delete(db)

    @mock.patch(
        "fides.api.ops.service.messaging.message_dispatch_service._twilio_sms_dispatcher"
    )
    def test_dispatch_no_identity(
        self, mock_mailgun_dispatcher: Mock, db: Session
    ) -> None:
        MessagingConfig.create(
            db=db,
            data={
                "name": "twilio sms config",
                "key": "my_twilio_sms_config",
                "service_type": MessagingServiceType.TWILIO_TEXT,
            },
        )

        with pytest.raises(MessageDispatchException) as exc:
            dispatch_message(
                db=db,
                action_type=MessagingActionType.SUBJECT_IDENTITY_VERIFICATION,
                to_identity=None,
                service_type=MessagingServiceType.TWILIO_TEXT.value,
                message_body_params=SubjectIdentityVerificationBodyParams(
                    verification_code="2348", verification_code_ttl_seconds=600
                ),
            )

        assert "No identity supplied" in exc.value.args[0]

        mock_mailgun_dispatcher.assert_not_called()

    @mock.patch(
        "fides.api.ops.service.messaging.message_dispatch_service._twilio_sms_dispatcher"
    )
    def test_dispatch_no_service_type(
        self, mock_mailgun_dispatcher: Mock, db: Session
    ) -> None:
        MessagingConfig.create(
            db=db,
            data={
                "name": "twilio sms config",
                "key": "my_twilio_sms_config",
                "service_type": MessagingServiceType.TWILIO_TEXT,
            },
        )

        with pytest.raises(MessageDispatchException) as exc:
            dispatch_message(
                db=db,
                action_type=MessagingActionType.SUBJECT_IDENTITY_VERIFICATION,
                to_identity=Identity(**{"phone_number": "+12312341231"}),
                service_type=None,
                message_body_params=SubjectIdentityVerificationBodyParams(
                    verification_code="2348", verification_code_ttl_seconds=600
                ),
            )

        assert "No notification service type configured" in exc.value.args[0]

        mock_mailgun_dispatcher.assert_not_called()

<<<<<<< HEAD
    @mock.patch(
        "fides.api.ops.service.messaging.message_dispatch_service._mailgun_dispatcher"
    )
    def test_subject_override_for_email(
        self, mock_mailgun_dispatcher: Mock, db: Session, messaging_config
    ) -> None:
        dispatch_message(
            db=db,
            action_type=MessagingActionType.SUBJECT_IDENTITY_VERIFICATION,
            to_identity=Identity(**{"email": "test@email.com"}),
            service_type=MessagingServiceType.MAILGUN.value,
            message_body_params=SubjectIdentityVerificationBodyParams(
                verification_code="2348", verification_code_ttl_seconds=600
            ),
            subject_override="Testing subject override",
        )
        body = '<!DOCTYPE html>\n<html lang="en">\n<head>\n    <meta charset="UTF-8">\n    <title>ID Code</title>\n</head>\n<body>\n<main>\n    <p>\n        Your privacy request verification code is 2348.\n        Please return to the Privacy Center and enter the code to\n        continue. This code will expire in 10 minutes\n    </p>\n</main>\n</body>\n</html>'
        mock_mailgun_dispatcher.assert_called_with(
            messaging_config,
            EmailForActionType(
                subject="Testing subject override",
                body=body,
            ),
            "test@email.com",
        )

    @mock.patch(
        "fides.api.ops.service.messaging.message_dispatch_service._twilio_sms_dispatcher"
    )
    def test_sms_subject_override_ignored(
        self, mock_twilio_dispatcher: Mock, db: Session, messaging_config_twilio_sms
    ) -> None:
        dispatch_message(
            db=db,
            action_type=MessagingActionType.SUBJECT_IDENTITY_VERIFICATION,
            to_identity=Identity(**{"phone_number": "+12312341231"}),
            service_type=MessagingServiceType.TWILIO_TEXT.value,
            message_body_params=SubjectIdentityVerificationBodyParams(
                verification_code="2348", verification_code_ttl_seconds=600
            ),
            subject_override="override subject",
        )
        mock_twilio_dispatcher.assert_called_with(
            messaging_config_twilio_sms,
            f"Your privacy request verification code is 2348. "
            + f"Please return to the Privacy Center and enter the code to continue. "
            + f"This code will expire in 10 minutes",
            "+12312341231",
        )

    @mock.patch(
        "fides.api.ops.service.messaging.message_dispatch_service._mailgun_dispatcher"
    )
    def test_email_dispatch_consent_request_email_fulfillment_for_sovrn(
        self, mock_mailgun_dispatcher: Mock, db: Session, messaging_config
    ) -> None:
        dispatch_message(
            db=db,
            action_type=MessagingActionType.CONSENT_REQUEST_EMAIL_FULFILLMENT,
            to_identity=Identity(**{"email": "sovrn_test@example.com"}),
            service_type=MessagingServiceType.MAILGUN.value,
            message_body_params=ConsentEmailFulfillmentBodyParams(
                controller="Test Organization",
                third_party_vendor_name="Sovrn",
                required_identities=["ljt_readerID"],
                requested_changes=[
                    ConsentPreferencesByUser(
                        identities={"ljt_readerID": "test_user_id"},
                        consent_preferences=[
                            Consent(data_use="advertising", opt_in=False),
                            Consent(data_use="advertising.first_party", opt_in=True),
                        ],
                    )
                ],
            ),
        )

        body = '<!DOCTYPE html>\n<html lang="en">\n   <head>\n      <meta charset="UTF-8">\n      <title>Notification of users\' consent preference changes from Test Organization</title>\n      <style>\n         .consent_preferences {\n           padding: 5px;\n           border-bottom: 1px solid #121439;\n           text-align: left;\n         }\n         .identity_column {\n           padding-right: 15px;\n         }\n      </style>\n   </head>\n   <body>\n      <main>\n         <p> The following users of Test Organization have made changes to their consent preferences. You are notified of the changes because\n            Sovrn has been identified as a third-party processor to Test Organization that processes user information. </p>\n\n         <p> Please find below the updated list of users and their consent preferences:\n            <table>\n               <tr>\n                 <th class="identity_column"> ljt_readerID</th>\n                 <th>Preferences</th>\n               </tr>\n               <tr class="consent_preferences">\n                     <td class="identity_column"> test_user_id</td>\n                     <td>\n                        Advertising, Marketing or Promotion: Opt-out, First Party Advertising: Opt-in\n                     </td>\n                  </tr>\n            </table>\n         </p>\n\n         <p> You are legally obligated to honor the users\' consent preferences. </p>\n\n      </main>\n   </body>\n</html>'
        mock_mailgun_dispatcher.assert_called_with(
            messaging_config,
            EmailForActionType(
                subject="Notification of users' consent preference changes",
                body=body,
            ),
            "sovrn_test@example.com",
        )
=======
    def test_dispatch_invalid_action_type(self, db):
        with pytest.raises(MessageDispatchException):
            dispatch_message(db, "bad", None, None)

    def test_dispatcher_from_config_type_unknown(self):
        assert _get_dispatcher_from_config_type("bad") is None


class TestTwilioEmailDispatcher:
    def test_dispatch_no_to(self, messaging_config_twilio_email):
        with pytest.raises(MessageDispatchException) as exc:
            _twilio_email_dispatcher(messaging_config_twilio_email, "test", None)

        assert "No email identity" in str(exc.value)

    def test_dispatch_no_secrets(self, messaging_config_twilio_email):
        messaging_config_twilio_email.secrets = None
        with pytest.raises(MessageDispatchException) as exc:
            _twilio_email_dispatcher(
                messaging_config_twilio_email,
                EmailForActionType(subject="test", body="test body"),
                "test@email.com",
            )

        assert "No twilio email config details or secrets" in str(exc.value)


class TestTwilioSmsDispatcher:
    def test_dispatch_no_to(self, messaging_config_twilio_sms):
        with pytest.raises(MessageDispatchException) as exc:
            _twilio_sms_dispatcher(messaging_config_twilio_sms, "test", None)

        assert "No phone identity" in str(exc.value)

    def test_dispatch_no_secrets(self, messaging_config_twilio_sms):
        messaging_config_twilio_sms.secrets = None
        with pytest.raises(MessageDispatchException) as exc:
            _twilio_sms_dispatcher(messaging_config_twilio_sms, "test", "+9198675309")

        assert "No config secrets" in str(exc.value)

    def test_dispatch_no_sender(self, messaging_config_twilio_sms):
        messaging_config_twilio_sms.secrets[
            MessagingServiceSecrets.TWILIO_MESSAGING_SERVICE_SID.value
        ] = None
        messaging_config_twilio_sms.secrets[
            MessagingServiceSecrets.TWILIO_SENDER_PHONE_NUMBER.value
        ] = None
        with pytest.raises(MessageDispatchException) as exc:
            _twilio_sms_dispatcher(messaging_config_twilio_sms, "test", "+9198675309")

        assert "must be provided" in str(exc.value)
>>>>>>> 1807df5c
<|MERGE_RESOLUTION|>--- conflicted
+++ resolved
@@ -408,7 +408,59 @@
 
         mock_mailgun_dispatcher.assert_not_called()
 
-<<<<<<< HEAD
+    def test_dispatch_invalid_action_type(self, db):
+        with pytest.raises(MessageDispatchException):
+            dispatch_message(db, "bad", None, None)
+
+    def test_dispatcher_from_config_type_unknown(self):
+        assert _get_dispatcher_from_config_type("bad") is None
+
+
+class TestTwilioEmailDispatcher:
+    def test_dispatch_no_to(self, messaging_config_twilio_email):
+        with pytest.raises(MessageDispatchException) as exc:
+            _twilio_email_dispatcher(messaging_config_twilio_email, "test", None)
+
+        assert "No email identity" in str(exc.value)
+
+    def test_dispatch_no_secrets(self, messaging_config_twilio_email):
+        messaging_config_twilio_email.secrets = None
+        with pytest.raises(MessageDispatchException) as exc:
+            _twilio_email_dispatcher(
+                messaging_config_twilio_email,
+                EmailForActionType(subject="test", body="test body"),
+                "test@email.com",
+            )
+
+        assert "No twilio email config details or secrets" in str(exc.value)
+
+
+class TestTwilioSmsDispatcher:
+    def test_dispatch_no_to(self, messaging_config_twilio_sms):
+        with pytest.raises(MessageDispatchException) as exc:
+            _twilio_sms_dispatcher(messaging_config_twilio_sms, "test", None)
+
+        assert "No phone identity" in str(exc.value)
+
+    def test_dispatch_no_secrets(self, messaging_config_twilio_sms):
+        messaging_config_twilio_sms.secrets = None
+        with pytest.raises(MessageDispatchException) as exc:
+            _twilio_sms_dispatcher(messaging_config_twilio_sms, "test", "+9198675309")
+
+        assert "No config secrets" in str(exc.value)
+
+    def test_dispatch_no_sender(self, messaging_config_twilio_sms):
+        messaging_config_twilio_sms.secrets[
+            MessagingServiceSecrets.TWILIO_MESSAGING_SERVICE_SID.value
+        ] = None
+        messaging_config_twilio_sms.secrets[
+            MessagingServiceSecrets.TWILIO_SENDER_PHONE_NUMBER.value
+        ] = None
+        with pytest.raises(MessageDispatchException) as exc:
+            _twilio_sms_dispatcher(messaging_config_twilio_sms, "test", "+9198675309")
+
+        assert "must be provided" in str(exc.value)
+
     @mock.patch(
         "fides.api.ops.service.messaging.message_dispatch_service._mailgun_dispatcher"
     )
@@ -494,58 +546,4 @@
                 body=body,
             ),
             "sovrn_test@example.com",
-        )
-=======
-    def test_dispatch_invalid_action_type(self, db):
-        with pytest.raises(MessageDispatchException):
-            dispatch_message(db, "bad", None, None)
-
-    def test_dispatcher_from_config_type_unknown(self):
-        assert _get_dispatcher_from_config_type("bad") is None
-
-
-class TestTwilioEmailDispatcher:
-    def test_dispatch_no_to(self, messaging_config_twilio_email):
-        with pytest.raises(MessageDispatchException) as exc:
-            _twilio_email_dispatcher(messaging_config_twilio_email, "test", None)
-
-        assert "No email identity" in str(exc.value)
-
-    def test_dispatch_no_secrets(self, messaging_config_twilio_email):
-        messaging_config_twilio_email.secrets = None
-        with pytest.raises(MessageDispatchException) as exc:
-            _twilio_email_dispatcher(
-                messaging_config_twilio_email,
-                EmailForActionType(subject="test", body="test body"),
-                "test@email.com",
-            )
-
-        assert "No twilio email config details or secrets" in str(exc.value)
-
-
-class TestTwilioSmsDispatcher:
-    def test_dispatch_no_to(self, messaging_config_twilio_sms):
-        with pytest.raises(MessageDispatchException) as exc:
-            _twilio_sms_dispatcher(messaging_config_twilio_sms, "test", None)
-
-        assert "No phone identity" in str(exc.value)
-
-    def test_dispatch_no_secrets(self, messaging_config_twilio_sms):
-        messaging_config_twilio_sms.secrets = None
-        with pytest.raises(MessageDispatchException) as exc:
-            _twilio_sms_dispatcher(messaging_config_twilio_sms, "test", "+9198675309")
-
-        assert "No config secrets" in str(exc.value)
-
-    def test_dispatch_no_sender(self, messaging_config_twilio_sms):
-        messaging_config_twilio_sms.secrets[
-            MessagingServiceSecrets.TWILIO_MESSAGING_SERVICE_SID.value
-        ] = None
-        messaging_config_twilio_sms.secrets[
-            MessagingServiceSecrets.TWILIO_SENDER_PHONE_NUMBER.value
-        ] = None
-        with pytest.raises(MessageDispatchException) as exc:
-            _twilio_sms_dispatcher(messaging_config_twilio_sms, "test", "+9198675309")
-
-        assert "must be provided" in str(exc.value)
->>>>>>> 1807df5c
+        )