from typing import Callable, Dict
from unittest import mock
from unittest.mock import Mock

import yaml
from fideslang.models import DatasetCollection

from fides.api.ops.models.datasetconfig import DatasetConfig
from fides.api.ops.schemas.saas.connector_template import ConnectorTemplate
from fides.api.ops.service.connectors.saas.connector_registry_service import (
    ConnectorRegistry,
    update_saas_configs,
)
from fides.api.ops.util.saas_util import (
    encode_file_contents,
    load_config_from_string,
    load_dataset_from_string,
    load_yaml_as_string,
<<<<<<< HEAD
=======
    replace_config_placeholders,
    replace_dataset_placeholders,
>>>>>>> dfabd1d8
)
from fides.core.config.helpers import load_file

NEW_CONFIG_DESCRIPTION = "new test config description"
NEW_DATASET_DESCRIPTION = "new test dataset description"
NEW_CONNECTOR_PARAM = {"name": "new_param", "default_value": "new_param_default_value"}
NEW_ENDPOINT = {
    "name": "new endpoint",
    "requests": {
        "read": {
            "method": "GET",
            "path": "/test/path",
            "param_values": [{"name": "test_param", "identity": "email"}],
        }
    },
}
NEW_FIELD = {
    "name": "new_field",
    "data_categories": ["system.operations"],
}
NEW_COLLECTION = {
    "name": "new_collection",
    "fields": [NEW_FIELD],
}


class TestConnectionRegistry:
    def test_get_connector_template(self):
        assert "mailchimp" in ConnectorRegistry.connector_types()

        assert ConnectorRegistry.get_connector_template("bad_key") is None
        mailchimp_template = ConnectorRegistry.get_connector_template("mailchimp")
        assert mailchimp_template

        assert mailchimp_template.config == load_yaml_as_string(
            "data/saas/config/mailchimp_config.yml"
        )
        assert mailchimp_template.dataset == load_yaml_as_string(
            "data/saas/dataset/mailchimp_dataset.yml"
        )
        assert mailchimp_template.icon == encode_file_contents(
            "data/saas/icon/mailchimp.svg"
        )
        assert mailchimp_template.human_readable == "Mailchimp"

    @mock.patch(
        "fides.api.ops.service.connectors.saas.connector_registry_service.replace_dataset_placeholders"
    )
    @mock.patch(
        "fides.api.ops.service.connectors.saas.connector_registry_service.replace_config_placeholders"
    )
    @mock.patch(
        "fides.api.ops.service.connectors.saas.connector_registry_service.load_config_from_string"
    )
    def test_update_config_additions(
        self,
        load_config_from_string_mock_object: Mock,
        replace_config_placeholders_mock_object: Mock,
        replace_dataset_placeholders_mock_object: Mock,
        db,
        secondary_mailchimp_instance,
        tertiary_mailchimp_instance,
        secondary_sendgrid_instance,
    ):
        update_config(
            load_config_from_string_mock_object,
            load_config_from_string_mocked_additions_function,
            replace_config_placeholders_mock_object,
            replace_config_placeholders_mocked_additions_function,
            replace_dataset_placeholders_mock_object,
            replace_dataset_placeholders_mocked_additions_function,
            validate_updated_instances_additions,
            db,
            secondary_mailchimp_instance,
            tertiary_mailchimp_instance,
            secondary_sendgrid_instance,
        )

    @mock.patch(
        "fides.api.ops.service.connectors.saas.connector_registry_service.replace_dataset_placeholders"
    )
    @mock.patch(
        "fides.api.ops.service.connectors.saas.connector_registry_service.replace_config_placeholders"
    )
    @mock.patch(
        "fides.api.ops.service.connectors.saas.connector_registry_service.load_config_from_string"
    )
    def test_update_config_removals(
        self,
        load_config_from_string_mock_object: Mock,
        replace_config_placeholders_mock_object: Mock,
        replace_dataset_placeholders_mock_object: Mock,
        db,
        secondary_mailchimp_instance,
        tertiary_mailchimp_instance,
        secondary_sendgrid_instance,
    ):
        update_config(
            load_config_from_string_mock_object,
            load_config_from_string_mocked_removals_function,
            replace_config_placeholders_mock_object,
            replace_config_placeholders_mocked_removals_function,
            replace_dataset_placeholders_mock_object,
            replace_dataset_placeholders_mocked_removals_function,
            validate_updated_instances_removals,
            db,
            secondary_mailchimp_instance,
            tertiary_mailchimp_instance,
            secondary_sendgrid_instance,
        )


def update_config(
    load_config_from_string_mock_object,
    load_config_from_string_mock_function: Callable,
    replace_config_placeholders_mock_object,
    replace_config_placeholders_mock_function: Callable,
    replace_dataset_placeholders_mock_object,
    replace_dataset_placeholders_mock_function: Callable,
    validation_function: Callable,
    db,
    secondary_mailchimp_instance,
    tertiary_mailchimp_instance,
    secondary_sendgrid_instance,
):
    """
    Helper function to test config updates.

    First, load the original templates for `mailchimp` and `sendgrid`,
    and instantiate two `mailchimp` instances and one `sendgrid` instance
    by means of fixtures. We use these 3 instances to test functionality
    across multiple instances of the same type, as well as multiple types.

    Then, based on the provided mock objects and functions to override,
    "updates" are made to connector templates for `mailchimp` and `sendgrid`.
    The nature of those updates are "plugged in" via the override functions.

    Then, perform the update "script", i.e. invoke `update_saas_configs`.

    Then, confirm that the instances have been updated as expected, by
    invoking a plugged-in `validation_function`
    """
    assert "mailchimp" in ConnectorRegistry.connector_types()

    mailchimp_template_config = load_config_from_string(
        ConnectorRegistry.get_connector_template("mailchimp").config
    )
    mailchimp_template_dataset = load_dataset_from_string(
        ConnectorRegistry.get_connector_template("mailchimp").dataset
    )
    mailchimp_version = mailchimp_template_config["version"]

    sendgrid_template_config = load_config_from_string(
        ConnectorRegistry.get_connector_template("sendgrid").config
    )
    sendgrid_template_dataset = load_dataset_from_string(
        ConnectorRegistry.get_connector_template("sendgrid").dataset
    )
    sendgrid_version = sendgrid_template_config["version"]

    # confirm original version of template works as expected
    (
        secondary_mailchimp_config,
        secondary_mailchimp_dataset,
    ) = secondary_mailchimp_instance
    secondary_mailchimp_saas_config = secondary_mailchimp_config.saas_config
    secondary_mailchimp_dataset.ctl_dataset.description = mailchimp_template_dataset[
        "description"
    ]
    assert secondary_mailchimp_saas_config["version"] == mailchimp_version
    assert (
        secondary_mailchimp_saas_config["description"]
        == mailchimp_template_config["description"]
    )

    (
        tertiary_mailchimp_config,
        tertiary_mailchimp_dataset,
    ) = tertiary_mailchimp_instance
    tertiary_mailchimp_saas_config = tertiary_mailchimp_config.saas_config
    tertiary_mailchimp_dataset.ctl_dataset.description = mailchimp_template_dataset[
        "description"
    ]
    tertiary_mailchimp_saas_config = (
        tertiary_mailchimp_dataset.connection_config.saas_config
    )
    assert tertiary_mailchimp_saas_config["version"] == mailchimp_version
    assert (
        tertiary_mailchimp_saas_config["description"]
        == mailchimp_template_config["description"]
    )

    (
        secondary_sendgrid_config,
        secondary_sendgrid_dataset,
    ) = secondary_sendgrid_instance
    secondary_sendgrid_saas_config = secondary_sendgrid_config.saas_config
    secondary_sendgrid_dataset.ctl_dataset.description = sendgrid_template_dataset[
        "description"
    ]
    assert secondary_sendgrid_saas_config["version"] == sendgrid_version
    assert (
        secondary_sendgrid_saas_config["description"]
        == sendgrid_template_config["description"]
    )

    # mock methods within template instantiation workflow
    # to produce an updated saas config template
    # this mimics "updates" made to SaaS config and dataset templates
    # for mailchimp and sendgrid
    load_config_from_string_mock_object.side_effect = (
        load_config_from_string_mock_function
    )
    replace_config_placeholders_mock_object.side_effect = (
        replace_config_placeholders_mock_function
    )
    replace_dataset_placeholders_mock_object.side_effect = (
        replace_dataset_placeholders_mock_function
    )

    # run update "script"
    update_saas_configs(db)

    # confirm updates applied successfully
    secondary_mailchimp_dataset: DatasetConfig = DatasetConfig.filter(
        db=db,
        conditions=DatasetConfig.fides_key == secondary_mailchimp_dataset.fides_key,
    ).first()
    validation_function(
        secondary_mailchimp_dataset,
        mailchimp_template_config,
        mailchimp_template_dataset,
        secondary_mailchimp_config.key,
        secondary_mailchimp_dataset.fides_key,
    )

    tertiary_mailchimp_dataset: DatasetConfig = DatasetConfig.filter(
        db=db,
        conditions=DatasetConfig.fides_key == tertiary_mailchimp_dataset.fides_key,
    ).first()
    validation_function(
        tertiary_mailchimp_dataset,
        mailchimp_template_config,
        mailchimp_template_dataset,
        tertiary_mailchimp_config.key,
        tertiary_mailchimp_dataset.fides_key,
    )

    secondary_sendgrid_dataset: DatasetConfig = DatasetConfig.filter(
        db=db,
        conditions=DatasetConfig.fides_key == secondary_sendgrid_dataset.fides_key,
    ).first()
    validation_function(
        secondary_sendgrid_dataset,
        sendgrid_template_config,
        sendgrid_template_dataset,
        secondary_sendgrid_config.key,
        secondary_sendgrid_dataset.fides_key,
    )

    # clean up after ourselves
    secondary_mailchimp_config.delete(db)
    tertiary_mailchimp_config.delete(db)
    secondary_sendgrid_config.delete(db)


def increment_ver(version):
    version = version.split(".")
    version[2] = str(int(version[2]) + 1)
    return ".".join(version)


### Additions helpers ###


def load_config_from_string_mocked_additions_function(config_str: str) -> Dict:
    """
    Loads the SaaS config from the config string
    Mocked to make additions to Mailchimp config template _only_ for testing
    """
    config = load_config_from_string(config_str)
    update_config_additions(config)
    return config


def replace_config_placeholders_mocked_additions_function(
    config_str: str, string_to_replace: str, replacement: str
) -> Dict:
    """
    Loads the SaaS config from the config string and replaces any string with the given value
    Mocked to make additions to Mailchimp config template _only_ for testing
    """
    config: Dict = replace_config_placeholders(
        config_str, string_to_replace, replacement
    )
    update_config_additions(config)
    return config


def update_config_additions(config: Dict):
    if config["name"] in ("Mailchimp", "SendGrid"):
        config["version"] = increment_ver(config["version"])
        config["description"] = NEW_CONFIG_DESCRIPTION
        config["connector_params"].append(NEW_CONNECTOR_PARAM)
        config["endpoints"].append(NEW_ENDPOINT)


def replace_dataset_placeholders_mocked_additions_function(
    dataset_str: str, string_to_replace: str, replacement: str
) -> Dict:
    """
    Loads the dataset from the dataset string and replaces any string with the given value
    Mocked to make additions to Mailchimp dataset template _only_ for testing
    """
    dataset: Dict = replace_dataset_placeholders(
        dataset_str, string_to_replace, replacement
    )
    if dataset["name"] in (
        "Mailchimp Dataset",
        "SendGrid Dataset",
    ):
        dataset["description"] = NEW_DATASET_DESCRIPTION
        dataset["collections"][0]["fields"].append(NEW_FIELD)
        dataset["collections"].append(NEW_COLLECTION)
    return dataset


def validate_updated_instances_additions(
    updated_dataset_config: DatasetConfig,
    original_template_config: Dict,
    original_template_dataset: Dict,
    key: str,
    fides_key: str,
):
    # check for dataset additions to template
    assert updated_dataset_config.ctl_dataset.description == NEW_DATASET_DESCRIPTION
    assert (
        len(updated_dataset_config.ctl_dataset.collections)
        == len(original_template_dataset["collections"]) + 1
    )

    assert (
        DatasetCollection(**NEW_COLLECTION)
        in updated_dataset_config.ctl_dataset.collections
    )

    # check for config additions to template
    updated_saas_config = updated_dataset_config.connection_config.saas_config
    assert updated_saas_config["version"] == increment_ver(
        original_template_config["version"]
    )
    assert updated_saas_config["description"] == NEW_CONFIG_DESCRIPTION
    assert any(
        NEW_CONNECTOR_PARAM["name"] == param["name"]
        for param in updated_saas_config["connector_params"]
    )
    assert (
        len(updated_saas_config["endpoints"])
        == len(original_template_config["endpoints"]) + 1
    )
    assert any(
        NEW_ENDPOINT["name"] == endpoint["name"]
        for endpoint in updated_saas_config["endpoints"]
    )

    assert updated_dataset_config.connection_config.key == key
    assert updated_saas_config["fides_key"] == fides_key


### Removals helpers ###


def load_config_from_string_mocked_removals_function(config_str: str) -> Dict:
    """
    Loads the SaaS config from the config string
    Mocked to make removals to Mailchimp config template _only_ for testing
    """
    config = load_config_from_string(config_str)
    update_config_removals(config)
    return config


def replace_config_placeholders_mocked_removals_function(
    config_str: str, string_to_replace: str, replacement: str
) -> Dict:
    """
    Loads the SaaS config from the config string and replaces any string with the given value
    Mocked to make removals to Mailchimp config template _only_ for testing
    """
    config: Dict = replace_config_placeholders(
        config_str, string_to_replace, replacement
    )
    update_config_removals(config)
    return config


def update_config_removals(config: Dict):
    if config["name"] in (
        "Mailchimp",
        "SendGrid",
    ):
        config["version"] = increment_ver(config["version"])
        config["endpoints"].pop()
        config["connector_params"].pop()


def replace_dataset_placeholders_mocked_removals_function(
    dataset_str: str, string_to_replace: str, replacement: str
) -> Dict:
    """
    Loads the dataset from the dataset string and replaces any string with the given value
    Mocked to make removals to Mailchimp dataset _only_ for testing
    """
    dataset: Dict = replace_dataset_placeholders(
        dataset_str, string_to_replace, replacement
    )
    if dataset["name"] in (
        "Mailchimp Dataset",
        "SendGrid Dataset",
    ):
        dataset["collections"].pop()
    return dataset


def validate_updated_instances_removals(
    updated_dataset_config: DatasetConfig,
    original_template_config: Dict,
    original_template_dataset: Dict,
    key: str,
    fides_key: str,
):
    # check for dataset removals to template
    assert (
        len(updated_dataset_config.ctl_dataset.collections)
        == len(original_template_dataset["collections"]) - 1
    )

    # check for config removals to template
    updated_saas_config = updated_dataset_config.connection_config.saas_config
    assert (
        len(updated_saas_config["endpoints"])
        == len(original_template_config["endpoints"]) - 1
    )
    assert (
        len(updated_saas_config["connector_params"])
        == len(original_template_config["connector_params"]) - 1
    )

    assert updated_dataset_config.connection_config.key == key
    assert updated_saas_config["fides_key"] == fides_key<|MERGE_RESOLUTION|>--- conflicted
+++ resolved
@@ -16,11 +16,8 @@
     load_config_from_string,
     load_dataset_from_string,
     load_yaml_as_string,
-<<<<<<< HEAD
-=======
     replace_config_placeholders,
     replace_dataset_placeholders,
->>>>>>> dfabd1d8
 )
 from fides.core.config.helpers import load_file
 
