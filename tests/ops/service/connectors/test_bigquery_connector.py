--- conflicted
+++ resolved
@@ -7,10 +7,7 @@
 from fideslang.models import Dataset, MaskingStrategies, MaskingStrategyOverride
 from loguru import logger
 from sqlalchemy import text
-<<<<<<< HEAD
-=======
 from sqlalchemy.engine import Engine
->>>>>>> 39c9f86a
 
 from fides.api.graph.config import CollectionAddress
 from fides.api.graph.graph import DatasetGraph
@@ -530,13 +527,7 @@
         assert len(results) == 1
         assert results[0]["email"] == "customer-1@example.com"
 
-<<<<<<< HEAD
-    @pytest.mark.integration_external
-    @pytest.mark.integration_bigquery
-    def test_mask_data_safe_mode_enabled(
-=======
     def test_mask_data_sql_dry_run_enabled(
->>>>>>> 39c9f86a
         self,
         bigquery_example_test_dataset_config_with_namespace_and_partitioning_meta: DatasetConfig,
         execution_node_with_namespace_and_partitioning_meta,
@@ -546,13 +537,6 @@
         loguru_caplog,
         db,
     ):
-<<<<<<< HEAD
-        """Test that when safe_mode is enabled, DELETE statements are logged instead of executed"""
-        # Set up safe_mode in the database
-        from fides.api.models.application_config import ApplicationConfig
-
-        ApplicationConfig.update_api_set(db, {"execution": {"safe_mode": True}})
-=======
         """Test that when sql_dry_run is enabled, DELETE statements are logged instead of executed"""
         from fides.api.models.application_config import ApplicationConfig
         from fides.api.schemas.application_config import SqlDryRunMode
@@ -560,7 +544,6 @@
         ApplicationConfig.update_api_set(
             db, {"execution": {"sql_dry_run": SqlDryRunMode.erasure.value}}
         )
->>>>>>> 39c9f86a
         db.commit()
 
         dataset_config = (
@@ -568,10 +551,6 @@
         )
         connector = BigQueryConnector(dataset_config.connection_config)
 
-<<<<<<< HEAD
-        # Force DELETE masking strategy to exercise the delete path
-=======
->>>>>>> 39c9f86a
         execution_node = execution_node_with_namespace_and_partitioning_meta
         execution_node.collection.masking_strategy_override = MaskingStrategyOverride(
             strategy=MaskingStrategies.DELETE
@@ -588,24 +567,6 @@
             input_data={"email": ["customer-1@example.com"]},
         )
 
-<<<<<<< HEAD
-        # In safe mode, SQL should NOT be executed
-        assert execute_spy.call_count == 0
-
-        # In safe mode, no rows are actually affected so count should be 0
-        assert update_or_delete_ct == 0
-
-        # Check that the DELETE statements were logged as warnings instead of executed
-        assert "SAFE MODE - Would execute SQL:" in loguru_caplog.text
-
-        # Clean up: disable safe_mode
-        ApplicationConfig.update_api_set(db, {"execution": {"safe_mode": False}})
-        db.commit()
-
-    @pytest.mark.integration_external
-    @pytest.mark.integration_bigquery
-    def test_mask_data_safe_mode_disabled(
-=======
         assert execute_spy.call_count == 0
         assert update_or_delete_ct == 0
         assert "SQL DRY RUN - Would execute SQL:" in loguru_caplog.text
@@ -616,7 +577,6 @@
         db.commit()
 
     def test_mask_data_sql_dry_run_disabled(
->>>>>>> 39c9f86a
         self,
         bigquery_example_test_dataset_config_with_namespace_and_partitioning_meta: DatasetConfig,
         execution_node_with_namespace_and_partitioning_meta,
@@ -626,13 +586,6 @@
         loguru_caplog,
         db,
     ):
-<<<<<<< HEAD
-        """Test that when safe_mode is disabled, DELETE statements are actually executed"""
-        # Ensure safe_mode is disabled in the database
-        from fides.api.models.application_config import ApplicationConfig
-
-        ApplicationConfig.update_api_set(db, {"execution": {"safe_mode": False}})
-=======
         """Test that when sql_dry_run is disabled, DELETE statements are actually executed"""
         from fides.api.models.application_config import ApplicationConfig
         from fides.api.schemas.application_config import SqlDryRunMode
@@ -640,7 +593,6 @@
         ApplicationConfig.update_api_set(
             db, {"execution": {"sql_dry_run": SqlDryRunMode.none.value}}
         )
->>>>>>> 39c9f86a
         db.commit()
 
         dataset_config = (
@@ -648,10 +600,6 @@
         )
         connector = BigQueryConnector(dataset_config.connection_config)
 
-<<<<<<< HEAD
-        # Force DELETE masking strategy to exercise the delete path
-=======
->>>>>>> 39c9f86a
         execution_node = execution_node_with_namespace_and_partitioning_meta
         execution_node.collection.masking_strategy_override = MaskingStrategyOverride(
             strategy=MaskingStrategies.DELETE
@@ -668,16 +616,6 @@
             input_data={"email": ["customer-3@example.com"]},
         )
 
-<<<<<<< HEAD
-        # In normal mode, SQL should be executed
-        assert execute_spy.call_count > 0
-
-        # And we should get a count of actual rows affected
-        assert update_or_delete_ct >= 0
-
-        # Check that we don't see safe mode logging
-        assert "SAFE MODE - Would execute SQL:" not in loguru_caplog.text
-=======
         assert execute_spy.call_count > 0
         assert update_or_delete_ct >= 0
         assert "SQL DRY RUN - Would execute SQL:" not in loguru_caplog.text
@@ -908,7 +846,6 @@
         # Assertions
         assert result == 0  # Should return 0 for empty statements
         mock_client.connect.assert_not_called()
->>>>>>> 39c9f86a
 
 
 @pytest.mark.integration_external
