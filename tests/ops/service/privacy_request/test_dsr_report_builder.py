--- conflicted
+++ resolved
@@ -893,13 +893,8 @@
             # Read and verify the index content
             html_content = zip_file.read("attachments/index.html").decode("utf-8")
 
-<<<<<<< HEAD
-            # Check that all three files are listed with their unique names
+            # Check that all three files are listed with their original names (non-streaming mode)
             TestDSRReportBuilderBase.assert_html_contains(
-=======
-            # Check that all three files are listed with their original names (non-streaming mode)
-            TestDsrReportBuilderBase.assert_html_contains(
->>>>>>> 690b2359
                 html_content,
                 "test.txt",  # All files show original name in non-streaming mode
                 "test.txt",  # All files show original name in non-streaming mode
