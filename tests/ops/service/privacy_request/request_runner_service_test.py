--- conflicted
+++ resolved
@@ -1986,11 +1986,7 @@
                     service_type=MessagingServiceType.MAILGUN.value,
                     message_body_params=AccessRequestCompleteBodyParams(
                         subject_request_download_time_in_days=download_time_in_days,
-<<<<<<< HEAD
-                        download_links=[upload_mock.return_value]
-=======
                         download_links=[upload_mock.return_value],
->>>>>>> 9c7d0606
                     ),
                 ),
                 call(
