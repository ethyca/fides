# pylint: disable=missing-docstring, redefined-outer-name
import time
from datetime import datetime, timezone
from typing import Any, Dict, List, Set
from unittest import mock
from unittest.mock import ANY, Mock, call
from uuid import uuid4

import pydash
import pytest
from pydantic import ValidationError
from sqlalchemy import column, select, table
from sqlalchemy.orm import Session

from fides.api.ops.common_exceptions import (
    ClientUnsuccessfulException,
    PrivacyRequestPaused,
)
from fides.api.ops.graph.graph import DatasetGraph
from fides.api.ops.models.application_config import ApplicationConfig
from fides.api.ops.models.policy import CurrentStep, PolicyPostWebhook
from fides.api.ops.models.privacy_request import (
    ActionType,
    CheckpointActionRequired,
    ExecutionLog,
    ExecutionLogStatus,
    PolicyPreWebhook,
    PrivacyRequest,
    PrivacyRequestStatus,
)
from fides.api.ops.schemas.external_https import SecondPartyResponseFormat
from fides.api.ops.schemas.masking.masking_configuration import (
    HmacMaskingConfiguration,
    MaskingConfiguration,
)
from fides.api.ops.schemas.masking.masking_secrets import MaskingSecretCache
from fides.api.ops.schemas.messaging.messaging import (
    AccessRequestCompleteBodyParams,
    MessagingActionType,
    MessagingServiceType,
)
from fides.api.ops.schemas.policy import Rule
from fides.api.ops.schemas.privacy_request import Consent
from fides.api.ops.schemas.redis_cache import Identity
from fides.api.ops.schemas.saas.saas_config import SaaSRequest
from fides.api.ops.schemas.saas.shared_schemas import HTTPMethod, SaaSRequestParams
from fides.api.ops.service.connectors.dynamodb_connector import DynamoDBConnector
from fides.api.ops.service.connectors.saas_connector import SaaSConnector
from fides.api.ops.service.connectors.sql_connector import (
    RedshiftConnector,
    SnowflakeConnector,
)
from fides.api.ops.service.masking.strategy.masking_strategy import MaskingStrategy
from fides.api.ops.service.masking.strategy.masking_strategy_hmac import (
    HmacMaskingStrategy,
)
from fides.api.ops.service.privacy_request.request_runner_service import (
    build_consent_dataset_graph,
    needs_batch_email_send,
    run_webhooks_and_report_status,
)
from fides.api.ops.util.data_category import DataCategory
from fides.core.config import CONFIG
from fides.lib.models.audit_log import AuditLog, AuditLogAction

PRIVACY_REQUEST_TASK_TIMEOUT = 5
# External services take much longer to return
PRIVACY_REQUEST_TASK_TIMEOUT_EXTERNAL = 30


@pytest.fixture(scope="function")
def privacy_request_complete_email_notification_enabled(db):
    """Enable request completion email"""
    original_value = CONFIG.notifications.send_request_completion_notification
    CONFIG.notifications.send_request_completion_notification = True
    ApplicationConfig.update_config_set(db, CONFIG)
    yield
    CONFIG.notifications.send_request_completion_notification = original_value
    ApplicationConfig.update_config_set(db, CONFIG)


@mock.patch(
    "fides.api.ops.service.privacy_request.request_runner_service.dispatch_message"
)
@mock.patch("fides.api.ops.service.privacy_request.request_runner_service.upload")
def test_policy_upload_dispatch_message_called(
    upload_mock: Mock,
    mock_email_dispatch: Mock,
    privacy_request_status_pending: PrivacyRequest,
    run_privacy_request_task,
    privacy_request_complete_email_notification_enabled,
) -> None:
    upload_mock.return_value = "http://www.data-download-url"
    run_privacy_request_task.delay(privacy_request_status_pending.id).get(
        timeout=PRIVACY_REQUEST_TASK_TIMEOUT
    )
    assert upload_mock.called
    assert mock_email_dispatch.call_count == 1


@mock.patch(
    "fides.api.ops.service.privacy_request.request_runner_service.dispatch_message"
)
@mock.patch("fides.api.ops.service.privacy_request.request_runner_service.upload")
def test_start_processing_sets_started_processing_at(
    upload_mock: Mock,
    mock_email_dispatch: Mock,
    db: Session,
    privacy_request_status_pending: PrivacyRequest,
    run_privacy_request_task,
    privacy_request_complete_email_notification_enabled,
) -> None:
    upload_mock.return_value = "http://www.data-download-url"
    updated_at = privacy_request_status_pending.updated_at
    assert privacy_request_status_pending.started_processing_at is None
    run_privacy_request_task.delay(privacy_request_status_pending.id).get(
        timeout=PRIVACY_REQUEST_TASK_TIMEOUT
    )

    db.refresh(privacy_request_status_pending)
    assert privacy_request_status_pending.started_processing_at is not None
    assert privacy_request_status_pending.updated_at > updated_at

    assert mock_email_dispatch.call_count == 1


@mock.patch(
    "fides.api.ops.service.privacy_request.request_runner_service.dispatch_message"
)
@mock.patch("fides.api.ops.service.privacy_request.request_runner_service.upload")
def test_start_processing_doesnt_overwrite_started_processing_at(
    upload_mock: Mock,
    mock_email_dispatch: Mock,
    db: Session,
    privacy_request: PrivacyRequest,
    run_privacy_request_task,
    privacy_request_complete_email_notification_enabled,
) -> None:
    upload_mock.return_value = "http://www.data-download-url"
    before = privacy_request.started_processing_at
    assert before is not None
    updated_at = privacy_request.updated_at

    run_privacy_request_task.delay(privacy_request.id).get(
        timeout=PRIVACY_REQUEST_TASK_TIMEOUT
    )

    db.refresh(privacy_request)
    assert privacy_request.started_processing_at == before
    assert privacy_request.updated_at > updated_at

    assert mock_email_dispatch.call_count == 1


@mock.patch(
    "fides.api.ops.service.privacy_request.request_runner_service.upload_access_results"
)
def test_halts_proceeding_if_cancelled(
    upload_access_results_mock,
    db: Session,
    privacy_request_status_canceled: PrivacyRequest,
    run_privacy_request_task,
    privacy_request_complete_email_notification_enabled,
) -> None:
    assert privacy_request_status_canceled.status == PrivacyRequestStatus.canceled
    run_privacy_request_task.delay(privacy_request_status_canceled.id).get(
        timeout=PRIVACY_REQUEST_TASK_TIMEOUT
    )
    db.refresh(privacy_request_status_canceled)
    reloaded_pr = PrivacyRequest.get(
        db=db, object_id=privacy_request_status_canceled.id
    )
    assert reloaded_pr.started_processing_at is None
    assert reloaded_pr.status == PrivacyRequestStatus.canceled
    assert not upload_access_results_mock.called


@mock.patch(
    "fides.api.ops.service.privacy_request.request_runner_service.dispatch_message"
)
@mock.patch(
    "fides.api.ops.service.privacy_request.request_runner_service.upload_access_results"
)
@mock.patch(
    "fides.api.ops.service.privacy_request.request_runner_service.run_webhooks_and_report_status",
)
@mock.patch(
    "fides.api.ops.service.privacy_request.request_runner_service.run_access_request"
)
@mock.patch("fides.api.ops.service.privacy_request.request_runner_service.run_erasure")
def test_from_graph_resume_does_not_run_pre_webhooks(
    run_erasure,
    run_access,
    run_webhooks,
    upload_mock: Mock,
    mock_email_dispatch,
    db: Session,
    privacy_request: PrivacyRequest,
    run_privacy_request_task,
    erasure_policy,
    privacy_request_complete_email_notification_enabled,
) -> None:
    upload_mock.return_value = "http://www.data-download-url"
    privacy_request.started_processing_at = None
    privacy_request.policy = erasure_policy
    privacy_request.save(db)
    updated_at = privacy_request.updated_at

    run_privacy_request_task.delay(
        privacy_request_id=privacy_request.id,
        from_step=CurrentStep.access.value,
    ).get(timeout=PRIVACY_REQUEST_TASK_TIMEOUT)

    db.refresh(privacy_request)
    assert privacy_request.started_processing_at is not None
    assert privacy_request.updated_at > updated_at

    # Starting privacy request in the middle of the graph means we don't run pre-webhooks again
    assert run_webhooks.call_count == 1
    assert run_webhooks.call_args[1]["webhook_cls"] == PolicyPostWebhook

    assert run_access.call_count == 1  # Access request runs
    assert run_erasure.call_count == 1  # Erasure request runs

    assert mock_email_dispatch.call_count == 1


@mock.patch(
    "fides.api.ops.service.privacy_request.request_runner_service.dispatch_message"
)
@mock.patch(
    "fides.api.ops.service.privacy_request.request_runner_service.run_webhooks_and_report_status",
)
@mock.patch(
    "fides.api.ops.service.privacy_request.request_runner_service.run_access_request"
)
@mock.patch("fides.api.ops.service.privacy_request.request_runner_service.run_erasure")
def test_resume_privacy_request_from_erasure(
    run_erasure,
    run_access,
    run_webhooks,
    mock_email_dispatch,
    db: Session,
    privacy_request: PrivacyRequest,
    run_privacy_request_task,
    erasure_policy,
    privacy_request_complete_email_notification_enabled,
) -> None:
    privacy_request.started_processing_at = None
    privacy_request.policy = erasure_policy
    privacy_request.save(db)
    updated_at = privacy_request.updated_at

    run_privacy_request_task.delay(
        privacy_request_id=privacy_request.id,
        from_step=CurrentStep.erasure.value,
    ).get(timeout=PRIVACY_REQUEST_TASK_TIMEOUT)

    db.refresh(privacy_request)
    assert privacy_request.started_processing_at is not None
    assert privacy_request.updated_at > updated_at

    # Starting privacy request in the middle of the graph means we don't run pre-webhooks again
    assert run_webhooks.call_count == 1
    assert run_webhooks.call_args[1]["webhook_cls"] == PolicyPostWebhook

    assert run_access.call_count == 0  # Access request skipped
    assert run_erasure.call_count == 1  # Erasure request runs

    assert mock_email_dispatch.call_count == 1


def get_privacy_request_results(
    db,
    policy,
    run_privacy_request_task,
    privacy_request_data: Dict[str, Any],
    task_timeout=PRIVACY_REQUEST_TASK_TIMEOUT,
) -> PrivacyRequest:
    """Utility method to run a privacy request and return results after waiting for
    the returned future."""
    kwargs = {
        "requested_at": pydash.get(privacy_request_data, "requested_at"),
        "policy_id": policy.id,
        "status": "pending",
    }
    optional_fields = ["started_processing_at", "finished_processing_at"]
    for field in optional_fields:
        try:
            attr = getattr(privacy_request_data, field)
            if attr is not None:
                kwargs[field] = attr
        except AttributeError:
            pass
    privacy_request = PrivacyRequest.create(db=db, data=kwargs)
    privacy_request.cache_identity(privacy_request_data["identity"])
    if "encryption_key" in privacy_request_data:
        privacy_request.cache_encryption(privacy_request_data["encryption_key"])

    erasure_rules: List[Rule] = policy.get_rules_for_action(
        action_type=ActionType.erasure
    )
    unique_masking_strategies_by_name: Set[str] = set()
    for rule in erasure_rules:
        strategy_name: str = rule.masking_strategy["strategy"]
        configuration: MaskingConfiguration = rule.masking_strategy["configuration"]
        if strategy_name in unique_masking_strategies_by_name:
            continue
        unique_masking_strategies_by_name.add(strategy_name)
        masking_strategy = MaskingStrategy.get_strategy(strategy_name, configuration)
        if masking_strategy.secrets_required():
            masking_secrets: List[
                MaskingSecretCache
            ] = masking_strategy.generate_secrets_for_cache()
            for masking_secret in masking_secrets:
                privacy_request.cache_masking_secret(masking_secret)

    run_privacy_request_task.delay(privacy_request.id).get(
        timeout=task_timeout,
    )

    return PrivacyRequest.get(db=db, object_id=privacy_request.id)


@pytest.mark.integration_postgres
@pytest.mark.integration
@mock.patch(
    "fides.api.ops.models.privacy_request.PrivacyRequest.trigger_policy_webhook"
)
def test_create_and_process_access_request_postgres(
    trigger_webhook_mock,
    postgres_example_test_dataset_config_read_access,
    postgres_integration_db,
    db,
    cache,
    policy,
    policy_pre_execution_webhooks,
    policy_post_execution_webhooks,
    run_privacy_request_task,
):
    customer_email = "customer-1@example.com"
    data = {
        "requested_at": "2021-08-30T16:09:37.359Z",
        "policy_key": policy.key,
        "identity": {"email": customer_email},
    }

    pr = get_privacy_request_results(
        db,
        policy,
        run_privacy_request_task,
        data,
    )

    results = pr.get_results()
    assert len(results.keys()) == 11

    for key in results.keys():
        assert results[key] is not None
        assert results[key] != {}

    result_key_prefix = f"EN_{pr.id}__access_request__postgres_example_test_dataset:"
    customer_key = result_key_prefix + "customer"
    assert results[customer_key][0]["email"] == customer_email

    visit_key = result_key_prefix + "visit"
    assert results[visit_key][0]["email"] == customer_email
    log_id = pr.execution_logs[0].id
    pr_id = pr.id

    finished_audit_log: AuditLog = AuditLog.filter(
        db=db,
        conditions=(
            (AuditLog.privacy_request_id == pr_id)
            & (AuditLog.action == AuditLogAction.finished)
        ),
    ).first()

    assert finished_audit_log is not None

    # Both pre-execution webhooks and both post-execution webhooks were called
    assert trigger_webhook_mock.call_count == 4

    for webhook in policy_pre_execution_webhooks:
        webhook.delete(db=db)

    for webhook in policy_post_execution_webhooks:
        webhook.delete(db=db)

    policy.delete(db=db)
    pr.delete(db=db)
    assert not pr in db  # Check that `pr` has been expunged from the session
    assert ExecutionLog.get(db, object_id=log_id).privacy_request_id == pr_id


@pytest.mark.integration
@mock.patch(
    "fides.api.ops.models.privacy_request.PrivacyRequest.trigger_policy_webhook"
)
def test_create_and_process_access_request_mssql(
    trigger_webhook_mock,
    mssql_example_test_dataset_config,
    mssql_integration_db,
    db,
    cache,
    policy,
    policy_pre_execution_webhooks,
    policy_post_execution_webhooks,
    run_privacy_request_task,
):
    customer_email = "customer-1@example.com"
    data = {
        "requested_at": "2021-08-30T16:09:37.359Z",
        "policy_key": policy.key,
        "identity": {"email": customer_email},
    }

    pr = get_privacy_request_results(
        db,
        policy,
        run_privacy_request_task,
        data,
    )

    results = pr.get_results()
    assert len(results.keys()) == 11

    for key in results.keys():
        assert results[key] is not None
        assert results[key] != {}

    result_key_prefix = f"EN_{pr.id}__access_request__mssql_example_test_dataset:"
    customer_key = result_key_prefix + "customer"
    assert results[customer_key][0]["email"] == customer_email

    visit_key = result_key_prefix + "visit"
    assert results[visit_key][0]["email"] == customer_email
    # Both pre-execution webhooks and both post-execution webhooks were called
    assert trigger_webhook_mock.call_count == 4
    pr.delete(db=db)


@pytest.mark.integration
@mock.patch(
    "fides.api.ops.models.privacy_request.PrivacyRequest.trigger_policy_webhook"
)
def test_create_and_process_access_request_mysql(
    trigger_webhook_mock,
    mysql_example_test_dataset_config,
    mysql_integration_db,
    db,
    cache,
    policy,
    policy_pre_execution_webhooks,
    policy_post_execution_webhooks,
    run_privacy_request_task,
):
    customer_email = "customer-1@example.com"
    data = {
        "requested_at": "2021-08-30T16:09:37.359Z",
        "policy_key": policy.key,
        "identity": {"email": customer_email},
    }

    pr = get_privacy_request_results(
        db,
        policy,
        run_privacy_request_task,
        data,
    )

    results = pr.get_results()
    assert len(results.keys()) == 11

    for key in results.keys():
        assert results[key] is not None
        assert results[key] != {}

    result_key_prefix = f"EN_{pr.id}__access_request__mysql_example_test_dataset:"
    customer_key = result_key_prefix + "customer"
    assert results[customer_key][0]["email"] == customer_email

    visit_key = result_key_prefix + "visit"
    assert results[visit_key][0]["email"] == customer_email
    # Both pre-execution webhooks and both post-execution webhooks were called
    assert trigger_webhook_mock.call_count == 4
    pr.delete(db=db)


@pytest.mark.integration_mariadb
@pytest.mark.integration
@mock.patch(
    "fides.api.ops.models.privacy_request.PrivacyRequest.trigger_policy_webhook"
)
def test_create_and_process_access_request_mariadb(
    trigger_webhook_mock,
    mariadb_example_test_dataset_config,
    mariadb_integration_db,
    db,
    cache,
    policy,
    policy_pre_execution_webhooks,
    policy_post_execution_webhooks,
    run_privacy_request_task,
):
    customer_email = "customer-1@example.com"
    data = {
        "requested_at": "2021-08-30T16:09:37.359Z",
        "policy_key": policy.key,
        "identity": {"email": customer_email},
    }

    pr = get_privacy_request_results(
        db,
        policy,
        run_privacy_request_task,
        data,
    )

    results = pr.get_results()
    assert len(results.keys()) == 11

    for key in results.keys():
        assert results[key] is not None
        assert results[key] != {}

    result_key_prefix = f"EN_{pr.id}__access_request__mariadb_example_test_dataset:"
    customer_key = result_key_prefix + "customer"
    assert results[customer_key][0]["email"] == customer_email

    visit_key = result_key_prefix + "visit"
    assert results[visit_key][0]["email"] == customer_email
    # Both pre-execution webhooks and both post-execution webhooks were called
    assert trigger_webhook_mock.call_count == 4
    pr.delete(db=db)


@pytest.mark.integration_saas
@pytest.mark.integration_mailchimp
@mock.patch(
    "fides.api.ops.models.privacy_request.PrivacyRequest.trigger_policy_webhook"
)
def test_create_and_process_access_request_saas_mailchimp(
    trigger_webhook_mock,
    mailchimp_connection_config,
    mailchimp_dataset_config,
    db,
    cache,
    policy,
    policy_pre_execution_webhooks,
    policy_post_execution_webhooks,
    mailchimp_identity_email,
    run_privacy_request_task,
):
    customer_email = mailchimp_identity_email
    data = {
        "requested_at": "2021-08-30T16:09:37.359Z",
        "policy_key": policy.key,
        "identity": {"email": customer_email},
    }

    pr = get_privacy_request_results(
        db,
        policy,
        run_privacy_request_task,
        data,
        task_timeout=PRIVACY_REQUEST_TASK_TIMEOUT_EXTERNAL,
    )
    results = pr.get_results()
    assert len(results.keys()) == 3

    for key in results.keys():
        assert results[key] is not None
        assert results[key] != {}

    result_key_prefix = f"EN_{pr.id}__access_request__mailchimp_instance:"
    member_key = result_key_prefix + "member"
    assert results[member_key][0]["email_address"] == customer_email

    # Both pre-execution webhooks and both post-execution webhooks were called
    assert trigger_webhook_mock.call_count == 4

    pr.delete(db=db)


@pytest.mark.integration_saas
@pytest.mark.integration_mailchimp
@mock.patch(
    "fides.api.ops.models.privacy_request.PrivacyRequest.trigger_policy_webhook"
)
def test_create_and_process_erasure_request_saas(
    _,
    mailchimp_connection_config,
    mailchimp_dataset_config,
    db,
    cache,
    erasure_policy_hmac,
    generate_auth_header,
    mailchimp_identity_email,
    reset_mailchimp_data,
    run_privacy_request_task,
):
    customer_email = mailchimp_identity_email
    data = {
        "requested_at": "2021-08-30T16:09:37.359Z",
        "policy_key": erasure_policy_hmac.key,
        "identity": {"email": customer_email},
    }

    pr = get_privacy_request_results(
        db,
        erasure_policy_hmac,
        run_privacy_request_task,
        data,
        task_timeout=PRIVACY_REQUEST_TASK_TIMEOUT_EXTERNAL,
    )

    connector = SaaSConnector(mailchimp_connection_config)
    connector.set_saas_request_state(
        SaaSRequest(path="test_path", method=HTTPMethod.GET)
    )  # dummy request as connector requires it
    request: SaaSRequestParams = SaaSRequestParams(
        method=HTTPMethod.GET,
        path="/3.0/search-members",
        query_params={"query": mailchimp_identity_email},
    )
    resp = connector.create_client().send(request)
    body = resp.json()
    merge_fields = body["exact_matches"]["members"][0]["merge_fields"]

    masking_configuration = HmacMaskingConfiguration()
    masking_strategy = HmacMaskingStrategy(masking_configuration)

    assert (
        merge_fields["FNAME"]
        == masking_strategy.mask(
            [reset_mailchimp_data["merge_fields"]["FNAME"]], pr.id
        )[0]
    )
    assert (
        merge_fields["LNAME"]
        == masking_strategy.mask(
            [reset_mailchimp_data["merge_fields"]["LNAME"]], pr.id
        )[0]
    )

    pr.delete(db=db)


@pytest.mark.integration_saas
@pytest.mark.integration_hubspot
@mock.patch(
    "fides.api.ops.models.privacy_request.PrivacyRequest.trigger_policy_webhook"
)
def test_create_and_process_access_request_saas_hubspot(
    trigger_webhook_mock,
    connection_config_hubspot,
    dataset_config_hubspot,
    db,
    cache,
    policy,
    policy_pre_execution_webhooks,
    policy_post_execution_webhooks,
    hubspot_identity_email,
    run_privacy_request_task,
):
    customer_email = hubspot_identity_email
    data = {
        "requested_at": "2021-08-30T16:09:37.359Z",
        "policy_key": policy.key,
        "identity": {"email": customer_email},
    }

    pr = get_privacy_request_results(
        db,
        policy,
        run_privacy_request_task,
        data,
        task_timeout=PRIVACY_REQUEST_TASK_TIMEOUT_EXTERNAL,
    )
    results = pr.get_results()
    assert len(results.keys()) == 4

    for key in results.keys():
        assert results[key] is not None
        assert results[key] != {}

    result_key_prefix = f"EN_{pr.id}__access_request__hubspot_instance:"
    contacts_key = result_key_prefix + "contacts"
    assert results[contacts_key][0]["properties"]["email"] == customer_email

    # Both pre-execution webhooks and both post-execution webhooks were called
    assert trigger_webhook_mock.call_count == 4

    pr.delete(db=db)


@pytest.mark.integration_postgres
@pytest.mark.integration
def test_create_and_process_erasure_request_specific_category_postgres(
    postgres_integration_db,
    postgres_example_test_dataset_config,
    cache,
    db,
    generate_auth_header,
    erasure_policy,
    read_connection_config,
    run_privacy_request_task,
):
    customer_email = "customer-1@example.com"
    customer_id = 1
    data = {
        "requested_at": "2021-08-30T16:09:37.359Z",
        "policy_key": erasure_policy.key,
        "identity": {"email": customer_email},
    }

    stmt = select("*").select_from(table("customer"))
    res = postgres_integration_db.execute(stmt).all()

    pr = get_privacy_request_results(
        db,
        erasure_policy,
        run_privacy_request_task,
        data,
    )
    pr.delete(db=db)

    stmt = select(
        column("id"),
        column("name"),
    ).select_from(table("customer"))
    res = postgres_integration_db.execute(stmt).all()

    customer_found = False
    for row in res:
        if customer_id == row.id:
            customer_found = True
            # Check that the `name` field is `None`
            assert row.name is None
    assert customer_found


@pytest.mark.integration_mssql
@pytest.mark.integration
def test_create_and_process_erasure_request_specific_category_mssql(
    mssql_integration_db,
    mssql_example_test_dataset_config,
    cache,
    db,
    generate_auth_header,
    erasure_policy,
    run_privacy_request_task,
):
    customer_email = "customer-1@example.com"
    customer_id = 1
    data = {
        "requested_at": "2021-08-30T16:09:37.359Z",
        "policy_key": erasure_policy.key,
        "identity": {"email": customer_email},
    }

    pr = get_privacy_request_results(
        db,
        erasure_policy,
        run_privacy_request_task,
        data,
    )
    pr.delete(db=db)

    stmt = select(
        column("id"),
        column("name"),
    ).select_from(table("customer"))
    res = mssql_integration_db.execute(stmt).all()

    customer_found = False
    for row in res:
        if customer_id == row.id:
            customer_found = True
            # Check that the `name` field is `None`
            assert row.name is None
    assert customer_found


@pytest.mark.integration_mysql
@pytest.mark.integration
def test_create_and_process_erasure_request_specific_category_mysql(
    mysql_integration_db,
    mysql_example_test_dataset_config,
    cache,
    db,
    generate_auth_header,
    erasure_policy,
    run_privacy_request_task,
):
    customer_email = "customer-1@example.com"
    customer_id = 1
    data = {
        "requested_at": "2021-08-30T16:09:37.359Z",
        "policy_key": erasure_policy.key,
        "identity": {"email": customer_email},
    }

    pr = get_privacy_request_results(
        db,
        erasure_policy,
        run_privacy_request_task,
        data,
    )
    pr.delete(db=db)

    stmt = select(
        column("id"),
        column("name"),
    ).select_from(table("customer"))
    res = mysql_integration_db.execute(stmt).all()

    customer_found = False
    for row in res:
        if customer_id == row.id:
            customer_found = True
            # Check that the `name` field is `None`
            assert row.name is None
    assert customer_found


@pytest.mark.integration_mariadb
@pytest.mark.integration
def test_create_and_process_erasure_request_specific_category_mariadb(
    mariadb_example_test_dataset_config,
    mariadb_integration_db,
    cache,
    db,
    generate_auth_header,
    erasure_policy,
    run_privacy_request_task,
):
    customer_email = "customer-1@example.com"
    customer_id = 1
    data = {
        "requested_at": "2021-08-30T16:09:37.359Z",
        "policy_key": erasure_policy.key,
        "identity": {"email": customer_email},
    }

    pr = get_privacy_request_results(
        db,
        erasure_policy,
        run_privacy_request_task,
        data,
    )
    pr.delete(db=db)

    stmt = select(
        column("id"),
        column("name"),
    ).select_from(table("customer"))
    res = mariadb_integration_db.execute(stmt).all()

    customer_found = False
    for row in res:
        if customer_id == row.id:
            customer_found = True
            # Check that the `name` field is `None`
            assert row.name is None
    assert customer_found


@pytest.mark.integration_postgres
@pytest.mark.integration
def test_create_and_process_erasure_request_generic_category(
    postgres_integration_db,
    postgres_example_test_dataset_config,
    cache,
    db,
    generate_auth_header,
    erasure_policy,
    run_privacy_request_task,
):
    # It's safe to change this here since the `erasure_policy` fixture is scoped
    # at function level
    target = erasure_policy.rules[0].targets[0]
    target.data_category = DataCategory("user.contact").value
    target.save(db=db)

    email = "customer-2@example.com"
    customer_id = 2
    data = {
        "requested_at": "2021-08-30T16:09:37.359Z",
        "policy_key": erasure_policy.key,
        "identity": {"email": email},
    }

    pr = get_privacy_request_results(
        db,
        erasure_policy,
        run_privacy_request_task,
        data,
    )
    pr.delete(db=db)

    stmt = select(
        column("id"),
        column("email"),
        column("name"),
    ).select_from(table("customer"))
    res = postgres_integration_db.execute(stmt).all()

    customer_found = False
    for row in res:
        if customer_id == row.id:
            customer_found = True
            # Check that the `email` field is `None` and that its data category
            # ("user.contact.email") has been erased by the parent
            # category ("user.contact")
            assert row.email is None
            assert row.name is not None
        else:
            # There are two rows other rows, and they should not have been erased
            assert row.email in ["customer-1@example.com", "jane@example.com"]
    assert customer_found


@pytest.mark.integration_postgres
@pytest.mark.integration
def test_create_and_process_erasure_request_aes_generic_category(
    postgres_integration_db,
    postgres_example_test_dataset_config,
    cache,
    db,
    generate_auth_header,
    erasure_policy_aes,
    run_privacy_request_task,
):
    # It's safe to change this here since the `erasure_policy` fixture is scoped
    # at function level
    target = erasure_policy_aes.rules[0].targets[0]
    target.data_category = DataCategory("user.contact").value
    target.save(db=db)

    email = "customer-2@example.com"
    customer_id = 2
    data = {
        "requested_at": "2021-08-30T16:09:37.359Z",
        "policy_key": erasure_policy_aes.key,
        "identity": {"email": email},
    }

    pr = get_privacy_request_results(
        db,
        erasure_policy_aes,
        run_privacy_request_task,
        data,
    )
    pr.delete(db=db)

    stmt = select(
        column("id"),
        column("email"),
        column("name"),
    ).select_from(table("customer"))
    res = postgres_integration_db.execute(stmt).all()

    customer_found = False
    for row in res:
        if customer_id == row.id:
            customer_found = True
            # Check that the `email` field is not original val and that its data category
            # ("user.contact.email") has been erased by the parent
            # category ("user.contact").
            # masked val for `email` field will change per new privacy request, so the best
            # we can do here is test that the original val has been changed
            assert row[1] != "customer-2@example.com"
            assert row[2] is not None
        else:
            # There are two rows other rows, and they should not have been erased
            assert row[1] in ["customer-1@example.com", "jane@example.com"]
    assert customer_found


@pytest.mark.integration_postgres
@pytest.mark.integration
def test_create_and_process_erasure_request_with_table_joins(
    postgres_integration_db,
    postgres_example_test_dataset_config,
    db,
    cache,
    erasure_policy,
    run_privacy_request_task,
):
    # It's safe to change this here since the `erasure_policy` fixture is scoped
    # at function level
    target = erasure_policy.rules[0].targets[0]
    target.data_category = DataCategory("user.financial").value
    target.save(db=db)

    customer_email = "customer-1@example.com"
    customer_id = 1
    data = {
        "requested_at": "2021-08-30T16:09:37.359Z",
        "policy_key": erasure_policy.key,
        "identity": {"email": customer_email},
    }

    pr = get_privacy_request_results(
        db,
        erasure_policy,
        run_privacy_request_task,
        data,
    )
    pr.delete(db=db)

    stmt = select(
        column("customer_id"),
        column("id"),
        column("ccn"),
        column("code"),
        column("name"),
    ).select_from(table("payment_card"))
    res = postgres_integration_db.execute(stmt).all()

    card_found = False
    for row in res:
        if row.customer_id == customer_id:
            card_found = True
            assert row.ccn is None
            assert row.code is None
            assert row.name is None

    assert card_found is True


@pytest.mark.integration_postgres
@pytest.mark.integration
def test_create_and_process_erasure_request_read_access(
    postgres_integration_db,
    postgres_example_test_dataset_config_read_access,
    db,
    cache,
    erasure_policy,
    run_privacy_request_task,
):
    customer_email = "customer-2@example.com"
    customer_id = 2
    data = {
        "requested_at": "2021-08-30T16:09:37.359Z",
        "policy_key": erasure_policy.key,
        "identity": {"email": customer_email},
    }

    pr = get_privacy_request_results(
        db,
        erasure_policy,
        run_privacy_request_task,
        data,
    )
    errored_execution_logs = pr.execution_logs.filter_by(status="error")
    assert errored_execution_logs.count() == 9
    assert (
        errored_execution_logs[0].message
        == "No values were erased since this connection "
        "my_postgres_db_1_read_config has not been given write access"
    )
    pr.delete(db=db)

    stmt = select(
        column("id"),
        column("name"),
    ).select_from(table("customer"))
    res = postgres_integration_db.execute(stmt).all()

    customer_found = False
    for row in res:
        if customer_id == row.id:
            customer_found = True
            # Check that the `name` field is NOT `None`. We couldn't erase, because the ConnectionConfig only had
            # "read" access
            assert row.name is not None
    assert customer_found


@pytest.fixture(scope="function")
def snowflake_resources(
    snowflake_example_test_dataset_config,
):
    snowflake_connection_config = (
        snowflake_example_test_dataset_config.connection_config
    )
    snowflake_client = SnowflakeConnector(snowflake_connection_config).client()
    uuid = str(uuid4())
    customer_email = f"customer-{uuid}@example.com"
    formatted_customer_email = f"'{customer_email}'"
    customer_name = f"{uuid}"
    formatted_customer_name = f"'{customer_name}'"

    stmt = 'select max("id") from "customer";'
    res = snowflake_client.execute(stmt).all()
    customer_id = res[0][0] + 1

    stmt = f"""
    insert into "customer" ("id", "email", "name", "variant_eg")
    select {customer_id}, {formatted_customer_email}, {formatted_customer_name}, to_variant({formatted_customer_name});
    """
    res = snowflake_client.execute(stmt).all()
    assert res[0][0] == 1
    yield {
        "email": customer_email,
        "formatted_email": formatted_customer_email,
        "name": customer_name,
        "id": customer_id,
        "client": snowflake_client,
    }
    # Remove test data and close Snowflake connection in teardown
    stmt = f'delete from "customer" where "email" = {formatted_customer_email};'
    res = snowflake_client.execute(stmt).all()
    assert res[0][0] == 1


@pytest.mark.integration_external
@pytest.mark.integration_snowflake
def test_create_and_process_access_request_snowflake(
    snowflake_resources,
    db,
    cache,
    policy,
    run_privacy_request_task,
):
    customer_email = snowflake_resources["email"]
    customer_name = snowflake_resources["name"]
    data = {
        "requested_at": "2021-08-30T16:09:37.359Z",
        "policy_key": policy.key,
        "identity": {"email": customer_email},
    }
    pr = get_privacy_request_results(
        db,
        policy,
        run_privacy_request_task,
        data,
        task_timeout=PRIVACY_REQUEST_TASK_TIMEOUT_EXTERNAL,
    )
    results = pr.get_results()
    customer_table_key = (
        f"EN_{pr.id}__access_request__snowflake_example_test_dataset:customer"
    )
    assert len(results[customer_table_key]) == 1
    assert results[customer_table_key][0]["email"] == customer_email
    assert results[customer_table_key][0]["name"] == customer_name

    pr.delete(db=db)


@pytest.mark.integration_external
@pytest.mark.integration_snowflake
def test_create_and_process_erasure_request_snowflake(
    snowflake_example_test_dataset_config,
    snowflake_resources,
    integration_config: Dict[str, str],
    db,
    cache,
    erasure_policy,
    run_privacy_request_task,
):
    customer_email = snowflake_resources["email"]
    snowflake_client = snowflake_resources["client"]
    formatted_customer_email = snowflake_resources["formatted_email"]
    data = {
        "requested_at": "2021-08-30T16:09:37.359Z",
        "policy_key": erasure_policy.key,
        "identity": {"email": customer_email},
    }
    pr = get_privacy_request_results(
        db,
        erasure_policy,
        run_privacy_request_task,
        data,
        task_timeout=PRIVACY_REQUEST_TASK_TIMEOUT_EXTERNAL,
    )
    pr.delete(db=db)

    stmt = f'select "name", "variant_eg" from "customer" where "email" = {formatted_customer_email};'
    res = snowflake_client.execute(stmt).all()
    for row in res:
        assert row.name is None
        assert row.variant_eg is None


@pytest.fixture(scope="function")
def redshift_resources(
    redshift_example_test_dataset_config,
):
    redshift_connection_config = redshift_example_test_dataset_config.connection_config
    connector = RedshiftConnector(redshift_connection_config)
    redshift_client = connector.client()
    with redshift_client.connect() as connection:
        connector.set_schema(connection)
        uuid = str(uuid4())
        customer_email = f"customer-{uuid}@example.com"
        customer_name = f"{uuid}"

        stmt = "select max(id) from customer;"
        res = connection.execute(stmt)
        customer_id = res.all()[0][0] + 1

        stmt = "select max(id) from address;"
        res = connection.execute(stmt)
        address_id = res.all()[0][0] + 1

        city = "Test City"
        state = "TX"
        stmt = f"""
        insert into address (id, house, street, city, state, zip)
        values ({address_id}, '{111}', 'Test Street', '{city}', '{state}', '55555');
        """
        connection.execute(stmt)

        stmt = f"""
            insert into customer (id, email, name, address_id)
            values ({customer_id}, '{customer_email}', '{customer_name}', '{address_id}');
        """
        connection.execute(stmt)

        yield {
            "email": customer_email,
            "name": customer_name,
            "id": customer_id,
            "client": redshift_client,
            "address_id": address_id,
            "city": city,
            "state": state,
            "connector": connector,
        }
        # Remove test data and close Redshift connection in teardown
        stmt = f"delete from customer where email = '{customer_email}';"
        connection.execute(stmt)

        stmt = f'delete from address where "id" = {address_id};'
        connection.execute(stmt)


@pytest.mark.integration_external
@pytest.mark.integration_redshift
def test_create_and_process_access_request_redshift(
    redshift_resources, db, cache, policy, run_privacy_request_task
):
    customer_email = redshift_resources["email"]
    customer_name = redshift_resources["name"]
    data = {
        "requested_at": "2021-08-30T16:09:37.359Z",
        "policy_key": policy.key,
        "identity": {"email": customer_email},
    }
    pr = get_privacy_request_results(
        db,
        policy,
        run_privacy_request_task,
        data,
        task_timeout=PRIVACY_REQUEST_TASK_TIMEOUT_EXTERNAL,
    )
    results = pr.get_results()
    customer_table_key = (
        f"EN_{pr.id}__access_request__redshift_example_test_dataset:customer"
    )
    assert len(results[customer_table_key]) == 1
    assert results[customer_table_key][0]["email"] == customer_email
    assert results[customer_table_key][0]["name"] == customer_name

    address_table_key = (
        f"EN_{pr.id}__access_request__redshift_example_test_dataset:address"
    )

    city = redshift_resources["city"]
    state = redshift_resources["state"]
    assert len(results[address_table_key]) == 1
    assert results[address_table_key][0]["city"] == city
    assert results[address_table_key][0]["state"] == state

    pr.delete(db=db)


@pytest.mark.integration_external
@pytest.mark.integration_redshift
def test_create_and_process_erasure_request_redshift(
    redshift_example_test_dataset_config,
    redshift_resources,
    integration_config: Dict[str, str],
    db,
    cache,
    erasure_policy,
    run_privacy_request_task,
):
    customer_email = redshift_resources["email"]
    data = {
        "requested_at": "2021-08-30T16:09:37.359Z",
        "policy_key": erasure_policy.key,
        "identity": {"email": customer_email},
    }

    # Should erase customer name
    pr = get_privacy_request_results(
        db,
        erasure_policy,
        run_privacy_request_task,
        data,
        task_timeout=PRIVACY_REQUEST_TASK_TIMEOUT_EXTERNAL,
    )
    pr.delete(db=db)

    connector = redshift_resources["connector"]
    redshift_client = redshift_resources["client"]
    with redshift_client.connect() as connection:
        connector.set_schema(connection)
        stmt = f"select name from customer where email = '{customer_email}';"
        res = connection.execute(stmt).all()
        for row in res:
            assert row.name is None

        address_id = redshift_resources["address_id"]
        stmt = f"select 'id', city, state from address where id = {address_id};"
        res = connection.execute(stmt).all()
        for row in res:
            # Not yet masked because these fields aren't targeted by erasure policy
            assert row.city == redshift_resources["city"]
            assert row.state == redshift_resources["state"]

    target = erasure_policy.rules[0].targets[0]
    target.data_category = "user.contact.address.state"
    target.save(db=db)

    # Should erase state fields on address table
    pr = get_privacy_request_results(
        db,
        erasure_policy,
        run_privacy_request_task,
        data,
        task_timeout=PRIVACY_REQUEST_TASK_TIMEOUT_EXTERNAL,
    )
    pr.delete(db=db)

    connector = redshift_resources["connector"]
    redshift_client = redshift_resources["client"]
    with redshift_client.connect() as connection:
        connector.set_schema(connection)

        address_id = redshift_resources["address_id"]
        stmt = f"select 'id', city, state from address where id = {address_id};"
        res = connection.execute(stmt).all()
        for row in res:
            # State field was targeted by erasure policy but city was not
            assert row.city is not None
            assert row.state is None


@pytest.mark.integration_external
@pytest.mark.integration_bigquery
def test_create_and_process_access_request_bigquery(
    bigquery_resources,
    db,
    cache,
    policy,
    run_privacy_request_task,
):
    customer_email = bigquery_resources["email"]
    customer_name = bigquery_resources["name"]
    data = {
        "requested_at": "2021-08-30T16:09:37.359Z",
        "policy_key": policy.key,
        "identity": {"email": customer_email},
    }
    pr = get_privacy_request_results(
        db,
        policy,
        run_privacy_request_task,
        data,
        task_timeout=PRIVACY_REQUEST_TASK_TIMEOUT_EXTERNAL,
    )
    results = pr.get_results()
    customer_table_key = (
        f"EN_{pr.id}__access_request__bigquery_example_test_dataset:customer"
    )
    assert len(results[customer_table_key]) == 1
    assert results[customer_table_key][0]["email"] == customer_email
    assert results[customer_table_key][0]["name"] == customer_name

    address_table_key = (
        f"EN_{pr.id}__access_request__bigquery_example_test_dataset:address"
    )

    city = bigquery_resources["city"]
    state = bigquery_resources["state"]
    assert len(results[address_table_key]) == 1
    assert results[address_table_key][0]["city"] == city
    assert results[address_table_key][0]["state"] == state

    pr.delete(db=db)


@pytest.mark.integration_external
@pytest.mark.integration_bigquery
def test_create_and_process_erasure_request_bigquery(
    bigquery_example_test_dataset_config,
    bigquery_resources,
    integration_config: Dict[str, str],
    db,
    cache,
    erasure_policy,
    run_privacy_request_task,
):
    customer_email = bigquery_resources["email"]
    data = {
        "requested_at": "2021-08-30T16:09:37.359Z",
        "policy_key": erasure_policy.key,
        "identity": {"email": customer_email},
    }

    # Should erase customer name
    pr = get_privacy_request_results(
        db,
        erasure_policy,
        run_privacy_request_task,
        data,
        task_timeout=PRIVACY_REQUEST_TASK_TIMEOUT_EXTERNAL,
    )
    pr.delete(db=db)

    bigquery_client = bigquery_resources["client"]
    with bigquery_client.connect() as connection:
        stmt = f"select name from customer where email = '{customer_email}';"
        res = connection.execute(stmt).all()
        for row in res:
            assert row.name is None

        address_id = bigquery_resources["address_id"]
        stmt = f"select 'id', city, state from address where id = {address_id};"
        res = connection.execute(stmt).all()
        for row in res:
            # Not yet masked because these fields aren't targeted by erasure policy
            assert row.city == bigquery_resources["city"]
            assert row.state == bigquery_resources["state"]

    target = erasure_policy.rules[0].targets[0]
    target.data_category = "user.contact.address.state"
    target.save(db=db)

    # Should erase state fields on address table
    pr = get_privacy_request_results(
        db,
        erasure_policy,
        run_privacy_request_task,
        data,
        task_timeout=PRIVACY_REQUEST_TASK_TIMEOUT_EXTERNAL,
    )
    pr.delete(db=db)

    bigquery_client = bigquery_resources["client"]
    with bigquery_client.connect() as connection:
        address_id = bigquery_resources["address_id"]
        stmt = f"select 'id', city, state from address where id = {address_id};"
        res = connection.execute(stmt).all()
        for row in res:
            # State field was targeted by erasure policy but city was not
            assert row.city is not None
            assert row.state is None


class TestRunPrivacyRequestRunsWebhooks:
    @mock.patch(
        "fides.api.ops.models.privacy_request.PrivacyRequest.trigger_policy_webhook"
    )
    def test_run_webhooks_halt_received(
        self,
        mock_trigger_policy_webhook,
        db,
        privacy_request,
        policy_pre_execution_webhooks,
    ):
        mock_trigger_policy_webhook.side_effect = PrivacyRequestPaused(
            "Request received to halt"
        )

        proceed = run_webhooks_and_report_status(db, privacy_request, PolicyPreWebhook)
        assert not proceed
        assert privacy_request.finished_processing_at is None
        assert privacy_request.status == PrivacyRequestStatus.paused
        assert privacy_request.paused_at is not None

    @mock.patch(
        "fides.api.ops.models.privacy_request.PrivacyRequest.trigger_policy_webhook"
    )
    def test_run_webhooks_ap_scheduler_cleanup(
        self,
        mock_trigger_policy_webhook,
        db,
        privacy_request,
        policy_pre_execution_webhooks,
        short_redis_cache_expiration,  # Fixture forces cache to expire quickly
    ):
        mock_trigger_policy_webhook.side_effect = PrivacyRequestPaused(
            "Request received to halt"
        )

        proceed = run_webhooks_and_report_status(db, privacy_request, PolicyPreWebhook)
        assert not proceed
        time.sleep(3)

        db.refresh(privacy_request)
        # Privacy request has been set to errored by ap scheduler, because it took too long for webhook to report back
        assert privacy_request.status == PrivacyRequestStatus.error
        assert privacy_request.finished_processing_at is not None
        assert privacy_request.paused_at is not None

    @mock.patch(
        "fides.api.ops.models.privacy_request.PrivacyRequest.trigger_policy_webhook"
    )
    def test_run_webhooks_client_error(
        self,
        mock_trigger_policy_webhook,
        db,
        privacy_request,
        policy_pre_execution_webhooks,
    ):
        mock_trigger_policy_webhook.side_effect = ClientUnsuccessfulException(
            status_code=500
        )

        proceed = run_webhooks_and_report_status(db, privacy_request, PolicyPreWebhook)
        assert not proceed
        assert privacy_request.status == PrivacyRequestStatus.error
        assert privacy_request.finished_processing_at is not None
        assert (
            privacy_request.get_failed_checkpoint_details()
            == CheckpointActionRequired(step=CurrentStep.pre_webhooks)
        )
        assert privacy_request.paused_at is None

    @mock.patch(
        "fides.api.ops.models.privacy_request.PrivacyRequest.trigger_policy_webhook"
    )
    def test_run_webhooks_validation_error(
        self,
        mock_trigger_policy_webhook,
        db,
        privacy_request,
        policy_pre_execution_webhooks,
    ):
        mock_trigger_policy_webhook.side_effect = ValidationError(
            errors={}, model=SecondPartyResponseFormat
        )

        proceed = run_webhooks_and_report_status(db, privacy_request, PolicyPreWebhook)
        assert not proceed
        assert privacy_request.finished_processing_at is not None
        assert privacy_request.status == PrivacyRequestStatus.error
        assert privacy_request.paused_at is None

    @mock.patch(
        "fides.api.ops.models.privacy_request.PrivacyRequest.trigger_policy_webhook"
    )
    def test_run_webhooks(
        self,
        mock_trigger_policy_webhook,
        db,
        privacy_request,
        policy_pre_execution_webhooks,
    ):
        proceed = run_webhooks_and_report_status(db, privacy_request, PolicyPreWebhook)
        assert proceed
        assert privacy_request.status == PrivacyRequestStatus.in_processing
        assert privacy_request.finished_processing_at is None
        assert mock_trigger_policy_webhook.call_count == 2

    @mock.patch(
        "fides.api.ops.models.privacy_request.PrivacyRequest.trigger_policy_webhook"
    )
    def test_run_webhooks_after_webhook(
        self,
        mock_trigger_policy_webhook,
        db,
        privacy_request,
        policy_pre_execution_webhooks,
    ):
        """Test running webhooks after specific webhook - for when we're resuming privacy request execution"""
        proceed = run_webhooks_and_report_status(
            db, privacy_request, PolicyPreWebhook, policy_pre_execution_webhooks[0].id
        )
        assert proceed
        assert privacy_request.status == PrivacyRequestStatus.in_processing
        assert privacy_request.finished_processing_at is None
        assert mock_trigger_policy_webhook.call_count == 1

        kwarg = "policy_action"
        assert kwarg in mock_trigger_policy_webhook._mock_call_args_list[0][1]
        assert (
            mock_trigger_policy_webhook._mock_call_args_list[0][1][kwarg]
            == ActionType.access
        )


@pytest.mark.integration_postgres
@pytest.mark.integration
@mock.patch(
    "fides.api.ops.service.privacy_request.request_runner_service.run_access_request"
)
@mock.patch(
    "fides.api.ops.models.privacy_request.PrivacyRequest.trigger_policy_webhook"
)
def test_privacy_request_log_failure(
    _,
    run_access_request_mock,
    postgres_example_test_dataset_config_read_access,
    postgres_integration_db,
    db,
    cache,
    policy,
    policy_pre_execution_webhooks,
    policy_post_execution_webhooks,
    run_privacy_request_task,
):
    run_access_request_mock.side_effect = KeyError("Test error")
    customer_email = "customer-1@example.com"
    data = {
        "requested_at": "2021-08-30T16:09:37.359Z",
        "policy_key": policy.key,
        "identity": {"email": customer_email},
    }

    with mock.patch(
        "fides.api.ops.service.privacy_request.request_runner_service.fideslog_graph_failure"
    ) as mock_log_event:
        pr = get_privacy_request_results(
            db,
            policy,
            run_privacy_request_task,
            data,
        )
        sent_event = mock_log_event.call_args.args[0]
        assert sent_event.docker is True
        assert sent_event.event == "privacy_request_execution_failure"
        assert sent_event.event_created_at is not None

        assert sent_event.local_host is None
        assert sent_event.endpoint is None
        assert sent_event.status_code == 500
        assert sent_event.error == "KeyError"
        assert sent_event.extra_data == {"privacy_request": pr.id}


class TestPrivacyRequestsEmailNotifications:
    @pytest.fixture(scope="function")
    def privacy_request_complete_email_notification_enabled(self, db):
        """Enable request completion email"""
        original_value = CONFIG.notifications.send_request_completion_notification
        CONFIG.notifications.send_request_completion_notification = True
        ApplicationConfig.update_config_set(db, CONFIG)
        yield
        CONFIG.notifications.send_request_completion_notification = original_value
        ApplicationConfig.update_config_set(db, CONFIG)

    @pytest.mark.integration_postgres
    @pytest.mark.integration
    @mock.patch(
        "fides.api.ops.service.privacy_request.request_runner_service.dispatch_message"
    )
    def test_email_complete_send_erasure(
        self,
        mailgun_send,
        postgres_integration_db,
        postgres_example_test_dataset_config,
        cache,
        db,
        generate_auth_header,
        erasure_policy,
        read_connection_config,
        messaging_config,
        privacy_request_complete_email_notification_enabled,
        run_privacy_request_task,
    ):
        customer_email = "customer-1@example.com"
        data = {
            "requested_at": "2021-08-30T16:09:37.359Z",
            "policy_key": erasure_policy.key,
            "identity": {"email": customer_email},
        }

        pr = get_privacy_request_results(
            db,
            erasure_policy,
            run_privacy_request_task,
            data,
        )
        pr.delete(db=db)

        mailgun_send.assert_called_once()

    @pytest.mark.integration_postgres
    @pytest.mark.integration
    @mock.patch(
        "fides.api.ops.service.privacy_request.request_runner_service.dispatch_message"
    )
    @mock.patch("fides.api.ops.service.privacy_request.request_runner_service.upload")
    def test_email_complete_send_access(
        self,
        upload_mock,
        mailgun_send,
        postgres_integration_db,
        postgres_example_test_dataset_config,
        cache,
        db,
        generate_auth_header,
        policy,
        read_connection_config,
        messaging_config,
        privacy_request_complete_email_notification_enabled,
        run_privacy_request_task,
    ):
        upload_mock.return_value = "http://www.data-download-url"
        customer_email = "customer-1@example.com"
        data = {
            "requested_at": "2021-08-30T16:09:37.359Z",
            "policy_key": policy.key,
            "identity": {"email": customer_email},
        }

        pr = get_privacy_request_results(
            db,
            policy,
            run_privacy_request_task,
            data,
        )
        pr.delete(db=db)

        mailgun_send.assert_called_once()

    @pytest.mark.integration_postgres
    @pytest.mark.integration
    @mock.patch(
        "fides.api.ops.service.privacy_request.request_runner_service.dispatch_message"
    )
    @mock.patch("fides.api.ops.service.privacy_request.request_runner_service.upload")
    def test_email_complete_send_access_and_erasure(
        self,
        upload_mock,
        mailgun_send,
        postgres_integration_db,
        postgres_example_test_dataset_config,
        cache,
        db,
        generate_auth_header,
        access_and_erasure_policy,
        read_connection_config,
        messaging_config,
        privacy_request_complete_email_notification_enabled,
        run_privacy_request_task,
    ):
        upload_mock.return_value = "http://www.data-download-url"
        download_time_in_days = "5"
        customer_email = "customer-1@example.com"
        data = {
            "requested_at": "2021-08-30T16:09:37.359Z",
            "policy_key": access_and_erasure_policy.key,
            "identity": {"email": customer_email},
        }

        pr = get_privacy_request_results(
            db,
            access_and_erasure_policy,
            run_privacy_request_task,
            data,
        )
        pr.delete(db=db)
        identity = Identity(email=customer_email)

        mailgun_send.assert_has_calls(
            [
                call(
                    db=ANY,
                    action_type=MessagingActionType.PRIVACY_REQUEST_COMPLETE_ACCESS,
                    to_identity=identity,
                    service_type=MessagingServiceType.mailgun.value,
                    message_body_params=AccessRequestCompleteBodyParams(
                        subject_request_download_time_in_days=download_time_in_days,
                        download_links=[upload_mock.return_value],
                    ),
                ),
                call(
                    db=ANY,
                    action_type=MessagingActionType.PRIVACY_REQUEST_COMPLETE_DELETION,
                    to_identity=identity,
                    service_type=MessagingServiceType.mailgun.value,
                    message_body_params=None,
                ),
            ],
            any_order=True,
        )

    @pytest.mark.integration_postgres
    @pytest.mark.integration
    @mock.patch(
        "fides.api.ops.service.messaging.message_dispatch_service._mailgun_dispatcher"
    )
    @mock.patch("fides.api.ops.service.privacy_request.request_runner_service.upload")
    def test_email_complete_send_access_no_messaging_config(
        self,
        upload_mock,
        mailgun_send,
        postgres_integration_db,
        postgres_example_test_dataset_config,
        cache,
        db,
        generate_auth_header,
        policy,
        read_connection_config,
        privacy_request_complete_email_notification_enabled,
        run_privacy_request_task,
    ):
        upload_mock.return_value = "http://www.data-download-url"
        customer_email = "customer-1@example.com"
        data = {
            "requested_at": "2021-08-30T16:09:37.359Z",
            "policy_key": policy.key,
            "identity": {"email": customer_email},
        }

        pr = get_privacy_request_results(
            db,
            policy,
            run_privacy_request_task,
            data,
        )
        db.refresh(pr)
        assert pr.status == PrivacyRequestStatus.error
        pr.delete(db=db)

        assert mailgun_send.called is False

    @pytest.mark.integration_postgres
    @pytest.mark.integration
    @mock.patch(
        "fides.api.ops.service.messaging.message_dispatch_service._mailgun_dispatcher"
    )
    @mock.patch("fides.api.ops.service.privacy_request.request_runner_service.upload")
    def test_email_complete_send_access_no_email_identity(
        self,
        upload_mock,
        mailgun_send,
        postgres_integration_db,
        postgres_example_test_dataset_config,
        cache,
        db,
        generate_auth_header,
        policy,
        read_connection_config,
        privacy_request_complete_email_notification_enabled,
        run_privacy_request_task,
    ):
        upload_mock.return_value = "http://www.data-download-url"
        data = {
            "requested_at": "2021-08-30T16:09:37.359Z",
            "policy_key": policy.key,
            "identity": {"phone_number": "1231231233"},
        }

        pr = get_privacy_request_results(
            db,
            policy,
            run_privacy_request_task,
            data,
        )
        db.refresh(pr)
        assert pr.status == PrivacyRequestStatus.error
        pr.delete(db=db)

        assert mailgun_send.called is False


class TestPrivacyRequestsManualWebhooks:
    @mock.patch("fides.api.ops.service.privacy_request.request_runner_service.upload")
    def test_privacy_request_needs_manual_input_key_in_cache(
        self,
        mock_upload,
        integration_manual_webhook_config,
        access_manual_webhook,
        policy,
        run_privacy_request_task,
        db,
    ):
        customer_email = "customer-1@example.com"
        data = {
            "requested_at": "2021-08-30T16:09:37.359Z",
            "policy_key": policy.key,
            "identity": {"email": customer_email},
        }

        pr = get_privacy_request_results(
            db,
            policy,
            run_privacy_request_task,
            data,
        )
        db.refresh(pr)
        assert pr.status == PrivacyRequestStatus.requires_input
        assert not mock_upload.called

    @mock.patch("fides.api.ops.service.privacy_request.request_runner_service.upload")
    @mock.patch(
        "fides.api.ops.service.privacy_request.request_runner_service.run_erasure"
    )
    def test_manual_input_not_required_for_erasure_only_policies(
        self,
        mock_erasure,
        mock_upload,
        integration_manual_webhook_config,
        access_manual_webhook,
        erasure_policy,
        run_privacy_request_task,
        db,
    ):
        """Manual inputs are not tied to policies, but shouldn't hold up request if only erasures are requested"""
        customer_email = "customer-1@example.com"
        data = {
            "requested_at": "2021-08-30T16:09:37.359Z",
            "policy_key": erasure_policy.key,
            "identity": {"email": customer_email},
        }

        pr = get_privacy_request_results(
            db,
            erasure_policy,
            run_privacy_request_task,
            data,
        )
        db.refresh(pr)
        assert (
            pr.status == PrivacyRequestStatus.complete
        )  # Privacy request not put in "requires_input" state
        assert not mock_upload.called  # erasure only request, no data uploaded
        assert mock_erasure.called

    @mock.patch("fides.api.ops.service.privacy_request.request_runner_service.upload")
    def test_pass_on_manually_added_input(
        self,
        mock_upload,
        integration_manual_webhook_config,
        access_manual_webhook,
        policy,
        run_privacy_request_task,
        privacy_request_requires_input: PrivacyRequest,
        db,
        cached_input,
    ):
        run_privacy_request_task.delay(privacy_request_requires_input.id).get(
            timeout=PRIVACY_REQUEST_TASK_TIMEOUT
        )
        db.refresh(privacy_request_requires_input)
        assert privacy_request_requires_input.status == PrivacyRequestStatus.complete
        assert mock_upload.called
        assert mock_upload.call_args.kwargs["data"] == {
            "manual_webhook_example": [
                {"email": "customer-1@example.com", "last_name": "McCustomer"}
            ]
        }

    @mock.patch("fides.api.ops.service.privacy_request.request_runner_service.upload")
    def test_pass_on_partial_manually_added_input(
        self,
        mock_upload,
        integration_manual_webhook_config,
        access_manual_webhook,
        policy,
        run_privacy_request_task,
        privacy_request_requires_input: PrivacyRequest,
        db,
    ):
        privacy_request_requires_input.cache_manual_webhook_input(
            access_manual_webhook,
            {"email": "customer-1@example.com"},
        )

        run_privacy_request_task.delay(privacy_request_requires_input.id).get(
            timeout=PRIVACY_REQUEST_TASK_TIMEOUT
        )

        db.refresh(privacy_request_requires_input)
        assert privacy_request_requires_input.status == PrivacyRequestStatus.complete
        assert mock_upload.called
        assert mock_upload.call_args.kwargs["data"] == {
            "manual_webhook_example": [
                {"email": "customer-1@example.com", "last_name": None}
            ]
        }

    @mock.patch("fides.api.ops.service.privacy_request.request_runner_service.upload")
    def test_pass_on_empty_confirmed_input(
        self,
        mock_upload,
        integration_manual_webhook_config,
        access_manual_webhook,
        policy,
        run_privacy_request_task,
        privacy_request_requires_input: PrivacyRequest,
        db,
    ):
        privacy_request_requires_input.cache_manual_webhook_input(
            access_manual_webhook,
            {},
        )

        run_privacy_request_task.delay(privacy_request_requires_input.id).get(
            timeout=PRIVACY_REQUEST_TASK_TIMEOUT
        )

        db.refresh(privacy_request_requires_input)
        assert privacy_request_requires_input.status == PrivacyRequestStatus.complete
        assert mock_upload.called
        assert mock_upload.call_args.kwargs["data"] == {
            "manual_webhook_example": [{"email": None, "last_name": None}]
        }


@pytest.mark.integration_saas
@pytest.mark.integration_mailchimp_transactional
def test_build_consent_dataset_graph(
    postgres_example_test_dataset_config_read_access,
    mysql_example_test_dataset_config,
    mailchimp_transactional_dataset_config,
):
    """Currently returns a DatasetGraph made up of resources that have consent requests defined
    in the saas config"""
    dataset_graph: DatasetGraph = build_consent_dataset_graph(
        [
            postgres_example_test_dataset_config_read_access,
            mysql_example_test_dataset_config,
            mailchimp_transactional_dataset_config,
        ]
    )
    assert len(dataset_graph.nodes.keys()) == 1
    assert [col_addr.value for col_addr in dataset_graph.nodes.keys()] == [
        "mailchimp_transactional_instance:mailchimp_transactional_instance"
    ]


class TestConsentEmailStep:
    def test_privacy_request_completes_if_no_consent_email_send_needed(
        self,
        db,
        privacy_request_with_consent_policy,
        run_privacy_request_task,
        sovrn_email_connection_config,
    ):
        run_privacy_request_task.delay(
            privacy_request_id=privacy_request_with_consent_policy.id,
            from_step=None,
        ).get(timeout=PRIVACY_REQUEST_TASK_TIMEOUT)
        db.refresh(privacy_request_with_consent_policy)
        assert (
            privacy_request_with_consent_policy.status == PrivacyRequestStatus.complete
        )
        execution_logs = db.query(ExecutionLog).filter_by(
            privacy_request_id=privacy_request_with_consent_policy.id,
            dataset_name=sovrn_email_connection_config.name,
        )

        assert execution_logs.count() == 1

        assert [log.status for log in execution_logs] == [
            ExecutionLogStatus.skipped,
        ]

    @pytest.mark.usefixtures("sovrn_email_connection_config")
    def test_privacy_request_is_put_in_awaiting_email_send_status_old_workflow(
        self,
        db,
        privacy_request_with_consent_policy,
        run_privacy_request_task,
    ):
        identity = Identity(email="customer_1#@example.com", ljt_readerID="12345")
        privacy_request_with_consent_policy.cache_identity(identity)
        privacy_request_with_consent_policy.consent_preferences = [
            Consent(data_use="advertising", opt_in=False).dict()
        ]
        privacy_request_with_consent_policy.save(db)

        run_privacy_request_task.delay(
            privacy_request_id=privacy_request_with_consent_policy.id,
            from_step=None,
        ).get(timeout=PRIVACY_REQUEST_TASK_TIMEOUT)
        db.refresh(privacy_request_with_consent_policy)
        assert (
            privacy_request_with_consent_policy.status
            == PrivacyRequestStatus.awaiting_email_send
        )
        assert privacy_request_with_consent_policy.awaiting_email_send_at is not None

    @pytest.mark.usefixtures("sovrn_email_connection_config")
    def test_privacy_request_is_put_in_awaiting_email_new_workflow(
        self,
        db,
        privacy_request_with_consent_policy,
        run_privacy_request_task,
        privacy_preference_history,
    ):
        identity = Identity(email="customer_1#@example.com", ljt_readerID="12345")
        privacy_request_with_consent_policy.cache_identity(identity)
        privacy_preference_history.privacy_request_id = (
            privacy_request_with_consent_policy.id
        )
        privacy_preference_history.save(db)
        privacy_request_with_consent_policy.save(db)

        run_privacy_request_task.delay(
            privacy_request_id=privacy_request_with_consent_policy.id,
            from_step=None,
        ).get(timeout=PRIVACY_REQUEST_TASK_TIMEOUT)
        db.refresh(privacy_request_with_consent_policy)
        assert (
            privacy_request_with_consent_policy.status
            == PrivacyRequestStatus.awaiting_email_send
        )
        assert privacy_request_with_consent_policy.awaiting_email_send_at is not None

    def test_needs_batch_email_send_no_consent_preferences(
        self, db, privacy_request_with_consent_policy
    ):
        assert not needs_batch_email_send(
            db, {"email": "customer-1@example.com"}, privacy_request_with_consent_policy
        )

    def test_needs_batch_email_send_no_email_consent_connections_old_workflow(
        self, db, privacy_request_with_consent_policy
    ):
        privacy_request_with_consent_policy.consent_preferences = [
            Consent(data_use="advertising", opt_in=False).dict()
        ]
        privacy_request_with_consent_policy.save(db)
        assert not needs_batch_email_send(
            db, {"email": "customer-1@example.com"}, privacy_request_with_consent_policy
        )

    def test_needs_batch_email_send_no_email_consent_connections_new_workflow(
        self, db, privacy_request_with_consent_policy, privacy_preference_history
    ):
        privacy_preference_history.privacy_request_id = (
            privacy_request_with_consent_policy.id
        )
        privacy_preference_history.save(db)
        assert not needs_batch_email_send(
            db, {"email": "customer-1@example.com"}, privacy_request_with_consent_policy
        )

    @pytest.mark.usefixtures("sovrn_email_connection_config")
    def test_needs_batch_email_send_no_relevant_identities_old_workflow(
        self, db, privacy_request_with_consent_policy
    ):
        privacy_request_with_consent_policy.consent_preferences = [
            Consent(data_use="advertising", opt_in=False).dict()
        ]
        privacy_request_with_consent_policy.save(db)
        assert not needs_batch_email_send(
            db, {"email": "customer-1@example.com"}, privacy_request_with_consent_policy
        )

    @pytest.mark.usefixtures("sovrn_email_connection_config")
    def test_needs_batch_email_send_no_relevant_identities_new_workflow(
        self, db, privacy_request_with_consent_policy, privacy_preference_history
    ):
        privacy_preference_history.privacy_request_id = (
            privacy_request_with_consent_policy.id
        )
        privacy_preference_history.save(db)
        assert not needs_batch_email_send(
            db, {"email": "customer-1@example.com"}, privacy_request_with_consent_policy
        )

    @pytest.mark.usefixtures("sovrn_email_connection_config")
    def test_needs_batch_email_send_old_workflow(
        self, db, privacy_request_with_consent_policy
    ):
        privacy_request_with_consent_policy.consent_preferences = [
            Consent(data_use="advertising", opt_in=False).dict()
        ]
        privacy_request_with_consent_policy.save(db)
        assert needs_batch_email_send(
            db,
            {"email": "customer-1@example.com", "ljt_readerID": "12345"},
            privacy_request_with_consent_policy,
        )

<<<<<<< HEAD

@pytest.fixture(scope="function")
def dynamodb_resources(
    dynamodb_example_test_dataset_config,
):
    dynamodb_connection_config = dynamodb_example_test_dataset_config.connection_config
    dynamodb_client = DynamoDBConnector(dynamodb_connection_config).client()
    uuid = "test_uuid"
    customer_email = f"customer-{uuid}@example.com"
    customer_name = f"{uuid}"
    table_name = "customer_identifier"

    ## document and remove remaining comments if we can't get the bigger test running
    # item = {
    #     "id": {"S": customer_name},
    #     "name": {"S": customer_name},
    #     "email": {"S": customer_email},
    #     "address_id": {"S": customer_name},
    #     "created": {"S": datetime.now(timezone.utc).isoformat()},
    # }

    item = {
        "customer_id": {"S": customer_name},
        "email": {"S": customer_email},
        "name": {"S": customer_name},
        "created": {"S": datetime.now(timezone.utc).isoformat()},
    }

    res = dynamodb_client.put_item(
        TableName=table_name,
        Item=item,
    )

    assert res["ResponseMetadata"]["HTTPStatusCode"] == 200

    yield {
        "email": customer_email,
        "formatted_email": customer_email,
        "name": customer_name,
        "customer_id": uuid,
        "client": dynamodb_client,
    }
    # Remove test data and close Dynamodb connection in teardown
    # item = {"id": {"S": customer_name}}
    item = {"email": {"S": customer_email}}
    res = dynamodb_client.delete_item(
        TableName=table_name,
        Key=item,
    )
    assert res["ResponseMetadata"]["HTTPStatusCode"] == 200


@pytest.mark.integration_external
@pytest.mark.integration_dynamodb
def test_create_and_process_access_request_dynamodb(
    dynamodb_resources,
    db,
    cache,
    policy,
    run_privacy_request_task,
):
    customer_email = dynamodb_resources["email"]
    customer_name = dynamodb_resources["name"]
    # customer_id = dynamodb_resources["customer_id"]
    data = {
        "requested_at": "2021-08-30T16:09:37.359Z",
        "policy_key": policy.key,
        "identity": {"email": customer_email},
    }

    pr = get_privacy_request_results(
        db,
        policy,
        run_privacy_request_task,
        data,
        task_timeout=PRIVACY_REQUEST_TASK_TIMEOUT_EXTERNAL,
    )
    results = pr.get_results()
    customer_table_key = (
        f"EN_{pr.id}__access_request__dynamodb_example_test_dataset:customer_identifier"
    )
    assert len(results[customer_table_key]) == 1
    assert results[customer_table_key][0]["email"] == customer_email
    assert results[customer_table_key][0]["name"] == customer_name

    pr.delete(db=db)


@pytest.mark.integration_external
@pytest.mark.integration_dynamodb
def test_create_and_process_erasure_request_dynamodb(
    dynamodb_example_test_dataset_config,
    dynamodb_resources,
    integration_config: Dict[str, str],
    db,
    cache,
    erasure_policy,
    run_privacy_request_task,
):
    customer_email = dynamodb_resources["email"]
    dynamodb_client = dynamodb_resources["client"]
    formatted_customer_email = dynamodb_resources["formatted_email"]
    data = {
        "requested_at": "2021-08-30T16:09:37.359Z",
        "policy_key": erasure_policy.key,
        "identity": {"email": customer_email},
    }
    pr = get_privacy_request_results(
        db,
        erasure_policy,
        run_privacy_request_task,
        data,
        task_timeout=PRIVACY_REQUEST_TASK_TIMEOUT_EXTERNAL,
    )
    pr.delete(db=db)

    # stmt = f'select "name", "variant_eg" from "customer" where "email" = {formatted_customer_email};'
    # res = dynamodb_client.execute(stmt).all()
    # for row in res:
    #     assert row.name is None
    #     assert row.variant_eg is None
=======
    @pytest.mark.usefixtures("sovrn_email_connection_config")
    def test_needs_batch_email_send_system_and_notice_data_use_mismatch(
        self,
        db,
        privacy_request_with_consent_policy,
        system,
        privacy_preference_history_us_ca_provide,
        sovrn_email_connection_config,
    ):
        sovrn_email_connection_config.system_id = system.id
        sovrn_email_connection_config.save(db)

        privacy_preference_history_us_ca_provide.privacy_request_id = (
            privacy_request_with_consent_policy.id
        )
        privacy_preference_history_us_ca_provide.save(db)
        assert not needs_batch_email_send(
            db,
            {"email": "customer-1@example.com", "ljt_readerID": "12345"},
            privacy_request_with_consent_policy,
        )

    @pytest.mark.usefixtures("sovrn_email_connection_config")
    def test_needs_batch_email_send_new_workflow(
        self, db, privacy_request_with_consent_policy, privacy_preference_history
    ):
        privacy_preference_history.privacy_request_id = (
            privacy_request_with_consent_policy.id
        )
        privacy_preference_history.save(db)
        assert needs_batch_email_send(
            db,
            {"email": "customer-1@example.com", "ljt_readerID": "12345"},
            privacy_request_with_consent_policy,
        )
>>>>>>> cde22ab5
<|MERGE_RESOLUTION|>--- conflicted
+++ resolved
@@ -2186,7 +2186,42 @@
             privacy_request_with_consent_policy,
         )
 
-<<<<<<< HEAD
+    @pytest.mark.usefixtures("sovrn_email_connection_config")
+    def test_needs_batch_email_send_system_and_notice_data_use_mismatch(
+        self,
+        db,
+        privacy_request_with_consent_policy,
+        system,
+        privacy_preference_history_us_ca_provide,
+        sovrn_email_connection_config,
+    ):
+        sovrn_email_connection_config.system_id = system.id
+        sovrn_email_connection_config.save(db)
+
+        privacy_preference_history_us_ca_provide.privacy_request_id = (
+            privacy_request_with_consent_policy.id
+        )
+        privacy_preference_history_us_ca_provide.save(db)
+        assert not needs_batch_email_send(
+            db,
+            {"email": "customer-1@example.com", "ljt_readerID": "12345"},
+            privacy_request_with_consent_policy,
+        )
+
+    @pytest.mark.usefixtures("sovrn_email_connection_config")
+    def test_needs_batch_email_send_new_workflow(
+        self, db, privacy_request_with_consent_policy, privacy_preference_history
+    ):
+        privacy_preference_history.privacy_request_id = (
+            privacy_request_with_consent_policy.id
+        )
+        privacy_preference_history.save(db)
+        assert needs_batch_email_send(
+            db,
+            {"email": "customer-1@example.com", "ljt_readerID": "12345"},
+            privacy_request_with_consent_policy,
+        )
+
 
 @pytest.fixture(scope="function")
 def dynamodb_resources(
@@ -2307,41 +2342,4 @@
     # res = dynamodb_client.execute(stmt).all()
     # for row in res:
     #     assert row.name is None
-    #     assert row.variant_eg is None
-=======
-    @pytest.mark.usefixtures("sovrn_email_connection_config")
-    def test_needs_batch_email_send_system_and_notice_data_use_mismatch(
-        self,
-        db,
-        privacy_request_with_consent_policy,
-        system,
-        privacy_preference_history_us_ca_provide,
-        sovrn_email_connection_config,
-    ):
-        sovrn_email_connection_config.system_id = system.id
-        sovrn_email_connection_config.save(db)
-
-        privacy_preference_history_us_ca_provide.privacy_request_id = (
-            privacy_request_with_consent_policy.id
-        )
-        privacy_preference_history_us_ca_provide.save(db)
-        assert not needs_batch_email_send(
-            db,
-            {"email": "customer-1@example.com", "ljt_readerID": "12345"},
-            privacy_request_with_consent_policy,
-        )
-
-    @pytest.mark.usefixtures("sovrn_email_connection_config")
-    def test_needs_batch_email_send_new_workflow(
-        self, db, privacy_request_with_consent_policy, privacy_preference_history
-    ):
-        privacy_preference_history.privacy_request_id = (
-            privacy_request_with_consent_policy.id
-        )
-        privacy_preference_history.save(db)
-        assert needs_batch_email_send(
-            db,
-            {"email": "customer-1@example.com", "ljt_readerID": "12345"},
-            privacy_request_with_consent_policy,
-        )
->>>>>>> cde22ab5
+    #     assert row.variant_eg is None