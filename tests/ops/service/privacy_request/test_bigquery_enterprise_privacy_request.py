<<<<<<< HEAD
from datetime import datetime, timezone
from unittest import mock
from unittest.mock import ANY, Mock
from uuid import uuid4
=======
from unittest import mock
>>>>>>> de209feb

import pytest

from fides.api.models.audit_log import AuditLog, AuditLogAction
from fides.api.models.privacy_request import ExecutionLog
from tests.ops.service.privacy_request.test_request_runner_service import (
    get_privacy_request_results,
)

PRIVACY_REQUEST_TASK_TIMEOUT = 5
# External services take much longer to return
PRIVACY_REQUEST_TASK_TIMEOUT_EXTERNAL = 150


@pytest.mark.integration_bigquery
@pytest.mark.integration_external
@pytest.mark.parametrize(
    "dsr_version",
    ["use_dsr_2_0", "use_dsr_3_0"],
)
@pytest.mark.parametrize(
    "bigquery_fixtures",
    [
        "bigquery_enterprise_test_dataset_config",
    ],
)
@mock.patch("fides.api.models.privacy_request.PrivacyRequest.trigger_policy_webhook")
def test_access_request(
    trigger_webhook_mock,
    db,
    cache,
    policy,
    dsr_version,
    bigquery_fixtures,
    request,
    policy_pre_execution_webhooks,
    policy_post_execution_webhooks,
    run_privacy_request_task,
):
    request.getfixturevalue(dsr_version)  # REQUIRED to test both DSR 3.0 and 2.0
    request.getfixturevalue(
        bigquery_fixtures
    )  # required to test partitioning and non-partitioned tables

    customer_email = "customer-1@example.com"
    user_id = (
        1754  # this is a real (not generated) user id in the Stack Overflow dataset
    )
    data = {
        "requested_at": "2024-08-30T16:09:37.359Z",
        "policy_key": policy.key,
        "identity": {
            "email": customer_email,
            "stackoverflow_user_id": {
                "label": "Stackoverflow User Id",
                "value": user_id,
            },
        },
    }

    pr = get_privacy_request_results(
        db,
        policy,
        run_privacy_request_task,
        data,
        PRIVACY_REQUEST_TASK_TIMEOUT_EXTERNAL,
    )

    results = pr.get_raw_access_results()
    assert len(results.keys()) == 4

    for key in results.keys():
        assert results[key] is not None
        assert results[key] != {}

    users = results["enterprise_dsr_testing:users"]
    assert len(users) == 1
    user_details = users[0]
    assert user_details["id"] == user_id

    assert (
        len(
            [
                comment["user_id"]
                for comment in results["enterprise_dsr_testing:comments"]
            ]
        )
        == 16
    )
    assert (
        len(
            [post["user_id"] for post in results["enterprise_dsr_testing:post_history"]]
        )
        == 39
    )
    assert (
        len(
            [
                post["title"]
                for post in results[
                    "enterprise_dsr_testing:stackoverflow_posts_partitioned"
                ]
            ]
        )
        == 30
    )

    log_id = pr.execution_logs[0].id
    pr_id = pr.id

    finished_audit_log: AuditLog = AuditLog.filter(
        db=db,
        conditions=(
            (AuditLog.privacy_request_id == pr_id)
            & (AuditLog.action == AuditLogAction.finished)
        ),
    ).first()

    assert finished_audit_log is not None

    # Both pre-execution webhooks and both post-execution webhooks were called
    assert trigger_webhook_mock.call_count == 4

    for webhook in policy_pre_execution_webhooks:
        webhook.delete(db=db)

    for webhook in policy_post_execution_webhooks:
        webhook.delete(db=db)

    policy.delete(db=db)
    pr.delete(db=db)
    assert not pr in db  # Check that `pr` has been expunged from the session
    assert ExecutionLog.get(db, object_id=log_id).privacy_request_id == pr_id


@pytest.mark.integration_external
@pytest.mark.integration_bigquery
@pytest.mark.parametrize(
    "dsr_version",
    ["use_dsr_3_0", "use_dsr_2_0"],
)
@pytest.mark.parametrize(
    "bigquery_fixtures",
    [
        "bigquery_enterprise_resources",
        "bigquery_enterprise_resources_with_partitioning",
    ],
)
def test_erasure_request(
    db,
    request,
    policy,
    cache,
    dsr_version,
    bigquery_fixtures,
    bigquery_enterprise_erasure_policy,
    run_privacy_request_task,
):
    request.getfixturevalue(dsr_version)  # REQUIRED to test both DSR 3.0 and 2.0
    bigquery_enterprise_resources = request.getfixturevalue(bigquery_fixtures)
    bigquery_client = bigquery_enterprise_resources["client"]

    # first test access request against manually added data
    user_id = bigquery_enterprise_resources["user_id"]
    customer_email = "customer-1@example.com"
    data = {
        "requested_at": "2024-08-30T16:09:37.359Z",
        "policy_key": policy.key,
        "identity": {
            "email": customer_email,
            "stackoverflow_user_id": {
                "label": "Stackoverflow User Id",
                "value": user_id,
            },
        },
    }

    pr = get_privacy_request_results(
        db,
        policy,
        run_privacy_request_task,
        data,
        PRIVACY_REQUEST_TASK_TIMEOUT_EXTERNAL,
    )

    results = pr.get_raw_access_results()
    assert len(results.keys()) == 4

    for key in results.keys():
        assert results[key] is not None
        assert results[key] != {}

    users = results["enterprise_dsr_testing:users"]
    assert len(users) == 1
    user_details = users[0]
    assert user_details["id"] == user_id

    assert (
        len(
            [
                comment["user_id"]
                for comment in results["enterprise_dsr_testing:comments"]
            ]
        )
        == 1
    )
    assert (
        len(
            [post["user_id"] for post in results["enterprise_dsr_testing:post_history"]]
        )
        == 1
    )
    assert (
        len(
            [
                post["title"]
                for post in results[
                    "enterprise_dsr_testing:stackoverflow_posts_partitioned"
                ]
            ]
        )
        == 1
    )

    data = {
        "requested_at": "2024-08-30T16:09:37.359Z",
        "policy_key": bigquery_enterprise_erasure_policy.key,
        "identity": {
            "email": customer_email,
            "stackoverflow_user_id": {
                "label": "Stackoverflow User Id",
                "value": bigquery_enterprise_resources["user_id"],
            },
        },
    }

    # Should erase all user data
    pr = get_privacy_request_results(
        db,
        bigquery_enterprise_erasure_policy,
        run_privacy_request_task,
        data,
        task_timeout=PRIVACY_REQUEST_TASK_TIMEOUT_EXTERNAL,
    )
    pr.delete(db=db)

    bigquery_client = bigquery_enterprise_resources["client"]
    post_history_id = bigquery_enterprise_resources["post_history_id"]
    comment_id = bigquery_enterprise_resources["comment_id"]
    post_id = bigquery_enterprise_resources["post_id"]
    with bigquery_client.connect() as connection:
        stmt = f"select text from enterprise_dsr_testing.post_history where id = {post_history_id};"
        res = connection.execute(stmt).all()
        for row in res:
            assert row.text is None

        stmt = f"select user_display_name, text from enterprise_dsr_testing.comments where id = {comment_id};"
        res = connection.execute(stmt).all()
        for row in res:
            assert row.user_display_name is None
            assert row.text is None

        stmt = f"select owner_user_id, owner_display_name, body from enterprise_dsr_testing.stackoverflow_posts_partitioned where id = {post_id};"
        res = connection.execute(stmt).all()
        for row in res:
            assert (
                row.owner_user_id == bigquery_enterprise_resources["user_id"]
            )  # not targeted by policy
            assert row.owner_display_name is None
            assert row.body is None

        stmt = f"select display_name, location from enterprise_dsr_testing.users where id = {user_id};"
        res = connection.execute(stmt).all()
        for row in res:
            assert row.display_name is None
            assert row.location is None


@pytest.mark.integration_bigquery
@pytest.mark.integration_external
@pytest.mark.parametrize(
    "dsr_version",
    ["use_dsr_3_0"],
)
@mock.patch("fides.api.models.privacy_request.PrivacyRequest.trigger_policy_webhook")
def test_access_request_multiple_custom_identities(
    trigger_webhook_mock,
    bigquery_enterprise_test_dataset_config,
    db,
    cache,
    policy,
    dsr_version,
    request,
    policy_pre_execution_webhooks,
    policy_post_execution_webhooks,
    run_privacy_request_task,
):
    request.getfixturevalue(dsr_version)  # REQUIRED to test both DSR 3.0 and 2.0

    user_id = (
        1754  # this is a real (not generated) user id in the Stackoverflow dataset
    )
    data = {
        "requested_at": "2024-08-30T16:09:37.359Z",
        "policy_key": policy.key,
        "identity": {
            "loyalty_id": {"label": "Loyalty ID", "value": "CH-1"},
            "stackoverflow_user_id": {
                "label": "Stackoverflow User Id",
                "value": user_id,
            },
        },
    }

    pr = get_privacy_request_results(
        db,
        policy,
        run_privacy_request_task,
        data,
        PRIVACY_REQUEST_TASK_TIMEOUT_EXTERNAL,
    )

    results = pr.get_raw_access_results()
    assert len(results.keys()) == 4

    for key in results.keys():
        assert results[key] is not None
        assert results[key] != {}

    users = results["enterprise_dsr_testing:users"]
    assert len(users) == 1
    user_details = users[0]
    assert user_details["id"] == user_id

    assert (
        len(
            [
                comment["user_id"]
                for comment in results["enterprise_dsr_testing:comments"]
            ]
        )
        == 16
    )
    assert (
        len(
            [post["user_id"] for post in results["enterprise_dsr_testing:post_history"]]
        )
        == 39
    )
    assert (
        len(
            [
                post["title"]
                for post in results[
                    "enterprise_dsr_testing:stackoverflow_posts_partitioned"
                ]
            ]
        )
        == 30
    )

    log_id = pr.execution_logs[0].id
    pr_id = pr.id

    finished_audit_log: AuditLog = AuditLog.filter(
        db=db,
        conditions=(
            (AuditLog.privacy_request_id == pr_id)
            & (AuditLog.action == AuditLogAction.finished)
        ),
    ).first()

    assert finished_audit_log is not None

    # Both pre-execution webhooks and both post-execution webhooks were called
    assert trigger_webhook_mock.call_count == 4

    for webhook in policy_pre_execution_webhooks:
        webhook.delete(db=db)

    for webhook in policy_post_execution_webhooks:
        webhook.delete(db=db)

    policy.delete(db=db)
    pr.delete(db=db)
    assert not pr in db  # Check that `pr` has been expunged from the session
    assert ExecutionLog.get(db, object_id=log_id).privacy_request_id == pr_id


@pytest.mark.integration_external
@pytest.mark.integration_bigquery
@pytest.mark.parametrize(
    "dsr_version",
    ["use_dsr_3_0"],
)
@pytest.mark.parametrize(
    "bigquery_fixtures",
    [
        "bigquery_enterprise_resources",
        "bigquery_enterprise_resources_with_partitioning",
    ],
)
def test_erasure_request_multiple_custom_identities(
    db,
    request,
    policy,
    cache,
    dsr_version,
    bigquery_fixtures,
    bigquery_enterprise_erasure_policy,
    run_privacy_request_task,
):
    request.getfixturevalue(dsr_version)  # REQUIRED to test both DSR 3.0 and 2.0
    bigquery_enterprise_resources = request.getfixturevalue(bigquery_fixtures)
    bigquery_client = bigquery_enterprise_resources["client"]

    # first test access request against manually added data
    user_id = bigquery_enterprise_resources["user_id"]
    data = {
        "requested_at": "2024-08-30T16:09:37.359Z",
        "policy_key": policy.key,
        "identity": {
            "loyalty_id": {"label": "Loyalty ID", "value": "CH-1"},
            "stackoverflow_user_id": {
                "label": "Stackoverflow User Id",
                "value": user_id,
            },
        },
    }

    pr = get_privacy_request_results(
        db,
        policy,
        run_privacy_request_task,
        data,
        PRIVACY_REQUEST_TASK_TIMEOUT_EXTERNAL,
    )

    results = pr.get_raw_access_results()
    assert len(results.keys()) == 4

    for key in results.keys():
        assert results[key] is not None
        assert results[key] != {}

    users = results["enterprise_dsr_testing:users"]
    assert len(users) == 1
    user_details = users[0]
    assert user_details["id"] == user_id

    assert (
        len(
            [
                comment["user_id"]
                for comment in results["enterprise_dsr_testing:comments"]
            ]
        )
        == 1
    )
    assert (
        len(
            [post["user_id"] for post in results["enterprise_dsr_testing:post_history"]]
        )
        == 1
    )
    assert (
        len(
            [
                post["title"]
                for post in results[
                    "enterprise_dsr_testing:stackoverflow_posts_partitioned"
                ]
            ]
        )
        == 1
    )

    data = {
        "requested_at": "2024-08-30T16:09:37.359Z",
        "policy_key": bigquery_enterprise_erasure_policy.key,
        "identity": {
            "stackoverflow_user_id": {
                "label": "Stackoverflow User Id",
                "value": bigquery_enterprise_resources["user_id"],
            },
        },
    }

    # Should erase all user data
    pr = get_privacy_request_results(
        db,
        bigquery_enterprise_erasure_policy,
        run_privacy_request_task,
        data,
        task_timeout=PRIVACY_REQUEST_TASK_TIMEOUT_EXTERNAL,
    )
    pr.delete(db=db)

    bigquery_client = bigquery_enterprise_resources["client"]
    post_history_id = bigquery_enterprise_resources["post_history_id"]
    comment_id = bigquery_enterprise_resources["comment_id"]
    post_id = bigquery_enterprise_resources["post_id"]
    with bigquery_client.connect() as connection:
        stmt = f"select text from enterprise_dsr_testing.post_history where id = {post_history_id};"
        res = connection.execute(stmt).all()
        for row in res:
            assert row.text is None

        stmt = f"select user_display_name, text from enterprise_dsr_testing.comments where id = {comment_id};"
        res = connection.execute(stmt).all()
        for row in res:
            assert row.user_display_name is None
            assert row.text is None

        stmt = f"select owner_user_id, owner_display_name, body from enterprise_dsr_testing.stackoverflow_posts_partitioned where id = {post_id};"
        res = connection.execute(stmt).all()
        for row in res:
            assert (
                row.owner_user_id == bigquery_enterprise_resources["user_id"]
            )  # not targeted by policy
            assert row.owner_display_name is None
            assert row.body is None

        stmt = f"select display_name, location from enterprise_dsr_testing.users where id = {user_id};"
        res = connection.execute(stmt).all()
        for row in res:
            assert row.display_name is None
            assert row.location is None<|MERGE_RESOLUTION|>--- conflicted
+++ resolved
@@ -1,11 +1,4 @@
-<<<<<<< HEAD
-from datetime import datetime, timezone
 from unittest import mock
-from unittest.mock import ANY, Mock
-from uuid import uuid4
-=======
-from unittest import mock
->>>>>>> de209feb
 
 import pytest
 
