--- conflicted
+++ resolved
@@ -1,10 +1,6 @@
 from datetime import datetime, timedelta, timezone
 from typing import Generator
-<<<<<<< HEAD
 from unittest import mock
-=======
-from unittest.mock import patch
->>>>>>> 6e02bea4
 
 import pytest
 from sqlalchemy.orm import Session
@@ -530,8 +526,26 @@
             == original_group_id
         )
 
-<<<<<<< HEAD
-
+    def test_duplicate_request_group_returns_none_is_false(
+        self,
+        duplicate_detection_service,
+        privacy_request_with_email_identity,
+    ):
+        """Test that the duplicate request group returns None if the request is not a duplicate."""
+        with mock.patch(
+            "fides.api.service.privacy_request.duplication_detection.DuplicateGroup.get_or_create"
+        ) as mock_get_or_create:
+            mock_get_or_create.return_value = None, None
+            duplicate_detection_config = get_detection_config()
+            is_duplicate = duplicate_detection_service.is_duplicate_request(
+                privacy_request_with_email_identity, duplicate_detection_config
+            )
+            assert not is_duplicate
+            assert (
+                privacy_request_with_email_identity.duplicate_request_group_id is None
+            )
+            
+            
 class TestDuplicateRequestRunnerService:
 
     def test_request_runner_service_duplicates(
@@ -649,24 +663,4 @@
                 timeout=PRIVACY_REQUEST_TASK_TIMEOUT
             )
             db.refresh(duplicate_request)
-            assert duplicate_request.status == PrivacyRequestStatus.duplicate
-=======
-    def test_duplicate_request_group_returns_none_is_false(
-        self,
-        duplicate_detection_service,
-        privacy_request_with_email_identity,
-    ):
-        """Test that the duplicate request group returns None if the request is not a duplicate."""
-        with patch(
-            "fides.api.service.privacy_request.duplication_detection.DuplicateGroup.get_or_create"
-        ) as mock_get_or_create:
-            mock_get_or_create.return_value = None, None
-            duplicate_detection_config = get_detection_config()
-            is_duplicate = duplicate_detection_service.is_duplicate_request(
-                privacy_request_with_email_identity, duplicate_detection_config
-            )
-            assert not is_duplicate
-            assert (
-                privacy_request_with_email_identity.duplicate_request_group_id is None
-            )
->>>>>>> 6e02bea4
+            assert duplicate_request.status == PrivacyRequestStatus.duplicate