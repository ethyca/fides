"""Test consent utils"""
from __future__ import annotations

from html import unescape

import pytest
from fastapi import HTTPException
from fideslang import DataUse
from pydantic import ValidationError
from sqlalchemy.orm.attributes import flag_modified
from starlette.exceptions import HTTPException

from fides.api.app_setup import DEFAULT_PRIVACY_NOTICES_PATH
from fides.api.common_exceptions import ValidationError
from fides.api.models.privacy_experience import (
    BannerEnabled,
    ComponentType,
    PrivacyExperience,
)
from fides.api.models.privacy_notice import (
    ConsentMechanism,
    EnforcementLevel,
    PrivacyNoticeRegion,
    PrivacyNoticeTemplate,
    Language,
)
from fides.api.models.privacy_preference_v2 import PrivacyPreferenceHistory
from fides.api.models.privacy_request import ProvidedIdentity
from fides.api.models.sql_models import DataUse as sql_DataUse
from fides.api.schemas.privacy_notice import PrivacyNoticeCreation, PrivacyNoticeWithId
from fides.api.util.consent_util import (
    EEA_COUNTRIES,
    add_complete_system_status_for_consent_reporting,
    add_errored_system_status_for_consent_reporting,
    cache_initial_status_and_identities_for_consent_reporting,
    create_default_experience_config,
    create_default_tcf_purpose_overrides_on_startup,
    create_privacy_notices_util,
    create_tcf_experiences_on_startup,
    get_fides_user_device_id_provided_identity,
    load_default_notices_on_startup,
    should_opt_in_to_service,
    upsert_privacy_notice_templates_util,
    validate_notice_data_uses,
)


class TestShouldOptIntoService:
    @pytest.mark.parametrize(
        "preference, should_opt_in",
        [("opt_in", True), ("opt_out", False), ("acknowledge", None)],
    )
    def test_matching_data_use(
        self,
        preference,
        should_opt_in,
        db,
        system,
        privacy_request_with_consent_policy,
        privacy_notice,
    ):
        """
        Privacy Notice Enforcement Level = "system_wide"
        Privacy Notice Data Use = "marketing.advertising"
        System Data Use = "marketing.advertising"
        """
        pref = PrivacyPreferenceHistory.create(
            db=db,
            data={
                "preference": preference,
                "privacy_notice_history_id": privacy_notice.privacy_notice_history_id,
                "fides_user_device": "165ad0ed-10fb-4a60-9810-e0749346ec16",
                "hashed_fides_user_device": ProvidedIdentity.hash_value(
                    "165ad0ed-10fb-4a60-9810-e0749346ec16"
                ),
            },
            check_name=False,
        )
        pref.privacy_request_id = privacy_request_with_consent_policy.id
        pref.save(db)
        collapsed_opt_in_preference, filtered_preferences = should_opt_in_to_service(
            system, privacy_request_with_consent_policy
        )
        assert collapsed_opt_in_preference == should_opt_in

        pref.delete(db)

    @pytest.mark.parametrize(
        "preference, should_opt_in",
        [("opt_in", True), ("opt_out", False), ("acknowledge", None)],
    )
    def test_notice_use_is_parent_of_system_use(
        self,
        preference,
        should_opt_in,
        db,
        system,
        privacy_notice_us_ca_provide,
        privacy_request_with_consent_policy,
    ):
        """
        Privacy Notice Enforcement Level = "system_wide"
        Privacy Notice Data Use = "essential"
        System Data Use = "essential.service.operations"
        """
        privacy_declarations = system.privacy_declarations
        system.privacy_declarations[0].update(
            db=db, data={"data_use": "essential.service.operations"}
        )

        system.privacy_declarations = privacy_declarations
        flag_modified(system, "privacy_declarations")
        system.save(db)

        pref = PrivacyPreferenceHistory.create(
            db=db,
            data={
                "preference": preference,
                "privacy_notice_history_id": privacy_notice_us_ca_provide.histories[
                    0
                ].id,
                "fides_user_device": "165ad0ed-10fb-4a60-9810-e0749346ec16",
                "hashed_fides_user_device": ProvidedIdentity.hash_value(
                    "165ad0ed-10fb-4a60-9810-e0749346ec16"
                ),
            },
            check_name=False,
        )
        pref.privacy_request_id = privacy_request_with_consent_policy.id
        pref.save(db)
        collapsed_opt_in_preference, filtered_preferences = should_opt_in_to_service(
            system, privacy_request_with_consent_policy
        )
        assert collapsed_opt_in_preference == should_opt_in
        pref.delete(db)

    @pytest.mark.parametrize(
        "preference, should_opt_in",
        [("opt_in", None), ("opt_out", None), ("acknowledge", None)],
    )
    def test_notice_use_is_child_of_system_use(
        self,
        preference,
        should_opt_in,
        db,
        system,
        privacy_notice_us_co_provide_service_operations,
        privacy_request_with_consent_policy,
    ):
        """
        Privacy Notice Enforcement Level = "system_wide"
        Privacy Notice Data Use = "essential.service.operations"
        System Data Use = "essential"
        """
        privacy_declarations = system.privacy_declarations
        system.privacy_declarations[0].update(db=db, data={"data_use": "essential"})
        system.privacy_declarations = privacy_declarations
        flag_modified(system, "privacy_declarations")
        system.save(db)

        pref = PrivacyPreferenceHistory.create(
            db=db,
            data={
                "preference": preference,
                "privacy_notice_history_id": privacy_notice_us_co_provide_service_operations.histories[
                    0
                ].id,
                "fides_user_device": "165ad0ed-10fb-4a60-9810-e0749346ec16",
                "hashed_fides_user_device": ProvidedIdentity.hash_value(
                    "165ad0ed-10fb-4a60-9810-e0749346ec16"
                ),
            },
            check_name=False,
        )
        pref.privacy_request_id = privacy_request_with_consent_policy.id
        pref.save(db)
        collapsed_opt_in_preference, filtered_preferences = should_opt_in_to_service(
            system, privacy_request_with_consent_policy
        )
        assert collapsed_opt_in_preference == should_opt_in
        pref.delete(db)

    @pytest.mark.parametrize(
        "preference, should_opt_in",
        [("opt_in", None), ("opt_out", None), ("acknowledge", None)],
    )
    def test_enforcement_frontend_only(
        self,
        preference,
        should_opt_in,
        db,
        system,
        privacy_request_with_consent_policy,
        privacy_notice_fr_provide_service_frontend_only,
    ):
        """
        Privacy Notice Enforcement Level = "frontend"
        Privacy Notice Data Use = "essential.service" but not checked
        System Data Use = "marketing.advertising"
        """
        pref = PrivacyPreferenceHistory.create(
            db=db,
            data={
                "preference": preference,
                "privacy_notice_history_id": privacy_notice_fr_provide_service_frontend_only.histories[
                    0
                ].id,
                "fides_user_device": "165ad0ed-10fb-4a60-9810-e0749346ec16",
                "hashed_fides_user_device": ProvidedIdentity.hash_value(
                    "165ad0ed-10fb-4a60-9810-e0749346ec16"
                ),
            },
            check_name=False,
        )
        pref.privacy_request_id = privacy_request_with_consent_policy.id
        pref.save(db)
        collapsed_opt_in_preference, filtered_preferences = should_opt_in_to_service(
            system, privacy_request_with_consent_policy
        )
        assert collapsed_opt_in_preference == should_opt_in
        pref.delete(db)

    @pytest.mark.parametrize(
        "preference, should_opt_in",
        [("opt_in", True), ("opt_out", False), ("acknowledge", None)],
    )
    def test_no_system_means_no_data_use_check(
        self,
        preference,
        should_opt_in,
        db,
        privacy_notice_us_co_provide_service_operations,
        privacy_request_with_consent_policy,
    ):
        """
        Privacy Notice Enforcement Level = "system_wide"
        Privacy Notice Data Use = "essential.service.operations"
        """

        pref = PrivacyPreferenceHistory.create(
            db=db,
            data={
                "preference": preference,
                "privacy_notice_history_id": privacy_notice_us_co_provide_service_operations.privacy_notice_history_id,
                "fides_user_device": "165ad0ed-10fb-4a60-9810-e0749346ec16",
                "hashed_fides_user_device": ProvidedIdentity.hash_value(
                    "165ad0ed-10fb-4a60-9810-e0749346ec16"
                ),
            },
            check_name=False,
        )
        pref.privacy_request_id = privacy_request_with_consent_policy.id
        pref.save(db)
        collapsed_opt_in_preference, filtered_preferences = should_opt_in_to_service(
            None, privacy_request_with_consent_policy
        )
        assert collapsed_opt_in_preference == should_opt_in
        pref.delete(db)

    def test_conflict_preferences_opt_out_wins(
        self,
        db,
        privacy_request_with_consent_policy,
        privacy_notice,
        privacy_notice_us_ca_provide,
    ):
        """
        Privacy Notice Enforcement Level = "system_wide"
        Privacy Notice Data Use = "marketing.advertising" but not checked w/ no system
        other Privacy Notice Data Use = "essential" but not checked w/ no system
        """
        pref_1 = PrivacyPreferenceHistory.create(
            db=db,
            data={
                "preference": "opt_in",
                "privacy_notice_history_id": privacy_notice.privacy_notice_history_id,
                "fides_user_device": "165ad0ed-10fb-4a60-9810-e0749346ec16",
                "hashed_fides_user_device": ProvidedIdentity.hash_value(
                    "165ad0ed-10fb-4a60-9810-e0749346ec16"
                ),
            },
            check_name=False,
        )
        pref_2 = PrivacyPreferenceHistory.create(
            db=db,
            data={
                "preference": "opt_out",
                "privacy_notice_history_id": privacy_notice_us_ca_provide.privacy_notice_history_id,
                "fides_user_device": "165ad0ed-10fb-4a60-9810-e0749346ec16",
                "hashed_fides_user_device": ProvidedIdentity.hash_value(
                    "165ad0ed-10fb-4a60-9810-e0749346ec16"
                ),
            },
            check_name=False,
        )
        pref_1.privacy_request_id = privacy_request_with_consent_policy.id
        pref_1.save(db)
        pref_2.privacy_request_id = privacy_request_with_consent_policy.id
        pref_2.save(db)

        collapsed_opt_in_preference, filtered_preferences = should_opt_in_to_service(
            None, privacy_request_with_consent_policy
        )
        assert collapsed_opt_in_preference is False
        assert filtered_preferences == [pref_2]
        pref_1.delete(db)
        pref_2.delete(db)

    def test_old_workflow_preferences_saved_with_respect_to_data_use(
        self,
        system,
        privacy_request_with_consent_policy,
    ):
        """
        Test old workflow where executable preferences were cached on PrivacyRequest.consent_preferences
        """
        privacy_request_with_consent_policy.consent_preferences = [
            {"data_use": "marketing.advertising", "opt_in": False}
        ]
        collapsed_opt_in_preference, filtered_preferences = should_opt_in_to_service(
            system, privacy_request_with_consent_policy
        )
        assert collapsed_opt_in_preference is False
        assert filtered_preferences == []

        privacy_request_with_consent_policy.consent_preferences = [
            {"data_use": "marketing.advertising", "opt_in": True}
        ]
        collapsed_opt_in_preference, filtered_preferences = should_opt_in_to_service(
            system, privacy_request_with_consent_policy
        )
        assert collapsed_opt_in_preference is True
        assert filtered_preferences == []

        privacy_request_with_consent_policy.consent_preferences = [
            {"data_use": "marketing.advertising", "opt_in": True},
            {"data_use": "functional", "opt_in": False},
        ]
        collapsed_opt_in_preference, filtered_preferences = should_opt_in_to_service(
            system, privacy_request_with_consent_policy
        )
        assert collapsed_opt_in_preference is False
        assert filtered_preferences == []


class TestCacheSystemStatusesForConsentReporting:
    def test_cache_initial_status_and_identities_for_consent_reporting(
        self,
        db,
        privacy_request_with_consent_policy,
        connection_config,
        privacy_preference_history,
        privacy_preference_history_fr_provide_service_frontend_only,
    ):
        privacy_preference_history.privacy_request_id = (
            privacy_request_with_consent_policy.id
        )
        privacy_preference_history.save(db)

        privacy_preference_history_fr_provide_service_frontend_only.privacy_request_id = (
            privacy_request_with_consent_policy.id
        )
        privacy_preference_history.save(db)

        cache_initial_status_and_identities_for_consent_reporting(
            db,
            privacy_request_with_consent_policy,
            connection_config,
            relevant_preferences=[
                privacy_preference_history_fr_provide_service_frontend_only
            ],
            relevant_user_identities={"email": "customer-1@example.com"},
        )

        db.refresh(privacy_preference_history)
        db.refresh(privacy_preference_history_fr_provide_service_frontend_only)

        # Relevant systems
        assert (
            privacy_preference_history_fr_provide_service_frontend_only.affected_system_status
            == {connection_config.name: "pending"}
        )
        assert (
            privacy_preference_history_fr_provide_service_frontend_only.secondary_user_ids
            == {"email": "customer-1@example.com"}
        )

        # non-relevant systems
        assert privacy_preference_history.affected_system_status == {
            connection_config.name: "skipped"
        }
        assert privacy_preference_history.secondary_user_ids is None

    def test_add_complete_system_status_for_consent_reporting(
        self,
        db,
        privacy_request_with_consent_policy,
        connection_config,
        privacy_preference_history,
        privacy_preference_history_fr_provide_service_frontend_only,
    ):
        privacy_preference_history.privacy_request_id = (
            privacy_request_with_consent_policy.id
        )
        privacy_preference_history.save(db)

        privacy_preference_history_fr_provide_service_frontend_only.privacy_request_id = (
            privacy_request_with_consent_policy.id
        )
        privacy_preference_history.save(db)

        cache_initial_status_and_identities_for_consent_reporting(
            db,
            privacy_request_with_consent_policy,
            connection_config,
            relevant_preferences=[
                privacy_preference_history_fr_provide_service_frontend_only
            ],
            relevant_user_identities={"email": "customer-1@example.com"},
        )

        add_complete_system_status_for_consent_reporting(
            db, privacy_request_with_consent_policy, connection_config
        )

        db.refresh(privacy_preference_history)
        db.refresh(privacy_preference_history_fr_provide_service_frontend_only)

        # Relevant systems
        assert (
            privacy_preference_history_fr_provide_service_frontend_only.affected_system_status
            == {connection_config.name: "complete"}
        )
        assert (
            privacy_preference_history_fr_provide_service_frontend_only.secondary_user_ids
            == {"email": "customer-1@example.com"}
        )

        # non-relevant systems
        assert privacy_preference_history.affected_system_status == {
            connection_config.name: "skipped"
        }
        assert privacy_preference_history.secondary_user_ids is None

    def test_add_error_system_status_for_consent_reporting(
        self,
        db,
        privacy_request_with_consent_policy,
        connection_config,
        privacy_preference_history,
        privacy_preference_history_fr_provide_service_frontend_only,
    ):
        privacy_preference_history.privacy_request_id = (
            privacy_request_with_consent_policy.id
        )
        privacy_preference_history.save(db)

        privacy_preference_history_fr_provide_service_frontend_only.privacy_request_id = (
            privacy_request_with_consent_policy.id
        )
        privacy_preference_history.save(db)

        cache_initial_status_and_identities_for_consent_reporting(
            db,
            privacy_request_with_consent_policy,
            connection_config,
            relevant_preferences=[
                privacy_preference_history_fr_provide_service_frontend_only
            ],
            relevant_user_identities={"email": "customer-1@example.com"},
        )

        add_errored_system_status_for_consent_reporting(
            db, privacy_request_with_consent_policy, connection_config
        )

        db.refresh(privacy_preference_history)
        db.refresh(privacy_preference_history_fr_provide_service_frontend_only)

        # Relevant systems
        assert (
            privacy_preference_history_fr_provide_service_frontend_only.affected_system_status
            == {connection_config.name: "error"}
        )
        assert (
            privacy_preference_history_fr_provide_service_frontend_only.secondary_user_ids
            == {"email": "customer-1@example.com"}
        )

        # non-relevant systems
        assert privacy_preference_history.affected_system_status == {
            connection_config.name: "skipped"
        }
        assert privacy_preference_history.secondary_user_ids is None


class TestGetFidesUserProvidedIdentity:
    def test_no_identifier_supplied(self, db):
        provided_identity = get_fides_user_device_id_provided_identity(db, None)
        assert provided_identity is None

    def test_no_provided_identifier_exists(self, db):
        provided_identity = get_fides_user_device_id_provided_identity(
            db, "fides_user_device_id"
        )
        assert provided_identity is None

    def test_get_fides_user_device_id_provided_identity(
        self, db, fides_user_provided_identity
    ):
        provided_identity = get_fides_user_device_id_provided_identity(
            db, "051b219f-20e4-45df-82f7-5eb68a00889f"
        )
        assert provided_identity == fides_user_provided_identity


class TestCreatePrivacyNoticeUtils:
    @pytest.mark.usefixtures("load_default_data_uses")
    def test_create_privacy_notices_util(self, db):
        schema = PrivacyNoticeCreation(
            name="Test Notice",
            notice_key="test_notice",
            description="test description",
            internal_description="internal description",
            consent_mechanism="opt_out",
            data_uses=["train_ai_system"],
            enforcement_level=EnforcementLevel.not_applicable,
            translations=[
                {
                    "language": Language.en_us,
                    "title": "A",
                    "description": "A description",
                }
            ],
        )

        privacy_notices, affected_regions = create_privacy_notices_util(db, [schema])

        assert len(privacy_notices) == 1
        notice = privacy_notices[0]
        assert notice.name == "Test Notice"
        assert notice.notice_key == "test_notice"
        assert notice.internal_description == "internal description"
        assert notice.consent_mechanism == ConsentMechanism.opt_out
        assert notice.enforcement_level == EnforcementLevel.not_applicable
        assert notice.disabled is False
        assert notice.has_gpc_flag is False
        import pdb

        pdb.set_trace()

        translation = notice.translations[0]
        assert translation.title == "A"
        assert translation.description == "A description"
        assert translation.language == Language.en_us

        history = translation.histories[0]

        assert history.id == translation.privacy_notice_history_id
        assert history.name == "Test Notice"
        assert history.notice_key == "test_notice"
        assert history.internal_description == "internal description"
        assert history.consent_mechanism == ConsentMechanism.opt_out
        assert history.enforcement_level == EnforcementLevel.not_applicable
        assert history.disabled is False
        assert history.has_gpc_flag is False

        assert history.description == "A description"
        assert history.title == "A"
        assert history.language == Language.en_us

        db.delete(history)
        db.delete(translation)
        db.delete(notice)

    def test_enabled_data_use_constraint(self, db, load_default_data_uses):
        """Test enabled/data use logic - enabled must have data uses."""

        # default is enabled, should throw error if no data uses
        with pytest.raises(ValidationError):
            create_privacy_notices_util(
                db,
                [
                    PrivacyNoticeWithId(
                        id="test_id_1",
                        name="A",
                        notice_key="a",
                        regions=["it"],
                        consent_mechanism=ConsentMechanism.opt_in,
                        data_uses=[],
                        enforcement_level=EnforcementLevel.system_wide,
                        displayed_in_overlay=True,
                    )
                ],
            )

        # explicitly enabled should throw error if no data uses
        with pytest.raises(ValidationError):
            create_privacy_notices_util(
                db,
                [
                    PrivacyNoticeWithId(
                        id="test_id_1",
                        name="A",
                        disabled=False,
                        notice_key="a",
                        regions=["it"],
                        consent_mechanism=ConsentMechanism.opt_in,
                        data_uses=[],
                        enforcement_level=EnforcementLevel.system_wide,
                        displayed_in_overlay=True,
                    )
                ],
            )

        # if disabled, we can have no data uses
        templates = create_privacy_notices_util(
            db,
            [
                PrivacyNoticeWithId(
                    id="test_id_1",
                    name="A",
                    disabled=True,
                    notice_key="a",
                    regions=["it"],
                    consent_mechanism=ConsentMechanism.opt_in,
                    data_uses=[],
                    enforcement_level=EnforcementLevel.system_wide,
                    displayed_in_overlay=True,
                )
            ],
        )

        # ensure our template was created properly
        assert len(templates[0]) == 1
        assert templates[0][0].id == "test_id_1"
        assert templates[0][0].disabled is True


class TestLoadDefaultNotices:
    def test_load_default_notices(self, db, load_default_data_uses):
        # Load notice from a file that only has one template (A) defined.
        # This should create one template (A), one notice (A), and one notice history (A)
        (
            overlay_exp,
            privacy_exp,
        ) = PrivacyExperience.get_overlay_and_privacy_center_experience_by_region(
            db, PrivacyNoticeRegion.us_ak
        )
        assert overlay_exp is None
        assert privacy_exp is None

        new_templates, new_privacy_notices = load_default_notices_on_startup(
            db, "tests/fixtures/test_privacy_notice.yml"
        )
        assert len(new_privacy_notices) == 1
        notice = new_privacy_notices[0]
        assert notice.name == "Test Privacy Notice"
        assert notice.notice_key == "test_privacy_notice"
        assert notice.description == "This website uses cookies."
        assert (
            unescape(notice.internal_description)
            == "This is a contrived template for testing.  This field's for internal testing!"
        )
        assert (
            notice.internal_description
            == "This is a contrived template for testing.  This field&#x27;s for internal testing!"
        )  # Stored escaped
        assert notice.regions == [PrivacyNoticeRegion.us_ak]
        assert notice.consent_mechanism == ConsentMechanism.opt_in
        assert notice.enforcement_level == EnforcementLevel.system_wide
        assert notice.disabled is False
        assert notice.has_gpc_flag is True
        assert notice.displayed_in_privacy_center is False
        assert notice.displayed_in_overlay is True
        assert notice.displayed_in_api is False
        assert notice.version == 1.0
        (
            overlay_exp,
            privacy_exp,
        ) = PrivacyExperience.get_overlay_and_privacy_center_experience_by_region(
            db, PrivacyNoticeRegion.us_ak
        )
        assert overlay_exp is not None
        assert privacy_exp is None

        assert notice.privacy_notice_history_id is not None
        history = notice.histories[0]
        assert history.name == "Test Privacy Notice"
        assert history.notice_key == "test_privacy_notice"
        assert history.description == "This website uses cookies."
        assert (
            unescape(history.internal_description)
            == "This is a contrived template for testing.  This field's for internal testing!"
        )
        assert history.regions == [PrivacyNoticeRegion.us_ak]
        assert history.consent_mechanism == ConsentMechanism.opt_in
        assert history.enforcement_level == EnforcementLevel.system_wide
        assert history.disabled is False
        assert history.has_gpc_flag is True
        assert history.displayed_in_privacy_center is False
        assert history.displayed_in_overlay is True
        assert history.displayed_in_api is False
        assert history.version == 1.0
        assert history.origin == new_templates[0].id

        assert len(new_templates) == 1
        assert new_templates[0].id == notice.origin
        template_id = notice.origin
        template = db.query(PrivacyNoticeTemplate).get(template_id)
        assert template.name == "Test Privacy Notice"
        assert template.description == "This website uses cookies."
        assert (
            unescape(template.internal_description)
            == "This is a contrived template for testing.  This field's for internal testing!"
        )
        assert template.regions == [PrivacyNoticeRegion.us_ak]
        assert template.consent_mechanism == ConsentMechanism.opt_in
        assert template.enforcement_level == EnforcementLevel.system_wide
        assert template.disabled is False
        assert template.has_gpc_flag is True
        assert template.displayed_in_privacy_center is False
        assert template.displayed_in_overlay is True
        assert template.displayed_in_api is False
        assert (
            template.id == "pri-5bd5cee7-8c8c-4da7-9a5c-7617a7d4dbb2"
        ), "Id hardoded in template"

        # Load two notices from new file.
        # One notice is an update of the previous template (A), the other is brand new (B).
        # This should update the existing template (A), create a separate new template (B),
        # and then create a new notice (B) and notice history (B) from just the new template (B).
        # Leave the existing notice (A) and notice history (A) untouched.
        (
            overlay_exp,
            privacy_exp,
        ) = PrivacyExperience.get_overlay_and_privacy_center_experience_by_region(
            db, PrivacyNoticeRegion.us_al
        )
        assert overlay_exp is None
        assert privacy_exp is None

        new_templates, new_privacy_notices = load_default_notices_on_startup(
            db, "tests/fixtures/test_privacy_notice_update.yml"
        )
        assert len(new_templates) == 1
        # New template (B) created
        new_template = new_templates[0]
        assert new_template.name == "Other Privacy Notice"
        assert (
            new_template.description == "This website uses a large amount of cookies."
        )
        assert (
            new_template.internal_description
            == "This is another template added for testing"
        )
        assert new_template.regions == [PrivacyNoticeRegion.us_al]
        assert new_template.consent_mechanism == ConsentMechanism.opt_out
        assert new_template.enforcement_level == EnforcementLevel.frontend
        assert new_template.disabled is True
        assert new_template.has_gpc_flag is False
        assert new_template.displayed_in_privacy_center is True
        assert new_template.displayed_in_overlay is False
        assert new_template.displayed_in_api is False
        assert new_template.id != template.id
        assert new_template.id == "pri-685486d9-f532-4951-bb1a-b15fea586ff8"

        # Updated template A, consent mechanism and internal description were updated
        db.refresh(template)
        assert template.name == "Test Privacy Notice"
        assert template.description == "This website uses cookies."
        assert (
            template.internal_description
            == "This is an existing template that we are updating to make the default opt_out instead."
        )
        assert template.regions == [PrivacyNoticeRegion.us_ak]
        assert template.consent_mechanism == ConsentMechanism.opt_out  # Updated value
        assert template.enforcement_level == EnforcementLevel.system_wide
        assert template.disabled is False
        assert template.has_gpc_flag is True
        assert template.displayed_in_privacy_center is False
        assert template.displayed_in_overlay is True
        assert template.displayed_in_api is False

        # Newly created privacy notice (B)
        assert len(new_privacy_notices) == 1
        new_privacy_notice = new_privacy_notices[0]
        assert new_privacy_notice.name == "Other Privacy Notice"
        assert (
            new_privacy_notice.description
            == "This website uses a large amount of cookies."
        )
        assert (
            new_privacy_notice.internal_description
            == "This is another template added for testing"
        )
        assert new_privacy_notice.regions == [PrivacyNoticeRegion.us_al]
        assert new_privacy_notice.consent_mechanism == ConsentMechanism.opt_out
        assert new_privacy_notice.enforcement_level == EnforcementLevel.frontend
        assert new_privacy_notice.disabled is True
        assert new_privacy_notice.has_gpc_flag is False
        assert new_privacy_notice.displayed_in_privacy_center is True
        assert new_privacy_notice.displayed_in_overlay is False
        assert new_privacy_notice.displayed_in_api is False
        assert new_privacy_notice.version == 1.0
        assert new_privacy_notice.id != notice.id

        (
            overlay_exp,
            privacy_exp,
        ) = PrivacyExperience.get_overlay_and_privacy_center_experience_by_region(
            db, PrivacyNoticeRegion.us_al
        )
        assert overlay_exp is None
        assert privacy_exp is not None

        # Newly created privacy notice history (B)
        assert new_privacy_notice.privacy_notice_history_id is not None
        new_history = new_privacy_notice.histories[0]
        assert new_history.name == "Other Privacy Notice"
        assert new_history.description == "This website uses a large amount of cookies."
        assert (
            new_history.internal_description
            == "This is another template added for testing"
        )
        assert new_history.regions == [PrivacyNoticeRegion.us_al]
        assert new_history.consent_mechanism == ConsentMechanism.opt_out
        assert new_history.enforcement_level == EnforcementLevel.frontend
        assert new_history.disabled is True
        assert new_history.has_gpc_flag is False
        assert new_history.displayed_in_privacy_center is True
        assert new_history.displayed_in_overlay is False
        assert new_history.displayed_in_api is False
        assert new_history.version == 1.0
        assert new_history.id != notice.id
        assert new_history.version == 1.0

        # Existing notice A - assert this wasn't updated.
        db.refresh(notice)
        assert notice.name == "Test Privacy Notice"
        assert notice.description == "This website uses cookies."
        assert (
            unescape(notice.internal_description)
            == "This is a contrived template for testing.  This field's for internal testing!"
        )
        assert notice.regions == [PrivacyNoticeRegion.us_ak]
        assert notice.consent_mechanism == ConsentMechanism.opt_in
        assert notice.enforcement_level == EnforcementLevel.system_wide
        assert notice.disabled is False
        assert notice.has_gpc_flag is True
        assert notice.displayed_in_privacy_center is False
        assert notice.displayed_in_overlay is True
        assert notice.displayed_in_api is False
        assert notice.version == 1.0
        assert notice.histories.count() == 1

        db.refresh(history)
        # Existing history B - assert this wasn't updated.
        assert history.name == "Test Privacy Notice"
        assert history.description == "This website uses cookies."
        assert (
            unescape(history.internal_description)
            == "This is a contrived template for testing.  This field's for internal testing!"
        )
        assert history.regions == [PrivacyNoticeRegion.us_ak]
        assert history.consent_mechanism == ConsentMechanism.opt_in
        assert history.enforcement_level == EnforcementLevel.system_wide
        assert history.disabled is False
        assert history.has_gpc_flag is True
        assert history.displayed_in_privacy_center is False
        assert history.displayed_in_overlay is True
        assert history.displayed_in_api is False
        assert history.version == 1.0
        assert history.id != new_history.id

        new_history.delete(db)
        history.delete(db)

        new_privacy_notice.delete(db)
        notice.delete(db)

        new_template.delete(db)
        template.delete(db)

    def test_load_actual_default_notices(self, db):
        """Sanity check, makings sure that default privacy notices don't load with errors"""
        new_templates, new_privacy_notices = load_default_notices_on_startup(
            db, DEFAULT_PRIVACY_NOTICES_PATH
        )
        assert len(new_templates) >= 1
        assert len(new_privacy_notices) >= 1


class TestUpsertPrivacyNoticeTemplates:
    @pytest.mark.usefixtures("load_default_data_uses")
    def test_ensure_unique_ids(self, db):
        """Can help make sure we don't actually try to upload templates with duplicate
        ids due to copy/pasting
        """
        with pytest.raises(HTTPException) as exc:
            upsert_privacy_notice_templates_util(
                db,
                [
                    PrivacyNoticeWithId(
                        id="test_id_1",
                        name="A",
                        consent_mechanism=ConsentMechanism.opt_in,
                        data_uses=["essential"],
                        enforcement_level=EnforcementLevel.system_wide,
                        translations=[
                            {
                                "language": Language.en_us,
                                "title": "A",
                                "description": "A description",
                            }
                        ],
                    ),
                    PrivacyNoticeWithId(
                        id="test_id_1",
                        name="A",
                        consent_mechanism=ConsentMechanism.opt_out,
                        data_uses=["essential"],
                        enforcement_level=EnforcementLevel.frontend,
                    ),
                ],
            )
        assert exc._excinfo[1].status_code == 422
        assert (
            exc._excinfo[1].detail
            == "More than one provided PrivacyNotice with ID test_id_1."
        )

<<<<<<< HEAD
    @pytest.mark.usefixtures("load_default_data_uses")
    def test_overlapping_notice_keys(self, db):
=======
    def test_overlapping_notice_keys(self, db, load_default_data_uses):
>>>>>>> 10f8f0a3
        """Can't have overlapping notice keys on incoming templates, and we also check these for disabled templates"""
        with pytest.raises(HTTPException) as exc:
            upsert_privacy_notice_templates_util(
                db,
                [
                    PrivacyNoticeWithId(
                        id="test_id_1",
                        notice_key="a",
                        name="A",
                        consent_mechanism=ConsentMechanism.opt_in,
                        data_uses=["essential"],
                        enforcement_level=EnforcementLevel.system_wide,
                    ),
                    PrivacyNoticeWithId(
                        id="test_id_2",
                        notice_key="a",
                        name="B",
                        consent_mechanism=ConsentMechanism.opt_in,
                        data_uses=["marketing"],
                        enforcement_level=EnforcementLevel.frontend,
                        disabled=True,
                    ),
                ],
            )
        assert exc._excinfo[1].status_code == 422
<<<<<<< HEAD
        assert exc._excinfo[1].detail == "Privacy Notice Keys must be unique"

    @pytest.mark.usefixtures("load_default_data_uses")
    def test_bad_data_uses(self, db):
=======
        assert (
            exc._excinfo[1].detail
            == "Privacy Notice 'A' has already assigned notice key 'a' to region 'it'"
        )

    def test_bad_data_uses(self, db, load_default_data_uses):
>>>>>>> 10f8f0a3
        """Test data uses must exist"""
        with pytest.raises(HTTPException) as exc:
            upsert_privacy_notice_templates_util(
                db,
                [
                    PrivacyNoticeWithId(
                        id="test_id_1",
                        name="A",
<<<<<<< HEAD
                        notice_key="a",
                        consent_mechanism=ConsentMechanism.opt_in,
                        data_uses=["bad use"],
                        enforcement_level=EnforcementLevel.system_wide,
=======
                        notice_key="a",
                        regions=["it"],
                        consent_mechanism=ConsentMechanism.opt_in,
                        data_uses=["bad use"],
                        enforcement_level=EnforcementLevel.system_wide,
                        displayed_in_overlay=True,
                    )
                ],
            )
        assert exc._excinfo[1].status_code == 422
        assert exc._excinfo[1].detail == "Unknown data_use 'bad use'"

    def test_enabled_data_use_constraint(self, db, load_default_data_uses):
        """Test enabled/data use logic - enabled must have data uses."""

        # default is enabled, should throw error if no data uses
        with pytest.raises(HTTPException) as exc:
            upsert_privacy_notice_templates_util(
                db,
                [
                    PrivacyNoticeWithId(
                        id="test_id_1",
                        name="A",
                        notice_key="a",
                        regions=["it"],
                        consent_mechanism=ConsentMechanism.opt_in,
                        data_uses=[],
                        enforcement_level=EnforcementLevel.system_wide,
                        displayed_in_overlay=True,
>>>>>>> 10f8f0a3
                    )
                ],
            )
        assert exc._excinfo[1].status_code == 422
<<<<<<< HEAD
        assert exc._excinfo[1].detail == "Unknown data_use 'bad use'"

    @pytest.mark.usefixtures("load_default_data_uses")
    def test_duplicate_translations(self, db):
        """Test assert supplied translations aren't duplicated"""
        with pytest.raises(ValidationError) as exc:
=======
        assert (
            exc._excinfo[1].detail
            == "A privacy notice must have at least one data use assigned in order to be enabled."
        )

        # explicitly enabled should throw error if no data uses
        with pytest.raises(HTTPException) as exc:
>>>>>>> 10f8f0a3
            upsert_privacy_notice_templates_util(
                db,
                [
                    PrivacyNoticeWithId(
                        id="test_id_1",
                        name="A",
                        disabled=False,
                        notice_key="a",
                        consent_mechanism=ConsentMechanism.opt_in,
<<<<<<< HEAD
                        data_uses=["marketing"],
=======
                        data_uses=[],
>>>>>>> 10f8f0a3
                        enforcement_level=EnforcementLevel.system_wide,
                        translations=[
                            {"language": Language.en_us, "title": "A"},
                            {"language": Language.en_us, "title": "B"},
                        ],
                    )
                ],
            )
<<<<<<< HEAD
        assert (
            exc._excinfo[1].errors()[0]["msg"]
            == "Multiple translations supplied for the same language"
        )
=======
        assert exc._excinfo[1].status_code == 422
        assert (
            exc._excinfo[1].detail
            == "A privacy notice must have at least one data use assigned in order to be enabled."
        )

        # if disabled, we can have no data uses
        templates = upsert_privacy_notice_templates_util(
            db,
            [
                PrivacyNoticeWithId(
                    id="test_id_1",
                    name="A",
                    disabled=True,
                    notice_key="a",
                    regions=["it"],
                    consent_mechanism=ConsentMechanism.opt_in,
                    data_uses=[],
                    enforcement_level=EnforcementLevel.system_wide,
                    displayed_in_overlay=True,
                )
            ],
        )

        # ensure our template was created properly
        assert len(templates) == 1
        assert templates[0].id == "test_id_1"
        assert templates[0].disabled is True
>>>>>>> 10f8f0a3

    @pytest.mark.usefixtures("load_default_data_uses")
    def test_create_two_templates_then_update_second(self, db):
        """Test create two brand new templates"""
        templates = upsert_privacy_notice_templates_util(
            db,
            [
                PrivacyNoticeWithId(
                    id="test_id_1",
                    notice_key="a",
                    name="A",
                    consent_mechanism=ConsentMechanism.opt_in,
                    data_uses=["essential"],
                    enforcement_level=EnforcementLevel.system_wide,
                    translations=[
                        {
                            "language": Language.en_us,
                            "title": "A",
                            "description": "A description",
                        }
                    ],
                ),
                PrivacyNoticeWithId(
                    id="test_id_2",
                    notice_key="b",
                    name="B",
                    consent_mechanism=ConsentMechanism.opt_in,
                    data_uses=["functional"],
                    enforcement_level=EnforcementLevel.frontend,
                    disabled=True,
                    translations=[
                        {
                            "language": Language.en_us,
                            "title": "B",
                            "description": "B description",
                        }
                    ],
                ),
            ],
        )
        assert len(templates) == 2
        first_template = templates[0]
        first_template_updated_at = first_template.updated_at
        second_template = templates[1]
        second_template_updated_at = second_template.updated_at

        assert first_template.id == "test_id_1"
        assert first_template.name == "A"
        assert first_template.consent_mechanism == ConsentMechanism.opt_in
        assert first_template.data_uses == ["essential"]
        assert first_template.enforcement_level == EnforcementLevel.system_wide
        assert first_template.translations == [
            {
                "language": Language.en_us.value,
                "title": "A",
                "description": "A description",
            }
        ]

        assert second_template.id == "test_id_2"
        assert second_template.name == "B"
        assert second_template.consent_mechanism == ConsentMechanism.opt_in
        assert second_template.data_uses == ["functional"]
        assert second_template.enforcement_level == EnforcementLevel.frontend
        assert second_template.disabled
        assert second_template.translations == [
            {
                "language": Language.en_us.value,
                "title": "B",
                "description": "B description",
            }
        ]

        templates = upsert_privacy_notice_templates_util(
            db,
            [
                PrivacyNoticeWithId(
                    id="test_id_2",
                    notice_key="b",
                    name="B",
                    consent_mechanism=ConsentMechanism.opt_out,
                    data_uses=["marketing.advertising"],
                    enforcement_level=EnforcementLevel.frontend,
                    disabled=True,
                ),
                PrivacyNoticeWithId(
                    id="test_id_3",
                    notice_key="c",
                    name="C",
                    consent_mechanism=ConsentMechanism.opt_out,
                    data_uses=["functional"],
                    enforcement_level=EnforcementLevel.system_wide,
                    disabled=False,
                ),
            ],
        )

        second_template_updated = templates[0]
        third_template = templates[1]

        db.refresh(first_template)
        db.refresh(second_template)
        assert first_template.updated_at == first_template_updated_at
        assert second_template.updated_at > second_template_updated_at
        assert second_template_updated.id == second_template.id

        # First template didn't change
        assert first_template.id == "test_id_1"
        assert first_template.name == "A"
        assert first_template.consent_mechanism == ConsentMechanism.opt_in
        assert first_template.data_uses == ["essential"]
        assert first_template.enforcement_level == EnforcementLevel.system_wide

        # Second template updated data use and consent mechanism
        assert second_template.id == "test_id_2"
        assert second_template.name == "B"
        assert second_template.consent_mechanism == ConsentMechanism.opt_out
        assert second_template.data_uses == ["marketing.advertising"]
        assert second_template.enforcement_level == EnforcementLevel.frontend
        assert second_template.disabled

        # Third template is new
        assert third_template.id == "test_id_3"
        assert third_template.name == "C"
        assert third_template.consent_mechanism == ConsentMechanism.opt_out
        assert third_template.data_uses == ["functional"]
        assert third_template.enforcement_level == EnforcementLevel.system_wide
        assert not third_template.disabled


class TestUpsertDefaultExperienceConfig:
    @pytest.fixture(scope="function")
    def default_overlay_config_data(self, db):
        return {
            "banner_enabled": BannerEnabled.enabled_where_required,
            "component": ComponentType.overlay,
            "id": "test_id",
            "regions": ["us_ca"],
            "notices": ["essential"],
            "translations": [
                {
                    "language": "en_us",
                    "accept_button_label": "A",
                    "acknowledge_button_label": "B",
                    "banner_description": "J",
                    "banner_title": "K",
                    "description": "C",
                    "privacy_preferences_link_label": "D",
                    "privacy_policy_link_label": "E's label",
                    "privacy_policy_url": "https://example.com/privacy_policy",
                    "reject_button_label": "G",
                    "save_button_label": "H",
                    "title": "I",
                    "is_default": True,
                }
            ],
        }

    def test_create_default_experience_config(self, db, default_overlay_config_data):
        experience_config = create_default_experience_config(
            db, default_overlay_config_data
        )
        assert experience_config.banner_enabled == BannerEnabled.enabled_where_required
        assert experience_config.component == ComponentType.overlay
        assert experience_config.regions == [PrivacyNoticeRegion.us_ca]
        import pdb

        pdb.set_trace()

        translation = experience_config.translations[0]

        import pdb

        pdb.set_trace()

        assert translation.accept_button_label == "A"
        assert translation.acknowledge_button_label == "B"
        assert translation.created_at is not None
        assert translation.description == "C"
        assert translation.is_default is True
        assert translation.privacy_preferences_link_label == "D"
        # TODO we need to escape experience translations
        # assert (
        #     translation.privacy_policy_link_label == "E&#x27;s label"
        # )  # Escaped
        assert translation.privacy_policy_url == "https://example.com/privacy_policy"
        assert translation.reject_button_label == "G"
        assert translation.save_button_label == "H"
        assert translation.title == "I"
        assert translation.updated_at is not None

        # Asserting history created appropriately
        assert translation.histories.count() == 1
        history = translation.histories[0]
        assert history.translation_id == translation.id

        assert history.accept_button_label == "A"
        assert history.acknowledge_button_label == "B"
        assert history.banner_enabled == BannerEnabled.enabled_where_required
        assert history.component == ComponentType.overlay
        assert history.created_at is not None
        assert history.description == "C"
        assert history.is_default is True
        assert history.id != "test_id"
        assert history.privacy_preferences_link_label == "D"
        # assert history.privacy_policy_link_label == "E&#x27;s label"
        assert history.privacy_policy_url == "https://example.com/privacy_policy"
        assert history.reject_button_label == "G"
        assert history.save_button_label == "H"
        assert history.title == "I"
        assert history.updated_at is not None
        assert history.version == 1.0

        db.delete(translation)
        db.delete(history)
        db.delete(experience_config)

    def test_create_default_experience_config_config_already_exists_no_change(
        self, db, default_overlay_config_data
    ):
        """Experience config is not changed in any way"""
        experience_config = create_default_experience_config(
            db, default_overlay_config_data
        )
        assert experience_config is not None

        resp = create_default_experience_config(db, default_overlay_config_data)
        assert resp is None

        db.refresh(experience_config)

        # Nothing changed so we don't want to update the version
        assert experience_config.version == 1.0
        assert experience_config.histories.count() == 1

        db.delete(experience_config.histories[0])
        db.delete(experience_config)

    def test_default_experience_config_data_has_changed(
        self, db, default_overlay_config_data
    ):
        """Even though data has changed, we don't update existing experience config"""
        experience_config = create_default_experience_config(
            db, default_overlay_config_data
        )
        assert experience_config is not None

        default_overlay_config_data[
            "privacy_policy_url"
        ] = "https://test_example.com/privacy_policy"

        resp = create_default_experience_config(db, default_overlay_config_data)
        assert resp is None

        db.refresh(experience_config)

        # Data has changed but we didn't update existing config
        assert experience_config.version == 1.0
        assert (
            experience_config.privacy_policy_url
            != "https://test_example.com/privacy_policy"
        )
        assert experience_config.histories.count() == 1

        assert experience_config.experience_config_history_id is not None
        assert experience_config.experience_config_history_id != "test_id"
        history = experience_config.histories[0]

        assert history.version == 1.0
        assert (
            experience_config.privacy_policy_url
            != "https://test_example.com/privacy_policy"
        )

        history.delete(db)
        experience_config.delete(db)

    def test_trying_to_use_this_function_to_create_non_default_configs(
        self, db, default_overlay_config_data
    ):
        default_overlay_config_data["is_default"] = False

        with pytest.raises(Exception):
            create_default_experience_config(db, default_overlay_config_data)

    def test_create_default_experience_config_validation_error(
        self, db, default_overlay_config_data
    ):
        default_overlay_config_data[
            "banner_enabled"
        ] = None  # Marking required field as None

        with pytest.raises(ValueError) as exc:
            create_default_experience_config(db, default_overlay_config_data)

        assert (
            str(exc.value.args[0][0].exc)
            == "The following additional fields are required when defining an overlay: acknowledge_button_label, banner_enabled, and privacy_preferences_link_label."
        )


class TestValidateDataUses:
    @pytest.fixture(scope="function")
    def privacy_notice_request(self):
        return PrivacyNoticeCreation(
            name="sample privacy notice",
            notice_key="sample_privacy_notice",
            regions=[PrivacyNoticeRegion.us_ca],
            consent_mechanism=ConsentMechanism.opt_in,
            data_uses=["placeholder"],
            enforcement_level=EnforcementLevel.system_wide,
            displayed_in_overlay=True,
        )

    @pytest.fixture(scope="function")
    def custom_data_use(self, db):
        return sql_DataUse.create(
            db=db,
            data=DataUse(
                fides_key="new_data_use",
                organization_fides_key="default_organization",
                name="New data use",
                description="A test data use",
                parent_key=None,
            ).dict(),
        )

    @pytest.mark.usefixtures("load_default_data_uses")
    def test_validate_data_uses_invalid(
        self, db, privacy_notice_request: PrivacyNoticeCreation
    ):
        privacy_notice_request.data_uses = ["invalid_data_use"]
        with pytest.raises(HTTPException):
            validate_notice_data_uses([privacy_notice_request], db)

        privacy_notice_request.data_uses = ["marketing.advertising", "invalid_data_use"]
        with pytest.raises(HTTPException):
            validate_notice_data_uses([privacy_notice_request], db)

        privacy_notice_request.data_uses = [
            "marketing.advertising",
            "marketing.advertising.invalid_data_use",
        ]
        with pytest.raises(HTTPException):
            validate_notice_data_uses([privacy_notice_request], db)

    @pytest.mark.usefixtures("load_default_data_uses")
    def test_validate_data_uses_default_taxonomy(
        self, db, privacy_notice_request: PrivacyNoticeCreation
    ):
        privacy_notice_request.data_uses = ["marketing.advertising"]
        validate_notice_data_uses([privacy_notice_request], db)
        privacy_notice_request.data_uses = ["marketing.advertising", "essential"]
        validate_notice_data_uses([privacy_notice_request], db)
        privacy_notice_request.data_uses = [
            "marketing.advertising",
            "essential",
            "essential.service",
        ]
        validate_notice_data_uses([privacy_notice_request], db)

    @pytest.mark.usefixtures("load_default_data_uses")
    def test_validate_data_uses_custom_uses(
        self,
        db,
        privacy_notice_request: PrivacyNoticeCreation,
        custom_data_use: sql_DataUse,
    ):
        """
        Ensure custom data uses added to the DB are considered valid
        """
        privacy_notice_request.data_uses = [custom_data_use.fides_key]
        validate_notice_data_uses([privacy_notice_request], db)
        privacy_notice_request.data_uses = [
            "marketing.advertising",
            custom_data_use.fides_key,
        ]
        validate_notice_data_uses([privacy_notice_request], db)


class TestLoadTCFExperiences:
    def test_create_tcf_experiences_on_startup(self, db):
        """Sanity check on creating TCF experiences"""
        experiences_created = create_tcf_experiences_on_startup(db)
        assert len(experiences_created) == len(EEA_COUNTRIES)
        be_exp = experiences_created[0]
        assert be_exp.component == ComponentType.tcf_overlay
        assert be_exp.region == PrivacyNoticeRegion.be
        experience_config = be_exp.experience_config
        assert experience_config.is_default
        assert experience_config.component == ComponentType.tcf_overlay


class TestLoadTCFPurposeOverrides:
    def test_load_tcf_purpose_overrides_on_startup(self, db):
        """Sanity check on creating TCF purpose overrides"""
        default_override_objects_added = (
            create_default_tcf_purpose_overrides_on_startup(db)
        )
        assert len(default_override_objects_added) == 11
        for override in default_override_objects_added:
            assert override.is_included is True
            assert override.required_legal_basis is None<|MERGE_RESOLUTION|>--- conflicted
+++ resolved
@@ -11,7 +11,6 @@
 from starlette.exceptions import HTTPException
 
 from fides.api.app_setup import DEFAULT_PRIVACY_NOTICES_PATH
-from fides.api.common_exceptions import ValidationError
 from fides.api.models.privacy_experience import (
     BannerEnabled,
     ComponentType,
@@ -930,12 +929,8 @@
             == "More than one provided PrivacyNotice with ID test_id_1."
         )
 
-<<<<<<< HEAD
     @pytest.mark.usefixtures("load_default_data_uses")
     def test_overlapping_notice_keys(self, db):
-=======
-    def test_overlapping_notice_keys(self, db, load_default_data_uses):
->>>>>>> 10f8f0a3
         """Can't have overlapping notice keys on incoming templates, and we also check these for disabled templates"""
         with pytest.raises(HTTPException) as exc:
             upsert_privacy_notice_templates_util(
@@ -943,16 +938,16 @@
                 [
                     PrivacyNoticeWithId(
                         id="test_id_1",
+                        name="A",
                         notice_key="a",
-                        name="A",
                         consent_mechanism=ConsentMechanism.opt_in,
                         data_uses=["essential"],
                         enforcement_level=EnforcementLevel.system_wide,
                     ),
                     PrivacyNoticeWithId(
                         id="test_id_2",
+                        name="A",
                         notice_key="a",
-                        name="B",
                         consent_mechanism=ConsentMechanism.opt_in,
                         data_uses=["marketing"],
                         enforcement_level=EnforcementLevel.frontend,
@@ -961,83 +956,13 @@
                 ],
             )
         assert exc._excinfo[1].status_code == 422
-<<<<<<< HEAD
         assert exc._excinfo[1].detail == "Privacy Notice Keys must be unique"
 
     @pytest.mark.usefixtures("load_default_data_uses")
     def test_bad_data_uses(self, db):
-=======
-        assert (
-            exc._excinfo[1].detail
-            == "Privacy Notice 'A' has already assigned notice key 'a' to region 'it'"
-        )
-
-    def test_bad_data_uses(self, db, load_default_data_uses):
->>>>>>> 10f8f0a3
         """Test data uses must exist"""
-        with pytest.raises(HTTPException) as exc:
-            upsert_privacy_notice_templates_util(
-                db,
-                [
-                    PrivacyNoticeWithId(
-                        id="test_id_1",
-                        name="A",
-<<<<<<< HEAD
-                        notice_key="a",
-                        consent_mechanism=ConsentMechanism.opt_in,
-                        data_uses=["bad use"],
-                        enforcement_level=EnforcementLevel.system_wide,
-=======
-                        notice_key="a",
-                        regions=["it"],
-                        consent_mechanism=ConsentMechanism.opt_in,
-                        data_uses=["bad use"],
-                        enforcement_level=EnforcementLevel.system_wide,
-                        displayed_in_overlay=True,
-                    )
-                ],
-            )
-        assert exc._excinfo[1].status_code == 422
-        assert exc._excinfo[1].detail == "Unknown data_use 'bad use'"
-
-    def test_enabled_data_use_constraint(self, db, load_default_data_uses):
-        """Test enabled/data use logic - enabled must have data uses."""
-
-        # default is enabled, should throw error if no data uses
-        with pytest.raises(HTTPException) as exc:
-            upsert_privacy_notice_templates_util(
-                db,
-                [
-                    PrivacyNoticeWithId(
-                        id="test_id_1",
-                        name="A",
-                        notice_key="a",
-                        regions=["it"],
-                        consent_mechanism=ConsentMechanism.opt_in,
-                        data_uses=[],
-                        enforcement_level=EnforcementLevel.system_wide,
-                        displayed_in_overlay=True,
->>>>>>> 10f8f0a3
-                    )
-                ],
-            )
-        assert exc._excinfo[1].status_code == 422
-<<<<<<< HEAD
-        assert exc._excinfo[1].detail == "Unknown data_use 'bad use'"
-
-    @pytest.mark.usefixtures("load_default_data_uses")
-    def test_duplicate_translations(self, db):
-        """Test assert supplied translations aren't duplicated"""
-        with pytest.raises(ValidationError) as exc:
-=======
-        assert (
-            exc._excinfo[1].detail
-            == "A privacy notice must have at least one data use assigned in order to be enabled."
-        )
-
         # explicitly enabled should throw error if no data uses
         with pytest.raises(HTTPException) as exc:
->>>>>>> 10f8f0a3
             upsert_privacy_notice_templates_util(
                 db,
                 [
@@ -1047,25 +972,11 @@
                         disabled=False,
                         notice_key="a",
                         consent_mechanism=ConsentMechanism.opt_in,
-<<<<<<< HEAD
-                        data_uses=["marketing"],
-=======
                         data_uses=[],
->>>>>>> 10f8f0a3
                         enforcement_level=EnforcementLevel.system_wide,
-                        translations=[
-                            {"language": Language.en_us, "title": "A"},
-                            {"language": Language.en_us, "title": "B"},
-                        ],
                     )
                 ],
             )
-<<<<<<< HEAD
-        assert (
-            exc._excinfo[1].errors()[0]["msg"]
-            == "Multiple translations supplied for the same language"
-        )
-=======
         assert exc._excinfo[1].status_code == 422
         assert (
             exc._excinfo[1].detail
@@ -1094,7 +1005,32 @@
         assert len(templates) == 1
         assert templates[0].id == "test_id_1"
         assert templates[0].disabled is True
->>>>>>> 10f8f0a3
+
+    @pytest.mark.usefixtures("load_default_data_uses")
+    def test_duplicate_translations(self, db):
+        """Test assert supplied translations aren't duplicated"""
+        with pytest.raises(ValidationError) as exc:
+            upsert_privacy_notice_templates_util(
+                db,
+                [
+                    PrivacyNoticeWithId(
+                        id="test_id_1",
+                        name="A",
+                        notice_key="a",
+                        consent_mechanism=ConsentMechanism.opt_in,
+                        data_uses=["marketing"],
+                        enforcement_level=EnforcementLevel.system_wide,
+                        translations=[
+                            {"language": Language.en_us, "title": "A"},
+                            {"language": Language.en_us, "title": "B"},
+                        ],
+                    )
+                ],
+            )
+        assert (
+            exc._excinfo[1].errors()[0]["msg"]
+            == "Multiple translations supplied for the same language"
+        )
 
     @pytest.mark.usefixtures("load_default_data_uses")
     def test_create_two_templates_then_update_second(self, db):
@@ -1260,15 +1196,7 @@
         assert experience_config.banner_enabled == BannerEnabled.enabled_where_required
         assert experience_config.component == ComponentType.overlay
         assert experience_config.regions == [PrivacyNoticeRegion.us_ca]
-        import pdb
-
-        pdb.set_trace()
-
         translation = experience_config.translations[0]
-
-        import pdb
-
-        pdb.set_trace()
 
         assert translation.accept_button_label == "A"
         assert translation.acknowledge_button_label == "B"
