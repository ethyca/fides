--- conflicted
+++ resolved
@@ -4,18 +4,18 @@
 from fastapi import HTTPException
 from sqlalchemy.orm.attributes import flag_modified
 
-<<<<<<< HEAD
 from fides.api.app_setup import DEFAULT_PRIVACY_NOTICES_PATH
-from fides.api.models.privacy_experience import PrivacyExperience
+from fides.api.models.privacy_experience import (
+    BannerEnabled,
+    ComponentType,
+    PrivacyExperience,
+)
 from fides.api.models.privacy_notice import (
     ConsentMechanism,
     EnforcementLevel,
     PrivacyNoticeRegion,
     PrivacyNoticeTemplate,
 )
-=======
-from fides.api.models.privacy_experience import BannerEnabled, ComponentType
->>>>>>> 0438113f
 from fides.api.models.privacy_preference import PrivacyPreferenceHistory
 from fides.api.schemas.privacy_notice import PrivacyNoticeCreation, PrivacyNoticeWithId
 from fides.api.util.consent_util import (
@@ -26,11 +26,8 @@
     get_fides_user_device_id_provided_identity,
     load_default_notices_on_startup,
     should_opt_in_to_service,
-<<<<<<< HEAD
+    upsert_default_experience_config,
     upsert_privacy_notice_templates_util,
-=======
-    upsert_default_experience_config,
->>>>>>> 0438113f
 )
 
 
@@ -482,7 +479,6 @@
         assert provided_identity == fides_user_provided_identity
 
 
-<<<<<<< HEAD
 class TestCreatePrivacyNoticeUtils:
     def test_create_privacy_notices_util(self, db, load_default_data_uses):
         schema = PrivacyNoticeCreation(
@@ -980,7 +976,8 @@
         assert third_template.data_uses == ["improve"]
         assert third_template.enforcement_level == EnforcementLevel.system_wide
         assert not third_template.disabled
-=======
+
+
 class TestUpsertDefaultExperienceConfig:
     @pytest.fixture(scope="function")
     def default_overlay_config_data(self, db):
@@ -1155,5 +1152,4 @@
         assert (
             str(exc.value.args[0][0].exc)
             == "The following additional fields are required when defining an overlay: acknowledge_button_label, banner_enabled, and privacy_preferences_link_label."
-        )
->>>>>>> 0438113f
+        )