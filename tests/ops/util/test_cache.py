--- conflicted
+++ resolved
@@ -13,14 +13,8 @@
     ENCODED_MONGO_OBJECT_ID_PREFIX,
     FidesopsRedis,
 )
-<<<<<<< HEAD
-from fides.core.config import get_config
+from fides.core.config import CONFIG
 from tests.fixtures.application_fixtures import faker
-=======
-from fides.core.config import CONFIG
-
-from ..fixtures.application_fixtures import faker
->>>>>>> 72b5dfed
 
 
 def test_get_cache(cache: FidesopsRedis) -> None:
