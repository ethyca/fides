--- conflicted
+++ resolved
@@ -9,13 +9,8 @@
 def test_get_connection_types():
     data = get_connection_types()
     assert (
-<<<<<<< HEAD
-        len(data) == len(ConnectionType) + len(ConnectorRegistry.connector_types()) - 5
-    )  # there are 5 connection types that are not returned by the endpoint
-=======
         len(data) == len(ConnectionType) + len(ConnectorRegistry.connector_types()) - 4
     )  # there are 4 connection types that are not returned by the endpoint
->>>>>>> dfabd1d8
 
     assert {
         "identifier": ConnectionType.postgres.value,
