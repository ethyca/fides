--- conflicted
+++ resolved
@@ -2,13 +2,8 @@
 
 import pytest
 
-<<<<<<< HEAD
-from fides.api.ops.util import logger
-from fides.api.ops.util.logger import MASKED, Pii
-=======
 from fidesops.ops.util import logger
 from fidesops.ops.util.logger import MASKED, Pii
->>>>>>> e0505c1d
 
 
 @pytest.fixture(scope="function")
