--- conflicted
+++ resolved
@@ -10,13 +10,8 @@
     ConnectionConfig,
     ConnectionType,
 )
-<<<<<<< HEAD
-from fides.api.ops.models.datasetconfig import DatasetConfig
-from fides.api.ops.util.saas_util import (
-=======
 from fidesops.ops.models.datasetconfig import DatasetConfig
 from fidesops.ops.util.saas_util import (
->>>>>>> e0505c1d
     load_config_with_replacement,
     load_dataset_with_replacement,
 )
