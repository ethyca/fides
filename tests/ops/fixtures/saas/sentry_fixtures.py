--- conflicted
+++ resolved
@@ -10,17 +10,11 @@
     ConnectionConfig,
     ConnectionType,
 )
-<<<<<<< HEAD
 from fides.api.ops.models.datasetconfig import DatasetConfig
-from fides.api.ops.util.saas_util import load_config
-from tests.ops.fixtures.application_fixtures import load_dataset
-=======
-from fidesops.ops.models.datasetconfig import DatasetConfig
-from fidesops.ops.util.saas_util import (
+from fides.api.ops.util.saas_util import (
     load_config_with_replacement,
     load_dataset_with_replacement,
 )
->>>>>>> 16c48d30
 from tests.ops.test_helpers.vault_client import get_secrets
 
 secrets = get_secrets("sentry")
