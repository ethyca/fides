--- conflicted
+++ resolved
@@ -4,12 +4,8 @@
 import pytest
 from fastapi import HTTPException
 
-<<<<<<< HEAD
-from fides.api.api.v1.endpoints.utils import (
-=======
 from fides.api.ops.api.v1.endpoints.utils import (
     human_friendly_list,
->>>>>>> 53039759
     transform_fields,
     validate_start_and_end_filters,
 )
