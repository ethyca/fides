import json
import uuid
from typing import Dict, List, Optional
from unittest import mock
from unittest.mock import Mock

import pydash
import pytest
from fastapi import HTTPException
from fastapi_pagination import Params
from fideslang import Dataset
from pydash import filter_
from sqlalchemy.orm import Session, make_transient
from sqlalchemy.orm.attributes import flag_modified
from starlette.testclient import TestClient

<<<<<<< HEAD
from fides.api.api.v1.scope_registry import (
    CTL_DATASET_READ,
    DATASET_CREATE_OR_UPDATE,
    DATASET_DELETE,
    DATASET_READ,
)
=======
>>>>>>> 820c2105
from fides.api.api.v1.urn_registry import (
    CONNECTION_DATASETS,
    DATASET_BY_KEY,
    DATASET_CONFIGS,
    DATASET_VALIDATE,
    DATASETCONFIG_BY_KEY,
    DATASETS,
    V1_URL_PREFIX,
    YAML_DATASETS,
)
from fides.api.models.connectionconfig import ConnectionConfig
from fides.api.models.datasetconfig import DatasetConfig
from fides.common.api.scope_registry import (
    CTL_DATASET_READ,
    DATASET_CREATE_OR_UPDATE,
    DATASET_DELETE,
    DATASET_READ,
)


def _reject_key(dict: Dict, key: str) -> Dict:
    """Return a copy of the given dictionary with the given key removed"""
    result = dict.copy()
    result.pop(key, None)
    return result


def test_example_datasets(example_datasets):
    """Ensure the test fixture loads the right sample data"""
    assert example_datasets
    assert example_datasets[0]["fides_key"] == "postgres_example_test_dataset"
    assert len(example_datasets[0]["collections"]) == 11
    assert example_datasets[1]["fides_key"] == "mongo_test"
    assert len(example_datasets[1]["collections"]) == 9
    assert example_datasets[2]["fides_key"] == "snowflake_example_test_dataset"
    assert len(example_datasets[2]["collections"]) == 11
    assert example_datasets[3]["fides_key"] == "redshift_example_test_dataset"
    assert len(example_datasets[3]["collections"]) == 11
    assert example_datasets[4]["fides_key"] == "mssql_example_test_dataset"
    assert len(example_datasets[4]["collections"]) == 11
    assert example_datasets[5]["fides_key"] == "mysql_example_test_dataset"
    assert len(example_datasets[5]["collections"]) == 11
    assert example_datasets[6]["fides_key"] == "mariadb_example_test_dataset"
    assert len(example_datasets[6]["collections"]) == 11
    assert example_datasets[7]["fides_key"] == "bigquery_example_test_dataset"
    assert len(example_datasets[7]["collections"]) == 11
    assert example_datasets[9]["fides_key"] == "email_dataset"
    assert len(example_datasets[9]["collections"]) == 3
    assert example_datasets[11]["fides_key"] == "dynamodb_example_test_dataset"
    assert len(example_datasets[11]["collections"]) == 4


class TestValidateDataset:
    @pytest.fixture
    def validate_dataset_url(self, connection_config) -> str:
        path = V1_URL_PREFIX + DATASET_VALIDATE
        path_params = {"connection_key": connection_config.key}
        return path.format(**path_params)

    def test_put_validate_dataset_not_authenticated(
        self, example_datasets: List, validate_dataset_url: str, api_client
    ) -> None:
        response = api_client.put(
            validate_dataset_url, headers={}, json=example_datasets[0]
        )
        assert response.status_code == 401

    def test_put_validate_dataset_wrong_scope(
        self,
        example_datasets: List,
        validate_dataset_url,
        api_client: TestClient,
        generate_auth_header,
    ) -> None:
        auth_header = generate_auth_header(scopes=[DATASET_CREATE_OR_UPDATE])
        response = api_client.put(
            validate_dataset_url, headers=auth_header, json=example_datasets[0]
        )
        assert response.status_code == 403

    def test_put_validate_dataset_missing_key(
        self,
        example_datasets: List,
        validate_dataset_url,
        api_client: TestClient,
        generate_auth_header,
    ) -> None:
        auth_header = generate_auth_header(scopes=[DATASET_READ])
        invalid_dataset = _reject_key(example_datasets[0], "fides_key")
        response = api_client.put(
            validate_dataset_url, headers=auth_header, json=invalid_dataset
        )
        assert response.status_code == 422
        details = json.loads(response.text)["detail"]
        assert ["body", "fides_key"] in [e["loc"] for e in details]

    def test_put_validate_dataset_missing_collections(
        self,
        example_datasets: List,
        validate_dataset_url,
        api_client: TestClient,
        generate_auth_header,
    ) -> None:
        auth_header = generate_auth_header(scopes=[DATASET_READ])
        invalid_dataset = _reject_key(example_datasets[0], "collections")
        response = api_client.put(
            validate_dataset_url, headers=auth_header, json=invalid_dataset
        )
        assert response.status_code == 422
        details = json.loads(response.text)["detail"]
        assert ["body", "collections"] in [e["loc"] for e in details]

    def test_put_validate_dataset_nested_collections(
        self,
        example_datasets: List,
        validate_dataset_url,
        api_client: TestClient,
        generate_auth_header,
    ) -> None:
        auth_header = generate_auth_header(scopes=[DATASET_READ])
        invalid_dataset = example_datasets[0]
        invalid_dataset["collections"][0]["fields"].append(
            {
                "name": "details",
                "fields": [
                    {
                        "name": "phone",
                        "data_categories": ["user.contact"],
                    },
                    {"name": "count", "data_categories": ["system.operations"]},
                ],
            }
        )
        response = api_client.put(
            validate_dataset_url, headers=auth_header, json=invalid_dataset
        )
        json_response = json.loads(response.text)
        print(json_response)

        # if we extract the details field from the response it will contain
        # the nested fields "phone" and "count"
        details_field = filter_(
            pydash.get(json_response, "dataset.collections.0.fields"),
            {"name": "details"},
        )[0]

        assert set(map(lambda f: f["name"], details_field["fields"])) == {
            "phone",
            "count",
        }

        assert response.status_code == 200

    def test_put_validate_dataset_invalid_length(
        self,
        example_datasets: List,
        validate_dataset_url,
        api_client: TestClient,
        generate_auth_header,
    ) -> None:
        auth_header = generate_auth_header(scopes=[DATASET_READ])
        invalid_dataset = example_datasets[0]

        # string is properly read:
        invalid_dataset["collections"][0]["fields"][0]["fidesops_meta"] = {
            "length": 123
        }
        response = api_client.put(
            validate_dataset_url, headers=auth_header, json=invalid_dataset
        )
        assert response.status_code == 200
        assert (
            json.loads(response.text)["dataset"]["collections"][0]["fields"][0][
                "fides_meta"
            ]["length"]
            == 123
        )

        # fails with an invalid value
        invalid_dataset["collections"][0]["fields"][0]["fidesops_meta"] = {"length": -1}
        response = api_client.put(
            validate_dataset_url, headers=auth_header, json=invalid_dataset
        )

        assert response.status_code == 422
        assert (
            json.loads(response.text)["detail"][0]["msg"]
            == "ensure this value is greater than 0"
        )

    def test_put_validate_dataset_invalid_data_type(
        self,
        example_datasets: List,
        validate_dataset_url,
        api_client: TestClient,
        generate_auth_header,
    ) -> None:
        auth_header = generate_auth_header(scopes=[DATASET_READ])
        invalid_dataset = example_datasets[0]

        # string is properly read:
        invalid_dataset["collections"][0]["fields"][0]["fidesops_meta"] = {
            "data_type": "string"
        }
        response = api_client.put(
            validate_dataset_url, headers=auth_header, json=invalid_dataset
        )
        assert response.status_code == 200
        assert (
            json.loads(response.text)["dataset"]["collections"][0]["fields"][0][
                "fides_meta"
            ]["data_type"]
            == "string"
        )

        # fails with an invalid value
        invalid_dataset["collections"][0]["fields"][0]["fidesops_meta"] = {
            "data_type": "stringsssssss"
        }

        response = api_client.put(
            validate_dataset_url, headers=auth_header, json=invalid_dataset
        )

        assert response.status_code == 422
        assert (
            json.loads(response.text)["detail"][0]["msg"]
            == "The data type stringsssssss is not supported."
        )

    def test_put_validate_dataset_invalid_fidesops_meta(
        self,
        example_datasets: List,
        validate_dataset_url,
        api_client: TestClient,
        generate_auth_header,
    ) -> None:
        auth_header = generate_auth_header(scopes=[DATASET_READ])
        invalid_dataset = example_datasets[0]
        # Add an invalid fidesops_meta annotation to ensure our type-checking is comprehensive
        invalid_dataset["collections"][0]["fields"][0]["fidesops_meta"] = {
            "references": [
                {
                    "dataset": "postgres_example_test_dataset",
                    "field": "another.field",
                    "direction": "invalid direction!",
                },
            ]
        }
        response = api_client.put(
            validate_dataset_url, headers=auth_header, json=invalid_dataset
        )
        assert response.status_code == 422
        details = json.loads(response.text)["detail"]
        assert [
            "body",
            "collections",
            0,
            "fields",
            0,
            "fides_meta",
            "references",
            0,
            "direction",
        ] in [e["loc"] for e in details]

    def test_put_validate_dataset_invalid_category(
        self,
        example_datasets: List,
        validate_dataset_url,
        api_client: TestClient,
        generate_auth_header,
    ) -> None:
        auth_header = generate_auth_header(scopes=[DATASET_READ])
        invalid_dataset = example_datasets[0].copy()
        invalid_dataset["collections"][0]["fields"][0]["data_categories"].append(
            "user.invalid.category"
        )
        response = api_client.put(
            validate_dataset_url, headers=auth_header, json=invalid_dataset
        )
        assert response.status_code == 422
        details = json.loads(response.text)["detail"]
        assert ["collections", 0, "fields", 0, "data_categories"] in [
            e["loc"] for e in details
        ]

    def test_put_validate_dataset_invalid_connection_key(
        self, example_datasets: List, api_client: TestClient, generate_auth_header
    ) -> None:
        path = V1_URL_PREFIX + DATASET_VALIDATE
        path_params = {"connection_key": "nonexistent_key"}
        validate_dataset_url = path.format(**path_params)

        auth_header = generate_auth_header(scopes=[DATASET_READ])
        response = api_client.put(
            validate_dataset_url, headers=auth_header, json=example_datasets[0]
        )
        assert response.status_code == 404

    def test_put_validate_dataset_invalid_traversal(
        self,
        example_datasets: List,
        validate_dataset_url,
        api_client: TestClient,
        generate_auth_header,
    ) -> None:
        auth_header = generate_auth_header(scopes=[DATASET_READ])
        invalid_dataset = example_datasets[0].copy()

        # Remove all the "reference" annotations; this will make traversal impossible
        for collection in invalid_dataset["collections"]:
            for field in collection["fields"]:
                if field.get("fides_meta"):
                    field["fides_meta"]["references"] = None
        response = api_client.put(
            validate_dataset_url, headers=auth_header, json=invalid_dataset
        )
        assert response.status_code == 200
        response_body = json.loads(response.text)
        assert response_body["dataset"]
        assert response_body["traversal_details"]
        assert response_body["traversal_details"]["is_traversable"] is False
        assert (
            "Some nodes were not reachable" in response_body["traversal_details"]["msg"]
        )
        assert (
            "postgres_example_test_dataset:address"
            in response_body["traversal_details"]["msg"]
        )

    def test_validate_dataset_that_references_another_dataset(
        self,
        example_datasets: List,
        validate_dataset_url,
        api_client: TestClient,
        generate_auth_header,
    ) -> None:
        auth_header = generate_auth_header(scopes=[DATASET_READ])
        dataset = example_datasets[1]

        response = api_client.put(
            validate_dataset_url, headers=auth_header, json=dataset
        )
        print(response.text)
        assert response.status_code == 200
        response_body = json.loads(response.text)
        assert response_body["dataset"]
        assert response_body["traversal_details"]
        assert response_body["traversal_details"]["is_traversable"] is False
        assert (
            "Referred to object postgres_example_test_dataset:customer:id does not exist"
            == response_body["traversal_details"]["msg"]
        )

    @pytest.mark.unit_saas
    def test_validate_saas_dataset_invalid_traversal(
        self,
        db,
        saas_example_connection_config_with_invalid_saas_config,
        saas_example_dataset,
        api_client: TestClient,
        generate_auth_header,
    ):
        path = V1_URL_PREFIX + DATASET_VALIDATE
        path_params = {
            "connection_key": saas_example_connection_config_with_invalid_saas_config.key
        }
        validate_dataset_url = path.format(**path_params)

        auth_header = generate_auth_header(scopes=[DATASET_READ])
        response = api_client.put(
            validate_dataset_url,
            headers=auth_header,
            json=saas_example_dataset,
        )
        assert response.status_code == 200

        response_body = json.loads(response.text)
        assert response_body["dataset"]
        assert response_body["traversal_details"]
        assert response_body["traversal_details"]["is_traversable"] is False
        assert (
            response_body["traversal_details"]["msg"]
            == "Some nodes were not reachable: saas_connector_example:messages"
        )

    def test_put_validate_dataset(
        self,
        example_datasets: List,
        validate_dataset_url,
        api_client: TestClient,
        generate_auth_header,
    ) -> None:
        auth_header = generate_auth_header(scopes=[DATASET_READ])
        response = api_client.put(
            validate_dataset_url, headers=auth_header, json=example_datasets[0]
        )
        assert response.status_code == 200
        response_body = json.loads(response.text)
        assert response_body["dataset"]
        assert response_body["dataset"]["fides_key"] == "postgres_example_test_dataset"
        assert response_body["traversal_details"]
        assert response_body["traversal_details"]["is_traversable"] is True
        assert response_body["traversal_details"]["msg"] is None


@pytest.mark.asyncio
class TestPutDatasetConfigs:
    @pytest.fixture
    def datasets_url(self, connection_config) -> str:
        path = V1_URL_PREFIX + DATASET_CONFIGS
        path_params = {"connection_key": connection_config.key}
        return path.format(**path_params)

    @pytest.fixture
    def request_body(self, ctl_dataset):
        return [
            {
                "fides_key": "test_fides_key",
                "ctl_dataset_fides_key": ctl_dataset.fides_key,
            }
        ]

    def test_patch_dataset_configs_not_authenticated(
        self, datasets_url, api_client, request_body
    ) -> None:
        response = api_client.patch(datasets_url, headers={}, json=request_body)
        assert response.status_code == 401

    def test_patch_dataset_configs_wrong_scope(
        self,
        request_body,
        datasets_url,
        api_client: TestClient,
        generate_auth_header,
    ) -> None:
        auth_header = generate_auth_header(scopes=[DATASET_READ])
        response = api_client.patch(
            datasets_url, headers=auth_header, json=request_body
        )
        assert response.status_code == 403

    def test_create_dataset_configs_by_ctl_dataset_key(
        self,
        ctl_dataset,
        generate_auth_header,
        api_client,
        datasets_url,
        db,
        request_body,
    ):
        auth_header = generate_auth_header(scopes=[DATASET_CREATE_OR_UPDATE])
        response = api_client.patch(
            datasets_url,
            headers=auth_header,
            json=request_body,
        )
        assert response.status_code == 200
        dataset_config = DatasetConfig.get_by(
            db=db, field="fides_key", value="test_fides_key"
        )
        assert dataset_config.ctl_dataset_id == ctl_dataset.id
        assert (
            dataset_config.ctl_dataset.fides_key == ctl_dataset.fides_key
        ), "Differs from datasetconfig.fides_key in this case"

        succeeded = response.json()["succeeded"][0]
        assert (
            succeeded["fides_key"] == "postgres_example_subscriptions_dataset"
        ), "Returns the fides_key of the ctl_dataset not the DatasetConfig"
        assert succeeded["collections"] == Dataset.from_orm(ctl_dataset).collections

        dataset_config.delete(db)

    def test_create_datasetconfigs_bad_data_category(
        self,
        ctl_dataset,
        generate_auth_header,
        api_client,
        datasets_url,
        db,
        request_body,
    ):
        ctl_dataset.collections[0]["fields"][0]["data_categories"] = ["bad_category"]
        flag_modified(ctl_dataset, "collections")
        db.add(ctl_dataset)
        db.commit()
        db.refresh(ctl_dataset)

        auth_header = generate_auth_header(scopes=[DATASET_CREATE_OR_UPDATE])
        response = api_client.patch(
            datasets_url,
            headers=auth_header,
            json=request_body,
        )
        assert response.status_code == 422
        dataset_config = DatasetConfig.get_by(
            db=db, field="fides_key", value="test_fides_key"
        )
        assert dataset_config is None
        assert (
            response.json()["detail"][0]["msg"]
            == "The data category bad_category is not supported."
        )

    def test_create_datasets_configs_invalid_connection_key(
        self, request_body, api_client: TestClient, generate_auth_header
    ) -> None:
        path = V1_URL_PREFIX + DATASET_CONFIGS
        path_params = {"connection_key": "nonexistent_key"}
        datasets_url = path.format(**path_params)

        auth_header = generate_auth_header(scopes=[DATASET_CREATE_OR_UPDATE])
        response = api_client.patch(
            datasets_url, headers=auth_header, json=request_body
        )
        assert response.status_code == 404

    def test_patch_dataset_configs_ctl_dataset_id_does_not_exist(
        self, request_body, api_client: TestClient, generate_auth_header, datasets_url
    ) -> None:
        request_body.append(
            {
                "fides_key": "second_dataset_config",
                "ctl_dataset_fides_key": "bad_ctl_dataset_key",
            }
        )

        auth_header = generate_auth_header(scopes=[DATASET_CREATE_OR_UPDATE])
        response = api_client.patch(
            datasets_url, headers=auth_header, json=request_body
        )
        assert response.status_code == 404

    def test_patch_dataset_configs_bulk_create_limit_exceeded(
        self, api_client: TestClient, request_body, generate_auth_header, datasets_url
    ):
        payload = []
        for i in range(0, 51):
            payload.append(request_body[0])

        auth_header = generate_auth_header(scopes=[DATASET_CREATE_OR_UPDATE])
        response = api_client.patch(datasets_url, headers=auth_header, json=payload)

        assert 422 == response.status_code
        assert (
            json.loads(response.text)["detail"][0]["msg"]
            == "ensure this value has at most 50 items"
        )

    def test_patch_create_dataset_configs_bulk_create(
        self,
        ctl_dataset,
        generate_auth_header,
        api_client,
        datasets_url,
        db,
        request_body,
    ):
        request_body.append(
            {
                "fides_key": "second_dataset_config",
                "ctl_dataset_fides_key": ctl_dataset.fides_key,
            }
        )

        auth_header = generate_auth_header(scopes=[DATASET_CREATE_OR_UPDATE])
        response = api_client.patch(
            datasets_url,
            headers=auth_header,
            json=request_body,
        )

        assert response.status_code == 200
        response_body = json.loads(response.text)
        assert len(response_body["succeeded"]) == 2
        assert len(response_body["failed"]) == 0

        first_dataset_config = DatasetConfig.get_by(
            db=db, field="fides_key", value="test_fides_key"
        )
        assert first_dataset_config.ctl_dataset == ctl_dataset
        assert (
            response_body["succeeded"][0]["collections"]
            == Dataset.from_orm(first_dataset_config.ctl_dataset).collections
        )
        assert response_body["succeeded"][0]["fides_key"] == ctl_dataset.fides_key
        assert len(first_dataset_config.ctl_dataset.collections) == 1

        second_dataset_config = DatasetConfig.get_by(
            db=db, field="fides_key", value="second_dataset_config"
        )
        assert (
            response_body["succeeded"][1]["collections"]
            == Dataset.from_orm(second_dataset_config.ctl_dataset).collections
        )
        assert response_body["succeeded"][1]["fides_key"] == ctl_dataset.fides_key
        assert second_dataset_config.ctl_dataset == ctl_dataset

        first_dataset_config.delete(db)
        second_dataset_config.delete(db)

    def test_patch_update_dataset_configs(
        self,
        ctl_dataset,
        generate_auth_header,
        api_client,
        datasets_url,
        db,
        request_body,
        dataset_config,
    ):
        old_ctl_dataset_id = dataset_config.ctl_dataset.id
        assert dataset_config.ctl_dataset == ctl_dataset
        updated = dataset_config.updated_at

        db.expunge(ctl_dataset)
        make_transient(ctl_dataset)

        ctl_dataset.id = str(uuid.uuid4())
        ctl_dataset.fides_key = "new_ctl_dataset"
        ctl_dataset.description = "updated description"
        db.add(ctl_dataset)
        db.commit()
        db.refresh(ctl_dataset)

        auth_header = generate_auth_header(scopes=[DATASET_CREATE_OR_UPDATE])
        response = api_client.patch(
            datasets_url,
            headers=auth_header,
            json=[
                {
                    "fides_key": dataset_config.fides_key,
                    "ctl_dataset_fides_key": "new_ctl_dataset",
                }
            ],
        )

        assert response.status_code == 200
        response_body = json.loads(response.text)
        assert len(response_body["succeeded"]) == 1
        assert len(response_body["failed"]) == 0

        db.refresh(dataset_config)
        assert dataset_config.ctl_dataset_id != old_ctl_dataset_id
        assert dataset_config.updated_at != updated
        assert response_body["succeeded"][0]["fides_key"] == "new_ctl_dataset"
        assert response_body["succeeded"][0]["description"] == "updated description"
        assert dataset_config.ctl_dataset.description == "updated description"
        assert len(dataset_config.ctl_dataset.collections) == 1

    @pytest.mark.unit_saas
    def test_patch_dataset_configs_missing_saas_config(
        self,
        saas_example_connection_config_without_saas_config,
        saas_ctl_dataset,
        api_client: TestClient,
        generate_auth_header,
    ):
        path = V1_URL_PREFIX + DATASET_CONFIGS
        path_params = {
            "connection_key": saas_example_connection_config_without_saas_config.key
        }
        datasets_url = path.format(**path_params)

        auth_header = generate_auth_header(scopes=[DATASET_CREATE_OR_UPDATE])
        response = api_client.patch(
            datasets_url,
            headers=auth_header,
            json=[
                {
                    "fides_key": saas_ctl_dataset.fides_key,
                    "ctl_dataset_fides_key": saas_ctl_dataset.fides_key,
                }
            ],
        )
        assert response.status_code == 200

        response_body = json.loads(response.text)
        assert len(response_body["succeeded"]) == 0
        assert len(response_body["failed"]) == 1
        assert (
            response_body["failed"][0]["message"]
            == f"Connection config '{saas_example_connection_config_without_saas_config.key}' "
            "must have a SaaS config before validating or adding a dataset"
        )

    @pytest.mark.unit_saas
    def test_patch_dataset_configs_extra_reference(
        self,
        saas_example_connection_config,
        saas_ctl_dataset,
        api_client: TestClient,
        db: Session,
        generate_auth_header,
    ):
        path = V1_URL_PREFIX + DATASET_CONFIGS
        path_params = {"connection_key": saas_example_connection_config.key}
        datasets_url = path.format(**path_params)

        saas_ctl_dataset.collections[0]["fields"][0]["fides_meta"]["references"] = [
            {
                "dataset": "postgres_example_test_dataset",
                "field": "another.field",
                "direction": "from",
            },
        ]
        flag_modified(saas_ctl_dataset, "collections")
        db.add(saas_ctl_dataset)
        db.commit()

        auth_header = generate_auth_header(scopes=[DATASET_CREATE_OR_UPDATE])
        response = api_client.patch(
            datasets_url,
            headers=auth_header,
            json=[
                {
                    "fides_key": saas_example_connection_config.saas_config[
                        "fides_key"
                    ],
                    "ctl_dataset_fides_key": saas_ctl_dataset.fides_key,
                }
            ],
        )
        assert response.status_code == 200

        response_body = json.loads(response.text)
        assert len(response_body["succeeded"]) == 0
        assert len(response_body["failed"]) == 1
        assert (
            response_body["failed"][0]["message"]
            == "A dataset for a ConnectionConfig type of 'saas' is not allowed to have "
            "references or identities. Please add them to the SaaS config."
        )

    @pytest.mark.unit_saas
    def test_patch_dataset_configs_extra_identity(
        self,
        saas_example_connection_config,
        saas_ctl_dataset,
        api_client: TestClient,
        db: Session,
        generate_auth_header,
    ):
        path = V1_URL_PREFIX + DATASET_CONFIGS
        path_params = {"connection_key": saas_example_connection_config.key}
        datasets_url = path.format(**path_params)

        saas_ctl_dataset.collections[0]["fields"][0]["fides_meta"]["identity"] = "email"
        flag_modified(saas_ctl_dataset, "collections")
        db.add(saas_ctl_dataset)
        db.commit()

        auth_header = generate_auth_header(scopes=[DATASET_CREATE_OR_UPDATE])
        response = api_client.patch(
            datasets_url,
            headers=auth_header,
            json=[
                {
                    "fides_key": saas_example_connection_config.saas_config[
                        "fides_key"
                    ],
                    "ctl_dataset_fides_key": saas_ctl_dataset.fides_key,
                }
            ],
        )
        assert response.status_code == 200

        response_body = json.loads(response.text)
        assert len(response_body["succeeded"]) == 0
        assert len(response_body["failed"]) == 1
        assert (
            response_body["failed"][0]["message"]
            == "A dataset for a ConnectionConfig type of 'saas' is not allowed to have "
            "references or identities. Please add them to the SaaS config."
        ), "Validation is done when attaching dataset to Saas Config"

    @pytest.mark.unit_saas
    def test_patch_dataset_configs_fides_key_mismatch(
        self,
        saas_example_connection_config,
        saas_ctl_dataset,
        api_client: TestClient,
        db: Session,
        generate_auth_header,
    ):
        path = V1_URL_PREFIX + DATASET_CONFIGS
        path_params = {"connection_key": saas_example_connection_config.key}
        datasets_url = path.format(**path_params)

        saas_ctl_dataset.fides_key = "different_key"
        db.add(saas_ctl_dataset)
        db.commit()

        auth_header = generate_auth_header(scopes=[DATASET_CREATE_OR_UPDATE])
        response = api_client.patch(
            datasets_url,
            headers=auth_header,
            json=[
                {
                    "fides_key": saas_example_connection_config.saas_config[
                        "fides_key"
                    ],
                    "ctl_dataset_fides_key": saas_ctl_dataset.fides_key,
                }
            ],
        )

        assert response.status_code == 200

        response_body = json.loads(response.text)
        assert len(response_body["succeeded"]) == 0
        assert len(response_body["failed"]) == 1
        assert (
            response_body["failed"][0]["message"]
            == "The fides_key 'different_key' of the dataset does not match the fides_key "
            "'saas_connector_example' of the connection config"
        )

    @mock.patch("fides.api.models.datasetconfig.DatasetConfig.create_or_update")
    def test_patch_dataset_configs_failed_response(
        self,
        mock_create: Mock,
        request_body,
        datasets_url,
        api_client: TestClient,
        generate_auth_header,
    ) -> None:
        mock_create.side_effect = HTTPException(mock.Mock(status=400), "Test error")
        auth_header = generate_auth_header(scopes=[DATASET_CREATE_OR_UPDATE])
        response = api_client.patch(
            datasets_url, headers=auth_header, json=request_body
        )
        assert response.status_code == 200  # Returns 200 regardless
        response_body = json.loads(response.text)
        assert len(response_body["succeeded"]) == 0
        assert len(response_body["failed"]) == 1

        for failed_response in response_body["failed"]:
            assert "Dataset create/update failed" in failed_response["message"]
            assert set(failed_response.keys()) == {"message", "data"}

        for index, failed in enumerate(response_body["failed"]):
            assert failed["data"]["fides_key"] == request_body[0]["fides_key"]

    def test_patch_dataset_configs_failed_ctl_dataset_validation(
        self,
        ctl_dataset,
        generate_auth_header,
        api_client,
        datasets_url,
        db,
        request_body,
    ):
        ctl_dataset.organization_fides_key = None
        db.add(ctl_dataset)
        db.commit()
        db.refresh(ctl_dataset)

        auth_header = generate_auth_header(scopes=[DATASET_CREATE_OR_UPDATE])
        response = api_client.patch(
            datasets_url,
            headers=auth_header,
            json=request_body,
        )
        assert response.status_code == 422


class TestPutDatasets:
    @pytest.fixture
    def datasets_url(self, connection_config) -> str:
        path = V1_URL_PREFIX + CONNECTION_DATASETS
        path_params = {"connection_key": connection_config.key}
        return path.format(**path_params)

    def test_patch_datasets_not_authenticated(
        self, example_datasets: List, datasets_url, api_client
    ) -> None:
        response = api_client.patch(datasets_url, headers={}, json=example_datasets)
        assert response.status_code == 401

    def test_patch_datasets_wrong_scope(
        self,
        example_datasets: List,
        datasets_url,
        api_client: TestClient,
        generate_auth_header,
    ) -> None:
        auth_header = generate_auth_header(scopes=[DATASET_READ])
        response = api_client.patch(
            datasets_url, headers=auth_header, json=example_datasets
        )
        assert response.status_code == 403

    def test_patch_datasets_invalid_connection_key(
        self, example_datasets: List, api_client: TestClient, generate_auth_header
    ) -> None:
        path = V1_URL_PREFIX + CONNECTION_DATASETS
        path_params = {"connection_key": "nonexistent_key"}
        datasets_url = path.format(**path_params)

        auth_header = generate_auth_header(scopes=[DATASET_CREATE_OR_UPDATE])
        response = api_client.patch(
            datasets_url, headers=auth_header, json=example_datasets
        )
        assert response.status_code == 404

    def test_patch_datasets_bulk_create_limit_exceeded(
        self, api_client: TestClient, db: Session, generate_auth_header, datasets_url
    ):
        payload = []
        for i in range(0, 51):
            payload.append({"collections": [{"fields": [], "fides_key": i}]})

        auth_header = generate_auth_header(scopes=[DATASET_CREATE_OR_UPDATE])
        response = api_client.patch(datasets_url, headers=auth_header, json=payload)

        assert 422 == response.status_code
        assert (
            json.loads(response.text)["detail"][0]["msg"]
            == "ensure this value has at most 50 items"
        )

    def test_patch_datasets_bulk_create(
        self,
        example_datasets: List,
        datasets_url,
        api_client: TestClient,
        db: Session,
        generate_auth_header,
        connection_config,
    ) -> None:
        auth_header = generate_auth_header(scopes=[DATASET_CREATE_OR_UPDATE])
        response = api_client.patch(
            datasets_url, headers=auth_header, json=example_datasets
        )
        assert response.status_code == 200
        response_body = json.loads(response.text)
        assert len(response_body["succeeded"]) == 12
        assert len(response_body["failed"]) == 0

        # Confirm that postgres dataset matches the values we provided
        postgres_dataset = response_body["succeeded"][0]
        postgres_config = DatasetConfig.get_by(
            db=db, field="fides_key", value="postgres_example_test_dataset"
        )
        assert postgres_config is not None
        postgres_ctl_dataset = postgres_config.ctl_dataset
        assert postgres_ctl_dataset is not None
        assert postgres_dataset["fides_key"] == "postgres_example_test_dataset"
        assert postgres_dataset["name"] == "Postgres Example Test Dataset"
        assert "Example of a Postgres dataset" in postgres_dataset["description"]
        assert len(postgres_dataset["collections"]) == 11
        assert len(postgres_ctl_dataset.collections) == 11

        # Check the mongo dataset was created as well
        mongo_dataset = response_body["succeeded"][1]
        mongo_config = DatasetConfig.get_by(
            db=db, field="fides_key", value="mongo_test"
        )
        assert mongo_config is not None
        mongo_ctl_dataset = mongo_config.ctl_dataset
        assert mongo_ctl_dataset is not None
        assert mongo_dataset["fides_key"] == "mongo_test"
        assert mongo_dataset["name"] == "Mongo Example Test Dataset"
        assert "Example of a Mongo dataset" in mongo_dataset["description"]
        assert len(mongo_dataset["collections"]) == 9
        assert len(mongo_ctl_dataset.collections) == 9

        # Check the mssql dataset
        mssql_dataset = response_body["succeeded"][4]
        mssql_config = DatasetConfig.get_by(
            db=db, field="fides_key", value="mssql_example_test_dataset"
        )
        assert mssql_config is not None
        mssql_ctl_dataset = mssql_config.ctl_dataset
        assert mssql_ctl_dataset is not None
        assert mssql_dataset["fides_key"] == "mssql_example_test_dataset"
        assert mssql_dataset["name"] == "Microsoft SQLServer Example Test Dataset"
        assert (
            "Example of a Microsoft SQLServer dataset" in mssql_dataset["description"]
        )
        assert len(mssql_dataset["collections"]) == 11
        assert len(mssql_ctl_dataset.collections) == 11

        # check the mysql dataset
        mysql_dataset = response_body["succeeded"][5]
        mysql_config = DatasetConfig.get_by(
            db=db, field="fides_key", value="mysql_example_test_dataset"
        )
        assert mysql_config is not None
        mysql_ctl_dataset = mysql_config.ctl_dataset
        assert mysql_ctl_dataset is not None
        assert mysql_dataset["fides_key"] == "mysql_example_test_dataset"
        assert mysql_dataset["name"] == "MySQL Example Test Dataset"
        assert "Example of a MySQL dataset" in mysql_dataset["description"]
        assert len(mysql_dataset["collections"]) == 11
        assert len(mssql_ctl_dataset.collections) == 11

        # check the mariadb dataset
        mariadb_dataset = response_body["succeeded"][6]
        mariadb_config = DatasetConfig.get_by(
            db=db, field="fides_key", value="mariadb_example_test_dataset"
        )
        assert mariadb_config is not None
        mariadb_ctl_dataset = mariadb_config.ctl_dataset
        assert mariadb_ctl_dataset is not None
        assert mariadb_dataset["fides_key"] == "mariadb_example_test_dataset"
        assert mariadb_dataset["name"] == "MariaDB Example Test Dataset"
        assert "Example of a MariaDB dataset" in mariadb_dataset["description"]
        assert len(mariadb_dataset["collections"]) == 11
        assert len(mssql_ctl_dataset.collections) == 11

        postgres_config.delete(db)
        postgres_ctl_dataset.delete(db)

        mongo_config.delete(db)
        mongo_ctl_dataset.delete(db)

        mssql_config.delete(db)
        mssql_ctl_dataset.delete(db)

        mysql_config.delete(db)
        mysql_ctl_dataset.delete(db)

        mariadb_config.delete(db)
        mariadb_ctl_dataset.delete(db)

    def test_patch_datasets_bulk_update(
        self,
        example_datasets,
        datasets_url,
        api_client: TestClient,
        db: Session,
        generate_auth_header,
    ) -> None:
        # Create first, then update
        auth_header = generate_auth_header(scopes=[DATASET_CREATE_OR_UPDATE])
        api_client.patch(datasets_url, headers=auth_header, json=example_datasets)

        updated_datasets = example_datasets.copy()
        # Remove all collections from the postgres example, except for the customer table.
        # Note we also need to remove customer.address_id as it references the addresses table
        updated_datasets[0]["collections"] = [
            c for c in updated_datasets[0]["collections"] if c["name"] == "customer"
        ]
        updated_datasets[0]["collections"][0]["fields"] = [
            f
            for f in updated_datasets[0]["collections"][0]["fields"]
            if f["name"] != "address_id"
        ]
        # Remove the birthday field from the mongo example
        updated_datasets[1]["collections"][0]["fields"] = [
            f
            for f in updated_datasets[1]["collections"][0]["fields"]
            if f["name"] != "birthday"
        ]
        # Remove city field from snowflake example
        updated_datasets[2]["collections"][0]["fields"] = [
            f
            for f in updated_datasets[1]["collections"][0]["fields"]
            if f["name"] != "city"
        ]
        # Remove city field from mssql example
        updated_datasets[4]["collections"][0]["fields"] = [
            f
            for f in updated_datasets[1]["collections"][0]["fields"]
            if f["name"] != "city"
        ]
        # Remove city field from bigquery example
        updated_datasets[7]["collections"][0]["fields"] = [
            f
            for f in updated_datasets[1]["collections"][0]["fields"]
            if f["name"] != "city"
        ]
        response = api_client.patch(
            datasets_url, headers=auth_header, json=updated_datasets
        )

        assert response.status_code == 200
        response_body = json.loads(response.text)
        assert len(response_body["succeeded"]) == 12
        assert len(response_body["failed"]) == 0

        # test postgres
        postgres_dataset = response_body["succeeded"][0]
        assert postgres_dataset["fides_key"] == "postgres_example_test_dataset"
        assert (
            len(postgres_dataset["collections"]) == 1
        )  # all non-customer fields should be removed
        postgres_config = DatasetConfig.get_by(
            db=db, field="fides_key", value="postgres_example_test_dataset"
        )
        assert postgres_config is not None
        assert postgres_config.updated_at is not None
        postgres_ctl_dataset = postgres_config.ctl_dataset
        assert postgres_ctl_dataset is not None
        assert len(postgres_ctl_dataset.collections) == 1

        # test mongo
        mongo_dataset = response_body["succeeded"][1]
        assert mongo_dataset["fides_key"] == "mongo_test"
        assert "birthday" not in [
            f["name"] for f in mongo_dataset["collections"][0]["fields"]
        ]  # "birthday field should be removed
        mongo_config = DatasetConfig.get_by(
            db=db, field="fides_key", value="mongo_test"
        )
        assert mongo_config is not None
        assert mongo_config.updated_at is not None
        mongo_ctl_dataset = mongo_config.ctl_dataset
        assert mongo_ctl_dataset is not None
        assert "birthday" not in [
            f["name"] for f in mongo_ctl_dataset.collections[0]["fields"]
        ]  # "birthday field should be removed

        # test snowflake
        snowflake_dataset = response_body["succeeded"][2]
        assert snowflake_dataset["fides_key"] == "snowflake_example_test_dataset"
        assert "city" not in [
            f["name"] for f in snowflake_dataset["collections"][0]["fields"]
        ]
        snowflake_config = DatasetConfig.get_by(
            db=db, field="fides_key", value="snowflake_example_test_dataset"
        )
        assert snowflake_config is not None
        assert snowflake_config.updated_at is not None
        snowflake_ctl_dataset = snowflake_config.ctl_dataset
        assert "city" not in [
            f["name"] for f in snowflake_ctl_dataset.collections[0]["fields"]
        ]

        # test mssql
        mssql_dataset = response_body["succeeded"][4]
        assert mssql_dataset["fides_key"] == "mssql_example_test_dataset"
        assert "city" not in [
            f["name"] for f in mssql_dataset["collections"][0]["fields"]
        ]
        mssql_config = DatasetConfig.get_by(
            db=db, field="fides_key", value="mssql_example_test_dataset"
        )
        assert mssql_config is not None
        assert mssql_config.updated_at is not None
        mssql_ctl_dataset = mssql_config.ctl_dataset
        assert mssql_ctl_dataset is not None
        assert "city" not in [
            f["name"] for f in mssql_ctl_dataset.collections[0]["fields"]
        ]

        # test bigquery
        bigquery_dataset = response_body["succeeded"][7]
        assert bigquery_dataset["fides_key"] == "bigquery_example_test_dataset"
        assert "city" not in [
            f["name"] for f in bigquery_dataset["collections"][0]["fields"]
        ]
        bigquery_config = DatasetConfig.get_by(
            db=db, field="fides_key", value="bigquery_example_test_dataset"
        )
        assert bigquery_config is not None
        assert bigquery_config.updated_at is not None
        bigquery_ctl_dataset = bigquery_config.ctl_dataset
        assert "city" not in [
            f["name"] for f in bigquery_ctl_dataset.collections[0]["fields"]
        ]

        postgres_config.delete(db)
        postgres_ctl_dataset.delete(db)

        mongo_config.delete(db)
        mongo_ctl_dataset.delete(db)

        snowflake_config.delete(db)
        snowflake_ctl_dataset.delete(db)

        mssql_config.delete(db)
        mssql_ctl_dataset.delete(db)

        bigquery_config.delete(db)
        bigquery_ctl_dataset.delete(db)

    @pytest.mark.unit_saas
    def test_patch_datasets_missing_saas_config(
        self,
        saas_example_connection_config_without_saas_config,
        saas_example_dataset,
        api_client: TestClient,
        db: Session,
        generate_auth_header,
    ):
        path = V1_URL_PREFIX + CONNECTION_DATASETS
        path_params = {
            "connection_key": saas_example_connection_config_without_saas_config.key
        }
        datasets_url = path.format(**path_params)

        auth_header = generate_auth_header(scopes=[DATASET_CREATE_OR_UPDATE])
        response = api_client.patch(
            datasets_url, headers=auth_header, json=[saas_example_dataset]
        )
        assert response.status_code == 200

        response_body = json.loads(response.text)
        assert len(response_body["succeeded"]) == 0
        assert len(response_body["failed"]) == 1
        assert (
            response_body["failed"][0]["message"]
            == f"Connection config '{saas_example_connection_config_without_saas_config.key}' "
            "must have a SaaS config before validating or adding a dataset"
        )

    @pytest.mark.unit_saas
    def test_patch_datasets_extra_reference(
        self,
        saas_example_connection_config,
        saas_example_dataset,
        api_client: TestClient,
        db: Session,
        generate_auth_header,
    ):
        path = V1_URL_PREFIX + CONNECTION_DATASETS
        path_params = {"connection_key": saas_example_connection_config.key}
        datasets_url = path.format(**path_params)

        invalid_dataset = saas_example_dataset
        invalid_dataset["collections"][0]["fields"][0]["fidesops_meta"] = {
            "references": [
                {
                    "dataset": "postgres_example_test_dataset",
                    "field": "another.field",
                    "direction": "from",
                },
            ]
        }

        auth_header = generate_auth_header(scopes=[DATASET_CREATE_OR_UPDATE])
        response = api_client.patch(
            datasets_url, headers=auth_header, json=[invalid_dataset]
        )
        assert response.status_code == 200

        response_body = json.loads(response.text)
        assert len(response_body["succeeded"]) == 0
        assert len(response_body["failed"]) == 1
        assert (
            response_body["failed"][0]["message"]
            == "A dataset for a ConnectionConfig type of 'saas' is not allowed to have "
            "references or identities. Please add them to the SaaS config."
        )

    @pytest.mark.unit_saas
    def test_patch_datasets_extra_identity(
        self,
        saas_example_connection_config,
        saas_example_dataset,
        api_client: TestClient,
        db: Session,
        generate_auth_header,
    ):
        path = V1_URL_PREFIX + CONNECTION_DATASETS
        path_params = {"connection_key": saas_example_connection_config.key}
        datasets_url = path.format(**path_params)

        invalid_dataset = saas_example_dataset
        invalid_dataset["collections"][0]["fields"][0]["fidesops_meta"] = {
            "identity": "email"
        }

        auth_header = generate_auth_header(scopes=[DATASET_CREATE_OR_UPDATE])
        response = api_client.patch(
            datasets_url, headers=auth_header, json=[invalid_dataset]
        )
        assert response.status_code == 200

        response_body = json.loads(response.text)
        assert len(response_body["succeeded"]) == 0
        assert len(response_body["failed"]) == 1
        assert (
            response_body["failed"][0]["message"]
            == "A dataset for a ConnectionConfig type of 'saas' is not allowed to have "
            "references or identities. Please add them to the SaaS config."
        )

    @pytest.mark.unit_saas
    def test_patch_datasets_fides_key_mismatch(
        self,
        saas_example_connection_config,
        saas_example_dataset,
        api_client: TestClient,
        db: Session,
        generate_auth_header,
    ):
        path = V1_URL_PREFIX + CONNECTION_DATASETS
        path_params = {"connection_key": saas_example_connection_config.key}
        datasets_url = path.format(**path_params)

        invalid_dataset = saas_example_dataset
        invalid_dataset["fides_key"] = "different_key"

        auth_header = generate_auth_header(scopes=[DATASET_CREATE_OR_UPDATE])
        response = api_client.patch(
            datasets_url, headers=auth_header, json=[invalid_dataset]
        )
        assert response.status_code == 200

        response_body = json.loads(response.text)
        assert len(response_body["succeeded"]) == 0
        assert len(response_body["failed"]) == 1
        assert (
            response_body["failed"][0]["message"]
            == "The fides_key 'different_key' of the dataset does not match the fides_key "
            "'saas_connector_example' of the connection config"
        )

    @mock.patch("fides.api.models.datasetconfig.DatasetConfig.upsert_with_ctl_dataset")
    def test_patch_datasets_failed_response(
        self,
        mock_create: Mock,
        example_datasets: List,
        datasets_url,
        api_client: TestClient,
        generate_auth_header,
    ) -> None:
        mock_create.side_effect = HTTPException(mock.Mock(status=400), "Test error")
        auth_header = generate_auth_header(scopes=[DATASET_CREATE_OR_UPDATE])
        response = api_client.patch(
            datasets_url, headers=auth_header, json=example_datasets
        )
        assert response.status_code == 200  # Returns 200 regardless
        response_body = json.loads(response.text)
        assert len(response_body["succeeded"]) == 0
        assert len(response_body["failed"]) == 12

        for failed_response in response_body["failed"]:
            assert "Dataset create/update failed" in failed_response["message"]
            assert set(failed_response.keys()) == {"message", "data"}

        for index, failed in enumerate(response_body["failed"]):
            assert failed["data"]["fides_key"] == example_datasets[index]["fides_key"]


class TestPutYamlDatasets:
    @pytest.fixture
    def dataset_url(self, connection_config) -> str:
        path = V1_URL_PREFIX + YAML_DATASETS
        path_params = {"connection_key": connection_config.key}
        return path.format(**path_params)

    def test_patch_dataset_not_authenticated(
        self, example_yaml_dataset: str, dataset_url, api_client
    ) -> None:
        response = api_client.patch(dataset_url, headers={}, data=example_yaml_dataset)
        assert response.status_code == 401

    def test_patch_datasets_wrong_scope(
        self,
        example_yaml_dataset: str,
        dataset_url,
        api_client: TestClient,
        generate_auth_header,
    ) -> None:
        auth_header = generate_auth_header(scopes=[DATASET_READ])
        response = api_client.patch(
            dataset_url, headers=auth_header, data=example_yaml_dataset
        )
        assert response.status_code == 403

    def test_patch_dataset_invalid_connection_key(
        self, example_yaml_dataset: str, api_client: TestClient, generate_auth_header
    ) -> None:
        path = V1_URL_PREFIX + YAML_DATASETS
        path_params = {"connection_key": "nonexistent_key"}
        dataset_url = path.format(**path_params)

        auth_header = generate_auth_header(scopes=[DATASET_CREATE_OR_UPDATE])
        response = api_client.patch(
            dataset_url, headers=auth_header, data=example_yaml_dataset
        )
        assert response.status_code == 404

    def test_patch_dataset_invalid_content_type(
        self,
        dataset_url: str,
        example_datasets: str,
        api_client: TestClient,
        generate_auth_header,
    ) -> None:
        auth_header = generate_auth_header(scopes=[DATASET_CREATE_OR_UPDATE])
        response = api_client.patch(
            dataset_url, headers=auth_header, json=example_datasets
        )
        assert response.status_code == 415

    def test_patch_dataset_invalid_content(
        self,
        dataset_url: str,
        example_invalid_yaml_dataset: str,
        api_client: TestClient,
        generate_auth_header,
    ) -> None:
        auth_header = generate_auth_header(scopes=[DATASET_CREATE_OR_UPDATE])
        headers = {"Content-type": "application/x-yaml"}
        headers.update(auth_header)
        response = api_client.patch(
            dataset_url, headers=headers, data=example_invalid_yaml_dataset
        )
        assert response.status_code == 400

    @mock.patch("fides.api.models.datasetconfig.DatasetConfig.upsert_with_ctl_dataset")
    def test_patch_datasets_failed_response(
        self,
        mock_create: Mock,
        example_yaml_dataset: str,
        dataset_url,
        api_client: TestClient,
        generate_auth_header,
    ) -> None:
        mock_create.side_effect = HTTPException(mock.Mock(status=400), "Test error")
        auth_header = generate_auth_header(scopes=[DATASET_CREATE_OR_UPDATE])
        headers = {"Content-type": "application/x-yaml"}
        headers.update(auth_header)
        response = api_client.patch(
            dataset_url, headers=headers, data=example_yaml_dataset
        )
        assert response.status_code == 200  # Returns 200 regardless
        response_body = json.loads(response.text)
        assert len(response_body["succeeded"]) == 0
        assert len(response_body["failed"]) == 1

        for failed_response in response_body["failed"]:
            assert "Dataset create/update failed" in failed_response["message"]
            assert set(failed_response.keys()) == {"message", "data"}

    def test_patch_dataset_create(
        self,
        example_yaml_dataset: List,
        dataset_url,
        api_client: TestClient,
        db: Session,
        generate_auth_header,
    ) -> None:
        auth_header = generate_auth_header(scopes=[DATASET_CREATE_OR_UPDATE])
        headers = {"Content-type": "application/x-yaml"}
        headers.update(auth_header)
        response = api_client.patch(
            dataset_url, headers=headers, data=example_yaml_dataset
        )

        assert response.status_code == 200
        response_body = json.loads(response.text)
        assert len(response_body["succeeded"]) == 1
        assert len(response_body["failed"]) == 0

        # Confirm that postgres dataset matches the values we provided
        postgres_dataset = response_body["succeeded"][0]
        postgres_config = DatasetConfig.get_by(
            db=db, field="fides_key", value="postgres_example_test_dataset"
        )
        assert postgres_config is not None
        assert postgres_dataset["fides_key"] == "postgres_example_test_dataset"
        assert postgres_dataset["name"] == "Postgres Example Test Dataset"
        assert "Example of a Postgres dataset" in postgres_dataset["description"]
        assert len(postgres_dataset["collections"]) == 11

        postgres_config.delete(db)

    def test_patch_datasets_create(
        self,
        example_yaml_datasets: List,
        dataset_url,
        api_client: TestClient,
        db: Session,
        generate_auth_header,
    ) -> None:
        auth_header = generate_auth_header(scopes=[DATASET_CREATE_OR_UPDATE])
        headers = {"Content-type": "application/x-yaml"}
        headers.update(auth_header)
        response = api_client.patch(
            dataset_url, headers=headers, data=example_yaml_datasets
        )

        assert response.status_code == 200
        response_body = json.loads(response.text)
        assert len(response_body["succeeded"]) == 2
        assert len(response_body["failed"]) == 0


class TestGetConnectionDatasets:
    @pytest.fixture
    def datasets_url(self, connection_config) -> str:
        path = V1_URL_PREFIX + CONNECTION_DATASETS
        path_params = {"connection_key": connection_config.key}
        return path.format(**path_params)

    def test_get_datasets_not_authenticated(
        self, dataset_config, datasets_url, api_client: TestClient, generate_auth_header
    ) -> None:
        response = api_client.get(datasets_url, headers={})
        assert response.status_code == 401

    def test_get_datasets_invalid_connection_key(
        self, dataset_config, datasets_url, api_client: TestClient, generate_auth_header
    ) -> None:
        auth_header = generate_auth_header(scopes=[DATASET_READ])
        path = V1_URL_PREFIX + CONNECTION_DATASETS
        path_params = {"connection_key": "nonexistent_key"}
        datasets_url = path.format(**path_params)

        response = api_client.get(datasets_url, headers=auth_header)
        assert response.status_code == 404

    def test_get_datasets(
        self, dataset_config, datasets_url, api_client: TestClient, generate_auth_header
    ) -> None:
        auth_header = generate_auth_header(scopes=[DATASET_READ])
        response = api_client.get(datasets_url, headers=auth_header)
        assert response.status_code == 200

        response_body = json.loads(response.text)
        assert len(response_body["items"]) == 1
        dataset_response = response_body["items"][0]
        assert dataset_response["fides_key"] == "postgres_example_subscriptions_dataset"
        assert len(dataset_response["collections"]) == 1

        assert response_body["total"] == 1
        assert response_body["page"] == 1
        assert response_body["size"] == Params().size


class TestGetDatasetConfigs:
    @pytest.fixture
    def datasets_url(self, connection_config) -> str:
        path = V1_URL_PREFIX + DATASET_CONFIGS
        path_params = {"connection_key": connection_config.key}
        return path.format(**path_params)

    def test_get_dataset_configs_not_authenticated(
        self, datasets_url, api_client: TestClient
    ) -> None:
        response = api_client.get(datasets_url, headers={})
        assert response.status_code == 401

    def test_get_dataset_configs_invalid_connection_key(
        self, datasets_url, api_client: TestClient, generate_auth_header
    ) -> None:
        auth_header = generate_auth_header(scopes=[DATASET_READ])
        path = V1_URL_PREFIX + DATASET_CONFIGS
        path_params = {"connection_key": "nonexistent_key"}
        datasets_url = path.format(**path_params)

        response = api_client.get(datasets_url, headers=auth_header)
        assert response.status_code == 404

    def test_get_dataset_configs(
        self, dataset_config, datasets_url, api_client: TestClient, generate_auth_header
    ) -> None:
        auth_header = generate_auth_header(scopes=[DATASET_READ])
        response = api_client.get(datasets_url, headers=auth_header)
        assert response.status_code == 200

        response_body = json.loads(response.text)
        assert len(response_body["items"]) == 1
        dataset_response = response_body["items"][0]
        assert dataset_response["fides_key"] == "postgres_example_subscriptions_dataset"

        assert (
            dataset_response["ctl_dataset"]["fides_key"]
            == "postgres_example_subscriptions_dataset"
        )
        assert len(dataset_response["ctl_dataset"]["collections"]) == 1

        assert response_body["total"] == 1
        assert response_body["page"] == 1
        assert response_body["size"] == Params().size


def get_connection_dataset_url(
    connection_config: Optional[ConnectionConfig] = None,
    dataset_config: Optional[DatasetConfig] = None,
) -> str:
    """Helper to construct the DATASET_BY_KEY URL, substituting valid/invalid keys in the path"""
    path = V1_URL_PREFIX + DATASET_BY_KEY
    connection_key = "nonexistent_key"
    if connection_config:
        connection_key = connection_config.key
    fides_key = "nonexistent_key"
    if dataset_config:
        fides_key = dataset_config.fides_key
    path_params = {"connection_key": connection_key, "fides_key": fides_key}
    return path.format(**path_params)


@pytest.mark.asyncio
class TestGetCtlDatasetFilter:
    @pytest.fixture
    def url(self) -> str:
        return V1_URL_PREFIX + "/filter" + DATASETS

    def test_get_dataset_not_authenticated(self, url, api_client) -> None:
        response = api_client.get(url, headers={})
        assert response.status_code == 401

    def test_get_dataset_wrong_scope(
        self, url, api_client: TestClient, generate_auth_header
    ) -> None:
        auth_header = generate_auth_header(scopes=[CTL_DATASET_READ])
        response = api_client.get(url, headers=auth_header)
        assert response.status_code == 403

    def test_get_only_unlinked_datasets(
        self, generate_auth_header, api_client, url, unlinked_dataset, linked_dataset
    ) -> None:
        auth_header = generate_auth_header(scopes=[DATASET_READ])
        unlinked_url = f"{url}?only_unlinked_datasets=True"
        response = api_client.get(unlinked_url, headers=auth_header)
        print(unlinked_url)
        assert response.status_code == 200
        print([dataset["fides_key"] for dataset in response.json()])
        assert len(response.json()) == 1
        assert response.json()[0]["fides_key"] == unlinked_dataset.fides_key

        response = api_client.get(url, headers=auth_header)
        assert response.status_code == 200
        assert len(response.json()) == 2

    def test_saas_dataset_filter(
        self,
        generate_auth_header,
        api_client,
        url,
        secondary_sendgrid_instance,
        linked_dataset,
        unlinked_dataset,
    ) -> None:
        auth_header = generate_auth_header(scopes=[DATASET_READ])
        saas_fides_key = secondary_sendgrid_instance[1].fides_key
        # Should filter out saas datasets by default
        response = api_client.get(url, headers=auth_header)
        assert response.status_code == 200
        assert len(response.json()) == 2
        assert saas_fides_key not in [d["fides_key"] for d in response.json()]

        # Should filter out saas datasets if remove_saas_datasets is True
        response = api_client.get(
            f"{url}?remove_saas_datasets=True", headers=auth_header
        )
        assert response.status_code == 200
        assert len(response.json()) == 2
        assert saas_fides_key not in [d["fides_key"] for d in response.json()]

        # Should include saas datasets if remove_saas_datasets is False
        response = api_client.get(
            f"{url}?remove_saas_datasets=False", headers=auth_header
        )
        assert response.status_code == 200
        assert len(response.json()) == 3
        assert saas_fides_key in [d["fides_key"] for d in response.json()]

    def test_unlinked_and_no_saas_datasets(
        self,
        generate_auth_header,
        api_client,
        url,
        unlinked_dataset,
        secondary_sendgrid_instance,
        linked_dataset,
    ) -> None:
        auth_header = generate_auth_header(scopes=[DATASET_READ])
        response = api_client.get(
            f"{url}?only_unlinked_datasets=True", headers=auth_header
        )
        assert response.status_code == 200
        assert len(response.json()) == 1
        assert response.json()[0]["fides_key"] == unlinked_dataset.fides_key

        # It should still return one with saas datasets being included because they're linked
        response = api_client.get(
            f"{url}?only_unlinked_datasets=True&remove_saas_datasets=False",
            headers=auth_header,
        )
        assert response.status_code == 200
        assert len(response.json()) == 1
        assert response.json()[0]["fides_key"] == unlinked_dataset.fides_key


class TestGetConnectionDataset:
    def test_get_dataset_not_authenticated(
        self, dataset_config, connection_config, api_client
    ) -> None:
        dataset_url = get_connection_dataset_url(connection_config, dataset_config)
        response = api_client.get(dataset_url, headers={})
        assert response.status_code == 401

    def test_get_dataset_wrong_scope(
        self,
        dataset_config,
        connection_config,
        api_client: TestClient,
        generate_auth_header,
    ) -> None:
        dataset_url = get_connection_dataset_url(connection_config, dataset_config)
        auth_header = generate_auth_header(scopes=[DATASET_CREATE_OR_UPDATE])
        response = api_client.get(dataset_url, headers=auth_header)
        assert response.status_code == 403

    def test_get_dataset_does_not_exist(
        self,
        dataset_config,
        connection_config,
        api_client: TestClient,
        generate_auth_header,
    ) -> None:
        dataset_url = get_connection_dataset_url(connection_config, None)
        auth_header = generate_auth_header(scopes=[DATASET_READ])
        response = api_client.get(dataset_url, headers=auth_header)
        assert response.status_code == 404

    def test_get_dataset_invalid_connection_key(
        self,
        dataset_config,
        connection_config,
        api_client: TestClient,
        generate_auth_header,
    ) -> None:
        dataset_url = get_connection_dataset_url(None, dataset_config)
        dataset_url.replace(connection_config.key, "nonexistent_key")
        auth_header = generate_auth_header(scopes=[DATASET_READ])
        response = api_client.get(dataset_url, headers=auth_header)
        assert response.status_code == 404

    def test_get_dataset(
        self,
        dataset_config,
        connection_config,
        api_client: TestClient,
        generate_auth_header,
    ):
        dataset_url = get_connection_dataset_url(connection_config, dataset_config)
        auth_header = generate_auth_header(scopes=[DATASET_READ])
        response = api_client.get(dataset_url, headers=auth_header)
        assert response.status_code == 200

        response_body = json.loads(response.text)
        assert response_body["fides_key"] == dataset_config.fides_key
        assert len(response_body["collections"]) == 1


def get_dataset_config_url(
    connection_config: Optional[ConnectionConfig] = None,
    dataset_config: Optional[DatasetConfig] = None,
) -> str:
    """Helper to construct the DATASETCONFIG_BY_KEY URL, substituting valid/invalid keys in the path"""
    path = V1_URL_PREFIX + DATASETCONFIG_BY_KEY
    connection_key = "nonexistent_key"
    if connection_config:
        connection_key = connection_config.key
    fides_key = "nonexistent_key"
    if dataset_config:
        fides_key = dataset_config.fides_key
    path_params = {"connection_key": connection_key, "fides_key": fides_key}
    return path.format(**path_params)


class TestGetDatasetConfig:
    def test_get_dataset_config_not_authenticated(
        self, dataset_config, connection_config, api_client
    ) -> None:
        dataset_url = get_dataset_config_url(connection_config, dataset_config)
        response = api_client.get(dataset_url, headers={})
        assert response.status_code == 401

    def test_get_dataset_config_wrong_scope(
        self,
        dataset_config,
        connection_config,
        api_client: TestClient,
        generate_auth_header,
    ) -> None:
        dataset_url = get_dataset_config_url(connection_config, dataset_config)
        auth_header = generate_auth_header(scopes=[DATASET_CREATE_OR_UPDATE])
        response = api_client.get(dataset_url, headers=auth_header)
        assert response.status_code == 403

    def test_get_dataset_config_does_not_exist(
        self,
        dataset_config,
        connection_config,
        api_client: TestClient,
        generate_auth_header,
    ) -> None:
        dataset_url = get_dataset_config_url(connection_config, None)
        auth_header = generate_auth_header(scopes=[DATASET_READ])
        response = api_client.get(dataset_url, headers=auth_header)
        assert response.status_code == 404

    def test_get_dataset_config_invalid_connection_key(
        self,
        dataset_config,
        connection_config,
        api_client: TestClient,
        generate_auth_header,
    ) -> None:
        dataset_url = get_dataset_config_url(None, dataset_config)
        dataset_url.replace(connection_config.key, "nonexistent_key")
        auth_header = generate_auth_header(scopes=[DATASET_READ])
        response = api_client.get(dataset_url, headers=auth_header)
        assert response.status_code == 404

    def test_get_dataset_config(
        self,
        dataset_config,
        connection_config,
        api_client: TestClient,
        generate_auth_header,
    ):
        dataset_url = get_dataset_config_url(connection_config, dataset_config)
        auth_header = generate_auth_header(scopes=[DATASET_READ])
        response = api_client.get(dataset_url, headers=auth_header)
        assert response.status_code == 200

        response_body = json.loads(response.text)
        assert response_body["fides_key"] == dataset_config.fides_key
        assert (
            response_body["ctl_dataset"]["fides_key"]
            == dataset_config.ctl_dataset.fides_key
        )
        assert len(response_body["ctl_dataset"]["collections"]) == 1


class TestDeleteDataset:
    def test_delete_dataset_not_authenticated(
        self, dataset_config, connection_config, api_client
    ) -> None:
        dataset_url = get_connection_dataset_url(connection_config, dataset_config)
        response = api_client.delete(dataset_url, headers={})
        assert response.status_code == 401

    def test_delete_dataset_wrong_scope(
        self,
        dataset_config,
        connection_config,
        api_client: TestClient,
        generate_auth_header,
    ) -> None:
        dataset_url = get_connection_dataset_url(connection_config, dataset_config)
        auth_header = generate_auth_header(scopes=[DATASET_READ])
        response = api_client.delete(dataset_url, headers=auth_header)
        assert response.status_code == 403

    def test_delete_dataset_does_not_exist(
        self,
        dataset_config,
        connection_config,
        api_client: TestClient,
        generate_auth_header,
    ) -> None:
        dataset_url = get_connection_dataset_url(connection_config, None)
        auth_header = generate_auth_header(scopes=[DATASET_DELETE])
        response = api_client.delete(dataset_url, headers=auth_header)
        assert response.status_code == 404

    def test_delete_dataset_invalid_connection_key(
        self,
        dataset_config,
        connection_config,
        api_client: TestClient,
        generate_auth_header,
    ) -> None:
        dataset_url = get_connection_dataset_url(None, dataset_config)
        auth_header = generate_auth_header(scopes=[DATASET_DELETE])
        response = api_client.delete(dataset_url, headers=auth_header)
        assert response.status_code == 404

    def test_delete_dataset(
        self,
        db: Session,
        connection_config,
        api_client: TestClient,
        generate_auth_header,
        ctl_dataset,
    ) -> None:
        # Create a new dataset config so we don't run into issues trying to clean up an
        # already deleted fixture
        dataset_config = DatasetConfig.create(
            db=db,
            data={
                "connection_config_id": connection_config.id,
                "fides_key": "postgres_example_subscriptions",
                "ctl_dataset_id": ctl_dataset.id,
            },
        )

        dataset_url = get_connection_dataset_url(connection_config, dataset_config)
        auth_header = generate_auth_header(scopes=[DATASET_DELETE])
        response = api_client.delete(dataset_url, headers=auth_header)
        assert response.status_code == 204

        assert (
            DatasetConfig.get_by(
                db=db, field="fides_key", value=dataset_config.fides_key
            )
            is None
        )<|MERGE_RESOLUTION|>--- conflicted
+++ resolved
@@ -14,15 +14,6 @@
 from sqlalchemy.orm.attributes import flag_modified
 from starlette.testclient import TestClient
 
-<<<<<<< HEAD
-from fides.api.api.v1.scope_registry import (
-    CTL_DATASET_READ,
-    DATASET_CREATE_OR_UPDATE,
-    DATASET_DELETE,
-    DATASET_READ,
-)
-=======
->>>>>>> 820c2105
 from fides.api.api.v1.urn_registry import (
     CONNECTION_DATASETS,
     DATASET_BY_KEY,
