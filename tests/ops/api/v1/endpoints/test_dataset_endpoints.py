--- conflicted
+++ resolved
@@ -1633,11 +1633,7 @@
         response = api_client.get(unlinked_url, headers=auth_header)
         print(unlinked_url)
         assert response.status_code == 200
-<<<<<<< HEAD
-        print([d["fides_key"] for d in response.json()])
-=======
         print([dataset["fides_key"] for dataset in response.json()])
->>>>>>> df3a6246
         assert len(response.json()) == 1
         assert response.json()[0]["fides_key"] == unlinked_dataset.fides_key
 
