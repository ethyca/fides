import json

import pytest
from starlette.status import (
    HTTP_200_OK,
    HTTP_201_CREATED,
    HTTP_401_UNAUTHORIZED,
    HTTP_403_FORBIDDEN,
    HTTP_404_NOT_FOUND,
    HTTP_422_UNPROCESSABLE_ENTITY,
)

from fides.api.ops.api.v1.scope_registry import (
    PRIVACY_REQUEST_READ,
    SAAS_CONFIG_READ,
    SCOPE_REGISTRY,
    USER_PERMISSION_CREATE,
    USER_PERMISSION_READ,
    USER_PERMISSION_UPDATE,
)
from fides.api.ops.api.v1.urn_registry import USER_PERMISSIONS, V1_URL_PREFIX
from fides.core.config import CONFIG
from fides.lib.models.client import ClientDetail
from fides.lib.models.fides_user import FidesUser
from fides.lib.models.fides_user_permissions import FidesUserPermissions
from fides.lib.oauth.roles import (
    APPROVER,
    CONTRIBUTOR,
    OWNER,
    ROLES_TO_SCOPES_MAPPING,
    VIEWER,
)
from tests.conftest import generate_auth_header_for_user, generate_role_header_for_user


class TestCreateUserPermissions:
    @pytest.fixture(scope="function")
    def url(self) -> str:
        return V1_URL_PREFIX + USER_PERMISSIONS

    def test_create_user_permissions_not_authenticated(self, url, api_client):
        response = api_client.post(url, headers={}, json={})
        assert HTTP_401_UNAUTHORIZED == response.status_code

    def test_create_user_permissions_wrong_scope(
        self, url, api_client, generate_auth_header
    ):
        auth_header = generate_auth_header([SAAS_CONFIG_READ])
        response = api_client.post(url, headers=auth_header, json={})
        assert HTTP_403_FORBIDDEN == response.status_code

    def test_create_user_permissions_invalid_user_id(
        self, db, api_client, generate_auth_header
    ) -> None:
        auth_header = generate_auth_header([USER_PERMISSION_CREATE])
        user_id = "bogus_user_id"
        body = {"user_id": user_id, "roles": [VIEWER]}
        response = api_client.post(
            f"{V1_URL_PREFIX}/user/{user_id}/permission", headers=auth_header, json=body
        )
        permissions = FidesUserPermissions.get_by(db, field="user_id", value=user_id)
        assert HTTP_404_NOT_FOUND == response.status_code
        assert permissions is None

    def test_create_user_permissions_no_client_to_update(
        self, db, api_client, generate_auth_header
    ) -> None:
        auth_header = generate_auth_header([USER_PERMISSION_CREATE])
        user = FidesUser.create(
            db=db,
            data={"username": "user_1", "password": "test_password"},
        )

        body = {"user_id": user.id, "roles": [APPROVER]}
        response = api_client.post(
            f"{V1_URL_PREFIX}/user/{user.id}/permission", headers=auth_header, json=body
        )
        permissions = FidesUserPermissions.get_by(db, field="user_id", value=user.id)
        response_body = response.json()
        assert HTTP_201_CREATED == response.status_code
        assert response_body["id"] == permissions.id
        assert permissions.roles == [APPROVER]
        assert not user.client
        user.delete(db)

    def test_create_user_permissions_add_scopes_are_ignored(
        self, db, api_client, generate_auth_header
    ) -> None:
        """Test scopes in the request body are ignored - the UI may still be passing in scopes"""
        auth_header = generate_auth_header([USER_PERMISSION_CREATE])
        user = FidesUser.create(
            db=db,
            data={"username": "user_1", "password": "test_password"},
        )
        client = ClientDetail(
            hashed_secret="thisisatest",
            salt="thisisstillatest",
            scopes=[],
            roles=[VIEWER],
            user_id=user.id,
        )
        db.add(client)
        db.commit()

        body = {
            "user_id": user.id,
            "roles": [APPROVER],
            "scopes": [PRIVACY_REQUEST_READ],
        }
        response = api_client.post(
            f"{V1_URL_PREFIX}/user/{user.id}/permission", headers=auth_header, json=body
        )
        permissions = FidesUserPermissions.get_by(db, field="user_id", value=user.id)
        response_body = response.json()
        assert HTTP_201_CREATED == response.status_code
        assert response_body["id"] == permissions.id
        assert permissions.roles == [APPROVER]
        user.delete(db)

    def test_create_user_permissions_add_bad_role(
        self, db, api_client, generate_auth_header
    ) -> None:
        auth_header = generate_auth_header([USER_PERMISSION_CREATE])
        user = FidesUser.create(
            db=db,
            data={"username": "user_1", "password": "test_password"},
        )
        body = {"user_id": user.id, "roles": ["nonexistent role"]}
        response = api_client.post(
            f"{V1_URL_PREFIX}/user/{user.id}/permission", headers=auth_header, json=body
        )
        response_body = response.json()
        assert HTTP_422_UNPROCESSABLE_ENTITY == response.status_code
        assert (
            "value is not a valid enumeration member"
            in response_body["detail"][0]["msg"]
        )

    def test_create_user_permissions_add_roles(
        self, db, api_client, generate_auth_header
    ) -> None:
        auth_header = generate_auth_header([USER_PERMISSION_CREATE])
        user = FidesUser.create(
            db=db,
            data={"username": "user_1", "password": "test_password"},
        )
        client = ClientDetail(
            hashed_secret="thisisatest",
            salt="thisisstillatest",
            scopes=[],
            roles=[],
            user_id=user.id,
        )
        db.add(client)
        db.commit()

        body = {"user_id": user.id, "roles": [VIEWER]}
        response = api_client.post(
            f"{V1_URL_PREFIX}/user/{user.id}/permission", headers=auth_header, json=body
        )
        permissions = FidesUserPermissions.get_by(db, field="user_id", value=user.id)
        response_body = response.json()
        assert HTTP_201_CREATED == response.status_code
        assert response_body["id"] == permissions.id
        assert (
            permissions.scopes == ROLES_TO_SCOPES_MAPPING[VIEWER]
        )  # Backwards compatible - these are the "scopes" associated with roles
        assert permissions.roles == [VIEWER]

        assert client.roles == [VIEWER]
        assert client.scopes == [], "User create flow doesn't override client scopes"
        user.delete(db)


class TestEditUserPermissions:
    @pytest.fixture(scope="function")
    def url(self, oauth_client: ClientDetail) -> str:
        return V1_URL_PREFIX + USER_PERMISSIONS

    def test_edit_user_permissions_not_authenticated(self, url, api_client):
        response = api_client.put(url, headers={}, json={})
        assert HTTP_401_UNAUTHORIZED == response.status_code

    def test_edit_user_permissions_wrong_scope(
        self, url, api_client, generate_auth_header
    ):
        auth_header = generate_auth_header([SAAS_CONFIG_READ])
        response = api_client.put(url, headers=auth_header, json={})
        assert HTTP_403_FORBIDDEN == response.status_code

    def test_edit_user_permissions_invalid_user_id(
        self, db, api_client, generate_auth_header
    ) -> None:
        auth_header = generate_auth_header([USER_PERMISSION_UPDATE])
        invalid_user_id = "bogus_user_id"
        user = FidesUser.create(
            db=db,
            data={"username": "user_1", "password": "test_password"},
        )

        permissions = FidesUserPermissions.create(
            db=db, data={"user_id": user.id, "roles": [APPROVER]}
        )
        body = {"id": permissions.id, "roles": [APPROVER]}
        response = api_client.put(
            f"{V1_URL_PREFIX}/user/{invalid_user_id}/permission",
            headers=auth_header,
            json=body,
        )
        permissions = FidesUserPermissions.get_by(
            db, field="user_id", value=invalid_user_id
        )
        assert HTTP_404_NOT_FOUND == response.status_code
        assert permissions is None
        user.delete(db)

    def test_optional_permissions_id(
        self, db, api_client, generate_auth_header
    ) -> None:
        auth_header = generate_auth_header([USER_PERMISSION_UPDATE])
        user = FidesUser.create(
            db=db,
            data={"username": "user_1", "password": "test_password"},
        )

        permissions = FidesUserPermissions.create(
            db=db,
            data={
                "user_id": user.id,
                "roles": [VIEWER],
            },
        )
        permissions_id = permissions.id

        ClientDetail.create_client_and_secret(
            db,
            CONFIG.security.oauth_client_id_length_bytes,
            CONFIG.security.oauth_client_secret_length_bytes,
            roles=[VIEWER],
            user_id=user.id,
        )

        updated_roles = [CONTRIBUTOR]
        body = {"roles": updated_roles}
        response = api_client.put(
            f"{V1_URL_PREFIX}/user/{user.id}/permission", headers=auth_header, json=body
        )
        response_body = response.json()
        assert HTTP_200_OK == response.status_code
        assert response_body["roles"] == updated_roles
        assert response_body["id"] == permissions_id

        client: ClientDetail = ClientDetail.get_by(db, field="user_id", value=user.id)
        assert client.roles == [CONTRIBUTOR]

        db.refresh(permissions)
        assert permissions.roles == [CONTRIBUTOR]
        assert permissions.id == permissions_id

        user.delete(db)

    def test_edit_user_scopes_are_ignored(
        self, db, api_client, generate_auth_header
    ) -> None:
        """Scopes in request are ignored as you can no longer edit user scopes"""
        auth_header = generate_auth_header([USER_PERMISSION_UPDATE])
        user = FidesUser.create(
            db=db,
            data={"username": "user_1", "password": "test_password"},
        )

        permissions = FidesUserPermissions.create(
            db=db,
            data={
                "user_id": user.id,
                "roles": [VIEWER],
            },
        )

        ClientDetail.create_client_and_secret(
            db,
            CONFIG.security.oauth_client_id_length_bytes,
            CONFIG.security.oauth_client_secret_length_bytes,
            roles=[VIEWER],
            user_id=user.id,
        )

        body = {
            "id": permissions.id,
            "scopes": [PRIVACY_REQUEST_READ],
            "roles": [OWNER],
        }
        response = api_client.put(
            f"{V1_URL_PREFIX}/user/{user.id}/permission", headers=auth_header, json=body
        )
        response_body = response.json()
        assert HTTP_200_OK == response.status_code
        assert sorted(response_body["scopes"]) == sorted(
            SCOPE_REGISTRY
        ), "We return the scopes associated with roles for backwards compatibility"
        assert response_body["roles"] == [OWNER]

        client: ClientDetail = ClientDetail.get_by(db, field="user_id", value=user.id)
        assert (
            client.scopes == []
        ), "Assert client scopes are not updated via the user permissions update flow"
        assert client.roles == [OWNER]

        db.refresh(permissions)
        assert permissions.scopes == sorted(
            SCOPE_REGISTRY
        ), "For backwards compatibility"
        assert permissions.roles == [OWNER]

        user.delete(db)

    def test_edit_user_roles(self, db, api_client, generate_auth_header) -> None:
        auth_header = generate_auth_header([USER_PERMISSION_UPDATE])
        user = FidesUser.create(
            db=db,
            data={"username": "user_1", "password": "test_password"},
        )

        permissions = FidesUserPermissions.create(
            db=db,
            data={
                "user_id": user.id,
                "roles": [VIEWER],
            },
        )

        ClientDetail.create_client_and_secret(
            db,
            CONFIG.security.oauth_client_id_length_bytes,
            CONFIG.security.oauth_client_secret_length_bytes,
            roles=[VIEWER],
            user_id=user.id,
        )

        body = {"id": permissions.id, "roles": [OWNER]}
        response = api_client.put(
            f"{V1_URL_PREFIX}/user/{user.id}/permission", headers=auth_header, json=body
        )
        response_body = response.json()
        assert HTTP_200_OK == response.status_code
        assert sorted(response_body["scopes"]) == sorted(
            SCOPE_REGISTRY
        ), "We return the scopes associated with roles for backwards compatibility"
        assert response_body["roles"] == [OWNER]

        client: ClientDetail = ClientDetail.get_by(db, field="user_id", value=user.id)
        assert (
            client.scopes == []
        ), "Assert client scopes are not updated via the user permissions update flow"
        assert client.roles == [OWNER]

        db.refresh(permissions)
        assert permissions.scopes == sorted(
            SCOPE_REGISTRY
        ), "For backwards compatibility"
        assert permissions.roles == [OWNER]

        user.delete(db)


class TestGetUserPermissions:
    @pytest.fixture(scope="function")
    def user(self, db) -> FidesUser:
        return FidesUser.create(
            db=db,
            data={"username": "user_1", "password": "test_password"},
        )

    @pytest.fixture(scope="function")
    def auth_user(self, db) -> FidesUser:
        return FidesUser.create(
            db=db,
            data={"username": "auth_user", "password": "test_password"},
        )

    @pytest.fixture(scope="function")
    def permissions(self, db, user) -> FidesUserPermissions:
        return FidesUserPermissions.create(
            db=db, data={"user_id": user.id, "roles": [APPROVER]}
        )

    def test_get_user_permissions_not_authenticated(self, api_client, user):
        response = api_client.get(
            f"{V1_URL_PREFIX}/user/{user.id}/permission",
        )
        assert HTTP_401_UNAUTHORIZED == response.status_code

    def test_get_user_permissions_wrong_scope(self, db, api_client, user, auth_user):
        scopes = [PRIVACY_REQUEST_READ]
        ClientDetail.create_client_and_secret(
            db,
            CONFIG.security.oauth_client_id_length_bytes,
            CONFIG.security.oauth_client_secret_length_bytes,
            scopes=scopes,
            user_id=auth_user.id,
        )
        auth_header = generate_auth_header_for_user(auth_user, scopes)

        response = api_client.get(
            f"{V1_URL_PREFIX}/user/{user.id}/permission",
            headers=auth_header,
        )
        assert HTTP_403_FORBIDDEN == response.status_code

    def test_get_user_permissions_invalid_user_id(
        self, db, api_client, auth_user
    ) -> None:
        scopes = [USER_PERMISSION_READ]
        ClientDetail.create_client_and_secret(
            db,
            CONFIG.security.oauth_client_id_length_bytes,
            CONFIG.security.oauth_client_secret_length_bytes,
            scopes=scopes,
            user_id=auth_user.id,
        )
        auth_header = generate_auth_header_for_user(auth_user, scopes)
        invalid_user_id = "bogus_user_id"

        response = api_client.get(
            f"{V1_URL_PREFIX}/user/{invalid_user_id}/permission",
            headers=auth_header,
        )
        permissions = FidesUserPermissions.get_by(
            db, field="user_id", value=invalid_user_id
        )
        assert HTTP_404_NOT_FOUND == response.status_code
        assert permissions is None

    def test_get_user_permissions(
        self, db, api_client, user, auth_user, permissions
    ) -> None:
        scopes = [USER_PERMISSION_READ]
        ClientDetail.create_client_and_secret(
            db,
            CONFIG.security.oauth_client_id_length_bytes,
            CONFIG.security.oauth_client_secret_length_bytes,
            scopes=scopes,
            user_id=auth_user.id,
        )
        auth_header = generate_auth_header_for_user(auth_user, scopes)

        response = api_client.get(
            f"{V1_URL_PREFIX}/user/{user.id}/permission",
            headers=auth_header,
        )
        response_body = response.json()
        assert HTTP_200_OK == response.status_code
        assert response_body["id"] == permissions.id
        assert response_body["user_id"] == user.id
        assert (
            response_body["scopes"] == ROLES_TO_SCOPES_MAPPING[APPROVER]
        )  # For backwards compatibility
        assert response_body["roles"] == [APPROVER]
        assert response_body["total_scopes"] == ROLES_TO_SCOPES_MAPPING[APPROVER]

    def test_get_user_with_no_permissions_as_root(
        self, db, api_client, auth_user, root_auth_header
    ):
        FidesUserPermissions.create(
            db=db, data={"user_id": auth_user.id, "roles": None}
        )

        response = api_client.get(
            f"{V1_URL_PREFIX}/user/{auth_user.id}/permission",
            headers=root_auth_header,
        )
        resp = response.json()
        assert resp["scopes"] == []
        assert resp["roles"] == []
        assert resp["total_scopes"] == []
        assert resp["user_id"] == auth_user.id

    def test_get_current_user_permissions(self, db, api_client, auth_user) -> None:
        # Note: Does not include USER_PERMISSION_READ.
        ClientDetail.create_client_and_secret(
            db,
            CONFIG.security.oauth_client_id_length_bytes,
            CONFIG.security.oauth_client_secret_length_bytes,
            roles=[VIEWER],
            user_id=auth_user.id,
        )
        auth_header = generate_auth_header_for_user(
            auth_user, ROLES_TO_SCOPES_MAPPING[VIEWER]
        )

        permissions = FidesUserPermissions.create(
            db=db, data={"user_id": auth_user.id, "roles": [VIEWER]}
        )
        assert USER_PERMISSION_READ not in ROLES_TO_SCOPES_MAPPING[VIEWER]

        response = api_client.get(
            f"{V1_URL_PREFIX}/user/{auth_user.id}/permission",
            headers=auth_header,
        )
        response_body = response.json()
        assert HTTP_200_OK == response.status_code
        assert response_body["id"] == permissions.id
        assert response_body["user_id"] == auth_user.id
        assert (
            response_body["scopes"] == ROLES_TO_SCOPES_MAPPING[VIEWER]
        ), "Backwards compatible response"
        assert response_body["total_scopes"] == ROLES_TO_SCOPES_MAPPING[VIEWER]
        assert response_body["roles"] == [VIEWER]

    def test_get_current_root_user_permissions(
        self, api_client, oauth_root_client, root_auth_header
    ):
        response = api_client.get(
            f"{V1_URL_PREFIX}/user/{oauth_root_client.id}/permission",
            headers=root_auth_header,
        )
        response_body = response.json()
        assert HTTP_200_OK == response.status_code
        assert response_body["id"] == oauth_root_client.id
        assert response_body["user_id"] == oauth_root_client.id
<<<<<<< HEAD
        assert response_body["scopes"] == sorted(SCOPE_REGISTRY)
=======
        assert len(response_body["scopes"]) == len(SCOPE_REGISTRY)
        assert response_body["scopes"] == SCOPE_REGISTRY
        assert response_body["roles"] == [OWNER]
        assert response_body["total_scopes"] == sorted(SCOPE_REGISTRY)

        # Intentionally calling twice to make sure scopes didn't change
        response = api_client.get(
            f"{V1_URL_PREFIX}/user/{oauth_root_client.id}/permission",
            headers=root_auth_header,
        )

        response_body = response.json()
        assert HTTP_200_OK == response.status_code
        assert response_body["id"] == oauth_root_client.id
        assert response_body["user_id"] == oauth_root_client.id
        assert len(response_body["scopes"]) == len(SCOPE_REGISTRY)
        assert response_body["scopes"] == SCOPE_REGISTRY
>>>>>>> c47699c0
        assert response_body["roles"] == [OWNER]
        assert response_body["total_scopes"] == sorted(SCOPE_REGISTRY)

    def test_get_root_user_permissions_by_non_root_user(
        self, db, api_client, oauth_root_client, auth_user
    ):
        # Even with user read permissions, the root user can't be queried.
        scopes = [USER_PERMISSION_READ]
        ClientDetail.create_client_and_secret(
            db,
            CONFIG.security.oauth_client_id_length_bytes,
            CONFIG.security.oauth_client_secret_length_bytes,
            scopes=scopes,
            user_id=auth_user.id,
        )
        auth_header = generate_auth_header_for_user(auth_user, scopes)

        response = api_client.get(
            f"{V1_URL_PREFIX}/user/{oauth_root_client.user_id}/permission",
            headers=auth_header,
        )
        assert HTTP_404_NOT_FOUND == response.status_code

    def test_get_own_user_roles(self, db, api_client, auth_user):
        ClientDetail.create_client_and_secret(
            db,
            CONFIG.security.oauth_client_id_length_bytes,
            CONFIG.security.oauth_client_secret_length_bytes,
            roles=[VIEWER],
            user_id=auth_user.id,
        )
        FidesUserPermissions.create(
            db=db, data={"user_id": auth_user.id, "roles": [VIEWER]}
        )

        auth_header = generate_role_header_for_user(auth_user, roles=[VIEWER])
        response = api_client.get(
            f"{V1_URL_PREFIX}/user/{auth_user.id}/permission",
            headers=auth_header,
        )
        resp = response.json()
        assert resp["scopes"] == sorted(ROLES_TO_SCOPES_MAPPING[VIEWER])
        assert resp["roles"] == [VIEWER]
        assert resp["user_id"] == auth_user.id
        assert resp["total_scopes"] == sorted(ROLES_TO_SCOPES_MAPPING[VIEWER])

    def test_get_other_user_roles_as_root(
        self, db, api_client, auth_user, root_auth_header
    ):

        FidesUserPermissions.create(
            db=db, data={"user_id": auth_user.id, "roles": [VIEWER]}
        )

        response = api_client.get(
            f"{V1_URL_PREFIX}/user/{auth_user.id}/permission",
            headers=root_auth_header,
        )
        resp = response.json()
        assert resp["scopes"] == sorted(ROLES_TO_SCOPES_MAPPING[VIEWER])
        assert resp["roles"] == [VIEWER]
        assert resp["user_id"] == auth_user.id
        assert resp["total_scopes"] == sorted(ROLES_TO_SCOPES_MAPPING[VIEWER])

    def test_get_other_user_roles_as_viewer(
        self, db, api_client, auth_user, viewer_user
    ):
        FidesUserPermissions.create(
            db=db, data={"user_id": auth_user.id, "roles": [VIEWER]}
        )

        auth_header = generate_role_header_for_user(viewer_user, roles=[VIEWER])

        response = api_client.get(
            f"{V1_URL_PREFIX}/user/{auth_user.id}/permission",
            headers=auth_header,
        )
        assert response.status_code == 403

    def test_get_other_user_roles_as_owner(self, db, api_client, auth_user, owner_user):
        FidesUserPermissions.create(
            db=db, data={"user_id": auth_user.id, "roles": [VIEWER]}
        )

        auth_header = generate_role_header_for_user(owner_user, roles=[OWNER])

        response = api_client.get(
            f"{V1_URL_PREFIX}/user/{auth_user.id}/permission",
            headers=auth_header,
        )
        assert response.status_code == 200
        resp = response.json()
        assert resp["scopes"] == sorted(ROLES_TO_SCOPES_MAPPING[VIEWER])
        assert resp["roles"] == [VIEWER]
        assert resp["user_id"] == auth_user.id
        assert resp["total_scopes"] == sorted(ROLES_TO_SCOPES_MAPPING[VIEWER])<|MERGE_RESOLUTION|>--- conflicted
+++ resolved
@@ -518,9 +518,6 @@
         assert HTTP_200_OK == response.status_code
         assert response_body["id"] == oauth_root_client.id
         assert response_body["user_id"] == oauth_root_client.id
-<<<<<<< HEAD
-        assert response_body["scopes"] == sorted(SCOPE_REGISTRY)
-=======
         assert len(response_body["scopes"]) == len(SCOPE_REGISTRY)
         assert response_body["scopes"] == SCOPE_REGISTRY
         assert response_body["roles"] == [OWNER]
@@ -538,7 +535,6 @@
         assert response_body["user_id"] == oauth_root_client.id
         assert len(response_body["scopes"]) == len(SCOPE_REGISTRY)
         assert response_body["scopes"] == SCOPE_REGISTRY
->>>>>>> c47699c0
         assert response_body["roles"] == [OWNER]
         assert response_body["total_scopes"] == sorted(SCOPE_REGISTRY)
 
