--- conflicted
+++ resolved
@@ -30,10 +30,7 @@
     OWNER,
     ROLES_TO_SCOPES_MAPPING,
     VIEWER,
-<<<<<<< HEAD
     VIEWER_AND_APPROVER,
-=======
->>>>>>> d6e35365
 )
 from tests.conftest import generate_auth_header_for_user, generate_role_header_for_user
 
@@ -169,43 +166,8 @@
         assert response_body["id"] == permissions.id
         assert permissions.roles == [VIEWER]
 
-<<<<<<< HEAD
-    def test_create_roles_on_permission_object_and_client(
-        self, db, api_client, generate_auth_header
-    ) -> None:
-        auth_header = generate_auth_header(
-            [USER_PERMISSION_CREATE, USER_PERMISSION_ASSIGN_OWNERS]
-        )
-        user = FidesUser.create(
-            db=db,
-            data={"username": "user_1", "password": "test_password"},
-        )
-        client = ClientDetail(
-            hashed_secret="thisisatest",
-            salt="thisisstillatest",
-            scopes=[],
-            roles=[VIEWER],
-            user_id=user.id,
-        )
-        db.add(client)
-        db.commit()
-
-        body = {"user_id": user.id, "roles": [OWNER]}
-        response = api_client.post(
-            f"{V1_URL_PREFIX}/user/{user.id}/permission", headers=auth_header, json=body
-        )
-        permissions = FidesUserPermissions.get_by(db, field="user_id", value=user.id)
-        response_body = response.json()
-        assert HTTP_201_CREATED == response.status_code
-        assert response_body["id"] == permissions.id
-        assert permissions.scopes == []
-        assert permissions.roles == [OWNER]
-        db.refresh(client)
-        assert client.roles == [OWNER]
-=======
         assert client.roles == [VIEWER]
         assert client.scopes == [], "User create flow doesn't override client scopes"
->>>>>>> d6e35365
         user.delete(db)
 
     @pytest.mark.parametrize(
@@ -363,7 +325,9 @@
         self, db, api_client, generate_auth_header
     ) -> None:
         """Scopes in request are ignored as you can no longer edit user scopes"""
-        auth_header = generate_auth_header([USER_PERMISSION_UPDATE])
+        auth_header = generate_auth_header(
+            [USER_PERMISSION_UPDATE, USER_PERMISSION_ASSIGN_OWNERS]
+        )
         user = FidesUser.create(
             db=db,
             data={"username": "user_1", "password": "test_password"},
