--- conflicted
+++ resolved
@@ -1,10 +1,6 @@
 import json
-<<<<<<< HEAD
 from unittest import mock
-from unittest.mock import Mock
-=======
-from unittest.mock import patch
->>>>>>> 5e2da8e3
+from unittest.mock import Mock, patch
 
 import pytest
 from fastapi_pagination import Params
@@ -27,11 +23,8 @@
     MESSAGING_TEST,
     V1_URL_PREFIX,
 )
-<<<<<<< HEAD
+from fides.api.ops.common_exceptions import MessageDispatchException
 from fides.api.ops.models.application_config import ApplicationConfig
-=======
-from fides.api.ops.common_exceptions import MessageDispatchException
->>>>>>> 5e2da8e3
 from fides.api.ops.models.messaging import MessagingConfig
 from fides.api.ops.schemas.messaging.messaging import (
     MessagingServiceDetails,
@@ -777,7 +770,6 @@
         assert config is None
 
 
-<<<<<<< HEAD
 class TestGetDefaultMessagingConfig:
     @pytest.fixture(scope="function")
     def url(self, messaging_config: MessagingConfig) -> str:
@@ -1229,7 +1221,8 @@
                 MessagingServiceDetails.IS_EU_DOMAIN.value: False,
             },
         }
-=======
+
+
 class TestTestMesage:
     @pytest.fixture
     def url(self):
@@ -1280,5 +1273,4 @@
             url, json={"phone_number": "+19198675309"}, headers=auth_header
         )
         assert response.status_code == 400
-        assert mock_dispatch_message.called
->>>>>>> 5e2da8e3
+        assert mock_dispatch_message.called