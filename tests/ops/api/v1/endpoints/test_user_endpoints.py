--- conflicted
+++ resolved
@@ -1348,17 +1348,12 @@
     def test_get_systems_managed_by_user_wrong_scope(
         self, api_client: TestClient, generate_auth_header, url
     ):
-<<<<<<< HEAD
-=======
         # Note no user attached to this client, so it can't check to see
         # if the user is accessing itself
->>>>>>> b7646ecf
         auth_header = generate_auth_header(scopes=[PRIVACY_REQUEST_READ])
         resp = api_client.get(url, headers=auth_header)
         assert resp.status_code == HTTP_403_FORBIDDEN
 
-<<<<<<< HEAD
-=======
     def test_get_systems_managed_by_self(
         self, api_client: TestClient, url, user, system, db
     ) -> None:
@@ -1398,7 +1393,6 @@
         client.delete(db=db)
         another_user.delete(db)
 
->>>>>>> b7646ecf
     def test_get_systems_managed_by_user_not_found(
         self, api_client: TestClient, generate_auth_header, url
     ) -> None:
@@ -1422,11 +1416,7 @@
     ) -> None:
         user.set_as_system_manager(db, system)
         auth_header = generate_auth_header(scopes=[SYSTEM_MANAGER_READ])
-<<<<<<< HEAD
-        resp = api_client.get(url, headers=auth_header, json=["bad_fides_key"])
-=======
         resp = api_client.get(url, headers=auth_header)
->>>>>>> b7646ecf
         assert resp.status_code == HTTP_200_OK
         assert len(resp.json()) == 1
         assert resp.json()[0]["fides_key"] == system.fides_key
@@ -1446,17 +1436,12 @@
     def test_get_system_managed_by_user_wrong_scope(
         self, api_client: TestClient, generate_auth_header, url
     ):
-<<<<<<< HEAD
-=======
         # Note that no user is attached to this client so we can't check
         # to see if the user is accessing its own systems
->>>>>>> b7646ecf
         auth_header = generate_auth_header(scopes=[PRIVACY_REQUEST_READ])
         resp = api_client.get(url, headers=auth_header)
         assert resp.status_code == HTTP_403_FORBIDDEN
 
-<<<<<<< HEAD
-=======
     def test_get_system_managed_by_self(
         self, api_client: TestClient, url, user, system, db
     ) -> None:
@@ -1495,7 +1480,6 @@
         client.delete(db=db)
         another_user.delete(db)
 
->>>>>>> b7646ecf
     def test_get_system_managed_by_user_not_found(
         self, api_client: TestClient, generate_auth_header, url, system
     ) -> None:
