from __future__ import annotations

import copy
from typing import Any, Generator

import pytest
from sqlalchemy.orm import Session
from starlette.testclient import TestClient

from fides.api.main import app
from fides.api.models.application_config import ApplicationConfig
from fides.api.oauth.roles import CONTRIBUTOR, OWNER, VIEWER
from fides.api.schemas.storage.storage import StorageType
from fides.api.util.cors_middleware_utils import (
    find_cors_middleware,
    update_cors_middleware,
)
from fides.common.api import scope_registry as scopes
from fides.common.api.v1 import urn_registry as urls
from fides.config import CONFIG


@pytest.fixture(scope="function")
def original_cors_middleware_origins() -> Generator:
    """
    Fixture to be run on any test that updates cors origins.
    Fixture teardown ensure cors origin middleware is reset to its original state.

    The fixture also yields the cors middleware original allow_origins values.
    """

    original_cors_middleware = find_cors_middleware(app)

    assert original_cors_middleware is not None

    yield original_cors_middleware.kwargs["allow_origins"]

    # on teardown - find the new cors middleware, remove it, and add back in the original
    update_cors_middleware(
        app,
        original_cors_middleware.kwargs["allow_origins"],
        original_cors_middleware.kwargs.get("allow_origin_regex"),
    )


@pytest.mark.usefixtures("original_cors_middleware_origins")
class TestPatchApplicationConfig:
    @pytest.fixture(scope="function")
    def url(self) -> str:
        return urls.V1_URL_PREFIX + urls.CONFIG

    @pytest.fixture(scope="function")
    def payload(self):
        return {
            "storage": {"active_default_storage_type": StorageType.s3.value},
            "notifications": {
                "notification_service_type": "twilio_text",
                "send_request_completion_notification": True,
                "send_request_receipt_notification": True,
                "send_request_review_notification": True,
            },
            "execution": {
                "subject_identity_verification_required": True,
                "require_manual_request_approval": True,
<<<<<<< HEAD
                "safe_mode": False,
=======
                "sql_dry_run": "none",
>>>>>>> 39c9f86a
            },
            "security": {
                "cors_origins": [
                    "http://acme1.example.com/",
                    "http://acme2.example.com",
                    "http://acme3.example.com",
                ]
            },
            "admin_ui": {"enabled": True, "url": "http://localhost:3000/"},
        }

    def test_patch_application_config_unauthenticated(
        self, api_client: TestClient, payload, url
    ):
        response = api_client.patch(url, headers={}, json=payload)
        assert 401 == response.status_code

    def test_patch_application_config_wrong_scope(
        self, api_client: TestClient, payload, url, generate_auth_header
    ):
        auth_header = generate_auth_header([scopes.CONFIG_READ])
        response = api_client.patch(url, headers=auth_header, json=payload)
        assert 403 == response.status_code

    def test_patch_application_config_viewer_role(
        self, api_client: TestClient, payload, url, generate_role_header
    ):
        auth_header = generate_role_header(roles=[VIEWER])
        response = api_client.patch(url, headers=auth_header, json=payload)
        assert 403 == response.status_code

    def test_patch_application_config_contributor_role(
        self, api_client: TestClient, payload, url, generate_role_header
    ):
        auth_header = generate_role_header(roles=[CONTRIBUTOR])
        response = api_client.patch(url, headers=auth_header, json=payload)
        assert 200 == response.status_code

    def test_patch_application_config_admin_role(
        self,
        api_client: TestClient,
        payload,
        url,
        generate_role_header,
    ):
        auth_header = generate_role_header(roles=[OWNER])
        response = api_client.patch(url, headers=auth_header, json=payload)
        assert 200 == response.status_code

    def test_patch_application_config_with_invalid_key(
        self,
        api_client: TestClient,
        generate_auth_header,
        url,
        payload: dict[str, Any],
    ):
        auth_header = generate_auth_header([scopes.CONFIG_UPDATE])
        response = api_client.patch(
            url, headers=auth_header, json={"storage": {"bad_key": "s3"}}
        )
        assert response.status_code == 422

        response = api_client.patch(
            url,
            headers=auth_header,
            json={"bad_key": {"active_default_storage_type": "s3"}},
        )
        assert response.status_code == 422

        # now test payload with both a good key and a bad key - should be rejected
        payload["bad_key"] = "12345"
        response = api_client.patch(url, headers=auth_header, json=payload)
        assert response.status_code == 422

        # and a nested bad key
        payload.pop("bad_key")
        payload["storage"]["bad_key"] = "12345"
        response = api_client.patch(url, headers=auth_header, json=payload)
        assert response.status_code == 422

    def test_patch_application_config_with_invalid_value(
        self,
        api_client: TestClient,
        generate_auth_header,
        url,
    ):
        auth_header = generate_auth_header([scopes.CONFIG_UPDATE])
        response = api_client.patch(
            url,
            headers=auth_header,
            json={"storage": {"active_default_storage_type": 33}},
        )
        assert response.status_code == 422

        response = api_client.patch(
            url,
            headers=auth_header,
            json={"storage": {"active_default_storage_type": "fake_storage_type"}},
        )
        assert response.status_code == 422

        # ethyca is valid storage type but not allowed currently
        # as an `active_default_storage_type``
        response = api_client.patch(
            url,
            headers=auth_header,
            json={"storage": {"active_default_storage_type": StorageType.ethyca.value}},
        )
        assert response.status_code == 422

    def test_patch_application_config_empty_body(
        self,
        api_client: TestClient,
        generate_auth_header,
        url,
    ):
        auth_header = generate_auth_header([scopes.CONFIG_UPDATE])
        response = api_client.patch(
            url,
            headers=auth_header,
            json={},
        )
        assert response.status_code == 422

        auth_header = generate_auth_header([scopes.CONFIG_UPDATE])
        response = api_client.patch(
            url,
            headers=auth_header,
        )
        assert response.status_code == 422

    def test_patch_application_config(
        self,
        api_client: TestClient,
        generate_auth_header,
        url,
        payload,
        db: Session,
    ):
        auth_header = generate_auth_header([scopes.CONFIG_UPDATE])
        response = api_client.patch(
            url,
            headers=auth_header,
            json=payload,
        )
        assert response.status_code == 200
        response_settings = response.json()
        assert response_settings["storage"] == payload["storage"]
        assert response_settings["execution"] == payload["execution"]
        assert response_settings["notifications"] == payload["notifications"]

        admin_ui_payload = copy.deepcopy(payload["admin_ui"])
        admin_ui_payload["url"] = admin_ui_payload["url"].rstrip("/")
        assert (
            response_settings["admin_ui"] == admin_ui_payload
        )  # Verify trailing slash stripped
        db_settings = db.query(ApplicationConfig).first()
        assert db_settings.api_set["storage"] == payload["storage"]
        assert db_settings.api_set["execution"] == payload["execution"]
        assert db_settings.api_set["notifications"] == payload["notifications"]
        assert db_settings.api_set["admin_ui"] == admin_ui_payload

        # Security payload - cors origins had their trailing slashes removed
        security_payload = copy.deepcopy(payload["security"])
        security_payload["cors_origins"] = [
            url.rstrip("/") for url in security_payload["cors_origins"]
        ]
        assert db_settings.api_set["security"] == security_payload

        response = api_client.get(
            urls.V1_URL_PREFIX + urls.CONFIG,
            headers=generate_auth_header([scopes.CONFIG_READ]),
            params={"api_set": True},
        )
        # No trailing slash on url
        assert response.json()["admin_ui"] == {
            "enabled": True,
            "url": "http://localhost:3000",
        }

        # try PATCHing a single property
        updated_payload = {"storage": {"active_default_storage_type": "local"}}
        response = api_client.patch(
            url,
            headers=auth_header,
            json=updated_payload,
        )
        assert response.status_code == 200
        response_settings = response.json()
        assert response_settings["storage"]["active_default_storage_type"] == "local"
        # ensure other properties were not impacted
        assert response_settings["execution"] == payload["execution"]
        assert response_settings["notifications"] == payload["notifications"]
        db.refresh(db_settings)
        # ensure property was updated on backend
        assert db_settings.api_set["storage"]["active_default_storage_type"] == "local"
        # but other properties were not impacted
        assert db_settings.api_set["execution"] == payload["execution"]
        assert db_settings.api_set["notifications"] == payload["notifications"]
        assert db_settings.api_set["security"] == security_payload

        # try PATCHing multiple properties in the same nested object
        updated_payload = {
            "execution": {"subject_identity_verification_required": False},
            "notifications": {
                "notification_service_type": "mailgun",
                "send_request_completion_notification": False,
            },
        }
        response = api_client.patch(
            url,
            headers=auth_header,
            json=updated_payload,
        )
        assert response.status_code == 200
        response_settings = response.json()
        assert response_settings["storage"]["active_default_storage_type"] == "local"
        assert (
            response_settings["execution"]["subject_identity_verification_required"]
            is False
        )
        assert (
            response_settings["notifications"]["notification_service_type"] == "mailgun"
        )
        assert (
            response_settings["notifications"]["send_request_completion_notification"]
            is False
        )
        # ensure other properties were not impacted
        assert (
            response_settings["notifications"]["send_request_receipt_notification"]
            is True
        )
        assert db_settings.api_set["security"] == security_payload

        db.refresh(db_settings)
        # ensure property was updated on backend
        assert db_settings.api_set["storage"]["active_default_storage_type"] == "local"
        assert (
            db_settings.api_set["execution"]["subject_identity_verification_required"]
            is False
        )
        assert (
            db_settings.api_set["notifications"]["notification_service_type"]
            == "mailgun"
        )
        assert (
            db_settings.api_set["notifications"]["send_request_completion_notification"]
            is False
        )
        # ensure other properties were not impacted
        assert (
            db_settings.api_set["notifications"]["send_request_receipt_notification"]
            is True
        )
        assert db_settings.api_set["security"] == security_payload

<<<<<<< HEAD
    def test_patch_application_config_safe_mode(
=======
    def test_patch_application_config_sql_dry_run(
>>>>>>> 39c9f86a
        self,
        api_client: TestClient,
        generate_auth_header,
        url,
        db: Session,
    ):
<<<<<<< HEAD
        """Test that safe_mode can be updated individually"""
        auth_header = generate_auth_header([scopes.CONFIG_UPDATE])

        # Test setting safe_mode to True
        updated_payload = {"execution": {"safe_mode": True}}
=======
        """Test that sql_dry_run can be updated with enum values"""
        from fides.api.schemas.application_config import SqlDryRunMode

        auth_header = generate_auth_header([scopes.CONFIG_UPDATE])

        # Test setting sql_dry_run to access
        updated_payload = {"execution": {"sql_dry_run": SqlDryRunMode.access.value}}
>>>>>>> 39c9f86a
        response = api_client.patch(
            url,
            headers=auth_header,
            json=updated_payload,
        )
        assert response.status_code == 200
        response_settings = response.json()
<<<<<<< HEAD
        assert response_settings["execution"]["safe_mode"] is True

        # Verify it was saved to the database
        db_settings = db.query(ApplicationConfig).first()
        assert db_settings.api_set["execution"]["safe_mode"] is True

        # Test setting safe_mode to False
        updated_payload = {"execution": {"safe_mode": False}}
=======
        assert response_settings["execution"]["sql_dry_run"] == "access"

        # Verify it was saved to the database
        db_settings = db.query(ApplicationConfig).first()
        assert db_settings.api_set["execution"]["sql_dry_run"] == "access"

        # Test setting sql_dry_run to erasure
        updated_payload = {"execution": {"sql_dry_run": SqlDryRunMode.erasure.value}}
        response = api_client.patch(
            url,
            headers=auth_header,
            json=updated_payload,
        )
        assert response.status_code == 200
        response_settings = response.json()
        assert response_settings["execution"]["sql_dry_run"] == "erasure"

        # Verify it was updated in the database
        db.refresh(db_settings)
        assert db_settings.api_set["execution"]["sql_dry_run"] == "erasure"

        # Test setting sql_dry_run to none
        updated_payload = {"execution": {"sql_dry_run": SqlDryRunMode.none.value}}
>>>>>>> 39c9f86a
        response = api_client.patch(
            url,
            headers=auth_header,
            json=updated_payload,
        )
        assert response.status_code == 200
        response_settings = response.json()
<<<<<<< HEAD
        assert response_settings["execution"]["safe_mode"] is False

        # Verify it was updated in the database
        db.refresh(db_settings)
        assert db_settings.api_set["execution"]["safe_mode"] is False
=======
        assert response_settings["execution"]["sql_dry_run"] == "none"

        # Verify it was updated in the database
        db.refresh(db_settings)
        assert db_settings.api_set["execution"]["sql_dry_run"] == "none"
>>>>>>> 39c9f86a

    def test_patch_application_config_notifications_properties(
        self,
        api_client: TestClient,
        generate_auth_header,
        url,
        payload,
        db: Session,
    ):
        payload = {"notifications": {"send_request_completion_notification": False}}
        auth_header = generate_auth_header([scopes.CONFIG_UPDATE])
        response = api_client.patch(
            url,
            headers=auth_header,
            json=payload,
        )
        assert response.status_code == 200
        response_settings = response.json()
        # this should look exactly like the payload - no additional properties
        assert response_settings["notifications"] == payload["notifications"]
        assert "execution" not in response_settings
        db_settings = db.query(ApplicationConfig).first()
        # this should look exactly like the payload - no additional properties
        assert db_settings.api_set["notifications"] == payload["notifications"]
        assert "execution" not in db_settings.api_set

    def test_patch_application_config_updates_cors_domains_in_middleware(
        self,
        db: Session,
        api_client: TestClient,
        generate_auth_header,
        url,
        payload,
        original_cors_middleware_origins,
    ):
        # Create a new application config with the original cors origins
        CONFIG.security.cors_origins = original_cors_middleware_origins
        ApplicationConfig.update_config_set(db, CONFIG)

        auth_header = generate_auth_header([scopes.CONFIG_UPDATE])
        response = api_client.patch(
            url,
            headers=auth_header,
            json=payload,
        )
        assert response.status_code == 200

        current_cors_middleware = find_cors_middleware(api_client.app)

        requested_origins = {
            url.rstrip("/") for url in set(payload["security"]["cors_origins"])
        }
        assert set(
            current_cors_middleware.kwargs["allow_origins"]
        ) == requested_origins.union(set(original_cors_middleware_origins))

        # now ensure that the middleware update was effective by trying
        # some sample requests with different origins

        # first, try with an original allowed origin, which should still be accepted
        assert len(original_cors_middleware_origins)
        headers = {
            **auth_header,
            "Origin": original_cors_middleware_origins[0],
            "Access-Control-Request-Method": "PATCH",
        }

        response = api_client.options(url, headers=headers)
        assert response.status_code == 200

        # now try with a new allowed origin, which should also be accepted
        headers = {
            **auth_header,
            "Origin": "http://acme1.example.com",
            "Access-Control-Request-Method": "PATCH",
        }
        response = api_client.options(url, headers=headers)
        assert response.status_code == 200

    def test_patch_application_config_updates_cors_domains_rejects_invalid_urls(
        self,
        api_client: TestClient,
        generate_auth_header,
        url,
        db: Session,
    ):
        """
        Ensure invalid URL values for cors origin domains are rejected by API.
        """

        payload = {"security": {"cors_origins": ["*"]}}
        auth_header = generate_auth_header([scopes.CONFIG_UPDATE])
        response = api_client.patch(
            url,
            headers=auth_header,
            json=payload,
        )
        assert response.status_code == 422

        payload = {"security": {"cors_origins": ["test.com"]}}
        response = api_client.patch(
            url,
            headers=auth_header,
            json=payload,
        )
        assert response.status_code == 422

        payload = {"security": {"cors_origins": ["test"]}}
        response = api_client.patch(
            url,
            headers=auth_header,
            json=payload,
        )
        assert response.status_code == 422

        payload = {"security": {"cors_origins": ["http://test.com/path"]}}
        response = api_client.patch(
            url,
            headers=auth_header,
            json=payload,
        )
        assert response.status_code == 422

        payload = {"security": {"cors_origins": ["http://test.com/123/456"]}}
        response = api_client.patch(
            url,
            headers=auth_header,
            json=payload,
        )
        assert response.status_code == 422

    def test_patch_application_config_invalid_notification_type(
        self,
        api_client: TestClient,
        generate_auth_header,
        url,
        payload,
        db: Session,
    ):
        payload = {
            "notifications": {"notification_service_type": "invalid_service_type"}
        }
        auth_header = generate_auth_header([scopes.CONFIG_UPDATE])
        response = api_client.patch(
            url,
            headers=auth_header,
            json=payload,
        )
        assert response.status_code == 422

    def test_patch_application_config_with_none_value(
        self,
        api_client: TestClient,
        generate_auth_header,
        url,
        db: Session,
        payload,
    ):
        """
        Test that we can patch the enable_property_specific_messaging to None
        and that other properties are not impacted
        """
        # First set a valid notification type
        auth_header = generate_auth_header([scopes.CONFIG_UPDATE])
        response = api_client.patch(
            url,
            headers=auth_header,
            json=payload,
        )
        assert response.status_code == 200

        # Now patch it to None
        payload = {"notifications": {"enable_property_specific_messaging": None}}
        response = api_client.patch(
            url,
            headers=auth_header,
            json=payload,
        )
        assert response.status_code == 200
        response_settings = response.json()
        assert (
            response_settings["notifications"]["enable_property_specific_messaging"]
            is None
        )

        # Verify the database was updated
        db_settings = db.query(ApplicationConfig).first()
        assert (
            db_settings.api_set["notifications"]["enable_property_specific_messaging"]
            is None
        )
        # Other properties should not be impacted
        assert (
            db_settings.api_set["notifications"]["notification_service_type"]
            == "twilio_text"
        )
        assert (
            db_settings.api_set["notifications"]["send_request_completion_notification"]
            is True
        )
        assert (
            db_settings.api_set["notifications"]["send_request_receipt_notification"]
            is True
        )
        assert (
            db_settings.api_set["notifications"]["send_request_review_notification"]
            is True
        )


@pytest.mark.usefixtures("original_cors_middleware_origins")
class TestPutApplicationConfig:
    @pytest.fixture(scope="function")
    def url(self) -> str:
        return urls.V1_URL_PREFIX + urls.CONFIG

    @pytest.fixture(scope="function")
    def payload(self):
        return {
            "storage": {"active_default_storage_type": StorageType.s3.value},
            "notifications": {
                "notification_service_type": "twilio_text",
                "send_request_completion_notification": True,
                "send_request_receipt_notification": True,
                "send_request_review_notification": True,
            },
            "execution": {
                "subject_identity_verification_required": True,
                "require_manual_request_approval": True,
            },
            "security": {
                "cors_origins": [
                    "http://acme1.example.com",
                    "http://acme2.example.com",
                    "http://acme3.example.com",
                ]
            },
        }

    def test_put_application_config_unauthenticated(
        self, api_client: TestClient, payload, url
    ):
        response = api_client.put(url, headers={}, json=payload)
        assert 401 == response.status_code

    def test_put_application_config_wrong_scope(
        self,
        api_client: TestClient,
        payload,
        url,
        generate_auth_header,
    ):
        auth_header = generate_auth_header([scopes.CONFIG_READ])
        response = api_client.put(url, headers=auth_header, json=payload)
        assert 403 == response.status_code

    def test_put_application_config_viewer_role(
        self,
        api_client: TestClient,
        payload,
        url,
        generate_role_header,
    ):
        auth_header = generate_role_header(roles=[VIEWER])
        response = api_client.put(url, headers=auth_header, json=payload)
        assert 403 == response.status_code

    def test_put_application_config_contributor_role(
        self, api_client: TestClient, payload, url, generate_role_header
    ):
        auth_header = generate_role_header(roles=[CONTRIBUTOR])
        response = api_client.put(url, headers=auth_header, json=payload)
        assert 200 == response.status_code

    def test_put_application_config_admin_role(
        self,
        api_client: TestClient,
        payload,
        url,
        generate_role_header,
    ):
        auth_header = generate_role_header(roles=[OWNER])
        response = api_client.put(url, headers=auth_header, json=payload)
        assert 200 == response.status_code

    def test_put_application_config_with_invalid_key(
        self,
        api_client: TestClient,
        generate_auth_header,
        url,
        payload: dict[str, Any],
    ):
        auth_header = generate_auth_header([scopes.CONFIG_UPDATE])
        response = api_client.put(
            url, headers=auth_header, json={"storage": {"bad_key": "s3"}}
        )
        assert response.status_code == 422

        response = api_client.put(
            url,
            headers=auth_header,
            json={"bad_key": {"active_default_storage_type": "s3"}},
        )
        assert response.status_code == 422

        # now test payload with both a good key and a bad key - should be rejected
        payload["bad_key"] = "12345"
        response = api_client.put(url, headers=auth_header, json=payload)
        assert response.status_code == 422

        # and a nested bad key
        payload.pop("bad_key")
        payload["storage"]["bad_key"] = "12345"
        response = api_client.put(url, headers=auth_header, json=payload)
        assert response.status_code == 422

    def test_put_application_config_with_invalid_value(
        self,
        api_client: TestClient,
        generate_auth_header,
        url,
    ):
        auth_header = generate_auth_header([scopes.CONFIG_UPDATE])
        response = api_client.put(
            url,
            headers=auth_header,
            json={"storage": {"active_default_storage_type": 33}},
        )
        assert response.status_code == 422

        response = api_client.put(
            url,
            headers=auth_header,
            json={"storage": {"active_default_storage_type": "fake_storage_type"}},
        )
        assert response.status_code == 422

        # ethyca is valid storage type but not allowed currently
        # as an `active_default_storage_type``
        response = api_client.put(
            url,
            headers=auth_header,
            json={"storage": {"active_default_storage_type": StorageType.ethyca.value}},
        )
        assert response.status_code == 422

    def test_put_application_config_empty_body(
        self,
        api_client: TestClient,
        generate_auth_header,
        url,
    ):
        auth_header = generate_auth_header([scopes.CONFIG_UPDATE])
        response = api_client.put(
            url,
            headers=auth_header,
            json={},
        )
        assert response.status_code == 422

        response = api_client.put(
            url,
            headers=auth_header,
        )
        assert response.status_code == 422

    def test_put_application_config(
        self,
        api_client: TestClient,
        generate_auth_header,
        url,
        payload,
        db: Session,
    ):
        auth_header = generate_auth_header([scopes.CONFIG_UPDATE])
        response = api_client.put(
            url,
            headers=auth_header,
            json=payload,
        )
        assert response.status_code == 200
        response_settings = response.json()
        assert response_settings["storage"] == payload["storage"]
        assert response_settings["execution"] == payload["execution"]
        assert response_settings["notifications"] == payload["notifications"]
        db_settings = db.query(ApplicationConfig).first()
        assert db_settings.api_set["storage"] == payload["storage"]
        assert db_settings.api_set["execution"] == payload["execution"]
        assert db_settings.api_set["notifications"] == payload["notifications"]
        assert db_settings.api_set["security"] == payload["security"]

        # try PUTing a single property
        updated_payload = {"storage": {"active_default_storage_type": "local"}}
        response = api_client.put(
            url,
            headers=auth_header,
            json=updated_payload,
        )
        assert response.status_code == 200
        response_settings = response.json()
        assert response_settings["storage"]["active_default_storage_type"] == "local"
        # ensure other properties were nulled
        assert response_settings.get("execution") is None
        assert response_settings.get("notifications") is None
        db.refresh(db_settings)
        # ensure property was updated on backend
        assert db_settings.api_set["storage"]["active_default_storage_type"] == "local"
        # but other properties are no longer present
        assert db_settings.api_set.get("execution") is None
        assert db_settings.api_set.get("notifications") is None
        assert db_settings.api_set.get("security") is None

        # try PUTing multiple properties in the same nested object
        updated_payload = {
            "execution": {"subject_identity_verification_required": False},
            "notifications": {
                "notification_service_type": "mailgun",
                "send_request_completion_notification": False,
            },
        }
        response = api_client.put(
            url,
            headers=auth_header,
            json=updated_payload,
        )
        assert response.status_code == 200
        response_settings = response.json()
        assert (
            response_settings["execution"]["subject_identity_verification_required"]
            is False
        )
        assert (
            response_settings["notifications"]["notification_service_type"] == "mailgun"
        )
        assert (
            response_settings["notifications"]["send_request_completion_notification"]
            is False
        )
        # ensure other properties are no longer present
        assert response_settings.get("storage") is None
        assert (
            response_settings["notifications"].get("send_request_receipt_notification")
            is None
        )
        assert response_settings.get("security") is None

        db.refresh(db_settings)
        # ensure specified properties were updated on backend
        assert (
            db_settings.api_set["execution"]["subject_identity_verification_required"]
            is False
        )
        assert (
            db_settings.api_set["notifications"]["notification_service_type"]
            == "mailgun"
        )
        assert (
            db_settings.api_set["notifications"]["send_request_completion_notification"]
            is False
        )
        # ensure other properties are no longer present
        assert db_settings.api_set.get("storage") == None
        assert (
            db_settings.api_set["notifications"].get(
                "send_request_receipt_notification"
            )
            is None
        )
        assert db_settings.api_set.get("security") is None

    def test_put_application_config_updates_cors_domains_in_middleware(
        self,
        db: Session,
        api_client: TestClient,
        generate_auth_header,
        url,
        payload,
        original_cors_middleware_origins,
    ):
        # Create a new application config with the original cors origins
        CONFIG.security.cors_origins = original_cors_middleware_origins
        ApplicationConfig.update_config_set(db, CONFIG)

        auth_header = generate_auth_header([scopes.CONFIG_UPDATE])
        new_cors_origins = payload["security"]["cors_origins"]

        # try with a new allowed origin, which should not be accepted yet
        # since we have not made the config update yet
        headers = {
            **auth_header,
            "Origin": new_cors_origins[0],
            "Access-Control-Request-Method": "PUT",
        }
        response = api_client.options(url, headers=headers)
        assert response.status_code == 400
        assert response.text == "Disallowed CORS origin"

        # if we set cors origins values via API, ensure that those are the
        # `allow_origins` values on the active cors middleware
        response = api_client.put(
            url,
            headers=auth_header,
            json=payload,
        )
        assert response.status_code == 200

        current_cors_middleware = find_cors_middleware(api_client.app)

        assert set(current_cors_middleware.kwargs["allow_origins"]) == set(
            new_cors_origins
        ).union(set(original_cors_middleware_origins))

        # now ensure that the middleware update was effective by trying
        # some sample requests with different origins

        # first, try with an original allowed origin, which should still be accepted
        assert len(original_cors_middleware_origins)
        headers = {
            **auth_header,
            "Origin": original_cors_middleware_origins[0],
            "Access-Control-Request-Method": "PUT",
        }
        response = api_client.options(url, headers=headers)
        assert response.status_code == 200

        # now try with a new allowed origin, which should also be accepted
        headers = {
            **auth_header,
            "Origin": new_cors_origins[0],
            "Access-Control-Request-Method": "PUT",
        }
        response = api_client.options(url, headers=headers)
        assert response.status_code == 200

        # but ensure that an unrelated origin is still not allowed
        headers = {
            **auth_header,
            "Origin": "https://fakesite.com",
            "Access-Control-Request-Method": "PUT",
        }
        response = api_client.options(url, headers=headers)
        assert response.status_code == 400
        assert response.text == "Disallowed CORS origin"

        # but then ensure that we can revert back to the original values
        # by PUTing a config that does not have cors origins specified
        payload.pop("security")  # remove cors origins from PUT payload
        response = api_client.put(
            url,
            headers=auth_header,
            json=payload,
        )
        assert response.status_code == 200

        current_cors_middleware = find_cors_middleware(api_client.app)
        assert set(current_cors_middleware.kwargs["allow_origins"]) == set(
            original_cors_middleware_origins
        )  # assert our cors middleware has been reset to original values

        # now ensure that the middleware update was effective by trying
        # some sample requests with different origins

        # first, try with an original allowed origin, which should still be accepted
        assert len(original_cors_middleware_origins)
        headers = {
            **auth_header,
            "Origin": original_cors_middleware_origins[0],
            "Access-Control-Request-Method": "PUT",
        }
        response = api_client.options(url, headers=headers)
        assert response.status_code == 200

        # now try with a "new" allowed origin, which should no longer be accepted
        headers = {
            **auth_header,
            "Origin": new_cors_origins[0],
            "Access-Control-Request-Method": "PUT",
        }
        response = api_client.options(url, headers=headers)
        assert response.status_code == 400
        assert response.text == "Disallowed CORS origin"


@pytest.mark.usefixtures("original_cors_middleware_origins")
class TestGetApplicationConfigApiSet:
    @pytest.fixture(scope="function")
    def url(self) -> str:
        return urls.V1_URL_PREFIX + urls.CONFIG

    @pytest.fixture(scope="function")
    def payload(self):
        return {
            "storage": {"active_default_storage_type": StorageType.s3.value},
            "security": {
                "cors_origins": [
                    "http://acme1.example.com",
                    "http://acme2.example.com",
                    "http://acme3.example.com",
                ]
            },
        }

    @pytest.fixture(scope="function")
    def payload_single_notification_property(self):
        return {"notifications": {"notification_service_type": "twilio_email"}}

    def test_get_application_config_unauthenticated(self, api_client: TestClient, url):
        response = api_client.get(url, headers={})
        assert 401 == response.status_code

    def test_get_application_config_wrong_scope(
        self,
        api_client: TestClient,
        url,
        generate_auth_header,
    ):
        auth_header = generate_auth_header([scopes.CONFIG_UPDATE])
        response = api_client.get(url, headers=auth_header)
        assert 403 == response.status_code

    def test_get_application_config_empty_settings(
        self,
        api_client: TestClient,
        generate_auth_header,
        url,
    ):
        auth_header = generate_auth_header([scopes.CONFIG_READ])
        response = api_client.get(
            url,
            headers=auth_header,
            params={"api_set": True},
        )
        assert response.status_code == 200
        assert response.json() == {}

    def test_get_application_config(
        self,
        api_client: TestClient,
        generate_auth_header,
        url,
        db: Session,
        payload,
        payload_single_notification_property,
    ):
        # first we PATCH in some settings
        auth_header = generate_auth_header([scopes.CONFIG_UPDATE])
        response = api_client.patch(
            url,
            headers=auth_header,
            json=payload,
        )
        assert response.status_code == 200

        # then we test that we can GET them
        auth_header = generate_auth_header([scopes.CONFIG_READ])
        response = api_client.request(
            "GET",
            url,
            headers=auth_header,
            params={"api_set": True},
        )
        assert response.status_code == 200
        response_settings = response.json()
        assert (
            response_settings["storage"]["active_default_storage_type"]
            == payload["storage"]["active_default_storage_type"]
        )
        assert response_settings["security"] == payload["security"]

        # now PATCH in a single notification property
        auth_header = generate_auth_header([scopes.CONFIG_UPDATE])
        response = api_client.patch(
            url,
            headers=auth_header,
            json=payload_single_notification_property,
        )
        assert response.status_code == 200

        # then we test that we can GET it
        auth_header = generate_auth_header([scopes.CONFIG_READ])
        response = api_client.get(
            url,
            headers=auth_header,
            params={"api_set": True},
        )
        assert response.status_code == 200
        response_settings = response.json()
        assert (
            response_settings["storage"]["active_default_storage_type"]
            == payload["storage"]["active_default_storage_type"]
        )
        assert (
            response_settings["notifications"]["notification_service_type"]
            == payload_single_notification_property["notifications"][
                "notification_service_type"
            ]
        )


@pytest.mark.usefixtures("original_cors_middleware_origins")
class TestDeleteApplicationConfig:
    @pytest.fixture(scope="function")
    def url(self) -> str:
        return urls.V1_URL_PREFIX + urls.CONFIG

    @pytest.fixture(scope="function")
    def payload(self):
        return {
            "storage": {"active_default_storage_type": StorageType.s3.value},
            "notifications": {
                "notification_service_type": "twilio_text",
                "send_request_completion_notification": True,
                "send_request_receipt_notification": True,
                "send_request_review_notification": True,
            },
            "execution": {
                "subject_identity_verification_required": True,
                "require_manual_request_approval": True,
            },
            "security": {
                "cors_origins": [
                    "http://acme1.example.com",
                    "http://acme2.example.com",
                    "http://acme3.example.com",
                ]
            },
        }

    def test_reset_application_config(
        self, api_client: TestClient, generate_auth_header, url, db: Session, payload
    ):
        # first we PATCH in some settings
        auth_header = generate_auth_header([scopes.CONFIG_UPDATE])
        response = api_client.patch(
            url,
            headers=auth_header,
            json=payload,
        )
        assert response.status_code == 200

        # then we test that we can GET them
        auth_header = generate_auth_header([scopes.CONFIG_READ])
        response = api_client.get(
            url,
            headers=auth_header,
            params={"api_set": True},
        )
        assert response.status_code == 200
        response_settings = response.json()
        assert (
            response_settings["storage"]["active_default_storage_type"]
            == payload["storage"]["active_default_storage_type"]
        )

        # then we delete them
        auth_header = generate_auth_header([scopes.CONFIG_UPDATE])
        response = api_client.delete(
            url,
            headers=auth_header,
        )
        assert response.status_code == 200

        # then we ensure they are no longer returned
        auth_header = generate_auth_header([scopes.CONFIG_READ])
        response = api_client.get(
            url,
            headers=auth_header,
            params={"api_set": True},
        )
        assert response.status_code == 200
        response_settings = response.json()
        assert response_settings == {}

        # and cleared from the db
        db_settings = db.query(ApplicationConfig).first()
        # this should be empty
        assert db_settings.api_set == {}

    def test_reset_application_config_non_existing(
        self,
        api_client: TestClient,
        generate_auth_header,
        url,
        db: Session,
    ):
        """
        Test that a DELETE works even if no 'api-set' settings have been set yet
        """

        # Create an empty application config record
        ApplicationConfig.create_or_update(db, data={})

        # we ensure they are not returned
        auth_header = generate_auth_header([scopes.CONFIG_READ])
        response = api_client.get(
            url,
            headers=auth_header,
            params={"api_set": True},
        )
        assert response.status_code == 200
        response_settings = response.json()
        assert response_settings == {}

        # and nothing in the db
        db_settings = db.query(ApplicationConfig).first()
        # this should be empty
        assert db_settings.api_set == {}

        # actually run the delete
        auth_header = generate_auth_header([scopes.CONFIG_UPDATE])
        response = api_client.delete(
            url,
            headers=auth_header,
        )
        assert response.status_code == 200

        # we ensure they are still not returned
        auth_header = generate_auth_header([scopes.CONFIG_READ])
        response = api_client.get(
            url,
            headers=auth_header,
            params={"api_set": True},
        )
        assert response.status_code == 200
        response_settings = response.json()
        assert response_settings == {}

        # and still nothing in the db
        db_settings = db.query(ApplicationConfig).first()
        # this should be empty
        assert db_settings.api_set == {}

        # now actually delete the application config record
        db_settings.delete(db)
        # and ensure the delete call doesn't error
        auth_header = generate_auth_header([scopes.CONFIG_UPDATE])
        response = api_client.delete(
            url,
            headers=auth_header,
        )
        assert response.status_code == 200

        # and ensure the GET works but still returns nothing
        auth_header = generate_auth_header([scopes.CONFIG_READ])
        response = api_client.get(
            url,
            headers=auth_header,
            params={"api_set": True},
        )
        assert response.status_code == 200
        response_settings = response.json()
        assert response_settings == {}

    def test_reset_removes_all_cors_domain_from_middleware(
        self, api_client: TestClient, generate_auth_header, url, db: Session, payload
    ):
        auth_header = generate_auth_header([scopes.CONFIG_UPDATE])
        response = api_client.patch(
            url,
            headers=auth_header,
            json=payload,
        )
        assert response.status_code == 200

        auth_header = generate_auth_header([scopes.CONFIG_UPDATE])
        response = api_client.delete(
            url,
            headers=auth_header,
        )
        assert response.status_code == 200
        # Check the app config direcitly to make sure it's reset and
        # by proxy check that the CORS domains are reset.
        # The middleware isn't checked directly because it's
        # possible that the config set will still have some
        # domains and when the `api_set` is reset the middleware
        # will still have the `config_set` domains loaded in.
        assert ApplicationConfig.get_api_set(db) == {}


class TestGetConfig:
    @pytest.fixture(scope="function")
    def url(self) -> str:
        return urls.V1_URL_PREFIX + urls.CONFIG

    def test_get_config(
        self,
        api_client: TestClient,
        generate_auth_header,
        url,
    ) -> None:
        auth_header = generate_auth_header(scopes=[scopes.CONFIG_READ])
        resp = api_client.get(url, headers=auth_header)
        assert resp.status_code == 200

        config = resp.json()

        # effectively hardcode our allow list here in our tests to flag any additions to the allowlist!
        # allowlist additions should be made with care, and _need_ to be reviewed by the
        # Ethyca security team
        allowed_top_level_config_keys = {
            "admin_ui",
            "user",
            "logging",
            "notifications",
            "security",
            "execution",
            "storage",
            "consent",
        }

        for key in config.keys():
            assert (
                key in allowed_top_level_config_keys
            ), "Unexpected config API change, please review with Ethyca security team"

        assert "security" in config
        assert "user" in config
        assert "logging" in config
        assert "notifications" in config

        security_keys = set(config["security"].keys())
        assert (
            len(
                security_keys.difference(
                    set(
                        [
                            "cors_origins",
                            "encoding",
                            "oauth_access_token_expire_minutes",
                            "subject_request_download_link_ttl_seconds",
                            "cors_origin_regex",
                        ]
                    )
                )
            )
            == 0
        ), "Unexpected config API change, please review with Ethyca security team"

        user_keys = set(config["user"].keys())
        assert (
            len(
                user_keys.difference(
                    set(
                        [
                            "analytics_opt_out",
                        ]
                    )
                )
            )
            == 0
        ), "Unexpected config API change, please review with Ethyca security team"

        logging_keys = set(config["logging"].keys())
        assert (
            len(
                logging_keys.difference(
                    set(
                        [
                            "level",
                        ]
                    )
                )
            )
            == 0
        ), "Unexpected config API change, please review with Ethyca security team"

        notifications_keys = set(config["notifications"].keys())
        assert (
            len(
                notifications_keys.difference(
                    set(
                        [
                            "send_request_completion_notification",
                            "send_request_receipt_notification",
                            "send_request_review_notification",
                            "notification_service_type",
                            "enable_property_specific_messaging",
                        ]
                    )
                )
            )
            == 0
        ), "Unexpected config API change, please review with Ethyca security team"

        execution_keys = set(config["execution"].keys())
        assert (
            len(
                execution_keys.difference(
                    set(
                        [
                            "task_retry_count",
                            "task_retry_delay",
                            "task_retry_backoff",
                            "require_manual_request_approval",
                            "subject_identity_verification_required",
                        ]
                    )
                )
            )
            == 0
        ), "Unexpected config API change, please review with Ethyca security team"

        if "storage" in config:  # storage not necessarily in config in test runtime
            storage_keys = set(config["storage"].keys())
            assert (
                len(
                    storage_keys.difference(
                        set(
                            [
                                "active_default_storage_type",
                            ]
                        )
                    )
                )
                == 0
            ), "Unexpected config API change, please review with Ethyca security team"

        consent_keys = set(config["consent"].keys())
        assert (
            len(consent_keys.difference(set(["override_vendor_purposes"]))) == 0
        ), "Unexpected config API change, please review with Ethyca security team"

        execution_keys = set(config["admin_ui"].keys())
        assert (
            len(
                execution_keys.difference(
                    set(["enabled", "url", "error_notification_mode"])
                )
            )
            == 0
        ), "Unexpected config API change, please review with Ethyca security team"<|MERGE_RESOLUTION|>--- conflicted
+++ resolved
@@ -62,11 +62,7 @@
             "execution": {
                 "subject_identity_verification_required": True,
                 "require_manual_request_approval": True,
-<<<<<<< HEAD
-                "safe_mode": False,
-=======
                 "sql_dry_run": "none",
->>>>>>> 39c9f86a
             },
             "security": {
                 "cors_origins": [
@@ -324,24 +320,13 @@
         )
         assert db_settings.api_set["security"] == security_payload
 
-<<<<<<< HEAD
-    def test_patch_application_config_safe_mode(
-=======
     def test_patch_application_config_sql_dry_run(
->>>>>>> 39c9f86a
         self,
         api_client: TestClient,
         generate_auth_header,
         url,
         db: Session,
     ):
-<<<<<<< HEAD
-        """Test that safe_mode can be updated individually"""
-        auth_header = generate_auth_header([scopes.CONFIG_UPDATE])
-
-        # Test setting safe_mode to True
-        updated_payload = {"execution": {"safe_mode": True}}
-=======
         """Test that sql_dry_run can be updated with enum values"""
         from fides.api.schemas.application_config import SqlDryRunMode
 
@@ -349,7 +334,6 @@
 
         # Test setting sql_dry_run to access
         updated_payload = {"execution": {"sql_dry_run": SqlDryRunMode.access.value}}
->>>>>>> 39c9f86a
         response = api_client.patch(
             url,
             headers=auth_header,
@@ -357,16 +341,6 @@
         )
         assert response.status_code == 200
         response_settings = response.json()
-<<<<<<< HEAD
-        assert response_settings["execution"]["safe_mode"] is True
-
-        # Verify it was saved to the database
-        db_settings = db.query(ApplicationConfig).first()
-        assert db_settings.api_set["execution"]["safe_mode"] is True
-
-        # Test setting safe_mode to False
-        updated_payload = {"execution": {"safe_mode": False}}
-=======
         assert response_settings["execution"]["sql_dry_run"] == "access"
 
         # Verify it was saved to the database
@@ -390,7 +364,6 @@
 
         # Test setting sql_dry_run to none
         updated_payload = {"execution": {"sql_dry_run": SqlDryRunMode.none.value}}
->>>>>>> 39c9f86a
         response = api_client.patch(
             url,
             headers=auth_header,
@@ -398,19 +371,11 @@
         )
         assert response.status_code == 200
         response_settings = response.json()
-<<<<<<< HEAD
-        assert response_settings["execution"]["safe_mode"] is False
-
-        # Verify it was updated in the database
-        db.refresh(db_settings)
-        assert db_settings.api_set["execution"]["safe_mode"] is False
-=======
         assert response_settings["execution"]["sql_dry_run"] == "none"
 
         # Verify it was updated in the database
         db.refresh(db_settings)
         assert db_settings.api_set["execution"]["sql_dry_run"] == "none"
->>>>>>> 39c9f86a
 
     def test_patch_application_config_notifications_properties(
         self,
