--- conflicted
+++ resolved
@@ -437,11 +437,7 @@
         assert 403 == response.status_code
 
     @mock.patch(
-<<<<<<< HEAD
-        "fides.api.ops.api.v1.endpoints.saas_config_endpoints.OAuth2AuthenticationStrategy.get_authorization_url"
-=======
-        "fidesops.ops.api.v1.endpoints.saas_config_endpoints.OAuth2AuthorizationCodeAuthenticationStrategy.get_authorization_url"
->>>>>>> e0505c1d
+        "fides.ops.api.v1.endpoints.saas_config_endpoints.OAuth2AuthorizationCodeAuthenticationStrategy.get_authorization_url"
     )
     def test_get_authorize_url(
         self,
