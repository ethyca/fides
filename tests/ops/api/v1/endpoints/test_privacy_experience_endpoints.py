from __future__ import annotations

import pytest
from starlette.status import HTTP_200_OK, HTTP_403_FORBIDDEN
from starlette.testclient import TestClient

<<<<<<< HEAD
from fides.api.api.v1 import scope_registry as scopes
from fides.api.api.v1.endpoints.privacy_experience_endpoints import (
    get_privacy_experience_or_error,
)
from fides.api.api.v1.urn_registry import (
=======
from fides.api.ops.api.v1 import scope_registry as scopes
from fides.api.ops.api.v1.urn_registry import (
>>>>>>> 53039759
    PRIVACY_EXPERIENCE,
    PRIVACY_EXPERIENCE_DETAIL,
    V1_URL_PREFIX,
)
<<<<<<< HEAD
from fides.api.models.privacy_experience import ComponentType, DeliveryMechanism
from fides.api.models.privacy_notice import PrivacyNoticeRegion
=======
>>>>>>> 53039759


class TestGetPrivacyExperiences:
    @pytest.fixture(scope="function")
    def url(self) -> str:
        return V1_URL_PREFIX + PRIVACY_EXPERIENCE

    def test_get_privacy_experiences_unauthenticated(self, url, api_client):
        resp = api_client.get(url)
        assert resp.status_code == 401

    def test_get_privacy_experiences_wrong_scope(
        self, url, api_client: TestClient, generate_auth_header
    ):
        auth_header = generate_auth_header(scopes=[scopes.STORAGE_READ])
        resp = api_client.get(
            url,
            headers=auth_header,
        )
        assert resp.status_code == 403

    @pytest.mark.parametrize(
        "role,expected_status",
        [
            ("owner", HTTP_200_OK),
            ("contributor", HTTP_200_OK),
            ("viewer_and_approver", HTTP_200_OK),
            ("viewer", HTTP_200_OK),
            ("approver", HTTP_403_FORBIDDEN),
        ],
    )
    def test_get_privacy_experience_with_roles(
        self, role, expected_status, api_client: TestClient, url, generate_role_header
    ) -> None:
        auth_header = generate_role_header(roles=[role])
        response = api_client.get(url, headers=auth_header)
        assert response.status_code == expected_status

    def test_get_privacy_experiences(
        self,
        api_client: TestClient,
        generate_auth_header,
        url,
        privacy_notice,
        privacy_experience_privacy_center_link,
    ):
        auth_header = generate_auth_header(scopes=[scopes.PRIVACY_EXPERIENCE_READ])
        resp = api_client.get(
            url,
            headers=auth_header,
        )
        assert resp.status_code == 200
        data = resp.json()

        assert "items" in data

        # assert one experience in the response
        assert data["total"] == 1
        assert len(data["items"]) == 1
        resp = data["items"][0]

        assert resp["disabled"] is False
        assert resp["component"] == "privacy_center"
        assert resp["delivery_mechanism"] == "link"
        assert resp["region"] == "us_co"
        assert resp["version"] == 1.0
        # Assert experience config is nested
        experience_config = resp["experience_config"]
        assert experience_config["component_title"] == "Control your privacy"
        assert experience_config["banner_title"] is None
        assert experience_config["banner_description"] is None
        assert experience_config["link_label"] == "Manage your preferences"
        assert experience_config["confirmation_button_label"] is None
        assert experience_config["reject_button_label"] is None
        assert experience_config["acknowledgement_button_label"] is None
        assert experience_config["id"] is not None
        assert experience_config["version"] == 1
        assert (
            experience_config["experience_config_history_id"]
            == privacy_experience_privacy_center_link.experience_config.experience_config_history_id
        )
        assert (
            resp["privacy_experience_history_id"]
            == privacy_experience_privacy_center_link.privacy_experience_history_id
        )
        assert len(resp["privacy_notices"]) == 1
        assert resp["privacy_notices"][0]["id"] == privacy_notice.id
        assert resp["privacy_notices"][0]["consent_mechanism"] == "opt_in"
        assert resp["privacy_notices"][0]["default_preference"] == "opt_out"
        assert resp["privacy_notices"][0]["current_preference"] is None
        assert resp["privacy_notices"][0]["outdated_preference"] is None

    def test_get_privacy_experiences_show_disabled_filter(
        self,
        api_client: TestClient,
        generate_auth_header,
        url,
        privacy_experience_privacy_center_link,
        privacy_experience_overlay_link,
        privacy_experience_overlay_banner,
    ):
        auth_header = generate_auth_header(scopes=[scopes.PRIVACY_EXPERIENCE_READ])
        resp = api_client.get(
            url,
            headers=auth_header,
        )
        assert resp.status_code == 200
        data = resp.json()
        assert data["total"] == 3
        assert len(data["items"]) == 3

        resp = api_client.get(
            url + "?show_disabled=False",
            headers=auth_header,
        )
        assert resp.status_code == 200
        data = resp.json()
        assert data["total"] == 2
        assert len(data["items"]) == 2
        assert {exp["id"] for exp in data["items"]} == {
            privacy_experience_privacy_center_link.id,
            privacy_experience_overlay_link.id,
        }

        assert privacy_experience_overlay_banner.id not in {
            exp["id"] for exp in data["items"]
        }

    @pytest.mark.usefixtures(
        "privacy_experience_privacy_center_link",
    )
    def test_get_privacy_experiences_region_filter(
        self,
        api_client: TestClient,
        generate_auth_header,
        url,
        privacy_experience_overlay_link,
        privacy_experience_overlay_banner,
    ):
        auth_header = generate_auth_header(scopes=[scopes.PRIVACY_EXPERIENCE_READ])
        resp = api_client.get(
            url + "?region=eu_fr",
            headers=auth_header,
        )
        assert resp.status_code == 200
        data = resp.json()
        assert data["total"] == 1
        assert len(data["items"]) == 1
        assert data["items"][0]["id"] == privacy_experience_overlay_link.id
        assert data["items"][0]["region"] == "eu_fr"
        resp = api_client.get(
            url + "?region=us_ca",
            headers=auth_header,
        )
        assert resp.status_code == 200
        data = resp.json()
        assert data["total"] == 1
        assert len(data["items"]) == 1
        assert {exp["id"] for exp in data["items"]} == {
            privacy_experience_overlay_banner.id,
        }

        resp = api_client.get(
            url + "?region=bad_region",
            headers=auth_header,
        )
        assert resp.status_code == 422

        resp = api_client.get(
            url + "?region=eu_it",
            headers=auth_header,
        )
        assert resp.status_code == 200
        assert resp.json()["total"] == 0

    def test_get_privacy_experiences_components_filter(
        self,
        api_client: TestClient,
        generate_auth_header,
        url,
        privacy_experience_privacy_center_link,
        privacy_experience_overlay_link,
        privacy_experience_overlay_banner,
    ):
        auth_header = generate_auth_header(scopes=[scopes.PRIVACY_EXPERIENCE_READ])
        resp = api_client.get(
            url + "?component=overlay",
            headers=auth_header,
        )
        assert resp.status_code == 200
        data = resp.json()
        assert data["total"] == 2
        assert len(data["items"]) == 2
        assert {exp["id"] for exp in data["items"]} == {
            privacy_experience_overlay_link.id,
            privacy_experience_overlay_banner.id,
        }

        resp = api_client.get(
            url + "?component=privacy_center",
            headers=auth_header,
        )
        assert resp.status_code == 200
        data = resp.json()
        assert data["total"] == 1
        assert len(data["items"]) == 1
        assert {exp["id"] for exp in data["items"]} == {
            privacy_experience_privacy_center_link.id
        }

        resp = api_client.get(
            url + "?component=bad_type",
            headers=auth_header,
        )
        assert resp.status_code == 422

    @pytest.mark.usefixtures(
        "privacy_experience_privacy_center_link",
        "privacy_experience_overlay_link",
        "privacy_experience_overlay_banner",
    )
    def test_get_privacy_experiences_has_notices_no_notices(
        self, api_client: TestClient, generate_auth_header, url
    ):
        auth_header = generate_auth_header(scopes=[scopes.PRIVACY_EXPERIENCE_READ])
        resp = api_client.get(
            url + "?has_notices=True",
            headers=auth_header,
        )
        assert resp.status_code == 200
        data = resp.json()
        assert data["total"] == 0
        assert len(data["items"]) == 0

    @pytest.mark.usefixtures(
        "privacy_experience_privacy_center_link",
        "privacy_experience_overlay_link",
        "privacy_experience_overlay_banner",
        "privacy_notice_eu_cy_provide_service_frontend_only",
    )
    def test_get_privacy_experiences_has_notices_no_regions_overlap(
        self, api_client: TestClient, generate_auth_header, url
    ):
        auth_header = generate_auth_header(scopes=[scopes.PRIVACY_EXPERIENCE_READ])
        resp = api_client.get(
            url + "?has_notices=True",
            headers=auth_header,
        )
        assert resp.status_code == 200
        data = resp.json()
        assert data["total"] == 0
        assert len(data["items"]) == 0

    @pytest.mark.usefixtures(
        "privacy_notice_us_co_provide_service_operations",  # not displayed in overlay or privacy center
        "privacy_notice_eu_cy_provide_service_frontend_only",  # doesn't overlap with any regions
    )
    def test_get_privacy_experiences_has_notices(
        self,
        api_client: TestClient,
        generate_auth_header,
        url,
        privacy_experience_privacy_center_link,
        privacy_experience_overlay_link,
        privacy_experience_overlay_banner,
        privacy_notice,
        privacy_notice_us_co_third_party_sharing,
        privacy_notice_eu_fr_provide_service_frontend_only,
        privacy_notice_us_ca_provide,
    ):
        auth_header = generate_auth_header(scopes=[scopes.PRIVACY_EXPERIENCE_READ])
        resp = api_client.get(
            url + "?has_notices=True",
            headers=auth_header,
        )
        assert resp.status_code == 200
        data = resp.json()

        assert data["total"] == 3
        assert len(data["items"]) == 3

        first_experience = data["items"][0]
        assert (
            first_experience["id"] == privacy_experience_overlay_banner.id
        )  # Most recently created
        assert first_experience["component"] == "overlay"
        assert first_experience["region"] == "us_ca"
        assert len(first_experience["privacy_notices"]) == 2

        # Notices match on region and "overlay"
        privacy_experience_overlay_notice_1 = first_experience["privacy_notices"][0]
        assert (
            privacy_experience_overlay_notice_1["id"] == privacy_notice_us_ca_provide.id
        )
        assert privacy_experience_overlay_notice_1["regions"] == ["us_ca"]
        assert privacy_experience_overlay_notice_1["displayed_in_overlay"]

        privacy_experience_overlay_notice_2 = first_experience["privacy_notices"][1]
        assert privacy_experience_overlay_notice_2["id"] == privacy_notice.id
        assert privacy_experience_overlay_notice_2["regions"] == ["us_ca", "us_co"]
        assert privacy_experience_overlay_notice_2["displayed_in_overlay"]

        second_experience = data["items"][1]
        assert (
            second_experience["id"] == privacy_experience_overlay_link.id
        )  # Most recently created
        assert second_experience["component"] == "overlay"
        assert second_experience["region"] == "eu_fr"
        assert len(second_experience["privacy_notices"]) == 1

        # Notices match on region and "overlay"
        privacy_experience_overlay_link_notice_1 = second_experience["privacy_notices"][
            0
        ]
        assert (
            privacy_experience_overlay_link_notice_1["id"]
            == privacy_notice_eu_fr_provide_service_frontend_only.id
        )
        assert privacy_experience_overlay_link_notice_1["regions"] == ["eu_fr"]
        assert privacy_experience_overlay_link_notice_1["displayed_in_overlay"]

        third_experience = data["items"][2]
        assert (
            third_experience["id"] == privacy_experience_privacy_center_link.id
        )  # Most recently created
        assert third_experience["component"] == "privacy_center"
        assert third_experience["region"] == "us_co"
        assert len(third_experience["privacy_notices"]) == 2

        # Notices match on region and "overlay"
        privacy_experience_privacy_center_notice_1 = third_experience[
            "privacy_notices"
        ][0]
        assert (
            privacy_experience_privacy_center_notice_1["id"]
            == privacy_notice_us_co_third_party_sharing.id
        )
        assert privacy_experience_privacy_center_notice_1["regions"] == ["us_co"]
        assert privacy_experience_privacy_center_notice_1["displayed_in_privacy_center"]

        privacy_experience_privacy_center_notice_2 = third_experience[
            "privacy_notices"
        ][1]
        assert privacy_experience_privacy_center_notice_2["id"] == privacy_notice.id
        assert privacy_experience_privacy_center_notice_2["regions"] == [
            "us_ca",
            "us_co",
        ]
        assert privacy_experience_privacy_center_notice_2["displayed_in_privacy_center"]

    @pytest.mark.usefixtures(
        "privacy_notice_us_co_provide_service_operations",  # not displayed in overlay or privacy center
        "privacy_notice_eu_cy_provide_service_frontend_only",  # doesn't overlap with any regions,
        "privacy_experience_overlay_link",  # eu_fr, not co
        "privacy_experience_overlay_banner",  # us_ca, not co
        "privacy_notice_eu_fr_provide_service_frontend_only",  # eu_fr
        "privacy_notice_us_ca_provide",  # us_ca
    )
    def test_filter_on_notices_and_region(
        self,
        api_client: TestClient,
        generate_auth_header,
        url,
        privacy_experience_privacy_center_link,
        privacy_notice,
        privacy_notice_us_co_third_party_sharing,
    ):
        """Region filter propagates through to the notices too"""
        auth_header = generate_auth_header(scopes=[scopes.PRIVACY_EXPERIENCE_READ])
        resp = api_client.get(
            url + "?has_notices=True&region=us_co",
            headers=auth_header,
        )
        assert resp.status_code == 200
        data = resp.json()

        assert data["total"] == 1
        assert len(data["items"]) == 1

        assert data["items"][0]["id"] == privacy_experience_privacy_center_link.id
        assert data["items"][0]["region"] == "us_co"

        notices = data["items"][0]["privacy_notices"]
        assert len(notices) == 2
        assert notices[0]["regions"] == ["us_co"]
        assert notices[0]["id"] == privacy_notice_us_co_third_party_sharing.id
        assert notices[0]["displayed_in_privacy_center"]

        assert notices[1]["regions"] == ["us_ca", "us_co"]
        assert notices[1]["id"] == privacy_notice.id
        assert notices[1]["displayed_in_privacy_center"]

    @pytest.mark.usefixtures(
        "privacy_notice_us_co_provide_service_operations",  # not displayed in overlay or privacy center
        "privacy_notice_eu_cy_provide_service_frontend_only",  # doesn't overlap with any regions,
        "privacy_experience_overlay_link",  # eu_fr, not co
        "privacy_experience_overlay_banner",  # us_ca, not co
        "privacy_notice_eu_fr_provide_service_frontend_only",  # eu_fr
        "privacy_notice_us_ca_provide",  # us_ca
    )
    def test_filter_on_notices_and_region_and_show_disabled_is_false(
        self,
        api_client: TestClient,
        generate_auth_header,
        db,
        url,
        privacy_experience_privacy_center_link,
        privacy_notice,
        privacy_notice_us_co_third_party_sharing,
    ):
        """Region filter propagates through to the notices too"""
        privacy_notice_us_co_third_party_sharing.disabled = True
        privacy_notice_us_co_third_party_sharing.save(db)

        auth_header = generate_auth_header(scopes=[scopes.PRIVACY_EXPERIENCE_READ])
        resp = api_client.get(
            url + "?has_notices=True&region=us_co&show_disabled=False",
            headers=auth_header,
        )
        assert resp.status_code == 200
        data = resp.json()

        assert data["total"] == 1
        assert len(data["items"]) == 1

        assert data["items"][0]["id"] == privacy_experience_privacy_center_link.id
        assert data["items"][0]["region"] == "us_co"

        notices = data["items"][0]["privacy_notices"]
        assert len(notices) == 1
        assert notices[0]["regions"] == ["us_ca", "us_co"]
        assert notices[0]["id"] == privacy_notice.id
        assert notices[0]["displayed_in_privacy_center"]

    def test_get_privacy_experiences_show_has_config_filter(
        self,
        api_client: TestClient,
        generate_auth_header,
        url,
        privacy_experience_privacy_center_link,
        privacy_experience_overlay_link,
        privacy_experience_overlay_banner,
        db,
    ):
        auth_header = generate_auth_header(scopes=[scopes.PRIVACY_EXPERIENCE_READ])
        resp = api_client.get(
            url + "?has_config=False",
            headers=auth_header,
        )
        assert resp.status_code == 200
        data = resp.json()
        assert data["total"] == 0
        assert len(data["items"]) == 0

        resp = api_client.get(
            url + "?has_config=True",
            headers=auth_header,
        )
        assert resp.status_code == 200
        data = resp.json()
        assert data["total"] == 3
        assert len(data["items"]) == 3
        assert {config["id"] for config in data["items"]} == {
            privacy_experience_privacy_center_link.id,
            privacy_experience_overlay_link.id,
            privacy_experience_overlay_banner.id,
        }

        privacy_experience_privacy_center_link.experience_config_id = None
        privacy_experience_privacy_center_link.experience_config_history_id = None

        privacy_experience_privacy_center_link.save(db=db)
        resp = api_client.get(
            url + "?has_config=False",
            headers=auth_header,
        )
        assert resp.status_code == 200
        data = resp.json()
        assert data["total"] == 1
        assert len(data["items"]) == 1
        assert data["items"][0]["id"] == privacy_experience_privacy_center_link.id

    @pytest.mark.usefixtures(
        "privacy_notice_us_ca_provide",
        "fides_user_provided_identity",
        "privacy_preference_history_us_ca_provide_for_fides_user",
        "privacy_experience_overlay_banner",
    )
    def test_get_privacy_experiences_fides_user_device_id_filter(
        self,
        api_client: TestClient,
        generate_auth_header,
        url,
    ):
        auth_header = generate_auth_header(scopes=[scopes.PRIVACY_EXPERIENCE_READ])
        resp = api_client.get(
            url + "?fides_user_device_id=FGHIJ_TEST_FIDES",
            headers=auth_header,
        )
        assert resp.status_code == 200
        data = resp.json()

        assert "items" in data

        # assert one experience in the response
        assert data["total"] == 1
        assert len(data["items"]) == 1
        resp = data["items"][0]

        # Assert current preference is displayed for fides user device id
        assert resp["privacy_notices"][0]["consent_mechanism"] == "opt_in"
        assert resp["privacy_notices"][0]["default_preference"] == "opt_out"
        assert resp["privacy_notices"][0]["current_preference"] == "opt_in"
        assert resp["privacy_notices"][0]["outdated_preference"] is None


class TestPrivacyExperienceDetail:
    @pytest.fixture(scope="function")
    def url(self, privacy_experience_overlay_banner) -> str:
        return V1_URL_PREFIX + PRIVACY_EXPERIENCE_DETAIL.format(
            privacy_experience_id=privacy_experience_overlay_banner.id
        )

    def test_get_privacy_experience_detail_unauthenticated(self, url, api_client):
        resp = api_client.get(url)
        assert resp.status_code == 401

    def test_get_privacy_experience_detail_wrong_scope(
        self, url, api_client: TestClient, generate_auth_header
    ):
        auth_header = generate_auth_header(scopes=[scopes.PRIVACY_NOTICE_READ])
        resp = api_client.get(
            url,
            headers=auth_header,
        )
        assert resp.status_code == 403

    @pytest.mark.parametrize(
        "role,expected_status",
        [
            ("owner", HTTP_200_OK),
            ("contributor", HTTP_200_OK),
            ("viewer_and_approver", HTTP_200_OK),
            ("viewer", HTTP_200_OK),
            ("approver", HTTP_403_FORBIDDEN),
        ],
    )
    def test_get_privacy_experience_detail_with_roles(
        self,
        role,
        expected_status,
        api_client: TestClient,
        url,
        generate_role_header,
    ) -> None:
        auth_header = generate_role_header(roles=[role])
        response = api_client.get(url, headers=auth_header)
        assert response.status_code == expected_status

    def test_get_privacy_experience_bad_experience(
        self, url, api_client: TestClient, generate_auth_header
    ):
        auth_header = generate_auth_header(scopes=[scopes.PRIVACY_EXPERIENCE_READ])
        resp = api_client.get(
            V1_URL_PREFIX
            + PRIVACY_EXPERIENCE_DETAIL.format(privacy_experience_id="bad_id"),
            headers=auth_header,
        )
        assert resp.status_code == 404

    @pytest.mark.usefixtures(
        "privacy_notice", "privacy_notice_eu_fr_provide_service_frontend_only"
    )
    def test_get_privacy_experience_detail(
        self,
        api_client: TestClient,
        generate_auth_header,
        url,
        privacy_experience_overlay_banner,
        privacy_notice_us_ca_provide,
        privacy_notice,
    ):
        auth_header = generate_auth_header(scopes=[scopes.PRIVACY_EXPERIENCE_READ])

        resp = api_client.get(url, headers=auth_header)
        assert resp.status_code == 200
        body = resp.json()

        assert body["disabled"] is True
        assert body["component"] == "overlay"
        assert body["delivery_mechanism"] == "banner"
        assert body["region"] == "us_ca"
        experience_config = body["experience_config"]
        assert experience_config["component_title"] == "Manage your consent"
        assert (
            experience_config["component_description"]
            == "On this page you can opt in and out of these data uses cases"
        )
        assert experience_config["banner_title"] == "Manage your consent"
        assert (
            experience_config["banner_description"]
            == "We use cookies to recognize visitors and remember their preferences"
        )
        assert experience_config["link_label"] is None
        assert experience_config["confirmation_button_label"] == "Accept all"
        assert experience_config["reject_button_label"] == "Reject all"
        assert experience_config["acknowledgement_button_label"] == "Confirm"
        assert experience_config["id"] is not None
        assert experience_config["version"] == 1.0
        assert (
            experience_config["experience_config_history_id"]
            == privacy_experience_overlay_banner.experience_config_history_id
        )

        assert body["id"] == privacy_experience_overlay_banner.id
        assert body["created_at"] is not None
        assert body["updated_at"] is not None
        assert body["version"] == 1.0
        assert (
            body["privacy_experience_history_id"]
            == privacy_experience_overlay_banner.histories[0].id
        )
        assert len(body["privacy_notices"]) == 2
        assert body["privacy_notices"][0]["id"] == privacy_notice_us_ca_provide.id
        assert body["privacy_notices"][1]["id"] == privacy_notice.id

        # Assert default preferences displayed only
        assert body["privacy_notices"][0]["consent_mechanism"] == "opt_in"
        assert body["privacy_notices"][0]["default_preference"] == "opt_out"
        assert body["privacy_notices"][0]["current_preference"] is None
        assert body["privacy_notices"][0]["outdated_preference"] is None

        # Assert default preferences displayed only
        assert body["privacy_notices"][0]["consent_mechanism"] == "opt_in"
        assert body["privacy_notices"][0]["default_preference"] == "opt_out"
        assert body["privacy_notices"][0]["current_preference"] is None
        assert body["privacy_notices"][0]["outdated_preference"] is None

    @pytest.mark.usefixtures(
        "privacy_notice", "privacy_notice_eu_fr_provide_service_frontend_only"
    )
    def test_get_privacy_experience_detail_bad_show_disabled_filter(
        self,
        api_client: TestClient,
        generate_auth_header,
        url,
        db,
        privacy_experience_overlay_banner,
    ):
        """Show_disabled=False can be added to privacy experience detail to only return enabled privacy notices for an experience.
        However, if the experience itself is disabled, this is an invalid filter.
        """
        privacy_experience_overlay_banner.disabled = True
        privacy_experience_overlay_banner.save(db)
        auth_header = generate_auth_header(scopes=[scopes.PRIVACY_EXPERIENCE_READ])

        resp = api_client.get(url + "?show_disabled=False", headers=auth_header)
        assert resp.status_code == 400
        assert (
            resp.json()["detail"]
            == f"Query param show_disabled=False not applicable for disabled privacy experience {privacy_experience_overlay_banner.id}."
        )

    @pytest.mark.usefixtures(
        "privacy_notice", "privacy_notice_eu_fr_provide_service_frontend_only"
    )
    def test_get_privacy_experience_detail_disabled_filter(
        self,
        api_client: TestClient,
        generate_auth_header,
        url,
        db,
        privacy_notice,
        privacy_notice_us_ca_provide,
        privacy_experience_overlay_banner,
    ):
        """Show_disabled=False can be added to privacy experience detail to only return enabled privacy notices for an experience."""
        privacy_experience_overlay_banner.disabled = False
        privacy_experience_overlay_banner.save(db)
        privacy_notice.disabled = True
        privacy_notice.save(db)

        auth_header = generate_auth_header(scopes=[scopes.PRIVACY_EXPERIENCE_READ])

        resp = api_client.get(url, headers=auth_header)

        # Sanity check
        assert resp.status_code == 200
        assert len(resp.json()["privacy_notices"]) == 2
        assert resp.json()["id"] == privacy_experience_overlay_banner.id
        assert (
            resp.json()["privacy_notices"][0]["id"] == privacy_notice_us_ca_provide.id
        )
        assert resp.json()["privacy_notices"][0]["disabled"] is False
        assert resp.json()["privacy_notices"][1]["id"] == privacy_notice.id
        assert resp.json()["privacy_notices"][1]["disabled"] is True

        # Now filter just on ca to get just the ca notices
        resp = api_client.get(
            url + "?show_disabled=False",
            headers=auth_header,
        )
        assert len(resp.json()["privacy_notices"]) == 1
        assert resp.json()["id"] == privacy_experience_overlay_banner.id
        assert (
            resp.json()["privacy_notices"][0]["id"] == privacy_notice_us_ca_provide.id
        )

        assert resp.json()["privacy_notices"][0]["disabled"] is False

    @pytest.mark.usefixtures(
        "privacy_notice_us_ca_provide",
        "fides_user_provided_identity",
        "privacy_preference_history_us_ca_provide_for_fides_user",
        "privacy_experience_overlay_banner",
    )
    def test_get_privacy_experience_detail_fides_user_device_id_filter(
        self,
        api_client: TestClient,
        generate_auth_header,
        url,
    ):
        auth_header = generate_auth_header(scopes=[scopes.PRIVACY_EXPERIENCE_READ])

        resp = api_client.get(
            url + "?fides_user_device_id=FGHIJ_TEST_FIDES",
            headers=auth_header,
        )
        assert resp.status_code == 200
        data = resp.json()

        # Assert current preference is displayed for fides user device id
        assert data["privacy_notices"][0]["consent_mechanism"] == "opt_in"
        assert data["privacy_notices"][0]["default_preference"] == "opt_out"
        assert data["privacy_notices"][0]["current_preference"] == "opt_in"
        assert data["privacy_notices"][0]["outdated_preference"] is None<|MERGE_RESOLUTION|>--- conflicted
+++ resolved
@@ -4,25 +4,12 @@
 from starlette.status import HTTP_200_OK, HTTP_403_FORBIDDEN
 from starlette.testclient import TestClient
 
-<<<<<<< HEAD
-from fides.api.api.v1 import scope_registry as scopes
-from fides.api.api.v1.endpoints.privacy_experience_endpoints import (
-    get_privacy_experience_or_error,
-)
-from fides.api.api.v1.urn_registry import (
-=======
 from fides.api.ops.api.v1 import scope_registry as scopes
 from fides.api.ops.api.v1.urn_registry import (
->>>>>>> 53039759
     PRIVACY_EXPERIENCE,
     PRIVACY_EXPERIENCE_DETAIL,
     V1_URL_PREFIX,
 )
-<<<<<<< HEAD
-from fides.api.models.privacy_experience import ComponentType, DeliveryMechanism
-from fides.api.models.privacy_notice import PrivacyNoticeRegion
-=======
->>>>>>> 53039759
 
 
 class TestGetPrivacyExperiences:
