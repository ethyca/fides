--- conflicted
+++ resolved
@@ -823,19 +823,11 @@
         assert resp.json()["items"][0]["tcf_system_legitimate_interests"] == []
         assert resp.json()["items"][0]["gvl"]["gvlSpecificationVersion"] == 3
         meta = resp.json()["items"][0]["meta"]
-<<<<<<< HEAD
         assert meta["version_hash"] == "f2db7626ca0b"
-        assert meta["accept_all_tc_string"]
-        assert meta["accept_all_tc_mobile_data"]
-        assert meta["reject_all_tc_string"]
-        assert meta["reject_all_tc_mobile_data"]
-=======
-        assert meta["version_hash"] == "75fb2dafef58"
         assert meta["accept_all_fides_string"]
         assert meta["accept_all_fides_mobile_data"]
         assert meta["reject_all_fides_string"]
         assert meta["reject_all_fides_mobile_data"]
->>>>>>> b95b9a09
 
     @pytest.mark.usefixtures(
         "privacy_experience_france_overlay",
