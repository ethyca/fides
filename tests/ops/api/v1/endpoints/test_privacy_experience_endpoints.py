--- conflicted
+++ resolved
@@ -834,11 +834,8 @@
         "privacy_preference_history_for_tcf_feature",
         "served_notice_history_for_tcf_feature",
         "fides_user_provided_identity",
-<<<<<<< HEAD
+        "enable_tcf",
         "privacy_preference_history_for_system",
-=======
-        "enable_tcf",
->>>>>>> 197355fe
     )
     def test_tcf_enabled_with_overlapping_systems(
         self, db, api_client, url, privacy_experience_france_tcf_overlay, system
