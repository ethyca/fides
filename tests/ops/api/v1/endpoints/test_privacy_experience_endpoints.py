from __future__ import annotations

import pytest
from starlette.status import HTTP_200_OK
from starlette.testclient import TestClient

from fides.api.api.v1.urn_registry import PRIVACY_EXPERIENCE, V1_URL_PREFIX


class TestGetPrivacyExperiences:
    @pytest.fixture(scope="function")
    def url(self) -> str:
        return V1_URL_PREFIX + PRIVACY_EXPERIENCE

    def test_get_privacy_experiences_unauthenticated(self, url, api_client):
        """This is a public endpoint"""
        resp = api_client.get(url)
        assert resp.status_code == 200

    @pytest.mark.parametrize(
        "role,expected_status",
        [
            ("owner", HTTP_200_OK),
            ("contributor", HTTP_200_OK),
            ("viewer_and_approver", HTTP_200_OK),
            ("viewer", HTTP_200_OK),
            ("approver", HTTP_200_OK),
        ],
    )
    def test_get_privacy_experience_with_roles(
        self, role, expected_status, api_client: TestClient, url, generate_role_header
    ) -> None:
        """This is a public endpoint"""
        auth_header = generate_role_header(roles=[role])
        response = api_client.get(url, headers=auth_header)
        assert response.status_code == expected_status

    def test_get_privacy_experiences(
        self,
        api_client: TestClient,
        url,
        privacy_notice,
        privacy_experience_privacy_center_link,
    ):
        resp = api_client.get(
            url,
        )
        assert resp.status_code == 200
        data = resp.json()

        assert "items" in data

        # assert one experience in the response
        assert data["total"] == 1
        assert len(data["items"]) == 1
        resp = data["items"][0]

        assert resp["disabled"] is False
        assert resp["component"] == "privacy_center"
        assert resp["delivery_mechanism"] == "link"
        assert resp["region"] == "us_co"
        assert resp["version"] == 1.0
        # Assert experience config is nested
        experience_config = resp["experience_config"]
        assert experience_config["component_title"] == "Control your privacy"
        assert experience_config["banner_title"] is None
        assert experience_config["banner_description"] is None
        assert experience_config["link_label"] == "Manage your preferences"
        assert experience_config["confirmation_button_label"] is None
        assert experience_config["reject_button_label"] is None
        assert experience_config["acknowledgement_button_label"] is None
        assert experience_config["id"] is not None
        assert experience_config["version"] == 1
        assert (
            experience_config["experience_config_history_id"]
            == privacy_experience_privacy_center_link.experience_config.experience_config_history_id
        )
        assert (
            resp["privacy_experience_history_id"]
            == privacy_experience_privacy_center_link.privacy_experience_history_id
        )
        assert len(resp["privacy_notices"]) == 1
        assert resp["privacy_notices"][0]["id"] == privacy_notice.id
        assert resp["privacy_notices"][0]["consent_mechanism"] == "opt_in"
        assert resp["privacy_notices"][0]["default_preference"] == "opt_out"
        assert resp["privacy_notices"][0]["current_preference"] is None
        assert resp["privacy_notices"][0]["outdated_preference"] is None

    def test_get_privacy_experiences_show_disabled_filter(
        self,
        api_client: TestClient,
        url,
        privacy_experience_privacy_center_link,
        privacy_experience_overlay_link,
        privacy_experience_overlay_banner,
    ):
        resp = api_client.get(
            url,
        )
        assert resp.status_code == 200
        data = resp.json()
        assert data["total"] == 3
        assert len(data["items"]) == 3

        resp = api_client.get(
            url + "?show_disabled=False",
        )
        assert resp.status_code == 200
        data = resp.json()
        assert data["total"] == 2
        assert len(data["items"]) == 2
        assert {exp["id"] for exp in data["items"]} == {
            privacy_experience_privacy_center_link.id,
            privacy_experience_overlay_link.id,
        }

        assert privacy_experience_overlay_banner.id not in {
            exp["id"] for exp in data["items"]
        }

    @pytest.mark.usefixtures(
        "privacy_experience_privacy_center_link",
    )
    def test_get_privacy_experiences_region_filter(
        self,
        api_client: TestClient,
        url,
        privacy_experience_overlay_link,
        privacy_experience_overlay_banner,
    ):
        resp = api_client.get(
            url + "?region=eu_fr",
        )
        assert resp.status_code == 200
        data = resp.json()
        assert data["total"] == 1
        assert len(data["items"]) == 1
        assert data["items"][0]["id"] == privacy_experience_overlay_link.id
        assert data["items"][0]["region"] == "eu_fr"
        resp = api_client.get(
            url + "?region=us_ca",
        )
        assert resp.status_code == 200
        data = resp.json()
        assert data["total"] == 1
        assert len(data["items"]) == 1
        assert {exp["id"] for exp in data["items"]} == {
            privacy_experience_overlay_banner.id,
        }

        resp = api_client.get(
            url + "?region=bad_region",
        )
        assert resp.status_code == 422

        resp = api_client.get(
            url + "?region=eu_it",
        )
        assert resp.status_code == 200
        assert resp.json()["total"] == 0

    def test_get_privacy_experiences_components_filter(
        self,
        api_client: TestClient,
        url,
        privacy_experience_privacy_center_link,
        privacy_experience_overlay_link,
        privacy_experience_overlay_banner,
    ):
        resp = api_client.get(
            url + "?component=overlay",
        )
        assert resp.status_code == 200
        data = resp.json()
        assert data["total"] == 2
        assert len(data["items"]) == 2
        assert {exp["id"] for exp in data["items"]} == {
            privacy_experience_overlay_link.id,
            privacy_experience_overlay_banner.id,
        }

        resp = api_client.get(
            url + "?component=privacy_center",
        )
        assert resp.status_code == 200
        data = resp.json()
        assert data["total"] == 1
        assert len(data["items"]) == 1
        assert {exp["id"] for exp in data["items"]} == {
            privacy_experience_privacy_center_link.id
        }

        resp = api_client.get(
            url + "?component=bad_type",
        )
        assert resp.status_code == 422

    @pytest.mark.usefixtures(
        "privacy_experience_privacy_center_link",
        "privacy_experience_overlay_link",
        "privacy_experience_overlay_banner",
    )
    def test_get_privacy_experiences_has_notices_no_notices(
        self, api_client: TestClient, url
    ):
        resp = api_client.get(
            url + "?has_notices=True",
        )
        assert resp.status_code == 200
        data = resp.json()
        assert data["total"] == 0
        assert len(data["items"]) == 0

    @pytest.mark.usefixtures(
        "privacy_experience_privacy_center_link",
        "privacy_experience_overlay_link",
        "privacy_experience_overlay_banner",
        "privacy_notice_eu_cy_provide_service_frontend_only",
    )
    def test_get_privacy_experiences_has_notices_no_regions_overlap(
        self, api_client: TestClient, url
    ):
        resp = api_client.get(
            url + "?has_notices=True",
        )
        assert resp.status_code == 200
        data = resp.json()
        assert data["total"] == 0
        assert len(data["items"]) == 0

    @pytest.mark.usefixtures(
        "privacy_notice_us_co_provide_service_operations",  # not displayed in overlay or privacy center
        "privacy_notice_eu_cy_provide_service_frontend_only",  # doesn't overlap with any regions
    )
    def test_get_privacy_experiences_has_notices(
        self,
        api_client: TestClient,
        url,
        privacy_experience_privacy_center_link,
        privacy_experience_overlay_link,
        privacy_experience_overlay_banner,
        privacy_notice,
        privacy_notice_us_co_third_party_sharing,
        privacy_notice_eu_fr_provide_service_frontend_only,
        privacy_notice_us_ca_provide,
    ):
        resp = api_client.get(
            url + "?has_notices=True",
        )
        assert resp.status_code == 200
        data = resp.json()

        assert data["total"] == 3
        assert len(data["items"]) == 3

        first_experience = data["items"][0]
        assert (
            first_experience["id"] == privacy_experience_overlay_banner.id
        )  # Most recently created
        assert first_experience["component"] == "overlay"
        assert first_experience["region"] == "us_ca"
        assert len(first_experience["privacy_notices"]) == 2

        # Notices match on region and "overlay"
        privacy_experience_overlay_notice_1 = first_experience["privacy_notices"][0]
        assert (
            privacy_experience_overlay_notice_1["id"] == privacy_notice_us_ca_provide.id
        )
        assert privacy_experience_overlay_notice_1["regions"] == ["us_ca"]
        assert privacy_experience_overlay_notice_1["displayed_in_overlay"]

        privacy_experience_overlay_notice_2 = first_experience["privacy_notices"][1]
        assert privacy_experience_overlay_notice_2["id"] == privacy_notice.id
        assert privacy_experience_overlay_notice_2["regions"] == ["us_ca", "us_co"]
        assert privacy_experience_overlay_notice_2["displayed_in_overlay"]

        second_experience = data["items"][1]
        assert (
            second_experience["id"] == privacy_experience_overlay_link.id
        )  # Most recently created
        assert second_experience["component"] == "overlay"
        assert second_experience["region"] == "eu_fr"
        assert len(second_experience["privacy_notices"]) == 1

        # Notices match on region and "overlay"
        privacy_experience_overlay_link_notice_1 = second_experience["privacy_notices"][
            0
        ]
        assert (
            privacy_experience_overlay_link_notice_1["id"]
            == privacy_notice_eu_fr_provide_service_frontend_only.id
        )
        assert privacy_experience_overlay_link_notice_1["regions"] == ["eu_fr"]
        assert privacy_experience_overlay_link_notice_1["displayed_in_overlay"]

        third_experience = data["items"][2]
        assert (
            third_experience["id"] == privacy_experience_privacy_center_link.id
        )  # Most recently created
        assert third_experience["component"] == "privacy_center"
        assert third_experience["region"] == "us_co"
        assert len(third_experience["privacy_notices"]) == 2

        # Notices match on region and "overlay"
        privacy_experience_privacy_center_notice_1 = third_experience[
            "privacy_notices"
        ][0]
        assert (
            privacy_experience_privacy_center_notice_1["id"]
            == privacy_notice_us_co_third_party_sharing.id
        )
        assert privacy_experience_privacy_center_notice_1["regions"] == ["us_co"]
        assert privacy_experience_privacy_center_notice_1["displayed_in_privacy_center"]

        privacy_experience_privacy_center_notice_2 = third_experience[
            "privacy_notices"
        ][1]
        assert privacy_experience_privacy_center_notice_2["id"] == privacy_notice.id
        assert privacy_experience_privacy_center_notice_2["regions"] == [
            "us_ca",
            "us_co",
        ]
        assert privacy_experience_privacy_center_notice_2["displayed_in_privacy_center"]

    @pytest.mark.usefixtures(
        "privacy_notice_us_co_provide_service_operations",  # not displayed in overlay or privacy center
        "privacy_notice_eu_cy_provide_service_frontend_only",  # doesn't overlap with any regions,
        "privacy_experience_overlay_link",  # eu_fr, not co
        "privacy_experience_overlay_banner",  # us_ca, not co
        "privacy_notice_eu_fr_provide_service_frontend_only",  # eu_fr
        "privacy_notice_us_ca_provide",  # us_ca
    )
    def test_filter_on_notices_and_region(
        self,
        api_client: TestClient,
        url,
        privacy_experience_privacy_center_link,
        privacy_notice,
        privacy_notice_us_co_third_party_sharing,
    ):
        """Region filter propagates through to the notices too"""
        resp = api_client.get(
            url + "?has_notices=True&region=us_co",
        )
        assert resp.status_code == 200
        data = resp.json()

        assert data["total"] == 1
        assert len(data["items"]) == 1

        assert data["items"][0]["id"] == privacy_experience_privacy_center_link.id
        assert data["items"][0]["region"] == "us_co"

        notices = data["items"][0]["privacy_notices"]
        assert len(notices) == 2
        assert notices[0]["regions"] == ["us_co"]
        assert notices[0]["id"] == privacy_notice_us_co_third_party_sharing.id
        assert notices[0]["displayed_in_privacy_center"]

        assert notices[1]["regions"] == ["us_ca", "us_co"]
        assert notices[1]["id"] == privacy_notice.id
        assert notices[1]["displayed_in_privacy_center"]

    @pytest.mark.usefixtures(
        "privacy_notice_us_co_provide_service_operations",  # not displayed in overlay or privacy center
        "privacy_notice_eu_cy_provide_service_frontend_only",  # doesn't overlap with any regions,
        "privacy_experience_overlay_link",  # eu_fr, not co
        "privacy_experience_overlay_banner",  # us_ca, not co
        "privacy_notice_eu_fr_provide_service_frontend_only",  # eu_fr
        "privacy_notice_us_ca_provide",  # us_ca
    )
    def test_filter_on_notices_and_region_and_show_disabled_is_false(
        self,
        api_client: TestClient,
        db,
        url,
        privacy_experience_privacy_center_link,
        privacy_notice,
        privacy_notice_us_co_third_party_sharing,
    ):
        """Region filter propagates through to the notices too"""
        privacy_notice_us_co_third_party_sharing.disabled = True
        privacy_notice_us_co_third_party_sharing.save(db)

        resp = api_client.get(
            url + "?has_notices=True&region=us_co&show_disabled=False",
        )
        assert resp.status_code == 200
        data = resp.json()

        assert data["total"] == 1
        assert len(data["items"]) == 1

        assert data["items"][0]["id"] == privacy_experience_privacy_center_link.id
        assert data["items"][0]["region"] == "us_co"

        notices = data["items"][0]["privacy_notices"]
        assert len(notices) == 1
        assert notices[0]["regions"] == ["us_ca", "us_co"]
        assert notices[0]["id"] == privacy_notice.id
        assert notices[0]["displayed_in_privacy_center"]

    def test_get_privacy_experiences_show_has_config_filter(
        self,
        api_client: TestClient,
        url,
        privacy_experience_privacy_center_link,
        privacy_experience_overlay_link,
        privacy_experience_overlay_banner,
        db,
    ):
        resp = api_client.get(
            url + "?has_config=False",
        )
        assert resp.status_code == 200
        data = resp.json()
        assert data["total"] == 0
        assert len(data["items"]) == 0

        resp = api_client.get(
            url + "?has_config=True",
        )
        assert resp.status_code == 200
        data = resp.json()
        assert data["total"] == 3
        assert len(data["items"]) == 3
        assert {config["id"] for config in data["items"]} == {
            privacy_experience_privacy_center_link.id,
            privacy_experience_overlay_link.id,
            privacy_experience_overlay_banner.id,
        }

        privacy_experience_privacy_center_link.experience_config_id = None
        privacy_experience_privacy_center_link.experience_config_history_id = None

        privacy_experience_privacy_center_link.save(db=db)
        resp = api_client.get(
            url + "?has_config=False",
        )
        assert resp.status_code == 200
        data = resp.json()
        assert data["total"] == 1
        assert len(data["items"]) == 1
        assert data["items"][0]["id"] == privacy_experience_privacy_center_link.id

    @pytest.mark.usefixtures(
        "privacy_notice_us_ca_provide",
        "fides_user_provided_identity",
        "privacy_preference_history_us_ca_provide_for_fides_user",
        "privacy_experience_overlay_banner",
    )
    def test_get_privacy_experiences_bad_fides_user_device_id_filter(
        self,
        api_client: TestClient,
        url,
    ):
        resp = api_client.get(
            url + "?fides_user_device_id=does_not_exist",
        )
        assert resp.status_code == 422
        assert resp.json()["detail"] == "Invalid fides user device id format"

    @pytest.mark.usefixtures(
        "privacy_notice_us_ca_provide",
        "fides_user_provided_identity",
        "privacy_preference_history_us_ca_provide_for_fides_user",
        "privacy_experience_overlay_banner",
    )
    def test_get_privacy_experiences_nonexistent_fides_user_device_id_filter(
        self,
        api_client: TestClient,
        url,
    ):
        resp = api_client.get(
            url + "?cd685ccd-0960-4dc1-b9ca-7e810ebc5c1b",
        )
        assert resp.status_code == 200
        data = resp.json()
        resp = data["items"][0]

        # Assert current preference is displayed for fides user device id
        assert resp["privacy_notices"][0]["consent_mechanism"] == "opt_in"
        assert resp["privacy_notices"][0]["default_preference"] == "opt_out"
        assert resp["privacy_notices"][0]["current_preference"] is None
        assert resp["privacy_notices"][0]["outdated_preference"] is None

    @pytest.mark.usefixtures(
        "privacy_notice_us_ca_provide",
        "fides_user_provided_identity",
        "privacy_preference_history_us_ca_provide_for_fides_user",
        "privacy_experience_overlay_banner",
    )
    def test_get_privacy_experiences_fides_user_device_id_filter(
        self,
        api_client: TestClient,
        url,
    ):
        resp = api_client.get(
            url + "?fides_user_device_id=051b219f-20e4-45df-82f7-5eb68a00889f",
        )
        assert resp.status_code == 200
        data = resp.json()

        assert "items" in data

        # assert one experience in the response
        assert data["total"] == 1
        assert len(data["items"]) == 1
        resp = data["items"][0]

        # Assert current preference is displayed for fides user device id
<<<<<<< HEAD
        assert resp["privacy_notices"][0]["consent_mechanism"] == "opt_in"
        assert resp["privacy_notices"][0]["default_preference"] == "opt_out"
        assert resp["privacy_notices"][0]["current_preference"] == "opt_in"
        assert resp["privacy_notices"][0]["outdated_preference"] is None
=======
        assert data["privacy_notices"][0]["consent_mechanism"] == "opt_in"
        assert data["privacy_notices"][0]["default_preference"] == "opt_out"
        assert data["privacy_notices"][0]["current_preference"] == "opt_in"
        assert data["privacy_notices"][0]["outdated_preference"] is None
        assert (
            data["privacy_notices"][0]["notice_key"]
            == "example_privacy_notice_us_ca_provide"
        )
>>>>>>> c83e84ef
<|MERGE_RESOLUTION|>--- conflicted
+++ resolved
@@ -499,22 +499,9 @@
             url + "?fides_user_device_id=051b219f-20e4-45df-82f7-5eb68a00889f",
         )
         assert resp.status_code == 200
-        data = resp.json()
-
-        assert "items" in data
-
-        # assert one experience in the response
-        assert data["total"] == 1
-        assert len(data["items"]) == 1
-        resp = data["items"][0]
+        data = resp.json()["items"][0]
 
         # Assert current preference is displayed for fides user device id
-<<<<<<< HEAD
-        assert resp["privacy_notices"][0]["consent_mechanism"] == "opt_in"
-        assert resp["privacy_notices"][0]["default_preference"] == "opt_out"
-        assert resp["privacy_notices"][0]["current_preference"] == "opt_in"
-        assert resp["privacy_notices"][0]["outdated_preference"] is None
-=======
         assert data["privacy_notices"][0]["consent_mechanism"] == "opt_in"
         assert data["privacy_notices"][0]["default_preference"] == "opt_out"
         assert data["privacy_notices"][0]["current_preference"] == "opt_in"
@@ -522,5 +509,4 @@
         assert (
             data["privacy_notices"][0]["notice_key"]
             == "example_privacy_notice_us_ca_provide"
-        )
->>>>>>> c83e84ef
+        )