import json
from datetime import datetime
from unittest import mock
from unittest.mock import Mock

import pytest
from fideslib.cryptography.schemas.jwt import (
    JWE_ISSUED_AT,
    JWE_PAYLOAD_CLIENT_ID,
    JWE_PAYLOAD_SCOPES,
)
from fideslib.models.client import ClientDetail
from fideslib.oauth.jwt import generate_jwe
from fideslib.oauth.oauth_util import extract_payload
from starlette.testclient import TestClient

from fides.api.ops.api.v1.scope_registry import (
    CLIENT_CREATE,
    CLIENT_DELETE,
    CLIENT_READ,
    CLIENT_UPDATE,
    SCOPE_READ,
    SCOPE_REGISTRY,
    STORAGE_READ,
)
from fides.api.ops.api.v1.urn_registry import (
    CLIENT,
    CLIENT_BY_ID,
    CLIENT_SCOPE,
    OAUTH_CALLBACK,
    SCOPE,
    TOKEN,
    V1_URL_PREFIX,
)
from fides.api.ops.common_exceptions import OAuth2TokenException
from fides.api.ops.models.authentication_request import AuthenticationRequest
from fides.ctl.core.api import get
from fides.ctl.core.config import get_config

CONFIG = get_config()


class TestCreateClient:
    @pytest.fixture(scope="function")
    def url(self, oauth_client) -> str:
        return V1_URL_PREFIX + CLIENT

    def test_create_client_not_authenticated(self, api_client: TestClient, url):
        response = api_client.post(url)
        assert response.status_code == 401

    def test_create_client_wrong_scope(
        self, api_client: TestClient, url, generate_auth_header
    ) -> None:
        auth_header = generate_auth_header([CLIENT_READ])
        response = api_client.post(url, headers=auth_header)
        assert 403 == response.status_code

    def test_create_client_lacks_client(self, api_client: TestClient, url) -> None:
        payload = {
            JWE_PAYLOAD_SCOPES: [CLIENT_CREATE],
        }
        # Build auth header without client
        auth_header = {
            "Authorization": "Bearer "
            + generate_jwe(json.dumps(payload), CONFIG.security.app_encryption_key)
        }

        response = api_client.post(url, headers=auth_header)
        assert 403 == response.status_code

    def test_create_client_with_expired_token(
        self, api_client: TestClient, url, oauth_client
    ):
        payload = {
            JWE_PAYLOAD_CLIENT_ID: oauth_client.id,
            JWE_PAYLOAD_SCOPES: oauth_client.scopes,
            JWE_ISSUED_AT: datetime(1995, 1, 1).isoformat(),
        }
        auth_header = {
            "Authorization": "Bearer "
            + generate_jwe(json.dumps(payload), CONFIG.security.app_encryption_key)
        }
        response = api_client.post(url, headers=auth_header)
        assert 403 == response.status_code

    def test_create_client(
        self,
        db,
        api_client: TestClient,
        url,
        generate_auth_header,
    ) -> None:
        auth_header = generate_auth_header([CLIENT_CREATE])

        response = api_client.post(url, headers=auth_header)
        response_body = json.loads(response.text)

        assert 200 == response.status_code
        assert list(response_body.keys()) == ["client_id", "client_secret"]

        new_client = ClientDetail.get(
            db, object_id=response_body["client_id"], config=CONFIG
        )
        assert new_client.hashed_secret != response_body["client_secret"]

        new_client.delete(db)

    def test_create_client_with_scopes(
        self,
        db,
        api_client: TestClient,
        url,
        generate_auth_header,
    ) -> None:
        auth_header = generate_auth_header([CLIENT_CREATE])

        scopes = [
            CLIENT_CREATE,
            CLIENT_DELETE,
            CLIENT_READ,
        ]
        response = api_client.post(
            url,
            headers=auth_header,
            json=scopes,
        )
        response_body = json.loads(response.text)
        assert 200 == response.status_code
        assert list(response_body.keys()) == ["client_id", "client_secret"]

        new_client = ClientDetail.get(
            db, object_id=response_body["client_id"], config=CONFIG
        )
        assert new_client.scopes == scopes

        new_client.delete(db)

    def test_create_client_with_invalid_scopes(
        self,
        api_client: TestClient,
        url,
        generate_auth_header,
    ) -> None:
        auth_header = generate_auth_header([CLIENT_CREATE])

        response = api_client.post(
            url,
            headers=auth_header,
            json=["invalid-scope"],
        )

        assert 422 == response.status_code
        assert response.json()["detail"].startswith("Invalid Scope.")


class TestGetClientScopes:
    @pytest.fixture(scope="function")
    def url(self, oauth_client) -> str:
        return V1_URL_PREFIX + CLIENT_SCOPE.format(client_id=oauth_client.id)

    def test_get_scopes_not_authenticated(
        self, api_client: TestClient, oauth_client: ClientDetail, url
    ):
        response = api_client.get(url)
        assert response.status_code == 401

    def test_get_scopes_wrong_scope(
        self,
        api_client: TestClient,
        oauth_client: ClientDetail,
        url,
        generate_auth_header,
    ) -> None:
        auth_header = generate_auth_header([STORAGE_READ])
        response = api_client.get(url, headers=auth_header)
        assert 403 == response.status_code

    def test_get_scopes_invalid_client(
        self, api_client: TestClient, oauth_client: ClientDetail, generate_auth_header
    ) -> None:
        url = V1_URL_PREFIX + CLIENT_SCOPE.format(client_id="bad_client")

        auth_header = generate_auth_header([CLIENT_READ])
        response = api_client.get(url, headers=auth_header)
        response_body = json.loads(response.text)

        assert 200 == response.status_code
        assert response_body == []

    def test_get_scopes(
        self,
        db,
        api_client: TestClient,
        oauth_client: ClientDetail,
        url,
        generate_auth_header,
    ) -> None:
        auth_header = generate_auth_header([CLIENT_READ])

        response = api_client.get(url, headers=auth_header)
        response_body = json.loads(response.text)

        assert 200 == response.status_code
        assert response_body == SCOPE_REGISTRY


class TestSetClientScopes:
    @pytest.fixture(scope="function")
    def url(self, oauth_client) -> str:
        return V1_URL_PREFIX + CLIENT_SCOPE.format(client_id=oauth_client.id)

    def test_set_scopes_not_authenticated(
        self, api_client: TestClient, oauth_client: ClientDetail, url
    ):
        response = api_client.put(url)
        assert response.status_code == 401

    def test_set_scopes_wrong_scope(
        self,
        api_client: TestClient,
        oauth_client: ClientDetail,
        url,
        generate_auth_header,
    ) -> None:
        auth_header = generate_auth_header([CLIENT_READ])
        response = api_client.put(url, headers=auth_header)
        assert 403 == response.status_code

    def test_set_invalid_scope(
        self,
        api_client: TestClient,
        oauth_client: ClientDetail,
        url,
        generate_auth_header,
    ) -> None:
        auth_header = generate_auth_header([CLIENT_UPDATE])

        response = api_client.put(
            url, headers=auth_header, json=["this-is-not-a-valid-scope"]
        )
        assert 422 == response.status_code

    def test_set_scopes_invalid_client(
        self, api_client: TestClient, oauth_client: ClientDetail, generate_auth_header
    ) -> None:
        url = V1_URL_PREFIX + CLIENT_SCOPE.format(client_id="bad_client")

        auth_header = generate_auth_header([CLIENT_UPDATE])
        response = api_client.put(url, headers=auth_header, json=["storage:read"])
        response_body = json.loads(response.text)

        assert 200 == response.status_code
        assert response_body is None  # No action was taken

    def test_set_scopes(
        self,
        db,
        api_client: TestClient,
        oauth_client: ClientDetail,
        url,
        generate_auth_header,
    ) -> None:
        auth_header = generate_auth_header([CLIENT_UPDATE])

        response = api_client.put(url, headers=auth_header, json=["storage:read"])
        response_body = json.loads(response.text)

        assert 200 == response.status_code
        assert response_body is None

        db.refresh(oauth_client)
        assert oauth_client.scopes == ["storage:read"]


class TestReadScopes:
    @pytest.fixture(scope="function")
    def url(self, oauth_client) -> str:
        return V1_URL_PREFIX + SCOPE

    def test_get_scopes_not_authenticated(self, api_client: TestClient, url):
        response = api_client.get(url)
        assert response.status_code == 401

    def test_get_scopes_wrong_scope(
        self,
        api_client: TestClient,
        oauth_client: ClientDetail,
        url,
        generate_auth_header,
    ) -> None:
        auth_header = generate_auth_header([STORAGE_READ])
        response = api_client.get(url, headers=auth_header)
        assert 403 == response.status_code

    def test_get_scopes(
        self,
        db,
        api_client: TestClient,
        oauth_client: ClientDetail,
        url,
        generate_auth_header,
    ) -> None:
        auth_header = generate_auth_header([SCOPE_READ])

        response = api_client.get(url, headers=auth_header)
        response_body = json.loads(response.text)

        assert 200 == response.status_code
        assert response_body == SCOPE_REGISTRY


class TestDeleteClient:
    @pytest.fixture(scope="function")
    def url(self, oauth_client) -> str:
        return V1_URL_PREFIX + CLIENT_BY_ID.format(client_id=oauth_client.id)

    def test_delete_client_not_authenticated(
        self, api_client: TestClient, oauth_client: ClientDetail, url
    ):
        response = api_client.delete(url)
        assert response.status_code == 401

    def test_delete_client_wrong_scope(
        self,
        api_client: TestClient,
        oauth_client: ClientDetail,
        url,
        generate_auth_header,
    ) -> None:
        auth_header = generate_auth_header([CLIENT_READ])
        response = api_client.delete(url, headers=auth_header)
        assert 403 == response.status_code

    def test_delete_client_invalid_client(
        self, api_client: TestClient, oauth_client: ClientDetail, generate_auth_header
    ) -> None:
        url = V1_URL_PREFIX + CLIENT_BY_ID.format(client_id="bad_client")

        auth_header = generate_auth_header([CLIENT_DELETE])
        response = api_client.delete(url, headers=auth_header)
        response_body = json.loads(response.text)

        assert 200 == response.status_code
        assert response_body is None  # No indicator that client didn't exist

    def test_delete_client(
        self,
        db,
        api_client: TestClient,
        oauth_client: ClientDetail,
        url,
        generate_auth_header,
    ) -> None:
        auth_header = generate_auth_header([CLIENT_DELETE])

        response = api_client.delete(url, headers=auth_header)
        response_body = json.loads(response.text)

        assert 200 == response.status_code
        assert response_body is None

        db.expunge_all()
        client = ClientDetail.get(db, object_id=oauth_client.id, config=CONFIG)
        assert client is None


class TestAcquireAccessToken:
    @pytest.fixture(scope="function")
    def url(self, oauth_client) -> str:
        return V1_URL_PREFIX + TOKEN

    def test_no_form_data(self, db, url, api_client):
        response = api_client.post(url, data={})
        assert response.status_code == 401

    def test_invalid_client(self, db, url, api_client):
        response = api_client.post(
            url, data={"client_id": "notaclient", "secret": "badsecret"}
        )
        assert response.status_code == 401

    def test_invalid_client_secret(self, db, url, api_client):
        new_client, _ = ClientDetail.create_client_and_secret(
            db,
            CONFIG.security.oauth_client_id_length_bytes,
            CONFIG.security.oauth_client_secret_length_bytes,
        )
        response = api_client.post(
            url, data={"client_id": new_client.id, "secret": "badsecret"}
        )
        assert response.status_code == 401

        new_client.delete(db)

    def test_get_access_token_root_client(self, url, api_client):
        data = {
            "client_id": CONFIG.security.oauth_root_client_id,
            "client_secret": CONFIG.security.oauth_root_client_secret,
        }

        response = api_client.post(url, data=data)
        jwt = json.loads(response.text).get("access_token")
        assert 200 == response.status_code
        assert (
            data["client_id"]
            == json.loads(extract_payload(jwt, CONFIG.security.app_encryption_key))[
                JWE_PAYLOAD_CLIENT_ID
            ]
        )
        assert (
            json.loads(extract_payload(jwt, CONFIG.security.app_encryption_key))[
                JWE_PAYLOAD_SCOPES
            ]
            == SCOPE_REGISTRY
        )

    def test_get_access_token(self, db, url, api_client):
        new_client, secret = ClientDetail.create_client_and_secret(
            db,
            CONFIG.security.oauth_client_id_length_bytes,
            CONFIG.security.oauth_client_secret_length_bytes,
        )

        data = {
            "client_id": new_client.id,
            "client_secret": secret,
        }

        response = api_client.post(url, data=data)
        jwt = json.loads(response.text).get("access_token")
        assert 200 == response.status_code
        assert (
            data["client_id"]
            == json.loads(extract_payload(jwt, CONFIG.security.app_encryption_key))[
                JWE_PAYLOAD_CLIENT_ID
            ]
        )
        assert (
            json.loads(extract_payload(jwt, CONFIG.security.app_encryption_key))[
                JWE_PAYLOAD_SCOPES
            ]
            == []
        )

        new_client.delete(db)


class TestCallback:
    @pytest.fixture
    def callback_url(self) -> str:
        return V1_URL_PREFIX + OAUTH_CALLBACK

    def test_callback_for_missing_state(self, db, api_client: TestClient, callback_url):
        response = api_client.get(
            callback_url, params={"code": "abc", "state": "not_found"}
        )
        assert response.status_code == 404
        assert response.json() == {
            "detail": "No authentication request found for the given state."
        }

    @mock.patch(
<<<<<<< HEAD
        "fides.api.ops.api.v1.endpoints.saas_config_endpoints.OAuth2AuthenticationStrategy.get_access_token"
=======
        "fidesops.ops.api.v1.endpoints.saas_config_endpoints.OAuth2AuthorizationCodeAuthenticationStrategy.get_access_token"
>>>>>>> e0505c1d
    )
    def test_callback_for_valid_state(
        self,
        get_access_token_mock: Mock,
        db,
        api_client: TestClient,
        callback_url,
        oauth2_authorization_code_connection_config,
    ):
        get_access_token_mock.return_value = None
        authentication_request = AuthenticationRequest.create_or_update(
            db,
            data={
                "connection_key": oauth2_authorization_code_connection_config.key,
                "state": "new_request",
            },
        )
        response = api_client.get(
            callback_url, params={"code": "abc", "state": "new_request"}
        )
        assert response.ok
        get_access_token_mock.assert_called_once()

        authentication_request.delete(db)

    @mock.patch(
<<<<<<< HEAD
        "fides.api.ops.api.v1.endpoints.saas_config_endpoints.OAuth2AuthenticationStrategy.get_access_token"
=======
        "fidesops.ops.api.v1.endpoints.saas_config_endpoints.OAuth2AuthorizationCodeAuthenticationStrategy.get_access_token"
>>>>>>> e0505c1d
    )
    def test_callback_for_valid_state_with_token_error(
        self,
        get_access_token_mock: Mock,
        db,
        api_client: TestClient,
        callback_url,
        oauth2_authorization_code_connection_config,
    ):
        get_access_token_mock.side_effect = OAuth2TokenException(
            "Unable to retrieve access token."
        )
        authentication_request = AuthenticationRequest.create_or_update(
            db,
            data={
                "connection_key": oauth2_authorization_code_connection_config.key,
                "state": "new_request",
            },
        )
        response = api_client.get(
            callback_url, params={"code": "abc", "state": "new_request"}
        )
        assert response.status_code == 400
        assert response.json() == {"detail": "Unable to retrieve access token."}

        authentication_request.delete(db)<|MERGE_RESOLUTION|>--- conflicted
+++ resolved
@@ -461,11 +461,7 @@
         }
 
     @mock.patch(
-<<<<<<< HEAD
-        "fides.api.ops.api.v1.endpoints.saas_config_endpoints.OAuth2AuthenticationStrategy.get_access_token"
-=======
-        "fidesops.ops.api.v1.endpoints.saas_config_endpoints.OAuth2AuthorizationCodeAuthenticationStrategy.get_access_token"
->>>>>>> e0505c1d
+        "fides.ops.api.v1.endpoints.saas_config_endpoints.OAuth2AuthorizationCodeAuthenticationStrategy.get_access_token"
     )
     def test_callback_for_valid_state(
         self,
@@ -492,11 +488,7 @@
         authentication_request.delete(db)
 
     @mock.patch(
-<<<<<<< HEAD
-        "fides.api.ops.api.v1.endpoints.saas_config_endpoints.OAuth2AuthenticationStrategy.get_access_token"
-=======
-        "fidesops.ops.api.v1.endpoints.saas_config_endpoints.OAuth2AuthorizationCodeAuthenticationStrategy.get_access_token"
->>>>>>> e0505c1d
+        "fides.ops.api.v1.endpoints.saas_config_endpoints.OAuth2AuthorizationCodeAuthenticationStrategy.get_access_token"
     )
     def test_callback_for_valid_state_with_token_error(
         self,
