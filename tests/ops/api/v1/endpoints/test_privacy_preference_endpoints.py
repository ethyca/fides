from datetime import timedelta
from unittest import mock
from unittest.mock import MagicMock, patch

import pytest
from sqlalchemy.orm import Session
from starlette.status import HTTP_200_OK, HTTP_403_FORBIDDEN
from starlette.testclient import TestClient

from fides.api.api.v1.scope_registry import (
    CONSENT_READ,
    CURRENT_PRIVACY_PREFERENCE_READ,
    PRIVACY_PREFERENCE_HISTORY_READ,
)
from fides.api.api.v1.urn_registry import (
    CONSENT_REQUEST_PRIVACY_PREFERENCES_VERIFY,
    CONSENT_REQUEST_PRIVACY_PREFERENCES_WITH_ID,
    CURRENT_PRIVACY_PREFERENCES_REPORT,
    HISTORICAL_PRIVACY_PREFERENCES_REPORT,
    PRIVACY_PREFERENCES,
    V1_URL_PREFIX,
)
<<<<<<< HEAD
from fides.api.models.privacy_preference import (
=======
from fides.api.ops.models.privacy_preference import (
    ConsentMethod,
>>>>>>> 1407f13c
    CurrentPrivacyPreference,
    PrivacyPreferenceHistory,
    RequestOrigin,
    UserConsentPreference,
)
from fides.api.models.privacy_request import (
    ConsentRequest,
    ExecutionLogStatus,
    PrivacyRequestStatus,
    ProvidedIdentity,
)
from fides.api.schemas.privacy_notice import PrivacyNoticeHistorySchema
from fides.core.config import CONFIG


class TestSavePrivacyPreferencesPrivacyCenter:
    @pytest.fixture(scope="function")
    def verification_code(self) -> str:
        return "abcd"

    @pytest.fixture(scope="function")
    def request_body(self, privacy_notice, verification_code, consent_policy):
        return {
            "browser_identity": {"ga_client_id": "test"},
            "code": verification_code,
            "preferences": [
                {
                    "privacy_notice_history_id": privacy_notice.histories[0].id,
                    "preference": "opt_out",
                }
            ],
            "policy_key": consent_policy.key,
            "user_geography": "us_ca",
        }

    @pytest.mark.usefixtures(
        "subject_identity_verification_required",
    )
    def test_save_privacy_preferences_no_consent_request_id(
        self, api_client, request_body
    ):
        response = api_client.patch(
            f"{V1_URL_PREFIX}{CONSENT_REQUEST_PRIVACY_PREFERENCES_WITH_ID.format(consent_request_id='non_existent_consent_id')}",
            json=request_body,
        )
        assert response.status_code == 404
        assert "not found" in response.json()["detail"]

    @pytest.mark.usefixtures(
        "subject_identity_verification_required",
    )
    def test_save_privacy_preferences_no_consent_code(
        self, provided_identity_and_consent_request, api_client, privacy_notice
    ):
        _, consent_request = provided_identity_and_consent_request

        data = {
            "browser_identity": {"ga_client_id": "test_ga_client_id"},
            "code": "12345",
            "preferences": [
                {
                    "privacy_notice_history_id": privacy_notice.histories[0].id,
                    "preference": "opt_out",
                }
            ],
            "user_geography": "us_ca",
        }

        response = api_client.patch(
            f"{V1_URL_PREFIX}{CONSENT_REQUEST_PRIVACY_PREFERENCES_WITH_ID.format(consent_request_id=consent_request.id)}",
            json=data,
        )
        assert response.status_code == 400
        assert "code expired" in response.json()["detail"]

    @pytest.mark.usefixtures(
        "subject_identity_verification_required",
    )
    def test_set_privacy_preferences_invalid_code(
        self,
        provided_identity_and_consent_request,
        api_client,
        verification_code,
        request_body,
    ):
        _, consent_request = provided_identity_and_consent_request
        consent_request.cache_identity_verification_code(verification_code)

        request_body["code"] = "non_matching_code"
        response = api_client.patch(
            f"{V1_URL_PREFIX}{CONSENT_REQUEST_PRIVACY_PREFERENCES_WITH_ID.format(consent_request_id=consent_request.id)}",
            json=request_body,
        )
        assert response.status_code == 403
        assert "Incorrect identification" in response.json()["detail"]

    @pytest.mark.usefixtures(
        "subject_identity_verification_required", "automatically_approved", "system"
    )
    @mock.patch(
        "fides.api.service.privacy_request.request_runner_service.run_privacy_request.delay"
    )
    @mock.patch(
        "fides.api.ops.api.v1.endpoints.privacy_preference_endpoints.anonymize_ip_address"
    )
    def test_verify_then_set_privacy_preferences(
        self,
        mock_anonymize,
        run_privacy_request_mock,
        provided_identity_and_consent_request,
        api_client,
        verification_code,
        db: Session,
        request_body,
        privacy_notice,
    ):
        """Verify code and then return privacy preferences"""
        masked_ip = "12.214.31.0"  # Mocking because hostname for FastAPI TestClient is "testclient"
        mock_anonymize.return_value = masked_ip

        _, consent_request = provided_identity_and_consent_request
        consent_request.cache_identity_verification_code(verification_code)

        response = api_client.post(
            f"{V1_URL_PREFIX}{CONSENT_REQUEST_PRIVACY_PREFERENCES_VERIFY.format(consent_request_id=consent_request.id)}",
            json={"code": verification_code},
        )
        assert response.status_code == 200
        # Assert no existing privacy preferences exist for this identity
        assert response.json() == {"items": [], "total": 0, "page": 1, "size": 50}

        response = api_client.patch(
            f"{V1_URL_PREFIX}{CONSENT_REQUEST_PRIVACY_PREFERENCES_WITH_ID.format(consent_request_id=consent_request.id)}",
            json=request_body,
        )
        assert response.status_code == 200
        assert len(response.json()) == 1

        response_json = response.json()[0]
        created_privacy_preference_history_id = response_json[
            "privacy_preference_history_id"
        ]
        privacy_preference_history = (
            db.query(PrivacyPreferenceHistory)
            .filter(
                PrivacyPreferenceHistory.id == created_privacy_preference_history_id
            )
            .first()
        )
        assert response_json["preference"] == "opt_out"

        assert (
            response_json["privacy_notice_history"]
            == PrivacyNoticeHistorySchema.from_orm(privacy_notice.histories[0]).dict()
        )
        db.refresh(consent_request)
        assert consent_request.privacy_request_id

        response = api_client.post(
            f"{V1_URL_PREFIX}{CONSENT_REQUEST_PRIVACY_PREFERENCES_VERIFY.format(consent_request_id=consent_request.id)}",
            json={"code": verification_code},
        )
        assert response.status_code == 200
        assert len(response.json()["items"]) == 1
        response_json = response.json()["items"][0]
        assert response_json["id"] is not None
        assert response_json["preference"] == "opt_out"
        assert (
            response_json["privacy_notice_history"]
            == PrivacyNoticeHistorySchema.from_orm(privacy_notice.histories[0]).dict()
        )

        privacy_preference_history.delete(db=db)
        assert run_privacy_request_mock.called

    @pytest.mark.usefixtures(
        "subject_identity_verification_not_required", "automatically_approved"
    )
    @mock.patch(
        "fides.api.service.privacy_request.request_runner_service.run_privacy_request.delay"
    )
    @mock.patch(
        "fides.api.ops.api.v1.endpoints.privacy_preference_endpoints.anonymize_ip_address"
    )
    def test_set_privacy_preferences_privacy_center_fides_user_device_id_only(
        self,
        mock_anonymize,
        run_privacy_request_mock,
        fides_user_provided_identity_and_consent_request,
        api_client,
        verification_code,
        db: Session,
        request_body,
        privacy_notice,
    ):
        """Test the workflow where consent preferences were saved in the privacy center against
        a fides user device id only - no email or phone number.  This ProvidedIdentity needs to be
        saved as the PrivacyPreferenceHistory.fides_user_device_provided_identity_id record.

        Also asserts these same preferences can be retrieved via the consent request verify endpoint
        """
        masked_ip = "12.214.31.0"
        mock_anonymize.return_value = masked_ip

        (
            fides_user_provided_identity,
            consent_request,
        ) = fides_user_provided_identity_and_consent_request

        response = api_client.patch(
            f"{V1_URL_PREFIX}{CONSENT_REQUEST_PRIVACY_PREFERENCES_WITH_ID.format(consent_request_id=consent_request.id)}",
            json=request_body,
        )
        assert response.status_code == 200
        assert len(response.json()) == 1

        response_json = response.json()[0]
        created_privacy_preference_history_id = response_json[
            "privacy_preference_history_id"
        ]
        privacy_preference_history = (
            db.query(PrivacyPreferenceHistory)
            .filter(
                PrivacyPreferenceHistory.id == created_privacy_preference_history_id
            )
            .first()
        )
        assert privacy_preference_history.email is None
        assert (
            privacy_preference_history.fides_user_device
            == fides_user_provided_identity.encrypted_value["value"]
        )
        assert privacy_preference_history.provided_identity is None
        assert (
            privacy_preference_history.fides_user_device_provided_identity
            == fides_user_provided_identity,
            "Assert fides user device provided identity ",
        )
        assert privacy_preference_history.phone_number is None
        assert privacy_preference_history.preference == UserConsentPreference.opt_out

        assert response_json["preference"] == "opt_out"

        assert (
            response_json["privacy_notice_history"]
            == PrivacyNoticeHistorySchema.from_orm(privacy_notice.histories[0]).dict()
        )
        db.refresh(consent_request)
        assert consent_request.privacy_request_id

        # Assert preferences can be retrieved under fides user device id only
        response = api_client.post(
            f"{V1_URL_PREFIX}{CONSENT_REQUEST_PRIVACY_PREFERENCES_VERIFY.format(consent_request_id=consent_request.id)}",
            json={"code": verification_code},
        )
        assert response.status_code == 200
        assert len(response.json()["items"]) == 1
        response_json = response.json()["items"][0]
        assert response_json["id"] is not None
        assert response_json["preference"] == "opt_out"
        assert (
            response_json["privacy_notice_history"]
            == PrivacyNoticeHistorySchema.from_orm(privacy_notice.histories[0]).dict()
        )

        # Test no experience specified, so no request origin
        assert privacy_preference_history.request_origin is None
        assert privacy_preference_history.user_agent == "testclient"
        assert privacy_preference_history.privacy_experience_config_history_id is None
        assert privacy_preference_history.privacy_experience_history_id is None
        assert mock_anonymize.call_args.args[0] == "testclient"
        assert privacy_preference_history.anonymized_ip_address == masked_ip
        assert privacy_preference_history.url_recorded is None

        # Fetch current privacy preference
        current_preference = CurrentPrivacyPreference.get(
            db, object_id=response_json["id"]
        )
        assert current_preference.preference == UserConsentPreference.opt_out
        assert (
            current_preference.privacy_notice_history_id
            == privacy_notice.histories[0].id
        )

        privacy_preference_history.delete(db=db)
        assert run_privacy_request_mock.called

    @pytest.mark.usefixtures(
        "subject_identity_verification_required",
    )
    def test_set_privacy_preferences_invalid_code_respects_attempt_count(
        self,
        provided_identity_and_consent_request,
        api_client,
        verification_code,
        request_body,
    ):
        _, consent_request = provided_identity_and_consent_request
        consent_request.cache_identity_verification_code(verification_code)

        request_body["code"] = "987632"  # Bad code

        for _ in range(0, CONFIG.security.identity_verification_attempt_limit):
            response = api_client.patch(
                f"{V1_URL_PREFIX}{CONSENT_REQUEST_PRIVACY_PREFERENCES_WITH_ID.format(consent_request_id=consent_request.id)}",
                json=request_body,
            )
            assert response.status_code == 403
            assert "Incorrect identification" in response.json()["detail"]

        assert (
            consent_request._get_cached_verification_code_attempt_count()
            == CONFIG.security.identity_verification_attempt_limit
        )

        request_body["code"] = verification_code
        response = api_client.patch(
            f"{V1_URL_PREFIX}{CONSENT_REQUEST_PRIVACY_PREFERENCES_WITH_ID.format(consent_request_id=consent_request.id)}",
            json=request_body,
        )
        assert response.status_code == 403
        assert (
            response.json()["detail"] == f"Attempt limit hit for '{consent_request.id}'"
        )
        assert consent_request.get_cached_verification_code() is None
        assert consent_request._get_cached_verification_code_attempt_count() == 0

    @pytest.mark.usefixtures(
        "subject_identity_verification_required",
    )
    @patch("fides.api.models.privacy_request.ConsentRequest.verify_identity")
    def test_set_privacy_preferences_no_email_provided(
        self,
        mock_verify_identity: MagicMock,
        db,
        api_client,
        verification_code,
        request_body,
    ):
        provided_identity_data = {
            "privacy_request_id": None,
            "field_name": "email",
            "hashed_value": None,
            "encrypted_value": None,
        }
        provided_identity = ProvidedIdentity.create(db, data=provided_identity_data)

        consent_request_data = {
            "provided_identity_id": provided_identity.id,
        }
        consent_request = ConsentRequest.create(db, data=consent_request_data)
        consent_request.cache_identity_verification_code(verification_code)

        response = api_client.patch(
            f"{V1_URL_PREFIX}{CONSENT_REQUEST_PRIVACY_PREFERENCES_WITH_ID.format(consent_request_id=consent_request.id)}",
            json=request_body,
        )

        assert response.status_code == 404
        assert mock_verify_identity.called
        assert "missing" in response.json()["detail"]

    @pytest.mark.usefixtures(
        "subject_identity_verification_required",
    )
    def test_set_privacy_preferences_no_privacy_preferences_present(
        self,
        provided_identity_and_consent_request,
        api_client,
        verification_code,
        request_body,
    ):
        _, consent_request = provided_identity_and_consent_request
        consent_request.cache_identity_verification_code(verification_code)

        request_body["preferences"] = None

        response = api_client.patch(
            f"{V1_URL_PREFIX}{CONSENT_REQUEST_PRIVACY_PREFERENCES_WITH_ID.format(consent_request_id=consent_request.id)}",
            json=request_body,
        )
        assert response.status_code == 422

    @pytest.mark.usefixtures(
        "subject_identity_verification_required",
    )
    def test_set_privacy_preferences_invalid_privacy_notice_history_id(
        self,
        provided_identity_and_consent_request,
        api_client,
        verification_code,
        request_body,
    ):
        _, consent_request = provided_identity_and_consent_request
        consent_request.cache_identity_verification_code(verification_code)

        request_body["preferences"][0]["privacy_notice_history_id"] = "bad_id"

        response = api_client.patch(
            f"{V1_URL_PREFIX}{CONSENT_REQUEST_PRIVACY_PREFERENCES_WITH_ID.format(consent_request_id=consent_request.id)}",
            json=request_body,
        )
        assert (
            response.status_code == 400
        ), "Gets picked up by the duplicate privacy notice check"

    @pytest.mark.usefixtures(
        "subject_identity_verification_required",
    )
    def test_set_duplicate_preferences_for_the_same_notice_in_one_request(
        self,
        provided_identity_and_consent_request,
        api_client,
        verification_code,
        request_body,
        privacy_notice,
    ):
        _, consent_request = provided_identity_and_consent_request
        consent_request.cache_identity_verification_code(verification_code)

        request_body["preferences"].append(
            {
                "privacy_notice_history_id": privacy_notice.histories[0].id,
                "preference": "opt_in",
            }
        )

        response = api_client.patch(
            f"{V1_URL_PREFIX}{CONSENT_REQUEST_PRIVACY_PREFERENCES_WITH_ID.format(consent_request_id=consent_request.id)}",
            json=request_body,
        )
        assert (
            response.status_code == 400
        ), "Gets picked up by the duplicate privacy notice check"

    @pytest.mark.usefixtures(
        "subject_identity_verification_required",
        "automatically_approved",
        "consent_policy",
        "system",
    )
    @patch("fides.api.models.privacy_request.ConsentRequest.verify_identity")
    @mock.patch(
        "fides.api.service.privacy_request.request_runner_service.run_privacy_request.delay"
    )
    def test_set_privacy_preferences(
        self,
        mock_run_privacy_request: MagicMock,
        mock_verify_identity: MagicMock,
        provided_identity_and_consent_request,
        db,
        api_client,
        verification_code,
        request_body,
        privacy_notice,
        privacy_notice_us_ca_provide,
    ):
        provided_identity, consent_request = provided_identity_and_consent_request
        consent_request.cache_identity_verification_code(verification_code)

        request_body["preferences"].append(
            {
                "privacy_notice_history_id": privacy_notice_us_ca_provide.histories[
                    0
                ].id,
                "preference": "opt_in",
            }
        )

        response = api_client.patch(
            f"{V1_URL_PREFIX}{CONSENT_REQUEST_PRIVACY_PREFERENCES_WITH_ID.format(consent_request_id=consent_request.id)}",
            json=request_body,
        )

        assert response.status_code == 200
        assert len(response.json()) == 2

        response_json = response.json()

        first_privacy_preference_history_created = (
            db.query(PrivacyPreferenceHistory)
            .filter(
                PrivacyPreferenceHistory.id
                == response_json[0]["privacy_preference_history_id"]
            )
            .first()
        )
        assert response_json[0]["preference"] == "opt_out"

        assert (
            response_json[0]["privacy_notice_history"]
            == PrivacyNoticeHistorySchema.from_orm(privacy_notice.histories[0]).dict()
        )

        second_privacy_preference_history_created = (
            db.query(PrivacyPreferenceHistory)
            .filter(
                PrivacyPreferenceHistory.id
                == response_json[1]["privacy_preference_history_id"]
            )
            .first()
        )
        assert response_json[1]["preference"] == "opt_in"
        assert (
            response_json[1]["privacy_notice_history"]
            == PrivacyNoticeHistorySchema.from_orm(
                privacy_notice_us_ca_provide.histories[0]
            ).dict()
        )
        assert verification_code in mock_verify_identity.call_args_list[0].args

        db.refresh(first_privacy_preference_history_created)
        db.refresh(second_privacy_preference_history_created)

        assert first_privacy_preference_history_created.privacy_request_id is not None
        assert second_privacy_preference_history_created.privacy_request_id is not None

        identity = (
            first_privacy_preference_history_created.privacy_request.get_persisted_identity()
        )
        assert identity.email == "test@email.com", (
            "Identity pulled from Privacy Request Provided Identity and used to "
            "create a Privacy Request provided identity "
        )
        assert identity.phone_number is None
        assert identity.ga_client_id == "test", (
            "Browser identity pulled from Privacy Request Provided Identity and persisted "
            "to a Privacy Request provided identity"
        )

        privacy_request = first_privacy_preference_history_created.privacy_request
        assert privacy_request.status == PrivacyRequestStatus.pending
        assert privacy_request.privacy_preferences == [
            first_privacy_preference_history_created,
            second_privacy_preference_history_created,
        ], "Same privacy request created to propagate both preferences"

        db.refresh(consent_request)
        assert (
            consent_request.privacy_request_id == privacy_request.id
        ), "Privacy request id also saved on Consent request for record keeping"
        assert mock_run_privacy_request.called

        current_privacy_preference_one = (
            first_privacy_preference_history_created.current_privacy_preference
        )
        current_privacy_preference_two = (
            second_privacy_preference_history_created.current_privacy_preference
        )
        assert (
            current_privacy_preference_one.preference == UserConsentPreference.opt_out
        ), "History preferences saved to latest preferences"
        assert (
            current_privacy_preference_two.preference == UserConsentPreference.opt_in
        ), "History preferences saved to latest preferences"

        first_privacy_preference_history_created.delete(db)
        second_privacy_preference_history_created.delete(db)

    @pytest.mark.usefixtures(
        "subject_identity_verification_required", "automatically_approved"
    )
    @patch("fides.api.models.privacy_request.ConsentRequest.verify_identity")
    @mock.patch(
        "fides.api.service.privacy_request.request_runner_service.run_privacy_request.delay"
    )
    def test_set_privacy_preferences_bad_policy_key(
        self,
        mock_run_privacy_request: MagicMock,
        mock_verify_identity: MagicMock,
        provided_identity_and_consent_request,
        db,
        api_client,
        verification_code,
        request_body,
        privacy_notice,
    ):
        """Even though privacy request creation fails, privacy preferences are still saved"""
        provided_identity, consent_request = provided_identity_and_consent_request
        consent_request.cache_identity_verification_code(verification_code)

        request_body["policy_key"] = "bad_policy_key"

        response = api_client.patch(
            f"{V1_URL_PREFIX}{CONSENT_REQUEST_PRIVACY_PREFERENCES_WITH_ID.format(consent_request_id=consent_request.id)}",
            json=request_body,
        )

        assert response.status_code == 400
        assert (
            response.json()["detail"] == "Policy with key bad_policy_key does not exist"
        )

        privacy_preference_history_created = (
            db.query(PrivacyPreferenceHistory)
            .filter(
                PrivacyPreferenceHistory.privacy_notice_history_id
                == privacy_notice.privacy_notice_history_id
            )
            .first()
        )
        assert (
            privacy_preference_history_created.preference
            == UserConsentPreference.opt_out
        )

        assert verification_code in mock_verify_identity.call_args_list[0].args
        assert privacy_preference_history_created.privacy_request_id is None
        db.refresh(consent_request)
        assert consent_request.privacy_request_id is None
        assert not mock_run_privacy_request.called

        current_privacy_preference_one = (
            privacy_preference_history_created.current_privacy_preference
        )

        assert (
            current_privacy_preference_one.preference == UserConsentPreference.opt_out
        ), "Historical preferences upserted to latest consent preferences"

        privacy_preference_history_created.delete(db)

<<<<<<< HEAD
    @pytest.mark.usefixtures("automatically_approved")
    @patch("fides.api.models.privacy_request.ConsentRequest.verify_identity")
=======
    @pytest.mark.usefixtures("automatically_approved", "system")
    @patch("fides.api.ops.models.privacy_request.ConsentRequest.verify_identity")
>>>>>>> 1407f13c
    @mock.patch(
        "fides.api.service.privacy_request.request_runner_service.run_privacy_request.delay"
    )
    def test_set_privacy_preferences_without_verification_required(
        self,
        run_privacy_request_mock,
        mock_verify_identity: MagicMock,
        provided_identity_and_consent_request,
        db,
        api_client,
        privacy_notice,
        request_body,
        verification_code,
    ):
        provided_identity, consent_request = provided_identity_and_consent_request

        response = api_client.patch(
            f"{V1_URL_PREFIX}{CONSENT_REQUEST_PRIVACY_PREFERENCES_WITH_ID.format(consent_request_id=consent_request.id)}",
            json=request_body,
        )
        assert response.status_code == 200
        assert len(response.json()) == 1

        response_json = response.json()[0]
        created_privacy_preference_history_id = response_json[
            "privacy_preference_history_id"
        ]
        privacy_preference_history = (
            db.query(PrivacyPreferenceHistory)
            .filter(
                PrivacyPreferenceHistory.id == created_privacy_preference_history_id
            )
            .first()
        )
        assert response_json["preference"] == "opt_out"

        assert (
            response_json["privacy_notice_history"]
            == PrivacyNoticeHistorySchema.from_orm(privacy_notice.histories[0]).dict()
        )

        db.refresh(consent_request)
        assert consent_request.privacy_request_id

        response = api_client.post(
            f"{V1_URL_PREFIX}{CONSENT_REQUEST_PRIVACY_PREFERENCES_VERIFY.format(consent_request_id=consent_request.id)}",
            json={"code": verification_code},
        )
        assert response.status_code == 200
        assert len(response.json()["items"]) == 1
        response_json = response.json()["items"][0]
        assert response_json["id"] is not None
        assert response_json["preference"] == "opt_out"
        assert (
            response_json["privacy_notice_history"]
            == PrivacyNoticeHistorySchema.from_orm(privacy_notice.histories[0]).dict()
        )

        privacy_preference_history.delete(db=db)
        assert not mock_verify_identity.called
        assert run_privacy_request_mock.called

    @pytest.mark.usefixtures(
        "subject_identity_verification_required", "automatically_approved", "system"
    )
    @mock.patch(
        "fides.api.service.privacy_request.request_runner_service.run_privacy_request.delay"
    )
    def test_verify_then_set_privacy_preferences_with_additional_fides_user_device_id(
        self,
        run_privacy_request_mock,
        provided_identity_and_consent_request,
        api_client,
        verification_code,
        db: Session,
        request_body,
        privacy_notice,
    ):
        """Verify code and then return privacy preferences

        Besides having a verified identity, we also have the fides_user_device_id from the browser
        """
        request_body["browser_identity"][
            "fides_user_device_id"
        ] = "test_fides_user_device_id"
        _, consent_request = provided_identity_and_consent_request
        consent_request.cache_identity_verification_code(verification_code)

        response = api_client.post(
            f"{V1_URL_PREFIX}{CONSENT_REQUEST_PRIVACY_PREFERENCES_VERIFY.format(consent_request_id=consent_request.id)}",
            json={"code": verification_code},
        )
        assert response.status_code == 200
        # Assert no existing privacy preferences exist for this identity
        assert response.json() == {"items": [], "total": 0, "page": 1, "size": 50}

        response = api_client.patch(
            f"{V1_URL_PREFIX}{CONSENT_REQUEST_PRIVACY_PREFERENCES_WITH_ID.format(consent_request_id=consent_request.id)}",
            json=request_body,
        )
        assert response.status_code == 200
        assert len(response.json()) == 1

        response_json = response.json()[0]
        created_privacy_preference_history_id = response_json[
            "privacy_preference_history_id"
        ]
        privacy_preference_history = (
            db.query(PrivacyPreferenceHistory)
            .filter(
                PrivacyPreferenceHistory.id == created_privacy_preference_history_id
            )
            .first()
        )
        assert response_json["preference"] == "opt_out"

        assert (
            response_json["privacy_notice_history"]
            == PrivacyNoticeHistorySchema.from_orm(privacy_notice.histories[0]).dict()
        )
        db.refresh(consent_request)
        assert consent_request.privacy_request_id

        response = api_client.post(
            f"{V1_URL_PREFIX}{CONSENT_REQUEST_PRIVACY_PREFERENCES_VERIFY.format(consent_request_id=consent_request.id)}",
            json={"code": verification_code},
        )
        assert response.status_code == 200
        assert len(response.json()["items"]) == 1
        response_json = response.json()["items"][0]
        assert response_json["id"] is not None
        assert response_json["preference"] == "opt_out"
        assert (
            response_json["privacy_notice_history"]
            == PrivacyNoticeHistorySchema.from_orm(privacy_notice.histories[0]).dict()
        )
        assert (
            privacy_preference_history.fides_user_device == "test_fides_user_device_id"
        )
        assert (
            privacy_preference_history.hashed_fides_user_device
            == ProvidedIdentity.hash_value("test_fides_user_device_id")
        )
        assert (
            privacy_preference_history.fides_user_device_provided_identity_id
            is not None
        )
        fides_user_device_provided_identity = (
            privacy_preference_history.fides_user_device_provided_identity
        )
        assert (
            fides_user_device_provided_identity
            != privacy_preference_history.provided_identity
        )
        assert (
            fides_user_device_provided_identity.encrypted_value["value"]
            == "test_fides_user_device_id"
        )
        assert (
            fides_user_device_provided_identity.hashed_value
            == ProvidedIdentity.hash_value("test_fides_user_device_id")
        )

        privacy_preference_history.delete(db=db)
        assert run_privacy_request_mock.called


class TestPrivacyPreferenceVerify:
    @pytest.fixture(scope="function")
    def verification_code(self) -> str:
        return "abcd"

    def test_consent_verify_no_consent_request_id(
        self,
        api_client,
    ):
        data = {"code": "12345"}

        response = api_client.post(
            f"{V1_URL_PREFIX}{CONSENT_REQUEST_PRIVACY_PREFERENCES_VERIFY.format(consent_request_id='non_existent_consent_id')}",
            json=data,
        )
        assert response.status_code == 404
        assert "not found" in response.json()["detail"]

    @pytest.mark.usefixtures(
        "subject_identity_verification_required",
    )
    def test_consent_verify_no_consent_code(
        self, provided_identity_and_consent_request, api_client
    ):
        data = {"code": "12345"}

        _, consent_request = provided_identity_and_consent_request
        response = api_client.post(
            f"{V1_URL_PREFIX}{CONSENT_REQUEST_PRIVACY_PREFERENCES_VERIFY.format(consent_request_id=consent_request.id)}",
            json=data,
        )
        assert response.status_code == 400
        assert "code expired" in response.json()["detail"]

    @pytest.mark.usefixtures(
        "subject_identity_verification_required",
    )
    def test_consent_verify_invalid_code(
        self, provided_identity_and_consent_request, api_client
    ):
        _, consent_request = provided_identity_and_consent_request
        consent_request.cache_identity_verification_code("abcd")

        response = api_client.post(
            f"{V1_URL_PREFIX}{CONSENT_REQUEST_PRIVACY_PREFERENCES_VERIFY.format(consent_request_id=consent_request.id)}",
            json={"code": "1234"},
        )
        assert response.status_code == 403
        assert "Incorrect identification" in response.json()["detail"]

    @pytest.mark.usefixtures(
        "subject_identity_verification_required",
    )
    @patch("fides.api.models.privacy_request.ConsentRequest.verify_identity")
    def test_consent_verify_no_email_provided(
        self,
        mock_verify_identity: MagicMock,
        db,
        api_client,
        verification_code,
    ):
        provided_identity_data = {
            "privacy_request_id": None,
            "field_name": "email",
            "hashed_value": None,
            "encrypted_value": None,
        }
        provided_identity = ProvidedIdentity.create(db, data=provided_identity_data)

        consent_request_data = {
            "provided_identity_id": provided_identity.id,
        }
        consent_request = ConsentRequest.create(db, data=consent_request_data)
        consent_request.cache_identity_verification_code(verification_code)

        response = api_client.post(
            f"{V1_URL_PREFIX}{CONSENT_REQUEST_PRIVACY_PREFERENCES_VERIFY.format(consent_request_id=consent_request.id)}",
            json={"code": verification_code},
        )

        assert response.status_code == 404
        assert verification_code in mock_verify_identity.call_args_list[0].args
        assert "missing" in response.json()["detail"]

    @pytest.mark.usefixtures(
        "subject_identity_verification_required",
    )
    @patch("fides.api.models.privacy_request.ConsentRequest.verify_identity")
    def test_consent_verify_no_privacy_preferences_present(
        self,
        mock_verify_identity: MagicMock,
        provided_identity_and_consent_request,
        api_client,
        verification_code,
    ):
        _, consent_request = provided_identity_and_consent_request
        consent_request.cache_identity_verification_code(verification_code)

        response = api_client.post(
            f"{V1_URL_PREFIX}{CONSENT_REQUEST_PRIVACY_PREFERENCES_VERIFY.format(consent_request_id=consent_request.id)}",
            json={"code": verification_code},
        )
        assert response.status_code == 200
        assert verification_code in mock_verify_identity.call_args_list[0].args
        assert response.json() == {"items": [], "total": 0, "page": 1, "size": 50}

    @pytest.mark.usefixtures(
        "subject_identity_verification_required",
    )
    def test_consent_verify_consent_preferences(
        self,
        provided_identity_and_consent_request,
        db,
        api_client,
        verification_code,
        privacy_preference_history,
    ):
        provided_identity, consent_request = provided_identity_and_consent_request
        consent_request.cache_identity_verification_code(verification_code)

        response = api_client.post(
            f"{V1_URL_PREFIX}{CONSENT_REQUEST_PRIVACY_PREFERENCES_VERIFY.format(consent_request_id=consent_request.id)}",
            json={"code": verification_code},
        )
        assert response.status_code == 200
        assert len(response.json()["items"]) == 1

        # Getting current preferences returns the latest CurrentPrivacyPreferences, not the PrivacyPreferenceHistory records
        current_preference_record = (
            privacy_preference_history.current_privacy_preference
        )
        data = response.json()["items"][0]
        assert data["id"] == current_preference_record.id
        assert (
            data["preference"]
            == "opt_out"
            == privacy_preference_history.preference.value
        )
        assert (
            data["privacy_notice_history"]
            == PrivacyNoticeHistorySchema.from_orm(
                privacy_preference_history.privacy_notice_history
            ).dict()
        )
        db.refresh(consent_request)
        assert consent_request.identity_verified_at is not None


class TestSavePrivacyPreferencesForFidesDeviceId:
    @pytest.fixture(scope="function")
    def url(self) -> str:
        return V1_URL_PREFIX + PRIVACY_PREFERENCES

    @pytest.fixture(scope="function")
    def request_body(
        self, privacy_notice, consent_policy, privacy_experience_overlay_banner
    ):
        return {
            "browser_identity": {
                "ga_client_id": "test",
                "fides_user_device_id": "ABCDE_TEST_FIDES",
            },
            "preferences": [
                {
                    "privacy_notice_history_id": privacy_notice.histories[0].id,
                    "preference": "opt_out",
                }
            ],
            "policy_key": consent_policy.key,
            "user_geography": "us_ca",
            "privacy_experience_history_id": privacy_experience_overlay_banner.histories[
                0
            ].id,
            "method": "button",
        }

    @pytest.mark.usefixtures(
        "privacy_notice",
    )
    def test_no_fides_user_device_id_supplied(self, api_client, url, request_body):
        del request_body["browser_identity"]["fides_user_device_id"]
        response = api_client.patch(
            url, json=request_body, headers={"Origin": "http://localhost:8080"}
        )
        assert response.status_code == 422

    @pytest.mark.usefixtures(
        "privacy_notice",
    )
    def test_save_privacy_preferences_with_bad_notice(
        self, api_client, url, request_body
    ):
        request_body["preferences"][0]["privacy_notice_history_id"] = "bad_history"
        response = api_client.patch(
            url, json=request_body, headers={"Origin": "http://localhost:8080"}
        )
        assert response.status_code == 400

    def test_save_privacy_preferences_bad_experience_id(
        self,
        api_client,
        url,
        request_body,
    ):
        """Privacy experiences need to be valid when setting preferences"""
        request_body["privacy_experience_history_id"] = "bad_id"
        response = api_client.patch(
            url, json=request_body, headers={"Origin": "http://localhost:8080"}
        )
        assert response.status_code == 404
        assert (
            response.json()["detail"]
            == f"Privacy Experience History 'bad_id' not found."
        )

    @mock.patch(
        "fides.api.ops.api.v1.endpoints.privacy_preference_endpoints.anonymize_ip_address"
    )
    def test_save_privacy_preferences_with_respect_to_fides_user_device_id(
        self,
        mock_anonymize,
        db,
        api_client,
        url,
        request_body,
        privacy_notice,
        privacy_experience_overlay_banner,
    ):
        """Assert CurrentPrivacyPreference records were updated and PrivacyPreferenceHistory records were created
        for recordkeeping with respect to the fides user device id in the request
        """
        masked_ip = "12.214.31.0"
        mock_anonymize.return_value = masked_ip
        response = api_client.patch(
            url, json=request_body, headers={"Origin": "http://localhost:8080"}
        )
        assert response.status_code == 200
        response_json = response.json()[0]
        assert response_json["preference"] == "opt_out"
        assert (
            response_json["privacy_notice_history"]["id"]
            == privacy_notice.histories[0].id
        )

        privacy_preference_history_id = response_json["privacy_preference_history_id"]

        # Fetch current privacy preference that was updated
        current_preference = CurrentPrivacyPreference.get(
            db, object_id=response_json["id"]
        )
        # Get corresponding historical preference that was just created
        privacy_preference_history = current_preference.privacy_preference_history
        assert privacy_preference_history.id == privacy_preference_history_id

        fides_user_device_provided_identity = (
            privacy_preference_history.fides_user_device_provided_identity
        )
        # Same fides user device identity added to both the historical and current record
        assert (
            current_preference.fides_user_device_provided_identity
            == fides_user_device_provided_identity
        )
        assert (
            fides_user_device_provided_identity.hashed_value
            == ProvidedIdentity.hash_value("ABCDE_TEST_FIDES")
        )
        assert (
            fides_user_device_provided_identity.encrypted_value["value"]
            == "ABCDE_TEST_FIDES"
        )
        # Values also cached on the historical record for reporting
        assert (
            privacy_preference_history.hashed_fides_user_device
            == ProvidedIdentity.hash_value("ABCDE_TEST_FIDES")
        )  # Cached here for reporting
        assert (
            privacy_preference_history.fides_user_device == "ABCDE_TEST_FIDES"
        )  # Cached here for reporting

        # Test items that are pulled from request headers or client
        assert (
            privacy_preference_history.request_origin == RequestOrigin.overlay
        )  # Retrieved from privacy experience history
        assert (
            privacy_preference_history.user_agent == "testclient"
        )  # Retrieved from request headers
        assert (
            privacy_preference_history.privacy_experience_config_history_id
            == privacy_experience_overlay_banner.histories[
                0
            ].experience_config_history_id
        )
        assert (
            privacy_preference_history.privacy_experience_history_id
            == privacy_experience_overlay_banner.histories[0].id
        )
        assert privacy_preference_history.anonymized_ip_address == masked_ip
        assert privacy_preference_history.url_recorded is None
        assert privacy_preference_history.method == ConsentMethod.button

        current_preference.delete(db)
        privacy_preference_history.delete(db)


class TestHistoricalPreferences:
    @pytest.fixture(scope="function")
    def url(self) -> str:
        return V1_URL_PREFIX + HISTORICAL_PRIVACY_PREFERENCES_REPORT

    def test_get_historical_preferences_not_authenticated(
        self, api_client: TestClient, url
    ) -> None:
        response = api_client.get(url, headers={})
        assert 401 == response.status_code

    def test_get_historical_preferences_incorrect_scope(
        self, api_client: TestClient, url, generate_auth_header
    ) -> None:
        auth_header = generate_auth_header(scopes=[CONSENT_READ])
        response = api_client.get(url, headers=auth_header)
        assert 403 == response.status_code

    @pytest.mark.parametrize(
        "role,expected_status",
        [
            ("owner", HTTP_200_OK),
            ("contributor", HTTP_200_OK),
            ("viewer_and_approver", HTTP_403_FORBIDDEN),
            ("viewer", HTTP_403_FORBIDDEN),
            ("approver", HTTP_403_FORBIDDEN),
        ],
    )
    def test_get_historical_preferences_roles(
        self, role, expected_status, api_client: TestClient, url, generate_role_header
    ) -> None:
        auth_header = generate_role_header(roles=[role])
        response = api_client.get(url, headers=auth_header)
        assert response.status_code == expected_status

    def test_get_historical_preferences(
        self,
        db,
        api_client: TestClient,
        url,
        user,
        generate_auth_header,
        privacy_preference_history,
        privacy_request_with_consent_policy,
        system,
        privacy_experience_privacy_center_link,
    ) -> None:
        privacy_preference_history.privacy_request_id = (
            privacy_request_with_consent_policy.id
        )
        privacy_preference_history.relevant_systems = privacy_preference_history.privacy_notice_history.calculate_relevant_systems(
            db
        )
        privacy_preference_history.save(db)

        privacy_preference_history.update_secondary_user_ids(
            db, {"ljt_readerID": "preference_history_test"}
        )
        privacy_preference_history.cache_system_status(
            db, system=system.fides_key, status=ExecutionLogStatus.complete
        )

        privacy_request_with_consent_policy.reviewed_by = user.id
        privacy_request_with_consent_policy.save(db)

        auth_header = generate_auth_header(scopes=[PRIVACY_PREFERENCE_HISTORY_READ])
        response = api_client.get(url, headers=auth_header)
        assert response.status_code == 200
        assert len(response.json()["items"]) == 1
        assert response.json()["total"] == 1
        assert response.json()["page"] == 1
        assert response.json()["size"] == 50

        response_body = response.json()["items"][0]

        assert response_body["id"] == privacy_preference_history.id
        assert (
            response_body["privacy_request_id"]
            == privacy_request_with_consent_policy.id
        )
        assert response_body["email"] == "test@email.com"
        assert response_body["phone_number"] is None
        assert response_body["fides_user_device_id"] is None
        assert response_body["secondary_user_ids"] == {
            "ljt_readerID": "preference_history_test"
        }
        assert response_body["request_timestamp"] is not None
        assert response_body["request_origin"] == "privacy_center"
        assert response_body["request_status"] == "in_processing"
        assert response_body["request_type"] == "consent"
        assert response_body["approver_id"] == "test_fidesops_user"
        assert (
            response_body["privacy_notice_history_id"]
            == privacy_preference_history.privacy_notice_history_id
        )
        assert response_body["privacy_notice_history_id"] is not None
        assert response_body["preference"] == "opt_out"
        assert response_body["user_geography"] == "us_ca"
        assert response_body["relevant_systems"] == [system.fides_key]
        assert response_body["affected_system_status"] == {system.fides_key: "complete"}
        assert response_body["url_recorded"] == "example.com/privacy_center"
        assert (
            response_body["user_agent"]
            == "Mozilla/5.0 (Macintosh; Intel Mac OS X 10_14_2) AppleWebKit/324.42 (KHTML, like Gecko) Chrome/108.0.0.0 Safari/425.24"
        )
        assert response_body["method"] == "button"
        assert response_body["truncated_ip_address"] == "92.158.1.0"
        assert (
            response_body["experience_config_history_id"]
            == privacy_experience_privacy_center_link.histories[
                0
            ].experience_config_history_id
        )
        assert (
            response_body["privacy_experience_history_id"]
            == privacy_experience_privacy_center_link.histories[0].id
        )

    def test_get_historical_preferences_ordering(
        self,
        api_client: TestClient,
        url,
        generate_auth_header,
        privacy_preference_history,
        privacy_preference_history_us_ca_provide,
        privacy_preference_history_eu_fr_provide_service_frontend_only,
    ) -> None:
        auth_header = generate_auth_header(scopes=[PRIVACY_PREFERENCE_HISTORY_READ])
        response = api_client.get(url, headers=auth_header)
        assert response.status_code == 200
        assert len(response.json()["items"]) == 3
        assert response.json()["total"] == 3
        assert response.json()["page"] == 1
        assert response.json()["size"] == 50

        response_body = response.json()["items"]

        # Records ordered most recently created first
        assert (
            response_body[0]["id"]
            == privacy_preference_history_eu_fr_provide_service_frontend_only.id
        )
        assert response_body[1]["id"] == privacy_preference_history_us_ca_provide.id
        assert response_body[2]["id"] == privacy_preference_history.id

    def test_get_historical_preferences_date_filtering(
        self,
        api_client: TestClient,
        url,
        generate_auth_header,
        privacy_preference_history,
        privacy_preference_history_us_ca_provide,
        privacy_preference_history_eu_fr_provide_service_frontend_only,
    ) -> None:
        auth_header = generate_auth_header(scopes=[PRIVACY_PREFERENCE_HISTORY_READ])

        # Filter for everything created before the first preference
        response = api_client.get(
            url
            + f"?request_timestamp_lt={privacy_preference_history.created_at.strftime('%Y-%m-%dT%H:%M:%S.%f')}",
            headers=auth_header,
        )
        assert response.status_code == 200
        assert response.json()["items"] == []

        # Filter for everything created before the last preference plus an hour
        response = api_client.get(
            url
            + f"?request_timestamp_lt={(privacy_preference_history_eu_fr_provide_service_frontend_only.created_at + timedelta(hours=1)).strftime('%Y-%m-%dT%H:%M:%S.%f')}",
            headers=auth_header,
        )
        assert response.status_code == 200
        assert response.json()["total"] == 3

        assert (
            response.json()["items"][0]["id"]
            == privacy_preference_history_eu_fr_provide_service_frontend_only.id
        )
        assert (
            response.json()["items"][1]["id"]
            == privacy_preference_history_us_ca_provide.id
        )
        assert response.json()["items"][2]["id"] == privacy_preference_history.id

        # Filter for everything created after the first preference
        response = api_client.get(
            url
            + f"?request_timestamp_gt={privacy_preference_history.created_at.strftime('%Y-%m-%dT%H:%M:%S.%f')}",
            headers=auth_header,
        )
        assert response.status_code == 200
        assert response.json()["total"] == 2
        assert (
            response.json()["items"][0]["id"]
            == privacy_preference_history_eu_fr_provide_service_frontend_only.id
        )
        assert (
            response.json()["items"][1]["id"]
            == privacy_preference_history_us_ca_provide.id
        )

        # Invalid filter
        response = api_client.get(
            url
            + f"?request_timestamp_lt={privacy_preference_history.created_at.strftime('%Y-%m-%dT%H:%M:%S.%f')}&request_timestamp_gt={privacy_preference_history_eu_fr_provide_service_frontend_only.created_at.strftime('%Y-%m-%dT%H:%M:%S.%f')}",
            headers=auth_header,
        )
        assert response.status_code == 400
        assert "Value specified for request_timestamp_lt" in response.json()["detail"]
        assert "must be after request_timestamp_gt" in response.json()["detail"]


class TestCurrentPrivacyPreferences:
    @pytest.fixture(scope="function")
    def url(self) -> str:
        return V1_URL_PREFIX + CURRENT_PRIVACY_PREFERENCES_REPORT

    def test_get_current_preferences_not_authenticated(
        self, api_client: TestClient, url
    ) -> None:
        response = api_client.get(url, headers={})
        assert 401 == response.status_code

    def test_get_current_preferences_incorrect_scope(
        self, api_client: TestClient, url, generate_auth_header
    ) -> None:
        auth_header = generate_auth_header(scopes=[CONSENT_READ])
        response = api_client.get(url, headers=auth_header)
        assert 403 == response.status_code

    @pytest.mark.parametrize(
        "role,expected_status",
        [
            ("owner", HTTP_200_OK),
            ("contributor", HTTP_200_OK),
            ("viewer_and_approver", HTTP_403_FORBIDDEN),
            ("viewer", HTTP_403_FORBIDDEN),
            ("approver", HTTP_403_FORBIDDEN),
        ],
    )
    def test_get_current_preferences_roles(
        self, role, expected_status, api_client: TestClient, url, generate_role_header
    ) -> None:
        auth_header = generate_role_header(roles=[role])
        response = api_client.get(url, headers=auth_header)
        assert response.status_code == expected_status

    def test_get_current_preferences(
        self,
        api_client: TestClient,
        url,
        generate_auth_header,
        privacy_preference_history,
    ) -> None:
        current_preference = privacy_preference_history.current_privacy_preference

        auth_header = generate_auth_header(scopes=[CURRENT_PRIVACY_PREFERENCE_READ])
        response = api_client.get(url, headers=auth_header)
        assert response.status_code == 200
        assert len(response.json()["items"]) == 1
        assert response.json()["total"] == 1
        assert response.json()["page"] == 1
        assert response.json()["size"] == 50

        response_body = response.json()["items"][0]

        assert response_body["id"] == current_preference.id
        assert response_body["preference"] == current_preference.preference.value
        assert (
            response_body["privacy_notice_history_id"]
            == current_preference.privacy_notice_history.id
        )
        assert (
            response_body["provided_identity_id"]
            == privacy_preference_history.provided_identity.id
        )
        assert response_body["created_at"] is not None

    def test_get_current_preference_ordering(
        self,
        api_client: TestClient,
        url,
        generate_auth_header,
        privacy_preference_history,
        privacy_preference_history_us_ca_provide,
        privacy_preference_history_eu_fr_provide_service_frontend_only,
    ) -> None:
        auth_header = generate_auth_header(scopes=[CURRENT_PRIVACY_PREFERENCE_READ])
        response = api_client.get(url, headers=auth_header)
        assert response.status_code == 200
        assert len(response.json()["items"]) == 3
        assert response.json()["total"] == 3
        assert response.json()["page"] == 1
        assert response.json()["size"] == 50

        response_body = response.json()["items"]

        # Records ordered most recently created first
        assert (
            response_body[0]["id"]
            == privacy_preference_history_eu_fr_provide_service_frontend_only.current_privacy_preference.id
        )
        assert (
            response_body[1]["id"]
            == privacy_preference_history_us_ca_provide.current_privacy_preference.id
        )
        assert (
            response_body[2]["id"]
            == privacy_preference_history.current_privacy_preference.id
        )

    def test_get_current_preferences_date_filtering(
        self,
        api_client: TestClient,
        url,
        generate_auth_header,
        privacy_preference_history,
        privacy_preference_history_us_ca_provide,
        privacy_preference_history_eu_fr_provide_service_frontend_only,
    ) -> None:
        auth_header = generate_auth_header(scopes=[CURRENT_PRIVACY_PREFERENCE_READ])

        # Filter for everything updated before the first preference
        response = api_client.get(
            url
            + f"?updated_lt={privacy_preference_history.current_privacy_preference.updated_at.strftime('%Y-%m-%dT%H:%M:%S.%f')}",
            headers=auth_header,
        )
        assert response.status_code == 200
        assert response.json()["items"] == []

        # Filter for everything updated before the last preference plus an hour
        response = api_client.get(
            url
            + f"?updated_lt={(privacy_preference_history_eu_fr_provide_service_frontend_only.current_privacy_preference.updated_at + timedelta(hours=1)).strftime('%Y-%m-%dT%H:%M:%S.%f')}",
            headers=auth_header,
        )
        assert response.status_code == 200
        assert response.json()["total"] == 3

        assert (
            response.json()["items"][0]["id"]
            == privacy_preference_history_eu_fr_provide_service_frontend_only.current_privacy_preference.id
        )
        assert (
            response.json()["items"][1]["id"]
            == privacy_preference_history_us_ca_provide.current_privacy_preference.id
        )
        assert (
            response.json()["items"][2]["id"]
            == privacy_preference_history.current_privacy_preference.id
        )

        # Filter for everything updated after the first preference
        response = api_client.get(
            url
            + f"?updated_gt={privacy_preference_history.current_privacy_preference.updated_at.strftime('%Y-%m-%dT%H:%M:%S.%f')}",
            headers=auth_header,
        )
        assert response.status_code == 200
        assert response.json()["total"] == 2
        assert (
            response.json()["items"][0]["id"]
            == privacy_preference_history_eu_fr_provide_service_frontend_only.current_privacy_preference.id
        )
        assert (
            response.json()["items"][1]["id"]
            == privacy_preference_history_us_ca_provide.current_privacy_preference.id
        )

        # Invalid filter
        response = api_client.get(
            url
            + f"?updated_lt={privacy_preference_history.current_privacy_preference.updated_at.strftime('%Y-%m-%dT%H:%M:%S.%f')}&updated_gt={privacy_preference_history_eu_fr_provide_service_frontend_only.current_privacy_preference.created_at.strftime('%Y-%m-%dT%H:%M:%S.%f')}",
            headers=auth_header,
        )
        assert response.status_code == 400
        assert "Value specified for updated_lt" in response.json()["detail"]
        assert "must be after updated_gt" in response.json()["detail"]<|MERGE_RESOLUTION|>--- conflicted
+++ resolved
@@ -20,12 +20,8 @@
     PRIVACY_PREFERENCES,
     V1_URL_PREFIX,
 )
-<<<<<<< HEAD
 from fides.api.models.privacy_preference import (
-=======
-from fides.api.ops.models.privacy_preference import (
     ConsentMethod,
->>>>>>> 1407f13c
     CurrentPrivacyPreference,
     PrivacyPreferenceHistory,
     RequestOrigin,
@@ -129,7 +125,7 @@
         "fides.api.service.privacy_request.request_runner_service.run_privacy_request.delay"
     )
     @mock.patch(
-        "fides.api.ops.api.v1.endpoints.privacy_preference_endpoints.anonymize_ip_address"
+        "fides.api.api.v1.endpoints.privacy_preference_endpoints.anonymize_ip_address"
     )
     def test_verify_then_set_privacy_preferences(
         self,
@@ -208,7 +204,7 @@
         "fides.api.service.privacy_request.request_runner_service.run_privacy_request.delay"
     )
     @mock.patch(
-        "fides.api.ops.api.v1.endpoints.privacy_preference_endpoints.anonymize_ip_address"
+        "fides.api.api.v1.endpoints.privacy_preference_endpoints.anonymize_ip_address"
     )
     def test_set_privacy_preferences_privacy_center_fides_user_device_id_only(
         self,
@@ -648,13 +644,8 @@
 
         privacy_preference_history_created.delete(db)
 
-<<<<<<< HEAD
-    @pytest.mark.usefixtures("automatically_approved")
+    @pytest.mark.usefixtures("automatically_approved", "system")
     @patch("fides.api.models.privacy_request.ConsentRequest.verify_identity")
-=======
-    @pytest.mark.usefixtures("automatically_approved", "system")
-    @patch("fides.api.ops.models.privacy_request.ConsentRequest.verify_identity")
->>>>>>> 1407f13c
     @mock.patch(
         "fides.api.service.privacy_request.request_runner_service.run_privacy_request.delay"
     )
@@ -1038,7 +1029,7 @@
         )
 
     @mock.patch(
-        "fides.api.ops.api.v1.endpoints.privacy_preference_endpoints.anonymize_ip_address"
+        "fides.api.api.v1.endpoints.privacy_preference_endpoints.anonymize_ip_address"
     )
     def test_save_privacy_preferences_with_respect_to_fides_user_device_id(
         self,
