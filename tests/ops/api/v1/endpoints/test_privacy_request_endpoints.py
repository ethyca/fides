import ast
import csv
import io
import json
from datetime import datetime, timedelta
from random import randint
from typing import List
from unittest import mock
from uuid import uuid4

import pytest
from dateutil.parser import parse
from fastapi import HTTPException, status
from fastapi_pagination import Params
from fideslib.cryptography.schemas.jwt import (
    JWE_ISSUED_AT,
    JWE_PAYLOAD_CLIENT_ID,
    JWE_PAYLOAD_SCOPES,
)
from fideslib.models.audit_log import AuditLog, AuditLogAction
from fideslib.models.client import ClientDetail
from fideslib.oauth.jwt import generate_jwe
from starlette.testclient import TestClient

from fides.api.ops.api.v1.endpoints.privacy_request_endpoints import (
    EMBEDDED_EXECUTION_LOG_LIMIT,
    validate_manual_input,
)
from fides.api.ops.api.v1.scope_registry import (
    DATASET_CREATE_OR_UPDATE,
    PRIVACY_REQUEST_CALLBACK_RESUME,
    PRIVACY_REQUEST_CREATE,
    PRIVACY_REQUEST_NOTIFICATIONS_CREATE_OR_UPDATE,
    PRIVACY_REQUEST_NOTIFICATIONS_READ,
    PRIVACY_REQUEST_READ,
    PRIVACY_REQUEST_REVIEW,
    PRIVACY_REQUEST_TRANSFER,
    PRIVACY_REQUEST_UPLOAD_DATA,
    PRIVACY_REQUEST_VIEW_DATA,
    STORAGE_CREATE_OR_UPDATE,
)
from fides.api.ops.api.v1.urn_registry import (
    DATASETS,
    PRIVACY_REQUEST_ACCESS_MANUAL_WEBHOOK_INPUT,
    PRIVACY_REQUEST_APPROVE,
    PRIVACY_REQUEST_AUTHENTICATED,
    PRIVACY_REQUEST_BULK_RETRY,
    PRIVACY_REQUEST_DENY,
    PRIVACY_REQUEST_MANUAL_ERASURE,
    PRIVACY_REQUEST_MANUAL_INPUT,
    PRIVACY_REQUEST_NOTIFICATIONS,
    PRIVACY_REQUEST_RESUME,
    PRIVACY_REQUEST_RESUME_FROM_REQUIRES_INPUT,
    PRIVACY_REQUEST_RETRY,
    PRIVACY_REQUEST_TRANSFER_TO_PARENT,
    PRIVACY_REQUEST_VERIFY_IDENTITY,
    PRIVACY_REQUESTS,
    REQUEST_PREVIEW,
    V1_URL_PREFIX,
)
from fides.api.ops.graph.config import CollectionAddress
from fides.api.ops.graph.graph import DatasetGraph
from fides.api.ops.models.connectionconfig import ConnectionConfig
from fides.api.ops.models.datasetconfig import DatasetConfig
from fides.api.ops.models.policy import (
    ActionType,
    CurrentStep,
    Policy,
    Rule,
    RuleTarget,
)
from fides.api.ops.models.privacy_request import (
    ExecutionLog,
    ExecutionLogStatus,
    ManualAction,
    PrivacyRequest,
    PrivacyRequestError,
    PrivacyRequestNotifications,
    PrivacyRequestStatus,
)
from fides.api.ops.schemas.dataset import DryRunDatasetResponse
from fides.api.ops.schemas.masking.masking_secrets import SecretType
from fides.api.ops.schemas.messaging.messaging import (
    MessagingActionType,
    MessagingServiceType,
    RequestReceiptBodyParams,
    RequestReviewDenyBodyParams,
    SubjectIdentityVerificationBodyParams,
)
from fides.api.ops.schemas.policy import PolicyResponse
from fides.api.ops.schemas.redis_cache import Identity
from fides.api.ops.task import graph_task
from fides.api.ops.task.graph_task import run_access_request
from fides.api.ops.task.task_resources import TaskResources
from fides.api.ops.tasks import MESSAGING_QUEUE_NAME
from fides.api.ops.util.cache import (
    get_encryption_cache_key,
    get_identity_cache_key,
    get_masking_secret_cache_key,
)
from fides.ctl.core.config import get_config

CONFIG = get_config()
page_size = Params().size


def stringify_date(log_date: datetime) -> str:
    return log_date.strftime("%Y-%m-%dT%H:%M:%S.%f+00:00")


class TestCreatePrivacyRequest:
    @pytest.fixture(scope="function")
    def url(self, oauth_client: ClientDetail, policy) -> str:
        return V1_URL_PREFIX + PRIVACY_REQUESTS

    @mock.patch(
        "fides.api.ops.service.privacy_request.request_runner_service.run_privacy_request.delay"
    )
    @mock.patch(
        "fides.api.ops.api.v1.endpoints.privacy_request_endpoints.dispatch_message_task.apply_async"
    )
    def test_create_privacy_request(
        self,
        mock_dispatch_message,
        run_access_request_mock,
        url,
        db,
        api_client: TestClient,
        policy,
    ):
        data = [
            {
                "requested_at": "2021-08-30T16:09:37.359Z",
                "policy_key": policy.key,
                "identity": {"email": "test@example.com"},
            }
        ]
        resp = api_client.post(url, json=data)
        assert resp.status_code == 200
        print(resp.json())
        response_data = resp.json()["succeeded"]
        assert len(response_data) == 1
        pr = PrivacyRequest.get(db=db, object_id=response_data[0]["id"])
        pr.delete(db=db)
        assert run_access_request_mock.called
        assert not mock_dispatch_message.called

    @mock.patch(
        "fides.api.ops.service.privacy_request.request_runner_service.run_privacy_request.delay"
    )
    def test_create_privacy_request_stores_identities(
        self,
        run_access_request_mock,
        url,
        db,
        api_client: TestClient,
        policy,
    ):
        TEST_EMAIL = "test@example.com"
        TEST_PHONE_NUMBER = "+12345678910"
        data = [
            {
                "requested_at": "2021-08-30T16:09:37.359Z",
                "policy_key": policy.key,
                "identity": {
                    "email": TEST_EMAIL,
                    "phone_number": TEST_PHONE_NUMBER,
                },
            }
        ]
        resp = api_client.post(url, json=data)
        assert resp.status_code == 200
        response_data = resp.json()["succeeded"]
        assert len(response_data) == 1
        pr = PrivacyRequest.get(db=db, object_id=response_data[0]["id"])
        persisted_identity = pr.get_persisted_identity()
        assert persisted_identity.email == TEST_EMAIL
        assert persisted_identity.phone_number == TEST_PHONE_NUMBER
        pr.delete(db=db)
        assert run_access_request_mock.called

    @mock.patch(
        "fides.api.ops.service.privacy_request.request_runner_service.run_privacy_request.delay"
    )
    def test_create_privacy_request_require_manual_approval(
        self,
        run_access_request_mock,
        url,
        db,
        api_client: TestClient,
        policy,
        require_manual_request_approval,
    ):
        data = [
            {
                "requested_at": "2021-08-30T16:09:37.359Z",
                "policy_key": policy.key,
                "identity": {"email": "test@example.com"},
            }
        ]
        resp = api_client.post(url, json=data)
        assert resp.status_code == 200
        response_data = resp.json()["succeeded"]
        assert len(response_data) == 1
        assert response_data[0]["status"] == "pending"
        pr = PrivacyRequest.get(db=db, object_id=response_data[0]["id"])
        pr.delete(db=db)
        assert not run_access_request_mock.called

    @mock.patch(
        "fides.api.ops.service.privacy_request.request_runner_service.run_privacy_request.delay"
    )
    def test_create_privacy_request_with_masking_configuration(
        self,
        run_access_request_mock,
        url,
        db,
        api_client: TestClient,
        erasure_policy_string_rewrite,
    ):
        data = [
            {
                "requested_at": "2021-08-30T16:09:37.359Z",
                "policy_key": erasure_policy_string_rewrite.key,
                "identity": {"email": "test@example.com"},
            }
        ]
        resp = api_client.post(url, json=data)
        assert resp.status_code == 200
        response_data = resp.json()["succeeded"]
        assert len(response_data) == 1
        pr = PrivacyRequest.get(db=db, object_id=response_data[0]["id"])
        pr.delete(db=db)
        assert run_access_request_mock.called

    @mock.patch(
        "fides.api.ops.service.privacy_request.request_runner_service.run_access_request"
    )
    def test_create_privacy_request_limit_exceeded(
        self,
        _,
        url,
        db,
        api_client: TestClient,
        policy,
    ):
        payload = []
        for i in range(0, 51):
            payload.append(
                {
                    "requested_at": "2021-08-30T16:09:37.359Z",
                    "policy_key": policy.key,
                    "identity": {"email": "ftest{i}@example.com"},
                },
            )

        response = api_client.post(url, json=payload)

        assert 422 == response.status_code
        assert (
            json.loads(response.text)["detail"][0]["msg"]
            == "ensure this value has at most 50 items"
        )

    @mock.patch(
        "fides.api.ops.service.privacy_request.request_runner_service.run_privacy_request.delay"
    )
    def test_create_privacy_request_starts_processing(
        self,
        run_privacy_request_mock,
        url,
        api_client: TestClient,
        db,
        policy,
    ):
        data = [
            {
                "requested_at": "2021-08-30T16:09:37.359Z",
                "policy_key": policy.key,
                "identity": {"email": "test@example.com"},
            }
        ]
        resp = api_client.post(url, json=data)
        assert run_privacy_request_mock.called
        assert resp.status_code == 200
        response_data = resp.json()["succeeded"]
        pr = PrivacyRequest.get(db=db, object_id=response_data[0]["id"])
        pr.delete(db=db)

    @mock.patch(
        "fides.api.ops.service.privacy_request.request_runner_service.run_privacy_request.delay"
    )
    def test_create_privacy_request_with_external_id(
        self,
        run_access_request_mock,
        url,
        db,
        api_client: TestClient,
        policy,
    ):
        external_id = "ext_some-uuid-here-1234"
        data = [
            {
                "external_id": external_id,
                "requested_at": "2021-08-30T16:09:37.359Z",
                "policy_key": policy.key,
                "identity": {"email": "test@example.com"},
            }
        ]
        resp = api_client.post(url, json=data)
        assert resp.status_code == 200
        response_data = resp.json()["succeeded"]
        assert len(response_data) == 1
        assert response_data[0]["external_id"] == external_id
        pr = PrivacyRequest.get(db=db, object_id=response_data[0]["id"])
        assert pr.external_id == external_id
        pr.delete(db=db)
        assert run_access_request_mock.called

    @mock.patch(
        "fides.api.ops.service.privacy_request.request_runner_service.run_privacy_request.delay"
    )
    def test_create_privacy_request_caches_identity(
        self,
        run_access_request_mock,
        url,
        db,
        api_client: TestClient,
        policy,
        cache,
    ):
        identity = {"email": "test@example.com"}
        data = [
            {
                "requested_at": "2021-08-30T16:09:37.359Z",
                "policy_key": policy.key,
                "identity": identity,
            }
        ]
        resp = api_client.post(url, json=data)
        assert resp.status_code == 200
        response_data = resp.json()["succeeded"]
        assert len(response_data) == 1
        pr = PrivacyRequest.get(db=db, object_id=response_data[0]["id"])
        key = get_identity_cache_key(
            privacy_request_id=pr.id,
            identity_attribute=list(identity.keys())[0],
        )
        assert cache.get(key) == list(identity.values())[0]
        pr.delete(db=db)
        assert run_access_request_mock.called

    @mock.patch(
        "fides.api.ops.service.privacy_request.request_runner_service.run_privacy_request.delay"
    )
    def test_create_privacy_request_caches_masking_secrets(
        self,
        run_erasure_request_mock,
        url,
        db,
        api_client: TestClient,
        erasure_policy_aes,
        cache,
    ):
        identity = {"email": "test@example.com"}
        data = [
            {
                "requested_at": "2021-08-30T16:09:37.359Z",
                "policy_key": erasure_policy_aes.key,
                "identity": identity,
            }
        ]
        resp = api_client.post(url, json=data)
        assert resp.status_code == 200
        response_data = resp.json()["succeeded"]
        assert len(response_data) == 1
        pr = PrivacyRequest.get(db=db, object_id=response_data[0]["id"])
        secret_key = get_masking_secret_cache_key(
            privacy_request_id=pr.id,
            masking_strategy="aes_encrypt",
            secret_type=SecretType.key,
        )
        assert cache.get_encoded_by_key(secret_key) is not None
        pr.delete(db=db)
        assert run_erasure_request_mock.called

    def test_create_privacy_request_invalid_encryption_values(
        self, url, db, api_client: TestClient, policy, cache
    ):
        data = [
            {
                "requested_at": "2021-08-30T16:09:37.359Z",
                "policy_key": policy.key,
                "identity": {"email": "test@example.com"},
                "encryption_key": "test",
            }
        ]
        resp = api_client.post(url, json=data)
        assert resp.status_code == 422
        assert resp.json()["detail"][0]["msg"] == "Encryption key must be 16 bytes long"

    @mock.patch(
        "fides.api.ops.service.privacy_request.request_runner_service.run_privacy_request.delay"
    )
    def test_create_privacy_request_caches_encryption_keys(
        self,
        run_access_request_mock,
        url,
        db,
        api_client: TestClient,
        policy,
        cache,
    ):
        identity = {"email": "test@example.com"}
        data = [
            {
                "requested_at": "2021-08-30T16:09:37.359Z",
                "policy_key": policy.key,
                "identity": identity,
                "encryption_key": "test--encryption",
            }
        ]
        resp = api_client.post(url, json=data)
        assert resp.status_code == 200
        response_data = resp.json()["succeeded"]
        assert len(response_data) == 1
        pr = PrivacyRequest.get(db=db, object_id=response_data[0]["id"])
        encryption_key = get_encryption_cache_key(
            privacy_request_id=pr.id,
            encryption_attr="key",
        )
        assert cache.get(encryption_key) == "test--encryption"

        pr.delete(db=db)
        assert run_access_request_mock.called

    def test_create_privacy_request_no_identities(
        self,
        url,
        api_client: TestClient,
        policy,
    ):
        data = [
            {
                "requested_at": "2021-08-30T16:09:37.359Z",
                "policy_key": policy.key,
                "identity": {},
            }
        ]
        resp = api_client.post(url, json=data)
        assert resp.status_code == 200
        response_data = resp.json()["succeeded"]
        assert len(response_data) == 0
        response_data = resp.json()["failed"]
        assert len(response_data) == 1

    def test_create_privacy_request_registers_async_task(
        self,
        db,
        url,
        api_client,
        policy,
    ):
        data = [
            {
                "requested_at": "2021-08-30T16:09:37.359Z",
                "policy_key": policy.key,
                "identity": {"email": "test@example.com"},
            }
        ]
        resp = api_client.post(url, json=data)
        assert resp.status_code == 200
        response_data = resp.json()["succeeded"]
        assert len(response_data) == 1
        pr = PrivacyRequest.get(db=db, object_id=response_data[0]["id"])
        assert pr.get_cached_task_id() is not None
        assert pr.get_async_execution_task() is not None
        pr.delete(db=db)

    @mock.patch(
        "fides.api.ops.service.privacy_request.request_runner_service.run_privacy_request.delay"
    )
    def test_create_privacy_request_creates_system_audit_log(
        self,
        run_access_request_mock,
        url,
        db,
        api_client: TestClient,
        policy,
    ):
        data = [
            {
                "requested_at": "2021-08-30T16:09:37.359Z",
                "policy_key": policy.key,
                "identity": {"email": "test@example.com"},
            }
        ]
        resp = api_client.post(url, json=data)
        response_data = resp.json()["succeeded"][0]
        approval_audit_log: AuditLog = AuditLog.filter(
            db=db,
            conditions=(
                (AuditLog.privacy_request_id == response_data["id"])
                & (AuditLog.action == AuditLogAction.approved)
            ),
        ).first()
        assert approval_audit_log is not None
        assert approval_audit_log.user_id == "system"

        approval_audit_log.delete(db=db)
        pr = PrivacyRequest.get(db=db, object_id=response_data["id"])
        pr.delete(db=db)

    @pytest.mark.usefixtures("messaging_config")
    @mock.patch(
        "fides.api.ops.service.messaging.message_dispatch_service._mailgun_dispatcher"
    )
    @mock.patch(
        "fides.api.ops.service.privacy_request.request_runner_service.run_privacy_request.delay"
    )
    def test_create_privacy_request_error_notification(
        self,
        mailgun_dispatcher_mock,
        run_access_request_mock,
        url,
        db,
        api_client: TestClient,
        policy,
    ):
        TEST_EMAIL = "test@example.com"
        TEST_PHONE_NUMBER = "+12345678910"
        data = [
            {
                "requested_at": "2021-08-30T16:09:37.359Z",
                "policy_key": policy.key,
                "identity": {
                    "email": TEST_EMAIL,
                    "phone_number": TEST_PHONE_NUMBER,
                },
            }
        ]

        PrivacyRequestNotifications.create(
            db=db,
            data={
                "email": "some@email.com, another@email.com",
                "notify_after_failures": 1,
            },
        )

        privacy_request = PrivacyRequest.create(
            db=db,
            data={
                "external_id": f"ext-{str(uuid4())}",
                "started_processing_at": datetime(2021, 1, 1),
                "finished_processing_at": datetime(2021, 1, 1),
                "requested_at": datetime(2021, 1, 1),
                "status": PrivacyRequestStatus.error,
                "origin": "https://example.com/",
                "policy_id": policy.id,
                "client_id": policy.client_id,
            },
        )

        privacy_request.error_processing(db)

        resp = api_client.post(url, json=data)
        assert resp.status_code == 200
        response_data = resp.json()["succeeded"]
        assert len(response_data) == 1
        pr = PrivacyRequest.get(db=db, object_id=response_data[0]["id"])
        persisted_identity = pr.get_persisted_identity()
        assert persisted_identity.email == TEST_EMAIL
        assert persisted_identity.phone_number == TEST_PHONE_NUMBER

        sent_errors = PrivacyRequestError.filter(
            db=db, conditions=(PrivacyRequestError.message_sent.is_(True))
        ).all()

        assert len(sent_errors) == 1

        assert run_access_request_mock.called
        assert mailgun_dispatcher_mock.called


class TestGetPrivacyRequests:
    @pytest.fixture(scope="function")
    def url(self, oauth_client: ClientDetail) -> str:
        return V1_URL_PREFIX + PRIVACY_REQUESTS

    def test_get_privacy_requests_unauthenticated(self, api_client: TestClient, url):
        response = api_client.get(url, headers={})
        assert 401 == response.status_code

    def test_get_privacy_requests_wrong_scope(
        self, api_client: TestClient, generate_auth_header, url
    ):
        auth_header = generate_auth_header(scopes=[STORAGE_CREATE_OR_UPDATE])
        response = api_client.get(url, headers=auth_header)
        assert 403 == response.status_code

    def test_conflicting_query_params(
        self, api_client: TestClient, generate_auth_header, url
    ):
        auth_header = generate_auth_header(scopes=[PRIVACY_REQUEST_READ])
        response = api_client.get(
            url
            + f"?completed_lt=2021-01-01T00:00:00.000Z&errored_gt=2021-01-02T00:00:00.000Z",
            headers=auth_header,
        )
        assert 400 == response.status_code

    def test_get_privacy_requests_displays_reviewer(
        self,
        api_client: TestClient,
        db,
        url,
        generate_auth_header,
        privacy_request,
        user,
        postgres_execution_log,
        mongo_execution_log,
    ):
        privacy_request.reviewer = user
        privacy_request.save(db=db)
        auth_header = generate_auth_header(scopes=[PRIVACY_REQUEST_READ])
        response = api_client.get(
            url + f"?request_id={privacy_request.id}", headers=auth_header
        )
        assert 200 == response.status_code

        reviewer = response.json()["items"][0]["reviewer"]
        assert reviewer
        assert user.id == reviewer["id"]
        assert user.username == reviewer["username"]
        privacy_request.delete(db)

    def test_get_privacy_requests_accept_datetime(
        self,
        api_client: TestClient,
        db,
        url,
        generate_auth_header,
        privacy_request,
        postgres_execution_log,
        mongo_execution_log,
    ):
        auth_header = generate_auth_header(scopes=[PRIVACY_REQUEST_READ])
        for date_format in [
            "%Y-%m-%dT00:00:00.000Z",
            # "%Y-%m-%d",
        ]:
            date_input = privacy_request.created_at.strftime(date_format)
            response = api_client.get(
                url + f"?created_gt={date_input}",
                headers=auth_header,
            )

            assert 200 == response.status_code

    def test_get_privacy_requests_by_id(
        self,
        api_client: TestClient,
        url,
        generate_auth_header,
        privacy_request,
        postgres_execution_log,
        mongo_execution_log,
        db,
    ):
        privacy_request.due_date = None
        privacy_request.save(db=db)
        auth_header = generate_auth_header(scopes=[PRIVACY_REQUEST_READ])
        response = api_client.get(
            url + f"?request_id={privacy_request.id}", headers=auth_header
        )
        assert 200 == response.status_code

        expected_resp = {
            "items": [
                {
                    "id": privacy_request.id,
                    "created_at": stringify_date(privacy_request.created_at),
                    "days_left": None,
                    "started_processing_at": stringify_date(
                        privacy_request.started_processing_at
                    ),
                    "finished_processing_at": None,
                    "identity_verified_at": None,
                    "status": privacy_request.status.value,
                    "external_id": privacy_request.external_id,
                    "identity": None,
                    "reviewed_at": None,
                    "reviewed_by": None,
                    "paused_at": None,
                    "reviewer": None,
                    "policy": {
                        "drp_action": None,
                        "execution_timeframe": 7,
                        "name": privacy_request.policy.name,
                        "key": privacy_request.policy.key,
                        "rules": [
                            rule.dict()
                            for rule in PolicyResponse.from_orm(
                                privacy_request.policy
                            ).rules
                        ],
                    },
                    "action_required_details": None,
                    "resume_endpoint": None,
                }
            ],
            "total": 1,
            "page": 1,
            "size": page_size,
        }

        resp = response.json()
        assert resp == expected_resp

    def test_get_privacy_requests_by_partial_id(
        self,
        api_client: TestClient,
        url,
        generate_auth_header,
        privacy_request,
        postgres_execution_log,
        mongo_execution_log,
        db,
    ):
        privacy_request.due_date = None
        privacy_request.save(db=db)
        auth_header = generate_auth_header(scopes=[PRIVACY_REQUEST_READ])
        response = api_client.get(
            url + f"?request_id={privacy_request.id[:5]}", headers=auth_header
        )
        assert 200 == response.status_code

        expected_resp = {
            "items": [
                {
                    "id": privacy_request.id,
                    "created_at": stringify_date(privacy_request.created_at),
                    "days_left": None,
                    "started_processing_at": stringify_date(
                        privacy_request.started_processing_at
                    ),
                    "finished_processing_at": None,
                    "identity_verified_at": None,
                    "status": privacy_request.status.value,
                    "external_id": privacy_request.external_id,
                    "identity": None,
                    "reviewed_at": None,
                    "reviewed_by": None,
                    "paused_at": None,
                    "reviewer": None,
                    "policy": {
                        "execution_timeframe": 7,
                        "drp_action": None,
                        "name": privacy_request.policy.name,
                        "key": privacy_request.policy.key,
                        "rules": [
                            rule.dict()
                            for rule in PolicyResponse.from_orm(
                                privacy_request.policy
                            ).rules
                        ],
                    },
                    "action_required_details": None,
                    "resume_endpoint": None,
                }
            ],
            "total": 1,
            "page": 1,
            "size": page_size,
        }

        resp = response.json()
        assert resp == expected_resp

    def test_get_privacy_requests_with_identity(
        self,
        api_client: TestClient,
        url,
        generate_auth_header,
        privacy_request,
        succeeded_privacy_request,
    ):
        auth_header = generate_auth_header(scopes=[PRIVACY_REQUEST_READ])
        response = api_client.get(
            url + f"?status=complete&include_identities=true", headers=auth_header
        )
        assert 200 == response.status_code
        resp = response.json()
        assert len(resp["items"]) == 1
        assert resp["items"][0]["id"] == succeeded_privacy_request.id
        assert (
            resp["items"][0]["identity"]
            == succeeded_privacy_request.get_persisted_identity()
        )

        assert resp["items"][0]["policy"]["key"] == privacy_request.policy.key
        assert resp["items"][0]["policy"]["name"] == privacy_request.policy.name

        # Now test the identities are omitted if not explicitly requested
        response = api_client.get(url + f"?status=complete", headers=auth_header)
        assert 200 == response.status_code
        resp = response.json()
        assert len(resp["items"]) == 1
        assert resp["items"][0]["id"] == succeeded_privacy_request.id
        assert resp["items"][0].get("identity") is None

        response = api_client.get(
            url + f"?status=complete&include_identities=false", headers=auth_header
        )
        assert 200 == response.status_code
        resp = response.json()
        assert len(resp["items"]) == 1
        assert resp["items"][0]["id"] == succeeded_privacy_request.id
        assert resp["items"][0].get("identity") is None

    def test_filter_privacy_requests_by_status(
        self,
        api_client: TestClient,
        url,
        generate_auth_header,
        privacy_request,
        succeeded_privacy_request,
        failed_privacy_request,
    ):
        auth_header = generate_auth_header(scopes=[PRIVACY_REQUEST_READ])
        response = api_client.get(url + f"?status=complete", headers=auth_header)
        assert 200 == response.status_code
        resp = response.json()
        assert len(resp["items"]) == 1
        assert resp["items"][0]["id"] == succeeded_privacy_request.id

        response = api_client.get(url + f"?status=error", headers=auth_header)
        assert 200 == response.status_code
        resp = response.json()
        assert len(resp["items"]) == 1
        assert resp["items"][0]["id"] == failed_privacy_request.id

    def test_filter_privacy_request_by_multiple_statuses(
        self,
        api_client: TestClient,
        url,
        generate_auth_header,
        privacy_request,
        succeeded_privacy_request,
        failed_privacy_request,
    ):
        auth_header = generate_auth_header(scopes=[PRIVACY_REQUEST_READ])
        response = api_client.get(
            url + f"?status=complete&status=error", headers=auth_header
        )
        assert 200 == response.status_code
        resp = response.json()
        assert len(resp["items"]) == 2
        assert resp["items"][0]["id"] == failed_privacy_request.id
        assert resp["items"][1]["id"] == succeeded_privacy_request.id

    def test_filter_privacy_requests_by_internal_id(
        self,
        db,
        api_client,
        url,
        generate_auth_header,
        policy,
    ):
        data = [
            {
                "requested_at": "2021-08-30T16:09:37.359Z",
                "policy_key": policy.key,
                "identity": {"email": "test@example.com"},
                "id": "test_internal_id_1",
            }
        ]
        resp = api_client.post(url, json=data)
        assert resp.status_code == 200
        response_data = resp.json()["succeeded"]
        assert len(response_data) == 1
        privacy_request = PrivacyRequest.get(db=db, object_id=response_data[0]["id"])
        auth_header = generate_auth_header(scopes=[PRIVACY_REQUEST_READ])
        response = api_client.get(
            url + f"?request_id={privacy_request.id}",
            headers=auth_header,
        )
        assert response.status_code == status.HTTP_200_OK
        resp = response.json()
        assert len(resp["items"]) == 1
        assert resp["items"][0]["id"] == privacy_request.id

    def test_filter_privacy_requests_by_identity_no_request_id(
        self,
        db,
        api_client,
        url,
        generate_auth_header,
        privacy_request,
    ):
        TEST_EMAIL = "test-12345678910@example.com"
        privacy_request.persist_identity(
            db=db,
            identity=Identity(
                email=TEST_EMAIL,
            ),
        )
        auth_header = generate_auth_header(scopes=[PRIVACY_REQUEST_READ])
        response = api_client.get(
            url + f"?identity={TEST_EMAIL}",
            headers=auth_header,
        )
        assert 200 == response.status_code
        resp = response.json()
        assert len(resp["items"]) == 1
        assert resp["items"][0]["id"] == privacy_request.id

    def test_filter_privacy_requests_by_external_id(
        self,
        db,
        api_client,
        url,
        generate_auth_header,
        privacy_request,
        succeeded_privacy_request,
        failed_privacy_request,
    ):
        auth_header = generate_auth_header(scopes=[PRIVACY_REQUEST_READ])
        response = api_client.get(
            url + f"?external_id={succeeded_privacy_request.id}", headers=auth_header
        )
        assert 200 == response.status_code
        resp = response.json()
        assert len(resp["items"]) == 0

        privacy_request.external_id = "test_external_id_1"
        privacy_request.save(db)

        response = api_client.get(
            url + f"?external_id=test_external_id_1", headers=auth_header
        )
        assert 200 == response.status_code
        resp = response.json()
        assert len(resp["items"]) == 1
        assert resp["items"][0]["id"] == privacy_request.id

    def test_filter_privacy_requests_by_created(
        self,
        api_client: TestClient,
        generate_auth_header,
        privacy_request,
        succeeded_privacy_request,
        failed_privacy_request,
        url,
    ):
        auth_header = generate_auth_header(scopes=[PRIVACY_REQUEST_READ])
        response = api_client.get(
            url + f"?created_lt=2019-01-01T00:00:00.000Z", headers=auth_header
        )
        assert 200 == response.status_code
        resp = response.json()
        assert len(resp["items"]) == 0

        response = api_client.get(
            url + f"?created_gt=2019-01-01T00:00:00.000Z", headers=auth_header
        )
        assert 200 == response.status_code
        resp = response.json()
        assert len(resp["items"]) == 3
        assert resp["items"][0]["id"] == failed_privacy_request.id
        assert resp["items"][1]["id"] == succeeded_privacy_request.id
        assert resp["items"][2]["id"] == privacy_request.id

    def test_filter_privacy_requests_by_conflicting_date_fields(
        self,
        api_client: TestClient,
        generate_auth_header,
        privacy_request,
        succeeded_privacy_request,
        failed_privacy_request,
        url,
    ):
        auth_header = generate_auth_header(scopes=[PRIVACY_REQUEST_READ])
        # Search for privacy requests after 2019, but before 2018. This should return an error.
        start = "2019-01-01"
        end = "2018-01-01"
        response = api_client.get(
            url + f"?created_gt={start}T00:00:00.000Z&created_lt={end}T00:00:00.000Z",
            headers=auth_header,
        )
        assert 400 == response.status_code
        assert (
            response.json()["detail"]
            == f"Value specified for created_lt: {end} 00:00:00+00:00 must be after created_gt: {start} 00:00:00+00:00."
        )

    def test_filter_privacy_requests_by_started(
        self,
        api_client: TestClient,
        generate_auth_header,
        privacy_request,
        succeeded_privacy_request,
        failed_privacy_request,
        url,
    ):
        auth_header = generate_auth_header(scopes=[PRIVACY_REQUEST_READ])
        response = api_client.get(
            url + f"?started_lt=2021-05-01T00:00:00.000Z", headers=auth_header
        )
        assert 200 == response.status_code
        resp = response.json()
        assert len(resp["items"]) == 2
        assert resp["items"][0]["id"] == failed_privacy_request.id
        assert resp["items"][1]["id"] == privacy_request.id

        response = api_client.get(
            url + f"?started_gt=2021-05-01T00:00:00.000Z", headers=auth_header
        )
        assert 200 == response.status_code
        resp = response.json()
        assert len(resp["items"]) == 1
        assert resp["items"][0]["id"] == succeeded_privacy_request.id

    def test_filter_privacy_requests_by_completed(
        self,
        api_client: TestClient,
        generate_auth_header,
        privacy_request,
        succeeded_privacy_request,
        failed_privacy_request,
        url,
    ):
        auth_header = generate_auth_header(scopes=[PRIVACY_REQUEST_READ])
        response = api_client.get(
            url + f"?completed_lt=2021-10-01T00:00:00.000Z", headers=auth_header
        )
        assert 200 == response.status_code
        resp = response.json()
        assert len(resp["items"]) == 0

        response = api_client.get(
            url + f"?completed_gt=2021-10-01T00:00:00.000Z", headers=auth_header
        )
        assert 200 == response.status_code
        resp = response.json()
        assert len(resp["items"]) == 1
        assert resp["items"][0]["id"] == succeeded_privacy_request.id

    def test_filter_privacy_requests_by_errored(
        self,
        api_client: TestClient,
        generate_auth_header,
        privacy_request,
        succeeded_privacy_request,
        failed_privacy_request,
        url,
    ):
        auth_header = generate_auth_header(scopes=[PRIVACY_REQUEST_READ])
        response = api_client.get(
            url + f"?errored_lt=2021-01-01T00:00:00.000Z", headers=auth_header
        )
        assert 200 == response.status_code
        resp = response.json()
        assert len(resp["items"]) == 0

        response = api_client.get(
            url + f"?errored_gt=2021-01-01T00:00:00.000Z", headers=auth_header
        )
        assert 200 == response.status_code
        resp = response.json()
        assert len(resp["items"]) == 1
        assert resp["items"][0]["id"] == failed_privacy_request.id

    def test_verbose_privacy_requests(
        self,
        api_client: TestClient,
        generate_auth_header,
        privacy_request: PrivacyRequest,
        audit_log,
        postgres_execution_log,
        second_postgres_execution_log,
        mongo_execution_log,
        url,
        db,
    ):
        """Test privacy requests endpoint with verbose query param to show execution logs"""
        privacy_request.due_date = None
        privacy_request.save(db)

        auth_header = generate_auth_header(scopes=[PRIVACY_REQUEST_READ])
        response = api_client.get(url + f"?verbose=True", headers=auth_header)
        assert 200 == response.status_code

        resp = response.json()
        assert (
            postgres_execution_log.updated_at < second_postgres_execution_log.updated_at
        )
        expected_resp = {
            "items": [
                {
                    "id": privacy_request.id,
                    "created_at": stringify_date(privacy_request.created_at),
                    "days_left": None,
                    "started_processing_at": stringify_date(
                        privacy_request.started_processing_at
                    ),
                    "finished_processing_at": None,
                    "identity_verified_at": None,
                    "status": privacy_request.status.value,
                    "external_id": privacy_request.external_id,
                    "identity": None,
                    "reviewed_at": None,
                    "reviewed_by": None,
                    "paused_at": None,
                    "reviewer": None,
                    "policy": {
                        "execution_timeframe": 7,
                        "drp_action": None,
                        "name": privacy_request.policy.name,
                        "key": privacy_request.policy.key,
                        "rules": [
                            rule.dict()
                            for rule in PolicyResponse.from_orm(
                                privacy_request.policy
                            ).rules
                        ],
                    },
                    "action_required_details": None,
                    "resume_endpoint": None,
                    "results": {
                        "Request approved": [
                            {
                                "collection_name": None,
                                "fields_affected": None,
                                "message": "",
                                "action_type": None,
                                "status": "approved",
                                "updated_at": stringify_date(audit_log.updated_at),
                                "user_id": "system",
                            }
                        ],
                        "my-mongo-db": [
                            {
                                "collection_name": "orders",
                                "fields_affected": [
                                    {
                                        "path": "my-mongo-db:orders:name",
                                        "field_name": "name",
                                        "data_categories": ["user.contact.name"],
                                    }
                                ],
                                "message": None,
                                "action_type": "access",
                                "status": "in_processing",
                                "updated_at": stringify_date(
                                    mongo_execution_log.updated_at
                                ),
                                "user_id": None,
                            }
                        ],
                        "my-postgres-db": [
                            {
                                "collection_name": "user",
                                "fields_affected": [
                                    {
                                        "path": "my-postgres-db:user:email",
                                        "field_name": "email",
                                        "data_categories": ["user.contact.email"],
                                    }
                                ],
                                "message": None,
                                "action_type": "access",
                                "status": "pending",
                                "updated_at": stringify_date(
                                    postgres_execution_log.updated_at
                                ),
                                "user_id": None,
                            },
                            {
                                "collection_name": "address",
                                "fields_affected": [
                                    {
                                        "path": "my-postgres-db:address:street",
                                        "field_name": "street",
                                        "data_categories": [
                                            "user.contact.address.street"
                                        ],
                                    },
                                    {
                                        "path": "my-postgres-db:address:city",
                                        "field_name": "city",
                                        "data_categories": [
                                            "user.contact.address.city"
                                        ],
                                    },
                                ],
                                "message": "Database timed out.",
                                "action_type": "access",
                                "status": "error",
                                "updated_at": stringify_date(
                                    second_postgres_execution_log.updated_at
                                ),
                                "user_id": None,
                            },
                        ],
                    },
                },
            ],
            "total": 1,
            "page": 1,
            "size": page_size,
        }
        assert resp == expected_resp

    def test_verbose_privacy_request_embed_limit(
        self,
        db,
        api_client: TestClient,
        generate_auth_header,
        privacy_request: PrivacyRequest,
        url,
    ):
        for i in range(0, EMBEDDED_EXECUTION_LOG_LIMIT + 10):
            ExecutionLog.create(
                db=db,
                data={
                    "dataset_name": "my-postgres-db",
                    "collection_name": f"test_collection_{i}",
                    "fields_affected": [],
                    "action_type": ActionType.access,
                    "status": ExecutionLogStatus.pending,
                    "privacy_request_id": privacy_request.id,
                },
            )

        auth_header = generate_auth_header(scopes=[PRIVACY_REQUEST_READ])
        response = api_client.get(url + f"?verbose=True", headers=auth_header)
        assert 200 == response.status_code
        resp = response.json()
        assert (
            len(resp["items"][0]["results"]["my-postgres-db"])
            == EMBEDDED_EXECUTION_LOG_LIMIT
        )
        db.query(ExecutionLog).filter(
            ExecutionLog.privacy_request_id == privacy_request.id
        ).delete()

    def test_get_privacy_requests_csv_format(
        self, db, generate_auth_header, api_client, url, privacy_request, user
    ):
        reviewed_at = datetime.now()
        created_at = datetime.now()

        privacy_request.created_at = created_at
        privacy_request.status = PrivacyRequestStatus.approved
        privacy_request.reviewed_by = user.id
        privacy_request.reviewed_at = reviewed_at
        TEST_EMAIL = "test@example.com"
        TEST_PHONE = "+12345678910"
        privacy_request.cache_identity(
            {
                "email": TEST_EMAIL,
                "phone_number": TEST_PHONE,
            }
        )
        privacy_request.save(db)

        auth_header = generate_auth_header(scopes=[PRIVACY_REQUEST_READ])
        response = api_client.get(url + f"?download_csv=True", headers=auth_header)
        assert 200 == response.status_code

        assert response.headers["content-type"] == "text/csv; charset=utf-8"
        assert (
            response.headers["content-disposition"]
            == f"attachment; filename=privacy_requests_download_{datetime.today().strftime('%Y-%m-%d')}.csv"
        )

        content = response.content.decode()
        file = io.StringIO(content)
        csv_file = csv.DictReader(file, delimiter=",")

        first_row = next(csv_file)
        assert parse(first_row["Time received"], ignoretz=True) == created_at
        assert ast.literal_eval(first_row["Subject identity"]) == {
            "email": TEST_EMAIL,
            "phone_number": TEST_PHONE,
        }
        assert first_row["Policy key"] == "example_access_request_policy"
        assert first_row["Request status"] == "approved"
        assert first_row["Reviewer"] == user.id
        assert parse(first_row["Time approved/denied"], ignoretz=True) == reviewed_at
        assert first_row["Denial reason"] == ""

        privacy_request.delete(db)

    def test_get_paused_access_privacy_request_resume_info(
        self, db, privacy_request, generate_auth_header, api_client, url
    ):
        # Mock the privacy request being in a paused state waiting for manual input to the "manual_collection"
        privacy_request.status = PrivacyRequestStatus.paused
        privacy_request.save(db)
        paused_step = CurrentStep.access
        paused_collection = CollectionAddress("manual_dataset", "manual_collection")
        privacy_request.cache_paused_collection_details(
            step=paused_step,
            collection=paused_collection,
            action_needed=[
                ManualAction(
                    locators={"email": ["customer-1@example.com"]},
                    get=["authorized_user"],
                    update=None,
                )
            ],
        )

        auth_header = generate_auth_header(scopes=[PRIVACY_REQUEST_READ])
        response = api_client.get(url, headers=auth_header)
        assert 200 == response.status_code

        data = response.json()["items"][0]
        assert data["status"] == "paused"
        assert data["action_required_details"] == {
            "step": "access",
            "collection": "manual_dataset:manual_collection",
            "action_needed": [
                {
                    "locators": {"email": ["customer-1@example.com"]},
                    "get": ["authorized_user"],
                    "update": None,
                }
            ],
        }
        assert data["resume_endpoint"] == "/privacy-request/{}/manual_input".format(
            privacy_request.id
        )

    def test_get_requires_input_privacy_request_resume_info(
        self, db, privacy_request, generate_auth_header, api_client, url
    ):
        # Mock the privacy request being in a requires_input state
        privacy_request.status = PrivacyRequestStatus.requires_input
        privacy_request.save(db)

        auth_header = generate_auth_header(scopes=[PRIVACY_REQUEST_READ])
        response = api_client.get(url, headers=auth_header)
        assert 200 == response.status_code

        data = response.json()["items"][0]
        assert data["status"] == "requires_input"
        assert data["action_required_details"] is None
        assert data[
            "resume_endpoint"
        ] == "/privacy-request/{}/resume_from_requires_input".format(privacy_request.id)

    def test_get_paused_erasure_privacy_request_resume_info(
        self, db, privacy_request, generate_auth_header, api_client, url
    ):
        # Mock the privacy request being in a paused state waiting for manual erasure confirmation to the "another_collection"
        privacy_request.status = PrivacyRequestStatus.paused
        privacy_request.save(db)
        paused_step = CurrentStep.erasure
        paused_collection = CollectionAddress("manual_dataset", "another_collection")
        privacy_request.cache_paused_collection_details(
            step=paused_step,
            collection=paused_collection,
            action_needed=[
                ManualAction(
                    locators={"id": [32424]},
                    get=None,
                    update={"authorized_user": "abcde_masked_user"},
                )
            ],
        )

        auth_header = generate_auth_header(scopes=[PRIVACY_REQUEST_READ])
        response = api_client.get(url, headers=auth_header)
        assert 200 == response.status_code

        data = response.json()["items"][0]
        assert data["status"] == "paused"
        assert data["action_required_details"] == {
            "step": "erasure",
            "collection": "manual_dataset:another_collection",
            "action_needed": [
                {
                    "locators": {"id": [32424]},
                    "get": None,
                    "update": {"authorized_user": "abcde_masked_user"},
                }
            ],
        }
        assert data["resume_endpoint"] == "/privacy-request/{}/erasure_confirm".format(
            privacy_request.id
        )

    def test_get_paused_webhook_resume_info(
        self, db, privacy_request, generate_auth_header, api_client, url
    ):
        privacy_request.status = PrivacyRequestStatus.paused
        privacy_request.save(db)

        auth_header = generate_auth_header(scopes=[PRIVACY_REQUEST_READ])
        response = api_client.get(url, headers=auth_header)
        assert 200 == response.status_code

        data = response.json()["items"][0]
        assert data["status"] == "paused"
        assert data["action_required_details"] is None
        assert data["resume_endpoint"] == "/privacy-request/{}/resume".format(
            privacy_request.id
        )

    def test_get_failed_request_resume_info_from_collection(
        self, db, privacy_request, generate_auth_header, api_client, url
    ):
        # Mock the privacy request being in an errored state waiting for retry
        privacy_request.status = PrivacyRequestStatus.error
        privacy_request.save(db)
        privacy_request.cache_failed_checkpoint_details(
            step=CurrentStep.erasure,
            collection=CollectionAddress("manual_example", "another_collection"),
        )

        auth_header = generate_auth_header(scopes=[PRIVACY_REQUEST_READ])
        response = api_client.get(url, headers=auth_header)
        assert 200 == response.status_code

        data = response.json()["items"][0]
        assert data["status"] == "error"
        assert data["action_required_details"] == {
            "step": "erasure",
            "collection": "manual_example:another_collection",
            "action_needed": None,
        }
        assert data["resume_endpoint"] == f"/privacy-request/{privacy_request.id}/retry"

    def test_get_failed_request_resume_info_from_email_send(
        self, db, privacy_request, generate_auth_header, api_client, url
    ):
        # Mock the privacy request being in an errored state waiting for retry
        privacy_request.status = PrivacyRequestStatus.error
        privacy_request.save(db)
        privacy_request.cache_failed_checkpoint_details(
            step=CurrentStep.erasure_email_post_send,
            collection=None,
        )

        auth_header = generate_auth_header(scopes=[PRIVACY_REQUEST_READ])
        response = api_client.get(url, headers=auth_header)
        assert 200 == response.status_code

        data = response.json()["items"][0]
        assert data["status"] == "error"
        assert data["action_required_details"] == {
            "step": "erasure_email_post_send",
            "collection": None,
            "action_needed": None,
        }
        assert data["resume_endpoint"] == f"/privacy-request/{privacy_request.id}/retry"

    @pytest.mark.parametrize(
        "due_date, days_left",
        [
            (
                datetime.utcnow() + timedelta(days=7),
                7,
            ),
            (
                datetime.utcnow(),
                0,
            ),
            (
                datetime.utcnow() + timedelta(days=-7),
                -7,
            ),
        ],
    )
    def test_get_privacy_requests_sets_days_left(
        self,
        api_client: TestClient,
        db,
        url,
        generate_auth_header,
        privacy_request,
        due_date,
        days_left,
    ):
        privacy_request.due_date = due_date
        privacy_request.save(db)

        auth_header = generate_auth_header(scopes=[PRIVACY_REQUEST_READ])
        response = api_client.get(url, headers=auth_header)
        data = response.json()["items"][0]
        assert data["days_left"] == days_left

    @mock.patch(
        "fides.api.ops.service.privacy_request.request_runner_service.run_privacy_request.delay"
    )
    def test_sort_privacy_request_by_due_date(
        self,
        run_access_request_mock,
        generate_auth_header,
        url,
        db,
        api_client: TestClient,
        policy: Policy,
    ):
        days_left_values = []
        data = []
        now = datetime.utcnow()
        for _ in range(0, 10):
            days = randint(1, 100)
            requested_at = now + timedelta(days=days)
            data.append(
                {
                    "requested_at": str(requested_at),
                    "policy_key": policy.key,
                    "identity": {"email": "test@example.com"},
                }
            )
            days_left_values.append(days + policy.execution_timeframe)

        api_client.post(url, json=data)

        auth_header = generate_auth_header(scopes=[PRIVACY_REQUEST_READ])
        resp = api_client.get(
            f"{url}?sort_direction=asc&sort_field=due_date",
            json=data,
            headers=auth_header,
        )
        asc_response_data = resp.json()["items"]
        days_left_values.sort()
        for i, request in enumerate(asc_response_data):
            assert request["days_left"] == days_left_values[i]

        resp = api_client.get(
            f"{url}?sort_direction=desc&sort_field=due_date",
            json=data,
            headers=auth_header,
        )
        desc_response_data = resp.json()["items"]
        days_left_values.reverse()
        for i, request in enumerate(desc_response_data):
            assert request["days_left"] == days_left_values[i]

        for request in desc_response_data:
            pr = PrivacyRequest.get(db=db, object_id=request["id"])
            pr.delete(db=db)


class TestGetExecutionLogs:
    @pytest.fixture(scope="function")
    def url(self, db, privacy_request):
        return V1_URL_PREFIX + PRIVACY_REQUESTS + f"/{privacy_request.id}/log"

    def test_get_execution_logs_unauthenticated(
        self, api_client: TestClient, privacy_request, url
    ):
        response = api_client.get(url, headers={})
        assert 401 == response.status_code

    def test_get_execution_logs_wrong_scope(
        self, api_client: TestClient, generate_auth_header, url
    ):
        auth_header = generate_auth_header(scopes=[STORAGE_CREATE_OR_UPDATE])
        response = api_client.get(url, headers=auth_header)
        assert 403 == response.status_code

    def test_get_execution_logs_invalid_privacy_request_id(
        self, api_client: TestClient, generate_auth_header
    ):
        auth_header = generate_auth_header(scopes=[PRIVACY_REQUEST_READ])
        response = api_client.get(
            V1_URL_PREFIX + PRIVACY_REQUESTS + f"/invalid_privacy_request_id/log",
            headers=auth_header,
        )
        assert 404 == response.status_code

    def test_get_execution_logs(
        self,
        api_client: TestClient,
        generate_auth_header,
        url,
        postgres_execution_log,
        mongo_execution_log,
        second_postgres_execution_log,
    ):
        auth_header = generate_auth_header(scopes=[PRIVACY_REQUEST_READ])
        response = api_client.get(
            url,
            headers=auth_header,
        )
        assert 200 == response.status_code
        resp = response.json()

        expected_resp = {
            "items": [
                {
                    "collection_name": "user",
                    "fields_affected": [
                        {
                            "path": "my-postgres-db:user:email",
                            "field_name": "email",
                            "data_categories": ["user.contact.email"],
                        }
                    ],
                    "message": None,
                    "action_type": "access",
                    "status": "pending",
                    "updated_at": stringify_date(postgres_execution_log.updated_at),
                    "dataset_name": "my-postgres-db",
                },
                {
                    "collection_name": "orders",
                    "fields_affected": [
                        {
                            "path": "my-mongo-db:orders:name",
                            "field_name": "name",
                            "data_categories": ["user.contact.name"],
                        }
                    ],
                    "message": None,
                    "action_type": "access",
                    "status": "in_processing",
                    "updated_at": stringify_date(mongo_execution_log.updated_at),
                    "dataset_name": "my-mongo-db",
                },
                {
                    "collection_name": "address",
                    "fields_affected": [
                        {
                            "path": "my-postgres-db:address:street",
                            "field_name": "street",
                            "data_categories": ["user.contact.address.street"],
                        },
                        {
                            "path": "my-postgres-db:address:city",
                            "field_name": "city",
                            "data_categories": ["user.contact.address.city"],
                        },
                    ],
                    "message": "Database timed out.",
                    "action_type": "access",
                    "status": "error",
                    "updated_at": stringify_date(
                        second_postgres_execution_log.updated_at
                    ),
                    "dataset_name": "my-postgres-db",
                },
            ],
            "total": 3,
            "page": 1,
            "size": page_size,
        }

        assert resp == expected_resp


class TestRequestPreview:
    @pytest.fixture(scope="function")
    def url(self, db, privacy_request):
        return V1_URL_PREFIX + REQUEST_PREVIEW

    def test_request_preview(
        self,
        dataset_config_preview,
        api_client: TestClient,
        url,
        generate_auth_header,
    ) -> None:
        auth_header = generate_auth_header(scopes=[PRIVACY_REQUEST_READ])
        data = [dataset_config_preview.fides_key]
        response = api_client.put(url, headers=auth_header, json=data)
        assert response.status_code == 200
        response_body: List[DryRunDatasetResponse] = json.loads(response.text)
        assert (
            next(
                response["query"]
                for response in response_body
                if response["collectionAddress"]["dataset"] == "postgres"
                if response["collectionAddress"]["collection"] == "subscriptions"
            )
            == "SELECT email,id FROM subscriptions WHERE email = ?"
        )

    def test_request_preview_incorrect_body(
        self,
        dataset_config_preview,
        api_client: TestClient,
        url,
        generate_auth_header,
        example_datasets,
        mongo_connection_config,
        connection_config,
    ) -> None:
        path = V1_URL_PREFIX + DATASETS
        path_params = {"connection_key": mongo_connection_config.key}
        datasets_url = path.format(**path_params)

        # Use the dataset endpoint to create the Mongo DatasetConfig
        api_client.patch(
            datasets_url,
            headers=generate_auth_header(scopes=[DATASET_CREATE_OR_UPDATE]),
            json=[example_datasets[1]],
        )

        auth_header = generate_auth_header(scopes=[PRIVACY_REQUEST_READ])
        data = [
            example_datasets[1]["fides_key"]
        ]  # Mongo dataset that references a postgres dataset
        response = api_client.put(url, headers=auth_header, json=data)
        assert response.status_code == 400
        assert (
            response.json()["detail"]
            == "Referred to object postgres_example_test_dataset:customer:id does not "
            "exist. Make sure all referenced datasets are included in the request body."
        )

        # Use the dataset endpoint to create the Postgres DatasetConfig
        api_client.patch(
            datasets_url,
            headers=generate_auth_header(scopes=[DATASET_CREATE_OR_UPDATE]),
            json=[example_datasets[0]],
        )

        # Preview still 400's, because both dataset fideskeys aren't included in the response
        response = api_client.put(url, headers=auth_header, json=data)
        assert response.status_code == 400

        # Preview returns a 200, because both dataset keys are in the request body
        response = api_client.put(
            url,
            headers=auth_header,
            json=[example_datasets[0]["fides_key"], example_datasets[1]["fides_key"]],
        )
        assert response.status_code == 200

    def test_request_preview_all(
        self,
        dataset_config_preview,
        manual_dataset_config,
        integration_manual_config,
        postgres_example_test_dataset_config,
        api_client: TestClient,
        url,
        generate_auth_header,
    ) -> None:
        auth_header = generate_auth_header(scopes=[PRIVACY_REQUEST_READ])
        response = api_client.put(url, headers=auth_header)
        assert response.status_code == 200
        response_body: List[DryRunDatasetResponse] = json.loads(response.text)

        assert (
            next(
                response["query"]
                for response in response_body
                if response["collectionAddress"]["dataset"] == "postgres"
                if response["collectionAddress"]["collection"] == "subscriptions"
            )
            == "SELECT email,id FROM subscriptions WHERE email = ?"
        )

        assert next(
            response["query"]
            for response in response_body
            if response["collectionAddress"]["dataset"] == "manual_input"
            if response["collectionAddress"]["collection"] == "filing_cabinet"
        ) == {
            "locators": {"customer_id": ["?", "?"]},
            "get": ["authorized_user", "customer_id", "id", "payment_card_id"],
            "update": None,
        }

        assert next(
            response["query"]
            for response in response_body
            if response["collectionAddress"]["dataset"] == "manual_input"
            if response["collectionAddress"]["collection"] == "storage_unit"
        ) == {"locators": {"email": ["?"]}, "get": ["box_id", "email"], "update": None}


class TestApprovePrivacyRequest:
    @pytest.fixture(scope="function")
    def url(self, db, privacy_request):
        return V1_URL_PREFIX + PRIVACY_REQUEST_APPROVE

    @pytest.fixture(scope="function")
    def privacy_request_review_notification_enabled(self):
        """Enable request review notification"""
        original_value = CONFIG.notifications.send_request_review_notification
        CONFIG.notifications.send_request_review_notification = True
        yield
        CONFIG.notifications.send_request_review_notification = original_value

    def test_approve_privacy_request_not_authenticated(self, url, api_client):
        response = api_client.patch(url)
        assert response.status_code == 401

    def test_approve_privacy_request_bad_scopes(
        self, url, api_client, generate_auth_header
    ):
        auth_header = generate_auth_header(scopes=[PRIVACY_REQUEST_READ])
        response = api_client.patch(url, headers=auth_header)
        assert response.status_code == 403

    @mock.patch(
        "fides.api.ops.service.privacy_request.request_runner_service.run_privacy_request.delay"
    )
    def test_approve_privacy_request_does_not_exist(
        self, submit_mock, db, url, api_client, generate_auth_header, privacy_request
    ):
        auth_header = generate_auth_header(scopes=[PRIVACY_REQUEST_REVIEW])

        body = {"request_ids": ["does_not_exist"]}
        response = api_client.patch(url, headers=auth_header, json=body)
        assert response.status_code == 200

        response_body = response.json()
        assert response_body["succeeded"] == []
        assert len(response_body["failed"]) == 1
        assert (
            response_body["failed"][0]["message"]
            == "No privacy request found with id 'does_not_exist'"
        )
        assert not submit_mock.called

    @pytest.mark.parametrize(
        "privacy_request_status",
        [PrivacyRequestStatus.complete, PrivacyRequestStatus.canceled],
    )
    @mock.patch(
        "fides.api.ops.service.privacy_request.request_runner_service.run_privacy_request.delay"
    )
    def test_approve_privacy_request_in_non_pending_state(
        self,
        submit_mock,
        db,
        url,
        api_client,
        generate_auth_header,
        privacy_request,
        privacy_request_status,
    ):
        privacy_request.status = privacy_request_status
        privacy_request.save(db=db)
        auth_header = generate_auth_header(scopes=[PRIVACY_REQUEST_REVIEW])

        body = {"request_ids": [privacy_request.id]}
        response = api_client.patch(url, headers=auth_header, json=body)
        assert response.status_code == 200

        response_body = response.json()
        assert response_body["succeeded"] == []
        assert len(response_body["failed"]) == 1
        assert response_body["failed"][0]["message"] == "Cannot transition status"
        assert (
            response_body["failed"][0]["data"]["status"] == privacy_request_status.value
        )
        assert not submit_mock.called

    @mock.patch(
        "fides.api.ops.service.privacy_request.request_runner_service.run_privacy_request.delay"
    )
    def test_approve_privacy_request_no_user_on_client(
        self,
        submit_mock,
        db,
        url,
        api_client,
        generate_auth_header,
        privacy_request,
        user,
    ):
        privacy_request.status = PrivacyRequestStatus.pending
        privacy_request.save(db=db)
        auth_header = generate_auth_header(scopes=[PRIVACY_REQUEST_REVIEW])

        body = {"request_ids": [privacy_request.id]}
        response = api_client.patch(url, headers=auth_header, json=body)
        assert response.status_code == 200

        response_body = response.json()
        assert len(response_body["succeeded"]) == 1
        assert len(response_body["failed"]) == 0
        assert response_body["succeeded"][0]["status"] == "approved"
        assert response_body["succeeded"][0]["id"] == privacy_request.id
        assert response_body["succeeded"][0]["reviewed_at"] is not None
        assert response_body["succeeded"][0]["reviewed_by"] is None  # No user on client

        assert submit_mock.called

    @mock.patch(
        "fides.api.ops.service.privacy_request.request_runner_service.run_privacy_request.delay"
    )
    @mock.patch(
        "fides.api.ops.api.v1.endpoints.privacy_request_endpoints.dispatch_message_task.apply_async"
    )
    def test_approve_privacy_request(
        self,
        mock_dispatch_message,
        submit_mock,
        db,
        url,
        api_client,
        generate_auth_header,
        user,
        privacy_request,
    ):
        privacy_request.status = PrivacyRequestStatus.pending
        privacy_request.save(db=db)

        payload = {
            JWE_PAYLOAD_SCOPES: user.client.scopes,
            JWE_PAYLOAD_CLIENT_ID: user.client.id,
            JWE_ISSUED_AT: datetime.now().isoformat(),
        }
        auth_header = {
            "Authorization": "Bearer "
            + generate_jwe(json.dumps(payload), CONFIG.security.app_encryption_key)
        }

        body = {"request_ids": [privacy_request.id]}
        response = api_client.patch(url, headers=auth_header, json=body)

        assert response.status_code == 200

        response_body = response.json()
        assert len(response_body["succeeded"]) == 1
        assert len(response_body["failed"]) == 0
        assert response_body["succeeded"][0]["status"] == "approved"
        assert response_body["succeeded"][0]["id"] == privacy_request.id
        assert response_body["succeeded"][0]["reviewed_at"] is not None
        assert response_body["succeeded"][0]["reviewed_by"] == user.id

        assert submit_mock.called
        assert not mock_dispatch_message.called

        privacy_request.delete(db)

    @mock.patch(
        "fides.api.ops.service.privacy_request.request_runner_service.run_privacy_request.delay"
    )
    @mock.patch(
        "fides.api.ops.api.v1.endpoints.privacy_request_endpoints.dispatch_message_task.apply_async"
    )
    def test_approve_privacy_request_creates_audit_log_and_sends_email(
        self,
        mock_dispatch_message,
        submit_mock,
        db,
        url,
        api_client,
        generate_auth_header,
        user,
        privacy_request_status_pending,
        privacy_request_review_notification_enabled,
    ):
        payload = {
            JWE_PAYLOAD_SCOPES: user.client.scopes,
            JWE_PAYLOAD_CLIENT_ID: user.client.id,
            JWE_ISSUED_AT: datetime.now().isoformat(),
        }
        auth_header = {
            "Authorization": "Bearer "
            + generate_jwe(json.dumps(payload), CONFIG.security.app_encryption_key)
        }

        body = {"request_ids": [privacy_request_status_pending.id]}
        api_client.patch(url, headers=auth_header, json=body)
        approval_audit_log: AuditLog = AuditLog.filter(
            db=db,
            conditions=(
                (AuditLog.privacy_request_id == privacy_request_status_pending.id)
                & (AuditLog.user_id == user.id)
                & (AuditLog.action == AuditLogAction.approved)
            ),
        ).first()

        assert approval_audit_log is not None
        assert approval_audit_log.message == ""

        approval_audit_log.delete(db)

        call_args = mock_dispatch_message.call_args[1]
        task_kwargs = call_args["kwargs"]
        assert task_kwargs["to_identity"] == Identity(email="test@example.com")
        assert task_kwargs["service_type"] == MessagingServiceType.MAILGUN.value

        message_meta = task_kwargs["message_meta"]
        assert (
            message_meta["action_type"]
            == MessagingActionType.PRIVACY_REQUEST_REVIEW_APPROVE
        )
        assert message_meta["body_params"] is None
        queue = call_args["queue"]
        assert queue == MESSAGING_QUEUE_NAME


class TestDenyPrivacyRequest:
    @pytest.fixture(scope="function")
    def url(self, db, privacy_request):
        return V1_URL_PREFIX + PRIVACY_REQUEST_DENY

    @pytest.fixture(autouse=True, scope="function")
    def privacy_request_review_notification_enabled(self):
        """Enable request review notification"""
        original_value = CONFIG.notifications.send_request_review_notification
        CONFIG.notifications.send_request_review_notification = True
        yield
        CONFIG.notifications.send_request_review_notification = original_value

    def test_deny_privacy_request_not_authenticated(self, url, api_client):
        response = api_client.patch(url)
        assert response.status_code == 401

    def test_deny_privacy_request_bad_scopes(
        self, url, api_client, generate_auth_header
    ):
        auth_header = generate_auth_header(scopes=[PRIVACY_REQUEST_READ])
        response = api_client.patch(url, headers=auth_header)
        assert response.status_code == 403

    @mock.patch(
        "fides.api.ops.service.privacy_request.request_runner_service.run_privacy_request.delay"
    )
    def test_deny_privacy_request_does_not_exist(
        self, submit_mock, db, url, api_client, generate_auth_header, privacy_request
    ):
        auth_header = generate_auth_header(scopes=[PRIVACY_REQUEST_REVIEW])

        body = {"request_ids": ["does_not_exist"]}
        response = api_client.patch(url, headers=auth_header, json=body)
        assert response.status_code == 200

        response_body = response.json()
        assert response_body["succeeded"] == []
        assert len(response_body["failed"]) == 1
        assert (
            response_body["failed"][0]["message"]
            == "No privacy request found with id 'does_not_exist'"
        )
        assert not submit_mock.called

    @mock.patch(
        "fides.api.ops.service.privacy_request.request_runner_service.run_privacy_request.delay"
    )
    def test_deny_completed_privacy_request(
        self, submit_mock, db, url, api_client, generate_auth_header, privacy_request
    ):
        privacy_request.status = PrivacyRequestStatus.complete
        privacy_request.save(db=db)
        auth_header = generate_auth_header(scopes=[PRIVACY_REQUEST_REVIEW])

        body = {"request_ids": [privacy_request.id]}
        response = api_client.patch(url, headers=auth_header, json=body)
        assert response.status_code == 200

        response_body = response.json()
        assert response_body["succeeded"] == []
        assert len(response_body["failed"]) == 1
        assert response_body["failed"][0]["message"] == "Cannot transition status"
        assert response_body["failed"][0]["data"]["status"] == "complete"
        assert not submit_mock.called

    @mock.patch(
        "fides.api.ops.service.privacy_request.request_runner_service.run_privacy_request.delay"
    )
    @mock.patch(
        "fides.api.ops.api.v1.endpoints.privacy_request_endpoints.dispatch_message_task.apply_async"
    )
    def test_deny_privacy_request_without_denial_reason(
        self,
        mock_dispatch_message,
        submit_mock,
        db,
        url,
        api_client,
        generate_auth_header,
        user,
        privacy_request,
    ):
        privacy_request.status = PrivacyRequestStatus.pending
        privacy_request.save(db=db)

        payload = {
            JWE_PAYLOAD_SCOPES: user.client.scopes,
            JWE_PAYLOAD_CLIENT_ID: user.client.id,
            JWE_ISSUED_AT: datetime.now().isoformat(),
        }
        auth_header = {
            "Authorization": "Bearer "
            + generate_jwe(json.dumps(payload), CONFIG.security.app_encryption_key)
        }

        body = {"request_ids": [privacy_request.id]}
        response = api_client.patch(url, headers=auth_header, json=body)
        assert response.status_code == 200

        response_body = response.json()
        assert len(response_body["succeeded"]) == 1
        assert len(response_body["failed"]) == 0
        assert response_body["succeeded"][0]["status"] == "denied"
        assert response_body["succeeded"][0]["id"] == privacy_request.id
        assert response_body["succeeded"][0]["reviewed_at"] is not None
        assert response_body["succeeded"][0]["reviewed_by"] == user.id
        denial_audit_log: AuditLog = AuditLog.filter(
            db=db,
            conditions=(
                (AuditLog.privacy_request_id == privacy_request.id)
                & (AuditLog.user_id == user.id)
            ),
        ).first()

        call_args = mock_dispatch_message.call_args[1]
        task_kwargs = call_args["kwargs"]
        assert task_kwargs["to_identity"] == Identity(email="test@example.com")
        assert task_kwargs["service_type"] == MessagingServiceType.MAILGUN.value

        message_meta = task_kwargs["message_meta"]
        assert (
            message_meta["action_type"]
            == MessagingActionType.PRIVACY_REQUEST_REVIEW_DENY
        )
        assert message_meta["body_params"] == RequestReviewDenyBodyParams(
            rejection_reason=None
        )
        queue = call_args["queue"]
        assert queue == MESSAGING_QUEUE_NAME

        assert denial_audit_log.message is None

        assert not submit_mock.called  # Shouldn't run! Privacy request was denied

        privacy_request.delete(db)

    @mock.patch(
        "fides.api.ops.service.privacy_request.request_runner_service.run_privacy_request.delay"
    )
    @mock.patch(
        "fides.api.ops.api.v1.endpoints.privacy_request_endpoints.dispatch_message_task.apply_async"
    )
    def test_deny_privacy_request_with_denial_reason(
        self,
        mock_dispatch_message,
        submit_mock,
        db,
        url,
        api_client,
        generate_auth_header,
        user,
        privacy_request,
    ):
        privacy_request.status = PrivacyRequestStatus.pending
        privacy_request.save(db=db)

        payload = {
            JWE_PAYLOAD_SCOPES: user.client.scopes,
            JWE_PAYLOAD_CLIENT_ID: user.client.id,
            JWE_ISSUED_AT: datetime.now().isoformat(),
        }
        auth_header = {
            "Authorization": "Bearer "
            + generate_jwe(json.dumps(payload), CONFIG.security.app_encryption_key)
        }
        denial_reason = "Your request was denied because reasons"
        body = {"request_ids": [privacy_request.id], "reason": denial_reason}
        response = api_client.patch(url, headers=auth_header, json=body)
        assert response.status_code == 200

        response_body = response.json()
        assert len(response_body["succeeded"]) == 1
        assert len(response_body["failed"]) == 0
        assert response_body["succeeded"][0]["status"] == "denied"
        assert response_body["succeeded"][0]["id"] == privacy_request.id
        assert response_body["succeeded"][0]["reviewed_at"] is not None
        assert response_body["succeeded"][0]["reviewed_by"] == user.id
        denial_audit_log: AuditLog = AuditLog.filter(
            db=db,
            conditions=(
                (AuditLog.privacy_request_id == privacy_request.id)
                & (AuditLog.user_id == user.id)
            ),
        ).first()

        call_args = mock_dispatch_message.call_args[1]
        task_kwargs = call_args["kwargs"]
        assert task_kwargs["to_identity"] == Identity(email="test@example.com")
        assert task_kwargs["service_type"] == MessagingServiceType.MAILGUN.value

        message_meta = task_kwargs["message_meta"]
        assert (
            message_meta["action_type"]
            == MessagingActionType.PRIVACY_REQUEST_REVIEW_DENY
        )
        assert message_meta["body_params"] == RequestReviewDenyBodyParams(
            rejection_reason=denial_reason
        )
        queue = call_args["queue"]
        assert queue == MESSAGING_QUEUE_NAME

        assert denial_audit_log.message == denial_reason

        assert not submit_mock.called  # Shouldn't run! Privacy request was denied

        privacy_request.delete(db)


class TestResumePrivacyRequest:
    @pytest.fixture(scope="function")
    def url(self, db, privacy_request):
        return V1_URL_PREFIX + PRIVACY_REQUEST_RESUME.format(
            privacy_request_id=privacy_request.id
        )

    def test_resume_privacy_request_not_authenticated(
        self,
        url,
        api_client,
        generate_webhook_auth_header,
        policy_pre_execution_webhooks,
    ):
        response = api_client.post(url)
        assert response.status_code == 401

    def test_resume_privacy_request_invalid_jwe_format(
        self,
        url,
        api_client,
        generate_webhook_auth_header,
        policy_pre_execution_webhooks,
    ):
        auth_header = {
            "Authorization": "Bearer "
            + generate_jwe(
                json.dumps({"unexpected": "format"}), CONFIG.security.app_encryption_key
            )
        }
        response = api_client.post(url, headers=auth_header, json={})
        assert response.status_code == 403

    def test_resume_privacy_request_invalid_scopes(
        self,
        url,
        api_client,
        generate_webhook_auth_header,
        policy_pre_execution_webhooks,
    ):
        """
        Test scopes are correct, although we just gave a user this token with the
        correct scopes, the check doesn't mean much
        """

        auth_header = {
            "Authorization": "Bearer "
            + generate_jwe(
                json.dumps(
                    {
                        "webhook_id": policy_pre_execution_webhooks[0].id,
                        "scopes": [PRIVACY_REQUEST_READ],
                        "iat": datetime.now().isoformat(),
                    }
                ),
                CONFIG.security.app_encryption_key,
            )
        }
        response = api_client.post(url, headers=auth_header, json={})
        assert response.status_code == 403

    def test_resume_privacy_request_invalid_webhook(
        self,
        url,
        api_client,
        generate_webhook_auth_header,
        policy_post_execution_webhooks,
    ):
        """Only can resume execution after Pre-Execution webhooks"""
        auth_header = {
            "Authorization": "Bearer "
            + generate_jwe(
                json.dumps(
                    {
                        "webhook_id": policy_post_execution_webhooks[0].id,
                        "scopes": [PRIVACY_REQUEST_CALLBACK_RESUME],
                        "iat": datetime.now().isoformat(),
                    }
                ),
                CONFIG.security.app_encryption_key,
            )
        }
        response = api_client.post(url, headers=auth_header, json={})
        assert response.status_code == 404

    def test_resume_privacy_request_not_paused(
        self,
        url,
        api_client,
        generate_webhook_auth_header,
        policy_pre_execution_webhooks,
        privacy_request,
        db,
    ):
        privacy_request.status = PrivacyRequestStatus.complete
        privacy_request.save(db=db)
        auth_header = generate_webhook_auth_header(
            webhook=policy_pre_execution_webhooks[0]
        )
        response = api_client.post(url, headers=auth_header, json={})
        assert response.status_code == 400

        privacy_request.delete(db)

    @mock.patch(
        "fides.api.ops.service.privacy_request.request_runner_service.run_privacy_request.delay"
    )
    def test_resume_privacy_request(
        self,
        submit_mock,
        url,
        api_client,
        generate_webhook_auth_header,
        policy_pre_execution_webhooks,
        privacy_request,
        db,
    ):
        privacy_request.status = PrivacyRequestStatus.paused
        privacy_request.due_date = None
        privacy_request.save(db=db)
        auth_header = generate_webhook_auth_header(
            webhook=policy_pre_execution_webhooks[0]
        )
        response = api_client.post(
            url, headers=auth_header, json={"derived_identity": {}}
        )
        assert response.status_code == 200
        response_body = json.loads(response.text)
        assert submit_mock.called
        assert response_body == {
            "id": privacy_request.id,
            "created_at": stringify_date(privacy_request.created_at),
            "days_left": None,
            "started_processing_at": stringify_date(
                privacy_request.started_processing_at
            ),
            "finished_processing_at": None,
            "identity_verified_at": None,
            "status": "in_processing",
            "external_id": privacy_request.external_id,
            "identity": None,
            "reviewed_at": None,
            "reviewed_by": None,
            "reviewer": None,
            "paused_at": None,
            "policy": {
                "execution_timeframe": 7,
                "drp_action": None,
                "key": privacy_request.policy.key,
                "name": privacy_request.policy.name,
                "rules": [
                    rule.dict()
                    for rule in PolicyResponse.from_orm(privacy_request.policy).rules
                ],
            },
            "action_required_details": None,
            "resume_endpoint": None,
        }

        privacy_request.delete(db)


class TestResumeAccessRequestWithManualInput:
    @pytest.fixture(scope="function")
    def url(self, privacy_request):
        return V1_URL_PREFIX + PRIVACY_REQUEST_MANUAL_INPUT.format(
            privacy_request_id=privacy_request.id
        )

    def test_manual_resume_not_authenticated(self, api_client, url):
        response = api_client.post(url, headers={}, json={})
        assert response.status_code == 401

    def test_manual_resume_wrong_scope(self, api_client, url, generate_auth_header):
        auth_header = generate_auth_header(scopes=[PRIVACY_REQUEST_READ])

        response = api_client.post(url, headers=auth_header, json={})
        assert response.status_code == 403

    def test_manual_resume_privacy_request_not_paused(
        self, api_client, url, generate_auth_header, privacy_request
    ):
        auth_header = generate_auth_header(scopes=[PRIVACY_REQUEST_CALLBACK_RESUME])
        response = api_client.post(url, headers=auth_header, json=[{"mock": "row"}])
        assert response.status_code == 400
        assert (
            response.json()["detail"]
            == f"Invalid resume request: privacy request '{privacy_request.id}' status = in_processing. Privacy request is not paused."
        )

    def test_manual_resume_privacy_request_no_paused_location(
        self, db, api_client, url, generate_auth_header, privacy_request
    ):
        auth_header = generate_auth_header(scopes=[PRIVACY_REQUEST_CALLBACK_RESUME])
        privacy_request.status = PrivacyRequestStatus.paused
        privacy_request.save(db)

        response = api_client.post(url, headers=auth_header, json=[{"mock": "row"}])
        assert response.status_code == 400
        assert (
            response.json()["detail"]
            == f"Cannot resume privacy request '{privacy_request.id}'; no paused details."
        )

        privacy_request.delete(db)

    def test_resume_with_manual_input_collection_has_changed(
        self, db, api_client, url, generate_auth_header, privacy_request
    ):
        """Fail if user has changed graph so that the paused node doesn't exist"""
        auth_header = generate_auth_header(scopes=[PRIVACY_REQUEST_CALLBACK_RESUME])
        privacy_request.status = PrivacyRequestStatus.paused
        privacy_request.save(db)

        privacy_request.cache_paused_collection_details(
            step=CurrentStep.access,
            collection=CollectionAddress("manual_example", "filing_cabinet"),
        )

        response = api_client.post(url, headers=auth_header, json=[{"mock": "row"}])
        assert response.status_code == 422
        assert (
            response.json()["detail"]
            == "Cannot save manual data. No collection in graph with name: 'manual_example:filing_cabinet'."
        )

        privacy_request.delete(db)

    @pytest.mark.usefixtures(
        "postgres_example_test_dataset_config", "manual_dataset_config"
    )
    def test_resume_with_manual_input_invalid_data(
        self,
        db,
        api_client,
        url,
        generate_auth_header,
        privacy_request,
    ):
        """Fail if the manual data entered does not match fields on the dataset"""
        auth_header = generate_auth_header(scopes=[PRIVACY_REQUEST_CALLBACK_RESUME])
        privacy_request.status = PrivacyRequestStatus.paused
        privacy_request.save(db)

        privacy_request.cache_paused_collection_details(
            step=CurrentStep.access,
            collection=CollectionAddress("manual_input", "filing_cabinet"),
        )

        response = api_client.post(url, headers=auth_header, json=[{"mock": "row"}])
        assert response.status_code == 422
        assert (
            response.json()["detail"]
            == "Cannot save manual rows. No 'mock' field defined on the 'manual_input:filing_cabinet' collection."
        )

        privacy_request.delete(db)

    @mock.patch(
        "fides.api.ops.service.privacy_request.request_runner_service.run_privacy_request.delay"
    )
    @pytest.mark.usefixtures(
        "postgres_example_test_dataset_config", "manual_dataset_config"
    )
    def test_resume_with_manual_input(
        self,
        _,
        db,
        api_client,
        url,
        generate_auth_header,
        privacy_request,
    ):
        auth_header = generate_auth_header(scopes=[PRIVACY_REQUEST_CALLBACK_RESUME])
        privacy_request.status = PrivacyRequestStatus.paused
        privacy_request.save(db)

        privacy_request.cache_paused_collection_details(
            step=CurrentStep.access,
            collection=CollectionAddress("manual_input", "filing_cabinet"),
        )

        response = api_client.post(
            url,
            headers=auth_header,
            json=[
                {
                    "id": 1,
                    "authorized_user": "Jason Doe",
                    "customer_id": 1,
                    "payment_card_id": "abcde",
                }
            ],
        )
        assert response.status_code == 200

        db.refresh(privacy_request)
        assert privacy_request.status == PrivacyRequestStatus.in_processing

        privacy_request.delete(db)


class TestValidateManualInput:
    """Verify pytest cell-var-from-loop warning is a false positive"""

    @pytest.fixture(scope="function")
    @pytest.mark.usefixtures("postgres_example_test_dataset_config")
    def dataset_graph(self, db):
        datasets = DatasetConfig.all(db=db)
        dataset_graphs = [dataset_config.get_graph() for dataset_config in datasets]
        dataset_graph = DatasetGraph(*dataset_graphs)
        return dataset_graph

    @pytest.mark.usefixtures("postgres_example_test_dataset_config")
    def test_all_fields_match(self, dataset_graph):
        paused_location = CollectionAddress("postgres_example_test_dataset", "address")

        manual_rows = [{"city": "Nashville", "state": "TN"}]
        validate_manual_input(manual_rows, paused_location, dataset_graph)

    @pytest.mark.usefixtures("postgres_example_test_dataset_config")
    def test_one_field_does_not_match(self, dataset_graph):
        paused_location = CollectionAddress("postgres_example_test_dataset", "address")

        manual_rows = [{"city": "Nashville", "state": "TN", "ccn": "aaa-aaa"}]
        with pytest.raises(HTTPException) as exc:
            validate_manual_input(manual_rows, paused_location, dataset_graph)
        assert (
            exc.value.detail
            == "Cannot save manual rows. No 'ccn' field defined on the 'postgres_example_test_dataset:address' collection."
        )

    @pytest.mark.usefixtures("postgres_example_test_dataset_config")
    def test_field_on_second_row_does_not_match(self, dataset_graph):
        paused_location = CollectionAddress("postgres_example_test_dataset", "address")

        manual_rows = [
            {"city": "Nashville", "state": "TN"},
            {"city": "Austin", "misspelled_state": "TX"},
        ]
        with pytest.raises(HTTPException) as exc:
            validate_manual_input(manual_rows, paused_location, dataset_graph)
        assert (
            exc.value.detail
            == "Cannot save manual rows. No 'misspelled_state' field defined on the 'postgres_example_test_dataset:address' collection."
        )


class TestResumeErasureRequestWithManualConfirmation:
    @pytest.fixture(scope="function")
    def url(self, privacy_request):
        return V1_URL_PREFIX + PRIVACY_REQUEST_MANUAL_ERASURE.format(
            privacy_request_id=privacy_request.id
        )

    def test_manual_resume_not_authenticated(self, api_client, url):
        response = api_client.post(url, headers={}, json={})
        assert response.status_code == 401

    def test_manual_resume_wrong_scope(self, api_client, url, generate_auth_header):
        auth_header = generate_auth_header(scopes=[PRIVACY_REQUEST_READ])

        response = api_client.post(url, headers=auth_header, json={})
        assert response.status_code == 403

    def test_manual_resume_privacy_request_not_paused(
        self, api_client, url, generate_auth_header, privacy_request
    ):
        auth_header = generate_auth_header(scopes=[PRIVACY_REQUEST_CALLBACK_RESUME])
        response = api_client.post(url, headers=auth_header, json={"row_count": 0})
        assert response.status_code == 400
        assert (
            response.json()["detail"]
            == f"Invalid resume request: privacy request '{privacy_request.id}' status = in_processing. Privacy request is not paused."
        )

    def test_manual_resume_privacy_request_no_paused_location(
        self, db, api_client, url, generate_auth_header, privacy_request
    ):
        auth_header = generate_auth_header(scopes=[PRIVACY_REQUEST_CALLBACK_RESUME])
        privacy_request.status = PrivacyRequestStatus.paused
        privacy_request.save(db)

        response = api_client.post(url, headers=auth_header, json={"row_count": 0})
        assert response.status_code == 400
        assert (
            response.json()["detail"]
            == f"Cannot resume privacy request '{privacy_request.id}'; no paused details."
        )

        privacy_request.delete(db)

    def test_resume_with_manual_erasure_confirmation_collection_has_changed(
        self, db, api_client, url, generate_auth_header, privacy_request
    ):
        """Fail if user has changed graph so that the paused node doesn't exist"""
        auth_header = generate_auth_header(scopes=[PRIVACY_REQUEST_CALLBACK_RESUME])
        privacy_request.status = PrivacyRequestStatus.paused
        privacy_request.save(db)

        privacy_request.cache_paused_collection_details(
            step=CurrentStep.erasure,
            collection=CollectionAddress("manual_example", "filing_cabinet"),
        )

        response = api_client.post(url, headers=auth_header, json={"row_count": 0})
        assert response.status_code == 422
        assert (
            response.json()["detail"]
            == "Cannot save manual data. No collection in graph with name: 'manual_example:filing_cabinet'."
        )

        privacy_request.delete(db)

    def test_resume_still_paused_at_access_request(
        self, db, api_client, url, generate_auth_header, privacy_request
    ):
        """Fail if user hitting wrong endpoint to resume."""
        auth_header = generate_auth_header(scopes=[PRIVACY_REQUEST_CALLBACK_RESUME])
        privacy_request.status = PrivacyRequestStatus.paused
        privacy_request.save(db)

        privacy_request.cache_paused_collection_details(
            step=CurrentStep.access,
            collection=CollectionAddress("manual_example", "filing_cabinet"),
        )
        response = api_client.post(url, headers=auth_header, json={"row_count": 0})
        assert response.status_code == 400

        assert (
            response.json()["detail"]
            == "Collection 'manual_example:filing_cabinet' is paused at the access step. Pass in manual data instead to '/privacy-request/{privacy_request_id}/manual_input' to resume."
        )

        privacy_request.delete(db)

    @pytest.mark.usefixtures(
        "postgres_example_test_dataset_config", "manual_dataset_config"
    )
    @mock.patch(
        "fides.api.ops.service.privacy_request.request_runner_service.run_privacy_request.delay"
    )
    def test_resume_with_manual_count(
        self,
        _,
        db,
        api_client,
        url,
        generate_auth_header,
        privacy_request,
    ):
        auth_header = generate_auth_header(scopes=[PRIVACY_REQUEST_CALLBACK_RESUME])
        privacy_request.status = PrivacyRequestStatus.paused
        privacy_request.save(db)

        privacy_request.cache_paused_collection_details(
            step=CurrentStep.erasure,
            collection=CollectionAddress("manual_input", "filing_cabinet"),
        )
        response = api_client.post(
            url,
            headers=auth_header,
            json={"row_count": 5},
        )
        assert response.status_code == 200

        db.refresh(privacy_request)
        assert privacy_request.status == PrivacyRequestStatus.in_processing

        privacy_request.delete(db)


class TestBulkRestartFromFailure:
    @pytest.fixture(scope="function")
    def url(self):
        return f"{V1_URL_PREFIX}{PRIVACY_REQUEST_BULK_RETRY}"

    def test_restart_from_failure_not_authenticated(self, api_client, url):
        data = ["1234", "5678"]
        response = api_client.post(url, json=data, headers={})
        assert response.status_code == 401

    def test_restart_from_failure_wrong_scope(
        self, api_client, url, generate_auth_header
    ):
        auth_header = generate_auth_header(scopes=[PRIVACY_REQUEST_READ])
        data = ["1234", "5678"]

        response = api_client.post(url, json=data, headers=auth_header)
        assert response.status_code == 403

    @pytest.mark.usefixtures("privacy_requests")
    def test_restart_from_failure_not_errored(
        self, api_client, url, generate_auth_header
    ):
        auth_header = generate_auth_header(scopes=[PRIVACY_REQUEST_CALLBACK_RESUME])
        data = ["1234", "5678"]

        response = api_client.post(url, json=data, headers=auth_header)
        assert response.status_code == 200

        assert response.json()["succeeded"] == []

        failed_ids = [
            x["data"]["privacy_request_id"] for x in response.json()["failed"]
        ]
        assert sorted(failed_ids) == sorted(data)

    def test_restart_from_failure_no_stopped_step(
        self, api_client, url, generate_auth_header, db, privacy_requests
    ):
        auth_header = generate_auth_header(scopes=[PRIVACY_REQUEST_CALLBACK_RESUME])
        data = [privacy_requests[0].id]

        privacy_requests[0].status = PrivacyRequestStatus.error
        privacy_requests[0].save(db)

        response = api_client.post(url, json=data, headers=auth_header)

        assert response.status_code == 200
        assert response.json()["succeeded"] == []

        failed_ids = [
            x["data"]["privacy_request_id"] for x in response.json()["failed"]
        ]

        assert privacy_requests[0].id in failed_ids

    @mock.patch(
        "fides.api.ops.service.privacy_request.request_runner_service.run_privacy_request.delay"
    )
    def test_restart_from_failure_from_specific_collection(
        self, submit_mock, api_client, url, generate_auth_header, db, privacy_requests
    ):
        auth_header = generate_auth_header(scopes=[PRIVACY_REQUEST_CALLBACK_RESUME])
        data = [privacy_requests[0].id]
        privacy_requests[0].status = PrivacyRequestStatus.error
        privacy_requests[0].save(db)

        privacy_requests[0].cache_failed_checkpoint_details(
            step=CurrentStep.access,
            collection=CollectionAddress("test_dataset", "test_collection"),
        )

        response = api_client.post(url, json=data, headers=auth_header)
        assert response.status_code == 200

        db.refresh(privacy_requests[0])
        assert privacy_requests[0].status == PrivacyRequestStatus.in_processing
        assert response.json()["failed"] == []

        succeeded_ids = [x["id"] for x in response.json()["succeeded"]]

        assert privacy_requests[0].id in succeeded_ids

        submit_mock.assert_called_with(
            privacy_request_id=privacy_requests[0].id,
            from_step=CurrentStep.access.value,
            from_webhook_id=None,
        )

    @mock.patch(
        "fides.api.ops.service.privacy_request.request_runner_service.run_privacy_request.delay"
    )
    def test_restart_from_failure_outside_graph(
        self, submit_mock, api_client, url, generate_auth_header, db, privacy_requests
    ):
        auth_header = generate_auth_header(scopes=[PRIVACY_REQUEST_CALLBACK_RESUME])
        data = [privacy_requests[0].id]
        privacy_requests[0].status = PrivacyRequestStatus.error
        privacy_requests[0].save(db)

        privacy_requests[0].cache_failed_checkpoint_details(
            step=CurrentStep.erasure_email_post_send,
            collection=None,
        )

        response = api_client.post(url, json=data, headers=auth_header)
        assert response.status_code == 200

        db.refresh(privacy_requests[0])
        assert privacy_requests[0].status == PrivacyRequestStatus.in_processing
        assert response.json()["failed"] == []

        succeeded_ids = [x["id"] for x in response.json()["succeeded"]]

        assert privacy_requests[0].id in succeeded_ids

        submit_mock.assert_called_with(
            privacy_request_id=privacy_requests[0].id,
            from_step=CurrentStep.erasure_email_post_send.value,
            from_webhook_id=None,
        )

    @mock.patch(
        "fides.api.ops.service.privacy_request.request_runner_service.run_privacy_request.delay"
    )
    def test_mixed_result(
        self, submit_mock, api_client, url, generate_auth_header, db, privacy_requests
    ):
        auth_header = generate_auth_header(scopes=[PRIVACY_REQUEST_CALLBACK_RESUME])
        data = [privacy_requests[0].id, privacy_requests[1].id]
        privacy_requests[0].status = PrivacyRequestStatus.error
        privacy_requests[0].save(db)

        privacy_requests[0].cache_failed_checkpoint_details(
            step=CurrentStep.access,
            collection=CollectionAddress("test_dataset", "test_collection"),
        )

        privacy_requests[1].status = PrivacyRequestStatus.error
        privacy_requests[1].save(db)

        response = api_client.post(url, json=data, headers=auth_header)
        assert response.status_code == 200

        db.refresh(privacy_requests[0])
        assert privacy_requests[0].status == PrivacyRequestStatus.in_processing

        succeeded_ids = [x["id"] for x in response.json()["succeeded"]]
        failed_ids = [
            x["data"]["privacy_request_id"] for x in response.json()["failed"]
        ]

        assert privacy_requests[0].id in succeeded_ids
        assert privacy_requests[1].id in failed_ids

        submit_mock.assert_called_with(
            privacy_request_id=privacy_requests[0].id,
            from_step=CurrentStep.access.value,
            from_webhook_id=None,
        )


class TestRestartFromFailure:
    @pytest.fixture(scope="function")
    def url(self, db, privacy_request):
        return V1_URL_PREFIX + PRIVACY_REQUEST_RETRY.format(
            privacy_request_id=privacy_request.id
        )

    def test_restart_from_failure_not_authenticated(self, api_client, url):
        response = api_client.post(url, headers={})
        assert response.status_code == 401

    def test_restart_from_failure_wrong_scope(
        self, api_client, url, generate_auth_header
    ):
        auth_header = generate_auth_header(scopes=[PRIVACY_REQUEST_READ])

        response = api_client.post(url, headers=auth_header)
        assert response.status_code == 403

    def test_restart_from_failure_not_errored(
        self, api_client, url, generate_auth_header, privacy_request
    ):
        auth_header = generate_auth_header(scopes=[PRIVACY_REQUEST_CALLBACK_RESUME])

        response = api_client.post(url, headers=auth_header)
        assert response.status_code == 400
        assert (
            response.json()["detail"]
            == f"Cannot restart privacy request from failure: privacy request '{privacy_request.id}' status = in_processing."
        )

    def test_restart_from_failure_no_stopped_step(
        self, api_client, url, generate_auth_header, db, privacy_request
    ):
        auth_header = generate_auth_header(scopes=[PRIVACY_REQUEST_CALLBACK_RESUME])
        privacy_request.status = PrivacyRequestStatus.error
        privacy_request.save(db)

        response = api_client.post(url, headers=auth_header)
        assert response.status_code == 400
        assert (
            response.json()["detail"]
            == f"Cannot restart privacy request from failure '{privacy_request.id}'; no failed step or collection."
        )

        privacy_request.delete(db)

    @mock.patch(
        "fides.api.ops.service.privacy_request.request_runner_service.run_privacy_request.delay"
    )
    def test_restart_from_failure_from_specific_collection(
        self, submit_mock, api_client, url, generate_auth_header, db, privacy_request
    ):
        auth_header = generate_auth_header(scopes=[PRIVACY_REQUEST_CALLBACK_RESUME])
        privacy_request.status = PrivacyRequestStatus.error
        privacy_request.save(db)

        privacy_request.cache_failed_checkpoint_details(
            step=CurrentStep.access,
            collection=CollectionAddress("test_dataset", "test_collection"),
        )

        response = api_client.post(url, headers=auth_header)
        assert response.status_code == 200

        db.refresh(privacy_request)
        assert privacy_request.status == PrivacyRequestStatus.in_processing

        submit_mock.assert_called_with(
            privacy_request_id=privacy_request.id,
            from_step=CurrentStep.access.value,
            from_webhook_id=None,
        )

    @mock.patch(
        "fides.api.ops.service.privacy_request.request_runner_service.run_privacy_request.delay"
    )
    def test_restart_from_failure_outside_graph(
        self, submit_mock, api_client, url, generate_auth_header, db, privacy_request
    ):
        auth_header = generate_auth_header(scopes=[PRIVACY_REQUEST_CALLBACK_RESUME])
        privacy_request.status = PrivacyRequestStatus.error
        privacy_request.save(db)

        privacy_request.cache_failed_checkpoint_details(
            step=CurrentStep.erasure_email_post_send,
            collection=None,
        )

        response = api_client.post(url, headers=auth_header)
        assert response.status_code == 200

        db.refresh(privacy_request)
        assert privacy_request.status == PrivacyRequestStatus.in_processing

        submit_mock.assert_called_with(
            privacy_request_id=privacy_request.id,
            from_step=CurrentStep.erasure_email_post_send.value,
            from_webhook_id=None,
        )


class TestVerifyIdentity:
    code = "123456"

    @pytest.fixture(scope="function")
    def url(self, db, privacy_request):
        return V1_URL_PREFIX + PRIVACY_REQUEST_VERIFY_IDENTITY.format(
            privacy_request_id=privacy_request.id
        )

    @pytest.fixture(scope="function")
    def privacy_request_receipt_notification_enabled(self):
        """Enable request receipt"""
        original_value = CONFIG.notifications.send_request_receipt_notification
        CONFIG.notifications.send_request_receipt_notification = True
        yield
        CONFIG.notifications.send_request_receipt_notification = original_value

    def test_incorrect_privacy_request_status(self, api_client, url, privacy_request):
        request_body = {"code": self.code}
        resp = api_client.post(url, headers={}, json=request_body)
        assert resp.status_code == 400
        assert (
            resp.json()["detail"]
            == f"Invalid identity verification request. Privacy request '{privacy_request.id}' status = in_processing."
        )

    @mock.patch(
        "fides.api.ops.api.v1.endpoints.privacy_request_endpoints.dispatch_message_task.apply_async"
    )
    def test_verification_code_expired(
        self,
        mock_dispatch_message,
        db,
        api_client,
        url,
        privacy_request,
        privacy_request_receipt_notification_enabled,
    ):
        privacy_request.status = PrivacyRequestStatus.identity_unverified
        privacy_request.save(db)

        request_body = {"code": self.code}
        resp = api_client.post(url, headers={}, json=request_body)
        assert resp.status_code == 400
        assert (
            resp.json()["detail"]
            == f"Identification code expired for {privacy_request.id}."
        )
        assert not mock_dispatch_message.called

    @mock.patch(
        "fides.api.ops.api.v1.endpoints.privacy_request_endpoints.dispatch_message_task.apply_async"
    )
    def test_invalid_code(
        self,
        mock_dispatch_message,
        db,
        api_client,
        url,
        privacy_request,
        privacy_request_receipt_notification_enabled,
    ):
        privacy_request.status = PrivacyRequestStatus.identity_unverified
        privacy_request.save(db)
        privacy_request.cache_identity_verification_code("999999")

        request_body = {"code": self.code}
        resp = api_client.post(url, headers={}, json=request_body)
        assert resp.status_code == 403
        assert (
            resp.json()["detail"]
            == f"Incorrect identification code for '{privacy_request.id}'"
        )
        assert not mock_dispatch_message.called

    @mock.patch(
        "fides.api.ops.api.v1.endpoints.privacy_request_endpoints.dispatch_message_task.apply_async"
    )
    def test_too_many_attempts(
        self,
        mock_dispatch_message,
        db,
        api_client,
        url,
        privacy_request,
        privacy_request_receipt_notification_enabled,
    ):
        VERIFICATION_CODE = "999999"
        privacy_request.status = PrivacyRequestStatus.identity_unverified
        privacy_request.save(db)
        privacy_request.cache_identity_verification_code(VERIFICATION_CODE)

        request_body = {"code": self.code}
        for _ in range(0, CONFIG.security.identity_verification_attempt_limit):
            resp = api_client.post(url, headers={}, json=request_body)
            assert resp.status_code == 403
            assert (
                resp.json()["detail"]
                == f"Incorrect identification code for '{privacy_request.id}'"
            )
            assert not mock_dispatch_message.called

        assert (
            privacy_request._get_cached_verification_code_attempt_count()
            == CONFIG.security.identity_verification_attempt_limit
        )

        request_body = {"code": VERIFICATION_CODE}
        resp = api_client.post(url, headers={}, json=request_body)
        assert resp.status_code == 403
        assert resp.json()["detail"] == f"Attempt limit hit for '{privacy_request.id}'"
        assert not mock_dispatch_message.called
        assert privacy_request.get_cached_verification_code() is None
        assert privacy_request._get_cached_verification_code_attempt_count() == 0

    @mock.patch(
        "fides.api.ops.service.privacy_request.request_runner_service.run_privacy_request.delay"
    )
    @mock.patch(
        "fides.api.ops.api.v1.endpoints.privacy_request_endpoints.dispatch_message_task.apply_async"
    )
    def test_verify_identity_no_admin_approval_needed(
        self,
        mock_dispatch_message,
        mock_run_privacy_request,
        db,
        api_client,
        url,
        privacy_request,
        privacy_request_receipt_notification_enabled,
    ):
        privacy_request.status = PrivacyRequestStatus.identity_unverified
        privacy_request.save(db)
        privacy_request.cache_identity_verification_code(self.code)

        request_body = {"code": self.code}
        resp = api_client.post(url, headers={}, json=request_body)
        assert resp.status_code == 200

        resp = resp.json()
        assert resp["status"] == "pending"
        assert resp["identity_verified_at"] is not None

        db.refresh(privacy_request)
        assert privacy_request.status == PrivacyRequestStatus.pending
        assert privacy_request.identity_verified_at is not None

        approved_audit_log: AuditLog = AuditLog.filter(
            db=db,
            conditions=(
                (AuditLog.privacy_request_id == privacy_request.id)
                & (AuditLog.action == AuditLogAction.approved)
            ),
        ).first()

        assert approved_audit_log is not None

        assert mock_run_privacy_request.called

        assert mock_dispatch_message.called

        call_args = mock_dispatch_message.call_args[1]
        task_kwargs = call_args["kwargs"]
        assert task_kwargs["to_identity"] == Identity(
            phone_number="+12345678910", email="test@example.com"
        )
        assert task_kwargs["service_type"] == MessagingServiceType.MAILGUN.value

        message_meta = task_kwargs["message_meta"]
        assert (
            message_meta["action_type"] == MessagingActionType.PRIVACY_REQUEST_RECEIPT
        )
        assert message_meta["body_params"] == RequestReceiptBodyParams(
            request_types={ActionType.access.value}
        )
        queue = call_args["queue"]
        assert queue == MESSAGING_QUEUE_NAME

    @mock.patch(
        "fides.api.ops.service.privacy_request.request_runner_service.run_privacy_request.delay"
    )
    @mock.patch(
        "fides.api.ops.api.v1.endpoints.privacy_request_endpoints.dispatch_message_task.apply_async"
    )
    def test_verify_identity_no_admin_approval_needed_email_disabled(
        self,
        mock_dispatch_message,
        mock_run_privacy_request,
        db,
        api_client,
        url,
        privacy_request,
    ):
        privacy_request.status = PrivacyRequestStatus.identity_unverified
        privacy_request.save(db)
        privacy_request.cache_identity_verification_code(self.code)

        request_body = {"code": self.code}
        resp = api_client.post(url, headers={}, json=request_body)
        assert resp.status_code == 200

        resp = resp.json()
        assert resp["status"] == "pending"
        assert resp["identity_verified_at"] is not None

        db.refresh(privacy_request)
        assert privacy_request.status == PrivacyRequestStatus.pending
        assert privacy_request.identity_verified_at is not None

        approved_audit_log: AuditLog = AuditLog.filter(
            db=db,
            conditions=(
                (AuditLog.privacy_request_id == privacy_request.id)
                & (AuditLog.action == AuditLogAction.approved)
            ),
        ).first()

        assert approved_audit_log is not None

        assert mock_run_privacy_request.called

        assert not mock_dispatch_message.called

    @mock.patch(
        "fides.api.ops.service.privacy_request.request_runner_service.run_privacy_request.delay"
    )
    @mock.patch(
        "fides.api.ops.api.v1.endpoints.privacy_request_endpoints.dispatch_message_task.apply_async"
    )
    def test_verify_identity_admin_approval_needed(
        self,
        mock_dispatch_message,
        mock_run_privacy_request,
        require_manual_request_approval,
        db,
        api_client,
        url,
        privacy_request,
        privacy_request_receipt_notification_enabled,
    ):
        privacy_request.status = PrivacyRequestStatus.identity_unverified
        privacy_request.save(db)
        privacy_request.cache_identity_verification_code(self.code)

        request_body = {"code": self.code}
        resp = api_client.post(url, headers={}, json=request_body)
        assert resp.status_code == 200

        resp = resp.json()
        assert resp["status"] == "pending"
        assert resp["identity_verified_at"] is not None

        db.refresh(privacy_request)
        assert privacy_request.status == PrivacyRequestStatus.pending
        assert privacy_request.identity_verified_at is not None

        approved_audit_log: AuditLog = AuditLog.filter(
            db=db,
            conditions=(
                (AuditLog.privacy_request_id == privacy_request.id)
                & (AuditLog.action == AuditLogAction.approved)
            ),
        ).first()

        assert approved_audit_log is None
        assert not mock_run_privacy_request.called

        assert mock_dispatch_message.called

        call_args = mock_dispatch_message.call_args[1]
        task_kwargs = call_args["kwargs"]
        assert task_kwargs["to_identity"] == Identity(
            phone_number="+12345678910", email="test@example.com"
        )
        assert task_kwargs["service_type"] == MessagingServiceType.MAILGUN.value

        message_meta = task_kwargs["message_meta"]
        assert (
            message_meta["action_type"] == MessagingActionType.PRIVACY_REQUEST_RECEIPT
        )
        assert message_meta["body_params"] == RequestReceiptBodyParams(
            request_types={ActionType.access.value}
        )
        queue = call_args["queue"]
        assert queue == MESSAGING_QUEUE_NAME


class TestCreatePrivacyRequestEmailVerificationRequired:
    @pytest.fixture(scope="function")
    def url(self, oauth_client: ClientDetail, policy) -> str:
        return V1_URL_PREFIX + PRIVACY_REQUESTS

    @pytest.fixture(scope="function")
    def subject_identity_verification_required(self):
        """Override autouse fixture to enable identity verification for tests"""
        original_value = CONFIG.execution.subject_identity_verification_required
        CONFIG.execution.subject_identity_verification_required = True
        yield
        CONFIG.execution.subject_identity_verification_required = original_value

    def test_create_privacy_request_no_email_config(
        self,
        url,
        db,
        api_client: TestClient,
        policy,
        subject_identity_verification_required,
    ):
        data = [
            {
                "requested_at": "2021-08-30T16:09:37.359Z",
                "policy_key": policy.key,
                "identity": {"email": "test@example.com"},
            }
        ]
        resp = api_client.post(url, json=data)
        assert resp.status_code == 200
        response_data = resp.json()["failed"]
        assert len(response_data) == 1
        assert response_data[0]["message"] == "Verification message could not be sent."
        assert (
            response_data[0]["data"]["status"]
            == PrivacyRequestStatus.identity_unverified.value
        )
        pr = PrivacyRequest.get(
            db=db, object_id=response_data[0]["data"]["privacy_request_id"]
        )
        pr.delete(db=db)

    @mock.patch(
        "fides.api.ops.service.privacy_request.request_runner_service.run_privacy_request.delay"
    )
    @mock.patch("fides.api.ops.service._verification.dispatch_message")
    def test_create_privacy_request_with_email_config(
        self,
        mock_dispatch_message,
        mock_execute_request,
        url,
        db,
        api_client: TestClient,
        policy,
        messaging_config,
        subject_identity_verification_required,
    ):
        data = [
            {
                "requested_at": "2021-08-30T16:09:37.359Z",
                "policy_key": policy.key,
                "identity": {"email": "test@example.com"},
            }
        ]
        resp = api_client.post(url, json=data)
        assert resp.status_code == 200
        response_data = resp.json()["succeeded"]
        assert len(response_data) == 1
        pr = PrivacyRequest.get(db=db, object_id=response_data[0]["id"])
        approval_audit_log: AuditLog = AuditLog.filter(
            db=db,
            conditions=(
                (AuditLog.privacy_request_id == pr.id)
                & (AuditLog.action == AuditLogAction.approved)
            ),
        ).first()
        assert approval_audit_log is None
        assert not mock_execute_request.called

        assert response_data[0]["status"] == PrivacyRequestStatus.identity_unverified

        assert mock_dispatch_message.called
        kwargs = mock_dispatch_message.call_args.kwargs
        assert (
            kwargs["action_type"] == MessagingActionType.SUBJECT_IDENTITY_VERIFICATION
        )
        assert kwargs["to_identity"] == Identity(email="test@example.com")
        assert kwargs["service_type"] == MessagingServiceType.MAILGUN.value
        assert kwargs["message_body_params"] == SubjectIdentityVerificationBodyParams(
            verification_code=pr.get_cached_verification_code(),
            verification_code_ttl_seconds=CONFIG.redis.identity_verification_code_ttl_seconds,
        )

        pr.delete(db=db)


class TestUploadManualWebhookInputs:
    @pytest.fixture(scope="function")
    def url(
        self,
        db,
        privacy_request_requires_input,
        access_manual_webhook,
        integration_manual_webhook_config,
    ):
        return V1_URL_PREFIX + PRIVACY_REQUEST_ACCESS_MANUAL_WEBHOOK_INPUT.format(
            privacy_request_id=privacy_request_requires_input.id,
            connection_key=integration_manual_webhook_config.key,
        )

    @pytest.fixture(scope="function")
    def payload(self):
        return {"email": "customer-1@example.com", "last_name": "McCustomer"}

    def test_patch_inputs_not_authenticated(self, api_client: TestClient, url):
        response = api_client.patch(url, headers={})
        assert 401 == response.status_code

    def test_patch_inputs_wrong_scopes(
        self, api_client: TestClient, url, generate_auth_header, payload
    ):
        auth_header = generate_auth_header([PRIVACY_REQUEST_READ])
        response = api_client.patch(url, headers=auth_header)
        assert 403 == response.status_code

    def test_patch_inputs_privacy_request_does_not_exist(
        self,
        api_client: TestClient,
        generate_auth_header,
        payload,
        access_manual_webhook,
        integration_manual_webhook_config,
    ):
        url = V1_URL_PREFIX + PRIVACY_REQUEST_ACCESS_MANUAL_WEBHOOK_INPUT.format(
            privacy_request_id="bad_privacy_request",
            connection_key=integration_manual_webhook_config.key,
        )
        auth_header = generate_auth_header([PRIVACY_REQUEST_UPLOAD_DATA])
        response = api_client.patch(url, headers=auth_header, json=payload)
        assert 404 == response.status_code
        assert (
            response.json()["detail"]
            == "No privacy request found with id 'bad_privacy_request'."
        )

    def test_patch_inputs_connection_config_does_not_exist(
        self,
        api_client: TestClient,
        generate_auth_header,
        payload,
        privacy_request_requires_input,
    ):
        url = V1_URL_PREFIX + PRIVACY_REQUEST_ACCESS_MANUAL_WEBHOOK_INPUT.format(
            privacy_request_id=privacy_request_requires_input.id,
            connection_key="bad_connection_key",
        )
        auth_header = generate_auth_header([PRIVACY_REQUEST_UPLOAD_DATA])
        response = api_client.patch(url, headers=auth_header, json=payload)
        assert 404 == response.status_code
        assert (
            response.json()["detail"]
            == "No connection config with key 'bad_connection_key'"
        )

    def test_patch_inputs_manual_webhook_does_not_exist(
        self,
        api_client: TestClient,
        generate_auth_header,
        payload,
        privacy_request_requires_input,
        integration_manual_webhook_config,
    ):
        url = V1_URL_PREFIX + PRIVACY_REQUEST_ACCESS_MANUAL_WEBHOOK_INPUT.format(
            privacy_request_id=privacy_request_requires_input.id,
            connection_key=integration_manual_webhook_config.key,
        )
        auth_header = generate_auth_header([PRIVACY_REQUEST_UPLOAD_DATA])
        response = api_client.patch(url, headers=auth_header, json=payload)
        assert 404 == response.status_code
        assert (
            response.json()["detail"]
            == "No access manual webhook exists for connection config with key 'manual_webhook_example'"
        )

    def test_supply_invalid_fields(
        self,
        api_client: TestClient,
        db,
        url,
        generate_auth_header,
        access_manual_webhook,
        integration_manual_webhook_config,
        payload,
        privacy_request_requires_input,
    ):
        auth_header = generate_auth_header([PRIVACY_REQUEST_UPLOAD_DATA])
        response = api_client.patch(
            url, headers=auth_header, json={"bad_field": "value"}
        )
        assert 422 == response.status_code
        assert response.json()["detail"][0]["msg"] == "extra fields not permitted"

    def test_patch_inputs_bad_privacy_request_status(
        self,
        api_client,
        payload,
        generate_auth_header,
        privacy_request,
        integration_manual_webhook_config,
        access_manual_webhook,
    ):
        url = V1_URL_PREFIX + PRIVACY_REQUEST_ACCESS_MANUAL_WEBHOOK_INPUT.format(
            privacy_request_id=privacy_request.id,
            connection_key=integration_manual_webhook_config.key,
        )
        auth_header = generate_auth_header([PRIVACY_REQUEST_UPLOAD_DATA])
        response = api_client.patch(url, headers=auth_header, json=payload)
        assert (
            response.json()["detail"]
            == f"Invalid access manual webhook upload request: privacy request '{privacy_request.id}' status = in_processing."
        )

    def test_patch_inputs_for_manual_webhook(
        self,
        api_client: TestClient,
        db,
        url,
        generate_auth_header,
        access_manual_webhook,
        integration_manual_webhook_config,
        payload,
        privacy_request_requires_input,
    ):
        auth_header = generate_auth_header([PRIVACY_REQUEST_UPLOAD_DATA])
        response = api_client.patch(url, headers=auth_header, json=payload)
        assert 200 == response.status_code
        assert response.json() is None

        assert (
            privacy_request_requires_input.get_manual_webhook_input_strict(
                access_manual_webhook
            )
            == payload
        )


class TestGetManualWebhookInputs:
    @pytest.fixture(scope="function")
    def url(
        self,
        db,
        privacy_request_requires_input,
        access_manual_webhook,
        integration_manual_webhook_config,
    ):
        return V1_URL_PREFIX + PRIVACY_REQUEST_ACCESS_MANUAL_WEBHOOK_INPUT.format(
            privacy_request_id=privacy_request_requires_input.id,
            connection_key=integration_manual_webhook_config.key,
        )

    def test_get_inputs_not_authenticated(self, api_client: TestClient, url):
        response = api_client.get(url, headers={})
        assert 401 == response.status_code

    def test_get_inputs_wrong_scopes(
        self,
        api_client: TestClient,
        url,
        generate_auth_header,
    ):
        auth_header = generate_auth_header([PRIVACY_REQUEST_READ])
        response = api_client.get(url, headers=auth_header)
        assert 403 == response.status_code

    def test_get_inputs_privacy_request_does_not_exist(
        self,
        api_client: TestClient,
        generate_auth_header,
        access_manual_webhook,
        integration_manual_webhook_config,
    ):
        url = V1_URL_PREFIX + PRIVACY_REQUEST_ACCESS_MANUAL_WEBHOOK_INPUT.format(
            privacy_request_id="bad_privacy_request",
            connection_key=integration_manual_webhook_config.key,
        )
        auth_header = generate_auth_header([PRIVACY_REQUEST_VIEW_DATA])
        response = api_client.get(url, headers=auth_header)
        assert 404 == response.status_code
        assert (
            response.json()["detail"]
            == "No privacy request found with id 'bad_privacy_request'."
        )

    def test_get_inputs_connection_config_does_not_exist(
        self,
        api_client: TestClient,
        generate_auth_header,
        privacy_request_requires_input,
    ):
        url = V1_URL_PREFIX + PRIVACY_REQUEST_ACCESS_MANUAL_WEBHOOK_INPUT.format(
            privacy_request_id=privacy_request_requires_input.id,
            connection_key="bad_connection_key",
        )
        auth_header = generate_auth_header([PRIVACY_REQUEST_VIEW_DATA])
        response = api_client.get(url, headers=auth_header)
        assert 404 == response.status_code
        assert (
            response.json()["detail"]
            == "No connection config with key 'bad_connection_key'"
        )

    def test_get_inputs_manual_webhook_does_not_exist(
        self,
        api_client: TestClient,
        generate_auth_header,
        privacy_request_requires_input,
        integration_manual_webhook_config,
    ):
        url = V1_URL_PREFIX + PRIVACY_REQUEST_ACCESS_MANUAL_WEBHOOK_INPUT.format(
            privacy_request_id=privacy_request_requires_input.id,
            connection_key=integration_manual_webhook_config.key,
        )
        auth_header = generate_auth_header([PRIVACY_REQUEST_VIEW_DATA])
        response = api_client.get(url, headers=auth_header)
        assert 404 == response.status_code
        assert (
            response.json()["detail"]
            == "No access manual webhook exists for connection config with key 'manual_webhook_example'"
        )

    def test_get_inputs_bad_privacy_request_status(
        self,
        api_client,
        generate_auth_header,
        privacy_request,
        integration_manual_webhook_config,
        access_manual_webhook,
    ):
        url = V1_URL_PREFIX + PRIVACY_REQUEST_ACCESS_MANUAL_WEBHOOK_INPUT.format(
            privacy_request_id=privacy_request.id,
            connection_key=integration_manual_webhook_config.key,
        )
        auth_header = generate_auth_header([PRIVACY_REQUEST_VIEW_DATA])
        response = api_client.get(url, headers=auth_header)
        assert (
            response.json()["detail"]
            == f"Invalid access manual webhook upload request: privacy request '{privacy_request.id}' status = in_processing."
        )

    def test_no_manual_webhook_data_exists(
        self,
        api_client,
        url,
        generate_auth_header,
        access_manual_webhook,
        integration_manual_webhook_config,
        privacy_request_requires_input,
    ):
        auth_header = generate_auth_header([PRIVACY_REQUEST_VIEW_DATA])
        response = api_client.get(url, headers=auth_header)
        assert 200 == response.status_code
        assert response.json() == {
            "checked": False,
            "fields": {"email": None, "last_name": None},
        }

    def test_cached_data_extra_saved_webhook_field(
        self,
        api_client: TestClient,
        db,
        url,
        generate_auth_header,
        access_manual_webhook,
        integration_manual_webhook_config,
        privacy_request_requires_input,
        cached_input,
    ):
        auth_header = generate_auth_header([PRIVACY_REQUEST_VIEW_DATA])

        access_manual_webhook.fields = [
            {"pii_field": "id_no", "dsr_package_label": "id_number"}
        ]
        access_manual_webhook.save(db)
        response = api_client.get(url, headers=auth_header)
        assert response.status_code == 200
        assert response.json() == {
            "checked": False,
            "fields": {"id_number": None},
        }, "Response has checked=False, so this data needs to be re-uploaded before we can run the privacy request."

    def test_cached_data_missing_saved_webhook_field(
        self,
        api_client: TestClient,
        db,
        url,
        generate_auth_header,
        access_manual_webhook,
        integration_manual_webhook_config,
        privacy_request_requires_input,
        cached_input,
    ):
        auth_header = generate_auth_header([PRIVACY_REQUEST_VIEW_DATA])

        access_manual_webhook.fields.append(
            {"pii_field": "id_no", "dsr_package_label": "id_number"}
        )
        access_manual_webhook.save(db)
        response = api_client.get(url, headers=auth_header)

        assert response.status_code == 200
        assert response.json() == {
            "checked": False,
            "fields": {
                "id_number": None,
                "email": "customer-1@example.com",
                "last_name": "McCustomer",
            },
        }, "Response has checked=False. A new field has been defined on the webhook, so we should re-examine to see if that is more data we need to retrieve."

    def test_get_inputs_for_manual_webhook(
        self,
        api_client: TestClient,
        db,
        url,
        generate_auth_header,
        access_manual_webhook,
        integration_manual_webhook_config,
        privacy_request_requires_input,
        cached_input,
    ):
        auth_header = generate_auth_header([PRIVACY_REQUEST_VIEW_DATA])
        response = api_client.get(url, headers=auth_header)
        assert 200 == response.status_code
        assert response.json() == {
            "checked": True,
            "fields": {
                "email": "customer-1@example.com",
                "last_name": "McCustomer",
            },
        }


class TestResumePrivacyRequestFromRequiresInput:
    @pytest.fixture(scope="function")
    def url(
        self,
        db,
        privacy_request_requires_input,
    ):
        return V1_URL_PREFIX + PRIVACY_REQUEST_RESUME_FROM_REQUIRES_INPUT.format(
            privacy_request_id=privacy_request_requires_input.id,
        )

    def test_resume_from_requires_input_status_not_authenticated(self, url, api_client):
        response = api_client.post(url, headers={})
        assert response.status_code == 401

    def test_resume_from_requires_input_status_not_authorized(
        self, url, privacy_request, api_client, generate_auth_header
    ):
        auth_header = generate_auth_header([PRIVACY_REQUEST_READ])
        response = api_client.post(url, headers=auth_header)
        assert response.status_code == 403

    def test_resume_from_requires_input_status_wrong_status(
        self, api_client, generate_auth_header, privacy_request
    ):
        auth_header = generate_auth_header([PRIVACY_REQUEST_CALLBACK_RESUME])
        url = V1_URL_PREFIX + PRIVACY_REQUEST_RESUME_FROM_REQUIRES_INPUT.format(
            privacy_request_id=privacy_request.id,
        )
        response = api_client.post(url, headers=auth_header)
        assert response.status_code == 400
        assert (
            response.json()["detail"]
            == f"Cannot resume privacy request from 'requires_input': privacy request '{privacy_request.id}' status = {privacy_request.status.value}."
        )

    def test_resume_from_requires_input_status_missing_cached_data(
        self,
        api_client: TestClient,
        db,
        url,
        generate_auth_header,
        access_manual_webhook,
        integration_manual_webhook_config,
        privacy_request_requires_input,
    ):
        auth_header = generate_auth_header([PRIVACY_REQUEST_CALLBACK_RESUME])

        response = api_client.post(url, headers=auth_header)
        assert response.status_code == 400
        assert (
            response.json()["detail"]
            == f"Cannot resume privacy request. No data cached for privacy_request_id '{privacy_request_requires_input.id}' for connection config '{integration_manual_webhook_config.key}'"
        )

    @mock.patch(
        "fides.api.ops.service.privacy_request.request_runner_service.run_privacy_request.delay"
    )
    def test_resume_from_requires_input_status_data_empty_but_confirmed(
        self,
        run_privacy_request_mock,
        api_client: TestClient,
        db,
        url,
        generate_auth_header,
        access_manual_webhook,
        integration_manual_webhook_config,
        privacy_request_requires_input,
    ):
        auth_header = generate_auth_header([PRIVACY_REQUEST_CALLBACK_RESUME])
        privacy_request_requires_input.cache_manual_webhook_input(
            access_manual_webhook,
            {},
        )

        response = api_client.post(url, headers=auth_header)
        assert 200 == response.status_code
        assert response.json()["status"] == PrivacyRequestStatus.in_processing
        assert run_privacy_request_mock.called

        call_kwargs = run_privacy_request_mock.call_args.kwargs
        assert call_kwargs["privacy_request_id"] == privacy_request_requires_input.id
        assert call_kwargs["from_webhook_id"] is None
        assert call_kwargs["from_step"] is None

    @mock.patch(
        "fides.api.ops.service.privacy_request.request_runner_service.run_privacy_request.delay"
    )
    def test_resume_from_requires_input_status(
        self,
        run_privacy_request_mock,
        api_client: TestClient,
        db,
        url,
        generate_auth_header,
        access_manual_webhook,
        integration_manual_webhook_config,
        privacy_request_requires_input,
        cached_input,
    ):
        auth_header = generate_auth_header([PRIVACY_REQUEST_CALLBACK_RESUME])
        response = api_client.post(url, headers=auth_header)
        assert 200 == response.status_code
        assert response.json()["status"] == PrivacyRequestStatus.in_processing
        assert run_privacy_request_mock.called

        call_kwargs = run_privacy_request_mock.call_args.kwargs
        assert call_kwargs["privacy_request_id"] == privacy_request_requires_input.id
        assert call_kwargs["from_webhook_id"] is None
        assert call_kwargs["from_step"] is None


class TestCreatePrivacyRequestEmailReceiptNotification:
    @pytest.fixture(scope="function")
    def url(self, oauth_client: ClientDetail, policy) -> str:
        return V1_URL_PREFIX + PRIVACY_REQUESTS

    @pytest.fixture(scope="function")
    def privacy_request_receipt_notification_enabled(self):
        """Enable request receipt notification"""
        original_value = CONFIG.notifications.send_request_receipt_notification
        CONFIG.notifications.send_request_receipt_notification = True
        yield
        CONFIG.notifications.send_request_receipt_notification = original_value

    @mock.patch(
        "fides.api.ops.service.privacy_request.request_runner_service.run_privacy_request.delay"
    )
    @mock.patch(
        "fides.api.ops.api.v1.endpoints.privacy_request_endpoints.dispatch_message_task.apply_async"
    )
    def test_create_privacy_request_no_email_config(
        self,
        mock_dispatch_message,
        mock_execute_request,
        url,
        db,
        api_client: TestClient,
        policy,
        privacy_request_receipt_notification_enabled,
    ):
        data = [
            {
                "requested_at": "2021-08-30T16:09:37.359Z",
                "policy_key": policy.key,
                "identity": {"email": "test@example.com"},
            }
        ]
        resp = api_client.post(url, json=data)
        assert resp.status_code == 200
        response_data = resp.json()["succeeded"]
        assert len(response_data) == 1
        pr = PrivacyRequest.get(db=db, object_id=response_data[0]["id"])

        assert mock_execute_request.called
        assert response_data[0]["status"] == PrivacyRequestStatus.pending

        assert mock_dispatch_message.called

        call_args = mock_dispatch_message.call_args[1]
        task_kwargs = call_args["kwargs"]
        assert task_kwargs["to_identity"] == Identity(email="test@example.com")
        assert task_kwargs["service_type"] == MessagingServiceType.MAILGUN.value

        message_meta = task_kwargs["message_meta"]
        assert (
            message_meta["action_type"] == MessagingActionType.PRIVACY_REQUEST_RECEIPT
        )
        assert message_meta["body_params"] == RequestReceiptBodyParams(
            request_types={ActionType.access.value}
        )
        queue = call_args["queue"]
        assert queue == MESSAGING_QUEUE_NAME

        pr.delete(db=db)

    @mock.patch(
        "fides.api.ops.service.privacy_request.request_runner_service.run_privacy_request.delay"
    )
    @mock.patch(
        "fides.api.ops.api.v1.endpoints.privacy_request_endpoints.dispatch_message_task.apply_async"
    )
    def test_create_privacy_request_with_email_config(
        self,
        mock_dispatch_message,
        mock_execute_request,
        url,
        db,
        api_client: TestClient,
        policy,
        messaging_config,
        privacy_request_receipt_notification_enabled,
    ):
        data = [
            {
                "requested_at": "2021-08-30T16:09:37.359Z",
                "policy_key": policy.key,
                "identity": {"email": "test@example.com"},
            }
        ]
        resp = api_client.post(url, json=data)
        assert resp.status_code == 200
        response_data = resp.json()["succeeded"]
        assert len(response_data) == 1
        pr = PrivacyRequest.get(db=db, object_id=response_data[0]["id"])
        assert mock_execute_request.called

        assert response_data[0]["status"] == PrivacyRequestStatus.pending
        assert mock_dispatch_message.called

        call_args = mock_dispatch_message.call_args[1]
        task_kwargs = call_args["kwargs"]
        assert task_kwargs["to_identity"] == Identity(email="test@example.com")
        assert task_kwargs["service_type"] == MessagingServiceType.MAILGUN.value

        message_meta = task_kwargs["message_meta"]
        assert (
            message_meta["action_type"] == MessagingActionType.PRIVACY_REQUEST_RECEIPT
        )
        assert message_meta["body_params"] == RequestReceiptBodyParams(
            request_types={ActionType.access.value}
        )
        queue = call_args["queue"]
        assert queue == MESSAGING_QUEUE_NAME

        pr.delete(db=db)


class TestCreatePrivacyRequestAuthenticated:
    @pytest.fixture(scope="function")
    def url(self) -> str:
        return f"{V1_URL_PREFIX}{PRIVACY_REQUEST_AUTHENTICATED}"

    @pytest.fixture
    def verification_config(self):
        original = CONFIG.execution.subject_identity_verification_required
        CONFIG.execution.subject_identity_verification_required = True
        yield
        CONFIG.execution.subject_identity_verification_required = original

    @mock.patch(
        "fides.api.ops.service.privacy_request.request_runner_service.run_privacy_request.delay"
    )
    def test_create_privacy_request(
        self,
        run_access_request_mock,
        url,
        generate_auth_header,
        api_client: TestClient,
        policy,
    ):
        data = [
            {
                "requested_at": "2021-08-30T16:09:37.359Z",
                "policy_key": policy.key,
                "identity": {"email": "test@example.com"},
            }
        ]
        auth_header = generate_auth_header(scopes=[PRIVACY_REQUEST_CREATE])
        resp = api_client.post(url, json=data, headers=auth_header)
        assert resp.status_code == 200
        response_data = resp.json()["succeeded"]
        assert len(response_data) == 1
        assert run_access_request_mock.called

    @pytest.mark.usefixtures("verification_config")
    @mock.patch(
        "fides.api.ops.service.privacy_request.request_runner_service.run_privacy_request.delay"
    )
    def test_create_privacy_request_bypass_verification(
        self,
        run_access_request_mock,
        url,
        generate_auth_header,
        api_client: TestClient,
        policy,
    ):
        data = [
            {
                "requested_at": "2021-08-30T16:09:37.359Z",
                "policy_key": policy.key,
                "identity": {"email": "test@example.com"},
            }
        ]
        auth_header = generate_auth_header(scopes=[PRIVACY_REQUEST_CREATE])
        resp = api_client.post(url, json=data, headers=auth_header)
        assert resp.status_code == 200
        response_data = resp.json()["succeeded"]
        assert len(response_data) == 1
        assert run_access_request_mock.called

    def test_create_privacy_requests_unauthenticated(
        self, api_client: TestClient, url, policy
    ):
        data = [
            {
                "requested_at": "2021-08-30T16:09:37.359Z",
                "policy_key": policy.key,
                "identity": {"email": "test@example.com"},
            }
        ]
        response = api_client.post(url, json=data, headers={})
        assert 401 == response.status_code

    def test_create_privacy_requests_wrong_scope(
        self, api_client: TestClient, generate_auth_header, url, policy
    ):
        data = [
            {
                "requested_at": "2021-08-30T16:09:37.359Z",
                "policy_key": policy.key,
                "identity": {"email": "test@example.com"},
            }
        ]
        auth_header = generate_auth_header(scopes=[STORAGE_CREATE_OR_UPDATE])
        response = api_client.post(url, json=data, headers=auth_header)
        assert 403 == response.status_code

    @mock.patch(
        "fides.api.ops.service.privacy_request.request_runner_service.run_privacy_request.delay"
    )
    def test_create_privacy_request_stores_identities(
        self,
        run_access_request_mock,
        url,
        db,
        generate_auth_header,
        api_client: TestClient,
        policy,
    ):
        TEST_EMAIL = "test@example.com"
        TEST_PHONE_NUMBER = "+12345678910"
        data = [
            {
                "requested_at": "2021-08-30T16:09:37.359Z",
                "policy_key": policy.key,
                "identity": {
                    "email": TEST_EMAIL,
                    "phone_number": TEST_PHONE_NUMBER,
                },
            }
        ]
        auth_header = generate_auth_header(scopes=[PRIVACY_REQUEST_CREATE])
        resp = api_client.post(url, json=data, headers=auth_header)
        assert resp.status_code == 200
        response_data = resp.json()["succeeded"]
        assert len(response_data) == 1
        pr = PrivacyRequest.get(db=db, object_id=response_data[0]["id"])
        persisted_identity = pr.get_persisted_identity()
        assert persisted_identity.email == TEST_EMAIL
        assert persisted_identity.phone_number == TEST_PHONE_NUMBER
        assert run_access_request_mock.called

    @pytest.mark.usefixtures("require_manual_request_approval")
    @mock.patch(
        "fides.api.ops.service.privacy_request.request_runner_service.run_privacy_request.delay"
    )
    def test_create_privacy_request_require_manual_approval(
        self,
        run_access_request_mock,
        url,
        generate_auth_header,
        api_client: TestClient,
        policy,
    ):
        data = [
            {
                "requested_at": "2021-08-30T16:09:37.359Z",
                "policy_key": policy.key,
                "identity": {"email": "test@example.com"},
            }
        ]
        auth_header = generate_auth_header(scopes=[PRIVACY_REQUEST_CREATE])
        resp = api_client.post(url, json=data, headers=auth_header)
        assert resp.status_code == 200
        response_data = resp.json()["succeeded"]
        assert len(response_data) == 1
        assert response_data[0]["status"] == "pending"
        assert not run_access_request_mock.called

    @mock.patch(
        "fides.api.ops.service.privacy_request.request_runner_service.run_privacy_request.delay"
    )
    def test_create_privacy_request_with_masking_configuration(
        self,
        run_access_request_mock,
        url,
        generate_auth_header,
        api_client: TestClient,
        erasure_policy_string_rewrite,
    ):
        data = [
            {
                "requested_at": "2021-08-30T16:09:37.359Z",
                "policy_key": erasure_policy_string_rewrite.key,
                "identity": {"email": "test@example.com"},
            }
        ]
        auth_header = generate_auth_header(scopes=[PRIVACY_REQUEST_CREATE])
        resp = api_client.post(url, json=data, headers=auth_header)
        assert resp.status_code == 200
        response_data = resp.json()["succeeded"]
        assert len(response_data) == 1

    @mock.patch(
        "fides.api.ops.service.privacy_request.request_runner_service.run_access_request"
    )
    def test_create_privacy_request_limit_exceeded(
        self,
        _,
        url,
        generate_auth_header,
        api_client: TestClient,
        policy,
    ):
        payload = []
        for _ in range(0, 51):
            payload.append(
                {
                    "requested_at": "2021-08-30T16:09:37.359Z",
                    "policy_key": policy.key,
                    "identity": {"email": "ftest{i}@example.com"},
                },
            )

        auth_header = generate_auth_header(scopes=[PRIVACY_REQUEST_CREATE])
        response = api_client.post(url, json=payload, headers=auth_header)

        assert 422 == response.status_code
        assert (
            json.loads(response.text)["detail"][0]["msg"]
            == "ensure this value has at most 50 items"
        )

    @mock.patch(
        "fides.api.ops.service.privacy_request.request_runner_service.run_privacy_request.delay"
    )
    def test_create_privacy_request_starts_processing(
        self,
        run_privacy_request_mock,
        url,
        generate_auth_header,
        api_client: TestClient,
        policy,
    ):
        data = [
            {
                "requested_at": "2021-08-30T16:09:37.359Z",
                "policy_key": policy.key,
                "identity": {"email": "test@example.com"},
            }
        ]
        auth_header = generate_auth_header(scopes=[PRIVACY_REQUEST_CREATE])
        resp = api_client.post(url, json=data, headers=auth_header)
        assert run_privacy_request_mock.called
        assert resp.status_code == 200

    @mock.patch(
        "fides.api.ops.service.privacy_request.request_runner_service.run_privacy_request.delay"
    )
    def test_create_privacy_request_with_external_id(
        self,
        run_access_request_mock,
        url,
        db,
        generate_auth_header,
        api_client: TestClient,
        policy,
    ):
        external_id = "ext_some-uuid-here-1234"
        data = [
            {
                "external_id": external_id,
                "requested_at": "2021-08-30T16:09:37.359Z",
                "policy_key": policy.key,
                "identity": {"email": "test@example.com"},
            }
        ]
        auth_header = generate_auth_header(scopes=[PRIVACY_REQUEST_CREATE])
        resp = api_client.post(url, json=data, headers=auth_header)
        assert resp.status_code == 200
        response_data = resp.json()["succeeded"]
        assert len(response_data) == 1
        assert response_data[0]["external_id"] == external_id
        pr = PrivacyRequest.get(db=db, object_id=response_data[0]["id"])
        assert pr.external_id == external_id
        assert run_access_request_mock.called

    @mock.patch(
        "fides.api.ops.service.privacy_request.request_runner_service.run_privacy_request.delay"
    )
    def test_create_privacy_request_caches_identity(
        self,
        run_access_request_mock,
        url,
        db,
        generate_auth_header,
        api_client: TestClient,
        policy,
        cache,
    ):
        identity = {"email": "test@example.com"}
        data = [
            {
                "requested_at": "2021-08-30T16:09:37.359Z",
                "policy_key": policy.key,
                "identity": identity,
            }
        ]
        auth_header = generate_auth_header(scopes=[PRIVACY_REQUEST_CREATE])
        resp = api_client.post(url, json=data, headers=auth_header)
        assert resp.status_code == 200
        response_data = resp.json()["succeeded"]
        assert len(response_data) == 1
        pr = PrivacyRequest.get(db=db, object_id=response_data[0]["id"])
        key = get_identity_cache_key(
            privacy_request_id=pr.id,
            identity_attribute=list(identity.keys())[0],
        )
        assert cache.get(key) == list(identity.values())[0]
        assert run_access_request_mock.called

    @mock.patch(
        "fides.api.ops.service.privacy_request.request_runner_service.run_privacy_request.delay"
    )
    def test_create_privacy_request_caches_masking_secrets(
        self,
        run_erasure_request_mock,
        url,
        db,
        generate_auth_header,
        api_client: TestClient,
        erasure_policy_aes,
        cache,
    ):
        identity = {"email": "test@example.com"}
        data = [
            {
                "requested_at": "2021-08-30T16:09:37.359Z",
                "policy_key": erasure_policy_aes.key,
                "identity": identity,
            }
        ]
        auth_header = generate_auth_header(scopes=[PRIVACY_REQUEST_CREATE])
        resp = api_client.post(url, json=data, headers=auth_header)
        assert resp.status_code == 200
        response_data = resp.json()["succeeded"]
        assert len(response_data) == 1
        pr = PrivacyRequest.get(db=db, object_id=response_data[0]["id"])
        secret_key = get_masking_secret_cache_key(
            privacy_request_id=pr.id,
            masking_strategy="aes_encrypt",
            secret_type=SecretType.key,
        )
        assert cache.get_encoded_by_key(secret_key) is not None
        assert run_erasure_request_mock.called

    def test_create_privacy_request_invalid_encryption_values(
        self, url, generate_auth_header, api_client: TestClient, policy  # , cache
    ):
        data = [
            {
                "requested_at": "2021-08-30T16:09:37.359Z",
                "policy_key": policy.key,
                "identity": {"email": "test@example.com"},
                "encryption_key": "test",
            }
        ]
        auth_header = generate_auth_header(scopes=[PRIVACY_REQUEST_CREATE])
        resp = api_client.post(url, json=data, headers=auth_header)
        assert resp.status_code == 422
        assert resp.json()["detail"][0]["msg"] == "Encryption key must be 16 bytes long"

    @mock.patch(
        "fides.api.ops.service.privacy_request.request_runner_service.run_privacy_request.delay"
    )
    def test_create_privacy_request_caches_encryption_keys(
        self,
        run_access_request_mock,
        url,
        db,
        generate_auth_header,
        api_client: TestClient,
        policy,
        cache,
    ):
        identity = {"email": "test@example.com"}
        data = [
            {
                "requested_at": "2021-08-30T16:09:37.359Z",
                "policy_key": policy.key,
                "identity": identity,
                "encryption_key": "test--encryption",
            }
        ]
        auth_header = generate_auth_header(scopes=[PRIVACY_REQUEST_CREATE])
        resp = api_client.post(url, json=data, headers=auth_header)
        assert resp.status_code == 200
        response_data = resp.json()["succeeded"]
        assert len(response_data) == 1
        pr = PrivacyRequest.get(db=db, object_id=response_data[0]["id"])
        encryption_key = get_encryption_cache_key(
            privacy_request_id=pr.id,
            encryption_attr="key",
        )
        assert cache.get(encryption_key) == "test--encryption"
        assert run_access_request_mock.called

    def test_create_privacy_request_no_identities(
        self,
        url,
        generate_auth_header,
        api_client: TestClient,
        policy,
    ):
        data = [
            {
                "requested_at": "2021-08-30T16:09:37.359Z",
                "policy_key": policy.key,
                "identity": {},
            }
        ]
        auth_header = generate_auth_header(scopes=[PRIVACY_REQUEST_CREATE])
        resp = api_client.post(url, json=data, headers=auth_header)
        assert resp.status_code == 200
        response_data = resp.json()["succeeded"]
        assert len(response_data) == 0
        response_data = resp.json()["failed"]
        assert len(response_data) == 1

    def test_create_privacy_request_registers_async_task(
        self,
        db,
        url,
        generate_auth_header,
        api_client,
        policy,
    ):
        data = [
            {
                "requested_at": "2021-08-30T16:09:37.359Z",
                "policy_key": policy.key,
                "identity": {"email": "test@example.com"},
            }
        ]
        auth_header = generate_auth_header(scopes=[PRIVACY_REQUEST_CREATE])
        resp = api_client.post(url, json=data, headers=auth_header)
        assert resp.status_code == 200
        response_data = resp.json()["succeeded"]
        assert len(response_data) == 1
        pr = PrivacyRequest.get(db=db, object_id=response_data[0]["id"])
        assert pr.get_cached_task_id() is not None
        assert pr.get_async_execution_task() is not None

    @mock.patch(
        "fides.api.ops.service.privacy_request.request_runner_service.run_privacy_request.delay"
    )
    def test_create_privacy_request_creates_system_audit_log(
        self,
        run_access_request_mock,
        url,
        db,
        generate_auth_header,
        api_client: TestClient,
        policy,
    ):
        data = [
            {
                "requested_at": "2021-08-30T16:09:37.359Z",
                "policy_key": policy.key,
                "identity": {"email": "test@example.com"},
            }
        ]
        auth_header = generate_auth_header(scopes=[PRIVACY_REQUEST_CREATE])
        resp = api_client.post(url, json=data, headers=auth_header)
        response_data = resp.json()["succeeded"][0]
        approval_audit_log: AuditLog = AuditLog.filter(
            db=db,
            conditions=(
                (AuditLog.privacy_request_id == response_data["id"])
                & (AuditLog.action == AuditLogAction.approved)
            ),
        ).first()
        assert approval_audit_log is not None
        assert approval_audit_log.user_id == "system"
        assert run_access_request_mock.called
<<<<<<< HEAD
class TestCreatePrivacyRequestErrorNotification:
    @pytest.fixture(scope="function")
    def url(self) -> str:
        return f"{V1_URL_PREFIX}{PRIVACY_REQUEST_NOTIFICATIONS}"

    def test_get_privacy_request_notification_info(
        self,
        url,
        generate_auth_header,
        db,
        api_client,
    ):
        auth_header = generate_auth_header(scopes=[PRIVACY_REQUEST_NOTIFICATIONS_READ])
        data = {
            "email": "some@email.com, another@email.com",
            "notify_after_failures": 5,
        }

        expected = {
            "email_addresses": ["some@email.com", "another@email.com"],
            "notify_after_failures": 5,
        }

        PrivacyRequestNotifications.create(db=db, data=data)

        response = api_client.get(url, headers=auth_header)
        assert response.status_code == 200
        assert response.json() == expected

    def test_get_privacy_requests_notification_info_unauthenticated(
        self, api_client, url
    ):
        response = api_client.get(url)
        assert response.status_code == 401

    def test_get_privacy_requests_notification_info_wrong_scope(
        self, api_client, generate_auth_header, url
    ):
        auth_header = generate_auth_header(scopes=[STORAGE_CREATE_OR_UPDATE])
        response = api_client.get(url, headers=auth_header)
        assert response.status_code == 403

    def test_create_privacy_request_notification_info(
        self,
        url,
        generate_auth_header,
        api_client,
    ):
        auth_header = generate_auth_header(
            scopes=[PRIVACY_REQUEST_NOTIFICATIONS_CREATE_OR_UPDATE]
        )

        data = {
            "email_addresses": ["some@email.com", "another@email.com"],
            "notify_after_failures": 5,
        }

        response = api_client.put(url, json=data, headers=auth_header)
        assert response.status_code == 200
        assert response.json() == data

    def test_create_privacy_requests_notification_info_unauthenticated(
        self, api_client, url
    ):
        response = api_client.put(url)
        assert response.status_code == 401

    def test_create_privacy_requests_notification_info_wrong_scope(
        self, api_client, generate_auth_header, url
    ):
        auth_header = generate_auth_header(scopes=[STORAGE_CREATE_OR_UPDATE])
        response = api_client.put(url, headers=auth_header)
        assert response.status_code == 403

    def test_update_privacy_request_notification_info(
        self,
        url,
        db,
        generate_auth_header,
        api_client,
    ):
        PrivacyRequestNotifications.create(
            db=db, data={"email": "me@email.com", "notify_after_failures": 1}
        )
        auth_header = generate_auth_header(
            scopes=[PRIVACY_REQUEST_NOTIFICATIONS_CREATE_OR_UPDATE]
        )
        data = {
            "email_addresses": ["some@email.com", "another@email.com"],
            "notify_after_failures": 5,
        }

        response = api_client.put(url, json=data, headers=auth_header)
        assert response.status_code == 200
        assert response.json() == data
=======


@pytest.mark.integration
class TestPrivacyReqeustDataTransfer:
    @pytest.mark.usefixtures("postgres_integration_db")
    async def test_privacy_request_data_transfer(
        self,
        api_client: TestClient,
        privacy_request,
        generate_auth_header,
        policy,
        db,
        postgres_example_test_dataset_config_read_access,
    ):
        pr = privacy_request.save(db=db)
        merged_graph = postgres_example_test_dataset_config_read_access.get_graph()
        graph = DatasetGraph(merged_graph)

        # execute the privacy request to mimic the expected workflow on the "child"
        # this will populate the access results in the cache, which is required for the
        # transfer endpoint to work
        await graph_task.run_access_request(
            privacy_request,
            policy,
            graph,
            ConnectionConfig.all(db=db),
            {"email": "customer-1@example.com"},
            db,
        )

        auth_header = generate_auth_header(scopes=[PRIVACY_REQUEST_TRANSFER])
        rules = policy.get_rules_for_action(action_type=ActionType.access)
        response = api_client.get(
            f"{V1_URL_PREFIX}{PRIVACY_REQUEST_TRANSFER_TO_PARENT.format(privacy_request_id=pr.id, rule_key=rules[0].key)}",
            headers=auth_header,
        )

        # assert we've got some of our expected data in the response,
        # in the shape we expect
        response_data: dict = response.json()
        assert "postgres_example_test_dataset:address" in response_data.keys()
        assert response_data["postgres_example_test_dataset:address"] == [
            {
                "city": "Exampletown",
                "state": "NY",
                "street": "Example Street",
                "zip": "12345",
                "house": 123,
            },
            {
                "city": "Exampletown",
                "state": "NY",
                "street": "Example Lane",
                "zip": "12321",
                "house": 4,
            },
        ]
        assert "postgres_example_test_dataset:customer" in response_data.keys()
        assert response_data["postgres_example_test_dataset:customer"] == [
            {"name": "John Customer", "email": "customer-1@example.com", "id": 1}
        ]

    def test_privacy_request_data_transfer_wrong_scope(
        self,
        api_client: TestClient,
        generate_auth_header,
        privacy_request,
        db,
    ):
        pr = privacy_request.save(db)
        auth_header = generate_auth_header(scopes=[PRIVACY_REQUEST_READ])
        response = api_client.get(
            f"{V1_URL_PREFIX}{PRIVACY_REQUEST_TRANSFER_TO_PARENT.format(privacy_request_id=pr.id, rule_key='test_rule')}",
            headers=auth_header,
        )

        assert response.status_code == 403

    def test_privacy_request_data_transfer_not_authenticated(
        self,
        api_client: TestClient,
        privacy_request,
        db,
    ):
        pr = privacy_request.save(db)
        response = api_client.get(
            f"{V1_URL_PREFIX}{PRIVACY_REQUEST_TRANSFER_TO_PARENT.format(privacy_request_id=pr.id, rule_key='test_rule')}"
        )

        assert response.status_code == 401
>>>>>>> 108736b1
<|MERGE_RESOLUTION|>--- conflicted
+++ resolved
@@ -4357,7 +4357,6 @@
         assert approval_audit_log is not None
         assert approval_audit_log.user_id == "system"
         assert run_access_request_mock.called
-<<<<<<< HEAD
 class TestCreatePrivacyRequestErrorNotification:
     @pytest.fixture(scope="function")
     def url(self) -> str:
@@ -4453,7 +4452,6 @@
         response = api_client.put(url, json=data, headers=auth_header)
         assert response.status_code == 200
         assert response.json() == data
-=======
 
 
 @pytest.mark.integration
@@ -4543,5 +4541,4 @@
             f"{V1_URL_PREFIX}{PRIVACY_REQUEST_TRANSFER_TO_PARENT.format(privacy_request_id=pr.id, rule_key='test_rule')}"
         )
 
-        assert response.status_code == 401
->>>>>>> 108736b1
+        assert response.status_code == 401