--- conflicted
+++ resolved
@@ -29,12 +29,9 @@
 from fides.api.ops.api.v1.scope_registry import (
     DATASET_CREATE_OR_UPDATE,
     PRIVACY_REQUEST_CALLBACK_RESUME,
-<<<<<<< HEAD
+    PRIVACY_REQUEST_CREATE,
     PRIVACY_REQUEST_NOTIFICATIONS_CREATE_OR_UPDATE,
     PRIVACY_REQUEST_NOTIFICATIONS_READ,
-=======
-    PRIVACY_REQUEST_CREATE,
->>>>>>> 306b2c55
     PRIVACY_REQUEST_READ,
     PRIVACY_REQUEST_REVIEW,
     PRIVACY_REQUEST_TRANSFER,
@@ -3902,103 +3899,6 @@
         pr.delete(db=db)
 
 
-<<<<<<< HEAD
-class TestCreatePrivacyRequestErrorNotification:
-    @pytest.fixture(scope="function")
-    def url(self) -> str:
-        return f"{V1_URL_PREFIX}{PRIVACY_REQUEST_NOTIFICATIONS}"
-
-    def test_get_privacy_request_notification_info(
-        self,
-        url,
-        generate_auth_header,
-        db,
-        api_client,
-    ):
-        auth_header = generate_auth_header(scopes=[PRIVACY_REQUEST_NOTIFICATIONS_READ])
-        data = {
-            "email": "some@email.com, another@email.com",
-            "notify_after_failures": 5,
-        }
-
-        expected = {
-            "email_addresses": ["some@email.com", "another@email.com"],
-            "notify_after_failures": 5,
-        }
-
-        PrivacyRequestNotifications.create(db=db, data=data)
-
-        response = api_client.get(url, headers=auth_header)
-        assert response.status_code == 200
-        assert response.json() == expected
-
-    def test_get_privacy_requests_notification_info_unauthenticated(
-        self, api_client, url
-    ):
-        response = api_client.get(url)
-        assert response.status_code == 401
-
-    def test_get_privacy_requests_notification_info_wrong_scope(
-        self, api_client, generate_auth_header, url
-    ):
-        auth_header = generate_auth_header(scopes=[STORAGE_CREATE_OR_UPDATE])
-        response = api_client.get(url, headers=auth_header)
-        assert response.status_code == 403
-
-    def test_create_privacy_request_notification_info(
-        self,
-        url,
-        generate_auth_header,
-        api_client,
-    ):
-        auth_header = generate_auth_header(
-            scopes=[PRIVACY_REQUEST_NOTIFICATIONS_CREATE_OR_UPDATE]
-        )
-
-        data = {
-            "email_addresses": ["some@email.com", "another@email.com"],
-            "notify_after_failures": 5,
-        }
-
-        response = api_client.put(url, json=data, headers=auth_header)
-        assert response.status_code == 200
-        assert response.json() == data
-
-    def test_create_privacy_requests_notification_info_unauthenticated(
-        self, api_client, url
-    ):
-        response = api_client.put(url)
-        assert response.status_code == 401
-
-    def test_create_privacy_requests_notification_info_wrong_scope(
-        self, api_client, generate_auth_header, url
-    ):
-        auth_header = generate_auth_header(scopes=[STORAGE_CREATE_OR_UPDATE])
-        response = api_client.put(url, headers=auth_header)
-        assert response.status_code == 403
-
-    def test_update_privacy_request_notification_info(
-        self,
-        url,
-        db,
-        generate_auth_header,
-        api_client,
-    ):
-        PrivacyRequestNotifications.create(
-            db=db, data={"email": "me@email.com", "notify_after_failures": 1}
-        )
-        auth_header = generate_auth_header(
-            scopes=[PRIVACY_REQUEST_NOTIFICATIONS_CREATE_OR_UPDATE]
-        )
-        data = {
-            "email_addresses": ["some@email.com", "another@email.com"],
-            "notify_after_failures": 5,
-        }
-
-        response = api_client.put(url, json=data, headers=auth_header)
-        assert response.status_code == 200
-        assert response.json() == data
-=======
 class TestCreatePrivacyRequestAuthenticated:
     @pytest.fixture(scope="function")
     def url(self) -> str:
@@ -4547,4 +4447,100 @@
         )
 
         assert response.status_code == 401
->>>>>>> 306b2c55
+
+
+class TestCreatePrivacyRequestErrorNotification:
+    @pytest.fixture(scope="function")
+    def url(self) -> str:
+        return f"{V1_URL_PREFIX}{PRIVACY_REQUEST_NOTIFICATIONS}"
+
+    def test_get_privacy_request_notification_info(
+        self,
+        url,
+        generate_auth_header,
+        db,
+        api_client,
+    ):
+        auth_header = generate_auth_header(scopes=[PRIVACY_REQUEST_NOTIFICATIONS_READ])
+        data = {
+            "email": "some@email.com, another@email.com",
+            "notify_after_failures": 5,
+        }
+
+        expected = {
+            "email_addresses": ["some@email.com", "another@email.com"],
+            "notify_after_failures": 5,
+        }
+
+        PrivacyRequestNotifications.create(db=db, data=data)
+
+        response = api_client.get(url, headers=auth_header)
+        assert response.status_code == 200
+        assert response.json() == expected
+
+    def test_get_privacy_requests_notification_info_unauthenticated(
+        self, api_client, url
+    ):
+        response = api_client.get(url)
+        assert response.status_code == 401
+
+    def test_get_privacy_requests_notification_info_wrong_scope(
+        self, api_client, generate_auth_header, url
+    ):
+        auth_header = generate_auth_header(scopes=[STORAGE_CREATE_OR_UPDATE])
+        response = api_client.get(url, headers=auth_header)
+        assert response.status_code == 403
+
+    def test_create_privacy_request_notification_info(
+        self,
+        url,
+        generate_auth_header,
+        api_client,
+    ):
+        auth_header = generate_auth_header(
+            scopes=[PRIVACY_REQUEST_NOTIFICATIONS_CREATE_OR_UPDATE]
+        )
+
+        data = {
+            "email_addresses": ["some@email.com", "another@email.com"],
+            "notify_after_failures": 5,
+        }
+
+        response = api_client.put(url, json=data, headers=auth_header)
+        assert response.status_code == 200
+        assert response.json() == data
+
+    def test_create_privacy_requests_notification_info_unauthenticated(
+        self, api_client, url
+    ):
+        response = api_client.put(url)
+        assert response.status_code == 401
+
+    def test_create_privacy_requests_notification_info_wrong_scope(
+        self, api_client, generate_auth_header, url
+    ):
+        auth_header = generate_auth_header(scopes=[STORAGE_CREATE_OR_UPDATE])
+        response = api_client.put(url, headers=auth_header)
+        assert response.status_code == 403
+
+    def test_update_privacy_request_notification_info(
+        self,
+        url,
+        db,
+        generate_auth_header,
+        api_client,
+    ):
+        PrivacyRequestNotifications.create(
+            db=db, data={"email": "me@email.com", "notify_after_failures": 1}
+        )
+        auth_header = generate_auth_header(
+            scopes=[PRIVACY_REQUEST_NOTIFICATIONS_CREATE_OR_UPDATE]
+        )
+        data = {
+            "email_addresses": ["some@email.com", "another@email.com"],
+            "notify_after_failures": 5,
+        }
+
+        response = api_client.put(url, json=data, headers=auth_header)
+        assert response.status_code == 200
+        assert response.json() == data