import ast
import csv
import io
import json
from datetime import datetime, timedelta
from random import randint
from typing import List
from unittest import mock
from uuid import uuid4

import pytest
from dateutil.parser import parse
from fastapi import HTTPException, status
from fastapi_pagination import Params
from fideslib.cryptography.schemas.jwt import (
    JWE_ISSUED_AT,
    JWE_PAYLOAD_CLIENT_ID,
    JWE_PAYLOAD_SCOPES,
)
from fideslib.models.audit_log import AuditLog, AuditLogAction
from fideslib.models.client import ClientDetail
from fideslib.oauth.jwt import generate_jwe
from starlette.testclient import TestClient

from fides.api.ops.api.v1.endpoints.privacy_request_endpoints import (
    EMBEDDED_EXECUTION_LOG_LIMIT,
    validate_manual_input,
)
from fides.api.ops.api.v1.scope_registry import (
    DATASET_CREATE_OR_UPDATE,
    PRIVACY_REQUEST_CALLBACK_RESUME,
    PRIVACY_REQUEST_CREATE,
    PRIVACY_REQUEST_NOTIFICATIONS_CREATE_OR_UPDATE,
    PRIVACY_REQUEST_NOTIFICATIONS_READ,
    PRIVACY_REQUEST_READ,
    PRIVACY_REQUEST_REVIEW,
    PRIVACY_REQUEST_TRANSFER,
    PRIVACY_REQUEST_UPLOAD_DATA,
    PRIVACY_REQUEST_VIEW_DATA,
    STORAGE_CREATE_OR_UPDATE,
)
from fides.api.ops.api.v1.urn_registry import (
    DATASETS,
    PRIVACY_REQUEST_ACCESS_MANUAL_WEBHOOK_INPUT,
    PRIVACY_REQUEST_APPROVE,
    PRIVACY_REQUEST_AUTHENTICATED,
    PRIVACY_REQUEST_BULK_RETRY,
    PRIVACY_REQUEST_DENY,
    PRIVACY_REQUEST_MANUAL_ERASURE,
    PRIVACY_REQUEST_MANUAL_INPUT,
    PRIVACY_REQUEST_NOTIFICATIONS,
    PRIVACY_REQUEST_RESUME,
    PRIVACY_REQUEST_RESUME_FROM_REQUIRES_INPUT,
    PRIVACY_REQUEST_RETRY,
    PRIVACY_REQUEST_TRANSFER_TO_PARENT,
    PRIVACY_REQUEST_VERIFY_IDENTITY,
    PRIVACY_REQUESTS,
    REQUEST_PREVIEW,
    V1_URL_PREFIX,
)
from fides.api.ops.graph.config import CollectionAddress
from fides.api.ops.graph.graph import DatasetGraph
from fides.api.ops.models.connectionconfig import ConnectionConfig
from fides.api.ops.models.datasetconfig import DatasetConfig
from fides.api.ops.models.policy import (
    ActionType,
    CurrentStep,
    Policy,
    Rule,
    RuleTarget,
)
from fides.api.ops.models.privacy_request import (
    ExecutionLog,
    ExecutionLogStatus,
    ManualAction,
    PrivacyRequest,
    PrivacyRequestError,
    PrivacyRequestNotifications,
    PrivacyRequestStatus,
)
from fides.api.ops.schemas.dataset import DryRunDatasetResponse
from fides.api.ops.schemas.masking.masking_secrets import SecretType
from fides.api.ops.schemas.messaging.messaging import (
    MessagingActionType,
    MessagingServiceType,
    RequestReceiptBodyParams,
    RequestReviewDenyBodyParams,
    SubjectIdentityVerificationBodyParams,
)
from fides.api.ops.schemas.policy import PolicyResponse
from fides.api.ops.schemas.redis_cache import Identity
from fides.api.ops.task import graph_task
from fides.api.ops.task.graph_task import run_access_request
from fides.api.ops.task.task_resources import TaskResources
from fides.api.ops.tasks import MESSAGING_QUEUE_NAME
from fides.api.ops.util.cache import (
    get_encryption_cache_key,
    get_identity_cache_key,
    get_masking_secret_cache_key,
)
from fides.ctl.core.config import get_config

CONFIG = get_config()
page_size = Params().size


def stringify_date(log_date: datetime) -> str:
    return log_date.strftime("%Y-%m-%dT%H:%M:%S.%f+00:00")


class TestCreatePrivacyRequest:
    @pytest.fixture(scope="function")
    def url(self, oauth_client: ClientDetail, policy) -> str:
        return V1_URL_PREFIX + PRIVACY_REQUESTS

    @mock.patch(
        "fides.api.ops.service.privacy_request.request_runner_service.run_privacy_request.delay"
    )
    @mock.patch(
        "fides.api.ops.api.v1.endpoints.privacy_request_endpoints.dispatch_message_task.apply_async"
    )
    def test_create_privacy_request(
        self,
        mock_dispatch_message,
        run_access_request_mock,
        url,
        db,
        api_client: TestClient,
        policy,
    ):
        data = [
            {
                "requested_at": "2021-08-30T16:09:37.359Z",
                "policy_key": policy.key,
                "identity": {"email": "test@example.com"},
            }
        ]
        resp = api_client.post(url, json=data)
        assert resp.status_code == 200
        print(resp.json())
        response_data = resp.json()["succeeded"]
        assert len(response_data) == 1
        pr = PrivacyRequest.get(db=db, object_id=response_data[0]["id"])
        pr.delete(db=db)
        assert run_access_request_mock.called
        assert not mock_dispatch_message.called

    @mock.patch(
        "fides.api.ops.service.privacy_request.request_runner_service.run_privacy_request.delay"
    )
    def test_create_privacy_request_stores_identities(
        self,
        run_access_request_mock,
        url,
        db,
        api_client: TestClient,
        policy,
    ):
        TEST_EMAIL = "test@example.com"
        TEST_PHONE_NUMBER = "+12345678910"
        data = [
            {
                "requested_at": "2021-08-30T16:09:37.359Z",
                "policy_key": policy.key,
                "identity": {
                    "email": TEST_EMAIL,
                    "phone_number": TEST_PHONE_NUMBER,
                },
            }
        ]
        resp = api_client.post(url, json=data)
        assert resp.status_code == 200
        response_data = resp.json()["succeeded"]
        assert len(response_data) == 1
        pr = PrivacyRequest.get(db=db, object_id=response_data[0]["id"])
        persisted_identity = pr.get_persisted_identity()
        assert persisted_identity.email == TEST_EMAIL
        assert persisted_identity.phone_number == TEST_PHONE_NUMBER
        pr.delete(db=db)
        assert run_access_request_mock.called

    @mock.patch(
        "fides.api.ops.service.privacy_request.request_runner_service.run_privacy_request.delay"
    )
    def test_create_privacy_request_require_manual_approval(
        self,
        run_access_request_mock,
        url,
        db,
        api_client: TestClient,
        policy,
        require_manual_request_approval,
    ):
        data = [
            {
                "requested_at": "2021-08-30T16:09:37.359Z",
                "policy_key": policy.key,
                "identity": {"email": "test@example.com"},
            }
        ]
        resp = api_client.post(url, json=data)
        assert resp.status_code == 200
        response_data = resp.json()["succeeded"]
        assert len(response_data) == 1
        assert response_data[0]["status"] == "pending"
        pr = PrivacyRequest.get(db=db, object_id=response_data[0]["id"])
        pr.delete(db=db)
        assert not run_access_request_mock.called

    @mock.patch(
        "fides.api.ops.service.privacy_request.request_runner_service.run_privacy_request.delay"
    )
    def test_create_privacy_request_with_masking_configuration(
        self,
        run_access_request_mock,
        url,
        db,
        api_client: TestClient,
        erasure_policy_string_rewrite,
    ):
        data = [
            {
                "requested_at": "2021-08-30T16:09:37.359Z",
                "policy_key": erasure_policy_string_rewrite.key,
                "identity": {"email": "test@example.com"},
            }
        ]
        resp = api_client.post(url, json=data)
        assert resp.status_code == 200
        response_data = resp.json()["succeeded"]
        assert len(response_data) == 1
        pr = PrivacyRequest.get(db=db, object_id=response_data[0]["id"])
        pr.delete(db=db)
        assert run_access_request_mock.called

    @mock.patch(
        "fides.api.ops.service.privacy_request.request_runner_service.run_access_request"
    )
    def test_create_privacy_request_limit_exceeded(
        self,
        _,
        url,
        db,
        api_client: TestClient,
        policy,
    ):
        payload = []
        for i in range(0, 51):
            payload.append(
                {
                    "requested_at": "2021-08-30T16:09:37.359Z",
                    "policy_key": policy.key,
                    "identity": {"email": "ftest{i}@example.com"},
                },
            )

        response = api_client.post(url, json=payload)

        assert 422 == response.status_code
        assert (
            json.loads(response.text)["detail"][0]["msg"]
            == "ensure this value has at most 50 items"
        )

    @mock.patch(
        "fides.api.ops.service.privacy_request.request_runner_service.run_privacy_request.delay"
    )
    def test_create_privacy_request_starts_processing(
        self,
        run_privacy_request_mock,
        url,
        api_client: TestClient,
        db,
        policy,
    ):
        data = [
            {
                "requested_at": "2021-08-30T16:09:37.359Z",
                "policy_key": policy.key,
                "identity": {"email": "test@example.com"},
            }
        ]
        resp = api_client.post(url, json=data)
        assert run_privacy_request_mock.called
        assert resp.status_code == 200
        response_data = resp.json()["succeeded"]
        pr = PrivacyRequest.get(db=db, object_id=response_data[0]["id"])
        pr.delete(db=db)

    @mock.patch(
        "fides.api.ops.service.privacy_request.request_runner_service.run_privacy_request.delay"
    )
    def test_create_privacy_request_with_external_id(
        self,
        run_access_request_mock,
        url,
        db,
        api_client: TestClient,
        policy,
    ):
        external_id = "ext_some-uuid-here-1234"
        data = [
            {
                "external_id": external_id,
                "requested_at": "2021-08-30T16:09:37.359Z",
                "policy_key": policy.key,
                "identity": {"email": "test@example.com"},
            }
        ]
        resp = api_client.post(url, json=data)
        assert resp.status_code == 200
        response_data = resp.json()["succeeded"]
        assert len(response_data) == 1
        assert response_data[0]["external_id"] == external_id
        pr = PrivacyRequest.get(db=db, object_id=response_data[0]["id"])
        assert pr.external_id == external_id
        pr.delete(db=db)
        assert run_access_request_mock.called

    @mock.patch(
        "fides.api.ops.service.privacy_request.request_runner_service.run_privacy_request.delay"
    )
    def test_create_privacy_request_caches_identity(
        self,
        run_access_request_mock,
        url,
        db,
        api_client: TestClient,
        policy,
        cache,
    ):
        identity = {"email": "test@example.com"}
        data = [
            {
                "requested_at": "2021-08-30T16:09:37.359Z",
                "policy_key": policy.key,
                "identity": identity,
            }
        ]
        resp = api_client.post(url, json=data)
        assert resp.status_code == 200
        response_data = resp.json()["succeeded"]
        assert len(response_data) == 1
        pr = PrivacyRequest.get(db=db, object_id=response_data[0]["id"])
        key = get_identity_cache_key(
            privacy_request_id=pr.id,
            identity_attribute=list(identity.keys())[0],
        )
        assert cache.get(key) == list(identity.values())[0]
        pr.delete(db=db)
        assert run_access_request_mock.called

    @mock.patch(
        "fides.api.ops.service.privacy_request.request_runner_service.run_privacy_request.delay"
    )
    def test_create_privacy_request_caches_masking_secrets(
        self,
        run_erasure_request_mock,
        url,
        db,
        api_client: TestClient,
        erasure_policy_aes,
        cache,
    ):
        identity = {"email": "test@example.com"}
        data = [
            {
                "requested_at": "2021-08-30T16:09:37.359Z",
                "policy_key": erasure_policy_aes.key,
                "identity": identity,
            }
        ]
        resp = api_client.post(url, json=data)
        assert resp.status_code == 200
        response_data = resp.json()["succeeded"]
        assert len(response_data) == 1
        pr = PrivacyRequest.get(db=db, object_id=response_data[0]["id"])
        secret_key = get_masking_secret_cache_key(
            privacy_request_id=pr.id,
            masking_strategy="aes_encrypt",
            secret_type=SecretType.key,
        )
        assert cache.get_encoded_by_key(secret_key) is not None
        pr.delete(db=db)
        assert run_erasure_request_mock.called

    def test_create_privacy_request_invalid_encryption_values(
        self, url, db, api_client: TestClient, policy, cache
    ):
        data = [
            {
                "requested_at": "2021-08-30T16:09:37.359Z",
                "policy_key": policy.key,
                "identity": {"email": "test@example.com"},
                "encryption_key": "test",
            }
        ]
        resp = api_client.post(url, json=data)
        assert resp.status_code == 422
        assert resp.json()["detail"][0]["msg"] == "Encryption key must be 16 bytes long"

    @mock.patch(
        "fides.api.ops.service.privacy_request.request_runner_service.run_privacy_request.delay"
    )
    def test_create_privacy_request_caches_encryption_keys(
        self,
        run_access_request_mock,
        url,
        db,
        api_client: TestClient,
        policy,
        cache,
    ):
        identity = {"email": "test@example.com"}
        data = [
            {
                "requested_at": "2021-08-30T16:09:37.359Z",
                "policy_key": policy.key,
                "identity": identity,
                "encryption_key": "test--encryption",
            }
        ]
        resp = api_client.post(url, json=data)
        assert resp.status_code == 200
        response_data = resp.json()["succeeded"]
        assert len(response_data) == 1
        pr = PrivacyRequest.get(db=db, object_id=response_data[0]["id"])
        encryption_key = get_encryption_cache_key(
            privacy_request_id=pr.id,
            encryption_attr="key",
        )
        assert cache.get(encryption_key) == "test--encryption"

        pr.delete(db=db)
        assert run_access_request_mock.called

    def test_create_privacy_request_no_identities(
        self,
        url,
        api_client: TestClient,
        policy,
    ):
        data = [
            {
                "requested_at": "2021-08-30T16:09:37.359Z",
                "policy_key": policy.key,
                "identity": {},
            }
        ]
        resp = api_client.post(url, json=data)
        assert resp.status_code == 200
        response_data = resp.json()["succeeded"]
        assert len(response_data) == 0
        response_data = resp.json()["failed"]
        assert len(response_data) == 1

    def test_create_privacy_request_registers_async_task(
        self,
        db,
        url,
        api_client,
        policy,
    ):
        data = [
            {
                "requested_at": "2021-08-30T16:09:37.359Z",
                "policy_key": policy.key,
                "identity": {"email": "test@example.com"},
            }
        ]
        resp = api_client.post(url, json=data)
        assert resp.status_code == 200
        response_data = resp.json()["succeeded"]
        assert len(response_data) == 1
        pr = PrivacyRequest.get(db=db, object_id=response_data[0]["id"])
        assert pr.get_cached_task_id() is not None
        assert pr.get_async_execution_task() is not None
        pr.delete(db=db)

    @mock.patch(
        "fides.api.ops.service.privacy_request.request_runner_service.run_privacy_request.delay"
    )
    def test_create_privacy_request_creates_system_audit_log(
        self,
        run_access_request_mock,
        url,
        db,
        api_client: TestClient,
        policy,
    ):
        data = [
            {
                "requested_at": "2021-08-30T16:09:37.359Z",
                "policy_key": policy.key,
                "identity": {"email": "test@example.com"},
            }
        ]
        resp = api_client.post(url, json=data)
        response_data = resp.json()["succeeded"][0]
        approval_audit_log: AuditLog = AuditLog.filter(
            db=db,
            conditions=(
                (AuditLog.privacy_request_id == response_data["id"])
                & (AuditLog.action == AuditLogAction.approved)
            ),
        ).first()
        assert approval_audit_log is not None
        assert approval_audit_log.user_id == "system"

        approval_audit_log.delete(db=db)
        pr = PrivacyRequest.get(db=db, object_id=response_data["id"])
        pr.delete(db=db)

    @pytest.mark.usefixtures("messaging_config")
    @mock.patch(
        "fides.api.ops.service.messaging.message_dispatch_service._mailgun_dispatcher"
    )
    @mock.patch(
        "fides.api.ops.service.privacy_request.request_runner_service.run_privacy_request.delay"
    )
    def test_create_privacy_request_error_notification(
        self,
        mailgun_dispatcher_mock,
        run_access_request_mock,
        url,
        db,
        api_client: TestClient,
        policy,
    ):
        TEST_EMAIL = "test@example.com"
        TEST_PHONE_NUMBER = "+12345678910"
        data = [
            {
                "requested_at": "2021-08-30T16:09:37.359Z",
                "policy_key": policy.key,
                "identity": {
                    "email": TEST_EMAIL,
                    "phone_number": TEST_PHONE_NUMBER,
                },
            }
        ]

        PrivacyRequestNotifications.create(
            db=db,
            data={
                "email": "some@email.com, another@email.com",
                "notify_after_failures": 1,
            },
        )

        privacy_request = PrivacyRequest.create(
            db=db,
            data={
                "external_id": f"ext-{str(uuid4())}",
                "started_processing_at": datetime(2021, 1, 1),
                "finished_processing_at": datetime(2021, 1, 1),
                "requested_at": datetime(2021, 1, 1),
                "status": PrivacyRequestStatus.error,
                "origin": "https://example.com/",
                "policy_id": policy.id,
                "client_id": policy.client_id,
            },
        )

        privacy_request.error_processing(db)

        resp = api_client.post(url, json=data)
        assert resp.status_code == 200
        response_data = resp.json()["succeeded"]
        assert len(response_data) == 1
        pr = PrivacyRequest.get(db=db, object_id=response_data[0]["id"])
        persisted_identity = pr.get_persisted_identity()
        assert persisted_identity.email == TEST_EMAIL
        assert persisted_identity.phone_number == TEST_PHONE_NUMBER

        sent_errors = PrivacyRequestError.filter(
            db=db, conditions=(PrivacyRequestError.message_sent.is_(True))
        ).all()

        assert len(sent_errors) == 1

        assert run_access_request_mock.called
        assert mailgun_dispatcher_mock.called


class TestGetPrivacyRequests:
    @pytest.fixture(scope="function")
    def url(self, oauth_client: ClientDetail) -> str:
        return V1_URL_PREFIX + PRIVACY_REQUESTS

    def test_get_privacy_requests_unauthenticated(self, api_client: TestClient, url):
        response = api_client.get(url, headers={})
        assert 401 == response.status_code

    def test_get_privacy_requests_wrong_scope(
        self, api_client: TestClient, generate_auth_header, url
    ):
        auth_header = generate_auth_header(scopes=[STORAGE_CREATE_OR_UPDATE])
        response = api_client.get(url, headers=auth_header)
        assert 403 == response.status_code

    def test_conflicting_query_params(
        self, api_client: TestClient, generate_auth_header, url
    ):
        auth_header = generate_auth_header(scopes=[PRIVACY_REQUEST_READ])
        response = api_client.get(
            url
            + f"?completed_lt=2021-01-01T00:00:00.000Z&errored_gt=2021-01-02T00:00:00.000Z",
            headers=auth_header,
        )
        assert 400 == response.status_code

    def test_get_privacy_requests_displays_reviewer(
        self,
        api_client: TestClient,
        db,
        url,
        generate_auth_header,
        privacy_request,
        user,
        postgres_execution_log,
        mongo_execution_log,
    ):
        privacy_request.reviewer = user
        privacy_request.save(db=db)
        auth_header = generate_auth_header(scopes=[PRIVACY_REQUEST_READ])
        response = api_client.get(
            url + f"?request_id={privacy_request.id}", headers=auth_header
        )
        assert 200 == response.status_code

        reviewer = response.json()["items"][0]["reviewer"]
        assert reviewer
        assert user.id == reviewer["id"]
        assert user.username == reviewer["username"]
        privacy_request.delete(db)

    def test_get_privacy_requests_accept_datetime(
        self,
        api_client: TestClient,
        db,
        url,
        generate_auth_header,
        privacy_request,
        postgres_execution_log,
        mongo_execution_log,
    ):
        auth_header = generate_auth_header(scopes=[PRIVACY_REQUEST_READ])
        for date_format in [
            "%Y-%m-%dT00:00:00.000Z",
            # "%Y-%m-%d",
        ]:
            date_input = privacy_request.created_at.strftime(date_format)
            response = api_client.get(
                url + f"?created_gt={date_input}",
                headers=auth_header,
            )

            assert 200 == response.status_code

    def test_get_privacy_requests_by_id(
        self,
        api_client: TestClient,
        url,
        generate_auth_header,
        privacy_request,
        postgres_execution_log,
        mongo_execution_log,
        db,
    ):
        privacy_request.due_date = None
        privacy_request.save(db=db)
        auth_header = generate_auth_header(scopes=[PRIVACY_REQUEST_READ])
        response = api_client.get(
            url + f"?request_id={privacy_request.id}", headers=auth_header
        )
        assert 200 == response.status_code

        expected_resp = {
            "items": [
                {
                    "id": privacy_request.id,
                    "created_at": stringify_date(privacy_request.created_at),
                    "days_left": None,
                    "started_processing_at": stringify_date(
                        privacy_request.started_processing_at
                    ),
                    "finished_processing_at": None,
                    "identity_verified_at": None,
                    "status": privacy_request.status.value,
                    "external_id": privacy_request.external_id,
                    "identity": None,
                    "reviewed_at": None,
                    "reviewed_by": None,
                    "paused_at": None,
                    "reviewer": None,
                    "policy": {
                        "drp_action": None,
                        "execution_timeframe": 7,
                        "name": privacy_request.policy.name,
                        "key": privacy_request.policy.key,
                        "rules": [
                            rule.dict()
                            for rule in PolicyResponse.from_orm(
                                privacy_request.policy
                            ).rules
                        ],
                    },
                    "action_required_details": None,
                    "resume_endpoint": None,
                }
            ],
            "total": 1,
            "page": 1,
            "size": page_size,
        }

        resp = response.json()
        assert resp == expected_resp

    def test_get_privacy_requests_by_partial_id(
        self,
        api_client: TestClient,
        url,
        generate_auth_header,
        privacy_request,
        postgres_execution_log,
        mongo_execution_log,
        db,
    ):
        privacy_request.due_date = None
        privacy_request.save(db=db)
        auth_header = generate_auth_header(scopes=[PRIVACY_REQUEST_READ])
        response = api_client.get(
            url + f"?request_id={privacy_request.id[:5]}", headers=auth_header
        )
        assert 200 == response.status_code

        expected_resp = {
            "items": [
                {
                    "id": privacy_request.id,
                    "created_at": stringify_date(privacy_request.created_at),
                    "days_left": None,
                    "started_processing_at": stringify_date(
                        privacy_request.started_processing_at
                    ),
                    "finished_processing_at": None,
                    "identity_verified_at": None,
                    "status": privacy_request.status.value,
                    "external_id": privacy_request.external_id,
                    "identity": None,
                    "reviewed_at": None,
                    "reviewed_by": None,
                    "paused_at": None,
                    "reviewer": None,
                    "policy": {
                        "execution_timeframe": 7,
                        "drp_action": None,
                        "name": privacy_request.policy.name,
                        "key": privacy_request.policy.key,
                        "rules": [
                            rule.dict()
                            for rule in PolicyResponse.from_orm(
                                privacy_request.policy
                            ).rules
                        ],
                    },
                    "action_required_details": None,
                    "resume_endpoint": None,
                }
            ],
            "total": 1,
            "page": 1,
            "size": page_size,
        }

        resp = response.json()
        assert resp == expected_resp

    def test_get_privacy_requests_with_identity(
        self,
        api_client: TestClient,
        url,
        generate_auth_header,
        privacy_request,
        succeeded_privacy_request,
    ):
        auth_header = generate_auth_header(scopes=[PRIVACY_REQUEST_READ])
        response = api_client.get(
            url + f"?status=complete&include_identities=true", headers=auth_header
        )
        assert 200 == response.status_code
        resp = response.json()
        assert len(resp["items"]) == 1
        assert resp["items"][0]["id"] == succeeded_privacy_request.id
        assert (
            resp["items"][0]["identity"]
            == succeeded_privacy_request.get_persisted_identity()
        )

        assert resp["items"][0]["policy"]["key"] == privacy_request.policy.key
        assert resp["items"][0]["policy"]["name"] == privacy_request.policy.name

        # Now test the identities are omitted if not explicitly requested
        response = api_client.get(url + f"?status=complete", headers=auth_header)
        assert 200 == response.status_code
        resp = response.json()
        assert len(resp["items"]) == 1
        assert resp["items"][0]["id"] == succeeded_privacy_request.id
        assert resp["items"][0].get("identity") is None

        response = api_client.get(
            url + f"?status=complete&include_identities=false", headers=auth_header
        )
        assert 200 == response.status_code
        resp = response.json()
        assert len(resp["items"]) == 1
        assert resp["items"][0]["id"] == succeeded_privacy_request.id
        assert resp["items"][0].get("identity") is None

    def test_filter_privacy_requests_by_status(
        self,
        api_client: TestClient,
        url,
        generate_auth_header,
        privacy_request,
        succeeded_privacy_request,
        failed_privacy_request,
    ):
        auth_header = generate_auth_header(scopes=[PRIVACY_REQUEST_READ])
        response = api_client.get(url + f"?status=complete", headers=auth_header)
        assert 200 == response.status_code
        resp = response.json()
        assert len(resp["items"]) == 1
        assert resp["items"][0]["id"] == succeeded_privacy_request.id

        response = api_client.get(url + f"?status=error", headers=auth_header)
        assert 200 == response.status_code
        resp = response.json()
        assert len(resp["items"]) == 1
        assert resp["items"][0]["id"] == failed_privacy_request.id

    def test_filter_privacy_request_by_multiple_statuses(
        self,
        api_client: TestClient,
        url,
        generate_auth_header,
        privacy_request,
        succeeded_privacy_request,
        failed_privacy_request,
    ):
        auth_header = generate_auth_header(scopes=[PRIVACY_REQUEST_READ])
        response = api_client.get(
            url + f"?status=complete&status=error", headers=auth_header
        )
        assert 200 == response.status_code
        resp = response.json()
        assert len(resp["items"]) == 2
        assert resp["items"][0]["id"] == failed_privacy_request.id
        assert resp["items"][1]["id"] == succeeded_privacy_request.id

    def test_filter_privacy_requests_by_internal_id(
        self,
        db,
        api_client,
        url,
        generate_auth_header,
        policy,
    ):
        data = [
            {
                "requested_at": "2021-08-30T16:09:37.359Z",
                "policy_key": policy.key,
                "identity": {"email": "test@example.com"},
                "id": "test_internal_id_1",
            }
        ]
        resp = api_client.post(url, json=data)
        assert resp.status_code == 200
        response_data = resp.json()["succeeded"]
        assert len(response_data) == 1
        privacy_request = PrivacyRequest.get(db=db, object_id=response_data[0]["id"])
        auth_header = generate_auth_header(scopes=[PRIVACY_REQUEST_READ])
        response = api_client.get(
            url + f"?request_id={privacy_request.id}",
            headers=auth_header,
        )
        assert response.status_code == status.HTTP_200_OK
        resp = response.json()
        assert len(resp["items"]) == 1
        assert resp["items"][0]["id"] == privacy_request.id

    def test_filter_privacy_requests_by_identity_no_request_id(
        self,
        db,
        api_client,
        url,
        generate_auth_header,
        privacy_request,
    ):
        TEST_EMAIL = "test-12345678910@example.com"
        privacy_request.persist_identity(
            db=db,
            identity=Identity(
                email=TEST_EMAIL,
            ),
        )
        auth_header = generate_auth_header(scopes=[PRIVACY_REQUEST_READ])
        response = api_client.get(
            url + f"?identity={TEST_EMAIL}",
            headers=auth_header,
        )
        assert 200 == response.status_code
        resp = response.json()
        assert len(resp["items"]) == 1
        assert resp["items"][0]["id"] == privacy_request.id

    def test_filter_privacy_requests_by_external_id(
        self,
        db,
        api_client,
        url,
        generate_auth_header,
        privacy_request,
        succeeded_privacy_request,
        failed_privacy_request,
    ):
        auth_header = generate_auth_header(scopes=[PRIVACY_REQUEST_READ])
        response = api_client.get(
            url + f"?external_id={succeeded_privacy_request.id}", headers=auth_header
        )
        assert 200 == response.status_code
        resp = response.json()
        assert len(resp["items"]) == 0

        privacy_request.external_id = "test_external_id_1"
        privacy_request.save(db)

        response = api_client.get(
            url + f"?external_id=test_external_id_1", headers=auth_header
        )
        assert 200 == response.status_code
        resp = response.json()
        assert len(resp["items"]) == 1
        assert resp["items"][0]["id"] == privacy_request.id

    def test_filter_privacy_requests_by_created(
        self,
        api_client: TestClient,
        generate_auth_header,
        privacy_request,
        succeeded_privacy_request,
        failed_privacy_request,
        url,
    ):
        auth_header = generate_auth_header(scopes=[PRIVACY_REQUEST_READ])
        response = api_client.get(
            url + f"?created_lt=2019-01-01T00:00:00.000Z", headers=auth_header
        )
        assert 200 == response.status_code
        resp = response.json()
        assert len(resp["items"]) == 0

        response = api_client.get(
            url + f"?created_gt=2019-01-01T00:00:00.000Z", headers=auth_header
        )
        assert 200 == response.status_code
        resp = response.json()
        assert len(resp["items"]) == 3
        assert resp["items"][0]["id"] == failed_privacy_request.id
        assert resp["items"][1]["id"] == succeeded_privacy_request.id
        assert resp["items"][2]["id"] == privacy_request.id

    def test_filter_privacy_requests_by_conflicting_date_fields(
        self,
        api_client: TestClient,
        generate_auth_header,
        privacy_request,
        succeeded_privacy_request,
        failed_privacy_request,
        url,
    ):
        auth_header = generate_auth_header(scopes=[PRIVACY_REQUEST_READ])
        # Search for privacy requests after 2019, but before 2018. This should return an error.
        start = "2019-01-01"
        end = "2018-01-01"
        response = api_client.get(
            url + f"?created_gt={start}T00:00:00.000Z&created_lt={end}T00:00:00.000Z",
            headers=auth_header,
        )
        assert 400 == response.status_code
        assert (
            response.json()["detail"]
            == f"Value specified for created_lt: {end} 00:00:00+00:00 must be after created_gt: {start} 00:00:00+00:00."
        )

    def test_filter_privacy_requests_by_started(
        self,
        api_client: TestClient,
        generate_auth_header,
        privacy_request,
        succeeded_privacy_request,
        failed_privacy_request,
        url,
    ):
        auth_header = generate_auth_header(scopes=[PRIVACY_REQUEST_READ])
        response = api_client.get(
            url + f"?started_lt=2021-05-01T00:00:00.000Z", headers=auth_header
        )
        assert 200 == response.status_code
        resp = response.json()
        assert len(resp["items"]) == 2
        assert resp["items"][0]["id"] == failed_privacy_request.id
        assert resp["items"][1]["id"] == privacy_request.id

        response = api_client.get(
            url + f"?started_gt=2021-05-01T00:00:00.000Z", headers=auth_header
        )
        assert 200 == response.status_code
        resp = response.json()
        assert len(resp["items"]) == 1
        assert resp["items"][0]["id"] == succeeded_privacy_request.id

    def test_filter_privacy_requests_by_completed(
        self,
        api_client: TestClient,
        generate_auth_header,
        privacy_request,
        succeeded_privacy_request,
        failed_privacy_request,
        url,
    ):
        auth_header = generate_auth_header(scopes=[PRIVACY_REQUEST_READ])
        response = api_client.get(
            url + f"?completed_lt=2021-10-01T00:00:00.000Z", headers=auth_header
        )
        assert 200 == response.status_code
        resp = response.json()
        assert len(resp["items"]) == 0

        response = api_client.get(
            url + f"?completed_gt=2021-10-01T00:00:00.000Z", headers=auth_header
        )
        assert 200 == response.status_code
        resp = response.json()
        assert len(resp["items"]) == 1
        assert resp["items"][0]["id"] == succeeded_privacy_request.id

    def test_filter_privacy_requests_by_errored(
        self,
        api_client: TestClient,
        generate_auth_header,
        privacy_request,
        succeeded_privacy_request,
        failed_privacy_request,
        url,
    ):
        auth_header = generate_auth_header(scopes=[PRIVACY_REQUEST_READ])
        response = api_client.get(
            url + f"?errored_lt=2021-01-01T00:00:00.000Z", headers=auth_header
        )
        assert 200 == response.status_code
        resp = response.json()
        assert len(resp["items"]) == 0

        response = api_client.get(
            url + f"?errored_gt=2021-01-01T00:00:00.000Z", headers=auth_header
        )
        assert 200 == response.status_code
        resp = response.json()
        assert len(resp["items"]) == 1
        assert resp["items"][0]["id"] == failed_privacy_request.id

    def test_verbose_privacy_requests(
        self,
        api_client: TestClient,
        generate_auth_header,
        privacy_request: PrivacyRequest,
        audit_log,
        postgres_execution_log,
        second_postgres_execution_log,
        mongo_execution_log,
        url,
        db,
    ):
        """Test privacy requests endpoint with verbose query param to show execution logs"""
        privacy_request.due_date = None
        privacy_request.save(db)

        auth_header = generate_auth_header(scopes=[PRIVACY_REQUEST_READ])
        response = api_client.get(url + f"?verbose=True", headers=auth_header)
        assert 200 == response.status_code

        resp = response.json()
        assert (
            postgres_execution_log.updated_at < second_postgres_execution_log.updated_at
        )
        expected_resp = {
            "items": [
                {
                    "id": privacy_request.id,
                    "created_at": stringify_date(privacy_request.created_at),
                    "days_left": None,
                    "started_processing_at": stringify_date(
                        privacy_request.started_processing_at
                    ),
                    "finished_processing_at": None,
                    "identity_verified_at": None,
                    "status": privacy_request.status.value,
                    "external_id": privacy_request.external_id,
                    "identity": None,
                    "reviewed_at": None,
                    "reviewed_by": None,
                    "paused_at": None,
                    "reviewer": None,
                    "policy": {
                        "execution_timeframe": 7,
                        "drp_action": None,
                        "name": privacy_request.policy.name,
                        "key": privacy_request.policy.key,
                        "rules": [
                            rule.dict()
                            for rule in PolicyResponse.from_orm(
                                privacy_request.policy
                            ).rules
                        ],
                    },
                    "action_required_details": None,
                    "resume_endpoint": None,
                    "results": {
                        "Request approved": [
                            {
                                "collection_name": None,
                                "fields_affected": None,
                                "message": "",
                                "action_type": None,
                                "status": "approved",
                                "updated_at": stringify_date(audit_log.updated_at),
                                "user_id": "system",
                            }
                        ],
                        "my-mongo-db": [
                            {
                                "collection_name": "orders",
                                "fields_affected": [
                                    {
                                        "path": "my-mongo-db:orders:name",
                                        "field_name": "name",
                                        "data_categories": ["user.contact.name"],
                                    }
                                ],
                                "message": None,
                                "action_type": "access",
                                "status": "in_processing",
                                "updated_at": stringify_date(
                                    mongo_execution_log.updated_at
                                ),
                                "user_id": None,
                            }
                        ],
                        "my-postgres-db": [
                            {
                                "collection_name": "user",
                                "fields_affected": [
                                    {
                                        "path": "my-postgres-db:user:email",
                                        "field_name": "email",
                                        "data_categories": ["user.contact.email"],
                                    }
                                ],
                                "message": None,
                                "action_type": "access",
                                "status": "pending",
                                "updated_at": stringify_date(
                                    postgres_execution_log.updated_at
                                ),
                                "user_id": None,
                            },
                            {
                                "collection_name": "address",
                                "fields_affected": [
                                    {
                                        "path": "my-postgres-db:address:street",
                                        "field_name": "street",
                                        "data_categories": [
                                            "user.contact.address.street"
                                        ],
                                    },
                                    {
                                        "path": "my-postgres-db:address:city",
                                        "field_name": "city",
                                        "data_categories": [
                                            "user.contact.address.city"
                                        ],
                                    },
                                ],
                                "message": "Database timed out.",
                                "action_type": "access",
                                "status": "error",
                                "updated_at": stringify_date(
                                    second_postgres_execution_log.updated_at
                                ),
                                "user_id": None,
                            },
                        ],
                    },
                },
            ],
            "total": 1,
            "page": 1,
            "size": page_size,
        }
        assert resp == expected_resp

    def test_verbose_privacy_request_embed_limit(
        self,
        db,
        api_client: TestClient,
        generate_auth_header,
        privacy_request: PrivacyRequest,
        url,
    ):
        for i in range(0, EMBEDDED_EXECUTION_LOG_LIMIT + 10):
            ExecutionLog.create(
                db=db,
                data={
                    "dataset_name": "my-postgres-db",
                    "collection_name": f"test_collection_{i}",
                    "fields_affected": [],
                    "action_type": ActionType.access,
                    "status": ExecutionLogStatus.pending,
                    "privacy_request_id": privacy_request.id,
                },
            )

        auth_header = generate_auth_header(scopes=[PRIVACY_REQUEST_READ])
        response = api_client.get(url + f"?verbose=True", headers=auth_header)
        assert 200 == response.status_code
        resp = response.json()
        assert (
            len(resp["items"][0]["results"]["my-postgres-db"])
            == EMBEDDED_EXECUTION_LOG_LIMIT
        )
        db.query(ExecutionLog).filter(
            ExecutionLog.privacy_request_id == privacy_request.id
        ).delete()

    def test_get_privacy_requests_csv_format(
        self, db, generate_auth_header, api_client, url, privacy_request, user
    ):
        reviewed_at = datetime.now()
        created_at = datetime.now()

        privacy_request.created_at = created_at
        privacy_request.status = PrivacyRequestStatus.approved
        privacy_request.reviewed_by = user.id
        privacy_request.reviewed_at = reviewed_at
        TEST_EMAIL = "test@example.com"
        TEST_PHONE = "+12345678910"
        privacy_request.cache_identity(
            {
                "email": TEST_EMAIL,
                "phone_number": TEST_PHONE,
            }
        )
        privacy_request.save(db)

        auth_header = generate_auth_header(scopes=[PRIVACY_REQUEST_READ])
        response = api_client.get(url + f"?download_csv=True", headers=auth_header)
        assert 200 == response.status_code

        assert response.headers["content-type"] == "text/csv; charset=utf-8"
        assert (
            response.headers["content-disposition"]
            == f"attachment; filename=privacy_requests_download_{datetime.today().strftime('%Y-%m-%d')}.csv"
        )

        content = response.content.decode()
        file = io.StringIO(content)
        csv_file = csv.DictReader(file, delimiter=",")

        first_row = next(csv_file)
        assert parse(first_row["Time received"], ignoretz=True) == created_at
        assert ast.literal_eval(first_row["Subject identity"]) == {
            "email": TEST_EMAIL,
            "phone_number": TEST_PHONE,
        }
        assert first_row["Policy key"] == "example_access_request_policy"
        assert first_row["Request status"] == "approved"
        assert first_row["Reviewer"] == user.id
        assert parse(first_row["Time approved/denied"], ignoretz=True) == reviewed_at
        assert first_row["Denial reason"] == ""

        privacy_request.delete(db)

    def test_get_paused_access_privacy_request_resume_info(
        self, db, privacy_request, generate_auth_header, api_client, url
    ):
        # Mock the privacy request being in a paused state waiting for manual input to the "manual_collection"
        privacy_request.status = PrivacyRequestStatus.paused
        privacy_request.save(db)
        paused_step = CurrentStep.access
        paused_collection = CollectionAddress("manual_dataset", "manual_collection")
        privacy_request.cache_paused_collection_details(
            step=paused_step,
            collection=paused_collection,
            action_needed=[
                ManualAction(
                    locators={"email": ["customer-1@example.com"]},
                    get=["authorized_user"],
                    update=None,
                )
            ],
        )

        auth_header = generate_auth_header(scopes=[PRIVACY_REQUEST_READ])
        response = api_client.get(url, headers=auth_header)
        assert 200 == response.status_code

        data = response.json()["items"][0]
        assert data["status"] == "paused"
        assert data["action_required_details"] == {
            "step": "access",
            "collection": "manual_dataset:manual_collection",
            "action_needed": [
                {
                    "locators": {"email": ["customer-1@example.com"]},
                    "get": ["authorized_user"],
                    "update": None,
                }
            ],
        }
        assert data["resume_endpoint"] == "/privacy-request/{}/manual_input".format(
            privacy_request.id
        )

    def test_get_requires_input_privacy_request_resume_info(
        self, db, privacy_request, generate_auth_header, api_client, url
    ):
        # Mock the privacy request being in a requires_input state
        privacy_request.status = PrivacyRequestStatus.requires_input
        privacy_request.save(db)

        auth_header = generate_auth_header(scopes=[PRIVACY_REQUEST_READ])
        response = api_client.get(url, headers=auth_header)
        assert 200 == response.status_code

        data = response.json()["items"][0]
        assert data["status"] == "requires_input"
        assert data["action_required_details"] is None
        assert data[
            "resume_endpoint"
        ] == "/privacy-request/{}/resume_from_requires_input".format(privacy_request.id)

    def test_get_paused_erasure_privacy_request_resume_info(
        self, db, privacy_request, generate_auth_header, api_client, url
    ):
        # Mock the privacy request being in a paused state waiting for manual erasure confirmation to the "another_collection"
        privacy_request.status = PrivacyRequestStatus.paused
        privacy_request.save(db)
        paused_step = CurrentStep.erasure
        paused_collection = CollectionAddress("manual_dataset", "another_collection")
        privacy_request.cache_paused_collection_details(
            step=paused_step,
            collection=paused_collection,
            action_needed=[
                ManualAction(
                    locators={"id": [32424]},
                    get=None,
                    update={"authorized_user": "abcde_masked_user"},
                )
            ],
        )

        auth_header = generate_auth_header(scopes=[PRIVACY_REQUEST_READ])
        response = api_client.get(url, headers=auth_header)
        assert 200 == response.status_code

        data = response.json()["items"][0]
        assert data["status"] == "paused"
        assert data["action_required_details"] == {
            "step": "erasure",
            "collection": "manual_dataset:another_collection",
            "action_needed": [
                {
                    "locators": {"id": [32424]},
                    "get": None,
                    "update": {"authorized_user": "abcde_masked_user"},
                }
            ],
        }
        assert data["resume_endpoint"] == "/privacy-request/{}/erasure_confirm".format(
            privacy_request.id
        )

    def test_get_paused_webhook_resume_info(
        self, db, privacy_request, generate_auth_header, api_client, url
    ):
        privacy_request.status = PrivacyRequestStatus.paused
        privacy_request.save(db)

        auth_header = generate_auth_header(scopes=[PRIVACY_REQUEST_READ])
        response = api_client.get(url, headers=auth_header)
        assert 200 == response.status_code

        data = response.json()["items"][0]
        assert data["status"] == "paused"
        assert data["action_required_details"] is None
        assert data["resume_endpoint"] == "/privacy-request/{}/resume".format(
            privacy_request.id
        )

    def test_get_failed_request_resume_info_from_collection(
        self, db, privacy_request, generate_auth_header, api_client, url
    ):
        # Mock the privacy request being in an errored state waiting for retry
        privacy_request.status = PrivacyRequestStatus.error
        privacy_request.save(db)
        privacy_request.cache_failed_checkpoint_details(
            step=CurrentStep.erasure,
            collection=CollectionAddress("manual_example", "another_collection"),
        )

        auth_header = generate_auth_header(scopes=[PRIVACY_REQUEST_READ])
        response = api_client.get(url, headers=auth_header)
        assert 200 == response.status_code

        data = response.json()["items"][0]
        assert data["status"] == "error"
        assert data["action_required_details"] == {
            "step": "erasure",
            "collection": "manual_example:another_collection",
            "action_needed": None,
        }
        assert data["resume_endpoint"] == f"/privacy-request/{privacy_request.id}/retry"

    def test_get_failed_request_resume_info_from_email_send(
        self, db, privacy_request, generate_auth_header, api_client, url
    ):
        # Mock the privacy request being in an errored state waiting for retry
        privacy_request.status = PrivacyRequestStatus.error
        privacy_request.save(db)
        privacy_request.cache_failed_checkpoint_details(
            step=CurrentStep.erasure_email_post_send,
            collection=None,
        )

        auth_header = generate_auth_header(scopes=[PRIVACY_REQUEST_READ])
        response = api_client.get(url, headers=auth_header)
        assert 200 == response.status_code

        data = response.json()["items"][0]
        assert data["status"] == "error"
        assert data["action_required_details"] == {
            "step": "erasure_email_post_send",
            "collection": None,
            "action_needed": None,
        }
        assert data["resume_endpoint"] == f"/privacy-request/{privacy_request.id}/retry"

    @pytest.mark.parametrize(
        "due_date, days_left",
        [
            (
                datetime.utcnow() + timedelta(days=7),
                7,
            ),
            (
                datetime.utcnow(),
                0,
            ),
            (
                datetime.utcnow() + timedelta(days=-7),
                -7,
            ),
        ],
    )
    def test_get_privacy_requests_sets_days_left(
        self,
        api_client: TestClient,
        db,
        url,
        generate_auth_header,
        privacy_request,
        due_date,
        days_left,
    ):
        privacy_request.due_date = due_date
        privacy_request.save(db)

        auth_header = generate_auth_header(scopes=[PRIVACY_REQUEST_READ])
        response = api_client.get(url, headers=auth_header)
        data = response.json()["items"][0]
        assert data["days_left"] == days_left

    @mock.patch(
        "fides.api.ops.service.privacy_request.request_runner_service.run_privacy_request.delay"
    )
    def test_sort_privacy_request_by_due_date(
        self,
        run_access_request_mock,
        generate_auth_header,
        url,
        db,
        api_client: TestClient,
        policy: Policy,
    ):
        days_left_values = []
        data = []
        now = datetime.utcnow()
        for _ in range(0, 10):
            days = randint(1, 100)
            requested_at = now + timedelta(days=days)
            data.append(
                {
                    "requested_at": str(requested_at),
                    "policy_key": policy.key,
                    "identity": {"email": "test@example.com"},
                }
            )
            days_left_values.append(days + policy.execution_timeframe)

        api_client.post(url, json=data)

        auth_header = generate_auth_header(scopes=[PRIVACY_REQUEST_READ])
        resp = api_client.get(
            f"{url}?sort_direction=asc&sort_field=due_date",
            json=data,
            headers=auth_header,
        )
        asc_response_data = resp.json()["items"]
        days_left_values.sort()
        for i, request in enumerate(asc_response_data):
            assert request["days_left"] == days_left_values[i]

        resp = api_client.get(
            f"{url}?sort_direction=desc&sort_field=due_date",
            json=data,
            headers=auth_header,
        )
        desc_response_data = resp.json()["items"]
        days_left_values.reverse()
        for i, request in enumerate(desc_response_data):
            assert request["days_left"] == days_left_values[i]

        for request in desc_response_data:
            pr = PrivacyRequest.get(db=db, object_id=request["id"])
            pr.delete(db=db)


class TestGetExecutionLogs:
    @pytest.fixture(scope="function")
    def url(self, db, privacy_request):
        return V1_URL_PREFIX + PRIVACY_REQUESTS + f"/{privacy_request.id}/log"

    def test_get_execution_logs_unauthenticated(
        self, api_client: TestClient, privacy_request, url
    ):
        response = api_client.get(url, headers={})
        assert 401 == response.status_code

    def test_get_execution_logs_wrong_scope(
        self, api_client: TestClient, generate_auth_header, url
    ):
        auth_header = generate_auth_header(scopes=[STORAGE_CREATE_OR_UPDATE])
        response = api_client.get(url, headers=auth_header)
        assert 403 == response.status_code

    def test_get_execution_logs_invalid_privacy_request_id(
        self, api_client: TestClient, generate_auth_header
    ):
        auth_header = generate_auth_header(scopes=[PRIVACY_REQUEST_READ])
        response = api_client.get(
            V1_URL_PREFIX + PRIVACY_REQUESTS + f"/invalid_privacy_request_id/log",
            headers=auth_header,
        )
        assert 404 == response.status_code

    def test_get_execution_logs(
        self,
        api_client: TestClient,
        generate_auth_header,
        url,
        postgres_execution_log,
        mongo_execution_log,
        second_postgres_execution_log,
    ):
        auth_header = generate_auth_header(scopes=[PRIVACY_REQUEST_READ])
        response = api_client.get(
            url,
            headers=auth_header,
        )
        assert 200 == response.status_code
        resp = response.json()

        expected_resp = {
            "items": [
                {
                    "collection_name": "user",
                    "fields_affected": [
                        {
                            "path": "my-postgres-db:user:email",
                            "field_name": "email",
                            "data_categories": ["user.contact.email"],
                        }
                    ],
                    "message": None,
                    "action_type": "access",
                    "status": "pending",
                    "updated_at": stringify_date(postgres_execution_log.updated_at),
                    "dataset_name": "my-postgres-db",
                },
                {
                    "collection_name": "orders",
                    "fields_affected": [
                        {
                            "path": "my-mongo-db:orders:name",
                            "field_name": "name",
                            "data_categories": ["user.contact.name"],
                        }
                    ],
                    "message": None,
                    "action_type": "access",
                    "status": "in_processing",
                    "updated_at": stringify_date(mongo_execution_log.updated_at),
                    "dataset_name": "my-mongo-db",
                },
                {
                    "collection_name": "address",
                    "fields_affected": [
                        {
                            "path": "my-postgres-db:address:street",
                            "field_name": "street",
                            "data_categories": ["user.contact.address.street"],
                        },
                        {
                            "path": "my-postgres-db:address:city",
                            "field_name": "city",
                            "data_categories": ["user.contact.address.city"],
                        },
                    ],
                    "message": "Database timed out.",
                    "action_type": "access",
                    "status": "error",
                    "updated_at": stringify_date(
                        second_postgres_execution_log.updated_at
                    ),
                    "dataset_name": "my-postgres-db",
                },
            ],
            "total": 3,
            "page": 1,
            "size": page_size,
        }

        assert resp == expected_resp


class TestRequestPreview:
    @pytest.fixture(scope="function")
    def url(self, db, privacy_request):
        return V1_URL_PREFIX + REQUEST_PREVIEW

    def test_request_preview(
        self,
        dataset_config_preview,
        api_client: TestClient,
        url,
        generate_auth_header,
    ) -> None:
        auth_header = generate_auth_header(scopes=[PRIVACY_REQUEST_READ])
        data = [dataset_config_preview.fides_key]
        response = api_client.put(url, headers=auth_header, json=data)
        assert response.status_code == 200
        response_body: List[DryRunDatasetResponse] = json.loads(response.text)
        assert (
            next(
                response["query"]
                for response in response_body
                if response["collectionAddress"]["dataset"] == "postgres"
                if response["collectionAddress"]["collection"] == "subscriptions"
            )
            == "SELECT email,id FROM subscriptions WHERE email = ?"
        )

    def test_request_preview_incorrect_body(
        self,
        dataset_config_preview,
        api_client: TestClient,
        url,
        generate_auth_header,
        example_datasets,
        mongo_connection_config,
        connection_config,
    ) -> None:
        path = V1_URL_PREFIX + DATASETS
        path_params = {"connection_key": mongo_connection_config.key}
        datasets_url = path.format(**path_params)

        # Use the dataset endpoint to create the Mongo DatasetConfig
        api_client.patch(
            datasets_url,
            headers=generate_auth_header(scopes=[DATASET_CREATE_OR_UPDATE]),
            json=[example_datasets[1]],
        )

        auth_header = generate_auth_header(scopes=[PRIVACY_REQUEST_READ])
        data = [
            example_datasets[1]["fides_key"]
        ]  # Mongo dataset that references a postgres dataset
        response = api_client.put(url, headers=auth_header, json=data)
        assert response.status_code == 400
        assert (
            response.json()["detail"]
            == "Referred to object postgres_example_test_dataset:customer:id does not "
            "exist. Make sure all referenced datasets are included in the request body."
        )

        # Use the dataset endpoint to create the Postgres DatasetConfig
        api_client.patch(
            datasets_url,
            headers=generate_auth_header(scopes=[DATASET_CREATE_OR_UPDATE]),
            json=[example_datasets[0]],
        )

        # Preview still 400's, because both dataset fideskeys aren't included in the response
        response = api_client.put(url, headers=auth_header, json=data)
        assert response.status_code == 400

        # Preview returns a 200, because both dataset keys are in the request body
        response = api_client.put(
            url,
            headers=auth_header,
            json=[example_datasets[0]["fides_key"], example_datasets[1]["fides_key"]],
        )
        assert response.status_code == 200

    def test_request_preview_all(
        self,
        dataset_config_preview,
        manual_dataset_config,
        integration_manual_config,
        postgres_example_test_dataset_config,
        api_client: TestClient,
        url,
        generate_auth_header,
    ) -> None:
        auth_header = generate_auth_header(scopes=[PRIVACY_REQUEST_READ])
        response = api_client.put(url, headers=auth_header)
        assert response.status_code == 200
        response_body: List[DryRunDatasetResponse] = json.loads(response.text)

        assert (
            next(
                response["query"]
                for response in response_body
                if response["collectionAddress"]["dataset"] == "postgres"
                if response["collectionAddress"]["collection"] == "subscriptions"
            )
            == "SELECT email,id FROM subscriptions WHERE email = ?"
        )

        assert next(
            response["query"]
            for response in response_body
            if response["collectionAddress"]["dataset"] == "manual_input"
            if response["collectionAddress"]["collection"] == "filing_cabinet"
        ) == {
            "locators": {"customer_id": ["?", "?"]},
            "get": ["authorized_user", "customer_id", "id", "payment_card_id"],
            "update": None,
        }

        assert next(
            response["query"]
            for response in response_body
            if response["collectionAddress"]["dataset"] == "manual_input"
            if response["collectionAddress"]["collection"] == "storage_unit"
        ) == {"locators": {"email": ["?"]}, "get": ["box_id", "email"], "update": None}


class TestApprovePrivacyRequest:
    @pytest.fixture(scope="function")
    def url(self, db, privacy_request):
        return V1_URL_PREFIX + PRIVACY_REQUEST_APPROVE

    @pytest.fixture(scope="function")
    def privacy_request_review_notification_enabled(self):
        """Enable request review notification"""
        original_value = CONFIG.notifications.send_request_review_notification
        CONFIG.notifications.send_request_review_notification = True
        yield
        CONFIG.notifications.send_request_review_notification = original_value

    def test_approve_privacy_request_not_authenticated(self, url, api_client):
        response = api_client.patch(url)
        assert response.status_code == 401

    def test_approve_privacy_request_bad_scopes(
        self, url, api_client, generate_auth_header
    ):
        auth_header = generate_auth_header(scopes=[PRIVACY_REQUEST_READ])
        response = api_client.patch(url, headers=auth_header)
        assert response.status_code == 403

    @mock.patch(
        "fides.api.ops.service.privacy_request.request_runner_service.run_privacy_request.delay"
    )
    def test_approve_privacy_request_does_not_exist(
        self, submit_mock, db, url, api_client, generate_auth_header, privacy_request
    ):
        auth_header = generate_auth_header(scopes=[PRIVACY_REQUEST_REVIEW])

        body = {"request_ids": ["does_not_exist"]}
        response = api_client.patch(url, headers=auth_header, json=body)
        assert response.status_code == 200

        response_body = response.json()
        assert response_body["succeeded"] == []
        assert len(response_body["failed"]) == 1
        assert (
            response_body["failed"][0]["message"]
            == "No privacy request found with id 'does_not_exist'"
        )
        assert not submit_mock.called

    @pytest.mark.parametrize(
        "privacy_request_status",
        [PrivacyRequestStatus.complete, PrivacyRequestStatus.canceled],
    )
    @mock.patch(
        "fides.api.ops.service.privacy_request.request_runner_service.run_privacy_request.delay"
    )
    def test_approve_privacy_request_in_non_pending_state(
        self,
        submit_mock,
        db,
        url,
        api_client,
        generate_auth_header,
        privacy_request,
        privacy_request_status,
    ):
        privacy_request.status = privacy_request_status
        privacy_request.save(db=db)
        auth_header = generate_auth_header(scopes=[PRIVACY_REQUEST_REVIEW])

        body = {"request_ids": [privacy_request.id]}
        response = api_client.patch(url, headers=auth_header, json=body)
        assert response.status_code == 200

        response_body = response.json()
        assert response_body["succeeded"] == []
        assert len(response_body["failed"]) == 1
        assert response_body["failed"][0]["message"] == "Cannot transition status"
        assert (
            response_body["failed"][0]["data"]["status"] == privacy_request_status.value
        )
        assert not submit_mock.called

    @mock.patch(
        "fides.api.ops.service.privacy_request.request_runner_service.run_privacy_request.delay"
    )
    def test_approve_privacy_request_no_user_on_client(
        self,
        submit_mock,
        db,
        url,
        api_client,
        generate_auth_header,
        privacy_request,
        user,
    ):
        privacy_request.status = PrivacyRequestStatus.pending
        privacy_request.save(db=db)
        auth_header = generate_auth_header(scopes=[PRIVACY_REQUEST_REVIEW])

        body = {"request_ids": [privacy_request.id]}
        response = api_client.patch(url, headers=auth_header, json=body)
        assert response.status_code == 200

        response_body = response.json()
        assert len(response_body["succeeded"]) == 1
        assert len(response_body["failed"]) == 0
        assert response_body["succeeded"][0]["status"] == "approved"
        assert response_body["succeeded"][0]["id"] == privacy_request.id
        assert response_body["succeeded"][0]["reviewed_at"] is not None
        assert response_body["succeeded"][0]["reviewed_by"] is None  # No user on client

        assert submit_mock.called

    @mock.patch(
        "fides.api.ops.service.privacy_request.request_runner_service.run_privacy_request.delay"
    )
    @mock.patch(
        "fides.api.ops.api.v1.endpoints.privacy_request_endpoints.dispatch_message_task.apply_async"
    )
    def test_approve_privacy_request(
        self,
        mock_dispatch_message,
        submit_mock,
        db,
        url,
        api_client,
        generate_auth_header,
        user,
        privacy_request,
    ):
        privacy_request.status = PrivacyRequestStatus.pending
        privacy_request.save(db=db)

        payload = {
            JWE_PAYLOAD_SCOPES: user.client.scopes,
            JWE_PAYLOAD_CLIENT_ID: user.client.id,
            JWE_ISSUED_AT: datetime.now().isoformat(),
        }
        auth_header = {
            "Authorization": "Bearer "
            + generate_jwe(json.dumps(payload), CONFIG.security.app_encryption_key)
        }

        body = {"request_ids": [privacy_request.id]}
        response = api_client.patch(url, headers=auth_header, json=body)

        assert response.status_code == 200

        response_body = response.json()
        assert len(response_body["succeeded"]) == 1
        assert len(response_body["failed"]) == 0
        assert response_body["succeeded"][0]["status"] == "approved"
        assert response_body["succeeded"][0]["id"] == privacy_request.id
        assert response_body["succeeded"][0]["reviewed_at"] is not None
        assert response_body["succeeded"][0]["reviewed_by"] == user.id

        assert submit_mock.called
        assert not mock_dispatch_message.called

        privacy_request.delete(db)

    @mock.patch(
        "fides.api.ops.service.privacy_request.request_runner_service.run_privacy_request.delay"
    )
    @mock.patch(
        "fides.api.ops.api.v1.endpoints.privacy_request_endpoints.dispatch_message_task.apply_async"
    )
    def test_approve_privacy_request_creates_audit_log_and_sends_email(
        self,
        mock_dispatch_message,
        submit_mock,
        db,
        url,
        api_client,
        generate_auth_header,
        user,
        privacy_request_status_pending,
        privacy_request_review_notification_enabled,
    ):
        payload = {
            JWE_PAYLOAD_SCOPES: user.client.scopes,
            JWE_PAYLOAD_CLIENT_ID: user.client.id,
            JWE_ISSUED_AT: datetime.now().isoformat(),
        }
        auth_header = {
            "Authorization": "Bearer "
            + generate_jwe(json.dumps(payload), CONFIG.security.app_encryption_key)
        }

        body = {"request_ids": [privacy_request_status_pending.id]}
        api_client.patch(url, headers=auth_header, json=body)
        approval_audit_log: AuditLog = AuditLog.filter(
            db=db,
            conditions=(
                (AuditLog.privacy_request_id == privacy_request_status_pending.id)
                & (AuditLog.user_id == user.id)
                & (AuditLog.action == AuditLogAction.approved)
            ),
        ).first()

        assert approval_audit_log is not None
        assert approval_audit_log.message == ""

        approval_audit_log.delete(db)

        call_args = mock_dispatch_message.call_args[1]
        task_kwargs = call_args["kwargs"]
        assert task_kwargs["to_identity"] == Identity(email="test@example.com")
        assert task_kwargs["service_type"] == MessagingServiceType.MAILGUN.value

        message_meta = task_kwargs["message_meta"]
        assert (
            message_meta["action_type"]
            == MessagingActionType.PRIVACY_REQUEST_REVIEW_APPROVE
        )
        assert message_meta["body_params"] is None
        queue = call_args["queue"]
        assert queue == MESSAGING_QUEUE_NAME


class TestDenyPrivacyRequest:
    @pytest.fixture(scope="function")
    def url(self, db, privacy_request):
        return V1_URL_PREFIX + PRIVACY_REQUEST_DENY

    @pytest.fixture(autouse=True, scope="function")
    def privacy_request_review_notification_enabled(self):
        """Enable request review notification"""
        original_value = CONFIG.notifications.send_request_review_notification
        CONFIG.notifications.send_request_review_notification = True
        yield
        CONFIG.notifications.send_request_review_notification = original_value

    def test_deny_privacy_request_not_authenticated(self, url, api_client):
        response = api_client.patch(url)
        assert response.status_code == 401

    def test_deny_privacy_request_bad_scopes(
        self, url, api_client, generate_auth_header
    ):
        auth_header = generate_auth_header(scopes=[PRIVACY_REQUEST_READ])
        response = api_client.patch(url, headers=auth_header)
        assert response.status_code == 403

    @mock.patch(
        "fides.api.ops.service.privacy_request.request_runner_service.run_privacy_request.delay"
    )
    def test_deny_privacy_request_does_not_exist(
        self, submit_mock, db, url, api_client, generate_auth_header, privacy_request
    ):
        auth_header = generate_auth_header(scopes=[PRIVACY_REQUEST_REVIEW])

        body = {"request_ids": ["does_not_exist"]}
        response = api_client.patch(url, headers=auth_header, json=body)
        assert response.status_code == 200

        response_body = response.json()
        assert response_body["succeeded"] == []
        assert len(response_body["failed"]) == 1
        assert (
            response_body["failed"][0]["message"]
            == "No privacy request found with id 'does_not_exist'"
        )
        assert not submit_mock.called

    @mock.patch(
        "fides.api.ops.service.privacy_request.request_runner_service.run_privacy_request.delay"
    )
    def test_deny_completed_privacy_request(
        self, submit_mock, db, url, api_client, generate_auth_header, privacy_request
    ):
        privacy_request.status = PrivacyRequestStatus.complete
        privacy_request.save(db=db)
        auth_header = generate_auth_header(scopes=[PRIVACY_REQUEST_REVIEW])

        body = {"request_ids": [privacy_request.id]}
        response = api_client.patch(url, headers=auth_header, json=body)
        assert response.status_code == 200

        response_body = response.json()
        assert response_body["succeeded"] == []
        assert len(response_body["failed"]) == 1
        assert response_body["failed"][0]["message"] == "Cannot transition status"
        assert response_body["failed"][0]["data"]["status"] == "complete"
        assert not submit_mock.called

    @mock.patch(
        "fides.api.ops.service.privacy_request.request_runner_service.run_privacy_request.delay"
    )
    @mock.patch(
        "fides.api.ops.api.v1.endpoints.privacy_request_endpoints.dispatch_message_task.apply_async"
    )
    def test_deny_privacy_request_without_denial_reason(
        self,
        mock_dispatch_message,
        submit_mock,
        db,
        url,
        api_client,
        generate_auth_header,
        user,
        privacy_request,
    ):
        privacy_request.status = PrivacyRequestStatus.pending
        privacy_request.save(db=db)

        payload = {
            JWE_PAYLOAD_SCOPES: user.client.scopes,
            JWE_PAYLOAD_CLIENT_ID: user.client.id,
            JWE_ISSUED_AT: datetime.now().isoformat(),
        }
        auth_header = {
            "Authorization": "Bearer "
            + generate_jwe(json.dumps(payload), CONFIG.security.app_encryption_key)
        }

        body = {"request_ids": [privacy_request.id]}
        response = api_client.patch(url, headers=auth_header, json=body)
        assert response.status_code == 200

        response_body = response.json()
        assert len(response_body["succeeded"]) == 1
        assert len(response_body["failed"]) == 0
        assert response_body["succeeded"][0]["status"] == "denied"
        assert response_body["succeeded"][0]["id"] == privacy_request.id
        assert response_body["succeeded"][0]["reviewed_at"] is not None
        assert response_body["succeeded"][0]["reviewed_by"] == user.id
        denial_audit_log: AuditLog = AuditLog.filter(
            db=db,
            conditions=(
                (AuditLog.privacy_request_id == privacy_request.id)
                & (AuditLog.user_id == user.id)
            ),
        ).first()

        call_args = mock_dispatch_message.call_args[1]
        task_kwargs = call_args["kwargs"]
        assert task_kwargs["to_identity"] == Identity(email="test@example.com")
        assert task_kwargs["service_type"] == MessagingServiceType.MAILGUN.value

        message_meta = task_kwargs["message_meta"]
        assert (
            message_meta["action_type"]
            == MessagingActionType.PRIVACY_REQUEST_REVIEW_DENY
        )
        assert message_meta["body_params"] == RequestReviewDenyBodyParams(
            rejection_reason=None
        )
        queue = call_args["queue"]
        assert queue == MESSAGING_QUEUE_NAME

        assert denial_audit_log.message is None

        assert not submit_mock.called  # Shouldn't run! Privacy request was denied

        privacy_request.delete(db)

    @mock.patch(
        "fides.api.ops.service.privacy_request.request_runner_service.run_privacy_request.delay"
    )
    @mock.patch(
        "fides.api.ops.api.v1.endpoints.privacy_request_endpoints.dispatch_message_task.apply_async"
    )
    def test_deny_privacy_request_with_denial_reason(
        self,
        mock_dispatch_message,
        submit_mock,
        db,
        url,
        api_client,
        generate_auth_header,
        user,
        privacy_request,
    ):
        privacy_request.status = PrivacyRequestStatus.pending
        privacy_request.save(db=db)

        payload = {
            JWE_PAYLOAD_SCOPES: user.client.scopes,
            JWE_PAYLOAD_CLIENT_ID: user.client.id,
            JWE_ISSUED_AT: datetime.now().isoformat(),
        }
        auth_header = {
            "Authorization": "Bearer "
            + generate_jwe(json.dumps(payload), CONFIG.security.app_encryption_key)
        }
        denial_reason = "Your request was denied because reasons"
        body = {"request_ids": [privacy_request.id], "reason": denial_reason}
        response = api_client.patch(url, headers=auth_header, json=body)
        assert response.status_code == 200

        response_body = response.json()
        assert len(response_body["succeeded"]) == 1
        assert len(response_body["failed"]) == 0
        assert response_body["succeeded"][0]["status"] == "denied"
        assert response_body["succeeded"][0]["id"] == privacy_request.id
        assert response_body["succeeded"][0]["reviewed_at"] is not None
        assert response_body["succeeded"][0]["reviewed_by"] == user.id
        denial_audit_log: AuditLog = AuditLog.filter(
            db=db,
            conditions=(
                (AuditLog.privacy_request_id == privacy_request.id)
                & (AuditLog.user_id == user.id)
            ),
        ).first()

        call_args = mock_dispatch_message.call_args[1]
        task_kwargs = call_args["kwargs"]
        assert task_kwargs["to_identity"] == Identity(email="test@example.com")
        assert task_kwargs["service_type"] == MessagingServiceType.MAILGUN.value

        message_meta = task_kwargs["message_meta"]
        assert (
            message_meta["action_type"]
            == MessagingActionType.PRIVACY_REQUEST_REVIEW_DENY
        )
        assert message_meta["body_params"] == RequestReviewDenyBodyParams(
            rejection_reason=denial_reason
        )
        queue = call_args["queue"]
        assert queue == MESSAGING_QUEUE_NAME

        assert denial_audit_log.message == denial_reason

        assert not submit_mock.called  # Shouldn't run! Privacy request was denied

        privacy_request.delete(db)


class TestResumePrivacyRequest:
    @pytest.fixture(scope="function")
    def url(self, db, privacy_request):
        return V1_URL_PREFIX + PRIVACY_REQUEST_RESUME.format(
            privacy_request_id=privacy_request.id
        )

    def test_resume_privacy_request_not_authenticated(
        self,
        url,
        api_client,
        generate_webhook_auth_header,
        policy_pre_execution_webhooks,
    ):
        response = api_client.post(url)
        assert response.status_code == 401

    def test_resume_privacy_request_invalid_jwe_format(
        self,
        url,
        api_client,
        generate_webhook_auth_header,
        policy_pre_execution_webhooks,
    ):
        auth_header = {
            "Authorization": "Bearer "
            + generate_jwe(
                json.dumps({"unexpected": "format"}), CONFIG.security.app_encryption_key
            )
        }
        response = api_client.post(url, headers=auth_header, json={})
        assert response.status_code == 403

    def test_resume_privacy_request_invalid_scopes(
        self,
        url,
        api_client,
        generate_webhook_auth_header,
        policy_pre_execution_webhooks,
    ):
        """
        Test scopes are correct, although we just gave a user this token with the
        correct scopes, the check doesn't mean much
        """

        auth_header = {
            "Authorization": "Bearer "
            + generate_jwe(
                json.dumps(
                    {
                        "webhook_id": policy_pre_execution_webhooks[0].id,
                        "scopes": [PRIVACY_REQUEST_READ],
                        "iat": datetime.now().isoformat(),
                    }
                ),
                CONFIG.security.app_encryption_key,
            )
        }
        response = api_client.post(url, headers=auth_header, json={})
        assert response.status_code == 403

    def test_resume_privacy_request_invalid_webhook(
        self,
        url,
        api_client,
        generate_webhook_auth_header,
        policy_post_execution_webhooks,
    ):
        """Only can resume execution after Pre-Execution webhooks"""
        auth_header = {
            "Authorization": "Bearer "
            + generate_jwe(
                json.dumps(
                    {
                        "webhook_id": policy_post_execution_webhooks[0].id,
                        "scopes": [PRIVACY_REQUEST_CALLBACK_RESUME],
                        "iat": datetime.now().isoformat(),
                    }
                ),
                CONFIG.security.app_encryption_key,
            )
        }
        response = api_client.post(url, headers=auth_header, json={})
        assert response.status_code == 404

    def test_resume_privacy_request_not_paused(
        self,
        url,
        api_client,
        generate_webhook_auth_header,
        policy_pre_execution_webhooks,
        privacy_request,
        db,
    ):
        privacy_request.status = PrivacyRequestStatus.complete
        privacy_request.save(db=db)
        auth_header = generate_webhook_auth_header(
            webhook=policy_pre_execution_webhooks[0]
        )
        response = api_client.post(url, headers=auth_header, json={})
        assert response.status_code == 400

        privacy_request.delete(db)

    @mock.patch(
        "fides.api.ops.service.privacy_request.request_runner_service.run_privacy_request.delay"
    )
    def test_resume_privacy_request(
        self,
        submit_mock,
        url,
        api_client,
        generate_webhook_auth_header,
        policy_pre_execution_webhooks,
        privacy_request,
        db,
    ):
        privacy_request.status = PrivacyRequestStatus.paused
        privacy_request.due_date = None
        privacy_request.save(db=db)
        auth_header = generate_webhook_auth_header(
            webhook=policy_pre_execution_webhooks[0]
        )
        response = api_client.post(
            url, headers=auth_header, json={"derived_identity": {}}
        )
        assert response.status_code == 200
        response_body = json.loads(response.text)
        assert submit_mock.called
        assert response_body == {
            "id": privacy_request.id,
            "created_at": stringify_date(privacy_request.created_at),
            "days_left": None,
            "started_processing_at": stringify_date(
                privacy_request.started_processing_at
            ),
            "finished_processing_at": None,
            "identity_verified_at": None,
            "status": "in_processing",
            "external_id": privacy_request.external_id,
            "identity": None,
            "reviewed_at": None,
            "reviewed_by": None,
            "reviewer": None,
            "paused_at": None,
            "policy": {
                "execution_timeframe": 7,
                "drp_action": None,
                "key": privacy_request.policy.key,
                "name": privacy_request.policy.name,
                "rules": [
                    rule.dict()
                    for rule in PolicyResponse.from_orm(privacy_request.policy).rules
                ],
            },
            "action_required_details": None,
            "resume_endpoint": None,
        }

        privacy_request.delete(db)


class TestResumeAccessRequestWithManualInput:
    @pytest.fixture(scope="function")
    def url(self, privacy_request):
        return V1_URL_PREFIX + PRIVACY_REQUEST_MANUAL_INPUT.format(
            privacy_request_id=privacy_request.id
        )

    def test_manual_resume_not_authenticated(self, api_client, url):
        response = api_client.post(url, headers={}, json={})
        assert response.status_code == 401

    def test_manual_resume_wrong_scope(self, api_client, url, generate_auth_header):
        auth_header = generate_auth_header(scopes=[PRIVACY_REQUEST_READ])

        response = api_client.post(url, headers=auth_header, json={})
        assert response.status_code == 403

    def test_manual_resume_privacy_request_not_paused(
        self, api_client, url, generate_auth_header, privacy_request
    ):
        auth_header = generate_auth_header(scopes=[PRIVACY_REQUEST_CALLBACK_RESUME])
        response = api_client.post(url, headers=auth_header, json=[{"mock": "row"}])
        assert response.status_code == 400
        assert (
            response.json()["detail"]
            == f"Invalid resume request: privacy request '{privacy_request.id}' status = in_processing. Privacy request is not paused."
        )

    def test_manual_resume_privacy_request_no_paused_location(
        self, db, api_client, url, generate_auth_header, privacy_request
    ):
        auth_header = generate_auth_header(scopes=[PRIVACY_REQUEST_CALLBACK_RESUME])
        privacy_request.status = PrivacyRequestStatus.paused
        privacy_request.save(db)

        response = api_client.post(url, headers=auth_header, json=[{"mock": "row"}])
        assert response.status_code == 400
        assert (
            response.json()["detail"]
            == f"Cannot resume privacy request '{privacy_request.id}'; no paused details."
        )

        privacy_request.delete(db)

    def test_resume_with_manual_input_collection_has_changed(
        self, db, api_client, url, generate_auth_header, privacy_request
    ):
        """Fail if user has changed graph so that the paused node doesn't exist"""
        auth_header = generate_auth_header(scopes=[PRIVACY_REQUEST_CALLBACK_RESUME])
        privacy_request.status = PrivacyRequestStatus.paused
        privacy_request.save(db)

        privacy_request.cache_paused_collection_details(
            step=CurrentStep.access,
            collection=CollectionAddress("manual_example", "filing_cabinet"),
        )

        response = api_client.post(url, headers=auth_header, json=[{"mock": "row"}])
        assert response.status_code == 422
        assert (
            response.json()["detail"]
            == "Cannot save manual data. No collection in graph with name: 'manual_example:filing_cabinet'."
        )

        privacy_request.delete(db)

    @pytest.mark.usefixtures(
        "postgres_example_test_dataset_config", "manual_dataset_config"
    )
    def test_resume_with_manual_input_invalid_data(
        self,
        db,
        api_client,
        url,
        generate_auth_header,
        privacy_request,
    ):
        """Fail if the manual data entered does not match fields on the dataset"""
        auth_header = generate_auth_header(scopes=[PRIVACY_REQUEST_CALLBACK_RESUME])
        privacy_request.status = PrivacyRequestStatus.paused
        privacy_request.save(db)

        privacy_request.cache_paused_collection_details(
            step=CurrentStep.access,
            collection=CollectionAddress("manual_input", "filing_cabinet"),
        )

        response = api_client.post(url, headers=auth_header, json=[{"mock": "row"}])
        assert response.status_code == 422
        assert (
            response.json()["detail"]
            == "Cannot save manual rows. No 'mock' field defined on the 'manual_input:filing_cabinet' collection."
        )

        privacy_request.delete(db)

    @mock.patch(
        "fides.api.ops.service.privacy_request.request_runner_service.run_privacy_request.delay"
    )
    @pytest.mark.usefixtures(
        "postgres_example_test_dataset_config", "manual_dataset_config"
    )
    def test_resume_with_manual_input(
        self,
        _,
        db,
        api_client,
        url,
        generate_auth_header,
        privacy_request,
    ):
        auth_header = generate_auth_header(scopes=[PRIVACY_REQUEST_CALLBACK_RESUME])
        privacy_request.status = PrivacyRequestStatus.paused
        privacy_request.save(db)

        privacy_request.cache_paused_collection_details(
            step=CurrentStep.access,
            collection=CollectionAddress("manual_input", "filing_cabinet"),
        )

        response = api_client.post(
            url,
            headers=auth_header,
            json=[
                {
                    "id": 1,
                    "authorized_user": "Jason Doe",
                    "customer_id": 1,
                    "payment_card_id": "abcde",
                }
            ],
        )
        assert response.status_code == 200

        db.refresh(privacy_request)
        assert privacy_request.status == PrivacyRequestStatus.in_processing

        privacy_request.delete(db)


class TestValidateManualInput:
    """Verify pytest cell-var-from-loop warning is a false positive"""

    @pytest.fixture(scope="function")
    @pytest.mark.usefixtures("postgres_example_test_dataset_config")
    def dataset_graph(self, db):
        datasets = DatasetConfig.all(db=db)
        dataset_graphs = [dataset_config.get_graph() for dataset_config in datasets]
        dataset_graph = DatasetGraph(*dataset_graphs)
        return dataset_graph

    @pytest.mark.usefixtures("postgres_example_test_dataset_config")
    def test_all_fields_match(self, dataset_graph):
        paused_location = CollectionAddress("postgres_example_test_dataset", "address")

        manual_rows = [{"city": "Nashville", "state": "TN"}]
        validate_manual_input(manual_rows, paused_location, dataset_graph)

    @pytest.mark.usefixtures("postgres_example_test_dataset_config")
    def test_one_field_does_not_match(self, dataset_graph):
        paused_location = CollectionAddress("postgres_example_test_dataset", "address")

        manual_rows = [{"city": "Nashville", "state": "TN", "ccn": "aaa-aaa"}]
        with pytest.raises(HTTPException) as exc:
            validate_manual_input(manual_rows, paused_location, dataset_graph)
        assert (
            exc.value.detail
            == "Cannot save manual rows. No 'ccn' field defined on the 'postgres_example_test_dataset:address' collection."
        )

    @pytest.mark.usefixtures("postgres_example_test_dataset_config")
    def test_field_on_second_row_does_not_match(self, dataset_graph):
        paused_location = CollectionAddress("postgres_example_test_dataset", "address")

        manual_rows = [
            {"city": "Nashville", "state": "TN"},
            {"city": "Austin", "misspelled_state": "TX"},
        ]
        with pytest.raises(HTTPException) as exc:
            validate_manual_input(manual_rows, paused_location, dataset_graph)
        assert (
            exc.value.detail
            == "Cannot save manual rows. No 'misspelled_state' field defined on the 'postgres_example_test_dataset:address' collection."
        )


class TestResumeErasureRequestWithManualConfirmation:
    @pytest.fixture(scope="function")
    def url(self, privacy_request):
        return V1_URL_PREFIX + PRIVACY_REQUEST_MANUAL_ERASURE.format(
            privacy_request_id=privacy_request.id
        )

    def test_manual_resume_not_authenticated(self, api_client, url):
        response = api_client.post(url, headers={}, json={})
        assert response.status_code == 401

    def test_manual_resume_wrong_scope(self, api_client, url, generate_auth_header):
        auth_header = generate_auth_header(scopes=[PRIVACY_REQUEST_READ])

        response = api_client.post(url, headers=auth_header, json={})
        assert response.status_code == 403

    def test_manual_resume_privacy_request_not_paused(
        self, api_client, url, generate_auth_header, privacy_request
    ):
        auth_header = generate_auth_header(scopes=[PRIVACY_REQUEST_CALLBACK_RESUME])
        response = api_client.post(url, headers=auth_header, json={"row_count": 0})
        assert response.status_code == 400
        assert (
            response.json()["detail"]
            == f"Invalid resume request: privacy request '{privacy_request.id}' status = in_processing. Privacy request is not paused."
        )

    def test_manual_resume_privacy_request_no_paused_location(
        self, db, api_client, url, generate_auth_header, privacy_request
    ):
        auth_header = generate_auth_header(scopes=[PRIVACY_REQUEST_CALLBACK_RESUME])
        privacy_request.status = PrivacyRequestStatus.paused
        privacy_request.save(db)

        response = api_client.post(url, headers=auth_header, json={"row_count": 0})
        assert response.status_code == 400
        assert (
            response.json()["detail"]
            == f"Cannot resume privacy request '{privacy_request.id}'; no paused details."
        )

        privacy_request.delete(db)

    def test_resume_with_manual_erasure_confirmation_collection_has_changed(
        self, db, api_client, url, generate_auth_header, privacy_request
    ):
        """Fail if user has changed graph so that the paused node doesn't exist"""
        auth_header = generate_auth_header(scopes=[PRIVACY_REQUEST_CALLBACK_RESUME])
        privacy_request.status = PrivacyRequestStatus.paused
        privacy_request.save(db)

        privacy_request.cache_paused_collection_details(
            step=CurrentStep.erasure,
            collection=CollectionAddress("manual_example", "filing_cabinet"),
        )

        response = api_client.post(url, headers=auth_header, json={"row_count": 0})
        assert response.status_code == 422
        assert (
            response.json()["detail"]
            == "Cannot save manual data. No collection in graph with name: 'manual_example:filing_cabinet'."
        )

        privacy_request.delete(db)

    def test_resume_still_paused_at_access_request(
        self, db, api_client, url, generate_auth_header, privacy_request
    ):
        """Fail if user hitting wrong endpoint to resume."""
        auth_header = generate_auth_header(scopes=[PRIVACY_REQUEST_CALLBACK_RESUME])
        privacy_request.status = PrivacyRequestStatus.paused
        privacy_request.save(db)

        privacy_request.cache_paused_collection_details(
            step=CurrentStep.access,
            collection=CollectionAddress("manual_example", "filing_cabinet"),
        )
        response = api_client.post(url, headers=auth_header, json={"row_count": 0})
        assert response.status_code == 400

        assert (
            response.json()["detail"]
            == "Collection 'manual_example:filing_cabinet' is paused at the access step. Pass in manual data instead to '/privacy-request/{privacy_request_id}/manual_input' to resume."
        )

        privacy_request.delete(db)

    @pytest.mark.usefixtures(
        "postgres_example_test_dataset_config", "manual_dataset_config"
    )
    @mock.patch(
        "fides.api.ops.service.privacy_request.request_runner_service.run_privacy_request.delay"
    )
    def test_resume_with_manual_count(
        self,
        _,
        db,
        api_client,
        url,
        generate_auth_header,
        privacy_request,
    ):
        auth_header = generate_auth_header(scopes=[PRIVACY_REQUEST_CALLBACK_RESUME])
        privacy_request.status = PrivacyRequestStatus.paused
        privacy_request.save(db)

        privacy_request.cache_paused_collection_details(
            step=CurrentStep.erasure,
            collection=CollectionAddress("manual_input", "filing_cabinet"),
        )
        response = api_client.post(
            url,
            headers=auth_header,
            json={"row_count": 5},
        )
        assert response.status_code == 200

        db.refresh(privacy_request)
        assert privacy_request.status == PrivacyRequestStatus.in_processing

        privacy_request.delete(db)


class TestBulkRestartFromFailure:
    @pytest.fixture(scope="function")
    def url(self):
        return f"{V1_URL_PREFIX}{PRIVACY_REQUEST_BULK_RETRY}"

    def test_restart_from_failure_not_authenticated(self, api_client, url):
        data = ["1234", "5678"]
        response = api_client.post(url, json=data, headers={})
        assert response.status_code == 401

    def test_restart_from_failure_wrong_scope(
        self, api_client, url, generate_auth_header
    ):
        auth_header = generate_auth_header(scopes=[PRIVACY_REQUEST_READ])
        data = ["1234", "5678"]

        response = api_client.post(url, json=data, headers=auth_header)
        assert response.status_code == 403

    @pytest.mark.usefixtures("privacy_requests")
    def test_restart_from_failure_not_errored(
        self, api_client, url, generate_auth_header
    ):
        auth_header = generate_auth_header(scopes=[PRIVACY_REQUEST_CALLBACK_RESUME])
        data = ["1234", "5678"]

        response = api_client.post(url, json=data, headers=auth_header)
        assert response.status_code == 200

        assert response.json()["succeeded"] == []

        failed_ids = [
            x["data"]["privacy_request_id"] for x in response.json()["failed"]
        ]
        assert sorted(failed_ids) == sorted(data)

    def test_restart_from_failure_no_stopped_step(
        self, api_client, url, generate_auth_header, db, privacy_requests
    ):
        auth_header = generate_auth_header(scopes=[PRIVACY_REQUEST_CALLBACK_RESUME])
        data = [privacy_requests[0].id]

        privacy_requests[0].status = PrivacyRequestStatus.error
        privacy_requests[0].save(db)

        response = api_client.post(url, json=data, headers=auth_header)

        assert response.status_code == 200
        assert response.json()["succeeded"] == []

        failed_ids = [
            x["data"]["privacy_request_id"] for x in response.json()["failed"]
        ]

        assert privacy_requests[0].id in failed_ids

    @mock.patch(
        "fides.api.ops.service.privacy_request.request_runner_service.run_privacy_request.delay"
    )
    def test_restart_from_failure_from_specific_collection(
        self, submit_mock, api_client, url, generate_auth_header, db, privacy_requests
    ):
        auth_header = generate_auth_header(scopes=[PRIVACY_REQUEST_CALLBACK_RESUME])
        data = [privacy_requests[0].id]
        privacy_requests[0].status = PrivacyRequestStatus.error
        privacy_requests[0].save(db)

        privacy_requests[0].cache_failed_checkpoint_details(
            step=CurrentStep.access,
            collection=CollectionAddress("test_dataset", "test_collection"),
        )

        response = api_client.post(url, json=data, headers=auth_header)
        assert response.status_code == 200

        db.refresh(privacy_requests[0])
        assert privacy_requests[0].status == PrivacyRequestStatus.in_processing
        assert response.json()["failed"] == []

        succeeded_ids = [x["id"] for x in response.json()["succeeded"]]

        assert privacy_requests[0].id in succeeded_ids

        submit_mock.assert_called_with(
            privacy_request_id=privacy_requests[0].id,
            from_step=CurrentStep.access.value,
            from_webhook_id=None,
        )

    @mock.patch(
        "fides.api.ops.service.privacy_request.request_runner_service.run_privacy_request.delay"
    )
    def test_restart_from_failure_outside_graph(
        self, submit_mock, api_client, url, generate_auth_header, db, privacy_requests
    ):
        auth_header = generate_auth_header(scopes=[PRIVACY_REQUEST_CALLBACK_RESUME])
        data = [privacy_requests[0].id]
        privacy_requests[0].status = PrivacyRequestStatus.error
        privacy_requests[0].save(db)

        privacy_requests[0].cache_failed_checkpoint_details(
            step=CurrentStep.erasure_email_post_send,
            collection=None,
        )

        response = api_client.post(url, json=data, headers=auth_header)
        assert response.status_code == 200

        db.refresh(privacy_requests[0])
        assert privacy_requests[0].status == PrivacyRequestStatus.in_processing
        assert response.json()["failed"] == []

        succeeded_ids = [x["id"] for x in response.json()["succeeded"]]

        assert privacy_requests[0].id in succeeded_ids

        submit_mock.assert_called_with(
            privacy_request_id=privacy_requests[0].id,
            from_step=CurrentStep.erasure_email_post_send.value,
            from_webhook_id=None,
        )

    @mock.patch(
        "fides.api.ops.service.privacy_request.request_runner_service.run_privacy_request.delay"
    )
    def test_mixed_result(
        self, submit_mock, api_client, url, generate_auth_header, db, privacy_requests
    ):
        auth_header = generate_auth_header(scopes=[PRIVACY_REQUEST_CALLBACK_RESUME])
        data = [privacy_requests[0].id, privacy_requests[1].id]
        privacy_requests[0].status = PrivacyRequestStatus.error
        privacy_requests[0].save(db)

        privacy_requests[0].cache_failed_checkpoint_details(
            step=CurrentStep.access,
            collection=CollectionAddress("test_dataset", "test_collection"),
        )

        privacy_requests[1].status = PrivacyRequestStatus.error
        privacy_requests[1].save(db)

        response = api_client.post(url, json=data, headers=auth_header)
        assert response.status_code == 200

        db.refresh(privacy_requests[0])
        assert privacy_requests[0].status == PrivacyRequestStatus.in_processing

        succeeded_ids = [x["id"] for x in response.json()["succeeded"]]
        failed_ids = [
            x["data"]["privacy_request_id"] for x in response.json()["failed"]
        ]

        assert privacy_requests[0].id in succeeded_ids
        assert privacy_requests[1].id in failed_ids

        submit_mock.assert_called_with(
            privacy_request_id=privacy_requests[0].id,
            from_step=CurrentStep.access.value,
            from_webhook_id=None,
        )


class TestRestartFromFailure:
    @pytest.fixture(scope="function")
    def url(self, db, privacy_request):
        return V1_URL_PREFIX + PRIVACY_REQUEST_RETRY.format(
            privacy_request_id=privacy_request.id
        )

    def test_restart_from_failure_not_authenticated(self, api_client, url):
        response = api_client.post(url, headers={})
        assert response.status_code == 401

    def test_restart_from_failure_wrong_scope(
        self, api_client, url, generate_auth_header
    ):
        auth_header = generate_auth_header(scopes=[PRIVACY_REQUEST_READ])

        response = api_client.post(url, headers=auth_header)
        assert response.status_code == 403

    def test_restart_from_failure_not_errored(
        self, api_client, url, generate_auth_header, privacy_request
    ):
        auth_header = generate_auth_header(scopes=[PRIVACY_REQUEST_CALLBACK_RESUME])

        response = api_client.post(url, headers=auth_header)
        assert response.status_code == 400
        assert (
            response.json()["detail"]
            == f"Cannot restart privacy request from failure: privacy request '{privacy_request.id}' status = in_processing."
        )

    def test_restart_from_failure_no_stopped_step(
        self, api_client, url, generate_auth_header, db, privacy_request
    ):
        auth_header = generate_auth_header(scopes=[PRIVACY_REQUEST_CALLBACK_RESUME])
        privacy_request.status = PrivacyRequestStatus.error
        privacy_request.save(db)

        response = api_client.post(url, headers=auth_header)
        assert response.status_code == 400
        assert (
            response.json()["detail"]
            == f"Cannot restart privacy request from failure '{privacy_request.id}'; no failed step or collection."
        )

        privacy_request.delete(db)

    @mock.patch(
        "fides.api.ops.service.privacy_request.request_runner_service.run_privacy_request.delay"
    )
    def test_restart_from_failure_from_specific_collection(
        self, submit_mock, api_client, url, generate_auth_header, db, privacy_request
    ):
        auth_header = generate_auth_header(scopes=[PRIVACY_REQUEST_CALLBACK_RESUME])
        privacy_request.status = PrivacyRequestStatus.error
        privacy_request.save(db)

        privacy_request.cache_failed_checkpoint_details(
            step=CurrentStep.access,
            collection=CollectionAddress("test_dataset", "test_collection"),
        )

        response = api_client.post(url, headers=auth_header)
        assert response.status_code == 200

        db.refresh(privacy_request)
        assert privacy_request.status == PrivacyRequestStatus.in_processing

        submit_mock.assert_called_with(
            privacy_request_id=privacy_request.id,
            from_step=CurrentStep.access.value,
            from_webhook_id=None,
        )

    @mock.patch(
        "fides.api.ops.service.privacy_request.request_runner_service.run_privacy_request.delay"
    )
    def test_restart_from_failure_outside_graph(
        self, submit_mock, api_client, url, generate_auth_header, db, privacy_request
    ):
        auth_header = generate_auth_header(scopes=[PRIVACY_REQUEST_CALLBACK_RESUME])
        privacy_request.status = PrivacyRequestStatus.error
        privacy_request.save(db)

        privacy_request.cache_failed_checkpoint_details(
            step=CurrentStep.erasure_email_post_send,
            collection=None,
        )

        response = api_client.post(url, headers=auth_header)
        assert response.status_code == 200

        db.refresh(privacy_request)
        assert privacy_request.status == PrivacyRequestStatus.in_processing

        submit_mock.assert_called_with(
            privacy_request_id=privacy_request.id,
            from_step=CurrentStep.erasure_email_post_send.value,
            from_webhook_id=None,
        )


class TestVerifyIdentity:
    code = "123456"

    @pytest.fixture(scope="function")
    def url(self, db, privacy_request):
        return V1_URL_PREFIX + PRIVACY_REQUEST_VERIFY_IDENTITY.format(
            privacy_request_id=privacy_request.id
        )

    @pytest.fixture(scope="function")
    def privacy_request_receipt_notification_enabled(self):
        """Enable request receipt"""
        original_value = CONFIG.notifications.send_request_receipt_notification
        CONFIG.notifications.send_request_receipt_notification = True
        yield
        CONFIG.notifications.send_request_receipt_notification = original_value

    def test_incorrect_privacy_request_status(self, api_client, url, privacy_request):
        request_body = {"code": self.code}
        resp = api_client.post(url, headers={}, json=request_body)
        assert resp.status_code == 400
        assert (
            resp.json()["detail"]
            == f"Invalid identity verification request. Privacy request '{privacy_request.id}' status = in_processing."
        )

    @mock.patch(
        "fides.api.ops.api.v1.endpoints.privacy_request_endpoints.dispatch_message_task.apply_async"
    )
    def test_verification_code_expired(
        self,
        mock_dispatch_message,
        db,
        api_client,
        url,
        privacy_request,
        privacy_request_receipt_notification_enabled,
    ):
        privacy_request.status = PrivacyRequestStatus.identity_unverified
        privacy_request.save(db)

        request_body = {"code": self.code}
        resp = api_client.post(url, headers={}, json=request_body)
        assert resp.status_code == 400
        assert (
            resp.json()["detail"]
            == f"Identification code expired for {privacy_request.id}."
        )
        assert not mock_dispatch_message.called

    @mock.patch(
        "fides.api.ops.api.v1.endpoints.privacy_request_endpoints.dispatch_message_task.apply_async"
    )
    def test_invalid_code(
        self,
        mock_dispatch_message,
        db,
        api_client,
        url,
        privacy_request,
        privacy_request_receipt_notification_enabled,
    ):
        privacy_request.status = PrivacyRequestStatus.identity_unverified
        privacy_request.save(db)
        privacy_request.cache_identity_verification_code("999999")

        request_body = {"code": self.code}
        resp = api_client.post(url, headers={}, json=request_body)
        assert resp.status_code == 403
        assert (
            resp.json()["detail"]
            == f"Incorrect identification code for '{privacy_request.id}'"
        )
        assert not mock_dispatch_message.called

    @mock.patch(
        "fides.api.ops.api.v1.endpoints.privacy_request_endpoints.dispatch_message_task.apply_async"
    )
    def test_too_many_attempts(
        self,
        mock_dispatch_message,
        db,
        api_client,
        url,
        privacy_request,
        privacy_request_receipt_notification_enabled,
    ):
        VERIFICATION_CODE = "999999"
        privacy_request.status = PrivacyRequestStatus.identity_unverified
        privacy_request.save(db)
        privacy_request.cache_identity_verification_code(VERIFICATION_CODE)

        request_body = {"code": self.code}
        for _ in range(0, CONFIG.security.identity_verification_attempt_limit):
            resp = api_client.post(url, headers={}, json=request_body)
            assert resp.status_code == 403
            assert (
                resp.json()["detail"]
                == f"Incorrect identification code for '{privacy_request.id}'"
            )
            assert not mock_dispatch_message.called

        assert (
            privacy_request._get_cached_verification_code_attempt_count()
            == CONFIG.security.identity_verification_attempt_limit
        )

        request_body = {"code": VERIFICATION_CODE}
        resp = api_client.post(url, headers={}, json=request_body)
        assert resp.status_code == 403
        assert resp.json()["detail"] == f"Attempt limit hit for '{privacy_request.id}'"
        assert not mock_dispatch_message.called
        assert privacy_request.get_cached_verification_code() is None
        assert privacy_request._get_cached_verification_code_attempt_count() == 0

    @mock.patch(
        "fides.api.ops.service.privacy_request.request_runner_service.run_privacy_request.delay"
    )
    @mock.patch(
        "fides.api.ops.api.v1.endpoints.privacy_request_endpoints.dispatch_message_task.apply_async"
    )
    def test_verify_identity_no_admin_approval_needed(
        self,
        mock_dispatch_message,
        mock_run_privacy_request,
        db,
        api_client,
        url,
        privacy_request,
        privacy_request_receipt_notification_enabled,
    ):
        privacy_request.status = PrivacyRequestStatus.identity_unverified
        privacy_request.save(db)
        privacy_request.cache_identity_verification_code(self.code)

        request_body = {"code": self.code}
        resp = api_client.post(url, headers={}, json=request_body)
        assert resp.status_code == 200

        resp = resp.json()
        assert resp["status"] == "pending"
        assert resp["identity_verified_at"] is not None

        db.refresh(privacy_request)
        assert privacy_request.status == PrivacyRequestStatus.pending
        assert privacy_request.identity_verified_at is not None

        approved_audit_log: AuditLog = AuditLog.filter(
            db=db,
            conditions=(
                (AuditLog.privacy_request_id == privacy_request.id)
                & (AuditLog.action == AuditLogAction.approved)
            ),
        ).first()

        assert approved_audit_log is not None

        assert mock_run_privacy_request.called

        assert mock_dispatch_message.called

        call_args = mock_dispatch_message.call_args[1]
        task_kwargs = call_args["kwargs"]
        assert task_kwargs["to_identity"] == Identity(
            phone_number="+12345678910", email="test@example.com"
        )
        assert task_kwargs["service_type"] == MessagingServiceType.MAILGUN.value

        message_meta = task_kwargs["message_meta"]
        assert (
            message_meta["action_type"] == MessagingActionType.PRIVACY_REQUEST_RECEIPT
        )
        assert message_meta["body_params"] == RequestReceiptBodyParams(
            request_types={ActionType.access.value}
        )
        queue = call_args["queue"]
        assert queue == MESSAGING_QUEUE_NAME

    @mock.patch(
        "fides.api.ops.service.privacy_request.request_runner_service.run_privacy_request.delay"
    )
    @mock.patch(
        "fides.api.ops.api.v1.endpoints.privacy_request_endpoints.dispatch_message_task.apply_async"
    )
    def test_verify_identity_no_admin_approval_needed_email_disabled(
        self,
        mock_dispatch_message,
        mock_run_privacy_request,
        db,
        api_client,
        url,
        privacy_request,
    ):
        privacy_request.status = PrivacyRequestStatus.identity_unverified
        privacy_request.save(db)
        privacy_request.cache_identity_verification_code(self.code)

        request_body = {"code": self.code}
        resp = api_client.post(url, headers={}, json=request_body)
        assert resp.status_code == 200

        resp = resp.json()
        assert resp["status"] == "pending"
        assert resp["identity_verified_at"] is not None

        db.refresh(privacy_request)
        assert privacy_request.status == PrivacyRequestStatus.pending
        assert privacy_request.identity_verified_at is not None

        approved_audit_log: AuditLog = AuditLog.filter(
            db=db,
            conditions=(
                (AuditLog.privacy_request_id == privacy_request.id)
                & (AuditLog.action == AuditLogAction.approved)
            ),
        ).first()

        assert approved_audit_log is not None

        assert mock_run_privacy_request.called

        assert not mock_dispatch_message.called

    @mock.patch(
        "fides.api.ops.service.privacy_request.request_runner_service.run_privacy_request.delay"
    )
    @mock.patch(
        "fides.api.ops.api.v1.endpoints.privacy_request_endpoints.dispatch_message_task.apply_async"
    )
    def test_verify_identity_admin_approval_needed(
        self,
        mock_dispatch_message,
        mock_run_privacy_request,
        require_manual_request_approval,
        db,
        api_client,
        url,
        privacy_request,
        privacy_request_receipt_notification_enabled,
    ):
        privacy_request.status = PrivacyRequestStatus.identity_unverified
        privacy_request.save(db)
        privacy_request.cache_identity_verification_code(self.code)

        request_body = {"code": self.code}
        resp = api_client.post(url, headers={}, json=request_body)
        assert resp.status_code == 200

        resp = resp.json()
        assert resp["status"] == "pending"
        assert resp["identity_verified_at"] is not None

        db.refresh(privacy_request)
        assert privacy_request.status == PrivacyRequestStatus.pending
        assert privacy_request.identity_verified_at is not None

        approved_audit_log: AuditLog = AuditLog.filter(
            db=db,
            conditions=(
                (AuditLog.privacy_request_id == privacy_request.id)
                & (AuditLog.action == AuditLogAction.approved)
            ),
        ).first()

        assert approved_audit_log is None
        assert not mock_run_privacy_request.called

        assert mock_dispatch_message.called

        call_args = mock_dispatch_message.call_args[1]
        task_kwargs = call_args["kwargs"]
        assert task_kwargs["to_identity"] == Identity(
            phone_number="+12345678910", email="test@example.com"
        )
        assert task_kwargs["service_type"] == MessagingServiceType.MAILGUN.value

        message_meta = task_kwargs["message_meta"]
        assert (
            message_meta["action_type"] == MessagingActionType.PRIVACY_REQUEST_RECEIPT
        )
        assert message_meta["body_params"] == RequestReceiptBodyParams(
            request_types={ActionType.access.value}
        )
        queue = call_args["queue"]
        assert queue == MESSAGING_QUEUE_NAME


class TestCreatePrivacyRequestEmailVerificationRequired:
    @pytest.fixture(scope="function")
    def url(self, oauth_client: ClientDetail, policy) -> str:
        return V1_URL_PREFIX + PRIVACY_REQUESTS

    @pytest.fixture(scope="function")
    def subject_identity_verification_required(self):
        """Override autouse fixture to enable identity verification for tests"""
        original_value = CONFIG.execution.subject_identity_verification_required
        CONFIG.execution.subject_identity_verification_required = True
        yield
        CONFIG.execution.subject_identity_verification_required = original_value

    def test_create_privacy_request_no_email_config(
        self,
        url,
        db,
        api_client: TestClient,
        policy,
        subject_identity_verification_required,
    ):
        data = [
            {
                "requested_at": "2021-08-30T16:09:37.359Z",
                "policy_key": policy.key,
                "identity": {"email": "test@example.com"},
            }
        ]
        resp = api_client.post(url, json=data)
        assert resp.status_code == 200
        response_data = resp.json()["failed"]
        assert len(response_data) == 1
        assert response_data[0]["message"] == "Verification message could not be sent."
        assert (
            response_data[0]["data"]["status"]
            == PrivacyRequestStatus.identity_unverified.value
        )
        pr = PrivacyRequest.get(
            db=db, object_id=response_data[0]["data"]["privacy_request_id"]
        )
        pr.delete(db=db)

    @mock.patch(
        "fides.api.ops.service.privacy_request.request_runner_service.run_privacy_request.delay"
    )
    @mock.patch("fides.api.ops.service._verification.dispatch_message")
    def test_create_privacy_request_with_email_config(
        self,
        mock_dispatch_message,
        mock_execute_request,
        url,
        db,
        api_client: TestClient,
        policy,
        messaging_config,
        subject_identity_verification_required,
    ):
        data = [
            {
                "requested_at": "2021-08-30T16:09:37.359Z",
                "policy_key": policy.key,
                "identity": {"email": "test@example.com"},
            }
        ]
        resp = api_client.post(url, json=data)
        assert resp.status_code == 200
        response_data = resp.json()["succeeded"]
        assert len(response_data) == 1
        pr = PrivacyRequest.get(db=db, object_id=response_data[0]["id"])
        approval_audit_log: AuditLog = AuditLog.filter(
            db=db,
            conditions=(
                (AuditLog.privacy_request_id == pr.id)
                & (AuditLog.action == AuditLogAction.approved)
            ),
        ).first()
        assert approval_audit_log is None
        assert not mock_execute_request.called

        assert response_data[0]["status"] == PrivacyRequestStatus.identity_unverified

        assert mock_dispatch_message.called
        kwargs = mock_dispatch_message.call_args.kwargs
        assert (
            kwargs["action_type"] == MessagingActionType.SUBJECT_IDENTITY_VERIFICATION
        )
        assert kwargs["to_identity"] == Identity(email="test@example.com")
        assert kwargs["service_type"] == MessagingServiceType.MAILGUN.value
        assert kwargs["message_body_params"] == SubjectIdentityVerificationBodyParams(
            verification_code=pr.get_cached_verification_code(),
            verification_code_ttl_seconds=CONFIG.redis.identity_verification_code_ttl_seconds,
        )

        pr.delete(db=db)


class TestUploadManualWebhookInputs:
    @pytest.fixture(scope="function")
    def url(
        self,
        db,
        privacy_request_requires_input,
        access_manual_webhook,
        integration_manual_webhook_config,
    ):
        return V1_URL_PREFIX + PRIVACY_REQUEST_ACCESS_MANUAL_WEBHOOK_INPUT.format(
            privacy_request_id=privacy_request_requires_input.id,
            connection_key=integration_manual_webhook_config.key,
        )

    @pytest.fixture(scope="function")
    def payload(self):
        return {"email": "customer-1@example.com", "last_name": "McCustomer"}

    def test_patch_inputs_not_authenticated(self, api_client: TestClient, url):
        response = api_client.patch(url, headers={})
        assert 401 == response.status_code

    def test_patch_inputs_wrong_scopes(
        self, api_client: TestClient, url, generate_auth_header, payload
    ):
        auth_header = generate_auth_header([PRIVACY_REQUEST_READ])
        response = api_client.patch(url, headers=auth_header)
        assert 403 == response.status_code

    def test_patch_inputs_privacy_request_does_not_exist(
        self,
        api_client: TestClient,
        generate_auth_header,
        payload,
        access_manual_webhook,
        integration_manual_webhook_config,
    ):
        url = V1_URL_PREFIX + PRIVACY_REQUEST_ACCESS_MANUAL_WEBHOOK_INPUT.format(
            privacy_request_id="bad_privacy_request",
            connection_key=integration_manual_webhook_config.key,
        )
        auth_header = generate_auth_header([PRIVACY_REQUEST_UPLOAD_DATA])
        response = api_client.patch(url, headers=auth_header, json=payload)
        assert 404 == response.status_code
        assert (
            response.json()["detail"]
            == "No privacy request found with id 'bad_privacy_request'."
        )

    def test_patch_inputs_connection_config_does_not_exist(
        self,
        api_client: TestClient,
        generate_auth_header,
        payload,
        privacy_request_requires_input,
    ):
        url = V1_URL_PREFIX + PRIVACY_REQUEST_ACCESS_MANUAL_WEBHOOK_INPUT.format(
            privacy_request_id=privacy_request_requires_input.id,
            connection_key="bad_connection_key",
        )
        auth_header = generate_auth_header([PRIVACY_REQUEST_UPLOAD_DATA])
        response = api_client.patch(url, headers=auth_header, json=payload)
        assert 404 == response.status_code
        assert (
            response.json()["detail"]
            == "No connection config with key 'bad_connection_key'"
        )

    def test_patch_inputs_manual_webhook_does_not_exist(
        self,
        api_client: TestClient,
        generate_auth_header,
        payload,
        privacy_request_requires_input,
        integration_manual_webhook_config,
    ):
        url = V1_URL_PREFIX + PRIVACY_REQUEST_ACCESS_MANUAL_WEBHOOK_INPUT.format(
            privacy_request_id=privacy_request_requires_input.id,
            connection_key=integration_manual_webhook_config.key,
        )
        auth_header = generate_auth_header([PRIVACY_REQUEST_UPLOAD_DATA])
        response = api_client.patch(url, headers=auth_header, json=payload)
        assert 404 == response.status_code
        assert (
            response.json()["detail"]
            == "No access manual webhook exists for connection config with key 'manual_webhook_example'"
        )

    def test_supply_invalid_fields(
        self,
        api_client: TestClient,
        db,
        url,
        generate_auth_header,
        access_manual_webhook,
        integration_manual_webhook_config,
        payload,
        privacy_request_requires_input,
    ):
        auth_header = generate_auth_header([PRIVACY_REQUEST_UPLOAD_DATA])
        response = api_client.patch(
            url, headers=auth_header, json={"bad_field": "value"}
        )
        assert 422 == response.status_code
        assert response.json()["detail"][0]["msg"] == "extra fields not permitted"

    def test_patch_inputs_bad_privacy_request_status(
        self,
        api_client,
        payload,
        generate_auth_header,
        privacy_request,
        integration_manual_webhook_config,
        access_manual_webhook,
    ):
        url = V1_URL_PREFIX + PRIVACY_REQUEST_ACCESS_MANUAL_WEBHOOK_INPUT.format(
            privacy_request_id=privacy_request.id,
            connection_key=integration_manual_webhook_config.key,
        )
        auth_header = generate_auth_header([PRIVACY_REQUEST_UPLOAD_DATA])
        response = api_client.patch(url, headers=auth_header, json=payload)
        assert (
            response.json()["detail"]
            == f"Invalid access manual webhook upload request: privacy request '{privacy_request.id}' status = in_processing."
        )

    def test_patch_inputs_for_manual_webhook(
        self,
        api_client: TestClient,
        db,
        url,
        generate_auth_header,
        access_manual_webhook,
        integration_manual_webhook_config,
        payload,
        privacy_request_requires_input,
    ):
        auth_header = generate_auth_header([PRIVACY_REQUEST_UPLOAD_DATA])
        response = api_client.patch(url, headers=auth_header, json=payload)
        assert 200 == response.status_code
        assert response.json() is None

        assert (
            privacy_request_requires_input.get_manual_webhook_input_strict(
                access_manual_webhook
            )
            == payload
        )


class TestGetManualWebhookInputs:
    @pytest.fixture(scope="function")
    def url(
        self,
        db,
        privacy_request_requires_input,
        access_manual_webhook,
        integration_manual_webhook_config,
    ):
        return V1_URL_PREFIX + PRIVACY_REQUEST_ACCESS_MANUAL_WEBHOOK_INPUT.format(
            privacy_request_id=privacy_request_requires_input.id,
            connection_key=integration_manual_webhook_config.key,
        )

    def test_get_inputs_not_authenticated(self, api_client: TestClient, url):
        response = api_client.get(url, headers={})
        assert 401 == response.status_code

    def test_get_inputs_wrong_scopes(
        self,
        api_client: TestClient,
        url,
        generate_auth_header,
    ):
        auth_header = generate_auth_header([PRIVACY_REQUEST_READ])
        response = api_client.get(url, headers=auth_header)
        assert 403 == response.status_code

    def test_get_inputs_privacy_request_does_not_exist(
        self,
        api_client: TestClient,
        generate_auth_header,
        access_manual_webhook,
        integration_manual_webhook_config,
    ):
        url = V1_URL_PREFIX + PRIVACY_REQUEST_ACCESS_MANUAL_WEBHOOK_INPUT.format(
            privacy_request_id="bad_privacy_request",
            connection_key=integration_manual_webhook_config.key,
        )
        auth_header = generate_auth_header([PRIVACY_REQUEST_VIEW_DATA])
        response = api_client.get(url, headers=auth_header)
        assert 404 == response.status_code
        assert (
            response.json()["detail"]
            == "No privacy request found with id 'bad_privacy_request'."
        )

    def test_get_inputs_connection_config_does_not_exist(
        self,
        api_client: TestClient,
        generate_auth_header,
        privacy_request_requires_input,
    ):
        url = V1_URL_PREFIX + PRIVACY_REQUEST_ACCESS_MANUAL_WEBHOOK_INPUT.format(
            privacy_request_id=privacy_request_requires_input.id,
            connection_key="bad_connection_key",
        )
        auth_header = generate_auth_header([PRIVACY_REQUEST_VIEW_DATA])
        response = api_client.get(url, headers=auth_header)
        assert 404 == response.status_code
        assert (
            response.json()["detail"]
            == "No connection config with key 'bad_connection_key'"
        )

    def test_get_inputs_manual_webhook_does_not_exist(
        self,
        api_client: TestClient,
        generate_auth_header,
        privacy_request_requires_input,
        integration_manual_webhook_config,
    ):
        url = V1_URL_PREFIX + PRIVACY_REQUEST_ACCESS_MANUAL_WEBHOOK_INPUT.format(
            privacy_request_id=privacy_request_requires_input.id,
            connection_key=integration_manual_webhook_config.key,
        )
        auth_header = generate_auth_header([PRIVACY_REQUEST_VIEW_DATA])
        response = api_client.get(url, headers=auth_header)
        assert 404 == response.status_code
        assert (
            response.json()["detail"]
            == "No access manual webhook exists for connection config with key 'manual_webhook_example'"
        )

    def test_get_inputs_bad_privacy_request_status(
        self,
        api_client,
        generate_auth_header,
        privacy_request,
        integration_manual_webhook_config,
        access_manual_webhook,
    ):
        url = V1_URL_PREFIX + PRIVACY_REQUEST_ACCESS_MANUAL_WEBHOOK_INPUT.format(
            privacy_request_id=privacy_request.id,
            connection_key=integration_manual_webhook_config.key,
        )
        auth_header = generate_auth_header([PRIVACY_REQUEST_VIEW_DATA])
        response = api_client.get(url, headers=auth_header)
        assert (
            response.json()["detail"]
            == f"Invalid access manual webhook upload request: privacy request '{privacy_request.id}' status = in_processing."
        )

    def test_no_manual_webhook_data_exists(
        self,
        api_client,
        url,
        generate_auth_header,
        access_manual_webhook,
        integration_manual_webhook_config,
        privacy_request_requires_input,
    ):
        auth_header = generate_auth_header([PRIVACY_REQUEST_VIEW_DATA])
        response = api_client.get(url, headers=auth_header)
        assert 200 == response.status_code
        assert response.json() == {
            "checked": False,
            "fields": {"email": None, "last_name": None},
        }

    def test_cached_data_extra_saved_webhook_field(
        self,
        api_client: TestClient,
        db,
        url,
        generate_auth_header,
        access_manual_webhook,
        integration_manual_webhook_config,
        privacy_request_requires_input,
        cached_input,
    ):
        auth_header = generate_auth_header([PRIVACY_REQUEST_VIEW_DATA])

        access_manual_webhook.fields = [
            {"pii_field": "id_no", "dsr_package_label": "id_number"}
        ]
        access_manual_webhook.save(db)
        response = api_client.get(url, headers=auth_header)
        assert response.status_code == 200
        assert response.json() == {
            "checked": False,
            "fields": {"id_number": None},
        }, "Response has checked=False, so this data needs to be re-uploaded before we can run the privacy request."

    def test_cached_data_missing_saved_webhook_field(
        self,
        api_client: TestClient,
        db,
        url,
        generate_auth_header,
        access_manual_webhook,
        integration_manual_webhook_config,
        privacy_request_requires_input,
        cached_input,
    ):
        auth_header = generate_auth_header([PRIVACY_REQUEST_VIEW_DATA])

        access_manual_webhook.fields.append(
            {"pii_field": "id_no", "dsr_package_label": "id_number"}
        )
        access_manual_webhook.save(db)
        response = api_client.get(url, headers=auth_header)

        assert response.status_code == 200
        assert response.json() == {
            "checked": False,
            "fields": {
                "id_number": None,
                "email": "customer-1@example.com",
                "last_name": "McCustomer",
            },
        }, "Response has checked=False. A new field has been defined on the webhook, so we should re-examine to see if that is more data we need to retrieve."

    def test_get_inputs_for_manual_webhook(
        self,
        api_client: TestClient,
        db,
        url,
        generate_auth_header,
        access_manual_webhook,
        integration_manual_webhook_config,
        privacy_request_requires_input,
        cached_input,
    ):
        auth_header = generate_auth_header([PRIVACY_REQUEST_VIEW_DATA])
        response = api_client.get(url, headers=auth_header)
        assert 200 == response.status_code
        assert response.json() == {
            "checked": True,
            "fields": {
                "email": "customer-1@example.com",
                "last_name": "McCustomer",
            },
        }


class TestResumePrivacyRequestFromRequiresInput:
    @pytest.fixture(scope="function")
    def url(
        self,
        db,
        privacy_request_requires_input,
    ):
        return V1_URL_PREFIX + PRIVACY_REQUEST_RESUME_FROM_REQUIRES_INPUT.format(
            privacy_request_id=privacy_request_requires_input.id,
        )

    def test_resume_from_requires_input_status_not_authenticated(self, url, api_client):
        response = api_client.post(url, headers={})
        assert response.status_code == 401

    def test_resume_from_requires_input_status_not_authorized(
        self, url, privacy_request, api_client, generate_auth_header
    ):
        auth_header = generate_auth_header([PRIVACY_REQUEST_READ])
        response = api_client.post(url, headers=auth_header)
        assert response.status_code == 403

    def test_resume_from_requires_input_status_wrong_status(
        self, api_client, generate_auth_header, privacy_request
    ):
        auth_header = generate_auth_header([PRIVACY_REQUEST_CALLBACK_RESUME])
        url = V1_URL_PREFIX + PRIVACY_REQUEST_RESUME_FROM_REQUIRES_INPUT.format(
            privacy_request_id=privacy_request.id,
        )
        response = api_client.post(url, headers=auth_header)
        assert response.status_code == 400
        assert (
            response.json()["detail"]
            == f"Cannot resume privacy request from 'requires_input': privacy request '{privacy_request.id}' status = {privacy_request.status.value}."
        )

    def test_resume_from_requires_input_status_missing_cached_data(
        self,
        api_client: TestClient,
        db,
        url,
        generate_auth_header,
        access_manual_webhook,
        integration_manual_webhook_config,
        privacy_request_requires_input,
    ):
        auth_header = generate_auth_header([PRIVACY_REQUEST_CALLBACK_RESUME])

        response = api_client.post(url, headers=auth_header)
        assert response.status_code == 400
        assert (
            response.json()["detail"]
            == f"Cannot resume privacy request. No data cached for privacy_request_id '{privacy_request_requires_input.id}' for connection config '{integration_manual_webhook_config.key}'"
        )

    @mock.patch(
        "fides.api.ops.service.privacy_request.request_runner_service.run_privacy_request.delay"
    )
    def test_resume_from_requires_input_status_data_empty_but_confirmed(
        self,
        run_privacy_request_mock,
        api_client: TestClient,
        db,
        url,
        generate_auth_header,
        access_manual_webhook,
        integration_manual_webhook_config,
        privacy_request_requires_input,
    ):
        auth_header = generate_auth_header([PRIVACY_REQUEST_CALLBACK_RESUME])
        privacy_request_requires_input.cache_manual_webhook_input(
            access_manual_webhook,
            {},
        )

        response = api_client.post(url, headers=auth_header)
        assert 200 == response.status_code
        assert response.json()["status"] == PrivacyRequestStatus.in_processing
        assert run_privacy_request_mock.called

        call_kwargs = run_privacy_request_mock.call_args.kwargs
        assert call_kwargs["privacy_request_id"] == privacy_request_requires_input.id
        assert call_kwargs["from_webhook_id"] is None
        assert call_kwargs["from_step"] is None

    @mock.patch(
        "fides.api.ops.service.privacy_request.request_runner_service.run_privacy_request.delay"
    )
    def test_resume_from_requires_input_status(
        self,
        run_privacy_request_mock,
        api_client: TestClient,
        db,
        url,
        generate_auth_header,
        access_manual_webhook,
        integration_manual_webhook_config,
        privacy_request_requires_input,
        cached_input,
    ):
        auth_header = generate_auth_header([PRIVACY_REQUEST_CALLBACK_RESUME])
        response = api_client.post(url, headers=auth_header)
        assert 200 == response.status_code
        assert response.json()["status"] == PrivacyRequestStatus.in_processing
        assert run_privacy_request_mock.called

        call_kwargs = run_privacy_request_mock.call_args.kwargs
        assert call_kwargs["privacy_request_id"] == privacy_request_requires_input.id
        assert call_kwargs["from_webhook_id"] is None
        assert call_kwargs["from_step"] is None


class TestCreatePrivacyRequestEmailReceiptNotification:
    @pytest.fixture(scope="function")
    def url(self, oauth_client: ClientDetail, policy) -> str:
        return V1_URL_PREFIX + PRIVACY_REQUESTS

    @pytest.fixture(scope="function")
    def privacy_request_receipt_notification_enabled(self):
        """Enable request receipt notification"""
        original_value = CONFIG.notifications.send_request_receipt_notification
        CONFIG.notifications.send_request_receipt_notification = True
        yield
        CONFIG.notifications.send_request_receipt_notification = original_value

    @mock.patch(
        "fides.api.ops.service.privacy_request.request_runner_service.run_privacy_request.delay"
    )
    @mock.patch(
        "fides.api.ops.api.v1.endpoints.privacy_request_endpoints.dispatch_message_task.apply_async"
    )
    def test_create_privacy_request_no_email_config(
        self,
        mock_dispatch_message,
        mock_execute_request,
        url,
        db,
        api_client: TestClient,
        policy,
        privacy_request_receipt_notification_enabled,
    ):
        data = [
            {
                "requested_at": "2021-08-30T16:09:37.359Z",
                "policy_key": policy.key,
                "identity": {"email": "test@example.com"},
            }
        ]
        resp = api_client.post(url, json=data)
        assert resp.status_code == 200
        response_data = resp.json()["succeeded"]
        assert len(response_data) == 1
        pr = PrivacyRequest.get(db=db, object_id=response_data[0]["id"])

        assert mock_execute_request.called
        assert response_data[0]["status"] == PrivacyRequestStatus.pending

        assert mock_dispatch_message.called

        call_args = mock_dispatch_message.call_args[1]
        task_kwargs = call_args["kwargs"]
        assert task_kwargs["to_identity"] == Identity(email="test@example.com")
        assert task_kwargs["service_type"] == MessagingServiceType.MAILGUN.value

        message_meta = task_kwargs["message_meta"]
        assert (
            message_meta["action_type"] == MessagingActionType.PRIVACY_REQUEST_RECEIPT
        )
        assert message_meta["body_params"] == RequestReceiptBodyParams(
            request_types={ActionType.access.value}
        )
        queue = call_args["queue"]
        assert queue == MESSAGING_QUEUE_NAME

        pr.delete(db=db)

    @mock.patch(
        "fides.api.ops.service.privacy_request.request_runner_service.run_privacy_request.delay"
    )
    @mock.patch(
        "fides.api.ops.api.v1.endpoints.privacy_request_endpoints.dispatch_message_task.apply_async"
    )
    def test_create_privacy_request_with_email_config(
        self,
        mock_dispatch_message,
        mock_execute_request,
        url,
        db,
        api_client: TestClient,
        policy,
        messaging_config,
        privacy_request_receipt_notification_enabled,
    ):
        data = [
            {
                "requested_at": "2021-08-30T16:09:37.359Z",
                "policy_key": policy.key,
                "identity": {"email": "test@example.com"},
            }
        ]
        resp = api_client.post(url, json=data)
        assert resp.status_code == 200
        response_data = resp.json()["succeeded"]
        assert len(response_data) == 1
        pr = PrivacyRequest.get(db=db, object_id=response_data[0]["id"])
        assert mock_execute_request.called

        assert response_data[0]["status"] == PrivacyRequestStatus.pending
        assert mock_dispatch_message.called

        call_args = mock_dispatch_message.call_args[1]
        task_kwargs = call_args["kwargs"]
        assert task_kwargs["to_identity"] == Identity(email="test@example.com")
        assert task_kwargs["service_type"] == MessagingServiceType.MAILGUN.value

        message_meta = task_kwargs["message_meta"]
        assert (
            message_meta["action_type"] == MessagingActionType.PRIVACY_REQUEST_RECEIPT
        )
        assert message_meta["body_params"] == RequestReceiptBodyParams(
            request_types={ActionType.access.value}
        )
        queue = call_args["queue"]
        assert queue == MESSAGING_QUEUE_NAME

        pr.delete(db=db)


class TestCreatePrivacyRequestAuthenticated:
    @pytest.fixture(scope="function")
    def url(self) -> str:
        return f"{V1_URL_PREFIX}{PRIVACY_REQUEST_AUTHENTICATED}"

    @pytest.fixture
    def verification_config(self):
        original = CONFIG.execution.subject_identity_verification_required
        CONFIG.execution.subject_identity_verification_required = True
        yield
        CONFIG.execution.subject_identity_verification_required = original

    @mock.patch(
        "fides.api.ops.service.privacy_request.request_runner_service.run_privacy_request.delay"
    )
    def test_create_privacy_request(
        self,
        run_access_request_mock,
        url,
        generate_auth_header,
        api_client: TestClient,
        policy,
    ):
        data = [
            {
                "requested_at": "2021-08-30T16:09:37.359Z",
                "policy_key": policy.key,
                "identity": {"email": "test@example.com"},
            }
        ]
        auth_header = generate_auth_header(scopes=[PRIVACY_REQUEST_CREATE])
        resp = api_client.post(url, json=data, headers=auth_header)
        assert resp.status_code == 200
        response_data = resp.json()["succeeded"]
        assert len(response_data) == 1
        assert run_access_request_mock.called

    @pytest.mark.usefixtures("verification_config")
    @mock.patch(
        "fides.api.ops.service.privacy_request.request_runner_service.run_privacy_request.delay"
    )
    def test_create_privacy_request_bypass_verification(
        self,
        run_access_request_mock,
        url,
        generate_auth_header,
        api_client: TestClient,
        policy,
    ):
        data = [
            {
                "requested_at": "2021-08-30T16:09:37.359Z",
                "policy_key": policy.key,
                "identity": {"email": "test@example.com"},
            }
        ]
        auth_header = generate_auth_header(scopes=[PRIVACY_REQUEST_CREATE])
        resp = api_client.post(url, json=data, headers=auth_header)
        assert resp.status_code == 200
        response_data = resp.json()["succeeded"]
        assert len(response_data) == 1
        assert run_access_request_mock.called

    def test_create_privacy_requests_unauthenticated(
        self, api_client: TestClient, url, policy
    ):
        data = [
            {
                "requested_at": "2021-08-30T16:09:37.359Z",
                "policy_key": policy.key,
                "identity": {"email": "test@example.com"},
            }
        ]
        response = api_client.post(url, json=data, headers={})
        assert 401 == response.status_code

    def test_create_privacy_requests_wrong_scope(
        self, api_client: TestClient, generate_auth_header, url, policy
    ):
        data = [
            {
                "requested_at": "2021-08-30T16:09:37.359Z",
                "policy_key": policy.key,
                "identity": {"email": "test@example.com"},
            }
        ]
        auth_header = generate_auth_header(scopes=[STORAGE_CREATE_OR_UPDATE])
        response = api_client.post(url, json=data, headers=auth_header)
        assert 403 == response.status_code

    @mock.patch(
        "fides.api.ops.service.privacy_request.request_runner_service.run_privacy_request.delay"
    )
    def test_create_privacy_request_stores_identities(
        self,
        run_access_request_mock,
        url,
        db,
        generate_auth_header,
        api_client: TestClient,
        policy,
    ):
        TEST_EMAIL = "test@example.com"
        TEST_PHONE_NUMBER = "+12345678910"
        data = [
            {
                "requested_at": "2021-08-30T16:09:37.359Z",
                "policy_key": policy.key,
                "identity": {
                    "email": TEST_EMAIL,
                    "phone_number": TEST_PHONE_NUMBER,
                },
            }
        ]
        auth_header = generate_auth_header(scopes=[PRIVACY_REQUEST_CREATE])
        resp = api_client.post(url, json=data, headers=auth_header)
        assert resp.status_code == 200
        response_data = resp.json()["succeeded"]
        assert len(response_data) == 1
        pr = PrivacyRequest.get(db=db, object_id=response_data[0]["id"])
        persisted_identity = pr.get_persisted_identity()
        assert persisted_identity.email == TEST_EMAIL
        assert persisted_identity.phone_number == TEST_PHONE_NUMBER
        assert run_access_request_mock.called

    @pytest.mark.usefixtures("require_manual_request_approval")
    @mock.patch(
        "fides.api.ops.service.privacy_request.request_runner_service.run_privacy_request.delay"
    )
    def test_create_privacy_request_require_manual_approval(
        self,
        run_access_request_mock,
        url,
        generate_auth_header,
        api_client: TestClient,
        policy,
    ):
        data = [
            {
                "requested_at": "2021-08-30T16:09:37.359Z",
                "policy_key": policy.key,
                "identity": {"email": "test@example.com"},
            }
        ]
        auth_header = generate_auth_header(scopes=[PRIVACY_REQUEST_CREATE])
        resp = api_client.post(url, json=data, headers=auth_header)
        assert resp.status_code == 200
        response_data = resp.json()["succeeded"]
        assert len(response_data) == 1
        assert response_data[0]["status"] == "pending"
        assert not run_access_request_mock.called

    @mock.patch(
        "fides.api.ops.service.privacy_request.request_runner_service.run_privacy_request.delay"
    )
    def test_create_privacy_request_with_masking_configuration(
        self,
        run_access_request_mock,
        url,
        generate_auth_header,
        api_client: TestClient,
        erasure_policy_string_rewrite,
    ):
        data = [
            {
                "requested_at": "2021-08-30T16:09:37.359Z",
                "policy_key": erasure_policy_string_rewrite.key,
                "identity": {"email": "test@example.com"},
            }
        ]
        auth_header = generate_auth_header(scopes=[PRIVACY_REQUEST_CREATE])
        resp = api_client.post(url, json=data, headers=auth_header)
        assert resp.status_code == 200
        response_data = resp.json()["succeeded"]
        assert len(response_data) == 1

    @mock.patch(
        "fides.api.ops.service.privacy_request.request_runner_service.run_access_request"
    )
    def test_create_privacy_request_limit_exceeded(
        self,
        _,
        url,
        generate_auth_header,
        api_client: TestClient,
        policy,
    ):
        payload = []
        for _ in range(0, 51):
            payload.append(
                {
                    "requested_at": "2021-08-30T16:09:37.359Z",
                    "policy_key": policy.key,
                    "identity": {"email": "ftest{i}@example.com"},
                },
            )

        auth_header = generate_auth_header(scopes=[PRIVACY_REQUEST_CREATE])
        response = api_client.post(url, json=payload, headers=auth_header)

        assert 422 == response.status_code
        assert (
            json.loads(response.text)["detail"][0]["msg"]
            == "ensure this value has at most 50 items"
        )

    @mock.patch(
        "fides.api.ops.service.privacy_request.request_runner_service.run_privacy_request.delay"
    )
    def test_create_privacy_request_starts_processing(
        self,
        run_privacy_request_mock,
        url,
        generate_auth_header,
        api_client: TestClient,
        policy,
    ):
        data = [
            {
                "requested_at": "2021-08-30T16:09:37.359Z",
                "policy_key": policy.key,
                "identity": {"email": "test@example.com"},
            }
        ]
        auth_header = generate_auth_header(scopes=[PRIVACY_REQUEST_CREATE])
        resp = api_client.post(url, json=data, headers=auth_header)
        assert run_privacy_request_mock.called
        assert resp.status_code == 200

    @mock.patch(
        "fides.api.ops.service.privacy_request.request_runner_service.run_privacy_request.delay"
    )
    def test_create_privacy_request_with_external_id(
        self,
        run_access_request_mock,
        url,
        db,
        generate_auth_header,
        api_client: TestClient,
        policy,
    ):
        external_id = "ext_some-uuid-here-1234"
        data = [
            {
                "external_id": external_id,
                "requested_at": "2021-08-30T16:09:37.359Z",
                "policy_key": policy.key,
                "identity": {"email": "test@example.com"},
            }
        ]
        auth_header = generate_auth_header(scopes=[PRIVACY_REQUEST_CREATE])
        resp = api_client.post(url, json=data, headers=auth_header)
        assert resp.status_code == 200
        response_data = resp.json()["succeeded"]
        assert len(response_data) == 1
        assert response_data[0]["external_id"] == external_id
        pr = PrivacyRequest.get(db=db, object_id=response_data[0]["id"])
        assert pr.external_id == external_id
        assert run_access_request_mock.called

    @mock.patch(
        "fides.api.ops.service.privacy_request.request_runner_service.run_privacy_request.delay"
    )
    def test_create_privacy_request_caches_identity(
        self,
        run_access_request_mock,
        url,
        db,
        generate_auth_header,
        api_client: TestClient,
        policy,
        cache,
    ):
        identity = {"email": "test@example.com"}
        data = [
            {
                "requested_at": "2021-08-30T16:09:37.359Z",
                "policy_key": policy.key,
                "identity": identity,
            }
        ]
        auth_header = generate_auth_header(scopes=[PRIVACY_REQUEST_CREATE])
        resp = api_client.post(url, json=data, headers=auth_header)
        assert resp.status_code == 200
        response_data = resp.json()["succeeded"]
        assert len(response_data) == 1
        pr = PrivacyRequest.get(db=db, object_id=response_data[0]["id"])
        key = get_identity_cache_key(
            privacy_request_id=pr.id,
            identity_attribute=list(identity.keys())[0],
        )
        assert cache.get(key) == list(identity.values())[0]
        assert run_access_request_mock.called

    @mock.patch(
        "fides.api.ops.service.privacy_request.request_runner_service.run_privacy_request.delay"
    )
    def test_create_privacy_request_caches_masking_secrets(
        self,
        run_erasure_request_mock,
        url,
        db,
        generate_auth_header,
        api_client: TestClient,
        erasure_policy_aes,
        cache,
    ):
        identity = {"email": "test@example.com"}
        data = [
            {
                "requested_at": "2021-08-30T16:09:37.359Z",
                "policy_key": erasure_policy_aes.key,
                "identity": identity,
            }
        ]
        auth_header = generate_auth_header(scopes=[PRIVACY_REQUEST_CREATE])
        resp = api_client.post(url, json=data, headers=auth_header)
        assert resp.status_code == 200
        response_data = resp.json()["succeeded"]
        assert len(response_data) == 1
        pr = PrivacyRequest.get(db=db, object_id=response_data[0]["id"])
        secret_key = get_masking_secret_cache_key(
            privacy_request_id=pr.id,
            masking_strategy="aes_encrypt",
            secret_type=SecretType.key,
        )
        assert cache.get_encoded_by_key(secret_key) is not None
        assert run_erasure_request_mock.called

    def test_create_privacy_request_invalid_encryption_values(
        self, url, generate_auth_header, api_client: TestClient, policy  # , cache
    ):
        data = [
            {
                "requested_at": "2021-08-30T16:09:37.359Z",
                "policy_key": policy.key,
                "identity": {"email": "test@example.com"},
                "encryption_key": "test",
            }
        ]
        auth_header = generate_auth_header(scopes=[PRIVACY_REQUEST_CREATE])
        resp = api_client.post(url, json=data, headers=auth_header)
        assert resp.status_code == 422
        assert resp.json()["detail"][0]["msg"] == "Encryption key must be 16 bytes long"

    @mock.patch(
        "fides.api.ops.service.privacy_request.request_runner_service.run_privacy_request.delay"
    )
    def test_create_privacy_request_caches_encryption_keys(
        self,
        run_access_request_mock,
        url,
        db,
        generate_auth_header,
        api_client: TestClient,
        policy,
        cache,
    ):
        identity = {"email": "test@example.com"}
        data = [
            {
                "requested_at": "2021-08-30T16:09:37.359Z",
                "policy_key": policy.key,
                "identity": identity,
                "encryption_key": "test--encryption",
            }
        ]
        auth_header = generate_auth_header(scopes=[PRIVACY_REQUEST_CREATE])
        resp = api_client.post(url, json=data, headers=auth_header)
        assert resp.status_code == 200
        response_data = resp.json()["succeeded"]
        assert len(response_data) == 1
        pr = PrivacyRequest.get(db=db, object_id=response_data[0]["id"])
        encryption_key = get_encryption_cache_key(
            privacy_request_id=pr.id,
            encryption_attr="key",
        )
        assert cache.get(encryption_key) == "test--encryption"
        assert run_access_request_mock.called

    def test_create_privacy_request_no_identities(
        self,
        url,
        generate_auth_header,
        api_client: TestClient,
        policy,
    ):
        data = [
            {
                "requested_at": "2021-08-30T16:09:37.359Z",
                "policy_key": policy.key,
                "identity": {},
            }
        ]
        auth_header = generate_auth_header(scopes=[PRIVACY_REQUEST_CREATE])
        resp = api_client.post(url, json=data, headers=auth_header)
        assert resp.status_code == 200
        response_data = resp.json()["succeeded"]
        assert len(response_data) == 0
        response_data = resp.json()["failed"]
        assert len(response_data) == 1

    def test_create_privacy_request_registers_async_task(
        self,
        db,
        url,
        generate_auth_header,
        api_client,
        policy,
    ):
        data = [
            {
                "requested_at": "2021-08-30T16:09:37.359Z",
                "policy_key": policy.key,
                "identity": {"email": "test@example.com"},
            }
        ]
        auth_header = generate_auth_header(scopes=[PRIVACY_REQUEST_CREATE])
        resp = api_client.post(url, json=data, headers=auth_header)
        assert resp.status_code == 200
        response_data = resp.json()["succeeded"]
        assert len(response_data) == 1
        pr = PrivacyRequest.get(db=db, object_id=response_data[0]["id"])
        assert pr.get_cached_task_id() is not None
        assert pr.get_async_execution_task() is not None

    @mock.patch(
        "fides.api.ops.service.privacy_request.request_runner_service.run_privacy_request.delay"
    )
    def test_create_privacy_request_creates_system_audit_log(
        self,
        run_access_request_mock,
        url,
        db,
        generate_auth_header,
        api_client: TestClient,
        policy,
    ):
        data = [
            {
                "requested_at": "2021-08-30T16:09:37.359Z",
                "policy_key": policy.key,
                "identity": {"email": "test@example.com"},
            }
        ]
        auth_header = generate_auth_header(scopes=[PRIVACY_REQUEST_CREATE])
        resp = api_client.post(url, json=data, headers=auth_header)
        response_data = resp.json()["succeeded"][0]
        approval_audit_log: AuditLog = AuditLog.filter(
            db=db,
            conditions=(
                (AuditLog.privacy_request_id == response_data["id"])
                & (AuditLog.action == AuditLogAction.approved)
            ),
        ).first()
        assert approval_audit_log is not None
        assert approval_audit_log.user_id == "system"
        assert run_access_request_mock.called


@pytest.mark.integration
class TestPrivacyReqeustDataTransfer:
    @pytest.mark.usefixtures("postgres_integration_db")
    async def test_privacy_request_data_transfer(
        self,
        api_client: TestClient,
        privacy_request,
        generate_auth_header,
        policy,
        db,
        postgres_example_test_dataset_config_read_access,
    ):
        pr = privacy_request.save(db=db)
        merged_graph = postgres_example_test_dataset_config_read_access.get_graph()
        graph = DatasetGraph(merged_graph)

        # execute the privacy request to mimic the expected workflow on the "child"
        # this will populate the access results in the cache, which is required for the
        # transfer endpoint to work
        await graph_task.run_access_request(
            privacy_request,
            policy,
            graph,
            ConnectionConfig.all(db=db),
            {"email": "customer-1@example.com"},
            db,
        )

        auth_header = generate_auth_header(scopes=[PRIVACY_REQUEST_TRANSFER])
        rules = policy.get_rules_for_action(action_type=ActionType.access)
        response = api_client.get(
            f"{V1_URL_PREFIX}{PRIVACY_REQUEST_TRANSFER_TO_PARENT.format(privacy_request_id=pr.id, rule_key=rules[0].key)}",
            headers=auth_header,
        )

        # assert we've got some of our expected data in the response,
        # in the shape we expect
        response_data: dict = response.json()
        assert "postgres_example_test_dataset:address" in response_data.keys()
        assert response_data["postgres_example_test_dataset:address"] == [
            {
                "city": "Exampletown",
                "state": "NY",
                "street": "Example Street",
                "zip": "12345",
                "house": 123,
            },
            {
                "city": "Exampletown",
                "state": "NY",
                "street": "Example Lane",
                "zip": "12321",
                "house": 4,
            },
        ]
        assert "postgres_example_test_dataset:customer" in response_data.keys()
        assert response_data["postgres_example_test_dataset:customer"] == [
            {"name": "John Customer", "email": "customer-1@example.com", "id": 1}
        ]

    def test_privacy_request_data_transfer_wrong_scope(
        self,
        api_client: TestClient,
        generate_auth_header,
        privacy_request,
        db,
    ):
        pr = privacy_request.save(db)
        auth_header = generate_auth_header(scopes=[PRIVACY_REQUEST_READ])
        response = api_client.get(
            f"{V1_URL_PREFIX}{PRIVACY_REQUEST_TRANSFER_TO_PARENT.format(privacy_request_id=pr.id, rule_key='test_rule')}",
            headers=auth_header,
        )

        assert response.status_code == 403

    def test_privacy_request_data_transfer_not_authenticated(
        self,
        api_client: TestClient,
        privacy_request,
        db,
    ):
        pr = privacy_request.save(db)
        response = api_client.get(
            f"{V1_URL_PREFIX}{PRIVACY_REQUEST_TRANSFER_TO_PARENT.format(privacy_request_id=pr.id, rule_key='test_rule')}"
        )

        assert response.status_code == 401

<<<<<<< HEAD
=======

>>>>>>> ec7aee8b
class TestCreatePrivacyRequestErrorNotification:
    @pytest.fixture(scope="function")
    def url(self) -> str:
        return f"{V1_URL_PREFIX}{PRIVACY_REQUEST_NOTIFICATIONS}"

    def test_get_privacy_request_notification_info(
        self,
        url,
        generate_auth_header,
        db,
        api_client,
    ):
        auth_header = generate_auth_header(scopes=[PRIVACY_REQUEST_NOTIFICATIONS_READ])
        data = {
            "email": "some@email.com, another@email.com",
            "notify_after_failures": 5,
        }

        expected = {
            "email_addresses": ["some@email.com", "another@email.com"],
            "notify_after_failures": 5,
        }

        PrivacyRequestNotifications.create(db=db, data=data)

        response = api_client.get(url, headers=auth_header)
        assert response.status_code == 200
        assert response.json() == expected

    def test_get_privacy_requests_notification_info_unauthenticated(
        self, api_client, url
    ):
        response = api_client.get(url)
        assert response.status_code == 401

    def test_get_privacy_requests_notification_info_wrong_scope(
        self, api_client, generate_auth_header, url
    ):
        auth_header = generate_auth_header(scopes=[STORAGE_CREATE_OR_UPDATE])
        response = api_client.get(url, headers=auth_header)
        assert response.status_code == 403

    def test_create_privacy_request_notification_info(
        self,
        url,
        generate_auth_header,
        api_client,
    ):
        auth_header = generate_auth_header(
            scopes=[PRIVACY_REQUEST_NOTIFICATIONS_CREATE_OR_UPDATE]
        )

        data = {
            "email_addresses": ["some@email.com", "another@email.com"],
            "notify_after_failures": 5,
        }

        response = api_client.put(url, json=data, headers=auth_header)
        assert response.status_code == 200
        assert response.json() == data

<<<<<<< HEAD
=======
    def test_create_privacy_request_notification_info_deletes_addresses(
        self,
        url,
        generate_auth_header,
        api_client,
        db,
    ):
        PrivacyRequestNotifications.create(
            db=db,
            data={"email": "test@email.com, test2@email.com", "notify_after_failures": 10},
        )
        auth_header = generate_auth_header(
            scopes=[PRIVACY_REQUEST_NOTIFICATIONS_CREATE_OR_UPDATE]
        )

        data = {
            "email_addresses": [],
            "notify_after_failures": 5,
        }

        response = api_client.put(url, json=data, headers=auth_header)
        assert response.status_code == 200
        assert response.json() == data

        info = PrivacyRequestNotifications.all(db)
        assert info == []

    def test_create_privacy_request_notification_info_no_addresses(
        self,
        url,
        generate_auth_header,
        api_client,
    ):
        auth_header = generate_auth_header(
            scopes=[PRIVACY_REQUEST_NOTIFICATIONS_CREATE_OR_UPDATE]
        )

        data = {
            "email_addresses": [],
            "notify_after_failures": 1,
        }

        response = api_client.put(url, json=data, headers=auth_header)
        assert response.status_code == 200
        assert response.json() == data

>>>>>>> ec7aee8b
    def test_create_privacy_requests_notification_info_unauthenticated(
        self, api_client, url
    ):
        response = api_client.put(url)
        assert response.status_code == 401

    def test_create_privacy_requests_notification_info_wrong_scope(
        self, api_client, generate_auth_header, url
    ):
        auth_header = generate_auth_header(scopes=[STORAGE_CREATE_OR_UPDATE])
        response = api_client.put(url, headers=auth_header)
        assert response.status_code == 403

    def test_update_privacy_request_notification_info(
        self,
        url,
        db,
        generate_auth_header,
        api_client,
    ):
        PrivacyRequestNotifications.create(
            db=db, data={"email": "me@email.com", "notify_after_failures": 1}
        )
        auth_header = generate_auth_header(
            scopes=[PRIVACY_REQUEST_NOTIFICATIONS_CREATE_OR_UPDATE]
        )
        data = {
            "email_addresses": ["some@email.com", "another@email.com"],
            "notify_after_failures": 5,
        }

        response = api_client.put(url, json=data, headers=auth_header)
        assert response.status_code == 200
        assert response.json() == data<|MERGE_RESOLUTION|>--- conflicted
+++ resolved
@@ -4448,10 +4448,7 @@
 
         assert response.status_code == 401
 
-<<<<<<< HEAD
-=======
-
->>>>>>> ec7aee8b
+
 class TestCreatePrivacyRequestErrorNotification:
     @pytest.fixture(scope="function")
     def url(self) -> str:
@@ -4513,8 +4510,6 @@
         assert response.status_code == 200
         assert response.json() == data
 
-<<<<<<< HEAD
-=======
     def test_create_privacy_request_notification_info_deletes_addresses(
         self,
         url,
@@ -4524,7 +4519,10 @@
     ):
         PrivacyRequestNotifications.create(
             db=db,
-            data={"email": "test@email.com, test2@email.com", "notify_after_failures": 10},
+            data={
+                "email": "test@email.com, test2@email.com",
+                "notify_after_failures": 10,
+            },
         )
         auth_header = generate_auth_header(
             scopes=[PRIVACY_REQUEST_NOTIFICATIONS_CREATE_OR_UPDATE]
@@ -4561,7 +4559,6 @@
         assert response.status_code == 200
         assert response.json() == data
 
->>>>>>> ec7aee8b
     def test_create_privacy_requests_notification_info_unauthenticated(
         self, api_client, url
     ):
