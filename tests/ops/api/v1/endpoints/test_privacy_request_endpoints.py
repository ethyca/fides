import ast
import csv
import io
import json
from datetime import datetime
from typing import List
from unittest import mock

import pytest
from dateutil.parser import parse
from fastapi import HTTPException, status
from fastapi_pagination import Params
from fideslib.cryptography.schemas.jwt import (
    JWE_ISSUED_AT,
    JWE_PAYLOAD_CLIENT_ID,
    JWE_PAYLOAD_SCOPES,
)
from fideslib.models.audit_log import AuditLog, AuditLogAction
from fideslib.models.client import ClientDetail
from fideslib.oauth.jwt import generate_jwe
from starlette.testclient import TestClient

from fides.api.ops.api.v1.endpoints.privacy_request_endpoints import (
    EMBEDDED_EXECUTION_LOG_LIMIT,
    validate_manual_input,
)
from fides.api.ops.api.v1.scope_registry import (
    DATASET_CREATE_OR_UPDATE,
    PRIVACY_REQUEST_CALLBACK_RESUME,
    PRIVACY_REQUEST_READ,
    PRIVACY_REQUEST_REVIEW,
    STORAGE_CREATE_OR_UPDATE,
)
from fides.api.ops.api.v1.urn_registry import (
    DATASETS,
    PRIVACY_REQUEST_APPROVE,
    PRIVACY_REQUEST_DENY,
    PRIVACY_REQUEST_MANUAL_ERASURE,
    PRIVACY_REQUEST_MANUAL_INPUT,
    PRIVACY_REQUEST_RESUME,
    PRIVACY_REQUEST_RETRY,
    PRIVACY_REQUEST_VERIFY_IDENTITY,
    PRIVACY_REQUESTS,
    REQUEST_PREVIEW,
    V1_URL_PREFIX,
)
<<<<<<< HEAD
from fides.api.ops.graph.config import CollectionAddress
from fides.api.ops.graph.graph import DatasetGraph
from fides.api.ops.models.datasetconfig import DatasetConfig
from fides.api.ops.models.policy import ActionType, PausedStep
from fides.api.ops.models.privacy_request import (
=======
from fidesops.ops.core.config import config
from fidesops.ops.email_templates import get_email_template
from fidesops.ops.graph.config import CollectionAddress
from fidesops.ops.graph.graph import DatasetGraph
from fidesops.ops.models.datasetconfig import DatasetConfig
from fidesops.ops.models.policy import ActionType, CurrentStep
from fidesops.ops.models.privacy_request import (
>>>>>>> e0505c1d
    ExecutionLog,
    ExecutionLogStatus,
    ManualAction,
    PrivacyRequest,
    PrivacyRequestStatus,
)
<<<<<<< HEAD
from fides.api.ops.schemas.dataset import DryRunDatasetResponse
from fides.api.ops.schemas.email.email import (
    EmailActionType,
    SubjectIdentityVerificationBodyParams,
)
from fides.api.ops.schemas.masking.masking_secrets import SecretType
from fides.api.ops.schemas.policy import PolicyResponse
from fides.api.ops.schemas.redis_cache import PrivacyRequestIdentity
from fides.api.ops.util.cache import (
=======
from fidesops.ops.schemas.dataset import DryRunDatasetResponse
from fidesops.ops.schemas.email.email import (
    EmailActionType,
    SubjectIdentityVerificationBodyParams,
)
from fidesops.ops.schemas.masking.masking_secrets import SecretType
from fidesops.ops.schemas.policy import PolicyResponse
from fidesops.ops.schemas.redis_cache import PrivacyRequestIdentity
from fidesops.ops.util.cache import (
>>>>>>> e0505c1d
    get_encryption_cache_key,
    get_identity_cache_key,
    get_masking_secret_cache_key,
)
from fides.ctl.core.config import get_config

page_size = Params().size
CONFIG = get_config()


def stringify_date(log_date: datetime) -> str:
    return log_date.strftime("%Y-%m-%dT%H:%M:%S.%f+00:00")


class TestCreatePrivacyRequest:
    @pytest.fixture(scope="function")
    def url(self, oauth_client: ClientDetail, policy) -> str:
        return V1_URL_PREFIX + PRIVACY_REQUESTS

    @mock.patch(
        "fides.api.ops.service.privacy_request.request_runner_service.run_privacy_request.delay"
    )
    def test_create_privacy_request(
        self,
        run_access_request_mock,
        url,
        db,
        api_client: TestClient,
        policy,
    ):
        data = [
            {
                "requested_at": "2021-08-30T16:09:37.359Z",
                "policy_key": policy.key,
                "identity": {"email": "test@example.com"},
            }
        ]
        resp = api_client.post(url, json=data)
        assert resp.status_code == 200
        response_data = resp.json()["succeeded"]
        assert len(response_data) == 1
        pr = PrivacyRequest.get(db=db, object_id=response_data[0]["id"])
        pr.delete(db=db)
        assert run_access_request_mock.called

    @mock.patch(
        "fides.api.ops.service.privacy_request.request_runner_service.run_privacy_request.delay"
    )
    def test_create_privacy_request_stores_identities(
        self,
        run_access_request_mock,
        url,
        db,
        api_client: TestClient,
        policy,
    ):
        TEST_EMAIL = "test@example.com"
        TEST_PHONE_NUMBER = "+1 234 567 8910"
        data = [
            {
                "requested_at": "2021-08-30T16:09:37.359Z",
                "policy_key": policy.key,
                "identity": {
                    "email": TEST_EMAIL,
                    "phone_number": TEST_PHONE_NUMBER,
                },
            }
        ]
        resp = api_client.post(url, json=data)
        assert resp.status_code == 200
        response_data = resp.json()["succeeded"]
        assert len(response_data) == 1
        pr = PrivacyRequest.get(db=db, object_id=response_data[0]["id"])
        persisted_identity = pr.get_persisted_identity()
        assert persisted_identity.email == TEST_EMAIL
        assert persisted_identity.phone_number == TEST_PHONE_NUMBER
        pr.delete(db=db)
        assert run_access_request_mock.called

    @mock.patch(
        "fides.api.ops.service.privacy_request.request_runner_service.run_privacy_request.delay"
    )
    def test_create_privacy_request_require_manual_approval(
        self,
        run_access_request_mock,
        url,
        db,
        api_client: TestClient,
        policy,
        require_manual_request_approval,
    ):
        data = [
            {
                "requested_at": "2021-08-30T16:09:37.359Z",
                "policy_key": policy.key,
                "identity": {"email": "test@example.com"},
            }
        ]
        resp = api_client.post(url, json=data)
        assert resp.status_code == 200
        response_data = resp.json()["succeeded"]
        assert len(response_data) == 1
        assert response_data[0]["status"] == "pending"
        pr = PrivacyRequest.get(db=db, object_id=response_data[0]["id"])
        pr.delete(db=db)
        assert not run_access_request_mock.called

    @mock.patch(
        "fides.api.ops.service.privacy_request.request_runner_service.run_privacy_request.delay"
    )
    def test_create_privacy_request_with_masking_configuration(
        self,
        run_access_request_mock,
        url,
        db,
        api_client: TestClient,
        erasure_policy_string_rewrite,
    ):
        data = [
            {
                "requested_at": "2021-08-30T16:09:37.359Z",
                "policy_key": erasure_policy_string_rewrite.key,
                "identity": {"email": "test@example.com"},
            }
        ]
        resp = api_client.post(url, json=data)
        assert resp.status_code == 200
        response_data = resp.json()["succeeded"]
        assert len(response_data) == 1
        pr = PrivacyRequest.get(db=db, object_id=response_data[0]["id"])
        pr.delete(db=db)
        assert run_access_request_mock.called

    @mock.patch(
        "fides.api.ops.service.privacy_request.request_runner_service.run_access_request"
    )
    def test_create_privacy_request_limit_exceeded(
        self,
        _,
        url,
        db,
        api_client: TestClient,
        policy,
    ):
        payload = []
        for i in range(0, 51):
            payload.append(
                {
                    "requested_at": "2021-08-30T16:09:37.359Z",
                    "policy_key": policy.key,
                    "identity": {"email": "ftest{i}@example.com"},
                },
            )

        response = api_client.post(url, json=payload)

        assert 422 == response.status_code
        assert (
            json.loads(response.text)["detail"][0]["msg"]
            == "ensure this value has at most 50 items"
        )

    @mock.patch(
        "fides.api.ops.service.privacy_request.request_runner_service.run_privacy_request.delay"
    )
    def test_create_privacy_request_starts_processing(
        self,
        run_privacy_request_mock,
        url,
        api_client: TestClient,
        db,
        policy,
    ):
        data = [
            {
                "requested_at": "2021-08-30T16:09:37.359Z",
                "policy_key": policy.key,
                "identity": {"email": "test@example.com"},
            }
        ]
        resp = api_client.post(url, json=data)
        assert run_privacy_request_mock.called
        assert resp.status_code == 200
        response_data = resp.json()["succeeded"]
        pr = PrivacyRequest.get(db=db, object_id=response_data[0]["id"])
        pr.delete(db=db)

    @mock.patch(
        "fides.api.ops.service.privacy_request.request_runner_service.run_privacy_request.delay"
    )
    def test_create_privacy_request_with_external_id(
        self,
        run_access_request_mock,
        url,
        db,
        api_client: TestClient,
        policy,
    ):
        external_id = "ext_some-uuid-here-1234"
        data = [
            {
                "external_id": external_id,
                "requested_at": "2021-08-30T16:09:37.359Z",
                "policy_key": policy.key,
                "identity": {"email": "test@example.com"},
            }
        ]
        resp = api_client.post(url, json=data)
        assert resp.status_code == 200
        response_data = resp.json()["succeeded"]
        assert len(response_data) == 1
        assert response_data[0]["external_id"] == external_id
        pr = PrivacyRequest.get(db=db, object_id=response_data[0]["id"])
        assert pr.external_id == external_id
        pr.delete(db=db)
        assert run_access_request_mock.called

    @mock.patch(
        "fides.api.ops.service.privacy_request.request_runner_service.run_privacy_request.delay"
    )
    def test_create_privacy_request_caches_identity(
        self,
        run_access_request_mock,
        url,
        db,
        api_client: TestClient,
        policy,
        cache,
    ):
        identity = {"email": "test@example.com"}
        data = [
            {
                "requested_at": "2021-08-30T16:09:37.359Z",
                "policy_key": policy.key,
                "identity": identity,
            }
        ]
        resp = api_client.post(url, json=data)
        assert resp.status_code == 200
        response_data = resp.json()["succeeded"]
        assert len(response_data) == 1
        pr = PrivacyRequest.get(db=db, object_id=response_data[0]["id"])
        key = get_identity_cache_key(
            privacy_request_id=pr.id,
            identity_attribute=list(identity.keys())[0],
        )
        assert cache.get(key) == list(identity.values())[0]
        pr.delete(db=db)
        assert run_access_request_mock.called

    @mock.patch(
        "fides.api.ops.service.privacy_request.request_runner_service.run_privacy_request.delay"
    )
    def test_create_privacy_request_caches_masking_secrets(
        self,
        run_erasure_request_mock,
        url,
        db,
        api_client: TestClient,
        erasure_policy_aes,
        cache,
    ):
        identity = {"email": "test@example.com"}
        data = [
            {
                "requested_at": "2021-08-30T16:09:37.359Z",
                "policy_key": erasure_policy_aes.key,
                "identity": identity,
            }
        ]
        resp = api_client.post(url, json=data)
        assert resp.status_code == 200
        response_data = resp.json()["succeeded"]
        assert len(response_data) == 1
        pr = PrivacyRequest.get(db=db, object_id=response_data[0]["id"])
        secret_key = get_masking_secret_cache_key(
            privacy_request_id=pr.id,
            masking_strategy="aes_encrypt",
            secret_type=SecretType.key,
        )
        assert cache.get_encoded_by_key(secret_key) is not None
        pr.delete(db=db)
        assert run_erasure_request_mock.called

    def test_create_privacy_request_invalid_encryption_values(
        self, url, db, api_client: TestClient, policy, cache
    ):
        data = [
            {
                "requested_at": "2021-08-30T16:09:37.359Z",
                "policy_key": policy.key,
                "identity": {"email": "test@example.com"},
                "encryption_key": "test",
            }
        ]
        resp = api_client.post(url, json=data)
        assert resp.status_code == 422
        assert resp.json()["detail"][0]["msg"] == "Encryption key must be 16 bytes long"

    @mock.patch(
        "fides.api.ops.service.privacy_request.request_runner_service.run_privacy_request.delay"
    )
    def test_create_privacy_request_caches_encryption_keys(
        self,
        run_access_request_mock,
        url,
        db,
        api_client: TestClient,
        policy,
        cache,
    ):
        identity = {"email": "test@example.com"}
        data = [
            {
                "requested_at": "2021-08-30T16:09:37.359Z",
                "policy_key": policy.key,
                "identity": identity,
                "encryption_key": "test--encryption",
            }
        ]
        resp = api_client.post(url, json=data)
        assert resp.status_code == 200
        response_data = resp.json()["succeeded"]
        assert len(response_data) == 1
        pr = PrivacyRequest.get(db=db, object_id=response_data[0]["id"])
        encryption_key = get_encryption_cache_key(
            privacy_request_id=pr.id,
            encryption_attr="key",
        )
        assert cache.get(encryption_key) == "test--encryption"

        pr.delete(db=db)
        assert run_access_request_mock.called

    def test_create_privacy_request_no_identities(
        self,
        url,
        api_client: TestClient,
        policy,
    ):
        data = [
            {
                "requested_at": "2021-08-30T16:09:37.359Z",
                "policy_key": policy.key,
                "identity": {},
            }
        ]
        resp = api_client.post(url, json=data)
        assert resp.status_code == 200
        response_data = resp.json()["succeeded"]
        assert len(response_data) == 0
        response_data = resp.json()["failed"]
        assert len(response_data) == 1

    def test_create_privacy_request_registers_async_task(
        self,
        db,
        url,
        api_client,
        policy,
    ):
        data = [
            {
                "requested_at": "2021-08-30T16:09:37.359Z",
                "policy_key": policy.key,
                "identity": {"email": "test@example.com"},
            }
        ]
        resp = api_client.post(url, json=data)
        assert resp.status_code == 200
        response_data = resp.json()["succeeded"]
        assert len(response_data) == 1
        pr = PrivacyRequest.get(db=db, object_id=response_data[0]["id"])
        assert pr.get_cached_task_id() is not None
        assert pr.get_async_execution_task() is not None
        pr.delete(db=db)

    @mock.patch(
        "fides.api.ops.service.privacy_request.request_runner_service.run_privacy_request.delay"
    )
    def test_create_privacy_request_creates_system_audit_log(
        self,
        run_access_request_mock,
        url,
        db,
        api_client: TestClient,
        policy,
    ):
        data = [
            {
                "requested_at": "2021-08-30T16:09:37.359Z",
                "policy_key": policy.key,
                "identity": {"email": "test@example.com"},
            }
        ]
        resp = api_client.post(url, json=data)
        response_data = resp.json()["succeeded"][0]
        approval_audit_log: AuditLog = AuditLog.filter(
            db=db,
            conditions=(
                (AuditLog.privacy_request_id == response_data["id"])
                & (AuditLog.action == AuditLogAction.approved)
            ),
        ).first()
        assert approval_audit_log is not None
        assert approval_audit_log.user_id == "system"

        approval_audit_log.delete(db=db)
        pr = PrivacyRequest.get(db=db, object_id=response_data["id"])
        pr.delete(db=db)


class TestGetPrivacyRequests:
    @pytest.fixture(scope="function")
    def url(self, oauth_client: ClientDetail) -> str:
        return V1_URL_PREFIX + PRIVACY_REQUESTS

    def test_get_privacy_requests_unauthenticated(self, api_client: TestClient, url):
        response = api_client.get(url, headers={})
        assert 401 == response.status_code

    def test_get_privacy_requests_wrong_scope(
        self, api_client: TestClient, generate_auth_header, url
    ):
        auth_header = generate_auth_header(scopes=[STORAGE_CREATE_OR_UPDATE])
        response = api_client.get(url, headers=auth_header)
        assert 403 == response.status_code

    def test_conflicting_query_params(
        self, api_client: TestClient, generate_auth_header, url
    ):
        auth_header = generate_auth_header(scopes=[PRIVACY_REQUEST_READ])
        response = api_client.get(
            url
            + f"?completed_lt=2021-01-01T00:00:00.000Z&errored_gt=2021-01-02T00:00:00.000Z",
            headers=auth_header,
        )
        assert 400 == response.status_code

    def test_get_privacy_requests_displays_reviewer(
        self,
        api_client: TestClient,
        db,
        url,
        generate_auth_header,
        privacy_request,
        user,
        postgres_execution_log,
        mongo_execution_log,
    ):
        privacy_request.reviewer = user
        privacy_request.save(db=db)
        auth_header = generate_auth_header(scopes=[PRIVACY_REQUEST_READ])
        response = api_client.get(
            url + f"?request_id={privacy_request.id}", headers=auth_header
        )
        assert 200 == response.status_code

        reviewer = response.json()["items"][0]["reviewer"]
        assert reviewer
        assert user.id == reviewer["id"]
        assert user.username == reviewer["username"]
        privacy_request.delete(db)

    def test_get_privacy_requests_accept_datetime(
        self,
        api_client: TestClient,
        db,
        url,
        generate_auth_header,
        privacy_request,
        postgres_execution_log,
        mongo_execution_log,
    ):
        auth_header = generate_auth_header(scopes=[PRIVACY_REQUEST_READ])
        for date_format in [
            "%Y-%m-%dT00:00:00.000Z",
            # "%Y-%m-%d",
        ]:
            date_input = privacy_request.created_at.strftime(date_format)
            response = api_client.get(
                url + f"?created_gt={date_input}",
                headers=auth_header,
            )

            assert 200 == response.status_code

    def test_get_privacy_requests_by_id(
        self,
        api_client: TestClient,
        url,
        generate_auth_header,
        privacy_request,
        postgres_execution_log,
        mongo_execution_log,
    ):
        auth_header = generate_auth_header(scopes=[PRIVACY_REQUEST_READ])
        response = api_client.get(
            url + f"?request_id={privacy_request.id}", headers=auth_header
        )
        assert 200 == response.status_code

        expected_resp = {
            "items": [
                {
                    "id": privacy_request.id,
                    "created_at": stringify_date(privacy_request.created_at),
                    "started_processing_at": stringify_date(
                        privacy_request.started_processing_at
                    ),
                    "finished_processing_at": None,
                    "identity_verified_at": None,
                    "status": privacy_request.status.value,
                    "external_id": privacy_request.external_id,
                    "identity": None,
                    "reviewed_at": None,
                    "reviewed_by": None,
                    "paused_at": None,
                    "reviewer": None,
                    "policy": {
                        "drp_action": None,
                        "name": privacy_request.policy.name,
                        "key": privacy_request.policy.key,
                        "rules": [
                            rule.dict()
                            for rule in PolicyResponse.from_orm(
                                privacy_request.policy
                            ).rules
                        ],
                    },
                    "stopped_collection_details": None,
                    "resume_endpoint": None,
                }
            ],
            "total": 1,
            "page": 1,
            "size": page_size,
        }

        resp = response.json()
        assert resp == expected_resp

    def test_get_privacy_requests_by_partial_id(
        self,
        api_client: TestClient,
        url,
        generate_auth_header,
        privacy_request,
        postgres_execution_log,
        mongo_execution_log,
    ):
        auth_header = generate_auth_header(scopes=[PRIVACY_REQUEST_READ])
        response = api_client.get(
            url + f"?request_id={privacy_request.id[:5]}", headers=auth_header
        )
        assert 200 == response.status_code

        expected_resp = {
            "items": [
                {
                    "id": privacy_request.id,
                    "created_at": stringify_date(privacy_request.created_at),
                    "started_processing_at": stringify_date(
                        privacy_request.started_processing_at
                    ),
                    "finished_processing_at": None,
                    "identity_verified_at": None,
                    "status": privacy_request.status.value,
                    "external_id": privacy_request.external_id,
                    "identity": None,
                    "reviewed_at": None,
                    "reviewed_by": None,
                    "paused_at": None,
                    "reviewer": None,
                    "policy": {
                        "drp_action": None,
                        "name": privacy_request.policy.name,
                        "key": privacy_request.policy.key,
                        "rules": [
                            rule.dict()
                            for rule in PolicyResponse.from_orm(
                                privacy_request.policy
                            ).rules
                        ],
                    },
                    "stopped_collection_details": None,
                    "resume_endpoint": None,
                }
            ],
            "total": 1,
            "page": 1,
            "size": page_size,
        }

        resp = response.json()
        assert resp == expected_resp

    def test_get_privacy_requests_with_identity(
        self,
        api_client: TestClient,
        url,
        generate_auth_header,
        privacy_request,
        succeeded_privacy_request,
    ):
        auth_header = generate_auth_header(scopes=[PRIVACY_REQUEST_READ])
        response = api_client.get(
            url + f"?status=complete&include_identities=true", headers=auth_header
        )
        assert 200 == response.status_code
        resp = response.json()
        assert len(resp["items"]) == 1
        assert resp["items"][0]["id"] == succeeded_privacy_request.id
        assert (
            resp["items"][0]["identity"]
            == succeeded_privacy_request.get_persisted_identity()
        )

        assert resp["items"][0]["policy"]["key"] == privacy_request.policy.key
        assert resp["items"][0]["policy"]["name"] == privacy_request.policy.name

        # Now test the identities are omitted if not explicitly requested
        response = api_client.get(url + f"?status=complete", headers=auth_header)
        assert 200 == response.status_code
        resp = response.json()
        assert len(resp["items"]) == 1
        assert resp["items"][0]["id"] == succeeded_privacy_request.id
        assert resp["items"][0].get("identity") is None

        response = api_client.get(
            url + f"?status=complete&include_identities=false", headers=auth_header
        )
        assert 200 == response.status_code
        resp = response.json()
        assert len(resp["items"]) == 1
        assert resp["items"][0]["id"] == succeeded_privacy_request.id
        assert resp["items"][0].get("identity") is None

    def test_filter_privacy_requests_by_status(
        self,
        api_client: TestClient,
        url,
        generate_auth_header,
        privacy_request,
        succeeded_privacy_request,
        failed_privacy_request,
    ):
        auth_header = generate_auth_header(scopes=[PRIVACY_REQUEST_READ])
        response = api_client.get(url + f"?status=complete", headers=auth_header)
        assert 200 == response.status_code
        resp = response.json()
        assert len(resp["items"]) == 1
        assert resp["items"][0]["id"] == succeeded_privacy_request.id

        response = api_client.get(url + f"?status=error", headers=auth_header)
        assert 200 == response.status_code
        resp = response.json()
        assert len(resp["items"]) == 1
        assert resp["items"][0]["id"] == failed_privacy_request.id

    def test_filter_privacy_request_by_multiple_statuses(
        self,
        api_client: TestClient,
        url,
        generate_auth_header,
        privacy_request,
        succeeded_privacy_request,
        failed_privacy_request,
    ):
        auth_header = generate_auth_header(scopes=[PRIVACY_REQUEST_READ])
        response = api_client.get(
            url + f"?status=complete&status=error", headers=auth_header
        )
        assert 200 == response.status_code
        resp = response.json()
        assert len(resp["items"]) == 2
        assert resp["items"][0]["id"] == failed_privacy_request.id
        assert resp["items"][1]["id"] == succeeded_privacy_request.id

    def test_filter_privacy_requests_by_internal_id(
        self,
        db,
        api_client,
        url,
        generate_auth_header,
        policy,
    ):
        data = [
            {
                "requested_at": "2021-08-30T16:09:37.359Z",
                "policy_key": policy.key,
                "identity": {"email": "test@example.com"},
                "id": "test_internal_id_1",
            }
        ]
        resp = api_client.post(url, json=data)
        assert resp.status_code == 200
        response_data = resp.json()["succeeded"]
        assert len(response_data) == 1
        privacy_request = PrivacyRequest.get(db=db, object_id=response_data[0]["id"])
        auth_header = generate_auth_header(scopes=[PRIVACY_REQUEST_READ])
        response = api_client.get(
            url + f"?request_id={privacy_request.id}",
            headers=auth_header,
        )
        assert response.status_code == status.HTTP_200_OK
        resp = response.json()
        assert len(resp["items"]) == 1
        assert resp["items"][0]["id"] == privacy_request.id

    def test_filter_privacy_requests_by_identity_exact(
        self,
        db,
        api_client,
        url,
        generate_auth_header,
        privacy_request,
    ):
        TEST_EMAIL = "test-12345678910@example.com"
        privacy_request.persist_identity(
            db=db,
            identity=PrivacyRequestIdentity(
                email=TEST_EMAIL,
            ),
        )
        auth_header = generate_auth_header(scopes=[PRIVACY_REQUEST_READ])
        response = api_client.get(
            url + f"?identity={TEST_EMAIL}",
            headers=auth_header,
        )
        assert 200 == response.status_code
        resp = response.json()
        assert len(resp["items"]) == 1
        assert resp["items"][0]["id"] == privacy_request.id

    def test_filter_privacy_requests_by_external_id(
        self,
        db,
        api_client,
        url,
        generate_auth_header,
        privacy_request,
        succeeded_privacy_request,
        failed_privacy_request,
    ):
        auth_header = generate_auth_header(scopes=[PRIVACY_REQUEST_READ])
        response = api_client.get(
            url + f"?external_id={succeeded_privacy_request.id}", headers=auth_header
        )
        assert 200 == response.status_code
        resp = response.json()
        assert len(resp["items"]) == 0

        privacy_request.external_id = "test_external_id_1"
        privacy_request.save(db)

        response = api_client.get(
            url + f"?external_id=test_external_id_1", headers=auth_header
        )
        assert 200 == response.status_code
        resp = response.json()
        assert len(resp["items"]) == 1
        assert resp["items"][0]["id"] == privacy_request.id

    def test_filter_privacy_requests_by_created(
        self,
        api_client: TestClient,
        generate_auth_header,
        privacy_request,
        succeeded_privacy_request,
        failed_privacy_request,
        url,
    ):
        auth_header = generate_auth_header(scopes=[PRIVACY_REQUEST_READ])
        response = api_client.get(
            url + f"?created_lt=2019-01-01T00:00:00.000Z", headers=auth_header
        )
        assert 200 == response.status_code
        resp = response.json()
        assert len(resp["items"]) == 0

        response = api_client.get(
            url + f"?created_gt=2019-01-01T00:00:00.000Z", headers=auth_header
        )
        assert 200 == response.status_code
        resp = response.json()
        assert len(resp["items"]) == 3
        assert resp["items"][0]["id"] == failed_privacy_request.id
        assert resp["items"][1]["id"] == succeeded_privacy_request.id
        assert resp["items"][2]["id"] == privacy_request.id

    def test_filter_privacy_requests_by_conflicting_date_fields(
        self,
        api_client: TestClient,
        generate_auth_header,
        privacy_request,
        succeeded_privacy_request,
        failed_privacy_request,
        url,
    ):
        auth_header = generate_auth_header(scopes=[PRIVACY_REQUEST_READ])
        # Search for privacy requests after 2019, but before 2018. This should return an error.
        start = "2019-01-01"
        end = "2018-01-01"
        response = api_client.get(
            url + f"?created_gt={start}T00:00:00.000Z&created_lt={end}T00:00:00.000Z",
            headers=auth_header,
        )
        assert 400 == response.status_code
        assert (
            response.json()["detail"]
            == f"Value specified for created_lt: {end} 00:00:00+00:00 must be after created_gt: {start} 00:00:00+00:00."
        )

    def test_filter_privacy_requests_by_started(
        self,
        api_client: TestClient,
        generate_auth_header,
        privacy_request,
        succeeded_privacy_request,
        failed_privacy_request,
        url,
    ):
        auth_header = generate_auth_header(scopes=[PRIVACY_REQUEST_READ])
        response = api_client.get(
            url + f"?started_lt=2021-05-01T00:00:00.000Z", headers=auth_header
        )
        assert 200 == response.status_code
        resp = response.json()
        assert len(resp["items"]) == 2
        assert resp["items"][0]["id"] == failed_privacy_request.id
        assert resp["items"][1]["id"] == privacy_request.id

        response = api_client.get(
            url + f"?started_gt=2021-05-01T00:00:00.000Z", headers=auth_header
        )
        assert 200 == response.status_code
        resp = response.json()
        assert len(resp["items"]) == 1
        assert resp["items"][0]["id"] == succeeded_privacy_request.id

    def test_filter_privacy_requests_by_completed(
        self,
        api_client: TestClient,
        generate_auth_header,
        privacy_request,
        succeeded_privacy_request,
        failed_privacy_request,
        url,
    ):
        auth_header = generate_auth_header(scopes=[PRIVACY_REQUEST_READ])
        response = api_client.get(
            url + f"?completed_lt=2021-10-01T00:00:00.000Z", headers=auth_header
        )
        assert 200 == response.status_code
        resp = response.json()
        assert len(resp["items"]) == 0

        response = api_client.get(
            url + f"?completed_gt=2021-10-01T00:00:00.000Z", headers=auth_header
        )
        assert 200 == response.status_code
        resp = response.json()
        assert len(resp["items"]) == 1
        assert resp["items"][0]["id"] == succeeded_privacy_request.id

    def test_filter_privacy_requests_by_errored(
        self,
        api_client: TestClient,
        generate_auth_header,
        privacy_request,
        succeeded_privacy_request,
        failed_privacy_request,
        url,
    ):
        auth_header = generate_auth_header(scopes=[PRIVACY_REQUEST_READ])
        response = api_client.get(
            url + f"?errored_lt=2021-01-01T00:00:00.000Z", headers=auth_header
        )
        assert 200 == response.status_code
        resp = response.json()
        assert len(resp["items"]) == 0

        response = api_client.get(
            url + f"?errored_gt=2021-01-01T00:00:00.000Z", headers=auth_header
        )
        assert 200 == response.status_code
        resp = response.json()
        assert len(resp["items"]) == 1
        assert resp["items"][0]["id"] == failed_privacy_request.id

    def test_verbose_privacy_requests(
        self,
        api_client: TestClient,
        generate_auth_header,
        privacy_request: PrivacyRequest,
        audit_log,
        postgres_execution_log,
        second_postgres_execution_log,
        mongo_execution_log,
        url,
        db,
    ):
        """Test privacy requests endpoint with verbose query param to show execution logs"""
        auth_header = generate_auth_header(scopes=[PRIVACY_REQUEST_READ])
        response = api_client.get(url + f"?verbose=True", headers=auth_header)
        assert 200 == response.status_code

        resp = response.json()
        assert (
            postgres_execution_log.updated_at < second_postgres_execution_log.updated_at
        )
        expected_resp = {
            "items": [
                {
                    "id": privacy_request.id,
                    "created_at": stringify_date(privacy_request.created_at),
                    "started_processing_at": stringify_date(
                        privacy_request.started_processing_at
                    ),
                    "finished_processing_at": None,
                    "identity_verified_at": None,
                    "status": privacy_request.status.value,
                    "external_id": privacy_request.external_id,
                    "identity": None,
                    "reviewed_at": None,
                    "reviewed_by": None,
                    "paused_at": None,
                    "reviewer": None,
                    "policy": {
                        "drp_action": None,
                        "name": privacy_request.policy.name,
                        "key": privacy_request.policy.key,
                        "rules": [
                            rule.dict()
                            for rule in PolicyResponse.from_orm(
                                privacy_request.policy
                            ).rules
                        ],
                    },
                    "stopped_collection_details": None,
                    "resume_endpoint": None,
                    "results": {
                        "Request approved": [
                            {
                                "collection_name": None,
                                "fields_affected": None,
                                "message": "",
                                "action_type": None,
                                "status": "approved",
                                "updated_at": stringify_date(audit_log.updated_at),
                                "user_id": "system",
                            }
                        ],
                        "my-mongo-db": [
                            {
                                "collection_name": "orders",
                                "fields_affected": [
                                    {
                                        "path": "my-mongo-db:orders:name",
                                        "field_name": "name",
                                        "data_categories": ["user.contact.name"],
                                    }
                                ],
                                "message": None,
                                "action_type": "access",
                                "status": "in_processing",
                                "updated_at": stringify_date(
                                    mongo_execution_log.updated_at
                                ),
                                "user_id": None,
                            }
                        ],
                        "my-postgres-db": [
                            {
                                "collection_name": "user",
                                "fields_affected": [
                                    {
                                        "path": "my-postgres-db:user:email",
                                        "field_name": "email",
                                        "data_categories": ["user.contact.email"],
                                    }
                                ],
                                "message": None,
                                "action_type": "access",
                                "status": "pending",
                                "updated_at": stringify_date(
                                    postgres_execution_log.updated_at
                                ),
                                "user_id": None,
                            },
                            {
                                "collection_name": "address",
                                "fields_affected": [
                                    {
                                        "path": "my-postgres-db:address:street",
                                        "field_name": "street",
                                        "data_categories": [
                                            "user.contact.address.street"
                                        ],
                                    },
                                    {
                                        "path": "my-postgres-db:address:city",
                                        "field_name": "city",
                                        "data_categories": [
                                            "user.contact.address.city"
                                        ],
                                    },
                                ],
                                "message": "Database timed out.",
                                "action_type": "access",
                                "status": "error",
                                "updated_at": stringify_date(
                                    second_postgres_execution_log.updated_at
                                ),
                                "user_id": None,
                            },
                        ],
                    },
                },
            ],
            "total": 1,
            "page": 1,
            "size": page_size,
        }
        assert resp == expected_resp

    def test_verbose_privacy_request_embed_limit(
        self,
        db,
        api_client: TestClient,
        generate_auth_header,
        privacy_request: PrivacyRequest,
        url,
    ):
        for i in range(0, EMBEDDED_EXECUTION_LOG_LIMIT + 10):
            ExecutionLog.create(
                db=db,
                data={
                    "dataset_name": "my-postgres-db",
                    "collection_name": f"test_collection_{i}",
                    "fields_affected": [],
                    "action_type": ActionType.access,
                    "status": ExecutionLogStatus.pending,
                    "privacy_request_id": privacy_request.id,
                },
            )

        auth_header = generate_auth_header(scopes=[PRIVACY_REQUEST_READ])
        response = api_client.get(url + f"?verbose=True", headers=auth_header)
        assert 200 == response.status_code
        resp = response.json()
        assert (
            len(resp["items"][0]["results"]["my-postgres-db"])
            == EMBEDDED_EXECUTION_LOG_LIMIT
        )
        db.query(ExecutionLog).filter(
            ExecutionLog.privacy_request_id == privacy_request.id
        ).delete()

    def test_get_privacy_requests_csv_format(
        self, db, generate_auth_header, api_client, url, privacy_request, user
    ):
        reviewed_at = datetime.now()
        created_at = datetime.now()

        privacy_request.created_at = created_at
        privacy_request.status = PrivacyRequestStatus.approved
        privacy_request.reviewed_by = user.id
        privacy_request.reviewed_at = reviewed_at
        TEST_EMAIL = "test@example.com"
        TEST_PHONE = "+1 234 567 8910"
        privacy_request.cache_identity(
            {
                "email": TEST_EMAIL,
                "phone_number": TEST_PHONE,
            }
        )
        privacy_request.save(db)

        auth_header = generate_auth_header(scopes=[PRIVACY_REQUEST_READ])
        response = api_client.get(url + f"?download_csv=True", headers=auth_header)
        assert 200 == response.status_code

        assert response.headers["content-type"] == "text/csv; charset=utf-8"
        assert (
            response.headers["content-disposition"]
            == f"attachment; filename=privacy_requests_download_{datetime.today().strftime('%Y-%m-%d')}.csv"
        )

        content = response.content.decode()
        file = io.StringIO(content)
        csv_file = csv.DictReader(file, delimiter=",")

        first_row = next(csv_file)
        assert parse(first_row["Time received"], ignoretz=True) == created_at
        assert ast.literal_eval(first_row["Subject identity"]) == {
            "email": TEST_EMAIL,
            "phone_number": TEST_PHONE,
        }
        assert first_row["Policy key"] == "example_access_request_policy"
        assert first_row["Request status"] == "approved"
        assert first_row["Reviewer"] == user.id
        assert parse(first_row["Time approved/denied"], ignoretz=True) == reviewed_at
        assert first_row["Denial reason"] == ""

        privacy_request.delete(db)

    def test_get_paused_access_privacy_request_resume_info(
        self, db, privacy_request, generate_auth_header, api_client, url
    ):
        # Mock the privacy request being in a paused state waiting for manual input to the "manual_collection"
        privacy_request.status = PrivacyRequestStatus.paused
        privacy_request.save(db)
        paused_step = CurrentStep.access
        paused_collection = CollectionAddress("manual_dataset", "manual_collection")
        privacy_request.cache_paused_collection_details(
            step=paused_step,
            collection=paused_collection,
            action_needed=[
                ManualAction(
                    locators={"email": ["customer-1@example.com"]},
                    get=["authorized_user"],
                    update=None,
                )
            ],
        )

        auth_header = generate_auth_header(scopes=[PRIVACY_REQUEST_READ])
        response = api_client.get(url, headers=auth_header)
        assert 200 == response.status_code

        data = response.json()["items"][0]
        assert data["status"] == "paused"
        assert data["stopped_collection_details"] == {
            "step": "access",
            "collection": "manual_dataset:manual_collection",
            "action_needed": [
                {
                    "locators": {"email": ["customer-1@example.com"]},
                    "get": ["authorized_user"],
                    "update": None,
                }
            ],
        }
        assert data["resume_endpoint"] == "/privacy-request/{}/manual_input".format(
            privacy_request.id
        )

    def test_get_paused_erasure_privacy_request_resume_info(
        self, db, privacy_request, generate_auth_header, api_client, url
    ):
        # Mock the privacy request being in a paused state waiting for manual erasure confirmation to the "another_collection"
        privacy_request.status = PrivacyRequestStatus.paused
        privacy_request.save(db)
        paused_step = CurrentStep.erasure
        paused_collection = CollectionAddress("manual_dataset", "another_collection")
        privacy_request.cache_paused_collection_details(
            step=paused_step,
            collection=paused_collection,
            action_needed=[
                ManualAction(
                    locators={"id": [32424]},
                    get=None,
                    update={"authorized_user": "abcde_masked_user"},
                )
            ],
        )

        auth_header = generate_auth_header(scopes=[PRIVACY_REQUEST_READ])
        response = api_client.get(url, headers=auth_header)
        assert 200 == response.status_code

        data = response.json()["items"][0]
        assert data["status"] == "paused"
        assert data["stopped_collection_details"] == {
            "step": "erasure",
            "collection": "manual_dataset:another_collection",
            "action_needed": [
                {
                    "locators": {"id": [32424]},
                    "get": None,
                    "update": {"authorized_user": "abcde_masked_user"},
                }
            ],
        }
        assert data["resume_endpoint"] == "/privacy-request/{}/erasure_confirm".format(
            privacy_request.id
        )

    def test_get_paused_webhook_resume_info(
        self, db, privacy_request, generate_auth_header, api_client, url
    ):
        privacy_request.status = PrivacyRequestStatus.paused
        privacy_request.save(db)

        auth_header = generate_auth_header(scopes=[PRIVACY_REQUEST_READ])
        response = api_client.get(url, headers=auth_header)
        assert 200 == response.status_code

        data = response.json()["items"][0]
        assert data["status"] == "paused"
        assert data["stopped_collection_details"] is None
        assert data["resume_endpoint"] == "/privacy-request/{}/resume".format(
            privacy_request.id
        )

    def test_get_failed_request_resume_info(
        self, db, privacy_request, generate_auth_header, api_client, url
    ):
        # Mock the privacy request being in an errored state waiting for retry
        privacy_request.status = PrivacyRequestStatus.error
        privacy_request.save(db)
        privacy_request.cache_failed_collection_details(
            step=CurrentStep.erasure,
            collection=CollectionAddress("manual_example", "another_collection"),
        )

        auth_header = generate_auth_header(scopes=[PRIVACY_REQUEST_READ])
        response = api_client.get(url, headers=auth_header)
        assert 200 == response.status_code

        data = response.json()["items"][0]
        assert data["status"] == "error"
        assert data["stopped_collection_details"] == {
            "step": "erasure",
            "collection": "manual_example:another_collection",
            "action_needed": None,
        }
        assert data["resume_endpoint"] == f"/privacy-request/{privacy_request.id}/retry"


class TestGetExecutionLogs:
    @pytest.fixture(scope="function")
    def url(self, db, privacy_request):
        return V1_URL_PREFIX + PRIVACY_REQUESTS + f"/{privacy_request.id}/log"

    def test_get_execution_logs_unauthenticated(
        self, api_client: TestClient, privacy_request, url
    ):
        response = api_client.get(url, headers={})
        assert 401 == response.status_code

    def test_get_execution_logs_wrong_scope(
        self, api_client: TestClient, generate_auth_header, url
    ):
        auth_header = generate_auth_header(scopes=[STORAGE_CREATE_OR_UPDATE])
        response = api_client.get(url, headers=auth_header)
        assert 403 == response.status_code

    def test_get_execution_logs_invalid_privacy_request_id(
        self, api_client: TestClient, generate_auth_header
    ):
        auth_header = generate_auth_header(scopes=[PRIVACY_REQUEST_READ])
        response = api_client.get(
            V1_URL_PREFIX + PRIVACY_REQUESTS + f"/invalid_privacy_request_id/log",
            headers=auth_header,
        )
        assert 404 == response.status_code

    def test_get_execution_logs(
        self,
        api_client: TestClient,
        generate_auth_header,
        url,
        postgres_execution_log,
        mongo_execution_log,
        second_postgres_execution_log,
    ):
        auth_header = generate_auth_header(scopes=[PRIVACY_REQUEST_READ])
        response = api_client.get(
            url,
            headers=auth_header,
        )
        assert 200 == response.status_code
        resp = response.json()

        expected_resp = {
            "items": [
                {
                    "collection_name": "user",
                    "fields_affected": [
                        {
                            "path": "my-postgres-db:user:email",
                            "field_name": "email",
                            "data_categories": ["user.contact.email"],
                        }
                    ],
                    "message": None,
                    "action_type": "access",
                    "status": "pending",
                    "updated_at": stringify_date(postgres_execution_log.updated_at),
                    "dataset_name": "my-postgres-db",
                },
                {
                    "collection_name": "orders",
                    "fields_affected": [
                        {
                            "path": "my-mongo-db:orders:name",
                            "field_name": "name",
                            "data_categories": ["user.contact.name"],
                        }
                    ],
                    "message": None,
                    "action_type": "access",
                    "status": "in_processing",
                    "updated_at": stringify_date(mongo_execution_log.updated_at),
                    "dataset_name": "my-mongo-db",
                },
                {
                    "collection_name": "address",
                    "fields_affected": [
                        {
                            "path": "my-postgres-db:address:street",
                            "field_name": "street",
                            "data_categories": ["user.contact.address.street"],
                        },
                        {
                            "path": "my-postgres-db:address:city",
                            "field_name": "city",
                            "data_categories": ["user.contact.address.city"],
                        },
                    ],
                    "message": "Database timed out.",
                    "action_type": "access",
                    "status": "error",
                    "updated_at": stringify_date(
                        second_postgres_execution_log.updated_at
                    ),
                    "dataset_name": "my-postgres-db",
                },
            ],
            "total": 3,
            "page": 1,
            "size": page_size,
        }

        assert resp == expected_resp


class TestRequestPreview:
    @pytest.fixture(scope="function")
    def url(self, db, privacy_request):
        return V1_URL_PREFIX + REQUEST_PREVIEW

    def test_request_preview(
        self,
        dataset_config_preview,
        api_client: TestClient,
        url,
        generate_auth_header,
    ) -> None:
        auth_header = generate_auth_header(scopes=[PRIVACY_REQUEST_READ])
        data = [dataset_config_preview.fides_key]
        response = api_client.put(url, headers=auth_header, json=data)
        assert response.status_code == 200
        response_body: List[DryRunDatasetResponse] = json.loads(response.text)
        assert (
            next(
                response["query"]
                for response in response_body
                if response["collectionAddress"]["dataset"] == "postgres"
                if response["collectionAddress"]["collection"] == "subscriptions"
            )
            == "SELECT email,id FROM subscriptions WHERE email = ?"
        )

    def test_request_preview_incorrect_body(
        self,
        dataset_config_preview,
        api_client: TestClient,
        url,
        generate_auth_header,
        example_datasets,
        mongo_connection_config,
        connection_config,
    ) -> None:
        path = V1_URL_PREFIX + DATASETS
        path_params = {"connection_key": mongo_connection_config.key}
        datasets_url = path.format(**path_params)

        # Use the dataset endpoint to create the Mongo DatasetConfig
        api_client.patch(
            datasets_url,
            headers=generate_auth_header(scopes=[DATASET_CREATE_OR_UPDATE]),
            json=[example_datasets[1]],
        )

        auth_header = generate_auth_header(scopes=[PRIVACY_REQUEST_READ])
        data = [
            example_datasets[1]["fides_key"]
        ]  # Mongo dataset that references a postgres dataset
        response = api_client.put(url, headers=auth_header, json=data)
        assert response.status_code == 400
        assert (
            response.json()["detail"]
            == "Referred to object postgres_example_test_dataset:customer:id does not "
            "exist. Make sure all referenced datasets are included in the request body."
        )

        # Use the dataset endpoint to create the Postgres DatasetConfig
        api_client.patch(
            datasets_url,
            headers=generate_auth_header(scopes=[DATASET_CREATE_OR_UPDATE]),
            json=[example_datasets[0]],
        )

        # Preview still 400's, because both dataset fideskeys aren't included in the response
        response = api_client.put(url, headers=auth_header, json=data)
        assert response.status_code == 400

        # Preview returns a 200, because both dataset keys are in the request body
        response = api_client.put(
            url,
            headers=auth_header,
            json=[example_datasets[0]["fides_key"], example_datasets[1]["fides_key"]],
        )
        assert response.status_code == 200

    def test_request_preview_all(
        self,
        dataset_config_preview,
        manual_dataset_config,
        integration_manual_config,
        postgres_example_test_dataset_config,
        api_client: TestClient,
        url,
        generate_auth_header,
    ) -> None:
        auth_header = generate_auth_header(scopes=[PRIVACY_REQUEST_READ])
        response = api_client.put(url, headers=auth_header)
        assert response.status_code == 200
        response_body: List[DryRunDatasetResponse] = json.loads(response.text)

        assert (
            next(
                response["query"]
                for response in response_body
                if response["collectionAddress"]["dataset"] == "postgres"
                if response["collectionAddress"]["collection"] == "subscriptions"
            )
            == "SELECT email,id FROM subscriptions WHERE email = ?"
        )

        assert next(
            response["query"]
            for response in response_body
            if response["collectionAddress"]["dataset"] == "manual_input"
            if response["collectionAddress"]["collection"] == "filing_cabinet"
        ) == {
            "locators": {"customer_id": ["?", "?"]},
            "get": ["authorized_user", "customer_id", "id", "payment_card_id"],
            "update": None,
        }

        assert next(
            response["query"]
            for response in response_body
            if response["collectionAddress"]["dataset"] == "manual_input"
            if response["collectionAddress"]["collection"] == "storage_unit"
        ) == {"locators": {"email": ["?"]}, "get": ["box_id", "email"], "update": None}


class TestApprovePrivacyRequest:
    @pytest.fixture(scope="function")
    def url(self, db, privacy_request):
        return V1_URL_PREFIX + PRIVACY_REQUEST_APPROVE

    def test_approve_privacy_request_not_authenticated(self, url, api_client):
        response = api_client.patch(url)
        assert response.status_code == 401

    def test_approve_privacy_request_bad_scopes(
        self, url, api_client, generate_auth_header
    ):
        auth_header = generate_auth_header(scopes=[PRIVACY_REQUEST_READ])
        response = api_client.patch(url, headers=auth_header)
        assert response.status_code == 403

    @mock.patch(
        "fides.api.ops.service.privacy_request.request_runner_service.run_privacy_request.delay"
    )
    def test_approve_privacy_request_does_not_exist(
        self, submit_mock, db, url, api_client, generate_auth_header, privacy_request
    ):
        auth_header = generate_auth_header(scopes=[PRIVACY_REQUEST_REVIEW])

        body = {"request_ids": ["does_not_exist"]}
        response = api_client.patch(url, headers=auth_header, json=body)
        assert response.status_code == 200

        response_body = response.json()
        assert response_body["succeeded"] == []
        assert len(response_body["failed"]) == 1
        assert (
            response_body["failed"][0]["message"]
            == "No privacy request found with id 'does_not_exist'"
        )
        assert not submit_mock.called

    @pytest.mark.parametrize(
        "privacy_request_status",
        [PrivacyRequestStatus.complete, PrivacyRequestStatus.canceled],
    )
    @mock.patch(
        "fides.api.ops.service.privacy_request.request_runner_service.run_privacy_request.delay"
    )
    def test_approve_privacy_request_in_non_pending_state(
        self,
        submit_mock,
        db,
        url,
        api_client,
        generate_auth_header,
        privacy_request,
        privacy_request_status,
    ):
        privacy_request.status = privacy_request_status
        privacy_request.save(db=db)
        auth_header = generate_auth_header(scopes=[PRIVACY_REQUEST_REVIEW])

        body = {"request_ids": [privacy_request.id]}
        response = api_client.patch(url, headers=auth_header, json=body)
        assert response.status_code == 200

        response_body = response.json()
        assert response_body["succeeded"] == []
        assert len(response_body["failed"]) == 1
        assert response_body["failed"][0]["message"] == "Cannot transition status"
        assert (
            response_body["failed"][0]["data"]["status"] == privacy_request_status.value
        )
        assert not submit_mock.called

    @mock.patch(
        "fides.api.ops.service.privacy_request.request_runner_service.run_privacy_request.delay"
    )
    def test_approve_privacy_request_no_user_on_client(
        self,
        submit_mock,
        db,
        url,
        api_client,
        generate_auth_header,
        privacy_request,
        user,
    ):
        privacy_request.status = PrivacyRequestStatus.pending
        privacy_request.save(db=db)
        auth_header = generate_auth_header(scopes=[PRIVACY_REQUEST_REVIEW])

        body = {"request_ids": [privacy_request.id]}
        response = api_client.patch(url, headers=auth_header, json=body)
        assert response.status_code == 200

        response_body = response.json()
        assert len(response_body["succeeded"]) == 1
        assert len(response_body["failed"]) == 0
        assert response_body["succeeded"][0]["status"] == "approved"
        assert response_body["succeeded"][0]["id"] == privacy_request.id
        assert response_body["succeeded"][0]["reviewed_at"] is not None
        assert response_body["succeeded"][0]["reviewed_by"] is None  # No user on client

        assert submit_mock.called

    @mock.patch(
        "fides.api.ops.service.privacy_request.request_runner_service.run_privacy_request.delay"
    )
    def test_approve_privacy_request(
        self,
        submit_mock,
        db,
        url,
        api_client,
        generate_auth_header,
        user,
        privacy_request,
    ):
        privacy_request.status = PrivacyRequestStatus.pending
        privacy_request.save(db=db)

        payload = {
            JWE_PAYLOAD_SCOPES: user.client.scopes,
            JWE_PAYLOAD_CLIENT_ID: user.client.id,
            JWE_ISSUED_AT: datetime.now().isoformat(),
        }
        auth_header = {
            "Authorization": "Bearer "
            + generate_jwe(json.dumps(payload), CONFIG.security.app_encryption_key)
        }

        body = {"request_ids": [privacy_request.id]}
        response = api_client.patch(url, headers=auth_header, json=body)

        assert response.status_code == 200

        response_body = response.json()
        assert len(response_body["succeeded"]) == 1
        assert len(response_body["failed"]) == 0
        assert response_body["succeeded"][0]["status"] == "approved"
        assert response_body["succeeded"][0]["id"] == privacy_request.id
        assert response_body["succeeded"][0]["reviewed_at"] is not None
        assert response_body["succeeded"][0]["reviewed_by"] == user.id

        assert submit_mock.called

        privacy_request.delete(db)

    @mock.patch(
        "fides.api.ops.service.privacy_request.request_runner_service.run_privacy_request.delay"
    )
    def test_approve_privacy_request_creates_audit_log(
        self,
        submit_mock,
        db,
        url,
        api_client,
        generate_auth_header,
        user,
        privacy_request_status_pending,
    ):
        payload = {
            JWE_PAYLOAD_SCOPES: user.client.scopes,
            JWE_PAYLOAD_CLIENT_ID: user.client.id,
            JWE_ISSUED_AT: datetime.now().isoformat(),
        }
        auth_header = {
            "Authorization": "Bearer "
            + generate_jwe(json.dumps(payload), CONFIG.security.app_encryption_key)
        }

        body = {"request_ids": [privacy_request_status_pending.id]}
        api_client.patch(url, headers=auth_header, json=body)
        approval_audit_log: AuditLog = AuditLog.filter(
            db=db,
            conditions=(
                (AuditLog.privacy_request_id == privacy_request_status_pending.id)
                & (AuditLog.user_id == user.id)
                & (AuditLog.action == AuditLogAction.approved)
            ),
        ).first()

        assert approval_audit_log is not None
        assert approval_audit_log.message == ""

        approval_audit_log.delete(db)


class TestDenyPrivacyRequest:
    @pytest.fixture(scope="function")
    def url(self, db, privacy_request):
        return V1_URL_PREFIX + PRIVACY_REQUEST_DENY

    def test_deny_privacy_request_not_authenticated(self, url, api_client):
        response = api_client.patch(url)
        assert response.status_code == 401

    def test_deny_privacy_request_bad_scopes(
        self, url, api_client, generate_auth_header
    ):
        auth_header = generate_auth_header(scopes=[PRIVACY_REQUEST_READ])
        response = api_client.patch(url, headers=auth_header)
        assert response.status_code == 403

    @mock.patch(
        "fides.api.ops.service.privacy_request.request_runner_service.run_privacy_request.delay"
    )
    def test_deny_privacy_request_does_not_exist(
        self, submit_mock, db, url, api_client, generate_auth_header, privacy_request
    ):
        auth_header = generate_auth_header(scopes=[PRIVACY_REQUEST_REVIEW])

        body = {"request_ids": ["does_not_exist"]}
        response = api_client.patch(url, headers=auth_header, json=body)
        assert response.status_code == 200

        response_body = response.json()
        assert response_body["succeeded"] == []
        assert len(response_body["failed"]) == 1
        assert (
            response_body["failed"][0]["message"]
            == "No privacy request found with id 'does_not_exist'"
        )
        assert not submit_mock.called

    @mock.patch(
        "fides.api.ops.service.privacy_request.request_runner_service.run_privacy_request.delay"
    )
    def test_deny_completed_privacy_request(
        self, submit_mock, db, url, api_client, generate_auth_header, privacy_request
    ):
        privacy_request.status = PrivacyRequestStatus.complete
        privacy_request.save(db=db)
        auth_header = generate_auth_header(scopes=[PRIVACY_REQUEST_REVIEW])

        body = {"request_ids": [privacy_request.id]}
        response = api_client.patch(url, headers=auth_header, json=body)
        assert response.status_code == 200

        response_body = response.json()
        assert response_body["succeeded"] == []
        assert len(response_body["failed"]) == 1
        assert response_body["failed"][0]["message"] == "Cannot transition status"
        assert response_body["failed"][0]["data"]["status"] == "complete"
        assert not submit_mock.called

    @mock.patch(
        "fides.api.ops.service.privacy_request.request_runner_service.run_privacy_request.delay"
    )
    def test_deny_privacy_request_without_denial_reason(
        self,
        submit_mock,
        db,
        url,
        api_client,
        generate_auth_header,
        user,
        privacy_request,
    ):
        privacy_request.status = PrivacyRequestStatus.pending
        privacy_request.save(db=db)

        payload = {
            JWE_PAYLOAD_SCOPES: user.client.scopes,
            JWE_PAYLOAD_CLIENT_ID: user.client.id,
            JWE_ISSUED_AT: datetime.now().isoformat(),
        }
        auth_header = {
            "Authorization": "Bearer "
            + generate_jwe(json.dumps(payload), CONFIG.security.app_encryption_key)
        }

        body = {"request_ids": [privacy_request.id]}
        response = api_client.patch(url, headers=auth_header, json=body)
        assert response.status_code == 200

        response_body = response.json()
        assert len(response_body["succeeded"]) == 1
        assert len(response_body["failed"]) == 0
        assert response_body["succeeded"][0]["status"] == "denied"
        assert response_body["succeeded"][0]["id"] == privacy_request.id
        assert response_body["succeeded"][0]["reviewed_at"] is not None
        assert response_body["succeeded"][0]["reviewed_by"] == user.id
        denial_audit_log: AuditLog = AuditLog.filter(
            db=db,
            conditions=(
                (AuditLog.privacy_request_id == privacy_request.id)
                & (AuditLog.user_id == user.id)
            ),
        ).first()

        assert denial_audit_log.message is None

        assert not submit_mock.called  # Shouldn't run! Privacy request was denied

        privacy_request.delete(db)

    @mock.patch(
        "fides.api.ops.service.privacy_request.request_runner_service.run_privacy_request.delay"
    )
    def test_deny_privacy_request_with_denial_reason(
        self,
        submit_mock,
        db,
        url,
        api_client,
        generate_auth_header,
        user,
        privacy_request,
    ):
        privacy_request.status = PrivacyRequestStatus.pending
        privacy_request.save(db=db)

        payload = {
            JWE_PAYLOAD_SCOPES: user.client.scopes,
            JWE_PAYLOAD_CLIENT_ID: user.client.id,
            JWE_ISSUED_AT: datetime.now().isoformat(),
        }
        auth_header = {
            "Authorization": "Bearer "
            + generate_jwe(json.dumps(payload), CONFIG.security.app_encryption_key)
        }
        denial_reason = "Your request was denied because reasons"
        body = {"request_ids": [privacy_request.id], "reason": denial_reason}
        response = api_client.patch(url, headers=auth_header, json=body)
        assert response.status_code == 200

        response_body = response.json()
        assert len(response_body["succeeded"]) == 1
        assert len(response_body["failed"]) == 0
        assert response_body["succeeded"][0]["status"] == "denied"
        assert response_body["succeeded"][0]["id"] == privacy_request.id
        assert response_body["succeeded"][0]["reviewed_at"] is not None
        assert response_body["succeeded"][0]["reviewed_by"] == user.id
        denial_audit_log: AuditLog = AuditLog.filter(
            db=db,
            conditions=(
                (AuditLog.privacy_request_id == privacy_request.id)
                & (AuditLog.user_id == user.id)
            ),
        ).first()

        assert denial_audit_log.message == denial_reason

        assert not submit_mock.called  # Shouldn't run! Privacy request was denied

        privacy_request.delete(db)


class TestResumePrivacyRequest:
    @pytest.fixture(scope="function")
    def url(self, db, privacy_request):
        return V1_URL_PREFIX + PRIVACY_REQUEST_RESUME.format(
            privacy_request_id=privacy_request.id
        )

    def test_resume_privacy_request_not_authenticated(
        self,
        url,
        api_client,
        generate_webhook_auth_header,
        policy_pre_execution_webhooks,
    ):
        response = api_client.post(url)
        assert response.status_code == 401

    def test_resume_privacy_request_invalid_jwe_format(
        self,
        url,
        api_client,
        generate_webhook_auth_header,
        policy_pre_execution_webhooks,
    ):
        auth_header = {
            "Authorization": "Bearer "
            + generate_jwe(
                json.dumps({"unexpected": "format"}),
                CONFIG.security.app_encryption_key,
            )
        }
        response = api_client.post(url, headers=auth_header, json={})
        assert response.status_code == 403

    def test_resume_privacy_request_invalid_scopes(
        self,
        url,
        api_client,
        generate_webhook_auth_header,
        policy_pre_execution_webhooks,
    ):
        """
        Test scopes are correct, although we just gave a user this token with the
        correct scopes, the check doesn't mean much
        """

        auth_header = {
            "Authorization": "Bearer "
            + generate_jwe(
                json.dumps(
                    {
                        "webhook_id": policy_pre_execution_webhooks[0].id,
                        "scopes": [PRIVACY_REQUEST_READ],
                        "iat": datetime.now().isoformat(),
                    }
                ),
                CONFIG.security.app_encryption_key,
            )
        }
        response = api_client.post(url, headers=auth_header, json={})
        assert response.status_code == 403

    def test_resume_privacy_request_invalid_webhook(
        self,
        url,
        api_client,
        generate_webhook_auth_header,
        policy_post_execution_webhooks,
    ):
        """Only can resume execution after Pre-Execution webhooks"""
        auth_header = {
            "Authorization": "Bearer "
            + generate_jwe(
                json.dumps(
                    {
                        "webhook_id": policy_post_execution_webhooks[0].id,
                        "scopes": [PRIVACY_REQUEST_CALLBACK_RESUME],
                        "iat": datetime.now().isoformat(),
                    }
                ),
                CONFIG.security.app_encryption_key,
            )
        }
        response = api_client.post(url, headers=auth_header, json={})
        assert response.status_code == 404

    def test_resume_privacy_request_not_paused(
        self,
        url,
        api_client,
        generate_webhook_auth_header,
        policy_pre_execution_webhooks,
        privacy_request,
        db,
    ):
        privacy_request.status = PrivacyRequestStatus.complete
        privacy_request.save(db=db)
        auth_header = generate_webhook_auth_header(
            webhook=policy_pre_execution_webhooks[0]
        )
        response = api_client.post(url, headers=auth_header, json={})
        assert response.status_code == 400

        privacy_request.delete(db)

    @mock.patch(
        "fides.api.ops.service.privacy_request.request_runner_service.run_privacy_request.delay"
    )
    def test_resume_privacy_request(
        self,
        submit_mock,
        url,
        api_client,
        generate_webhook_auth_header,
        policy_pre_execution_webhooks,
        privacy_request,
        db,
    ):
        privacy_request.status = PrivacyRequestStatus.paused
        privacy_request.save(db=db)
        auth_header = generate_webhook_auth_header(
            webhook=policy_pre_execution_webhooks[0]
        )
        response = api_client.post(
            url, headers=auth_header, json={"derived_identity": {}}
        )
        assert response.status_code == 200
        response_body = json.loads(response.text)
        assert submit_mock.called
        assert response_body == {
            "id": privacy_request.id,
            "created_at": stringify_date(privacy_request.created_at),
            "started_processing_at": stringify_date(
                privacy_request.started_processing_at
            ),
            "finished_processing_at": None,
            "identity_verified_at": None,
            "status": "in_processing",
            "external_id": privacy_request.external_id,
            "identity": None,
            "reviewed_at": None,
            "reviewed_by": None,
            "reviewer": None,
            "paused_at": None,
            "policy": {
                "drp_action": None,
                "key": privacy_request.policy.key,
                "name": privacy_request.policy.name,
                "rules": [
                    rule.dict()
                    for rule in PolicyResponse.from_orm(privacy_request.policy).rules
                ],
            },
            "stopped_collection_details": None,
            "resume_endpoint": None,
        }

        privacy_request.delete(db)


class TestResumeAccessRequestWithManualInput:
    @pytest.fixture(scope="function")
    def url(self, privacy_request):
        return V1_URL_PREFIX + PRIVACY_REQUEST_MANUAL_INPUT.format(
            privacy_request_id=privacy_request.id
        )

    def test_manual_resume_not_authenticated(self, api_client, url):
        response = api_client.post(url, headers={}, json={})
        assert response.status_code == 401

    def test_manual_resume_wrong_scope(self, api_client, url, generate_auth_header):
        auth_header = generate_auth_header(scopes=[PRIVACY_REQUEST_READ])

        response = api_client.post(url, headers=auth_header, json={})
        assert response.status_code == 403

    def test_manual_resume_privacy_request_not_paused(
        self, api_client, url, generate_auth_header, privacy_request
    ):
        auth_header = generate_auth_header(scopes=[PRIVACY_REQUEST_CALLBACK_RESUME])
        response = api_client.post(url, headers=auth_header, json=[{"mock": "row"}])
        assert response.status_code == 400
        assert (
            response.json()["detail"]
            == f"Invalid resume request: privacy request '{privacy_request.id}' status = in_processing. Privacy request is not paused."
        )

    def test_manual_resume_privacy_request_no_paused_location(
        self, db, api_client, url, generate_auth_header, privacy_request
    ):
        auth_header = generate_auth_header(scopes=[PRIVACY_REQUEST_CALLBACK_RESUME])
        privacy_request.status = PrivacyRequestStatus.paused
        privacy_request.save(db)

        response = api_client.post(url, headers=auth_header, json=[{"mock": "row"}])
        assert response.status_code == 400
        assert (
            response.json()["detail"]
            == f"Cannot resume privacy request '{privacy_request.id}'; no paused details."
        )

        privacy_request.delete(db)

    def test_resume_with_manual_input_collection_has_changed(
        self, db, api_client, url, generate_auth_header, privacy_request
    ):
        """Fail if user has changed graph so that the paused node doesn't exist"""
        auth_header = generate_auth_header(scopes=[PRIVACY_REQUEST_CALLBACK_RESUME])
        privacy_request.status = PrivacyRequestStatus.paused
        privacy_request.save(db)

        privacy_request.cache_paused_collection_details(
            step=CurrentStep.access,
            collection=CollectionAddress("manual_example", "filing_cabinet"),
        )

        response = api_client.post(url, headers=auth_header, json=[{"mock": "row"}])
        assert response.status_code == 422
        assert (
            response.json()["detail"]
            == "Cannot save manual data. No collection in graph with name: 'manual_example:filing_cabinet'."
        )

        privacy_request.delete(db)

    @pytest.mark.usefixtures(
        "postgres_example_test_dataset_config", "manual_dataset_config"
    )
    def test_resume_with_manual_input_invalid_data(
        self,
        db,
        api_client,
        url,
        generate_auth_header,
        privacy_request,
    ):
        """Fail if the manual data entered does not match fields on the dataset"""
        auth_header = generate_auth_header(scopes=[PRIVACY_REQUEST_CALLBACK_RESUME])
        privacy_request.status = PrivacyRequestStatus.paused
        privacy_request.save(db)

        privacy_request.cache_paused_collection_details(
            step=CurrentStep.access,
            collection=CollectionAddress("manual_input", "filing_cabinet"),
        )

        response = api_client.post(url, headers=auth_header, json=[{"mock": "row"}])
        assert response.status_code == 422
        assert (
            response.json()["detail"]
            == "Cannot save manual rows. No 'mock' field defined on the 'manual_input:filing_cabinet' collection."
        )

        privacy_request.delete(db)

    @mock.patch(
        "fides.api.ops.service.privacy_request.request_runner_service.run_privacy_request.delay"
    )
    @pytest.mark.usefixtures(
        "postgres_example_test_dataset_config", "manual_dataset_config"
    )
    def test_resume_with_manual_input(
        self,
        _,
        db,
        api_client,
        url,
        generate_auth_header,
        privacy_request,
    ):
        auth_header = generate_auth_header(scopes=[PRIVACY_REQUEST_CALLBACK_RESUME])
        privacy_request.status = PrivacyRequestStatus.paused
        privacy_request.save(db)

        privacy_request.cache_paused_collection_details(
            step=CurrentStep.access,
            collection=CollectionAddress("manual_input", "filing_cabinet"),
        )

        response = api_client.post(
            url,
            headers=auth_header,
            json=[
                {
                    "id": 1,
                    "authorized_user": "Jason Doe",
                    "customer_id": 1,
                    "payment_card_id": "abcde",
                }
            ],
        )
        assert response.status_code == 200

        db.refresh(privacy_request)
        assert privacy_request.status == PrivacyRequestStatus.in_processing

        privacy_request.delete(db)


class TestValidateManualInput:
    """Verify pytest cell-var-from-loop warning is a false positive"""

    @pytest.fixture(scope="function")
    @pytest.mark.usefixtures("postgres_example_test_dataset_config")
    def dataset_graph(self, db):
        datasets = DatasetConfig.all(db=db)
        dataset_graphs = [dataset_config.get_graph() for dataset_config in datasets]
        dataset_graph = DatasetGraph(*dataset_graphs)
        return dataset_graph

    @pytest.mark.usefixtures("postgres_example_test_dataset_config")
    def test_all_fields_match(self, dataset_graph):
        paused_location = CollectionAddress("postgres_example_test_dataset", "address")

        manual_rows = [{"city": "Nashville", "state": "TN"}]
        validate_manual_input(manual_rows, paused_location, dataset_graph)

    @pytest.mark.usefixtures("postgres_example_test_dataset_config")
    def test_one_field_does_not_match(self, dataset_graph):
        paused_location = CollectionAddress("postgres_example_test_dataset", "address")

        manual_rows = [{"city": "Nashville", "state": "TN", "ccn": "aaa-aaa"}]
        with pytest.raises(HTTPException) as exc:
            validate_manual_input(manual_rows, paused_location, dataset_graph)
        assert (
            exc.value.detail
            == "Cannot save manual rows. No 'ccn' field defined on the 'postgres_example_test_dataset:address' collection."
        )

    @pytest.mark.usefixtures("postgres_example_test_dataset_config")
    def test_field_on_second_row_does_not_match(self, dataset_graph):
        paused_location = CollectionAddress("postgres_example_test_dataset", "address")

        manual_rows = [
            {"city": "Nashville", "state": "TN"},
            {"city": "Austin", "misspelled_state": "TX"},
        ]
        with pytest.raises(HTTPException) as exc:
            validate_manual_input(manual_rows, paused_location, dataset_graph)
        assert (
            exc.value.detail
            == "Cannot save manual rows. No 'misspelled_state' field defined on the 'postgres_example_test_dataset:address' collection."
        )


class TestResumeErasureRequestWithManualConfirmation:
    @pytest.fixture(scope="function")
    def url(self, privacy_request):
        return V1_URL_PREFIX + PRIVACY_REQUEST_MANUAL_ERASURE.format(
            privacy_request_id=privacy_request.id
        )

    def test_manual_resume_not_authenticated(self, api_client, url):
        response = api_client.post(url, headers={}, json={})
        assert response.status_code == 401

    def test_manual_resume_wrong_scope(self, api_client, url, generate_auth_header):
        auth_header = generate_auth_header(scopes=[PRIVACY_REQUEST_READ])

        response = api_client.post(url, headers=auth_header, json={})
        assert response.status_code == 403

    def test_manual_resume_privacy_request_not_paused(
        self, api_client, url, generate_auth_header, privacy_request
    ):
        auth_header = generate_auth_header(scopes=[PRIVACY_REQUEST_CALLBACK_RESUME])
        response = api_client.post(url, headers=auth_header, json={"row_count": 0})
        assert response.status_code == 400
        assert (
            response.json()["detail"]
            == f"Invalid resume request: privacy request '{privacy_request.id}' status = in_processing. Privacy request is not paused."
        )

    def test_manual_resume_privacy_request_no_paused_location(
        self, db, api_client, url, generate_auth_header, privacy_request
    ):
        auth_header = generate_auth_header(scopes=[PRIVACY_REQUEST_CALLBACK_RESUME])
        privacy_request.status = PrivacyRequestStatus.paused
        privacy_request.save(db)

        response = api_client.post(url, headers=auth_header, json={"row_count": 0})
        assert response.status_code == 400
        assert (
            response.json()["detail"]
            == f"Cannot resume privacy request '{privacy_request.id}'; no paused details."
        )

        privacy_request.delete(db)

    def test_resume_with_manual_erasure_confirmation_collection_has_changed(
        self, db, api_client, url, generate_auth_header, privacy_request
    ):
        """Fail if user has changed graph so that the paused node doesn't exist"""
        auth_header = generate_auth_header(scopes=[PRIVACY_REQUEST_CALLBACK_RESUME])
        privacy_request.status = PrivacyRequestStatus.paused
        privacy_request.save(db)

        privacy_request.cache_paused_collection_details(
            step=CurrentStep.erasure,
            collection=CollectionAddress("manual_example", "filing_cabinet"),
        )

        response = api_client.post(url, headers=auth_header, json={"row_count": 0})
        assert response.status_code == 422
        assert (
            response.json()["detail"]
            == "Cannot save manual data. No collection in graph with name: 'manual_example:filing_cabinet'."
        )

        privacy_request.delete(db)

    def test_resume_still_paused_at_access_request(
        self, db, api_client, url, generate_auth_header, privacy_request
    ):
        """Fail if user hitting wrong endpoint to resume."""
        auth_header = generate_auth_header(scopes=[PRIVACY_REQUEST_CALLBACK_RESUME])
        privacy_request.status = PrivacyRequestStatus.paused
        privacy_request.save(db)

        privacy_request.cache_paused_collection_details(
            step=CurrentStep.access,
            collection=CollectionAddress("manual_example", "filing_cabinet"),
        )
        response = api_client.post(url, headers=auth_header, json={"row_count": 0})
        assert response.status_code == 400

        assert (
            response.json()["detail"]
            == "Collection 'manual_example:filing_cabinet' is paused at the access step. Pass in manual data instead to '/privacy-request/{privacy_request_id}/manual_input' to resume."
        )

        privacy_request.delete(db)

    @pytest.mark.usefixtures(
        "postgres_example_test_dataset_config", "manual_dataset_config"
    )
    @mock.patch(
        "fides.api.ops.service.privacy_request.request_runner_service.run_privacy_request.delay"
    )
    def test_resume_with_manual_count(
        self,
        _,
        db,
        api_client,
        url,
        generate_auth_header,
        privacy_request,
    ):
        auth_header = generate_auth_header(scopes=[PRIVACY_REQUEST_CALLBACK_RESUME])
        privacy_request.status = PrivacyRequestStatus.paused
        privacy_request.save(db)

        privacy_request.cache_paused_collection_details(
            step=CurrentStep.erasure,
            collection=CollectionAddress("manual_input", "filing_cabinet"),
        )
        response = api_client.post(
            url,
            headers=auth_header,
            json={"row_count": 5},
        )
        assert response.status_code == 200

        db.refresh(privacy_request)
        assert privacy_request.status == PrivacyRequestStatus.in_processing

        privacy_request.delete(db)


class TestRestartFromFailure:
    @pytest.fixture(scope="function")
    def url(self, db, privacy_request):
        return V1_URL_PREFIX + PRIVACY_REQUEST_RETRY.format(
            privacy_request_id=privacy_request.id
        )

    def test_restart_from_failure_not_authenticated(self, api_client, url):
        response = api_client.post(url, headers={})
        assert response.status_code == 401

    def test_restart_from_failure_wrong_scope(
        self, api_client, url, generate_auth_header
    ):
        auth_header = generate_auth_header(scopes=[PRIVACY_REQUEST_READ])

        response = api_client.post(url, headers=auth_header)
        assert response.status_code == 403

    def test_restart_from_failure_not_errored(
        self, api_client, url, generate_auth_header, privacy_request
    ):
        auth_header = generate_auth_header(scopes=[PRIVACY_REQUEST_CALLBACK_RESUME])

        response = api_client.post(url, headers=auth_header)
        assert response.status_code == 400
        assert (
            response.json()["detail"]
            == f"Cannot restart privacy request from failure: privacy request '{privacy_request.id}' status = in_processing."
        )

    def test_restart_from_failure_no_stopped_collection(
        self, api_client, url, generate_auth_header, db, privacy_request
    ):
        auth_header = generate_auth_header(scopes=[PRIVACY_REQUEST_CALLBACK_RESUME])
        privacy_request.status = PrivacyRequestStatus.error
        privacy_request.save(db)

        response = api_client.post(url, headers=auth_header)
        assert response.status_code == 400
        assert (
            response.json()["detail"]
            == f"Cannot restart privacy request from failure '{privacy_request.id}'; no failed step or collection."
        )

        privacy_request.delete(db)

    @mock.patch(
        "fides.api.ops.service.privacy_request.request_runner_service.run_privacy_request.delay"
    )
    def test_restart_from_failure(
        self, submit_mock, api_client, url, generate_auth_header, db, privacy_request
    ):
        auth_header = generate_auth_header(scopes=[PRIVACY_REQUEST_CALLBACK_RESUME])
        privacy_request.status = PrivacyRequestStatus.error
        privacy_request.save(db)

        privacy_request.cache_failed_collection_details(
            step=CurrentStep.access,
            collection=CollectionAddress("test_dataset", "test_collection"),
        )

        response = api_client.post(url, headers=auth_header)
        assert response.status_code == 200

        db.refresh(privacy_request)
        assert privacy_request.status == PrivacyRequestStatus.in_processing

        submit_mock.assert_called_with(
            privacy_request_id=privacy_request.id,
            from_step=CurrentStep.access.value,
            from_webhook_id=None,
        )


class TestVerifyIdentity:
    code = "123456"

    @pytest.fixture(scope="function")
    def url(self, db, privacy_request):
        return V1_URL_PREFIX + PRIVACY_REQUEST_VERIFY_IDENTITY.format(
            privacy_request_id=privacy_request.id
        )

    def test_incorrect_privacy_request_status(self, api_client, url, privacy_request):
        request_body = {"code": self.code}
        resp = api_client.post(url, headers={}, json=request_body)
        assert resp.status_code == 400
        assert (
            resp.json()["detail"]
            == f"Invalid identity verification request. Privacy request '{privacy_request.id}' status = in_processing."
        )

    def test_verification_code_expired(self, db, api_client, url, privacy_request):
        privacy_request.status = PrivacyRequestStatus.identity_unverified
        privacy_request.save(db)

        request_body = {"code": self.code}
        resp = api_client.post(url, headers={}, json=request_body)
        assert resp.status_code == 400
        assert (
            resp.json()["detail"]
            == f"Identification code expired for {privacy_request.id}."
        )

    def test_invalid_code(self, db, api_client, url, privacy_request):
        privacy_request.status = PrivacyRequestStatus.identity_unverified
        privacy_request.save(db)
        privacy_request.cache_identity_verification_code("999999")

        request_body = {"code": self.code}
        resp = api_client.post(url, headers={}, json=request_body)
        assert resp.status_code == 403
        assert (
            resp.json()["detail"]
            == f"Incorrect identification code for '{privacy_request.id}'"
        )

    @mock.patch(
<<<<<<< HEAD
        "fides.api.ops.service.privacy_request.request_runner_service.run_privacy_request.delay"
=======
        "fidesops.ops.service.privacy_request.request_runner_service.run_privacy_request.delay"
>>>>>>> e0505c1d
    )
    def test_verify_identity_no_admin_approval_needed(
        self, mock_run_privacy_request, db, api_client, url, privacy_request
    ):
        privacy_request.status = PrivacyRequestStatus.identity_unverified
        privacy_request.save(db)
        privacy_request.cache_identity_verification_code(self.code)

        request_body = {"code": self.code}
        resp = api_client.post(url, headers={}, json=request_body)
        assert resp.status_code == 200

        resp = resp.json()
        assert resp["status"] == "pending"
        assert resp["identity_verified_at"] is not None

        db.refresh(privacy_request)
        assert privacy_request.status == PrivacyRequestStatus.pending
        assert privacy_request.identity_verified_at is not None

        approved_audit_log: AuditLog = AuditLog.filter(
            db=db,
            conditions=(
                (AuditLog.privacy_request_id == privacy_request.id)
                & (AuditLog.action == AuditLogAction.approved)
            ),
        ).first()

        assert approved_audit_log is not None

        assert mock_run_privacy_request.called

    @mock.patch(
<<<<<<< HEAD
        "fides.api.ops.service.privacy_request.request_runner_service.run_privacy_request.delay"
=======
        "fidesops.ops.service.privacy_request.request_runner_service.run_privacy_request.delay"
>>>>>>> e0505c1d
    )
    def test_verify_identity_admin_approval_needed(
        self,
        mock_run_privacy_request,
        require_manual_request_approval,
        db,
        api_client,
        url,
        privacy_request,
    ):
        privacy_request.status = PrivacyRequestStatus.identity_unverified
        privacy_request.save(db)
        privacy_request.cache_identity_verification_code(self.code)

        request_body = {"code": self.code}
        resp = api_client.post(url, headers={}, json=request_body)
        assert resp.status_code == 200

        resp = resp.json()
        assert resp["status"] == "pending"
        assert resp["identity_verified_at"] is not None

        db.refresh(privacy_request)
        assert privacy_request.status == PrivacyRequestStatus.pending
        assert privacy_request.identity_verified_at is not None

        approved_audit_log: AuditLog = AuditLog.filter(
            db=db,
            conditions=(
                (AuditLog.privacy_request_id == privacy_request.id)
                & (AuditLog.action == AuditLogAction.approved)
            ),
        ).first()

        assert approved_audit_log is None
        assert not mock_run_privacy_request.called


class TestCreatePrivacyRequestEmailVerificationRequired:
    @pytest.fixture(scope="function")
    def url(self, oauth_client: ClientDetail, policy) -> str:
        return V1_URL_PREFIX + PRIVACY_REQUESTS

    @pytest.fixture(scope="function")
    def subject_identity_verification_required(self):
        """Override autouse fixture to enable identity verification for tests"""
<<<<<<< HEAD
        original_value = CONFIG.execution.subject_identity_verification_required
        CONFIG.execution.subject_identity_verification_required = True
        yield
        CONFIG.execution.subject_identity_verification_required = original_value
=======
        original_value = config.execution.subject_identity_verification_required
        config.execution.subject_identity_verification_required = True
        yield
        config.execution.subject_identity_verification_required = original_value
>>>>>>> e0505c1d

    def test_create_privacy_request_no_email_config(
        self,
        url,
        db,
        api_client: TestClient,
        policy,
        subject_identity_verification_required,
    ):
        data = [
            {
                "requested_at": "2021-08-30T16:09:37.359Z",
                "policy_key": policy.key,
                "identity": {"email": "test@example.com"},
            }
        ]
        resp = api_client.post(url, json=data)
        assert resp.status_code == 200
        response_data = resp.json()["failed"]
        assert len(response_data) == 1
        assert response_data[0]["message"] == "Verification email could not be sent."
        assert (
            response_data[0]["data"]["status"]
            == PrivacyRequestStatus.identity_unverified.value
        )
        pr = PrivacyRequest.get(
            db=db, object_id=response_data[0]["data"]["privacy_request_id"]
        )
        pr.delete(db=db)

    @mock.patch(
<<<<<<< HEAD
        "fides.api.ops.service.privacy_request.request_runner_service.run_privacy_request.delay"
    )
    @mock.patch(
        "fides.api.ops.api.v1.endpoints.privacy_request_endpoints.dispatch_email"
=======
        "fidesops.ops.service.privacy_request.request_runner_service.run_privacy_request.delay"
    )
    @mock.patch(
        "fidesops.ops.api.v1.endpoints.privacy_request_endpoints.dispatch_email"
>>>>>>> e0505c1d
    )
    def test_create_privacy_request_with_email_config(
        self,
        mock_dispatch_email,
        mock_execute_request,
        url,
        db,
        api_client: TestClient,
        policy,
        email_config,
        subject_identity_verification_required,
    ):
        data = [
            {
                "requested_at": "2021-08-30T16:09:37.359Z",
                "policy_key": policy.key,
                "identity": {"email": "test@example.com"},
            }
        ]
        resp = api_client.post(url, json=data)
        assert resp.status_code == 200
        response_data = resp.json()["succeeded"]
        assert len(response_data) == 1
        pr = PrivacyRequest.get(db=db, object_id=response_data[0]["id"])
        approval_audit_log: AuditLog = AuditLog.filter(
            db=db,
            conditions=(
                (AuditLog.privacy_request_id == pr.id)
                & (AuditLog.action == AuditLogAction.approved)
            ),
        ).first()
        assert approval_audit_log is None
        assert not mock_execute_request.called

        assert response_data[0]["status"] == PrivacyRequestStatus.identity_unverified
        assert mock_dispatch_email.called

        call_args = mock_dispatch_email.call_args[1]
        assert call_args["action_type"] == EmailActionType.SUBJECT_IDENTITY_VERIFICATION
        assert call_args["to_email"] == "test@example.com"
        assert call_args["email_body_params"] == SubjectIdentityVerificationBodyParams(
            verification_code=pr.get_cached_verification_code(),
<<<<<<< HEAD
            verification_code_ttl_seconds=CONFIG.redis.identity_verification_code_ttl_seconds,
=======
            verification_code_ttl_seconds=config.redis.identity_verification_code_ttl_seconds,
>>>>>>> e0505c1d
        )

        pr.delete(db=db)<|MERGE_RESOLUTION|>--- conflicted
+++ resolved
@@ -44,13 +44,6 @@
     REQUEST_PREVIEW,
     V1_URL_PREFIX,
 )
-<<<<<<< HEAD
-from fides.api.ops.graph.config import CollectionAddress
-from fides.api.ops.graph.graph import DatasetGraph
-from fides.api.ops.models.datasetconfig import DatasetConfig
-from fides.api.ops.models.policy import ActionType, PausedStep
-from fides.api.ops.models.privacy_request import (
-=======
 from fidesops.ops.core.config import config
 from fidesops.ops.email_templates import get_email_template
 from fidesops.ops.graph.config import CollectionAddress
@@ -58,24 +51,12 @@
 from fidesops.ops.models.datasetconfig import DatasetConfig
 from fidesops.ops.models.policy import ActionType, CurrentStep
 from fidesops.ops.models.privacy_request import (
->>>>>>> e0505c1d
     ExecutionLog,
     ExecutionLogStatus,
     ManualAction,
     PrivacyRequest,
     PrivacyRequestStatus,
 )
-<<<<<<< HEAD
-from fides.api.ops.schemas.dataset import DryRunDatasetResponse
-from fides.api.ops.schemas.email.email import (
-    EmailActionType,
-    SubjectIdentityVerificationBodyParams,
-)
-from fides.api.ops.schemas.masking.masking_secrets import SecretType
-from fides.api.ops.schemas.policy import PolicyResponse
-from fides.api.ops.schemas.redis_cache import PrivacyRequestIdentity
-from fides.api.ops.util.cache import (
-=======
 from fidesops.ops.schemas.dataset import DryRunDatasetResponse
 from fidesops.ops.schemas.email.email import (
     EmailActionType,
@@ -85,7 +66,6 @@
 from fidesops.ops.schemas.policy import PolicyResponse
 from fidesops.ops.schemas.redis_cache import PrivacyRequestIdentity
 from fidesops.ops.util.cache import (
->>>>>>> e0505c1d
     get_encryption_cache_key,
     get_identity_cache_key,
     get_masking_secret_cache_key,
@@ -2484,11 +2464,7 @@
         )
 
     @mock.patch(
-<<<<<<< HEAD
-        "fides.api.ops.service.privacy_request.request_runner_service.run_privacy_request.delay"
-=======
-        "fidesops.ops.service.privacy_request.request_runner_service.run_privacy_request.delay"
->>>>>>> e0505c1d
+        "fides.ops.service.privacy_request.request_runner_service.run_privacy_request.delay"
     )
     def test_verify_identity_no_admin_approval_needed(
         self, mock_run_privacy_request, db, api_client, url, privacy_request
@@ -2522,11 +2498,7 @@
         assert mock_run_privacy_request.called
 
     @mock.patch(
-<<<<<<< HEAD
-        "fides.api.ops.service.privacy_request.request_runner_service.run_privacy_request.delay"
-=======
-        "fidesops.ops.service.privacy_request.request_runner_service.run_privacy_request.delay"
->>>>>>> e0505c1d
+        "fides.ops.service.privacy_request.request_runner_service.run_privacy_request.delay"
     )
     def test_verify_identity_admin_approval_needed(
         self,
@@ -2573,17 +2545,10 @@
     @pytest.fixture(scope="function")
     def subject_identity_verification_required(self):
         """Override autouse fixture to enable identity verification for tests"""
-<<<<<<< HEAD
         original_value = CONFIG.execution.subject_identity_verification_required
         CONFIG.execution.subject_identity_verification_required = True
         yield
         CONFIG.execution.subject_identity_verification_required = original_value
-=======
-        original_value = config.execution.subject_identity_verification_required
-        config.execution.subject_identity_verification_required = True
-        yield
-        config.execution.subject_identity_verification_required = original_value
->>>>>>> e0505c1d
 
     def test_create_privacy_request_no_email_config(
         self,
@@ -2615,17 +2580,10 @@
         pr.delete(db=db)
 
     @mock.patch(
-<<<<<<< HEAD
-        "fides.api.ops.service.privacy_request.request_runner_service.run_privacy_request.delay"
-    )
-    @mock.patch(
-        "fides.api.ops.api.v1.endpoints.privacy_request_endpoints.dispatch_email"
-=======
-        "fidesops.ops.service.privacy_request.request_runner_service.run_privacy_request.delay"
-    )
-    @mock.patch(
-        "fidesops.ops.api.v1.endpoints.privacy_request_endpoints.dispatch_email"
->>>>>>> e0505c1d
+        "fides.ops.service.privacy_request.request_runner_service.run_privacy_request.delay"
+    )
+    @mock.patch(
+        "fides.ops.api.v1.endpoints.privacy_request_endpoints.dispatch_email"
     )
     def test_create_privacy_request_with_email_config(
         self,
@@ -2668,11 +2626,7 @@
         assert call_args["to_email"] == "test@example.com"
         assert call_args["email_body_params"] == SubjectIdentityVerificationBodyParams(
             verification_code=pr.get_cached_verification_code(),
-<<<<<<< HEAD
             verification_code_ttl_seconds=CONFIG.redis.identity_verification_code_ttl_seconds,
-=======
-            verification_code_ttl_seconds=config.redis.identity_verification_code_ttl_seconds,
->>>>>>> e0505c1d
         )
 
         pr.delete(db=db)