--- conflicted
+++ resolved
@@ -29,12 +29,9 @@
 from fides.api.ops.api.v1.scope_registry import (
     DATASET_CREATE_OR_UPDATE,
     PRIVACY_REQUEST_CALLBACK_RESUME,
-<<<<<<< HEAD
     PRIVACY_REQUEST_CREATE,
-=======
     PRIVACY_REQUEST_NOTIFICATIONS_CREATE_OR_UPDATE,
     PRIVACY_REQUEST_NOTIFICATIONS_READ,
->>>>>>> 12f650bd
     PRIVACY_REQUEST_READ,
     PRIVACY_REQUEST_REVIEW,
     PRIVACY_REQUEST_UPLOAD_DATA,
@@ -3890,7 +3887,6 @@
         pr.delete(db=db)
 
 
-<<<<<<< HEAD
 class TestCreatePrivacyRequestAuthenticated:
     @pytest.fixture(scope="function")
     def url(self) -> str:
@@ -4349,7 +4345,6 @@
         assert approval_audit_log is not None
         assert approval_audit_log.user_id == "system"
         assert run_access_request_mock.called
-=======
 class TestCreatePrivacyRequestErrorNotification:
     @pytest.fixture(scope="function")
     def url(self) -> str:
@@ -4444,5 +4439,4 @@
 
         response = api_client.put(url, json=data, headers=auth_header)
         assert response.status_code == 200
-        assert response.json() == data
->>>>>>> 12f650bd
+        assert response.json() == data