--- conflicted
+++ resolved
@@ -4,41 +4,24 @@
 from fideslib.models.client import ClientDetail
 from starlette.testclient import TestClient
 
-<<<<<<< HEAD
-from fides.api.ops.api.v1.scope_registry import (
-=======
 from fidesops.ops.api.v1.scope_registry import (
->>>>>>> e0505c1d
     CONNECTION_READ,
     CONNECTION_TYPE_READ,
     SAAS_CONNECTION_INSTANTIATE,
 )
-<<<<<<< HEAD
-from fides.api.ops.api.v1.urn_registry import (
-=======
 from fidesops.ops.api.v1.urn_registry import (
->>>>>>> e0505c1d
     CONNECTION_TYPE_SECRETS,
     CONNECTION_TYPES,
     SAAS_CONNECTOR_FROM_TEMPLATE,
     V1_URL_PREFIX,
 )
-<<<<<<< HEAD
-from fides.api.ops.models.connectionconfig import (
-=======
 from fidesops.ops.models.connectionconfig import (
->>>>>>> e0505c1d
     AccessLevel,
     ConnectionConfig,
     ConnectionType,
 )
-<<<<<<< HEAD
-from fides.api.ops.models.datasetconfig import DatasetConfig
-from fides.api.ops.schemas.connection_configuration.connection_config import (
-=======
 from fidesops.ops.models.datasetconfig import DatasetConfig
 from fidesops.ops.schemas.connection_configuration.connection_config import (
->>>>>>> e0505c1d
     ConnectionSystemTypeMap,
     SystemType,
 )
@@ -479,11 +462,7 @@
         }
 
     @mock.patch(
-<<<<<<< HEAD
         "fides.api.ops.api.v1.endpoints.saas_config_endpoints.create_dataset_config_from_template"
-=======
-        "fidesops.ops.api.v1.endpoints.saas_config_endpoints.create_dataset_config_from_template"
->>>>>>> e0505c1d
     )
     def test_dataset_config_saving_fails(
         self, mock_create_dataset, db, generate_auth_header, api_client, base_url
