--- conflicted
+++ resolved
@@ -4,26 +4,17 @@
 from fideslib.models.client import ClientDetail
 from starlette.testclient import TestClient
 
-<<<<<<< HEAD
-from fides.api.ops.api.v1.scope_registry import CONNECTION_READ, CONNECTION_TYPE_READ
-from fides.api.ops.api.v1.urn_registry import (
-=======
 from fidesops.ops.api.v1.scope_registry import (
     CONNECTION_READ,
     CONNECTION_TYPE_READ,
     SAAS_CONNECTION_INSTANTIATE,
 )
 from fidesops.ops.api.v1.urn_registry import (
->>>>>>> 16c48d30
     CONNECTION_TYPE_SECRETS,
     CONNECTION_TYPES,
     SAAS_CONNECTOR_FROM_TEMPLATE,
     V1_URL_PREFIX,
 )
-<<<<<<< HEAD
-from fides.api.ops.models.connectionconfig import ConnectionType
-from fides.api.ops.schemas.connection_configuration.connection_config import (
-=======
 from fidesops.ops.models.connectionconfig import (
     AccessLevel,
     ConnectionConfig,
@@ -31,7 +22,6 @@
 )
 from fidesops.ops.models.datasetconfig import DatasetConfig
 from fidesops.ops.schemas.connection_configuration.connection_config import (
->>>>>>> 16c48d30
     ConnectionSystemTypeMap,
     SystemType,
 )
