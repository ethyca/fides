--- conflicted
+++ resolved
@@ -570,38 +570,6 @@
         data = resp.json()["items"]
         assert resp.status_code == 200
 
-<<<<<<< HEAD
-        # for connection_type in assert_in_data:
-        #     obj = connection_type_objects[connection_type]
-        #     assert obj in data
-
-        # for connection_type in assert_not_in_data:
-        #     obj = connection_type_objects[connection_type]
-        #     assert obj not in data
-
-        # # now run another request, this time omitting non-specified filter params
-        # # rather than setting them to false explicitly. we should get identical results.
-        # if action_types:
-        #     the_url = url + "?"
-        #     if ActionType.consent in action_types:
-        #         the_url += "consent=true&"
-        #     if ActionType.access in action_types:
-        #         the_url += "access=true&"
-        #     if ActionType.erasure in action_types:
-        #         the_url += "erasure=true&"
-
-        # resp = api_client.get(the_url, headers=auth_header)
-        # data = resp.json()["items"]
-        # assert resp.status_code == 200
-
-        # for connection_type in assert_in_data:
-        #     obj = connection_type_objects[connection_type]
-        #     assert obj in data
-
-        # for connection_type in assert_not_in_data:
-        #     obj = connection_type_objects[connection_type]
-        #     assert obj not in data
-=======
         for connection_type in assert_in_data:
             obj = connection_type_objects[connection_type]
             assert obj in data
@@ -632,7 +600,6 @@
         for connection_type in assert_not_in_data:
             obj = connection_type_objects[connection_type]
             assert obj not in data
->>>>>>> a603f3db
 
 
 class TestGetConnectionSecretSchema:
