--- conflicted
+++ resolved
@@ -48,11 +48,7 @@
         resp = api_client.get(url, headers=auth_header)
         data = resp.json()["items"]
         assert resp.status_code == 200
-<<<<<<< HEAD
-        assert len(data) == 26
-=======
-        assert len(data) == 25
->>>>>>> cd62aecc
+        assert len(data) == 27
 
         assert {
             "identifier": ConnectionType.postgres.value,
@@ -86,7 +82,7 @@
         resp = api_client.get(url + "?search=re", headers=auth_header)
         assert resp.status_code == 200
         data = resp.json()["items"]
-        assert len(data) == 4
+        assert len(data) == 5
         assert data == [
             {
                 "identifier": ConnectionType.postgres.value,
@@ -138,7 +134,7 @@
         resp = api_client.get(url + "?search=Re", headers=auth_header)
         assert resp.status_code == 200
         data = resp.json()["items"]
-        assert len(data) == 4
+        assert len(data) == 5
         assert data == [
             {
                 "identifier": ConnectionType.postgres.value,
@@ -176,11 +172,7 @@
         resp = api_client.get(url + "?system_type=saas", headers=auth_header)
         assert resp.status_code == 200
         data = resp.json()["items"]
-<<<<<<< HEAD
-        assert len(data) == 16
-=======
-        assert len(data) == 15
->>>>>>> cd62aecc
+        assert len(data) == 17
 
         resp = api_client.get(url + "?system_type=database", headers=auth_header)
         assert resp.status_code == 200
