--- conflicted
+++ resolved
@@ -78,17 +78,6 @@
         database_uri=CONFIG.database.sqlalchemy_test_database_uri,
     )
 
-<<<<<<< HEAD
-=======
-    logger.debug("Configuring database at: %s", engine.url)
-    if not database_exists(engine.url):
-        logger.debug("Creating database at: %s", engine.url)
-        create_database(engine.url)
-        logger.debug("Database at: %s successfully created", engine.url)
-    else:
-        logger.debug("Database at: %s already exists", engine.url)
-
->>>>>>> e0505c1d
     migrate_test_db()
     if not scheduler.running:
         scheduler.start()
@@ -102,10 +91,7 @@
     logger.debug("Dropping database at: %s", engine.url)
     # We don't need to perform any extra checks before dropping the DB
     # here since we know the engine will always be connected to the test DB
-<<<<<<< HEAD
-=======
     drop_database(engine.url)
->>>>>>> e0505c1d
     logger.debug("Database at: %s successfully dropped", engine.url)
 
 
@@ -265,36 +251,4 @@
     original_value = CONFIG.execution.subject_identity_verification_required
     CONFIG.execution.subject_identity_verification_required = False
     yield
-<<<<<<< HEAD
-    CONFIG.execution.subject_identity_verification_required = original_value
-=======
-    config.root_user.analytics_opt_out = original_value
-
-
-@pytest.fixture(scope="function")
-def require_manual_request_approval():
-    """Require manual request approval"""
-    original_value = config.execution.require_manual_request_approval
-    config.execution.require_manual_request_approval = True
-    yield
-    config.execution.require_manual_request_approval = original_value
-
-
-@pytest.fixture(autouse=True, scope="function")
-def subject_identity_verification_not_required():
-    """Disable identity verification for most tests unless overridden"""
-    original_value = config.execution.subject_identity_verification_required
-    config.execution.subject_identity_verification_required = False
-    yield
-    config.execution.subject_identity_verification_required = original_value
-
-
-@pytest.fixture(scope="session", autouse=True)
-def event_loop():
-    try:
-        loop = asyncio.get_running_loop()
-    except RuntimeError:
-        loop = asyncio.new_event_loop()
-    yield loop
-    loop.close()
->>>>>>> e0505c1d
+    CONFIG.execution.subject_identity_verification_required = original_value