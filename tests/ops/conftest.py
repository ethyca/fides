"""This file is only for the database fixture. For all other fixtures add them to the
tests/conftest.py file.
"""

import pytest
import requests
from sqlalchemy.exc import IntegrityError

from fides.api.ops.db.base import Base
from fides.api.ops.tasks.scheduled.scheduler import scheduler
<<<<<<< HEAD
from fides.api.ops.util.cache import get_cache
from fides.core.config import CONFIG
from fides.core.config.config_proxy import ConfigProxy
from fides.lib.cryptography.schemas.jwt import (
    JWE_ISSUED_AT,
    JWE_PAYLOAD_CLIENT_ID,
    JWE_PAYLOAD_ROLES,
    JWE_PAYLOAD_SCOPES,
)
from fides.lib.db.session import Session, get_db_engine, get_db_session
from fides.lib.models.client import ClientDetail
from fides.lib.oauth.jwt import generate_jwe
from fides.lib.oauth.roles import (
    PRIVACY_REQUEST_MANAGER,
    VIEWER_AND_PRIVACY_REQUEST_MANAGER,
)
=======
from fides.lib.db.session import get_db_engine, get_db_session
>>>>>>> e5ccd91a
from tests.conftest import create_citext_extension


@pytest.fixture(scope="session", autouse=True)
def setup_db(api_client, config):
    """Apply migrations at beginning and end of testing session"""
    assert config.test_mode
    assert requests.post != api_client.post
    yield api_client.post(url=f"{config.cli.server_url}/v1/admin/db/reset")


@pytest.fixture(scope="session")
def db(api_client, config):
    """Return a connection to the test DB"""
    # Create the test DB engine
    assert config.test_mode
    assert requests.post != api_client.post
    engine = get_db_engine(
        database_uri=config.database.sqlalchemy_test_database_uri,
    )

    create_citext_extension(engine)

    if not scheduler.running:
        scheduler.start()
    SessionLocal = get_db_session(config, engine=engine)
    the_session = SessionLocal()
    # Setup above...

    yield the_session
    # Teardown below...
    the_session.close()
    engine.dispose()


@pytest.fixture(autouse=True)
def clear_db_tables(db):
    """Clear data from tables between tests.

    If relationships are not set to cascade on delete they will fail with an
    IntegrityError if there are relationsips present. This function stores tables
    that fail with this error then recursively deletes until no more IntegrityErrors
    are present.
    """
    yield

    def delete_data(tables):
        redo = []
        for table in tables:
            try:
                db.execute(table.delete())
            except IntegrityError:
                redo.append(table)
            finally:
                db.commit()

        if redo:
            delete_data(redo)

    db.commit()  # make sure all transactions are closed before starting deletes
<<<<<<< HEAD
    delete_data(Base.metadata.sorted_tables)


@pytest.fixture(scope="session")
def cache() -> Generator:
    yield get_cache()


@pytest.fixture(scope="session")
def api_client() -> Generator:
    """Return a client used to make API requests"""
    with TestClient(app) as c:
        yield c


@pytest.fixture(scope="session")
async def async_api_client() -> Generator:
    """Return an async client used to make API requests"""
    async with AsyncClient(
        app=app, base_url="http://0.0.0.0:8080", follow_redirects=True
    ) as client:
        yield client


@pytest.fixture(scope="session", autouse=True)
def event_loop() -> Generator:
    try:
        loop = asyncio.get_running_loop()
    except RuntimeError:
        loop = asyncio.new_event_loop()
    yield loop
    loop.close()


@pytest.fixture(scope="function")
def oauth_client(db: Session) -> Generator:
    """Return a client for authentication purposes"""
    client = ClientDetail(
        hashed_secret="thisisatest",
        salt="thisisstillatest",
        scopes=SCOPE_REGISTRY,
    )
    db.add(client)
    db.commit()
    db.refresh(client)
    yield client


@pytest.fixture(scope="function")
def oauth_role_client(db: Session) -> Generator:
    """Return a client that has all the roles for authentication purposes"""
    client = ClientDetail(
        hashed_secret="thisisatest",
        salt="thisisstillatest",
        roles=[
            ADMIN,
            PRIVACY_REQUEST_MANAGER,
            VIEWER,
            VIEWER_AND_PRIVACY_REQUEST_MANAGER,
        ],
    )
    db.add(client)
    db.commit()
    db.refresh(client)
    yield client


@pytest.fixture(scope="function")
def oauth_root_client(db: Session) -> ClientDetail:
    """Return the configured root client (never persisted)"""
    return ClientDetail.get(
        db,
        object_id=CONFIG.security.oauth_root_client_id,
        config=CONFIG,
        scopes=SCOPE_REGISTRY,
    )


@pytest.fixture(scope="function")
def root_auth_header(oauth_root_client: ClientDetail) -> Dict[str, str]:
    """Return an auth header for the root client"""
    payload = {
        JWE_PAYLOAD_SCOPES: oauth_root_client.scopes,
        JWE_PAYLOAD_CLIENT_ID: oauth_root_client.id,
        JWE_ISSUED_AT: datetime.now().isoformat(),
    }
    jwe = generate_jwe(json.dumps(payload), CONFIG.security.app_encryption_key)
    return {"Authorization": "Bearer " + jwe}


def generate_auth_header_for_user(user, scopes) -> Dict[str, str]:
    payload = {
        JWE_PAYLOAD_SCOPES: scopes,
        JWE_PAYLOAD_CLIENT_ID: user.client.id,
        JWE_ISSUED_AT: datetime.now().isoformat(),
    }
    jwe = generate_jwe(json.dumps(payload), CONFIG.security.app_encryption_key)
    return {"Authorization": "Bearer " + jwe}


def generate_role_header_for_user(user, roles) -> Dict[str, str]:
    payload = {
        JWE_PAYLOAD_ROLES: roles,
        JWE_PAYLOAD_CLIENT_ID: user.client.id,
        JWE_ISSUED_AT: datetime.now().isoformat(),
    }
    jwe = generate_jwe(json.dumps(payload), CONFIG.security.app_encryption_key)
    return {"Authorization": "Bearer " + jwe}


@pytest.fixture(scope="function")
def generate_auth_header(oauth_client) -> Callable[[Any], Dict[str, str]]:
    return _generate_auth_header(oauth_client, CONFIG.security.app_encryption_key)


@pytest.fixture(scope="function")
def generate_role_header(oauth_role_client) -> Callable[[Any], Dict[str, str]]:
    return _generate_auth_role_header(
        oauth_role_client, CONFIG.security.app_encryption_key
    )


@pytest.fixture
def generate_auth_header_ctl_config(oauth_client) -> Callable[[Any], Dict[str, str]]:
    return _generate_auth_header(oauth_client, CONFIG.security.app_encryption_key)


def _generate_auth_header(
    oauth_client, app_encryption_key
) -> Callable[[Any], Dict[str, str]]:
    client_id = oauth_client.id

    def _build_jwt(scopes: List[str]) -> Dict[str, str]:
        payload = {
            JWE_PAYLOAD_SCOPES: scopes,
            JWE_PAYLOAD_CLIENT_ID: client_id,
            JWE_ISSUED_AT: datetime.now().isoformat(),
        }
        jwe = generate_jwe(json.dumps(payload), app_encryption_key)
        return {"Authorization": "Bearer " + jwe}

    return _build_jwt


def _generate_auth_role_header(
    oauth_role_client, app_encryption_key
) -> Callable[[Any], Dict[str, str]]:
    client_id = oauth_role_client.id

    def _build_jwt(roles: List[str]) -> Dict[str, str]:
        payload = {
            JWE_PAYLOAD_ROLES: roles,
            JWE_PAYLOAD_CLIENT_ID: client_id,
            JWE_ISSUED_AT: datetime.now().isoformat(),
        }
        jwe = generate_jwe(json.dumps(payload), app_encryption_key)
        return {"Authorization": "Bearer " + jwe}

    return _build_jwt


@pytest.fixture(scope="function")
def generate_webhook_auth_header() -> Callable[[Any], Dict[str, str]]:
    def _build_jwt(webhook: PolicyPreWebhook) -> Dict[str, str]:
        jwe = generate_request_callback_jwe(webhook)
        return {"Authorization": "Bearer " + jwe}

    return _build_jwt


@pytest.fixture(scope="session")
def integration_config():
    yield load_toml("tests/ops/integration_test_config.toml")


@pytest.fixture(scope="session")
def celery_config():
    return {"task_always_eager": False}


@pytest.fixture(autouse=True, scope="session")
def celery_enable_logging():
    """Turns on celery output logs."""
    return True


@pytest.fixture(autouse=True, scope="session")
def celery_use_virtual_worker(celery_session_worker):
    """
    This is a catch-all fixture that forces all of our
    tests to use a virtual celery worker if a registered
    task is executed within the scope of the test.
    """
    yield celery_session_worker


@pytest.fixture(scope="session")
def run_privacy_request_task(celery_session_app):
    """
    This fixture is the version of the run_privacy_request task that is
    registered to the `celery_app` fixture which uses the virtualised `celery_worker`
    """
    yield celery_session_app.tasks[
        "fides.api.ops.service.privacy_request.request_runner_service.run_privacy_request"
    ]


@pytest.fixture(autouse=True, scope="session")
def analytics_opt_out():
    """Disable sending analytics when running tests."""
    original_value = CONFIG.user.analytics_opt_out
    CONFIG.user.analytics_opt_out = True
    yield
    CONFIG.user.analytics_opt_out = original_value


@pytest.fixture(scope="function")
def require_manual_request_approval():
    """Require manual request approval"""
    original_value = CONFIG.execution.require_manual_request_approval
    CONFIG.execution.require_manual_request_approval = True
    yield
    CONFIG.execution.require_manual_request_approval = original_value


@pytest.fixture(scope="function")
def subject_identity_verification_required(db):
    """Enable identity verification."""
    original_value = CONFIG.execution.subject_identity_verification_required
    CONFIG.execution.subject_identity_verification_required = True
    ApplicationConfig.update_config_set(db, CONFIG)
    yield
    CONFIG.execution.subject_identity_verification_required = original_value
    ApplicationConfig.update_config_set(db, CONFIG)


@pytest.fixture(autouse=True, scope="function")
def subject_identity_verification_not_required(db):
    """Disable identity verification for most tests unless overridden"""
    original_value = CONFIG.execution.subject_identity_verification_required
    CONFIG.execution.subject_identity_verification_required = False
    ApplicationConfig.update_config_set(db, CONFIG)
    yield
    CONFIG.execution.subject_identity_verification_required = original_value
    ApplicationConfig.update_config_set(db, CONFIG)


@pytest.fixture(autouse=True, scope="function")
def privacy_request_complete_email_notification_disabled(db):
    """Disable request completion email for most tests unless overridden"""
    original_value = CONFIG.notifications.send_request_completion_notification
    CONFIG.notifications.send_request_completion_notification = False
    ApplicationConfig.update_config_set(db, CONFIG)
    yield
    CONFIG.notifications.send_request_completion_notification = original_value
    ApplicationConfig.update_config_set(db, CONFIG)


@pytest.fixture(autouse=True, scope="function")
def privacy_request_receipt_notification_disabled(db):
    """Disable request receipt notification for most tests unless overridden"""
    original_value = CONFIG.notifications.send_request_receipt_notification
    CONFIG.notifications.send_request_receipt_notification = False
    ApplicationConfig.update_config_set(db, CONFIG)
    yield
    CONFIG.notifications.send_request_receipt_notification = original_value
    ApplicationConfig.update_config_set(db, CONFIG)


@pytest.fixture(autouse=True, scope="function")
def privacy_request_review_notification_disabled(db):
    """Disable request review notification for most tests unless overridden"""
    original_value = CONFIG.notifications.send_request_review_notification
    CONFIG.notifications.send_request_review_notification = False
    ApplicationConfig.update_config_set(db, CONFIG)
    yield
    CONFIG.notifications.send_request_review_notification = original_value
    ApplicationConfig.update_config_set(db, CONFIG)


@pytest.fixture(scope="function", autouse=True)
def set_notification_service_type_mailgun(db):
    """Set default notification service type"""
    original_value = CONFIG.notifications.notification_service_type
    CONFIG.notifications.notification_service_type = MessagingServiceType.MAILGUN.value
    ApplicationConfig.update_config_set(db, CONFIG)
    yield
    CONFIG.notifications.notification_service_type = original_value
    ApplicationConfig.update_config_set(db, CONFIG)
=======
    delete_data(Base.metadata.sorted_tables)
>>>>>>> e5ccd91a
<|MERGE_RESOLUTION|>--- conflicted
+++ resolved
@@ -8,26 +8,7 @@
 
 from fides.api.ops.db.base import Base
 from fides.api.ops.tasks.scheduled.scheduler import scheduler
-<<<<<<< HEAD
-from fides.api.ops.util.cache import get_cache
-from fides.core.config import CONFIG
-from fides.core.config.config_proxy import ConfigProxy
-from fides.lib.cryptography.schemas.jwt import (
-    JWE_ISSUED_AT,
-    JWE_PAYLOAD_CLIENT_ID,
-    JWE_PAYLOAD_ROLES,
-    JWE_PAYLOAD_SCOPES,
-)
-from fides.lib.db.session import Session, get_db_engine, get_db_session
-from fides.lib.models.client import ClientDetail
-from fides.lib.oauth.jwt import generate_jwe
-from fides.lib.oauth.roles import (
-    PRIVACY_REQUEST_MANAGER,
-    VIEWER_AND_PRIVACY_REQUEST_MANAGER,
-)
-=======
 from fides.lib.db.session import get_db_engine, get_db_session
->>>>>>> e5ccd91a
 from tests.conftest import create_citext_extension
 
 
@@ -88,296 +69,4 @@
             delete_data(redo)
 
     db.commit()  # make sure all transactions are closed before starting deletes
-<<<<<<< HEAD
-    delete_data(Base.metadata.sorted_tables)
-
-
-@pytest.fixture(scope="session")
-def cache() -> Generator:
-    yield get_cache()
-
-
-@pytest.fixture(scope="session")
-def api_client() -> Generator:
-    """Return a client used to make API requests"""
-    with TestClient(app) as c:
-        yield c
-
-
-@pytest.fixture(scope="session")
-async def async_api_client() -> Generator:
-    """Return an async client used to make API requests"""
-    async with AsyncClient(
-        app=app, base_url="http://0.0.0.0:8080", follow_redirects=True
-    ) as client:
-        yield client
-
-
-@pytest.fixture(scope="session", autouse=True)
-def event_loop() -> Generator:
-    try:
-        loop = asyncio.get_running_loop()
-    except RuntimeError:
-        loop = asyncio.new_event_loop()
-    yield loop
-    loop.close()
-
-
-@pytest.fixture(scope="function")
-def oauth_client(db: Session) -> Generator:
-    """Return a client for authentication purposes"""
-    client = ClientDetail(
-        hashed_secret="thisisatest",
-        salt="thisisstillatest",
-        scopes=SCOPE_REGISTRY,
-    )
-    db.add(client)
-    db.commit()
-    db.refresh(client)
-    yield client
-
-
-@pytest.fixture(scope="function")
-def oauth_role_client(db: Session) -> Generator:
-    """Return a client that has all the roles for authentication purposes"""
-    client = ClientDetail(
-        hashed_secret="thisisatest",
-        salt="thisisstillatest",
-        roles=[
-            ADMIN,
-            PRIVACY_REQUEST_MANAGER,
-            VIEWER,
-            VIEWER_AND_PRIVACY_REQUEST_MANAGER,
-        ],
-    )
-    db.add(client)
-    db.commit()
-    db.refresh(client)
-    yield client
-
-
-@pytest.fixture(scope="function")
-def oauth_root_client(db: Session) -> ClientDetail:
-    """Return the configured root client (never persisted)"""
-    return ClientDetail.get(
-        db,
-        object_id=CONFIG.security.oauth_root_client_id,
-        config=CONFIG,
-        scopes=SCOPE_REGISTRY,
-    )
-
-
-@pytest.fixture(scope="function")
-def root_auth_header(oauth_root_client: ClientDetail) -> Dict[str, str]:
-    """Return an auth header for the root client"""
-    payload = {
-        JWE_PAYLOAD_SCOPES: oauth_root_client.scopes,
-        JWE_PAYLOAD_CLIENT_ID: oauth_root_client.id,
-        JWE_ISSUED_AT: datetime.now().isoformat(),
-    }
-    jwe = generate_jwe(json.dumps(payload), CONFIG.security.app_encryption_key)
-    return {"Authorization": "Bearer " + jwe}
-
-
-def generate_auth_header_for_user(user, scopes) -> Dict[str, str]:
-    payload = {
-        JWE_PAYLOAD_SCOPES: scopes,
-        JWE_PAYLOAD_CLIENT_ID: user.client.id,
-        JWE_ISSUED_AT: datetime.now().isoformat(),
-    }
-    jwe = generate_jwe(json.dumps(payload), CONFIG.security.app_encryption_key)
-    return {"Authorization": "Bearer " + jwe}
-
-
-def generate_role_header_for_user(user, roles) -> Dict[str, str]:
-    payload = {
-        JWE_PAYLOAD_ROLES: roles,
-        JWE_PAYLOAD_CLIENT_ID: user.client.id,
-        JWE_ISSUED_AT: datetime.now().isoformat(),
-    }
-    jwe = generate_jwe(json.dumps(payload), CONFIG.security.app_encryption_key)
-    return {"Authorization": "Bearer " + jwe}
-
-
-@pytest.fixture(scope="function")
-def generate_auth_header(oauth_client) -> Callable[[Any], Dict[str, str]]:
-    return _generate_auth_header(oauth_client, CONFIG.security.app_encryption_key)
-
-
-@pytest.fixture(scope="function")
-def generate_role_header(oauth_role_client) -> Callable[[Any], Dict[str, str]]:
-    return _generate_auth_role_header(
-        oauth_role_client, CONFIG.security.app_encryption_key
-    )
-
-
-@pytest.fixture
-def generate_auth_header_ctl_config(oauth_client) -> Callable[[Any], Dict[str, str]]:
-    return _generate_auth_header(oauth_client, CONFIG.security.app_encryption_key)
-
-
-def _generate_auth_header(
-    oauth_client, app_encryption_key
-) -> Callable[[Any], Dict[str, str]]:
-    client_id = oauth_client.id
-
-    def _build_jwt(scopes: List[str]) -> Dict[str, str]:
-        payload = {
-            JWE_PAYLOAD_SCOPES: scopes,
-            JWE_PAYLOAD_CLIENT_ID: client_id,
-            JWE_ISSUED_AT: datetime.now().isoformat(),
-        }
-        jwe = generate_jwe(json.dumps(payload), app_encryption_key)
-        return {"Authorization": "Bearer " + jwe}
-
-    return _build_jwt
-
-
-def _generate_auth_role_header(
-    oauth_role_client, app_encryption_key
-) -> Callable[[Any], Dict[str, str]]:
-    client_id = oauth_role_client.id
-
-    def _build_jwt(roles: List[str]) -> Dict[str, str]:
-        payload = {
-            JWE_PAYLOAD_ROLES: roles,
-            JWE_PAYLOAD_CLIENT_ID: client_id,
-            JWE_ISSUED_AT: datetime.now().isoformat(),
-        }
-        jwe = generate_jwe(json.dumps(payload), app_encryption_key)
-        return {"Authorization": "Bearer " + jwe}
-
-    return _build_jwt
-
-
-@pytest.fixture(scope="function")
-def generate_webhook_auth_header() -> Callable[[Any], Dict[str, str]]:
-    def _build_jwt(webhook: PolicyPreWebhook) -> Dict[str, str]:
-        jwe = generate_request_callback_jwe(webhook)
-        return {"Authorization": "Bearer " + jwe}
-
-    return _build_jwt
-
-
-@pytest.fixture(scope="session")
-def integration_config():
-    yield load_toml("tests/ops/integration_test_config.toml")
-
-
-@pytest.fixture(scope="session")
-def celery_config():
-    return {"task_always_eager": False}
-
-
-@pytest.fixture(autouse=True, scope="session")
-def celery_enable_logging():
-    """Turns on celery output logs."""
-    return True
-
-
-@pytest.fixture(autouse=True, scope="session")
-def celery_use_virtual_worker(celery_session_worker):
-    """
-    This is a catch-all fixture that forces all of our
-    tests to use a virtual celery worker if a registered
-    task is executed within the scope of the test.
-    """
-    yield celery_session_worker
-
-
-@pytest.fixture(scope="session")
-def run_privacy_request_task(celery_session_app):
-    """
-    This fixture is the version of the run_privacy_request task that is
-    registered to the `celery_app` fixture which uses the virtualised `celery_worker`
-    """
-    yield celery_session_app.tasks[
-        "fides.api.ops.service.privacy_request.request_runner_service.run_privacy_request"
-    ]
-
-
-@pytest.fixture(autouse=True, scope="session")
-def analytics_opt_out():
-    """Disable sending analytics when running tests."""
-    original_value = CONFIG.user.analytics_opt_out
-    CONFIG.user.analytics_opt_out = True
-    yield
-    CONFIG.user.analytics_opt_out = original_value
-
-
-@pytest.fixture(scope="function")
-def require_manual_request_approval():
-    """Require manual request approval"""
-    original_value = CONFIG.execution.require_manual_request_approval
-    CONFIG.execution.require_manual_request_approval = True
-    yield
-    CONFIG.execution.require_manual_request_approval = original_value
-
-
-@pytest.fixture(scope="function")
-def subject_identity_verification_required(db):
-    """Enable identity verification."""
-    original_value = CONFIG.execution.subject_identity_verification_required
-    CONFIG.execution.subject_identity_verification_required = True
-    ApplicationConfig.update_config_set(db, CONFIG)
-    yield
-    CONFIG.execution.subject_identity_verification_required = original_value
-    ApplicationConfig.update_config_set(db, CONFIG)
-
-
-@pytest.fixture(autouse=True, scope="function")
-def subject_identity_verification_not_required(db):
-    """Disable identity verification for most tests unless overridden"""
-    original_value = CONFIG.execution.subject_identity_verification_required
-    CONFIG.execution.subject_identity_verification_required = False
-    ApplicationConfig.update_config_set(db, CONFIG)
-    yield
-    CONFIG.execution.subject_identity_verification_required = original_value
-    ApplicationConfig.update_config_set(db, CONFIG)
-
-
-@pytest.fixture(autouse=True, scope="function")
-def privacy_request_complete_email_notification_disabled(db):
-    """Disable request completion email for most tests unless overridden"""
-    original_value = CONFIG.notifications.send_request_completion_notification
-    CONFIG.notifications.send_request_completion_notification = False
-    ApplicationConfig.update_config_set(db, CONFIG)
-    yield
-    CONFIG.notifications.send_request_completion_notification = original_value
-    ApplicationConfig.update_config_set(db, CONFIG)
-
-
-@pytest.fixture(autouse=True, scope="function")
-def privacy_request_receipt_notification_disabled(db):
-    """Disable request receipt notification for most tests unless overridden"""
-    original_value = CONFIG.notifications.send_request_receipt_notification
-    CONFIG.notifications.send_request_receipt_notification = False
-    ApplicationConfig.update_config_set(db, CONFIG)
-    yield
-    CONFIG.notifications.send_request_receipt_notification = original_value
-    ApplicationConfig.update_config_set(db, CONFIG)
-
-
-@pytest.fixture(autouse=True, scope="function")
-def privacy_request_review_notification_disabled(db):
-    """Disable request review notification for most tests unless overridden"""
-    original_value = CONFIG.notifications.send_request_review_notification
-    CONFIG.notifications.send_request_review_notification = False
-    ApplicationConfig.update_config_set(db, CONFIG)
-    yield
-    CONFIG.notifications.send_request_review_notification = original_value
-    ApplicationConfig.update_config_set(db, CONFIG)
-
-
-@pytest.fixture(scope="function", autouse=True)
-def set_notification_service_type_mailgun(db):
-    """Set default notification service type"""
-    original_value = CONFIG.notifications.notification_service_type
-    CONFIG.notifications.notification_service_type = MessagingServiceType.MAILGUN.value
-    ApplicationConfig.update_config_set(db, CONFIG)
-    yield
-    CONFIG.notifications.notification_service_type = original_value
-    ApplicationConfig.update_config_set(db, CONFIG)
-=======
-    delete_data(Base.metadata.sorted_tables)
->>>>>>> e5ccd91a
+    delete_data(Base.metadata.sorted_tables)