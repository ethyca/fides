# pylint: disable=unused-wildcard-import, wildcard-import

import asyncio
import json
import logging
from typing import Any, Callable, Dict, Generator, List

import pytest
from fastapi.testclient import TestClient
from fides.lib.core.config import load_toml
from fides.lib.cryptography.schemas.jwt import (
    JWE_ISSUED_AT,
    JWE_PAYLOAD_CLIENT_ID,
    JWE_PAYLOAD_SCOPES,
)
<<<<<<< HEAD
from fides.lib.db.session import Session, get_db_engine, get_db_session
from fides.lib.models.client import ClientDetail
from fides.lib.oauth.jwt import generate_jwe
=======
from fideslib.db.session import Session, get_db_engine, get_db_session
from fideslib.models.client import ClientDetail
from fideslib.oauth.jwt import generate_jwe
from httpx import AsyncClient
>>>>>>> 6b2550bd
from sqlalchemy.exc import IntegrityError

from fides.api.main import app
from fides.api.ops.api.v1.scope_registry import SCOPE_REGISTRY
from fides.api.ops.db.base import Base
from fides.api.ops.models.privacy_request import generate_request_callback_jwe
from fides.api.ops.tasks.scheduled.scheduler import scheduler
from fides.api.ops.util.cache import get_cache
from fides.ctl.core.api import db_action
from fides.ctl.core.config import get_config

from .fixtures.application_fixtures import *
from .fixtures.bigquery_fixtures import *
from .fixtures.email_fixtures import *
from .fixtures.integration_fixtures import *
from .fixtures.manual_fixtures import *
from .fixtures.manual_webhook_fixtures import *
from .fixtures.mariadb_fixtures import *
from .fixtures.mongodb_fixtures import *
from .fixtures.mssql_fixtures import *
from .fixtures.mysql_fixtures import *
from .fixtures.postgres_fixtures import *
from .fixtures.redshift_fixtures import *
from .fixtures.saas.adobe_campaign_fixtures import *
from .fixtures.saas.auth0_fixtures import *
from .fixtures.saas.braze_fixtures import *
from .fixtures.saas.connection_template_fixtures import *
from .fixtures.saas.datadog_fixtures import *
from .fixtures.saas.domo_fixtures import *
from .fixtures.saas.doordash_fixtures import *
from .fixtures.saas.fullstory_fixtures import *
from .fixtures.saas.hubspot_fixtures import *
from .fixtures.saas.mailchimp_fixtures import *
from .fixtures.saas.outreach_fixtures import *
from .fixtures.saas.request_override.firebase_auth_fixtures import *
from .fixtures.saas.request_override.mailchimp_override_fixtures import *
from .fixtures.saas.rollbar_fixtures import *
from .fixtures.saas.salesforce_fixtures import *
from .fixtures.saas.segment_fixtures import *
from .fixtures.saas.sendgrid_fixtures import *
from .fixtures.saas.sentry_fixtures import *
from .fixtures.saas.shopify_fixtures import *
from .fixtures.saas.slack_enterprise_fixtures import *
from .fixtures.saas.square_fixtures import *
from .fixtures.saas.stripe_fixtures import *
from .fixtures.saas.twilio_conversations_fixtures import *
from .fixtures.saas.zendesk_fixtures import *
from .fixtures.saas_example_fixtures import *
from .fixtures.snowflake_fixtures import *
from .fixtures.timescale_fixtures import *

logger = logging.getLogger(__name__)

CONFIG = get_config()


@pytest.fixture(scope="session", autouse=True)
def setup_db():
    """Apply migrations at beginning and end of testing session"""
    logger.debug("Setting up the database...")
    assert CONFIG.test_mode
    yield db_action(CONFIG.cli.server_url, "reset")
    logger.debug("Migrations successfully applied")


@pytest.fixture(scope="session")
def db() -> Generator:
    """Return a connection to the test DB"""
    # Create the test DB enginge
    assert CONFIG.test_mode
    engine = get_db_engine(
        database_uri=CONFIG.database.sqlalchemy_test_database_uri,
    )

    if not scheduler.running:
        scheduler.start()
    SessionLocal = get_db_session(CONFIG, engine=engine)
    the_session = SessionLocal()
    # Setup above...
    yield the_session
    # Teardown below...
    the_session.close()
    engine.dispose()
    logger.debug("Database at: %s successfully dropped", engine.url)


@pytest.fixture(autouse=True)
def clear_db_tables(db):
    """Clear data from tables between tests.

    If relationships are not set to cascade on delete they will fail with an
    IntegrityError if there are relationsips present. This function stores tables
    that fail with this error then recursively deletes until no more IntegrityErrors
    are present.
    """
    yield

    def delete_data(tables):
        redo = []
        for table in tables:
            try:
                db.execute(table.delete())
            except IntegrityError:
                redo.append(table)
            finally:
                db.commit()

        if redo:
            delete_data(redo)

    db.commit()  # make sure all transactions are closed before starting deletes
    delete_data(Base.metadata.sorted_tables)


@pytest.fixture(scope="session")
def cache() -> Generator:
    yield get_cache()


@pytest.fixture(scope="module")
def api_client() -> Generator:
    """Return a client used to make API requests"""
    with TestClient(app) as c:
        yield c


@pytest.fixture(scope="session")
async def async_api_client() -> Generator:
    """Return an async client used to make API requests"""
    async with AsyncClient(
        app=app, base_url="http://0.0.0.0:8080", follow_redirects=True
    ) as client:
        yield client


@pytest.fixture(scope="session", autouse=True)
def event_loop() -> Generator:
    try:
        loop = asyncio.get_running_loop()
    except RuntimeError:
        loop = asyncio.new_event_loop()
    yield loop
    loop.close()


@pytest.fixture(scope="function")
def oauth_client(db: Session) -> Generator:
    """Return a client for authentication purposes"""
    client = ClientDetail(
        hashed_secret="thisisatest",
        salt="thisisstillatest",
        scopes=SCOPE_REGISTRY,
    )
    db.add(client)
    db.commit()
    db.refresh(client)
    yield client


@pytest.fixture(scope="function")
def oauth_root_client(db: Session) -> ClientDetail:
    """Return the configured root client (never persisted)"""
    return ClientDetail.get(
        db,
        object_id=CONFIG.security.oauth_root_client_id,
        config=CONFIG,
        scopes=SCOPE_REGISTRY,
    )


@pytest.fixture(scope="function")
def root_auth_header(oauth_root_client: ClientDetail) -> Dict[str, str]:
    """Return an auth header for the root client"""
    payload = {
        JWE_PAYLOAD_SCOPES: oauth_root_client.scopes,
        JWE_PAYLOAD_CLIENT_ID: oauth_root_client.id,
        JWE_ISSUED_AT: datetime.now().isoformat(),
    }
    jwe = generate_jwe(json.dumps(payload), CONFIG.security.app_encryption_key)
    return {"Authorization": "Bearer " + jwe}


def generate_auth_header_for_user(user, scopes) -> Dict[str, str]:
    payload = {
        JWE_PAYLOAD_SCOPES: scopes,
        JWE_PAYLOAD_CLIENT_ID: user.client.id,
        JWE_ISSUED_AT: datetime.now().isoformat(),
    }
    jwe = generate_jwe(json.dumps(payload), CONFIG.security.app_encryption_key)
    return {"Authorization": "Bearer " + jwe}


@pytest.fixture(scope="function")
def generate_auth_header(oauth_client) -> Callable[[Any], Dict[str, str]]:
    return _generate_auth_header(oauth_client, CONFIG.security.app_encryption_key)


@pytest.fixture
def generate_auth_header_ctl_config(oauth_client) -> Callable[[Any], Dict[str, str]]:
    return _generate_auth_header(oauth_client, CONFIG.security.app_encryption_key)


def _generate_auth_header(
    oauth_client, app_encryption_key
) -> Callable[[Any], Dict[str, str]]:
    client_id = oauth_client.id

    def _build_jwt(scopes: List[str]) -> Dict[str, str]:
        payload = {
            JWE_PAYLOAD_SCOPES: scopes,
            JWE_PAYLOAD_CLIENT_ID: client_id,
            JWE_ISSUED_AT: datetime.now().isoformat(),
        }
        jwe = generate_jwe(json.dumps(payload), app_encryption_key)
        return {"Authorization": "Bearer " + jwe}

    return _build_jwt


@pytest.fixture(scope="function")
def generate_webhook_auth_header() -> Callable[[Any], Dict[str, str]]:
    def _build_jwt(webhook: PolicyPreWebhook) -> Dict[str, str]:
        jwe = generate_request_callback_jwe(webhook)
        return {"Authorization": "Bearer " + jwe}

    return _build_jwt


@pytest.fixture(scope="session")
def integration_config():
    yield load_toml(["tests/ops/integration_test_config.toml"])


@pytest.fixture(scope="session")
def celery_config():
    return {"task_always_eager": False}


@pytest.fixture(autouse=True, scope="session")
def celery_enable_logging():
    """Turns on celery output logs."""
    return True


@pytest.fixture(autouse=True, scope="session")
def celery_use_virtual_worker(celery_session_worker):
    """
    This is a catch-all fixture that forces all of our
    tests to use a virtual celery worker if a registered
    task is executed within the scope of the test.
    """
    yield celery_session_worker


@pytest.fixture(scope="session")
def run_privacy_request_task(celery_session_app):
    """
    This fixture is the version of the run_privacy_request task that is
    registered to the `celery_app` fixture which uses the virtualised `celery_worker`
    """
    yield celery_session_app.tasks[
        "fides.api.ops.service.privacy_request.request_runner_service.run_privacy_request"
    ]


@pytest.fixture(autouse=True, scope="session")
def analytics_opt_out():
    """Disable sending analytics when running tests."""
    original_value = CONFIG.user.analytics_opt_out
    CONFIG.user.analytics_opt_out = True
    yield
    CONFIG.user.analytics_opt_out = original_value


@pytest.fixture(scope="function")
def require_manual_request_approval():
    """Require manual request approval"""
    original_value = CONFIG.execution.require_manual_request_approval
    CONFIG.execution.require_manual_request_approval = True
    yield
    CONFIG.execution.require_manual_request_approval = original_value


@pytest.fixture(scope="function")
def subject_identity_verification_required():
    """Enable identity verification."""
    original_value = CONFIG.execution.subject_identity_verification_required
    CONFIG.execution.subject_identity_verification_required = True
    yield
    CONFIG.execution.subject_identity_verification_required = original_value


@pytest.fixture(autouse=True, scope="function")
def subject_identity_verification_not_required():
    """Disable identity verification for most tests unless overridden"""
    original_value = CONFIG.execution.subject_identity_verification_required
    CONFIG.execution.subject_identity_verification_required = False
    yield
    CONFIG.execution.subject_identity_verification_required = original_value


@pytest.fixture(autouse=True, scope="function")
def privacy_request_complete_email_notification_disabled():
    """Disable request completion email for most tests unless overridden"""
    original_value = CONFIG.notifications.send_request_completion_notification
    CONFIG.notifications.send_request_completion_notification = False
    yield
    CONFIG.notifications.send_request_completion_notification = original_value


@pytest.fixture(autouse=True, scope="function")
def privacy_request_receipt_notification_disabled():
    """Disable request receipt notification for most tests unless overridden"""
    original_value = CONFIG.notifications.send_request_receipt_notification
    CONFIG.notifications.send_request_receipt_notification = False
    yield
    CONFIG.notifications.send_request_receipt_notification = original_value


@pytest.fixture(autouse=True, scope="function")
def privacy_request_review_notification_disabled():
    """Disable request review notification for most tests unless overridden"""
    original_value = CONFIG.notifications.send_request_review_notification
    CONFIG.notifications.send_request_review_notification = False
    yield
    CONFIG.notifications.send_request_review_notification = original_value


@pytest.fixture(scope="function", autouse=True)
def set_notification_service_type_mailgun():
    """Set default notification service type"""
    original_value = CONFIG.notifications.notification_service_type
    CONFIG.notifications.notification_service_type = MessagingServiceType.MAILGUN.value
    yield
    CONFIG.notifications.notification_service_type = original_value<|MERGE_RESOLUTION|>--- conflicted
+++ resolved
@@ -13,16 +13,10 @@
     JWE_PAYLOAD_CLIENT_ID,
     JWE_PAYLOAD_SCOPES,
 )
-<<<<<<< HEAD
 from fides.lib.db.session import Session, get_db_engine, get_db_session
 from fides.lib.models.client import ClientDetail
 from fides.lib.oauth.jwt import generate_jwe
-=======
-from fideslib.db.session import Session, get_db_engine, get_db_session
-from fideslib.models.client import ClientDetail
-from fideslib.oauth.jwt import generate_jwe
 from httpx import AsyncClient
->>>>>>> 6b2550bd
 from sqlalchemy.exc import IntegrityError
 
 from fides.api.main import app
