--- conflicted
+++ resolved
@@ -167,10 +167,11 @@
 def test_bigquery_example_data(bigquery_test_engine):
     """Confirm that we can connect to the bigquery test db and get table names"""
     inspector = inspect(bigquery_test_engine)
-<<<<<<< HEAD
-    assert sorted(inspector.get_table_names(schema="fidesopstest")) == sorted(
-        [
-            "address",
+    
+    # we may have added more tables to the test db, so we just check that
+    # _at least_ the expected tables below are present
+    assert {
+        "address",
             "customer",
             "customer_account",
             "customer_addresses",
@@ -189,28 +190,7 @@
             "user_security_settings",
             "visit",
             "visit_partitioned",
-        ]
-    )
-=======
-
-    # we may have added more tables to the test db, so we just check that
-    # _at least_ the expected tables below are present
-    assert {
-        "address",
-        "customer",
-        "customer_profile",
-        "employee",
-        "login",
-        "order_item",
-        "orders",
-        "payment_card",
-        "product",
-        "report",
-        "service_request",
-        "visit",
-        "visit_partitioned",
     }.issubset(set(inspector.get_table_names(schema="fidesopstest")))
->>>>>>> dc511888
 
 
 @pytest.mark.integration_external
