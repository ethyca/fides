from uuid import uuid4

import pydash
from sqlalchemy import text
from sqlalchemy.orm import Session
from sqlalchemy_utils import create_database, database_exists, drop_database
from toml import load as load_toml

from fides.api.db.session import get_db_engine, get_db_session
from fides.api.models.connectionconfig import (
    AccessLevel,
    ConnectionConfig,
    ConnectionType,
)
<<<<<<< HEAD
=======

# Need to manually import this model because it's used in src/fides/api/models/property.py
# but that file only imports it conditionally if TYPE_CHECKING is true
>>>>>>> ee3c3634
from fides.api.models.privacy_experience import PrivacyExperienceConfig
from fides.api.service.connectors.sql_connector import PostgreSQLConnector
from fides.config import CONFIG

integration_config = load_toml("tests/ops/integration_test_config.toml")


def seed_postgres_data(db: Session, query_file_path: str) -> Session:
    """
    :param db: SQLAlchemy session for the Postgres DB
    :param query_file_path: file path pointing to the `.sql` file
     that contains the query to seed the data in the DB. e.g.,
     `./docker/sample_data/postgres_example.sql`

    Using the provided sesion, creates the database, dropping it if it
    already existed. Seeds the created database using the query found
    in the  relative path provided. Some processing is done on the query
    text so that it can be executed properly.
    """
    if database_exists(db.bind.url):
        # Postgres cannot drop databases from within a transaction block, so
        # we should drop the DB this way instead
        drop_database(db.bind.url)
    create_database(db.bind.url)
    with open(query_file_path, "r") as query_file:
        lines = query_file.read().splitlines()
        filtered = [line for line in lines if not line.startswith("--")]
        queries = " ".join(filtered).split(";")
        [db.execute(f"{text(query.strip())};") for query in queries if query]
    return db


def setup():
    """
    Set up the Postgres Database for testing.
    The query file must have each query on a separate line.
    Initial connection must be done to the master database.
    """
    uri = PostgreSQLConnector(
        ConnectionConfig(
            **{
                "name": str(uuid4()),
                "key": "my_postgres_db_1",
                "connection_type": ConnectionType.postgres,
                "access": AccessLevel.write,
                "secrets": {
                    "host": pydash.get(integration_config, "postgres_example.server"),
                    "port": pydash.get(integration_config, "postgres_example.port"),
                    "dbname": pydash.get(integration_config, "postgres_example.db"),
                    "username": pydash.get(integration_config, "postgres_example.user"),
                    "password": pydash.get(
                        integration_config, "postgres_example.password"
                    ),
                },
            },
        )
    ).build_uri()

    engine = get_db_engine(database_uri=uri)
    SessionLocal = get_db_session(
        config=CONFIG,
        engine=engine,
        autocommit=True,
        autoflush=True,
    )
    session = SessionLocal()

    seed_postgres_data(session, "./src/fides/data/sample_project/postgres_sample.sql")


if __name__ == "__main__":
    setup()<|MERGE_RESOLUTION|>--- conflicted
+++ resolved
@@ -12,12 +12,9 @@
     ConnectionConfig,
     ConnectionType,
 )
-<<<<<<< HEAD
-=======
 
 # Need to manually import this model because it's used in src/fides/api/models/property.py
 # but that file only imports it conditionally if TYPE_CHECKING is true
->>>>>>> ee3c3634
 from fides.api.models.privacy_experience import PrivacyExperienceConfig
 from fides.api.service.connectors.sql_connector import PostgreSQLConnector
 from fides.config import CONFIG
