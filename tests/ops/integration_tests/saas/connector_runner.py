--- conflicted
+++ resolved
@@ -293,21 +293,11 @@
         _process_external_references(self.db, graph_list, connection_config_list)
         dataset_graph = DatasetGraph(*graph_list)
 
-<<<<<<< HEAD
-        access_results = access_runner(
-            privacy_request,
-            access_policy,
-            dataset_graph,
-            connection_config_list,
-            identities,
-            self.db,
-        )
-=======
         if (
-            ActionType.access
-            in SaaSConfig(**self.connection_config.saas_config).supported_actions
+                ActionType.access
+                in SaaSConfig(**self.connection_config.saas_config).supported_actions
         ):
-            access_results = await graph_task.run_access_request(
+            access_results = access_runner(
                 privacy_request,
                 access_policy,
                 dataset_graph,
@@ -315,7 +305,6 @@
                 identities,
                 self.db,
             )
->>>>>>> 71a1d7e9
 
             # verify we returned at least one row for each collection in the dataset
             for collection in self.dataset["collections"]:
