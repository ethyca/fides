import random

import pytest
import requests

from fides.api.ops.graph.graph import DatasetGraph
from fides.api.ops.models.privacy_request import PrivacyRequest
from fides.api.ops.schemas.redis_cache import PrivacyRequestIdentity
from fides.api.ops.task import graph_task
from fides.api.ops.task.graph_task import get_cached_data_for_erasures
from fides.ctl.core.config import get_config
from tests.ops.graph.graph_test_util import assert_rows_match

CONFIG = get_config()


@pytest.mark.skip(reason="Pending development of OAuth2 JWT Bearer authentication")
@pytest.mark.integration_saas
@pytest.mark.integration_auth0
async def test_auth0_access_request_task(
    db,
    policy,
    auth0_connection_config,
    auth0_dataset_config,
    auth0_identity_email,
    auth0_access_data,
) -> None:
    """Full access request based on the Auth0 SaaS config"""
    privacy_request = PrivacyRequest(
        id=f"test_auth0_access_request_task_{random.randint(0, 1000)}"
    )
    identity = PrivacyRequestIdentity(**{"email": auth0_identity_email})
    privacy_request.cache_identity(identity)

    dataset_name = auth0_connection_config.get_saas_config().fides_key
    merged_graph = auth0_dataset_config.get_graph()
    graph = DatasetGraph(merged_graph)

    v = await graph_task.run_access_request(
        privacy_request,
        policy,
        graph,
        [auth0_connection_config],
        {"email": auth0_identity_email},
        db,
    )

    assert_rows_match(
        v[f"{dataset_name}:users"],
        min_size=1,
        keys=[
            "created_at",
            "email",
            "email_verified",
            "identities",
            "name",
            "nickname",
            "picture",
            "updated_at",
            "user_id",
            "last_ip",
            "last_login",
            "logins_count",
        ],
    )

    assert_rows_match(
        v[f"{dataset_name}:user_logs"],
        min_size=1,
        keys=[
            "date",
            "type",
            "description",
            "connection_id",
            "client_name",
            "ip",
            "user_agent",
            "details",
            "user_id",
            "user_name",
            "log_id",
            "_id",
            "isMobile",
            "location_info",
        ],
    )


@pytest.mark.skip(reason="Pending development of OAuth2 JWT Bearer authentication")
@pytest.mark.integration_saas
@pytest.mark.integration_auth0
async def test_auth0_erasure_request_task(
    db,
    policy,
    erasure_policy_string_rewrite,
    auth0_connection_config,
    auth0_dataset_config,
    auth0_erasure_identity_email,
    auth0_erasure_data,
) -> None:
    """Full erasure request based on the auth0 SaaS config"""

    privacy_request = PrivacyRequest(
        id=f"test_auth0_erasure_request_task_{random.randint(0, 1000)}"
    )
    identity = PrivacyRequestIdentity(**{"email": auth0_erasure_identity_email})
    privacy_request.cache_identity(identity)

    dataset_name = auth0_connection_config.get_saas_config().fides_key
    merged_graph = auth0_dataset_config.get_graph()
    graph = DatasetGraph(merged_graph)

<<<<<<< HEAD
    temp_masking = CONFIG.execution.masking_strict
    CONFIG.execution.masking_strict = True
    v = graph_task.run_access_request(
=======
    temp_masking = config.execution.masking_strict
    config.execution.masking_strict = True
    v = await graph_task.run_access_request(
>>>>>>> e0505c1d
        privacy_request,
        policy,
        graph,
        [auth0_connection_config],
        {"email": auth0_erasure_identity_email},
        db,
    )

    assert_rows_match(
        v[f"{dataset_name}:users"],
        min_size=1,
        keys=[
            "created_at",
            "email",
            "email_verified",
            "family_name",
            "given_name",
            "identities",
            "name",
            "nickname",
            "picture",
            "updated_at",
            "user_id",
        ],
    )

    x = await graph_task.run_erasure(
        privacy_request,
        erasure_policy_string_rewrite,
        graph,
        [auth0_connection_config],
        {"email": auth0_erasure_identity_email},
        get_cached_data_for_erasures(privacy_request.id),
        db,
    )
    assert x == {
        f"{dataset_name}:users": 1,
        f"{dataset_name}:user_logs": 0,
    }

    # Verifying field is masked
    auth0_secrets = auth0_connection_config.secrets
    base_url = f"https://{auth0_secrets['domain']}"
    headers = {
        "Authorization": f"Bearer {auth0_secrets['access_token']}",
    }
    user_response = requests.get(
        url=f"{base_url}/api/v2/users-by-email?email={auth0_erasure_identity_email}",
        headers=headers,
    )
    user = user_response.json()
    assert user[0]["name"] == "MASKED"

    CONFIG.execution.masking_strict = temp_masking<|MERGE_RESOLUTION|>--- conflicted
+++ resolved
@@ -110,15 +110,9 @@
     merged_graph = auth0_dataset_config.get_graph()
     graph = DatasetGraph(merged_graph)
 
-<<<<<<< HEAD
     temp_masking = CONFIG.execution.masking_strict
     CONFIG.execution.masking_strict = True
-    v = graph_task.run_access_request(
-=======
-    temp_masking = config.execution.masking_strict
-    config.execution.masking_strict = True
     v = await graph_task.run_access_request(
->>>>>>> e0505c1d
         privacy_request,
         policy,
         graph,
