--- conflicted
+++ resolved
@@ -1,11 +1,7 @@
 from unittest import mock
 
 import pytest as pytest
-<<<<<<< HEAD
 from fideslang.models import Dataset
-from fideslib.models.audit_log import AuditLog, AuditLogAction
-=======
->>>>>>> 56d2633c
 
 from fides.api.ops.graph.config import CollectionAddress
 from fides.api.ops.graph.graph import DatasetGraph
