--- conflicted
+++ resolved
@@ -135,38 +135,6 @@
     assert exc.value.args[0] == "action_type is required."
 
 
-<<<<<<< HEAD
-def test_consent_action_is_unsupported(
-=======
-def test_create_access_rule_with_no_storage_destination_is_invalid(
->>>>>>> 56b888e3
-    db: Session,
-    policy: Policy,
-) -> None:
-    with pytest.raises(RuleValidationError) as exc:
-        Rule.create(
-            db=db,
-            data={
-<<<<<<< HEAD
-                "action_type": ActionType.consent.value,
-                "client_id": policy.client_id,
-                "name": "Invalid Rule",
-                "policy_id": policy.id,
-                "storage_destination_id": policy.rules[0]._storage_destination.id,
-            },
-        )
-    assert exc.value.args[0] == "consent Rules are not supported at this time."
-=======
-                "action_type": ActionType.access.value,
-                "client_id": policy.client_id,
-                "name": "Invalid Rule",
-                "policy_id": policy.id,
-            },
-        )
-    assert exc.value.args[0] == "Access Rules must have a storage destination."
->>>>>>> 56b888e3
-
-
 def test_update_action_is_unsupported(
     db: Session,
     policy: Policy,
