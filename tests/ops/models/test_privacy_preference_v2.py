from fides.api.models.privacy_notice import UserConsentPreference
from fides.api.models.privacy_preference_v2 import (
    ConsentIdentitiesMixin,
    LastServedNoticeV2,
    PrivacyPreferenceHistory,
    ServedNoticeHistory,
)


class TestPrivacyPreference:
    def test_privacy_notice_preference(
        self,
        db,
        privacy_experience_privacy_center,
        privacy_notice_us_ca_provide,
        served_notice_history,
    ):
        preference_history_record = PrivacyPreferenceHistory.create(
            db=db,
            data={
                "anonymized_ip_address": "92.158.1.0",
                "email": "test@email.com",
                "method": "button",
                "privacy_experience_config_history_id": privacy_experience_privacy_center.experience_config.translations[
                    0
<<<<<<< HEAD
                ].experience_config_history_id,
=======
                ].privacy_experience_config_history_id,
>>>>>>> f4bb0244
                "privacy_experience_id": privacy_experience_privacy_center.id,
                "preference": "opt_in",
                "privacy_notice_history_id": privacy_notice_us_ca_provide.translations[
                    0
                ].privacy_notice_history_id,
                "request_origin": "privacy_center",
                "user_agent": "Mozilla/5.0 (Macintosh; Intel Mac OS X 10_14_2) AppleWebKit/324.42 (KHTML, like Gecko) Chrome/108.0.0.0 Safari/425.24",
                "user_geography": "us_ca",
                "url_recorded": "https://example.com/privacy_center",
                "served_notice_history_id": served_notice_history.served_notice_history_id,
            },
            check_name=False,
        )

        assert preference_history_record.preference == UserConsentPreference.opt_in
        assert (
            preference_history_record.privacy_notice_history_id
            == privacy_notice_us_ca_provide.translations[0].histories[0].id
        )
        assert (
            preference_history_record.privacy_notice_history
            == privacy_notice_us_ca_provide.translations[0].histories[0]
        )

        preference_history_record.delete(db)

    def test_tcf_preference(
        self,
        db,
        privacy_experience_france_overlay,
    ):
        preference_history_record = PrivacyPreferenceHistory.create(
            db=db,
            data={
                "anonymized_ip_address": "92.158.1.0",
                "email": "test@email.com",
                "fides_user_device": "051b219f-20e4-45df-82f7-5eb68a00889f",
                "method": "accept",
                "privacy_experience_config_history_id": None,
                "privacy_experience_id": privacy_experience_france_overlay.id,
                "preference": "tcf",
                "request_origin": "tcf_overlay",
                "user_agent": "Mozilla/5.0 (Macintosh; Intel Mac OS X 10_14_2) AppleWebKit/324.42 (KHTML, like Gecko) Chrome/108.0.0.0 Safari/425.24",
                "user_geography": "fr_idg",
                "url_recorded": "example.com/",
                "served_notice_history_id": "served_notice_history_test_id",
                "tcf_preferences": {
                    "purpose_consent_preferences": [{"id": 1, "preference": "opt_out"}],
                    "purpose_legitimate_interests_preferences": [
                        {"id": 1, "preference": "opt_in"},
                        {"id": 2, "preference": "opt_in"},
                    ],
                    "vendor_consent_preferences": [
                        {"id": "gvl.8", "preference": "opt_out"}
                    ],
                    "vendor_legitimate_interests_preferences": [],
                    "special_feature_preferences": [],
                    "special_purpose_preferences": [],
                    "feature_preferences": [],
                    "system_legitimate_interests_preferences": [],
                },
            },
        )
        assert preference_history_record.preference == UserConsentPreference.tcf
        assert preference_history_record.privacy_notice_history_id is None
        assert preference_history_record.tcf_preferences == {
            "purpose_consent_preferences": [{"id": 1, "preference": "opt_out"}],
            "purpose_legitimate_interests_preferences": [
                {"id": 1, "preference": "opt_in"},
                {"id": 2, "preference": "opt_in"},
            ],
            "vendor_consent_preferences": [{"id": "gvl.8", "preference": "opt_out"}],
            "vendor_legitimate_interests_preferences": [],
            "special_feature_preferences": [],
            "special_purpose_preferences": [],
            "feature_preferences": [],
            "system_legitimate_interests_preferences": [],
        }

        preference_history_record.delete(db)


class TestConsentIdentitiesHashMixin:
    def test_hash_value_null(self):
        assert ConsentIdentitiesMixin.hash_value("") is None

    def test_hash_value_not_null(self):
        assert ConsentIdentitiesMixin.hash_value("customer_one@example.com") is not None

    class TestServedNoticeHistory:
        def test_get_by_served_id(self, served_notice_history, db):
            """Assert looked up by served id field, not id"""
            assert ServedNoticeHistory.get_by_served_id(db, "ser_12345").all() == [
                served_notice_history
            ]

            assert (
                ServedNoticeHistory.get_by_served_id(db, served_notice_history.id).all()
                == []
            )


class TestServedNoticeHistoryId:
    def test_generate_served_notice_history_id(self):
        assert LastServedNoticeV2.generate_served_notice_history_id().startswith("ser_")<|MERGE_RESOLUTION|>--- conflicted
+++ resolved
@@ -23,11 +23,7 @@
                 "method": "button",
                 "privacy_experience_config_history_id": privacy_experience_privacy_center.experience_config.translations[
                     0
-<<<<<<< HEAD
-                ].experience_config_history_id,
-=======
                 ].privacy_experience_config_history_id,
->>>>>>> f4bb0244
                 "privacy_experience_id": privacy_experience_privacy_center.id,
                 "preference": "opt_in",
                 "privacy_notice_history_id": privacy_notice_us_ca_provide.translations[
