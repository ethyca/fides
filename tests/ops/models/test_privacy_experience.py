--- conflicted
+++ resolved
@@ -947,114 +947,6 @@
         notice.histories[0].delete(db)
         notice.delete(db)
 
-<<<<<<< HEAD
-    def test_link_needs_to_be_converted_to_banner(self, db):
-        """
-        Test Notice created that needs to be displayed in an overlay banner but an overlay link PrivacyExperience
-        exists.  We need to convert that existing Experience to be displayed with a banner.
-
-        The existing ExperienceConfig also needs to be unlinked as it's no longer valid
-        """
-        config = PrivacyExperienceConfig.create(
-            db=db,
-            data={
-                "component": "overlay",
-                "delivery_mechanism": "link",
-                "component_title": "Control your privacy",
-                "link_label": "Manage your privacy",
-            },
-        )
-
-        notice = PrivacyNotice.create(
-            db=db,
-            data={
-                "name": "example privacy notice",
-                "notice_key": "example_privacy_notice",
-                "regions": [
-                    PrivacyNoticeRegion.eu_it,
-                ],
-                "consent_mechanism": ConsentMechanism.opt_in,
-                "data_uses": ["marketing.advertising"],
-                "enforcement_level": EnforcementLevel.system_wide,
-                "displayed_in_privacy_center": False,
-                "displayed_in_overlay": True,
-                "displayed_in_api": False,
-            },
-        )
-
-        exp = PrivacyExperience.create(
-            db=db,
-            data={
-                "region": PrivacyNoticeRegion.eu_it,
-                "component": ComponentType.overlay,
-                "delivery_mechanism": DeliveryMechanism.link,
-                "experience_config_id": config.id,
-                "experience_config_history_id": config.histories[0].id,
-            },
-        )
-        exp_created_at = exp.created_at
-        exp_updated_at = exp.updated_at
-
-        (
-            overlay_experience,
-            privacy_center_experience,
-        ) = PrivacyExperience.get_experiences_by_region(db, PrivacyNoticeRegion.eu_it)
-        assert overlay_experience is not None
-        assert privacy_center_experience is None
-
-        linked_exp, updated_exp = upsert_privacy_experiences_after_notice_update(
-            db, [PrivacyNoticeRegion.eu_it]
-        )
-
-        (
-            overlay_experience,
-            privacy_center_experience,
-        ) = PrivacyExperience.get_experiences_by_region(db, PrivacyNoticeRegion.eu_it)
-        db.refresh(overlay_experience)
-
-        assert overlay_experience is not None
-        assert privacy_center_experience is None
-        assert linked_exp == []
-        assert updated_exp == [overlay_experience]
-
-        assert overlay_experience.component == ComponentType.overlay
-        assert overlay_experience.delivery_mechanism == DeliveryMechanism.banner
-        assert overlay_experience.region == PrivacyNoticeRegion.eu_it
-        assert overlay_experience.disabled is False
-        assert overlay_experience.version == 2.0
-        assert overlay_experience.experience_config_id is None
-        assert overlay_experience.experience_config_history_id is None
-        assert overlay_experience.histories.count() == 2
-        assert overlay_experience.created_at == exp_created_at
-        assert overlay_experience.updated_at > exp_updated_at
-
-        history = overlay_experience.histories[1]
-        assert history.component == ComponentType.overlay
-        assert history.delivery_mechanism == DeliveryMechanism.banner
-        assert history.region == PrivacyNoticeRegion.eu_it
-        assert history.disabled is False
-        assert history.version == 2.0
-        assert history.experience_config_id is None
-        assert history.experience_config_history_id is None
-
-        assert overlay_experience.get_related_privacy_notices(db) == [notice]
-
-        db.refresh(config)
-        assert config.version == 1.0  # Config itself wasn't updated
-        assert config.histories.count() == 1
-
-        overlay_experience.histories[0].delete(db)
-        history.delete(db)
-        overlay_experience.delete(db)
-
-        notice.histories[0].delete(db)
-        notice.delete(db)
-
-        config.histories[0].delete(db)
-        config.delete(db)
-
-=======
->>>>>>> 8b274921
     def test_both_privacy_center_and_overlay_experience_needed(self, db):
         """Assert multiple types of experiences can be created simultaneously"""
         notice = PrivacyNotice.create(
@@ -1353,437 +1245,8 @@
         assert privacy_center_experience.experience_config_id is None
         assert privacy_center_experience.experience_config_history_id is None
 
-<<<<<<< HEAD
-    def test_overlay_experience_config_created_matching_unlinked_overlay_experience_exists_for_region(
-        self, db
-    ):
-        """Test overlay ExperienceConfig created and we attempt to link AK to that ExperienceConfig.
-        An overlay PrivacyExperience exists for AK, but needs to be linked to this ExperienceConfig.
-        """
-        config = PrivacyExperienceConfig.create(
-            db=db,
-            data={
-                "component": "overlay",
-                "delivery_mechanism": "banner",
-                "component_title": "Control your privacy",
-                "link_label": "Manage your privacy",
-            },
-        )
-
-        overlay_exp = PrivacyExperience.create(
-            db=db,
-            data={
-                "component": "overlay",
-                "delivery_mechanism": "banner",
-                "region": "us_ak",
-            },
-        )
-        assert overlay_exp.experience_config_id is None
-        assert overlay_exp.experience_config_history_id is None
-
-        (
-            overlay_experience,
-            privacy_center_experience,
-        ) = PrivacyExperience.get_experiences_by_region(db, PrivacyNoticeRegion.us_ak)
-        assert overlay_experience == overlay_exp
-        assert privacy_center_experience is None
-
-        linked, unlinked, skipped = upsert_privacy_experiences_after_config_update(
-            db, config, regions=[PrivacyNoticeRegion.us_ak]
-        )
-        (
-            overlay_experience,
-            privacy_center_experience,
-        ) = PrivacyExperience.get_experiences_by_region(db, PrivacyNoticeRegion.us_ak)
-        db.refresh(overlay_experience)
-
-        assert overlay_experience is not None
-        assert privacy_center_experience is None
-        assert linked == [PrivacyNoticeRegion.us_ak]
-        assert unlinked == []
-        assert skipped == []
-
-        assert overlay_experience.region == PrivacyNoticeRegion.us_ak
-        assert overlay_experience.component == ComponentType.overlay
-        assert overlay_experience.delivery_mechanism == DeliveryMechanism.banner
-        assert overlay_experience.version == 2.0
-        assert overlay_experience.disabled is False
-        assert overlay_experience.experience_config_id == config.id
-        assert overlay_experience.experience_config_history_id == config.histories[0].id
-
-        overlay_experience.histories[1].delete(db)
-        overlay_experience.histories[0].delete(db)
-        overlay_experience.delete(db)
-        config.histories[0].delete(db)
-        config.delete(db)
-
-    def test_overlay_experience_config_created_matching_linked_overlay_experience_exists_for_region(
-        self, db
-    ):
-        """Overlay Experience Config updated, and we attempt to add AK to this, but it is already linked, so no action needed"""
-
-        config = PrivacyExperienceConfig.create(
-            db=db,
-            data={
-                "component": "overlay",
-                "delivery_mechanism": "banner",
-                "component_title": "Control your privacy",
-                "link_label": "Manage your privacy",
-            },
-        )
-
-        overlay_exp = PrivacyExperience.create(
-            db=db,
-            data={
-                "component": "overlay",
-                "delivery_mechanism": "banner",
-                "region": "us_ak",
-                "experience_config_id": config.id,
-                "experience_config_history_id": config.histories[0].id,
-            },
-        )
-        assert overlay_exp.experience_config_id == config.id
-        assert overlay_exp.experience_config_history_id == config.histories[0].id
-
-        (
-            overlay_experience,
-            privacy_center_experience,
-        ) = PrivacyExperience.get_experiences_by_region(db, PrivacyNoticeRegion.us_ak)
-        assert overlay_experience == overlay_exp
-        assert privacy_center_experience is None
-
-        linked, unlinked, skipped = upsert_privacy_experiences_after_config_update(
-            db, config, regions=[PrivacyNoticeRegion.us_ak]
-        )
-        (
-            overlay_experience,
-            privacy_center_experience,
-        ) = PrivacyExperience.get_experiences_by_region(db, PrivacyNoticeRegion.us_ak)
-        db.refresh(overlay_experience)
-
-        assert overlay_experience is not None
-        assert privacy_center_experience is None
-        assert linked == []
-        assert unlinked == []
-        assert skipped == []
-
-        assert overlay_experience.region == PrivacyNoticeRegion.us_ak
-        assert overlay_experience.component == ComponentType.overlay
-        assert overlay_experience.delivery_mechanism == DeliveryMechanism.banner
-        assert overlay_experience.version == 1.0
-        assert overlay_experience.disabled is False
-        assert overlay_experience.experience_config_id == config.id
-        assert overlay_experience.experience_config_history_id == config.histories[0].id
-
-        overlay_experience.histories[0].delete(db)
-        overlay_experience.delete(db)
-        config.histories[0].delete(db)
-        config.delete(db)
-
-    def test_link_overlay_experience_config_created_matching_unlinked_banner_overlay_experience_exists_for_region(
-        self, db
-    ):
-        """ExperienceConfig created which is a link overlay and we attempt to link AK.
-        AK is already a banner overlay, but it can be connected and converted to a link without issue as there
-        are no conflicting notices.
-        """
-        config = PrivacyExperienceConfig.create(
-            db=db,
-            data={
-                "component": "overlay",
-                "delivery_mechanism": "link",
-                "component_title": "Control your privacy",
-                "link_label": "Manage your privacy",
-            },
-        )
-
-        overlay_exp = PrivacyExperience.create(
-            db=db,
-            data={
-                "component": "overlay",
-                "delivery_mechanism": "banner",
-                "region": "us_ak",
-            },
-        )
-        assert overlay_exp.experience_config_id is None
-        assert overlay_exp.experience_config_history_id is None
-
-        (
-            overlay_experience,
-            privacy_center_experience,
-        ) = PrivacyExperience.get_experiences_by_region(db, PrivacyNoticeRegion.us_ak)
-        assert overlay_experience == overlay_exp
-        assert privacy_center_experience is None
-
-        linked, unlinked, skipped = upsert_privacy_experiences_after_config_update(
-            db, config, regions=[PrivacyNoticeRegion.us_ak]
-        )
-        (
-            overlay_experience,
-            privacy_center_experience,
-        ) = PrivacyExperience.get_experiences_by_region(db, PrivacyNoticeRegion.us_ak)
-        db.refresh(overlay_experience)
-
-        assert overlay_experience is not None
-        assert privacy_center_experience is None
-        assert linked == [PrivacyNoticeRegion.us_ak]
-        assert unlinked == []
-        assert skipped == []
-
-        assert overlay_experience.region == PrivacyNoticeRegion.us_ak
-        assert overlay_experience.component == ComponentType.overlay
-        assert overlay_experience.delivery_mechanism == DeliveryMechanism.link
-        assert overlay_experience.version == 2.0
-        assert overlay_experience.disabled is False
-        assert overlay_experience.experience_config_id == config.id
-        assert overlay_experience.experience_config_history_id == config.histories[0].id
-
-        overlay_experience.histories[1].delete(db)
-        overlay_experience.histories[0].delete(db)
-        overlay_experience.delete(db)
-        config.histories[0].delete(db)
-        config.delete(db)
-
-    def test_link_overlay_experience_config_updated_matching_linked_banner_overlay_experience_exists_for_region(
-        self, db
-    ):
-        """ExperienceConfig updated to be a link overlay and and we attempt to link AK.
-        AK is already a connected banner overlay, but it can be onverted to a link without issue as there
-        are no conflicting notices.
-
-        Taking some shortcuts here and creating the link experience config directly
-        """
-        config = PrivacyExperienceConfig.create(
-            db=db,
-            data={
-                "component": "overlay",
-                "delivery_mechanism": "link",
-                "component_title": "Control your privacy",
-                "link_label": "Manage your privacy",
-            },
-        )
-
-        overlay_exp = PrivacyExperience.create(
-            db=db,
-            data={
-                "component": "overlay",
-                "delivery_mechanism": "banner",
-                "region": "us_ak",
-                "experience_config_id": config.id,
-                "experience_config_history_id": config.histories[0].id,
-            },
-        )
-        assert overlay_exp.experience_config_id == config.id
-        assert overlay_exp.experience_config_history_id == config.histories[0].id
-
-        (
-            overlay_experience,
-            privacy_center_experience,
-        ) = PrivacyExperience.get_experiences_by_region(db, PrivacyNoticeRegion.us_ak)
-        db.refresh(overlay_experience)
-        assert overlay_experience == overlay_exp
-        assert privacy_center_experience is None
-
-        linked, unlinked, skipped = upsert_privacy_experiences_after_config_update(
-            db, config, regions=[PrivacyNoticeRegion.us_ak]
-        )
-        (
-            overlay_experience,
-            privacy_center_experience,
-        ) = PrivacyExperience.get_experiences_by_region(db, PrivacyNoticeRegion.us_ak)
-        db.refresh(overlay_experience)
-
-        assert overlay_experience is not None
-        assert privacy_center_experience is None
-        assert linked == []
-        assert unlinked == []
-        assert skipped == []
-
-        assert overlay_experience.region == PrivacyNoticeRegion.us_ak
-        assert overlay_experience.component == ComponentType.overlay
-        assert overlay_experience.delivery_mechanism == DeliveryMechanism.link
-        assert overlay_experience.version == 2.0
-        assert overlay_experience.disabled is False
-        assert overlay_experience.experience_config_id == config.id
-        assert overlay_experience.experience_config_history_id == config.histories[0].id
-
-        overlay_experience.histories[1].delete(db)
-        overlay_experience.histories[0].delete(db)
-        overlay_experience.delete(db)
-        config.histories[0].delete(db)
-        config.delete(db)
-
-    def test_link_existing_experience_update_skipped(self, db):
-        """Test trying to link an PrivacyExperience that needs to be a banner to an overlay config.
-        Skip linking this region.
-        """
-        config = PrivacyExperienceConfig.create(
-            db=db,
-            data={
-                "component": "overlay",
-                "delivery_mechanism": "link",
-                "component_title": "Control your privacy",
-                "link_label": "Manage your privacy",
-            },
-        )
-
-        overlay_exp = PrivacyExperience.create(
-            db=db,
-            data={
-                "component": "overlay",
-                "delivery_mechanism": "banner",
-                "region": "us_ak",
-            },
-        )
-
-        privacy_notice = PrivacyNotice.create(
-            db=db,
-            data={
-                "name": "Test privacy notice",
-                "notice_key": "test_privacy_notice",
-                "description": "a test sample privacy notice configuration",
-                "regions": [PrivacyNoticeRegion.us_ak],
-                "consent_mechanism": ConsentMechanism.opt_in,
-                "data_uses": ["marketing.advertising", "third_party_sharing"],
-                "enforcement_level": EnforcementLevel.system_wide,
-                "displayed_in_overlay": True,
-                "displayed_in_api": False,
-                "displayed_in_privacy_center": True,
-            },
-        )
-
-        assert overlay_exp.get_related_privacy_notices(db) == [privacy_notice]
-
-        assert overlay_exp.experience_config_id is None
-        assert overlay_exp.experience_config_history_id is None
-
-        (
-            overlay_experience,
-            privacy_center_experience,
-        ) = PrivacyExperience.get_experiences_by_region(db, PrivacyNoticeRegion.us_ak)
-        assert overlay_experience == overlay_exp
-        assert privacy_center_experience is None
-
-        linked, unlinked, skipped = upsert_privacy_experiences_after_config_update(
-            db, config, regions=[PrivacyNoticeRegion.us_ak]
-        )
-        (
-            overlay_experience,
-            privacy_center_experience,
-        ) = PrivacyExperience.get_experiences_by_region(db, PrivacyNoticeRegion.us_ak)
-        db.refresh(overlay_experience)
-
-        assert overlay_experience is not None
-        assert privacy_center_experience is None
-        assert linked == []
-        assert unlinked == []
-        assert skipped == [PrivacyNoticeRegion.us_ak]
-
-        assert overlay_experience.region == PrivacyNoticeRegion.us_ak
-        assert overlay_experience.component == ComponentType.overlay
-        assert overlay_experience.delivery_mechanism == DeliveryMechanism.banner
-        assert overlay_experience.version == 1.0
-        assert overlay_experience.disabled is False
-        assert overlay_experience.experience_config_id is None
-        assert overlay_experience.experience_config_history_id is None
-        assert config.experiences.count() == 0
-
-        privacy_notice.histories[0].delete(db)
-        privacy_notice.delete(db)
-        overlay_experience.histories[0].delete(db)
-        overlay_experience.delete(db)
-        config.histories[0].delete(db)
-        config.delete(db)
-
-    def test_banner_experience_unlinked_from_link_config(self, db):
-        """Test existing ExperienceConfig with linked overlay experience is updated to be a link
-        instead of a banner which is not compatible with the experience due to opt-in notices.
-        The experience should be unlinked.
-
-        Taking some shortcuts with the test and creating the config in the bad state to start.
-        """
-        config = PrivacyExperienceConfig.create(
-            db=db,
-            data={
-                "component": "overlay",
-                "delivery_mechanism": "link",
-                "component_title": "Control your privacy",
-                "link_label": "Manage your privacy",
-            },
-        )
-
-        overlay_exp = PrivacyExperience.create(
-            db=db,
-            data={
-                "component": "overlay",
-                "delivery_mechanism": "banner",
-                "region": "us_ak",
-                "experience_config_id": config.id,
-                "experience_config_history_id": config.histories[0].id,
-            },
-        )
-
-        privacy_notice = PrivacyNotice.create(
-            db=db,
-            data={
-                "name": "Test privacy notice",
-                "notice_key": "test_privacy_notice",
-                "description": "a test sample privacy notice configuration",
-                "regions": [PrivacyNoticeRegion.us_ak],
-                "consent_mechanism": ConsentMechanism.opt_in,
-                "data_uses": ["marketing.advertising", "third_party_sharing"],
-                "enforcement_level": EnforcementLevel.system_wide,
-                "displayed_in_overlay": True,
-                "displayed_in_api": False,
-                "displayed_in_privacy_center": True,
-            },
-        )
-
-        assert overlay_exp.get_related_privacy_notices(db) == [privacy_notice]
-
-        assert overlay_exp.experience_config_id == config.id
-        assert overlay_exp.experience_config_history_id == config.histories[0].id
-
-        (
-            overlay_experience,
-            privacy_center_experience,
-        ) = PrivacyExperience.get_experiences_by_region(db, PrivacyNoticeRegion.us_ak)
-        assert overlay_experience == overlay_exp
-        assert privacy_center_experience is None
-
-        linked, unlinked, skipped = upsert_privacy_experiences_after_config_update(
-            db, config, regions=[PrivacyNoticeRegion.us_ak]
-        )
-        (
-            overlay_experience,
-            privacy_center_experience,
-        ) = PrivacyExperience.get_experiences_by_region(db, PrivacyNoticeRegion.us_ak)
-        db.refresh(overlay_experience)
-
-        assert overlay_experience is not None
-        assert privacy_center_experience is None
-        assert linked == []
-        assert unlinked == [PrivacyNoticeRegion.us_ak]
-        assert skipped == []
-
-        assert overlay_experience.region == PrivacyNoticeRegion.us_ak
-        assert overlay_experience.component == ComponentType.overlay
-        assert overlay_experience.delivery_mechanism == DeliveryMechanism.banner
-        assert overlay_experience.version == 2.0
-        assert overlay_experience.disabled is False
-        assert overlay_experience.experience_config_id is None
-        assert overlay_experience.experience_config_history_id is None
-        assert config.experiences.count() == 0
-
-        privacy_notice.histories[0].delete(db)
-        privacy_notice.delete(db)
-        overlay_experience.histories[1].delete(db)
-        overlay_experience.histories[0].delete(db)
-        overlay_experience.delete(db)
-=======
         privacy_center_experience.histories[1].delete(db)
         privacy_center_experience.histories[0].delete(db)
         privacy_center_experience.delete(db)
->>>>>>> 8b274921
         config.histories[0].delete(db)
         config.delete(db)