--- conflicted
+++ resolved
@@ -1,12 +1,8 @@
-<<<<<<< HEAD
-from fides.api.models.privacy_experience import (
-=======
 import pytest
 from sqlalchemy.exc import IntegrityError
 
 from fides.api.ops.api.deps import get_api_session
 from fides.api.ops.models.privacy_experience import (
->>>>>>> 53039759
     ComponentType,
     DeliveryMechanism,
     PrivacyExperience,
