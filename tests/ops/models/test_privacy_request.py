from datetime import datetime, timedelta, timezone
from time import sleep
from typing import List, Tuple
from uuid import uuid4

import pytest
import requests_mock
from pydantic import ValidationError
from sqlalchemy.orm import Session

from fides.api.common_exceptions import (
    ClientUnsuccessfulException,
    ManualWebhookFieldsUnset,
    NoCachedManualWebhookEntry,
    PrivacyRequestPaused,
)
from fides.api.graph.config import CollectionAddress
from fides.api.models.policy import CurrentStep, Policy
from fides.api.models.privacy_request import (
    CheckpointActionRequired,
    ConsentRequest,
    PrivacyRequest,
    PrivacyRequestError,
    PrivacyRequestNotifications,
    PrivacyRequestStatus,
    ProvidedIdentity,
    can_run_checkpoint,
)
from fides.api.schemas.privacy_request import CustomPrivacyRequestField
from fides.api.schemas.redis_cache import Identity
from fides.api.service.connectors.manual_connector import ManualAction
from fides.api.util.cache import FidesopsRedis, get_derived_identity_cache_key
from fides.api.util.constants import API_DATE_FORMAT
from fides.config import CONFIG

paused_location = CollectionAddress("test_dataset", "test_collection")


def test_provided_identity_to_identity(
    provided_identity_and_consent_request: Tuple,
) -> None:
    provided_identity = provided_identity_and_consent_request[0]
    identity = provided_identity.as_identity_schema()
    assert identity.email == "test@email.com"


def test_blank_provided_identity_to_identity(
    empty_provided_identity: ProvidedIdentity,
) -> None:
    identity = empty_provided_identity.as_identity_schema()
    assert identity.email is None


def test_privacy_request(
    db: Session,
    policy: Policy,
    privacy_request: PrivacyRequest,
) -> None:
    from_db = PrivacyRequest.get(db=db, object_id=privacy_request.id)
    assert from_db is not None
    assert from_db.id is not None
    assert from_db.policy.id == policy.id
    assert from_db.client_id == policy.client_id


def test_create_privacy_request_sets_requested_at(
    db: Session,
    policy: Policy,
) -> None:
    pr = PrivacyRequest.create(
        db=db,
        data={
            "requested_at": None,
            "policy_id": policy.id,
            "status": "pending",
        },
    )
    assert pr.requested_at is not None
    pr.delete(db)

    pr = PrivacyRequest.create(
        db=db,
        data={
            "policy_id": policy.id,
            "status": "pending",
        },
    )
    assert pr.requested_at is not None
    pr.delete(db)

    requested_at = datetime.now(timezone.utc)
    pr = PrivacyRequest.create(
        db=db,
        data={
            "requested_at": requested_at,
            "policy_id": policy.id,
            "status": "pending",
        },
    )
    assert pr.requested_at == requested_at
    pr.delete(db)


def test_create_privacy_request_sets_due_date(
    db: Session,
    policy: Policy,
) -> None:
    pr = PrivacyRequest.create(
        db=db,
        data={
            "policy_id": policy.id,
            "status": "pending",
        },
    )
    assert pr.due_date is not None
    pr.delete(db)

    requested_at = datetime.now(timezone.utc)
    due_date = timedelta(days=policy.execution_timeframe) + requested_at
    pr = PrivacyRequest.create(
        db=db,
        data={
            "requested_at": requested_at,
            "policy_id": policy.id,
            "status": "pending",
        },
    )
    assert pr.due_date == due_date
    pr.delete(db)

    requested_at_str = "2021-08-30T16:09:37.359Z"
    requested_at = datetime.strptime(requested_at_str, API_DATE_FORMAT).replace(
        tzinfo=timezone.utc
    )
    due_date = timedelta(days=policy.execution_timeframe) + requested_at
    pr = PrivacyRequest.create(
        db=db,
        data={
            "requested_at": requested_at_str,
            "policy_id": policy.id,
            "status": "pending",
        },
    )
    assert pr.due_date == due_date
    pr.delete(db)


def test_update_privacy_requests(db: Session, privacy_requests: PrivacyRequest) -> None:
    privacy_request = privacy_requests[0]
    EXTERNAL_ID_TO_UPDATE = privacy_request.external_id
    NEW_EXTERNAL_ID = str(uuid4())
    updated = PrivacyRequest.update_with_class(
        db=db,
        conditions=(PrivacyRequest.external_id == EXTERNAL_ID_TO_UPDATE),
        values={
            "external_id": NEW_EXTERNAL_ID,
        },
    )
    assert updated == 1
    from_db = PrivacyRequest.get(db, object_id=privacy_request.id)
    assert from_db.external_id == NEW_EXTERNAL_ID


def test_get_all_privacy_requests(
    db: Session, privacy_requests: List[PrivacyRequest]
) -> None:
    assert len(PrivacyRequest.all(db=db)) == len(privacy_requests)


def test_filter_privacy_requests(
    db: Session, privacy_requests: List[PrivacyRequest]
) -> None:
    ids = [pr.id for pr in privacy_requests]
    filtered = PrivacyRequest.filter(
        db=db,
        conditions=(PrivacyRequest.status == PrivacyRequestStatus.in_processing),
    ).filter(PrivacyRequest.id.in_(ids))

    assert filtered.count() == 3
    filtered = PrivacyRequest.filter(
        db=db,
        conditions=(PrivacyRequest.requested_at <= datetime.utcnow()),
    ).filter(PrivacyRequest.id.in_(ids))
    assert filtered.count() == 3
    filtered = PrivacyRequest.filter(
        db=db,
        conditions=(PrivacyRequest.external_id == "this does not exist"),
    ).filter(PrivacyRequest.id.in_(ids))
    assert filtered.count() == 0
    filtered = PrivacyRequest.filter(
        db=db,
        conditions=(PrivacyRequest.external_id == privacy_requests[0].external_id),
    ).filter(PrivacyRequest.id.in_(ids))
    assert filtered.count() == 1


def test_save_privacy_request(db: Session, privacy_request: PrivacyRequest) -> None:
    EXTERNAL_ID = "testing"
    privacy_request.external_id = EXTERNAL_ID
    privacy_request.save(db)
    from_db = PrivacyRequest.get(db=db, object_id=privacy_request.id)
    assert from_db.external_id == EXTERNAL_ID


def test_delete_privacy_request(db: Session, policy: Policy) -> None:
    privacy_request = PrivacyRequest.create(
        db=db,
        data={
            "external_id": str(uuid4()),
            "started_processing_at": datetime.utcnow(),
            "requested_at": datetime.utcnow() - timedelta(days=1),
            "status": PrivacyRequestStatus.in_processing,
            "origin": f"https://example.com/",
            "policy_id": policy.id,
            "client_id": policy.client_id,
        },
    )
    privacy_request.delete(db)
    from_db = PrivacyRequest.get(db=db, object_id=privacy_request.id)
    assert from_db is None


def test_delete_privacy_request_removes_cached_data(
    cache: FidesopsRedis,
    db: Session,
    policy: Policy,
) -> None:
    privacy_request = PrivacyRequest.create(
        db=db,
        data={
            "external_id": str(uuid4()),
            "started_processing_at": datetime.utcnow(),
            "requested_at": datetime.utcnow() - timedelta(days=1),
            "status": PrivacyRequestStatus.in_processing,
            "origin": f"https://example.com/",
            "policy_id": policy.id,
            "client_id": policy.client_id,
        },
    )
    identity_attribute = "email"
    identity_value = "test@example.com"
    identity_kwargs = {identity_attribute: identity_value}
    identity = Identity(**identity_kwargs)
    privacy_request.cache_derived_identity(identity)
    key = get_derived_identity_cache_key(
        privacy_request_id=privacy_request.id,
        identity_attribute=identity_attribute,
    )
    assert cache.get(key) == identity_value
    privacy_request.delete(db)
    from_db = PrivacyRequest.get(db=db, object_id=privacy_request.id)
    assert from_db is None
    assert cache.get(key) is None


class TestPrivacyRequestTriggerWebhooks:
    def test_trigger_one_way_policy_webhook(
        self,
        https_connection_config,
        db,
        privacy_request,
        policy,
        policy_pre_execution_webhooks,
    ):
        webhook = policy_pre_execution_webhooks[0]
        identity = Identity(email="customer-1@example.com")
        privacy_request.cache_derived_identity(identity)

        with requests_mock.Mocker() as mock_response:
            # One-way requests ignore any responses returned
            mock_response.post(
                https_connection_config.secrets["url"],
                json={
                    "privacy_request_id": privacy_request.id,
                    "direction": webhook.direction.value,
                    "callback_type": webhook.prefix,
                    "identity": identity.dict(),
                },
                status_code=500,
            )
            privacy_request.trigger_policy_webhook(webhook)
            db.refresh(privacy_request)
            assert privacy_request.status == PrivacyRequestStatus.in_processing

    def test_trigger_two_way_policy_webhook_with_error(
        self,
        db,
        https_connection_config,
        privacy_request,
        policy,
        policy_pre_execution_webhooks,
    ):
        webhook = policy_pre_execution_webhooks[1]
        identity = Identity(email="customer-1@example.com")
        privacy_request.cache_derived_identity(identity)

        with requests_mock.Mocker() as mock_response:
            mock_response.post(
                https_connection_config.secrets["url"],
                json={
                    "privacy_request_id": privacy_request.id,
                    "direction": webhook.direction.value,
                    "callback_type": webhook.prefix,
                    "identity": identity.dict(),
                },
                status_code=500,
            )
            with pytest.raises(ClientUnsuccessfulException):
                privacy_request.trigger_policy_webhook(webhook)

    def test_trigger_two_way_policy_webhook_200_proceed(
        self,
        db,
        https_connection_config,
        privacy_request,
        policy,
        policy_pre_execution_webhooks,
    ):
        webhook = policy_pre_execution_webhooks[1]
        identity = Identity(email="customer-1@example.com")
        privacy_request.cache_derived_identity(identity)

        with requests_mock.Mocker() as mock_response:
            mock_response.post(
                https_connection_config.secrets["url"],
                json={
                    "privacy_request_id": privacy_request.id,
                    "direction": webhook.direction.value,
                    "callback_type": webhook.prefix,
                    "identity": identity.dict(),
                    "halt": False,
                },
                status_code=200,
            )
            privacy_request.trigger_policy_webhook(webhook)
            db.refresh(privacy_request)
            assert privacy_request.status == PrivacyRequestStatus.in_processing

    def test_trigger_two_way_policy_webhook_200_pause(
        self,
        db,
        https_connection_config,
        privacy_request,
        policy,
        policy_pre_execution_webhooks,
    ):
        webhook = policy_pre_execution_webhooks[1]
        identity = Identity(email="customer-1@example.com")
        privacy_request.cache_derived_identity(identity)

        with requests_mock.Mocker() as mock_response:
            mock_response.post(
                https_connection_config.secrets["url"],
                json={
                    "privacy_request_id": privacy_request.id,
                    "direction": webhook.direction.value,
                    "callback_type": webhook.prefix,
                    "identity": identity.dict(),
                    "halt": True,
                },
                status_code=200,
            )

            with pytest.raises(PrivacyRequestPaused):
                privacy_request.trigger_policy_webhook(webhook)

    def test_trigger_two_way_policy_webhook_add_derived_identity(
        self,
        db,
        https_connection_config,
        privacy_request,
        policy,
        policy_pre_execution_webhooks,
    ):
        webhook = policy_pre_execution_webhooks[1]
        identity = Identity(email="customer-1@example.com")
        privacy_request.cache_derived_identity(identity)

        with requests_mock.Mocker() as mock_response:
            mock_response.post(
                https_connection_config.secrets["url"],
                json={
                    "privacy_request_id": privacy_request.id,
                    "direction": webhook.direction.value,
                    "callback_type": webhook.prefix,
                    "identity": identity.dict(),
                    "derived_identity": {"phone_number": "+5555555555"},
                    "halt": False,
                },
                status_code=200,
            )
            privacy_request.trigger_policy_webhook(webhook)
            db.refresh(privacy_request)
            assert privacy_request.status == PrivacyRequestStatus.in_processing
            assert privacy_request.get_identity_map() == {
                "email": "customer-1@example.com",
                "phone_number": "+5555555555",
            }

    def test_two_way_validation_issues(
        self,
        db,
        https_connection_config,
        privacy_request,
        policy,
        policy_pre_execution_webhooks,
    ):
        webhook = policy_pre_execution_webhooks[1]
        identity = Identity(email="customer-1@example.com")
        privacy_request.cache_derived_identity(identity)

        # halt not included
        with requests_mock.Mocker() as mock_response:
            mock_response.post(
                https_connection_config.secrets["url"],
                json={
                    "privacy_request_id": privacy_request.id,
                    "direction": webhook.direction.value,
                    "callback_type": webhook.prefix,
                    "identity": identity.dict(),
                },
                status_code=200,
            )
            with pytest.raises(ValidationError):
                privacy_request.trigger_policy_webhook(webhook)

        # Derived identity invalid
        with requests_mock.Mocker() as mock_response:
            mock_response.post(
                https_connection_config.secrets["url"],
                json={
                    "privacy_request_id": privacy_request.id,
                    "direction": webhook.direction.value,
                    "callback_type": webhook.prefix,
                    "identity": identity.dict(),
                    "derived_identity": {"unsupported_identity": "1200 Fides Road"},
                    "halt": True,
                },
                status_code=200,
            )
            with pytest.raises(ValidationError):
                privacy_request.trigger_policy_webhook(webhook)


class TestCachePausedLocation:
    def test_privacy_request_cache_paused_location(self, privacy_request):
        assert privacy_request.get_paused_collection_details() is None

        paused_step = CurrentStep.erasure
        privacy_request.cache_paused_collection_details(
            step=paused_step,
            collection=paused_location,
            action_needed=[
                ManualAction(
                    locators={"email": "customer-1@example.com"},
                    get=["box_id", "associated_data"],
                    update=None,
                )
            ],
        )

        paused_details = privacy_request.get_paused_collection_details()
        assert paused_details.step == paused_step
        assert paused_details.collection == paused_location
        assert paused_details.action_needed == [
            ManualAction(
                locators={"email": "customer-1@example.com"},
                get=["box_id", "associated_data"],
                update=None,
            )
        ]

    def test_privacy_request_unpause(self, privacy_request):
        privacy_request.cache_paused_collection_details()

        assert privacy_request.get_paused_collection_details() is None


class TestCacheManualInput:
    def test_cache_manual_access_input(self, privacy_request):
        manual_data = [{"id": 1, "name": "Jane"}, {"id": 2, "name": "Hank"}]

        privacy_request.cache_manual_access_input(paused_location, manual_data)
        assert (
            privacy_request.get_manual_access_input(
                paused_location,
            )
            == manual_data
        )

    def test_cache_empty_manual_input(self, privacy_request):
        manual_data = []
        privacy_request.cache_manual_access_input(paused_location, manual_data)

        assert (
            privacy_request.get_manual_access_input(
                paused_location,
            )
            == []
        )

    def test_no_manual_data_in_cache(self, privacy_request):
        assert (
            privacy_request.get_manual_access_input(
                paused_location,
            )
            is None
        )


class TestCacheManualErasureCount:
    def test_cache_manual_erasure_count(self, privacy_request):
        privacy_request.cache_manual_erasure_count(paused_location, 5)

        cached_data = privacy_request.get_manual_erasure_count(paused_location)
        assert cached_data == 5

    def test_no_erasure_data_cached(self, privacy_request):
        cached_data = privacy_request.get_manual_erasure_count(paused_location)
        assert cached_data is None

    def test_zero_cached(self, privacy_request):
        privacy_request.cache_manual_erasure_count(paused_location, 0)
        cached_data = privacy_request.get_manual_erasure_count(paused_location)
        assert cached_data == 0


class TestPrivacyRequestCacheFailedStep:
    def test_cache_failed_step_and_collection(self, privacy_request):
        privacy_request.cache_failed_checkpoint_details(
            step=CurrentStep.erasure, collection=paused_location
        )

        cached_data = privacy_request.get_failed_checkpoint_details()
        assert cached_data.step == CurrentStep.erasure
        assert cached_data.collection == paused_location
        assert cached_data.action_needed is None

    def test_cache_null_step_and_location(self, privacy_request):
        privacy_request.cache_failed_checkpoint_details()

        cached_data = privacy_request.get_failed_checkpoint_details()
        assert cached_data is None


class TestCacheIdentityVerificationCode:
    @pytest.fixture(scope="function")
    def set_verification_code_ttl_to_1(self):
        """sets the `redis.identity_verification_code_ttl_seconds` property to `1`"""
        original_value = CONFIG.redis.identity_verification_code_ttl_seconds
        CONFIG.redis.identity_verification_code_ttl_seconds = 1
        yield
        CONFIG.redis.identity_verification_code_ttl_seconds = original_value

    def test_cache_code(self, privacy_request):
        assert not privacy_request.get_cached_verification_code()

        privacy_request.cache_identity_verification_code("123456")

        assert privacy_request.get_cached_verification_code() == "123456"

    @pytest.mark.usefixtures(
        "set_verification_code_ttl_to_1",
    )
    def test_verification_code_expires(self, privacy_request):
        """
        Ensure the verification code expires correctly based on appropriate app config
        """

        privacy_request.cache_identity_verification_code("123456")
        assert privacy_request.get_cached_verification_code() == "123456"
        sleep(1.1)  # sleep a bit more than 1 just to give some breathing room
        assert privacy_request.get_cached_verification_code() is None


class TestCacheEmailConnectorTemplateContents:
    def test_cache_template_contents(self, privacy_request):
        assert (
            privacy_request.get_email_connector_template_contents_by_dataset(
                CurrentStep.erasure, "email_dataset"
            )
            == []
        )

        privacy_request.cache_email_connector_template_contents(
            step=CurrentStep.erasure,
            collection=CollectionAddress("email_dataset", "test_collection"),
            action_needed=[
                ManualAction(
                    locators={"email": "test@example.com"},
                    get=None,
                    update={"phone": "null_rewrite"},
                )
            ],
        )

        assert privacy_request.get_email_connector_template_contents_by_dataset(
            CurrentStep.erasure, "email_dataset"
        ) == [
            CheckpointActionRequired(
                step=CurrentStep.erasure,
                collection=CollectionAddress("email_dataset", "test_collection"),
                action_needed=[
                    ManualAction(
                        locators={"email": "test@example.com"},
                        get=None,
                        update={"phone": "null_rewrite"},
                    )
                ],
            )
        ]


class TestCacheManualWebhookAccessInput:
    def test_cache_manual_webhook_access_input(
        self, privacy_request, access_manual_webhook
    ):
        with pytest.raises(NoCachedManualWebhookEntry):
            privacy_request.get_manual_webhook_access_input_strict(
                access_manual_webhook
            )

        privacy_request.cache_manual_webhook_access_input(
            manual_webhook=access_manual_webhook,
            input_data={"email": "customer-1@example.com", "last_name": "Customer"},
        )

        assert privacy_request.get_manual_webhook_access_input_strict(
            access_manual_webhook
        ) == {
            "email": "customer-1@example.com",
            "last_name": "Customer",
        }

    def test_cache_no_fields_supplied(self, privacy_request, access_manual_webhook):
        privacy_request.cache_manual_webhook_access_input(
            manual_webhook=access_manual_webhook,
            input_data={},
        )

        assert privacy_request.get_manual_webhook_access_input_strict(
            access_manual_webhook
        ) == {
            "email": None,
            "last_name": None,
        }, "Missing fields persisted as None"

    def test_cache_some_fields_supplied(self, privacy_request, access_manual_webhook):
        privacy_request.cache_manual_webhook_access_input(
            manual_webhook=access_manual_webhook,
            input_data={
                "email": "customer-1@example.com",
            },
        )

        assert privacy_request.get_manual_webhook_access_input_strict(
            access_manual_webhook
        ) == {
            "email": "customer-1@example.com",
            "last_name": None,
        }, "Missing fields saved as None"

    def test_cache_extra_fields_not_in_webhook_specs(
        self, privacy_request, access_manual_webhook
    ):
        with pytest.raises(ValidationError):
            privacy_request.cache_manual_webhook_access_input(
                manual_webhook=access_manual_webhook,
                input_data={
                    "email": "customer-1@example.com",
                    "bad_field": "not_specified",
                },
            )

    def test_cache_manual_webhook_no_fields_defined(
        self, db, privacy_request, access_manual_webhook
    ):
        access_manual_webhook.fields = (
            None  # Specifically testing the None case to cover our bases
        )
        access_manual_webhook.save(db)

        with pytest.raises(ValidationError):
            privacy_request.cache_manual_webhook_access_input(
                manual_webhook=access_manual_webhook,
                input_data={"email": "customer-1@example.com", "last_name": "Customer"},
            )

    def test_fields_added_to_webhook_definition(
        self, db, privacy_request, access_manual_webhook
    ):
        """Test the use case where new fields have been added to the webhook definition
        since the webhook data was saved to the privacy request"""
        privacy_request.cache_manual_webhook_access_input(
            manual_webhook=access_manual_webhook,
            input_data={"last_name": "Customer", "email": "jane@example.com"},
        )

        access_manual_webhook.fields.append(
            {"pii_field": "Phone", "dsr_package_label": "phone"}
        )
        access_manual_webhook.save(db)

        with pytest.raises(ManualWebhookFieldsUnset):
            privacy_request.get_manual_webhook_access_input_strict(
                access_manual_webhook
            )

    def test_fields_removed_from_webhook_definition(
        self, db, privacy_request, access_manual_webhook
    ):
        """Test the use case where fields have been removed from the webhook definition
        since the webhook data was saved to the privacy request"""
        privacy_request.cache_manual_webhook_access_input(
            manual_webhook=access_manual_webhook,
            input_data={"last_name": "Customer", "email": "jane@example.com"},
        )

        access_manual_webhook.fields = [
            {"pii_field": "last_name", "dsr_package_label": "last_name"}
        ]
        access_manual_webhook.save(db)

        with pytest.raises(ValidationError):
            privacy_request.get_manual_webhook_access_input_strict(
                access_manual_webhook
            )

    def test_non_strict_retrieval_from_cache(
        self, db, privacy_request, access_manual_webhook
    ):
        """Test non-strict retrieval, we ignore extra fields saved and serialize missing fields as None"""
        privacy_request.cache_manual_webhook_access_input(
            manual_webhook=access_manual_webhook,
            input_data={"email": "customer-1@example.com", "last_name": "Customer"},
        )

        access_manual_webhook.fields = [  # email field deleted
            {"pii_field": "First Name", "dsr_package_label": "first_name"},  # New Field
            {
                "pii_field": "Last Name",
                "dsr_package_label": "last_name",
            },  # Existing Field
            {"pii_field": "Phone", "dsr_package_label": "phone"},  # New Field
        ]
        access_manual_webhook.save(db)

        overlap_input = privacy_request.get_manual_webhook_access_input_non_strict(
            access_manual_webhook
        )
        assert overlap_input == {
            "first_name": None,
            "last_name": "Customer",
            "phone": None,
        }, "Ignores 'email' field saved to privacy request"


class TestCacheManualWebhookErasureInput:
    def test_cache_manual_webhook_erasure_input(
        self, privacy_request, access_manual_webhook
    ):
        with pytest.raises(NoCachedManualWebhookEntry):
            privacy_request.get_manual_webhook_erasure_input_strict(
                access_manual_webhook
            )

        privacy_request.cache_manual_webhook_erasure_input(
            manual_webhook=access_manual_webhook,
            input_data={"email": False, "last_name": True},
        )

        assert privacy_request.get_manual_webhook_erasure_input_strict(
            access_manual_webhook
        ) == {
            "email": False,
            "last_name": True,
        }

    def test_cache_no_fields_supplied(self, privacy_request, access_manual_webhook):
        privacy_request.cache_manual_webhook_erasure_input(
            manual_webhook=access_manual_webhook,
            input_data={},
        )

        assert privacy_request.get_manual_webhook_erasure_input_strict(
            access_manual_webhook
        ) == {
            "email": None,
            "last_name": None,
        }, "Missing fields persisted as None"

    def test_cache_some_fields_supplied(self, privacy_request, access_manual_webhook):
        privacy_request.cache_manual_webhook_erasure_input(
            manual_webhook=access_manual_webhook,
            input_data={
                "email": False,
            },
        )

        assert privacy_request.get_manual_webhook_erasure_input_strict(
            access_manual_webhook
        ) == {
            "email": False,
            "last_name": None,
        }, "Missing fields saved as None"

    def test_cache_extra_fields_not_in_webhook_specs(
        self, privacy_request, access_manual_webhook
    ):
        with pytest.raises(ValidationError):
            privacy_request.cache_manual_webhook_erasure_input(
                manual_webhook=access_manual_webhook,
                input_data={
                    "email": False,
                    "bad_field": "not_specified",
                },
            )

    def test_cache_manual_webhook_no_fields_defined(
        self, db, privacy_request, access_manual_webhook
    ):
        access_manual_webhook.fields = (
            None  # Specifically testing the None case to cover our bases
        )
        access_manual_webhook.save(db)

        with pytest.raises(ValidationError):
            privacy_request.cache_manual_webhook_erasure_input(
                manual_webhook=access_manual_webhook,
                input_data={"email": False, "last_name": True},
            )

    def test_fields_added_to_webhook_definition(
        self, db, privacy_request, access_manual_webhook
    ):
        """Test the use case where new fields have been added to the webhook definition
        since the webhook data was saved to the privacy request"""
        privacy_request.cache_manual_webhook_erasure_input(
            manual_webhook=access_manual_webhook,
            input_data={"last_name": True, "email": False},
        )

        access_manual_webhook.fields.append(
            {"pii_field": "Phone", "dsr_package_label": "phone"}
        )
        access_manual_webhook.save(db)

        with pytest.raises(ManualWebhookFieldsUnset):
            privacy_request.get_manual_webhook_erasure_input_strict(
                access_manual_webhook
            )

    def test_fields_removed_from_webhook_definition(
        self, db, privacy_request, access_manual_webhook
    ):
        """Test the use case where fields have been removed from the webhook definition
        since the webhook data was saved to the privacy request"""
        privacy_request.cache_manual_webhook_erasure_input(
            manual_webhook=access_manual_webhook,
            input_data={"last_name": True, "email": False},
        )

        access_manual_webhook.fields = [
            {"pii_field": "last_name", "dsr_package_label": "last_name"}
        ]
        access_manual_webhook.save(db)

        with pytest.raises(ValidationError):
            privacy_request.get_manual_webhook_erasure_input_strict(
                access_manual_webhook
            )

    def test_non_strict_retrieval_from_cache(
        self, db, privacy_request, access_manual_webhook
    ):
        """Test non-strict retrieval, we ignore extra fields saved and serialize missing fields as None"""
        privacy_request.cache_manual_webhook_erasure_input(
            manual_webhook=access_manual_webhook,
            input_data={"email": False, "last_name": True},
        )

        access_manual_webhook.fields = [  # email field deleted
            {"pii_field": "First Name", "dsr_package_label": "first_name"},  # New Field
            {
                "pii_field": "Last Name",
                "dsr_package_label": "last_name",
            },  # Existing Field
            {"pii_field": "Phone", "dsr_package_label": "phone"},  # New Field
        ]
        access_manual_webhook.save(db)

        overlap_input = privacy_request.get_manual_webhook_erasure_input_non_strict(
            access_manual_webhook
        )
        assert overlap_input == {
            "first_name": None,
            "last_name": True,
            "phone": None,
        }, "Ignores 'email' field saved to privacy request"


class TestCanRunFromCheckpoint:
    def test_can_run_from_checkpoint(self):
        assert (
            can_run_checkpoint(
                request_checkpoint=CurrentStep.email_post_send,
                from_checkpoint=CurrentStep.erasure,
            )
            is True
        )

    def test_can_run_from_equivalent_checkpoint(self):
        assert (
            can_run_checkpoint(
                request_checkpoint=CurrentStep.erasure,
                from_checkpoint=CurrentStep.erasure,
            )
            is True
        )

    def test_cannot_run_from_completed_checkpoint(self):
        assert (
            can_run_checkpoint(
                request_checkpoint=CurrentStep.access,
                from_checkpoint=CurrentStep.erasure,
            )
            is False
        )

    def test_can_run_if_no_saved_checkpoint(self):
        assert (
            can_run_checkpoint(
                request_checkpoint=CurrentStep.access,
            )
            is True
        )


def test_privacy_request_error_notification(db, policy):
    PrivacyRequestNotifications.create(
        db=db,
        data={
            "email": "some@email.com, another@email.com",
            "notify_after_failures": 2,
        },
    )

    privacy_request = PrivacyRequest.create(
        db=db,
        data={
            "external_id": f"ext-{str(uuid4())}",
            "started_processing_at": datetime(2021, 1, 1),
            "finished_processing_at": datetime(2021, 1, 1),
            "requested_at": datetime(2021, 1, 1),
            "status": PrivacyRequestStatus.error,
            "origin": "https://example.com/",
            "policy_id": policy.id,
            "client_id": policy.client_id,
        },
    )

    privacy_request.error_processing(db)

    unsent_errors = PrivacyRequestError.filter(
        db=db, conditions=(PrivacyRequestError.message_sent.is_(False))
    ).all()

    assert len(unsent_errors) == 1


class TestPrivacyRequestCustomFieldFunctions:
    """Fides has two settings around custom privacy request fields:

    - CONFIG.execution.allow_custom_privacy_request_field_collection - whether or not to store custom privacy request fields in the database
    - CONFIG.execution.allow_custom_privacy_request_fields_in_request_execution - whether or not to use custom privacy request fields in request execution

    These two constraints are enforced by controlling the behavior of
    the cache and persist functions on the PrivacyRequest model.
    """

<<<<<<< HEAD
=======
    def test_cache_custom_privacy_request_fields(
        self,
        allow_custom_privacy_request_field_collection_enabled,
        allow_custom_privacy_request_fields_in_request_execution_enabled,
    ):
        privacy_request = PrivacyRequest(id=str(uuid4()))
        privacy_request.cache_custom_privacy_request_fields(
            custom_privacy_request_fields={
                "first_name": CustomPrivacyRequestField(
                    label="First name", value="John"
                ),
                "last_name": CustomPrivacyRequestField(label="Last name", value="Doe"),
                "subscriber_ids": CustomPrivacyRequestField(
                    label="Subscriber IDs", value=["123", "456"]
                ),
                "account_ids": CustomPrivacyRequestField(
                    label="Account IDs", value=[123, 456]
                ),
                "support_id": CustomPrivacyRequestField(label="Support ID", value=1),
            }
        )
        assert privacy_request.get_cached_custom_privacy_request_fields() == {
            "first_name": "John",
            "last_name": "Doe",
            "subscriber_ids": ["123", "456"],
            "account_ids": [123, 456],
            "support_id": 1,
        }

    def test_cache_custom_privacy_request_fields_collection_disabled(
        self,
        allow_custom_privacy_request_field_collection_disabled,
    ):
        """Custom privacy request fields should not be cached if collection is disabled"""
        privacy_request = PrivacyRequest(id=str(uuid4()))
        privacy_request.cache_custom_privacy_request_fields(
            custom_privacy_request_fields={
                "first_name": CustomPrivacyRequestField(
                    label="First name", value="John"
                ),
                "last_name": CustomPrivacyRequestField(label="Last name", value="Doe"),
                "subscriber_ids": CustomPrivacyRequestField(
                    label="Subscriber IDs", value=["123", "456"]
                ),
                "account_ids": CustomPrivacyRequestField(
                    label="Account IDs", value=[123, 456]
                ),
                "support_id": CustomPrivacyRequestField(label="Support ID", value=1),
            }
        )
        assert privacy_request.get_cached_custom_privacy_request_fields() == {}

    def test_cache_custom_privacy_request_fields_collection_enabled_use_disabled(
        self,
        allow_custom_privacy_request_field_collection_enabled,
        allow_custom_privacy_request_fields_in_request_execution_disabled,
    ):
        """Custom privacy request fields should not be cached if use is disabled"""
        privacy_request = PrivacyRequest(id=str(uuid4()))
        privacy_request.cache_custom_privacy_request_fields(
            custom_privacy_request_fields={
                "first_name": CustomPrivacyRequestField(
                    label="First name", value="John"
                ),
                "last_name": CustomPrivacyRequestField(label="Last name", value="Doe"),
                "subscriber_ids": CustomPrivacyRequestField(
                    label="Subscriber IDs", value=["123", "456"]
                ),
                "account_ids": CustomPrivacyRequestField(
                    label="Account IDs", value=[123, 456]
                ),
                "support_id": CustomPrivacyRequestField(label="Support ID", value=1),
            }
        )
        assert privacy_request.get_cached_custom_privacy_request_fields() == {}

>>>>>>> d0988077
    def test_persist_custom_privacy_request_fields(
        self,
        db,
        privacy_request,
        allow_custom_privacy_request_field_collection_enabled,
        allow_custom_privacy_request_fields_in_request_execution_enabled,
    ):
        privacy_request.persist_custom_privacy_request_fields(
            db=db,
            custom_privacy_request_fields={
                "first_name": CustomPrivacyRequestField(
                    label="First name", value="John"
                ),
                "last_name": CustomPrivacyRequestField(label="Last name", value="Doe"),
                "subscriber_ids": CustomPrivacyRequestField(
                    label="Subscriber IDs", value=["123", "456"]
                ),
                "account_ids": CustomPrivacyRequestField(
                    label="Account IDs", value=[123, 456]
                ),
                "support_id": CustomPrivacyRequestField(label="Support ID", value=1),
            },
        )
        assert privacy_request.get_custom_privacy_request_field_map() == {
            "first_name": {"label": "First name", "value": "John"},
            "last_name": {"label": "Last name", "value": "Doe"},
            "subscriber_ids": {"label": "Subscriber IDs", "value": ["123", "456"]},
            "account_ids": {"label": "Account IDs", "value": [123, 456]},
            "support_id": {"label": "Support ID", "value": 1},
        }

    def test_persist_custom_privacy_request_fields_collection_disabled(
        self,
        db,
        privacy_request,
        allow_custom_privacy_request_field_collection_disabled,
    ):
        """Custom privacy request fields should not be persisted if collection is disabled"""
        privacy_request.persist_custom_privacy_request_fields(
            db=db,
            custom_privacy_request_fields={
                "first_name": CustomPrivacyRequestField(
                    label="First name", value="John"
                ),
                "last_name": CustomPrivacyRequestField(label="Last name", value="Doe"),
                "subscriber_ids": CustomPrivacyRequestField(
                    label="Subscriber IDs", value=["123", "456"]
                ),
                "account_ids": CustomPrivacyRequestField(
                    label="Account IDs", value=[123, 456]
                ),
                "support_id": CustomPrivacyRequestField(label="Support ID", value=1),
            },
        )
        assert privacy_request.get_custom_privacy_request_field_map() == {}


class TestConsentRequestCustomFieldFunctions:
    """Similar to the above tests but for the ConsentRequest model but only testing persisting and retrieving from the database."""

    @pytest.fixture(scope="function")
    def consent_request(self, db) -> ConsentRequest:
        provided_identity_data = {
            "privacy_request_id": None,
            "field_name": "email",
            "encrypted_value": {"value": "test@email.com"},
        }
        provided_identity = ProvidedIdentity.create(db, data=provided_identity_data)

        consent_request = ConsentRequest.create(
            db=db,
            data={
                "provided_identity_id": provided_identity.id,
            },
        )

        yield consent_request

        consent_request.delete(db)

    def test_persist_custom_privacy_request_fields(
        self,
        db,
        consent_request,
        allow_custom_privacy_request_field_collection_enabled,
        allow_custom_privacy_request_fields_in_request_execution_enabled,
    ):
        consent_request.persist_custom_privacy_request_fields(
            db=db,
            custom_privacy_request_fields={
                "first_name": CustomPrivacyRequestField(
                    label="First name", value="John"
                ),
                "last_name": CustomPrivacyRequestField(label="Last name", value="Doe"),
                "subscriber_ids": CustomPrivacyRequestField(
                    label="Subscriber IDs", value=["123", "456"]
                ),
                "account_ids": CustomPrivacyRequestField(
                    label="Account IDs", value=[123, 456]
                ),
            },
        )
        assert consent_request.get_custom_privacy_request_field_map() == {
            "first_name": {"label": "First name", "value": "John"},
            "last_name": {"label": "Last name", "value": "Doe"},
            "subscriber_ids": {"label": "Subscriber IDs", "value": ["123", "456"]},
            "account_ids": {"label": "Account IDs", "value": [123, 456]},
        }

    def test_persist_custom_privacy_request_fields_collection_disabled(
        self,
        db,
        consent_request,
        allow_custom_privacy_request_field_collection_disabled,
    ):
        """Custom privacy request fields should not be persisted if collection is disabled"""
        consent_request.persist_custom_privacy_request_fields(
            db=db,
            custom_privacy_request_fields={
                "first_name": CustomPrivacyRequestField(
                    label="First name", value="John"
                ),
                "last_name": CustomPrivacyRequestField(label="Last name", value="Doe"),
                "subscriber_ids": CustomPrivacyRequestField(
                    label="Subscriber IDs", value=["123", "456"]
                ),
                "account_ids": CustomPrivacyRequestField(
                    label="Account IDs", value=[123, 456]
                ),
            },
        )
        assert consent_request.get_custom_privacy_request_field_map() == {}<|MERGE_RESOLUTION|>--- conflicted
+++ resolved
@@ -978,85 +978,6 @@
     the cache and persist functions on the PrivacyRequest model.
     """
 
-<<<<<<< HEAD
-=======
-    def test_cache_custom_privacy_request_fields(
-        self,
-        allow_custom_privacy_request_field_collection_enabled,
-        allow_custom_privacy_request_fields_in_request_execution_enabled,
-    ):
-        privacy_request = PrivacyRequest(id=str(uuid4()))
-        privacy_request.cache_custom_privacy_request_fields(
-            custom_privacy_request_fields={
-                "first_name": CustomPrivacyRequestField(
-                    label="First name", value="John"
-                ),
-                "last_name": CustomPrivacyRequestField(label="Last name", value="Doe"),
-                "subscriber_ids": CustomPrivacyRequestField(
-                    label="Subscriber IDs", value=["123", "456"]
-                ),
-                "account_ids": CustomPrivacyRequestField(
-                    label="Account IDs", value=[123, 456]
-                ),
-                "support_id": CustomPrivacyRequestField(label="Support ID", value=1),
-            }
-        )
-        assert privacy_request.get_cached_custom_privacy_request_fields() == {
-            "first_name": "John",
-            "last_name": "Doe",
-            "subscriber_ids": ["123", "456"],
-            "account_ids": [123, 456],
-            "support_id": 1,
-        }
-
-    def test_cache_custom_privacy_request_fields_collection_disabled(
-        self,
-        allow_custom_privacy_request_field_collection_disabled,
-    ):
-        """Custom privacy request fields should not be cached if collection is disabled"""
-        privacy_request = PrivacyRequest(id=str(uuid4()))
-        privacy_request.cache_custom_privacy_request_fields(
-            custom_privacy_request_fields={
-                "first_name": CustomPrivacyRequestField(
-                    label="First name", value="John"
-                ),
-                "last_name": CustomPrivacyRequestField(label="Last name", value="Doe"),
-                "subscriber_ids": CustomPrivacyRequestField(
-                    label="Subscriber IDs", value=["123", "456"]
-                ),
-                "account_ids": CustomPrivacyRequestField(
-                    label="Account IDs", value=[123, 456]
-                ),
-                "support_id": CustomPrivacyRequestField(label="Support ID", value=1),
-            }
-        )
-        assert privacy_request.get_cached_custom_privacy_request_fields() == {}
-
-    def test_cache_custom_privacy_request_fields_collection_enabled_use_disabled(
-        self,
-        allow_custom_privacy_request_field_collection_enabled,
-        allow_custom_privacy_request_fields_in_request_execution_disabled,
-    ):
-        """Custom privacy request fields should not be cached if use is disabled"""
-        privacy_request = PrivacyRequest(id=str(uuid4()))
-        privacy_request.cache_custom_privacy_request_fields(
-            custom_privacy_request_fields={
-                "first_name": CustomPrivacyRequestField(
-                    label="First name", value="John"
-                ),
-                "last_name": CustomPrivacyRequestField(label="Last name", value="Doe"),
-                "subscriber_ids": CustomPrivacyRequestField(
-                    label="Subscriber IDs", value=["123", "456"]
-                ),
-                "account_ids": CustomPrivacyRequestField(
-                    label="Account IDs", value=[123, 456]
-                ),
-                "support_id": CustomPrivacyRequestField(label="Support ID", value=1),
-            }
-        )
-        assert privacy_request.get_cached_custom_privacy_request_fields() == {}
-
->>>>>>> d0988077
     def test_persist_custom_privacy_request_fields(
         self,
         db,
