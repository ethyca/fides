# Meet Fidesctl: Privacy Policies as Code

[![Latest Release Version][release-image]][release-url]
[![Docker][docker-workflow-image]][actions-url]
[![Docs][docs-workflow-image]][actions-url]
[![Package][release-workflow-image]][actions-url]
[![License][license-image]][license-url]
[![Code style: black][black-image]][black-url]
[![Checked with mypy][mypy-image]][mypy-url]
[![Twitter][twitter-image]][twitter-url]


![Fidesctl banner](docs/fides/docs/img/fidesctl.png "Fidesctl banner")

 _[Join the waitlist](https://ethyca.com/waitlist/) to get started with our free, hosted version!_ 

## :zap: Overview

Fides (*fee-dhez*, Latin: Fidēs) is an open-source tool that allows you to easily [declare your systems' privacy characteristics](https://ethyca.github.io/fides/tutorial/system/), [track privacy related changes](https://ethyca.github.io/fides/tutorial/policy/) to systems and data in version control, and [enforce policies](https://ethyca.github.io/fides/tutorial/pass/#evaluate-the-fidesctl-policies) in both your source code and [your runtime infrastructure](https://ethyca.github.io/fides/deployment/#step-5-install-fidesctl-cli-on-ci-build-server).

![Fidesctl overview](docs/fides/docs/img/fidesctl-overview-diagram.png "Fidesctl overview")

## :rocket: Quick Start 

1. Getting fidesctl set up on your machine

    <details>
    <summary>Clone the fidesctl repo</summary>
    <code>git clone https://github.com/ethyca/fides.git</code>
    </details>

    <details>
<<<<<<< HEAD
    <summary>Move into the fidesctl directory</summary>
    <code>cd fides/fidesctl</code>
    </details>

    <details>
    <summary>Install fidesctl</summary>
    <code>pip install fidesctl</code>
=======
    This builds the required images, spins up the database, and runs the initialization scripts.

    <summary>Run <code>fidesctl init</code></summary>

    ```bash
    Initializing Fidesctl...

    Created a '.fides' directory.

    ...

    Created a config file at '.fides/fidesctl.toml'. To learn more, see:  
                https://ethyca.github.io/fides/installation/configuration/

    Fidesctl initialization complete.
    ```

>>>>>>> 8c474f52
    </details>

2. Use the <code>evaluate</code> command to see if this project's own fides annotations comply with our policies. 

    <details>
    <summary>Run a local evaluation</summary>
    <code>fidesctl --local evaluate</code>
    </details>

    Congratulations, you've successfully run your first fidesctl `evaluate` command!

3. Now, take a closer look at `fidesctl/.fides/policy.yml` which describes an organization's privacy policy as code. This policy just includes one rule: fail if any system uses contact information for marketing purposes.
    <details>
      <summary>Run <code>cat demo_resources/demo_policy.yml</code></summary>

      ```yaml
      policy:
        - fides_key: demo_privacy_policy
          name: Demo Privacy Policy
          description: The main privacy policy for the organization.
          rules:
            - fides_key: reject_direct_marketing
              name: Reject Direct Marketing
              description: Disallow collecting any user contact info to use for marketing.
              data_categories:
                matches: ANY
                values:
                  - user.provided.identifiable.contact
              data_uses:
                matches: ANY
                values:
                  - advertising
              data_subjects:
                matches: ANY
                values:
                  - customer
              data_qualifier: aggregated.anonymized.unlinked_pseudonymized.pseudonymized.identified
      ```

      </details>


4. Lastly, we're going to modify our annotations in a way that would fail the policy we just looked at:
    <details>

    Edit `demo_resources/demo_system.yml` and uncomment the line that adds `user.provided.identifiable.contact` to the list of `data_categories` for the `demo_marketing_system`.
      <summary>Add User-provided contact info to the demo_marketing_system</summary>

     ```diff
          privacy_declarations:
            - name: Collect data for marketing
              data_categories:
     -          #- user.provided.identifiable.contact # uncomment to add this category to the system
     +          - user.provided.identifiable.contact # uncomment to add this category to the system
                - user.derived.identifiable.device.cookie_id
              data_uses: marketing_advertising_or_promotion
              data_subjects:
     ```

     </details>

    <details>

      <summary>Run <code>fidesctl evaluate demo_resources/</code> </summary>

      Running `fidesctl evaluate demo_resources` now causes an evaluation failure. The privacy policy "Reject Direct Marketing" rule disallows collecting contact information for marketing purposes, and flagged the violating `privacy_declaration` during evaluation.

     ```bash
     root@fa175a43c077:/fides/fidesctl# fidesctl evaluate demo_resources
     ...
     Executing evaluations...
     {
       "status": "FAIL",
       "details": [
         "Declaration (Collect data for marketing) of System (demo_marketing_system) failed Rule (Reject Direct Marketing) from Policy (demo_privacy_policy)"
       ],
       "message": null
     }
     ```

    </details>

At this point, you've seen some of the core concepts in place: declaring systems, evaluating policies, and re-evaluating policies on every code change. But there's a lot more to discover, so we'd recommend following [the tutorial](https://ethyca.github.io/fides/tutorial/) to keep learning.

## :book: Learn More

The Fides core team is committed to providing a variety of documentation to help get you started using Fidesctl.  As such, all interactions are governed by the [Fides Code of Conduct](https://ethyca.github.io/fides/community/code_of_conduct/).

### Documentation

For more information on getting started with Fides, how to configure and set up Fides, and more about the Fides ecosystem of open source projects:

- Documentation: https://ethyca.github.io/fides/
- Tutorial: https://ethyca.github.io/fides/tutorial/
- Deployment: https://ethyca.github.io/fides/deployment/
- Roadmap: https://github.com/ethyca/fides/projects
- Website: www.ethyca.com/fides

### Support

Join the conversation on:

- [Slack](https://fid.es/join-slack)
- [Twitter](https://twitter.com/ethyca)
- [Discussions](https://github.com/ethyca/fides/discussions)

### Contributing

We welcome and encourage all types of contributions and improvements!  Please see our [contribution guide](https://ethyca.github.io/fides/development/overview/) to opening issues for bugs, new features, and security or experience enhancements.

Read about the [Fides community](https://ethyca.github.io/fides/community/hints_tips/) or dive into the [development guides](https://ethyca.github.io/fides/development/overview) for information about contributions, documentation, code style, testing and more. Ethyca is committed to fostering a safe and collaborative environment, such that all interactions are governed by the [Fides Code of Conduct](https://ethyca.github.io/fides/community/code_of_conduct/).

## :balance_scale: License

The Fides ecosystem of tools ([Fidesops](https://github.com/ethyca/fidesops) and [Fidesctl](https://github.com/ethyca/fides)) are licensed under the [Apache Software License Version 2.0](https://www.apache.org/licenses/LICENSE-2.0).
Fides tools are built on [Fideslang](https://github.com/ethyca/privacy-taxonomy), the Fides language specification, which is licensed under [CC by 4](https://github.com/ethyca/privacy-taxonomy/blob/main/LICENSE).

Fides is created and sponsored by Ethyca: a developer tools company building the trust infrastructure of the internet. If you have questions or need assistance getting started, let us know at fides@ethyca.com!

[release-image]: https://img.shields.io/github/release/ethyca/fides.svg
[release-url]: https://github.com/ethyca/fides/releases
[docker-workflow-image]: https://github.com/ethyca/fides/workflows/Docker%20Build%20&%20Push/badge.svg
[docs-workflow-image]: https://github.com/ethyca/fides/workflows/Publish%20Docs/badge.svg
[release-workflow-image]: https://github.com/ethyca/fides/workflows/Publish%20fidesctl/badge.svg
[actions-url]: https://github.com/ethyca/fides/actions
[license-image]: https://img.shields.io/:license-Apache%202-blue.svg
[license-url]: https://www.apache.org/licenses/LICENSE-2.0.txt
[black-image]: https://img.shields.io/badge/code%20style-black-000000.svg
[black-url]: https://github.com/psf/black/
[mypy-image]: http://www.mypy-lang.org/static/mypy_badge.svg
[mypy-url]: http://mypy-lang.org/
[twitter-image]: https://img.shields.io/twitter/follow/ethyca?style=social
[twitter-url]: https://twitter.com/ethyca<|MERGE_RESOLUTION|>--- conflicted
+++ resolved
@@ -26,44 +26,30 @@
 
     <details>
     <summary>Clone the fidesctl repo</summary>
-    <code>git clone https://github.com/ethyca/fides.git</code>
-    </details>
 
-    <details>
-<<<<<<< HEAD
-    <summary>Move into the fidesctl directory</summary>
-    <code>cd fides/fidesctl</code>
+    `git clone https://github.com/ethyca/fides.git`
+
     </details>
 
     <details>
     <summary>Install fidesctl</summary>
-    <code>pip install fidesctl</code>
-=======
-    This builds the required images, spins up the database, and runs the initialization scripts.
 
-    <summary>Run <code>fidesctl init</code></summary>
+    `pip install fidesctl`
 
-    ```bash
-    Initializing Fidesctl...
-
-    Created a '.fides' directory.
-
-    ...
-
-    Created a config file at '.fides/fidesctl.toml'. To learn more, see:  
-                https://ethyca.github.io/fides/installation/configuration/
-
-    Fidesctl initialization complete.
-    ```
-
->>>>>>> 8c474f52
     </details>
 
-2. Use the <code>evaluate</code> command to see if this project's own fides annotations comply with our policies. 
+    <details>
+    <summary>Initialiaze fidesctl</summary>
+
+    `fidesctl init`
+
+    </details>
+
+2. Use the `evaluate` command to see if this project's own fides annotations comply with our policies. 
 
     <details>
     <summary>Run a local evaluation</summary>
-    <code>fidesctl --local evaluate</code>
+    <code>fidesctl --local evaluate fides/fidesctl/</code>
     </details>
 
     Congratulations, you've successfully run your first fidesctl `evaluate` command!
