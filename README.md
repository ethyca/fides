<<<<<<< HEAD
# Meet Fidesctl: Privacy as Code for your CI and Runtime Environments
=======
# Meet Fidesctl: Privacy Policies as Code
>>>>>>> 382f0b2b

[![Latest Version][pypi-image]][pypi-url]
[![License][license-image]][license-url]
[![Code style: black][black-image]][black-url]
[![Checked with mypy][mypy-image]][mypy-url]
[![Twitter][twitter-image]][twitter-url]

![Fidesctl banner](docs/fides/docs/img/fidesctl.png "Fidesctl banner")

## :zap: Overview
<<<<<<< HEAD

Fides (*fee-dhez*) is an open-source tool that allows you to easily [declare your systems' privacy characteristics](https://ethyca.github.io/fides/tutorial/system/), [track privacy related changes](https://ethyca.github.io/fides/tutorial/policy/) to systems and data in version control, and [enforce policies](https://ethyca.github.io/fides/tutorial/evaluate/) in both your source code and [your runtime infrastructure](https://ethyca.github.io/fides/tutorial/ci/).

![Fidesctl overview](docs/fides/docs/img/fidesctl-overview-diagram.png "Fidesctl overview")

## :rocket: Quick Start

1. Get running with Docker: First, ensure that you have `make` and `docker` installed locally, and clone the Fides repo. Then, from the fides directory, run the following commands: 

    <details>
    This will spin up the entire project and open a shell within the `fidesctl` container. Once you see the `fidesctl#` prompt (takes ~3 minutes the first time), you know you're ready to go:

    <summary>Run `make cli`</summary>

      ```bash
      ~/git/fides% make cli
      Build the images required in the docker-compose file...
      ...
      Building fidesapi
      ...
      Building fidesctl
      ...
      Building docs
      ...
      root@1a742083cedf:/fides/fidesctl#
      ```

    </details>

    <details>
    This builds the required images, spins up the database, and runs the initialization scripts.

    <summary>Run `fidesctl init-db`</summary>

      ```bash
      ~/git/fides% fidesctl init-db
      INFO  [alembic.runtime.migration] Context impl PostgresqlImpl.
      INFO  [alembic.runtime.migration] Will assume transactional DDL.
      ```

    </details>

    <details>
    This confirms that your `fidesctl` CLI can reach the server and everything is ready to go!

    <summary>Run `fidesctl ping`</summary>

      ```bash
      root@796cfde906f1:/fides/fidesctl# fidesctl ping
      Pinging http://fidesctl:8080/health...
      {
        "data": {
          "message": "Fides service is healthy!"
        }
      }
      ```

    </details>


2. Run `fidesctl evaluate demo_resources/`. This command ensures that the demo_analytics_system and demo_marketing_system systems are compliant with your privacy policy as code:
    <details>

    <summary>Results of`fidesctl evaluate`</summary>

      ```bash
      root@fa175a43c077:/fides/fidesctl# fidesctl evaluate demo_resources
      Loading resource manifests from: demo_resources
      Taxonomy successfully created.
      ----------
      Processing registry resources...
      CREATED 1 registry resources.
      UPDATED 0 registry resources.
      SKIPPED 0 registry resources.
      ----------
      Processing dataset resources...
      CREATED 1 dataset resources.
      UPDATED 0 dataset resources.
      SKIPPED 0 dataset resources.
      ----------
      Processing policy resources...
      CREATED 1 policy resources.
      UPDATED 0 policy resources.
      SKIPPED 0 policy resources.
      ----------
      Processing system resources...
      CREATED 2 system resources.
      UPDATED 0 system resources.
      SKIPPED 0 system resources.
      ----------
      Loading resource manifests from: demo_resources
      Taxonomy successfully created.
      Evaluating the following policies:
      demo_privacy_policy
      ----------
      Checking for missing resources...
      Executing evaluations...
      Sending the evaluation results to the server...
      Evaluation passed!
      ```

    </details>
    
    Congratulations, you've successfully run your first fidesctl `evaluate` command!

3. Now, take a closer look at `demo_resources/demo_policy.yml` which describes an organization's privacy policy as code. This policy just includes one rule: fail if any system that uses contact information for marketing purposes.
    <details>
      <summary>Run `cat demo_resources/demo_policy.yml`</summary>

      ```yaml
      policy:
        - fides_key: demo_privacy_policy
          name: Demo Privacy Policy
          description: The main privacy policy for the organization.
          rules:
            - fides_key: reject_direct_marketing
              name: Reject Direct Marketing
              description: Disallow collecting any user contact info to use for marketing.
              data_categories:
                inclusion: ANY
                values:
                  - user.provided.identifiable.contact
              data_uses:
                inclusion: ANY
                values:
                  - advertising
              data_subjects:
                inclusion: ANY
                values:
                  - customer
              data_qualifier: aggregated.anonymized.unlinked_pseudonymized.pseudonymized.identified
              action: REJECT
      ```

      </details>


=======

Fides (*fee-dhez*, Latin: Fidēs) is an open-source tool that allows you to easily [declare your systems' privacy characteristics](https://ethyca.github.io/fides/tutorial/system/), [track privacy related changes](https://ethyca.github.io/fides/tutorial/policy/) to systems and data in version control, and [enforce policies](https://ethyca.github.io/fides/tutorial/evaluate/) in both your source code and [your runtime infrastructure](https://ethyca.github.io/fides/tutorial/ci/).

![Fidesctl overview](docs/fides/docs/img/fidesctl-overview-diagram.png "Fidesctl overview")

## :rocket: Quick Start

1. Get running with Docker: First, ensure that you have `make` and `docker` installed locally, and clone the Fides repo. Then, from the fides directory, run the following commands: 

    <details>
    This will spin up the entire project and open a shell within the `fidesctl` container. Once you see the `fidesctl#` prompt (takes ~3 minutes the first time), you know you're ready to go:

    <summary>Run `make cli`</summary>

      ```bash
      ~/git/fides% make cli
      Build the images required in the docker-compose file...
      ...
      Building fidesapi
      ...
      Building fidesctl
      ...
      Building docs
      ...
      root@1a742083cedf:/fides/fidesctl#
      ```

    </details>

    <details>
    This builds the required images, spins up the database, and runs the initialization scripts.

    <summary>Run `fidesctl init-db`</summary>

      ```bash
      ~/git/fides% fidesctl init-db
      INFO  [alembic.runtime.migration] Context impl PostgresqlImpl.
      INFO  [alembic.runtime.migration] Will assume transactional DDL.
      ```

    </details>

    <details>
    This confirms that your `fidesctl` CLI can reach the server and everything is ready to go!

    <summary>Run `fidesctl ping`</summary>

      ```bash
      root@796cfde906f1:/fides/fidesctl# fidesctl ping
      Pinging http://fidesctl:8080/health...
      {
        "data": {
          "message": "Fides service is healthy!"
        }
      }
      ```

    </details>


2. Run `fidesctl evaluate demo_resources/`. This command ensures that the demo_analytics_system and demo_marketing_system systems are compliant with your privacy policy as code:
    <details>

    <summary>Results of`fidesctl evaluate`</summary>

      ```bash
      root@fa175a43c077:/fides/fidesctl# fidesctl evaluate demo_resources
      Loading resource manifests from: demo_resources
      Taxonomy successfully created.
      ----------
      Processing registry resources...
      CREATED 1 registry resources.
      UPDATED 0 registry resources.
      SKIPPED 0 registry resources.
      ----------
      Processing dataset resources...
      CREATED 1 dataset resources.
      UPDATED 0 dataset resources.
      SKIPPED 0 dataset resources.
      ----------
      Processing policy resources...
      CREATED 1 policy resources.
      UPDATED 0 policy resources.
      SKIPPED 0 policy resources.
      ----------
      Processing system resources...
      CREATED 2 system resources.
      UPDATED 0 system resources.
      SKIPPED 0 system resources.
      ----------
      Loading resource manifests from: demo_resources
      Taxonomy successfully created.
      Evaluating the following policies:
      demo_privacy_policy
      ----------
      Checking for missing resources...
      Executing evaluations...
      Sending the evaluation results to the server...
      Evaluation passed!
      ```

    </details>
    
    Congratulations, you've successfully run your first fidesctl `evaluate` command!

3. Now, take a closer look at `demo_resources/demo_policy.yml` which describes an organization's privacy policy as code. This policy just includes one rule: fail if any system that uses contact information for marketing purposes.
    <details>
      <summary>Run `cat demo_resources/demo_policy.yml`</summary>

      ```yaml
      policy:
        - fides_key: demo_privacy_policy
          name: Demo Privacy Policy
          description: The main privacy policy for the organization.
          rules:
            - fides_key: reject_direct_marketing
              name: Reject Direct Marketing
              description: Disallow collecting any user contact info to use for marketing.
              data_categories:
                inclusion: ANY
                values:
                  - user.provided.identifiable.contact
              data_uses:
                inclusion: ANY
                values:
                  - advertising
              data_subjects:
                inclusion: ANY
                values:
                  - customer
              data_qualifier: aggregated.anonymized.unlinked_pseudonymized.pseudonymized.identified
              action: REJECT
      ```

      </details>


>>>>>>> 382f0b2b
4. Lastly, we're going to modify our annotations in a way that would fail the policy we just looked at:
    <details>
    Edit `demo_resources/demo_system.yml` and uncomment the line that adds `user.provided.identifiable.contact` to the list of `data_categories` for the `demo_marketing_system`.
      <summary>Add User-provided contact info to the demo_marketing_system</summary>

     ```diff
          privacy_declarations:
            - name: Collect data for marketing
              data_categories:
     -          #- user.provided.identifiable.contact # uncomment to add this category to the system
     +          - user.provided.identifiable.contact # uncomment to add this category to the system
                - user.derived.identifiable.device.cookie_id
              data_use: marketing_advertising_or_promotion
              data_subjects:
     ```

     </details>

    <details>

      <summary>Run `fidesctl evaluate` again</summary>
        Re-run `fidesctl evaluate demo_resources` which will cause an evaluation failure! This is because your privacy policy has 1 rule that should fail if any system uses contact information for marketing purposes, and you've just updated your marketing system to start using contact information for marketing purposes. 

     ```bash
     root@fa175a43c077:/fides/fidesctl# fidesctl evaluate demo_resources
     ...
     Executing evaluations...
     {
       "status": "FAIL",
       "details": [
         "Declaration (Collect data for marketing) of System (demo_marketing_system) failed Rule (Reject Direct Marketing) from Policy (demo_privacy_policy)"
       ],
       "message": null
     }
     ```

    </details>

At this point, you've seen some of the core concepts in place: declaring systems, evaluating policies, and re-evaluating policies on every code change. But there's a lot more to discover, so we'd recommend following [the tutorial](https://ethyca.github.io/fides/tutorial/overview/) to keep learning.

## :book: Learn More

Fides provides a variety of docs to help guide you to a successful outcome.

We are committed to fostering a safe and collaborative environment, such that all interactions are governed by the [Fides Code of Conduct](https://ethyca.github.io/fides/community/code_of_conduct/).

### Documentation

For more information on getting started with Fides, how to configure and set up Fides, and more about the Fides ecosystem of open source projects: 

- Documentation: https://ethyca.github.io/fides/
- Tutorial: https://ethyca.github.io/fides/tutorial/overview/
- Deployment: https://ethyca.github.io/fides/deployment/
- Roadmap: https://github.com/ethyca/fides/milestones
- Website: www.ethyca.com/fides

### Support

Join the conversation on:

- [Slack](https://join.slack.com/t/fidescommunity/shared_invite/zt-vlgpv1r9-gcYrLpQyNoRf9dJu~kqE8w)
- [Twitter](https://twitter.com/ethyca)
- [Discussions](https://github.com/ethyca/fides/discussions)

### Contributing

We welcome and encourage all types of contributions and improvements!  Please see our [contribution guide](https://ethyca.github.io/fides/development/overview/) to opening issues for bugs, new features, and security or experience enhancements.

Read about the [Fides community](https://ethyca.github.io/fides/community/hints_tips/) or dive into the [development guides](https://ethyca.github.io/fides/development/overview) for information about contributions, documentation, code style, testing and more. Ethyca is committed to fostering a safe and collaborative environment, such that all interactions are governed by the [Fides Code of Conduct](https://ethyca.github.io/fides/community/code_of_conduct/).
<<<<<<< HEAD

## :balance_scale: License

The Fides ecosystem of tools ([Fidesops](https://github.com/ethyca/fidesops) and [Fidesctl](https://github.com/ethyca/fides)) are licensed under the [Apache Software License Version 2.0](https://www.apache.org/licenses/LICENSE-2.0).
Fides tools are built on [Fideslang](https://github.com/ethyca/privacy-taxonomy), the Fides language specification, which is licensed under [CC by 4](https://github.com/ethyca/privacy-taxonomy/blob/main/LICENSE). 

Fides is created and sponsored by [Ethyca](https://ethyca.com): a developer tools company building the trust infrastructure of the internet. If you have questions or need assistance getting started, let us know at fides@ethyca.com!
=======

## :balance_scale: License

The Fides ecosystem of tools ([Fidesops](https://github.com/ethyca/fidesops) and [Fidesctl](https://github.com/ethyca/fides)) are licensed under the [Apache Software License Version 2.0](https://www.apache.org/licenses/LICENSE-2.0).
Fides tools are built on [Fideslang](https://github.com/ethyca/privacy-taxonomy), the Fides language specification, which is licensed under [CC by 4](https://github.com/ethyca/privacy-taxonomy/blob/main/LICENSE). 
>>>>>>> 382f0b2b

[pypi-image]: https://img.shields.io/pypi/v/fidesctl.svg
[pypi-url]: https://pypi.python.org/pypi/fidesctl/
[license-image]: https://img.shields.io/:license-Apache%202-blue.svg
[license-url]: https://www.apache.org/licenses/LICENSE-2.0.txt
[black-image]: https://img.shields.io/badge/code%20style-black-000000.svg
[black-url]: https://github.com/psf/black/
[mypy-image]: http://www.mypy-lang.org/static/mypy_badge.svg
[mypy-url]: http://mypy-lang.org/
[twitter-image]: https://img.shields.io/twitter/follow/ethyca?style=social
[twitter-url]: https://twitter.com/ethyca<|MERGE_RESOLUTION|>--- conflicted
+++ resolved
@@ -1,8 +1,4 @@
-<<<<<<< HEAD
-# Meet Fidesctl: Privacy as Code for your CI and Runtime Environments
-=======
 # Meet Fidesctl: Privacy Policies as Code
->>>>>>> 382f0b2b
 
 [![Latest Version][pypi-image]][pypi-url]
 [![License][license-image]][license-url]
@@ -13,9 +9,8 @@
 ![Fidesctl banner](docs/fides/docs/img/fidesctl.png "Fidesctl banner")
 
 ## :zap: Overview
-<<<<<<< HEAD
-
-Fides (*fee-dhez*) is an open-source tool that allows you to easily [declare your systems' privacy characteristics](https://ethyca.github.io/fides/tutorial/system/), [track privacy related changes](https://ethyca.github.io/fides/tutorial/policy/) to systems and data in version control, and [enforce policies](https://ethyca.github.io/fides/tutorial/evaluate/) in both your source code and [your runtime infrastructure](https://ethyca.github.io/fides/tutorial/ci/).
+
+Fides (*fee-dhez*, Latin: Fidēs) is an open-source tool that allows you to easily [declare your systems' privacy characteristics](https://ethyca.github.io/fides/tutorial/system/), [track privacy related changes](https://ethyca.github.io/fides/tutorial/policy/) to systems and data in version control, and [enforce policies](https://ethyca.github.io/fides/tutorial/evaluate/) in both your source code and [your runtime infrastructure](https://ethyca.github.io/fides/tutorial/ci/).
 
 ![Fidesctl overview](docs/fides/docs/img/fidesctl-overview-diagram.png "Fidesctl overview")
 
@@ -151,145 +146,6 @@
       </details>
 
 
-=======
-
-Fides (*fee-dhez*, Latin: Fidēs) is an open-source tool that allows you to easily [declare your systems' privacy characteristics](https://ethyca.github.io/fides/tutorial/system/), [track privacy related changes](https://ethyca.github.io/fides/tutorial/policy/) to systems and data in version control, and [enforce policies](https://ethyca.github.io/fides/tutorial/evaluate/) in both your source code and [your runtime infrastructure](https://ethyca.github.io/fides/tutorial/ci/).
-
-![Fidesctl overview](docs/fides/docs/img/fidesctl-overview-diagram.png "Fidesctl overview")
-
-## :rocket: Quick Start
-
-1. Get running with Docker: First, ensure that you have `make` and `docker` installed locally, and clone the Fides repo. Then, from the fides directory, run the following commands: 
-
-    <details>
-    This will spin up the entire project and open a shell within the `fidesctl` container. Once you see the `fidesctl#` prompt (takes ~3 minutes the first time), you know you're ready to go:
-
-    <summary>Run `make cli`</summary>
-
-      ```bash
-      ~/git/fides% make cli
-      Build the images required in the docker-compose file...
-      ...
-      Building fidesapi
-      ...
-      Building fidesctl
-      ...
-      Building docs
-      ...
-      root@1a742083cedf:/fides/fidesctl#
-      ```
-
-    </details>
-
-    <details>
-    This builds the required images, spins up the database, and runs the initialization scripts.
-
-    <summary>Run `fidesctl init-db`</summary>
-
-      ```bash
-      ~/git/fides% fidesctl init-db
-      INFO  [alembic.runtime.migration] Context impl PostgresqlImpl.
-      INFO  [alembic.runtime.migration] Will assume transactional DDL.
-      ```
-
-    </details>
-
-    <details>
-    This confirms that your `fidesctl` CLI can reach the server and everything is ready to go!
-
-    <summary>Run `fidesctl ping`</summary>
-
-      ```bash
-      root@796cfde906f1:/fides/fidesctl# fidesctl ping
-      Pinging http://fidesctl:8080/health...
-      {
-        "data": {
-          "message": "Fides service is healthy!"
-        }
-      }
-      ```
-
-    </details>
-
-
-2. Run `fidesctl evaluate demo_resources/`. This command ensures that the demo_analytics_system and demo_marketing_system systems are compliant with your privacy policy as code:
-    <details>
-
-    <summary>Results of`fidesctl evaluate`</summary>
-
-      ```bash
-      root@fa175a43c077:/fides/fidesctl# fidesctl evaluate demo_resources
-      Loading resource manifests from: demo_resources
-      Taxonomy successfully created.
-      ----------
-      Processing registry resources...
-      CREATED 1 registry resources.
-      UPDATED 0 registry resources.
-      SKIPPED 0 registry resources.
-      ----------
-      Processing dataset resources...
-      CREATED 1 dataset resources.
-      UPDATED 0 dataset resources.
-      SKIPPED 0 dataset resources.
-      ----------
-      Processing policy resources...
-      CREATED 1 policy resources.
-      UPDATED 0 policy resources.
-      SKIPPED 0 policy resources.
-      ----------
-      Processing system resources...
-      CREATED 2 system resources.
-      UPDATED 0 system resources.
-      SKIPPED 0 system resources.
-      ----------
-      Loading resource manifests from: demo_resources
-      Taxonomy successfully created.
-      Evaluating the following policies:
-      demo_privacy_policy
-      ----------
-      Checking for missing resources...
-      Executing evaluations...
-      Sending the evaluation results to the server...
-      Evaluation passed!
-      ```
-
-    </details>
-    
-    Congratulations, you've successfully run your first fidesctl `evaluate` command!
-
-3. Now, take a closer look at `demo_resources/demo_policy.yml` which describes an organization's privacy policy as code. This policy just includes one rule: fail if any system that uses contact information for marketing purposes.
-    <details>
-      <summary>Run `cat demo_resources/demo_policy.yml`</summary>
-
-      ```yaml
-      policy:
-        - fides_key: demo_privacy_policy
-          name: Demo Privacy Policy
-          description: The main privacy policy for the organization.
-          rules:
-            - fides_key: reject_direct_marketing
-              name: Reject Direct Marketing
-              description: Disallow collecting any user contact info to use for marketing.
-              data_categories:
-                inclusion: ANY
-                values:
-                  - user.provided.identifiable.contact
-              data_uses:
-                inclusion: ANY
-                values:
-                  - advertising
-              data_subjects:
-                inclusion: ANY
-                values:
-                  - customer
-              data_qualifier: aggregated.anonymized.unlinked_pseudonymized.pseudonymized.identified
-              action: REJECT
-      ```
-
-      </details>
-
-
->>>>>>> 382f0b2b
 4. Lastly, we're going to modify our annotations in a way that would fail the policy we just looked at:
     <details>
     Edit `demo_resources/demo_system.yml` and uncomment the line that adds `user.provided.identifiable.contact` to the list of `data_categories` for the `demo_marketing_system`.
@@ -359,21 +215,11 @@
 We welcome and encourage all types of contributions and improvements!  Please see our [contribution guide](https://ethyca.github.io/fides/development/overview/) to opening issues for bugs, new features, and security or experience enhancements.
 
 Read about the [Fides community](https://ethyca.github.io/fides/community/hints_tips/) or dive into the [development guides](https://ethyca.github.io/fides/development/overview) for information about contributions, documentation, code style, testing and more. Ethyca is committed to fostering a safe and collaborative environment, such that all interactions are governed by the [Fides Code of Conduct](https://ethyca.github.io/fides/community/code_of_conduct/).
-<<<<<<< HEAD
 
 ## :balance_scale: License
 
 The Fides ecosystem of tools ([Fidesops](https://github.com/ethyca/fidesops) and [Fidesctl](https://github.com/ethyca/fides)) are licensed under the [Apache Software License Version 2.0](https://www.apache.org/licenses/LICENSE-2.0).
 Fides tools are built on [Fideslang](https://github.com/ethyca/privacy-taxonomy), the Fides language specification, which is licensed under [CC by 4](https://github.com/ethyca/privacy-taxonomy/blob/main/LICENSE). 
-
-Fides is created and sponsored by [Ethyca](https://ethyca.com): a developer tools company building the trust infrastructure of the internet. If you have questions or need assistance getting started, let us know at fides@ethyca.com!
-=======
-
-## :balance_scale: License
-
-The Fides ecosystem of tools ([Fidesops](https://github.com/ethyca/fidesops) and [Fidesctl](https://github.com/ethyca/fides)) are licensed under the [Apache Software License Version 2.0](https://www.apache.org/licenses/LICENSE-2.0).
-Fides tools are built on [Fideslang](https://github.com/ethyca/privacy-taxonomy), the Fides language specification, which is licensed under [CC by 4](https://github.com/ethyca/privacy-taxonomy/blob/main/LICENSE). 
->>>>>>> 382f0b2b
 
 [pypi-image]: https://img.shields.io/pypi/v/fidesctl.svg
 [pypi-url]: https://pypi.python.org/pypi/fidesctl/
