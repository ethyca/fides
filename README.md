--- conflicted
+++ resolved
@@ -159,7 +159,6 @@
 
 1. Lastly, let's modify our annotations in a way that would fail this automated privacy policy:
 
-<<<<<<< HEAD
    - Edit `demo_resources/demo_system.yml` and uncomment the line that adds `provided_contact_information` to the list of `data_categories` for the `demo_marketing_system`
      ```diff
           privacy_declarations:
@@ -214,68 +213,6 @@
        "message": null
      }
      ```
-=======
-- Edit `demo_resources/demo_system.yml` and uncomment the line that adds `provided_contact_information` to the list of `data_categories` for the `demo_marketing_system`
-- Re-run `fidesctl evaluate demo_resources` which will raise an evaluation failure!
-
-    ```bash
-    root@fa175a43c077:/fides/fidesctl# vim demo_resources/demo_system.yml
-
-    root@fa175a43c077:/fides/fidesctl# git diff demo_resources/demo_system.yml
-    diff --git a/fidesctl/demo_resources/demo_system.yml b/fidesctl/demo_resources/demo_system.yml
-    index a707df4..e84a637 100644
-    --- a/fidesctl/demo_resources/demo_system.yml
-    +++ b/fidesctl/demo_resources/demo_system.yml
-    @@ -24,7 +24,7 @@ system:
-         privacy_declarations:
-           - name: Collect data for marketing
-             data_categories:
-    -          #- user.provided.identifiable.contact # uncomment to add this category to the system
-    +          - user.provided.identifiable.contact # uncomment to add this category to the system
-               - user.derived.identifiable.device.cookie_id
-             data_use: advertising
-             data_subjects:
-
-    root@fa175a43c077:/fides/fidesctl# fidesctl evaluate demo_resources
-    Loading resource manifests from: demo_resources
-    Taxonomy successfully created.
-    ----------
-    Processing registry resources...
-    CREATED 0 registry resources.
-    UPDATED 0 registry resources.
-    SKIPPED 1 registry resources.
-    ----------
-    Processing system resources...
-    CREATED 0 system resources.
-    UPDATED 1 system resources.
-    SKIPPED 1 system resources.
-    ----------
-    Processing policy resources...
-    CREATED 0 policy resources.
-    UPDATED 0 policy resources.
-    SKIPPED 1 policy resources.
-    ----------
-    Processing dataset resources...
-    CREATED 0 dataset resources.
-    UPDATED 0 dataset resources.
-    SKIPPED 1 dataset resources.
-    ----------
-    Loading resource manifests from: demo_resources
-    Taxonomy successfully created.
-    Evaluating the following policies:
-    demo_privacy_policy
-    ----------
-    Checking for missing resources...
-    Executing evaluations...
-    {
-      "status": "FAIL",
-      "details": [
-        "Declaration (Collect data for marketing) of System (demo_marketing_system) failed Rule (Reject Direct Marketing) from Policy (demo_privacy_policy)"
-      ],
-      "message": null
-    }
-    ```
->>>>>>> 1f86b007
 
 At this point, you've seen some of the core concepts in place: declaring systems, evaluating policies, and re-evaluating policies on every code change. But there's a lot more to discover, so we'd recommend following [the tutorial](https://ethyca.github.io/fides/tutorial/) to keep learning.
 
