# Running Fidesctl Locally (Full Installation)

---

Fidesctl can be spun up locally in its entirety without relying on Docker, but it is a bit more complicated. If you'd like something simpler, please see the [Running Fidesctl in Docker](docker.md) guide for the recommended setup experience or [Running Fidesctl Locally (Standalone)](local_standalone.md) for the simplest possible installation.

## System Requirements

See the [Prerequisites and Dependencies](../installation/prerequisites_dependencies.md) page for more information.

## Fidesctl installation

<<<<<<< HEAD
The next step is to install fidesctl via pip:

```sh
pip install fidesctl
=======
The next step is to install fidesctl via [`pipx`](https://pypa.github.io/pipx/) with the required extras:

```sh
pipx install "fidesctl[webserver]"
>>>>>>> 73fcac73
```

For more information on pipx, installing fidesctl, and other potential extras, see the [Installation from PyPI](../installation/pypi.md) guide.

## Database installation

Due to environmental differences, there is no specific guide on running/configuring your own Postgres database outside of the version constraints mentioned in the `System Requirements` section above.

Make sure to note your database credentials and use them to generate a [SQLAlchemy Connection String](https://docs.sqlalchemy.org/en/14/core/engines.html#postgresql). This will be used in the `database_url` configuration value mentioned below.

## Initializing Fidesctl

With Fidesctl installed, it's time to initialize the project so we have some place to start adding resource manifests and tweaking our configuration.

```sh title="Initialize Fidesctl"
fidesctl init
```

```txt title="Expected Output"
Initializing Fidesctl...
----------
Created a './.fides' directory.
----------
Created a fidesctl config file: ./.fides/fidesctl.toml
To learn more about configuring fidesctl, see:
    https://ethyca.github.io/fides/installation/configuration/
----------
For example policies and help getting started, see:
    https://ethyca.github.io/fides/guides/policies/
----------
Fidesctl initialization complete.
```

## Configuring Fidesctl

See our [Configuration](../installation/configuration.md) guide for more information on how to configure fidesctl.

## Running the webserver

Now that we've spun up our database and set our configuration values, it's time to start our webserver. In a shell, run the following command:

```sh
fidesctl webserver
```

The fidesctl webserver will now be accessible at `localhost:8080`, you can test this by going to `localhost:8080/api/v1/health` and `localhost:8080/docs`.

## Using the CLI

Now that the database and webserver are running, it's time to verify that the whole installation is working properly. Run the command `fidesctl status` to make sure that the CLI can talk to the webserver. The output should look something like this:

```txt
root@2da501a72f8f:/fides/fidesctl# fidesctl status
Getting server status...
Server is reachable and the client/server application versions match.
```

That's it! Your local installation of fidesctl is completely up and running.

## Next Steps

See the [Tutorial](../tutorial/index.md) page for a step-by-step guide on setting up a Fides data privacy workflow.<|MERGE_RESOLUTION|>--- conflicted
+++ resolved
@@ -10,17 +10,10 @@
 
 ## Fidesctl installation
 
-<<<<<<< HEAD
-The next step is to install fidesctl via pip:
-
-```sh
-pip install fidesctl
-=======
 The next step is to install fidesctl via [`pipx`](https://pypa.github.io/pipx/) with the required extras:
 
 ```sh
-pipx install "fidesctl[webserver]"
->>>>>>> 73fcac73
+pipx install fidesctl
 ```
 
 For more information on pipx, installing fidesctl, and other potential extras, see the [Installation from PyPI](../installation/pypi.md) guide.
