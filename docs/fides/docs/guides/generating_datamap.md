<<<<<<< HEAD
# Generating a Data Map
=======
# Exporting a data map using the demo resources

The purpose of this guide is to detail which attributes are required and how to implement them to export an Article 30 compliant Record of Processing Activites (RoPA).

To follow this guide, please go through [Step 1 of the Quickstart](https://github.com/ethyca/fides/#rocket-quick-start) first.

The rest of the guide will cover the following:

1. Export the `demo_resources` as they are
1. Review the resource and taxonomy properties used
1. Extend the default taxonomy (to fill in missing fields)
1. Export a mock Article 30 compliant RoPA
>>>>>>> 0707fac7

Fides is capable of exporting a data map of your [resources](./../language/resources/system.md) to generate an Article 30-compliant Record of Processing Activities (RoPA). This guide will walk through generating a mock RoPA using predefined resources the included in the [Fides repository](https://github.com/ethyca/fides). 

To follow along, ensure you have the Fides repository cloned and fidesctl installed. Additional support for running fidesctl locally can be found in the first step of the [Quick Start guide](https://github.com/ethyca/fides/#rocket-quick-start).
## Export the Demo Resources

Once fidesctl is installed, navigate to the project's `fidesctl` directory.

To apply and export the provided `demo_resources`, run the following commands:

```sh title="Apply and Export Defaults"
$ fidesctl apply demo_resources/
$ fidesctl export datamap demo_resources/
```

This will export a data map to the `demo_resources/` directory.

### Organization

The header block at the top of a data map is composed of properties found in the [Organization resource](./../language/resources/organization.md). In a production deployment, this would be composed of publicly available information for your company/organization, but has been pre-populated here to allow exploration.

![Organization Contact Info](../img/datamap_organization_contact.png)

The newly-generated data map is a direct result of the provided Organization resource manifest (`demo_resources/demo_organization.yml`):

```yaml title='<code>demo_organization.yml</code>'
organization:
  - fides_key: default_organization
    name: Demo Organization
    description: An e-commerce organization
    security_policy: https://ethyca.com/privacy-policy/
    controller: 
      name: Con Troller
      address: 123 demo street, New York, NY, USA
      email: controller@demo_company.com
      phone: +1 555 555 5555
    data_protection_officer:
      name: DataPro Tection
      address: 123 demo street, New York, NY, USA
      email: dpo@demo_company.com
      phone: +1 555 555 5555
    representative:
      name: Rep Resentative
      address: 123 demo street, New York, NY, USA
      email: representative@demo_company.com
      phone: +1 555 555 5555
```
Each of `controller`, `data_protection_officer`, and `representative` are composed of Contact Detail properties populated in the exported data map.

Additionally, the link to the security policy of an organization can be populated from the Organization resource's `security_policy` field.


### Dataset

The Dataset is primarily used to provide a list of Data Categories which populate the data map. Additional properties can optionally be applied for `retention` and `third_country_transfers`.

![Demo Dataset Properties](../img/demo_dataset_properties.png)


The newly-generated data map is a direct result of the provided Dataset resource manifest (`demo_resources/demo_dataset.yml`):

```yaml title='<code>demo_dataset.yml</code>'
dataset:
- fides_key: demo_users_dataset
  organization_fides_key: default_organization
  name: Demo Users Dataset
  description: Data collected about users for our analytics system.
  meta: null
  data_categories: []
  data_qualifiers:
  - aggregated.anonymized.unlinked_pseudonymized.pseudonymized.identified
  retention: "30 days after account deletion"
  third_country_transfers:
    - GBR
    - CAN
  collections:
  - name: users
    description: User information
    data_categories: []
    data_qualifiers:
    - aggregated.anonymized.unlinked_pseudonymized.pseudonymized.identified
    fields:
    - name: created_at
      description: User's creation timestamp
      data_categories:
      - system.operations
      data_qualifier: aggregated.anonymized.unlinked_pseudonymized.pseudonymized.identified

    ...
```

<<<<<<< HEAD
`data_categories` and `retention` can be set at the `dataset`, `collection`, or `field` level.

`third_country_transfers` should be set at the `dataset` level.
=======
`data_categories` and `retention` can be set at any/all of the Dataset, DatasetCollection, and DatasetField levels. `third_country_transfers` should be set at the Dataset level.

Any Datasets referenced by a System will have this information included as rows of your data map.
>>>>>>> 0707fac7

Any Datasets referenced by a system will have this information exported as rows of your data map.

### System

<<<<<<< HEAD
Your System houses the remainder of the attributes on the initial data map.
=======
The System houses the remainder of the attributes on our initial data map.
>>>>>>> 0707fac7

Each populated property referenced directly from an associated label in `fides_resources/demo_system.yml`:

<<<<<<< HEAD
|Data Map Label    |Resource Label   | Description    |
|--|----|----|
| **Fides dataset** | `dataset_references` | Used to join dataset(s) to the system. |
| **Fides system** | `name` | The `name` defined at the top level of the system. |
| **Department or Business Function** |  `administering_department` | Set at the top level of the system. | 
| **Purpose of Processing** | `data_use` | The `data_use` defined in the `privacy_declaration`. |
| **Categories of Individuals** | `data_subject` | A `data_subject` list defined in the `privacy_declaration`. |
| **Categories of Personal Data** | `data_categories` | Any `data_categories` set as part of the `privacy_declaration` (see the output for Demo Marketing System as a clear example).|
| **Role or Responsibility** | `data_responsibility_title` | Set at the top level of the system. |
| **Source of the Personal Data** | `dataset_references` | The Fides dataset name, if referenced by the system.
| **Data Protection Impact Assessment**  | `data_protection_impact_assessment` | All of the information related to a Data Protection Impact Assessment, set at the top level of the system.|
=======
* **Fides Dataset**: Found under `dataset_references`, used to join dataset(s) to the system.
* **Fides System**: The name defined at the top-level of the system.
* **Department or Business Function**: `administering_department` set at the top-level of the system.
* **Purpose of Processing**: The name defined for the `data_use` set in a Privacy Declaration.
* **Categories of Individuals**: The name defined for the `data_subject` set in a Privacy Declaration.
* **Categories of Personal Data**: Any Data Category set as part of a Privacy Declaration will also be populated here (see the output for Demo Marketing System as a clear example).
* **Role or Responsibility**: Defined by the `data_responsibility_title` property at the top-level of the system.
* **Source of the Personal Data**: The fides dataset name if referenced on the system.
* **Data Protection Impact Assessment**: All of the information related to a DPIA is defined under the `data_protection_impact_assessment` property at the top-level of the system.
>>>>>>> 0707fac7


## Extend the Default Taxonomy

<<<<<<< HEAD
In your initial export, several data map columns are populated with `N/A`. The default [Fides Taxonomy](./../language/taxonomy/overview.md) can be extended to replace these empty values with additional data required as part of a Record of Processing Activities.

Example manifest updates are included in `demo_resources/demo_extended_taxonomy.yml`.
=======
This next section focuses on the data map columns populated with `N/A` and how to use properties within the fides Taxonomy and resources to replace those with value-added data required as part of a RoPA.

To do this, we need to extend the default taxonomy for our particular needs. The manifest updates can be viewed in `demo_extended_taxonomy.yml`.
>>>>>>> 0707fac7

### Data Use
Below is an extended [Data Use](./../language/taxonomy/data_uses.md) example. Each of these properties is responsible for populating a field on your data map.

```yaml title="Extended Data Use"
data_use:
  - fides_key: third_party_sharing.personalized_advertising.direct_marketing
    name: Direct Marketing
    description: User information for direct marketing purposes
    recipients:
    - Processor - marketing co.
    legal_basis: Legitimate Interests
    special_category: Vital Interests
    legitimate_interest_impact_assessment: https://example.org/legitimate_interest_assessment
    parent_key: third_party_sharing.personalized_advertising
```


You can now apply this Data Use to the Demo Marketing System in `demo_system.yml`. 

Replace the Demo Marketing System's Data Use of `advertising` with the above fides_key of `third_party_sharing.personalized_advertising.direct_marketing` to include its information in your data map.

### Data Subject

A [Data Subject](./../language/taxonomy/data_subjects.md), shown below, can also be extended to populate your data map with additional information.

```yaml title="Extended Data Subject"
data_subject:
  - fides_key: potential_customer
    name: Potential Customer
    description: A prospective individual or other organization that purchases goods or services from the organization.
    rights:
      strategy: INCLUDE
      values:
      - Informed
      - Access
      - Rectification
      - Erasure
      - Object
    automated_decisions_or_profiling: true
```

You can now apply this Data Subject to the Demo Marketing System in `demo_system.yml`. 

Replace the Demo Marketing System's Data Subject of `customer` with the above fides_key of `potential_customer` to include its information in your data map.

## Generate a RoPA

Now that you have added the additional information around privacy notices and data subject rights, you can export a fresh copy of your data map:

```sh title="Apply and Export Defaults"
$ fidesctl apply demo_resources/
$ fidesctl export datamap demo_resources/
```

### Populated Fields

Opening the new data map will show the previously `N/A` columns are now populated, resulting in an Article 30-compliant RoPA for one of the two systems defined in `demo_resources/`. 

Below is a mapping of the newly populated columns with their respective values:

|Data Map Label | Description |
|----|----|
| **Purpose of Processing** | The name of your newly extended `data_use` set in a Privacy Declaration. |
| **Categories of Individuals** | The name of your newly extended `data_subject` set in a Privacy Declaration. |
| **Categories of Recipients** | The recipients defined in your extended Data Use. |
| **Article 6 Lawful Basis for Processing Personal Data** | The `legal_basis` defined in your extended Data Use. |
| **Article 9 Condition for Processing Special Category Data**| The `special_category` defined in your extended Data Use. |
| **Legitimate Interests for the Processing** | If the `legal_basis` is `"Legitimate Interests"`, the Data Use name is used to identify what the legitimate interest data use is. |
| **Link to Record of Legitimate Interests Assessment** | If the `legal_basis` is `"Legitimate Interests"`, a **legitimate interests impact assessment** is required and should be set using the `legitimate_interest_impact_assessment` property. |
| **Rights Available to Individuals** | The `rights` defined in your extended Data Subject based on the strategy used. |
| **Existence of Automated Decision-Making, Including Profiling** | The boolean value for `automated_decisions_or_profiling`, defined in your extended Data Subject. |


### Additional Learning

The provided `demo_system.yml` includes a second System, **Demo Analytics**, which can be enhanced in the same way as the Demo Marketing System. 

Follow the guide to [extend the taxonomy](#extending-the-taxonomy) again, this time for the Demo Analytics System, to have both systems fully compliant!

## Next Steps

We hope this was helpful in understanding the additional properties required for generating an Article 30 compliant RoPA! 

If there are any questions or issues you still have, we would love to hear more from you in our [Slack Community](https://fidescommunity.slack.com) or in [an issue/PR on GitHub](https://github.com/ethyca/fides/issues).<|MERGE_RESOLUTION|>--- conflicted
+++ resolved
@@ -1,19 +1,4 @@
-<<<<<<< HEAD
 # Generating a Data Map
-=======
-# Exporting a data map using the demo resources
-
-The purpose of this guide is to detail which attributes are required and how to implement them to export an Article 30 compliant Record of Processing Activites (RoPA).
-
-To follow this guide, please go through [Step 1 of the Quickstart](https://github.com/ethyca/fides/#rocket-quick-start) first.
-
-The rest of the guide will cover the following:
-
-1. Export the `demo_resources` as they are
-1. Review the resource and taxonomy properties used
-1. Extend the default taxonomy (to fill in missing fields)
-1. Export a mock Article 30 compliant RoPA
->>>>>>> 0707fac7
 
 Fides is capable of exporting a data map of your [resources](./../language/resources/system.md) to generate an Article 30-compliant Record of Processing Activities (RoPA). This guide will walk through generating a mock RoPA using predefined resources the included in the [Fides repository](https://github.com/ethyca/fides). 
 
@@ -105,29 +90,18 @@
     ...
 ```
 
-<<<<<<< HEAD
 `data_categories` and `retention` can be set at the `dataset`, `collection`, or `field` level.
 
 `third_country_transfers` should be set at the `dataset` level.
-=======
-`data_categories` and `retention` can be set at any/all of the Dataset, DatasetCollection, and DatasetField levels. `third_country_transfers` should be set at the Dataset level.
-
-Any Datasets referenced by a System will have this information included as rows of your data map.
->>>>>>> 0707fac7
 
 Any Datasets referenced by a system will have this information exported as rows of your data map.
 
 ### System
 
-<<<<<<< HEAD
-Your System houses the remainder of the attributes on the initial data map.
-=======
-The System houses the remainder of the attributes on our initial data map.
->>>>>>> 0707fac7
+The System contains the remainder of the attributes on the initial data map.
 
 Each populated property referenced directly from an associated label in `fides_resources/demo_system.yml`:
 
-<<<<<<< HEAD
 |Data Map Label    |Resource Label   | Description    |
 |--|----|----|
 | **Fides dataset** | `dataset_references` | Used to join dataset(s) to the system. |
@@ -138,31 +112,14 @@
 | **Categories of Personal Data** | `data_categories` | Any `data_categories` set as part of the `privacy_declaration` (see the output for Demo Marketing System as a clear example).|
 | **Role or Responsibility** | `data_responsibility_title` | Set at the top level of the system. |
 | **Source of the Personal Data** | `dataset_references` | The Fides dataset name, if referenced by the system.
-| **Data Protection Impact Assessment**  | `data_protection_impact_assessment` | All of the information related to a Data Protection Impact Assessment, set at the top level of the system.|
-=======
-* **Fides Dataset**: Found under `dataset_references`, used to join dataset(s) to the system.
-* **Fides System**: The name defined at the top-level of the system.
-* **Department or Business Function**: `administering_department` set at the top-level of the system.
-* **Purpose of Processing**: The name defined for the `data_use` set in a Privacy Declaration.
-* **Categories of Individuals**: The name defined for the `data_subject` set in a Privacy Declaration.
-* **Categories of Personal Data**: Any Data Category set as part of a Privacy Declaration will also be populated here (see the output for Demo Marketing System as a clear example).
-* **Role or Responsibility**: Defined by the `data_responsibility_title` property at the top-level of the system.
-* **Source of the Personal Data**: The fides dataset name if referenced on the system.
-* **Data Protection Impact Assessment**: All of the information related to a DPIA is defined under the `data_protection_impact_assessment` property at the top-level of the system.
->>>>>>> 0707fac7
+| **Data Protection Impact Assessment**  | `data_protection_impact_assessment` | All the information related to a Data Protection Impact Assessment, set at the top level of the system.|
 
 
 ## Extend the Default Taxonomy
 
-<<<<<<< HEAD
 In your initial export, several data map columns are populated with `N/A`. The default [Fides Taxonomy](./../language/taxonomy/overview.md) can be extended to replace these empty values with additional data required as part of a Record of Processing Activities.
 
 Example manifest updates are included in `demo_resources/demo_extended_taxonomy.yml`.
-=======
-This next section focuses on the data map columns populated with `N/A` and how to use properties within the fides Taxonomy and resources to replace those with value-added data required as part of a RoPA.
-
-To do this, we need to extend the default taxonomy for our particular needs. The manifest updates can be viewed in `demo_extended_taxonomy.yml`.
->>>>>>> 0707fac7
 
 ### Data Use
 Below is an extended [Data Use](./../language/taxonomy/data_uses.md) example. Each of these properties is responsible for populating a field on your data map.
