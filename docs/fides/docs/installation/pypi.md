# Installation from PyPI

This page describes installations using the `fidesctl` package [published on PyPI](https://pypi.org/project/fidesctl/).

## Basic Installation

The Fides team recommends using [`pipx`](https://pypa.github.io/pipx/) over `pip` for environment isolation. The following documentation assumes `pipx` is installed, but `pip` commands can be substituted when needed.
  
To install Fidesctl, run:

`pipx install fidesctl`

## Installing Optional Dependencies

Fidesctl ships with a number of optional dependencies that extend its functionality. To install these, use the following syntax:

<<<<<<< HEAD
`pip install "fidesctl[extra_1]"`

or

`pip install "fidesctl[extra_1, extra_2]"`
=======
`pipx install "fidesctl[extra_1, extra_2]"`
>>>>>>> 73fcac73

The optional dependencies are as follows:

* `all`: includes all of the optional dependencies except for `mssql` due to platform-specific issues.
* `aws`: includes the boto3 package to connect to AWS.
* `mssql`: includes the MSSQL database connector.
* `mysql`: includes the MySQL database connector.
* `postgres`: includes the Postgres database connector.
* `redshift`: includes the Redshift database connector.
* `snowflake`: includes the Snowflake database connector.

**NOTE:** When installing database adapters there may be other dependencies, such as the [pg_hba.conf](https://www.postgresql.org/docs/current/auth-pg-hba-conf.html) file that usually requires a Postgres installation or the [Microsoft ODBC Driver for SQL Server](https://docs.microsoft.com/en-us/sql/connect/odbc/microsoft-odbc-driver-for-sql-server)

**Apple M1 users of MSSQL:** Known issues around connecting to MSSQL exist today, please reference the following issue for potential solutions: <https://github.com/mkleehammer/pyodbc/issues/846><|MERGE_RESOLUTION|>--- conflicted
+++ resolved
@@ -14,15 +14,11 @@
 
 Fidesctl ships with a number of optional dependencies that extend its functionality. To install these, use the following syntax:
 
-<<<<<<< HEAD
-`pip install "fidesctl[extra_1]"`
+`pipx install "fidesctl[extra_1]"`
 
 or
 
-`pip install "fidesctl[extra_1, extra_2]"`
-=======
 `pipx install "fidesctl[extra_1, extra_2]"`
->>>>>>> 73fcac73
 
 The optional dependencies are as follows:
 
