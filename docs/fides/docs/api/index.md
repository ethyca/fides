--- conflicted
+++ resolved
@@ -32,7 +32,5 @@
 ---
 !!swagger openapi.json!!
 
-<<<<<<< HEAD
-=======
-## cURL Calls
->>>>>>> efabfd28
+
+
