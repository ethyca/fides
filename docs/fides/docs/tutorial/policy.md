--- conflicted
+++ resolved
@@ -35,7 +35,6 @@
 
 ```yaml
 policy:
-<<<<<<< HEAD
 - fides_key: main_privacy_policy
   name: Main Privacy Policy
   description: The main privacy policy for the organization.
@@ -55,7 +54,7 @@
       inclusion: ANY
       values:
         - customer
-    data_qualifier: identified_data
+    data_qualifier: aggregated.anonymized.unlinked_pseudonymized.pseudonymized.identified
     action: REJECT
   - fides_key: allow_anon_analytics
     name: Use only anonymized data for analytics
@@ -74,46 +73,6 @@
         - customer
     data_qualifier: aggregated.anonymized
     action: ALLOW
-=======
-  - fides_key: main_privacy_policy
-    name: Main Privacy Policy
-    description: The main privacy policy for the organization.
-    rules:
-      - fides_key: reject_direct_marketing
-        name: Reject Direct Marketing
-        description: Do not allow collection or storage of any identifiable contact info to use for marketing.
-        data_categories:
-          inclusion: ANY
-          values:
-            - user.provided.identifiable.contact
-        data_uses:
-          inclusion: ANY
-          values:
-            - marketing_advertising_or_promotion
-        data_subjects:
-          inclusion: ANY
-          values:
-            - customer
-        data_qualifier: aggregated.anonymized.unlinked_pseudonymized.pseudonymized.identified
-        action: REJECT
-      - fides_key: allow_anon_analytics
-        name: Use only anonymized data for analytics
-        description: Allow only anonymized data to be used for analytics purposes.
-        data_categories:
-          inclusion: ANY
-          values:
-            - user.provided.nonidentifiable
-        data_uses:
-          inclusion: ANY
-          values:
-            - improve_product_or_service
-        data_subjects:
-          inclusion: ANY
-          values:
-            - customer
-        data_qualifier: aggregated.anonymized
-        action: ALLOW
->>>>>>> acd4f1a6
 ```
 
 This policy will evaluate the data subjects, data category, and data qualifier values against data use cases, which generates a boolean output to either allow or reject the process from proceeding.
