--- conflicted
+++ resolved
@@ -43,11 +43,7 @@
 }
 
 body {
-<<<<<<< HEAD
-    font-family: 'Source Sans Pro', sans-serif !important;
-=======
-  font-family: 'Source Sans Pro', sans-serif;
->>>>>>> 032db3ca
+    font-family: 'Source Sans Pro', sans-serif;
 }
 
 .md-header .md-logo img {
@@ -76,11 +72,7 @@
 }
 
 .md-sidebar--primary .md-sidebar__scrollwrap {
-<<<<<<< HEAD
-    border-right: solid 1px var(--md-nav-border) !important;
-=======
-  border-right: solid 1px var(--md-nav-border);
->>>>>>> 032db3ca
+    border-right: solid 1px var(--md-nav-border);
 }
 
 .md-content h1,
@@ -116,13 +108,8 @@
     border-radius: 4px;
 }
 
-<<<<<<< HEAD
 .md-typeset .custom-license code {
-    color: #fff !important;
-=======
-.md-typeset .custom-license  code {
-  color: #fff;
->>>>>>> 032db3ca
+    color: #fff;
 }
 
 p code,
@@ -338,7 +325,6 @@
 /* Tooltip */
 
 .vis-tooltip {
-<<<<<<< HEAD
     position: absolute;
     top: 0;
     left: 0;
@@ -349,20 +335,7 @@
     pointer-events: none;
     opacity: 0;
     transition: opacity 0.15s;
-    color: rgb(79, 86, 107) !important;
-=======
-  position: absolute;
-  top: 0;
-  left: 0;
-  background-color: #ffffff;
-  padding: 1em;
-  border-radius: 4px;
-  box-shadow: 0 2px 24px 0 rgba(0, 0, 0, 0.2);
-  pointer-events: none;
-  opacity: 0;
-  transition: opacity 0.15s;
-  color: rgb(79, 86, 107);
->>>>>>> 032db3ca
+    color: rgb(79, 86, 107);
 }
 
 .vis-tooltip.is-visible {
