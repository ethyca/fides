--- conflicted
+++ resolved
@@ -1,28 +1,4 @@
 /* -- START: Default mode CSS -- */
-<<<<<<< HEAD
-
-[data-md-color-scheme="default"] {
-  --md-typeset-color: rgb(79, 86, 107);
-  --md-default-fg-color--light: rgb(79, 86, 107);
-  --md-primary-fg-color: #0861CE;
-  --md-vis-bg-color: rgba(0, 0, 0, 0.02);
-  --md-code-bg-color: #0861ce27;
-  --md-code-fg-color: #0657b9;
-  --md-accent-fg-color: #1FDF8F;
-  --md-code-hl-number-color: rgb(240, 96, 144);
-  --md-code-hl-name-color: rgb(163, 171, 216);
-  --md-nav-border: #ccc;
-  --md-default-fg-color--lightest: rgb(164, 205, 254);
-  --md-code-hl-comment-color: rgb(193, 201, 210);
-  --md-code-hl-string-color: rgb(133, 217, 150);
-  --md-code-hl-keyword-color: rgb(245, 251, 255);
-  --md-code-hl-punctuation-color: rgb(245, 251, 255);
-  --md-bg-footer-color: #0861CE;
-  --md-bg-table-header: rgba(79, 86, 107, 0.05);
-  --svg-highlight-col: #0657b9;
-}
-=======
->>>>>>> 382f0b2b
 
 [data-md-color-scheme="default"] {
     --md-typeset-color: rgb(79, 86, 107);
@@ -48,33 +24,6 @@
 }
 
 
-<<<<<<< HEAD
-[data-md-color-scheme="slate"] {
-  --md-typeset-color: rgb(247, 250, 252);
-  --md-default-fg-color--light: rgb(247, 250, 252);
-  --md-default-bg-color: #2A2F45;
-  --md-primary-fg-color: #1A1D2E;
-  --md-accent-fg-color: #1FDF8F;
-  --md-typeset-a-color: rgb(82, 108, 254);
-  --md-vis-bg-color: rgba(0, 0, 0, 0.12);
-  --md-code-hl-number-color: rgb(240, 96, 144);
-  --md-nav-border: #61647b;
-  --md-code-bg-color: #1a1d2ea7;
-  --md-code-fg-color: #a3abd8;
-  --md-bg-footer-color: #1A1D2E;
-  --md-bg-table-header: rgba(233, 235, 252, 0.06);
-  --md-code-hl-keyword-color: rgb(245, 251, 255);
-  --svg-highlight-col: #1FDF8F;
-}
-
-body {
-  font-family: 'Source Sans Pro', sans-serif;
-}
-
-.md-header .md-logo img {
-  width: 100px;
-  height: auto;
-=======
 /* -- START: Slate/Dark mode CSS -- */
 
 [data-md-color-scheme="slate"] {
@@ -106,7 +55,6 @@
 
 .md-header__topic {
     display: none;
->>>>>>> 382f0b2b
 }
 
 .md-header__topic {
@@ -126,19 +74,11 @@
 }
 
 .md-sidebar__inner {
-<<<<<<< HEAD
-  padding-top: 3.2em;
-}
-
-.md-sidebar--primary .md-sidebar__scrollwrap {
-  border-right: solid 1px var(--md-nav-border);
-=======
     padding-top: 3.2em;
 }
 
 .md-sidebar--primary .md-sidebar__scrollwrap {
     border-right: solid 1px var(--md-nav-border);
->>>>>>> 382f0b2b
 }
 
 .md-content h1,
@@ -147,48 +87,6 @@
 }
 
 .md-footer {
-<<<<<<< HEAD
-  background-color: #303036;
-  padding: 30px 50px;
-  color: white;
-}
-
-.md-sidebar.md-sidebar--secondary {
-  border-right: none;
-}
-
-.md-typeset__table {
-  display: block;
-}
-
-.md-typeset table:not([class]) {
-  display: table;
-}
-
-.md-typeset hr {
-  border-bottom: .05rem solid var(--md-typeset-table-color);
-}
-
-.md-typeset code {
-  font-size: 0.65rem;
-  padding: 2px 4px;
-  border-radius: 4px;
-}
-
-.md-typeset .custom-license code {
-  color: #fff;
-}
-
-p code,
-li code {
-  color: var(--md-code-fg-color);
-}
-
-.md-footer {
-  background-color: var(--md-bg-footer-color);
-}
-
-=======
     background-color: #303036;
     padding: 30px 50px;
     color: white;
@@ -229,25 +127,12 @@
     background-color: var(--md-bg-footer-color);
 }
 
->>>>>>> 382f0b2b
 .md-typeset__table thead {
     background-color: var(--md-bg-table-header);
 }
 
 .svg-illustration #path-lines rect,
 .svg-illustration #path-lines polyline {
-<<<<<<< HEAD
-  stroke: var(--svg-highlight-col);
-  fill: none;
-}
-
-.svg-illustration #path-lines polygon {
-  fill: var(--svg-highlight-col);
-}
-
-.svg-illustration #text {
-  fill: var(--md-typeset-color);
-=======
     stroke: var(--svg-highlight-col);
     fill: none;
 }
@@ -258,7 +143,6 @@
 
 .svg-illustration #text {
     fill: var(--md-typeset-color);
->>>>>>> 382f0b2b
 }
 
 
@@ -268,17 +152,10 @@
 .highlighttable .code,
 .highlighttable .code,
 .md-typeset .highlighttable code {
-<<<<<<< HEAD
-  background-color: rgb(79, 86, 107);
-  padding-top: 10px;
-  padding-bottom: 10px;
-  color: var(--md-code-hl-comment-color);
-=======
     background-color: rgb(79, 86, 107);
     padding-top: 10px;
     padding-bottom: 10px;
     color: var(--md-code-hl-comment-color);
->>>>>>> 382f0b2b
 }
 
 .highlight .il,
@@ -288,45 +165,16 @@
 .highlight .mh,
 .highlight .mi,
 .highlight .mo {
-<<<<<<< HEAD
-  color: var(--md-code-hl-number-color);
-=======
     color: var(--md-code-hl-number-color);
->>>>>>> 382f0b2b
 }
 
 .highlight .kc,
 .highlight .n {
-<<<<<<< HEAD
-  color: var(--md-code-hl-name-color);
-=======
     color: var(--md-code-hl-name-color);
->>>>>>> 382f0b2b
 }
 
 .highlight .o,
 .highlight .ow {
-<<<<<<< HEAD
-  color: var(--md-code-hl-comment-color);
-}
-
-.highlighttable .linenos {
-  border-radius: 5px 0 0 5px;
-}
-
-.highlighttable .code {
-  border-radius: 0 5px 5px 0;
-}
-
-.highlighttable .linenodiv pre {
-  color: rgb(105, 115, 134);
-}
-
-.highlighttable .linenodiv {
-  box-shadow: none;
-  margin-top: 10px;
-  margin-bottom: 10px;
-=======
     color: var(--md-code-hl-comment-color);
 }
 
@@ -346,5 +194,4 @@
     box-shadow: none;
     margin-top: 10px;
     margin-bottom: 10px;
->>>>>>> 382f0b2b
 }