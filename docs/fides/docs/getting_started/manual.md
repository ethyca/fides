# Getting Started with Fidesctl Manually (without Docker)

---

Fidesctl can be spun up locally without relying on Docker, but it is a bit more complicated. If you'd like something simpler, please see the [Getting Started with Fidesctl in Docker](docker.md) guide for the recommended setup experience.

<<<<<<< HEAD
The guide for getting Fidesctl up and running locally is the same as is described in our [Fides Production Deployment Guide](../deployment.md), so please head over there and follow the steps to get going.

## Next Steps

See the [Tutorial](../tutorial/overview.md) page for a step-by-step guide on setting up a Fides data privacy workflow.
=======
The guide for getting Fidesctl up and running locally is the same as is described in our [Fides Production Deployment Guide](/deployment/), so please head over there and follow the steps to get going.

## Next Steps

See the [Tutorial](/tutorial/overview/) page for a step-by-step guide on setting up a Fides data privacy workflow.
>>>>>>> cd134ed6
<|MERGE_RESOLUTION|>--- conflicted
+++ resolved
@@ -4,16 +4,8 @@
 
 Fidesctl can be spun up locally without relying on Docker, but it is a bit more complicated. If you'd like something simpler, please see the [Getting Started with Fidesctl in Docker](docker.md) guide for the recommended setup experience.
 
-<<<<<<< HEAD
-The guide for getting Fidesctl up and running locally is the same as is described in our [Fides Production Deployment Guide](../deployment.md), so please head over there and follow the steps to get going.
-
-## Next Steps
-
-See the [Tutorial](../tutorial/overview.md) page for a step-by-step guide on setting up a Fides data privacy workflow.
-=======
 The guide for getting Fidesctl up and running locally is the same as is described in our [Fides Production Deployment Guide](/deployment/), so please head over there and follow the steps to get going.
 
 ## Next Steps
 
-See the [Tutorial](/tutorial/overview/) page for a step-by-step guide on setting up a Fides data privacy workflow.
->>>>>>> cd134ed6
+See the [Tutorial](/tutorial/overview/) page for a step-by-step guide on setting up a Fides data privacy workflow.