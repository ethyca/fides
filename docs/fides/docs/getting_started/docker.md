--- conflicted
+++ resolved
@@ -1,8 +1,6 @@
-<<<<<<< HEAD
-# Running Fidesctl in Docker
-=======
-# Getting Started with Fides in Docker
->>>>>>> 046342da
+# Getting Started with Fidesctl in Docker
+
+---
 
 The recommended way to get Fides running is to launch it using the supplied `make` commands. The `make` commands wrap `docker-compose` commands that will spin up each piece of the project.
 
