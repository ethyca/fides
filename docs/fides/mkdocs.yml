# Site Configuration
site_name: Fides
site_url: https://ethyca.github.io/fides/

# GitHub Configuration
repo_url: https://github.com/ethyca/fides
edit_uri: blob/main/docs/fides/docs/

# Navigation
nav:
  - Fides:
      - What is Fides?: index.md
      - Get Started with DSR Automation:
          - Sample Fides Application: getting-started/sample_project.md
          - Basic Setup: dsr_quickstart/basic_setup.md
          - Environment Configuration: dsr_quickstart/environment_configuration.md
          - Configure Connectors: dsr_quickstart/configure_connectors.md
          - Connect Databases: dsr_quickstart/connect_databases.md
          - Customize the Privacy Center: dsr_quickstart/privacy_center.md
          - Process a DSR: dsr_quickstart/dsr_processing.md
      - Understanding Privacy Requests:
          - Connect to Databases: getting-started/database_connectors.md
          - Generate Resources: getting-started/generate_resources.md
          - Create Datasets: getting-started/datasets.md
          - Configure Storage Destinations: getting-started/storage.md
          - Create Execution Policies: getting-started/execution_policies.md
          - Execute Privacy Requests: getting-started/privacy_requests.md
<<<<<<< HEAD
      - How-To Guides:
          - Privacy Request Workflows: guides/request_execution.md
=======
      - In-Depth Guides:
>>>>>>> e5fcba82
          - Authenticate with OAuth: guides/oauth.md
          - Create Policies: guides/policies.md
          - Extend the Taxonomy: guides/extend_taxonomy.md
          - Generate Data Maps: guides/generate_datamaps.md
          - Configure Email Communications: guides/email_communications.md
          - View Available Connection Types: guides/connection_types.md
          - Annotate Complex Fields: guides/complex_fields.md
          - Configure Data Masking: guides/masking_strategies.md
          - Execution Policy Webhooks: guides/policy_webhooks.md
          - Report on Privacy Requests: guides/reporting.md
          - Preview Query Execution: guides/query_execution.md
          - Data Rights Protocol: guides/data_rights_protocol.md
          - Configure Manual Webhooks: guides/manual_webhooks.md
<<<<<<< HEAD
      - Tutorial:
          - Overview: tutorial/index.md
          - Add Fides to the App: tutorial/add.md
          - Annotate the Dataset: tutorial/dataset.md
          - Annotate the System: tutorial/system.md
          - Write a Policy: tutorial/policy.md
          - Add Google Analytics: tutorial/google.md
          - Manage Google Analytics with Fides: tutorial/pass.md
=======
          - Understanding Privacy Request Execution: guides/fidesops_workflow.md
>>>>>>> e5fcba82
      - SaaS Connectors:
          - Connect to SaaS Applications: saas_connectors/saas_connectors.md
          - SaaS Configuration: saas_connectors/saas_config.md
          - SaaS OAuth2 Configuration: saas_connectors/saas_oauth2.md
          - SaaS Post-Processors: saas_connectors/saas_postprocessors.md
          - SaaS Pagination: saas_connectors/saas_pagination.md
          - SaaS Rate Limiting: saas_connectors/saas_rate_limiting.md
          - Connection Examples:
              - Adobe Campaign: saas_connectors/example_configs/adobe.md
              - Hubspot: saas_connectors/example_configs/hubspot.md
              - Mailchimp: saas_connectors/example_configs/mailchimp.md
              - Outreach: saas_connectors/example_configs/outreach.md
              - Salesforce: saas_connectors/example_configs/salesforce.md
              - Segment: saas_connectors/example_configs/segment.md
              - Sendgrid: saas_connectors/example_configs/sendgrid.md
              - Sentry: saas_connectors/example_configs/sentry.md
              - Stripe: saas_connectors/example_configs/stripe.md
              - Zendesk: saas_connectors/example_configs/zendesk.md
      - CI/CD Integrations: cicd.md
      - Deployment: deployment.md
      - Glossary: glossary.md
      - API: api/index.md
      - CLI: cli.md
      - Community:
        - Github, Slack, and Discord: community/overview.md
        - Community Hints and Tips: community/hints_tips.md
        - Code of Conduct: community/code_of_conduct.md
        - Contributing:
            - Overview: development/overview.md
            - Contributing Details: development/contributing_details.md
            - Code Style: development/code_style.md
            - UI Development: development/ui.md
            - Fideslog Analytics: development/fideslog.md
            - Database Migration: development/database_migration.md
            - Documentation: development/documentation.md
            - Writing Tests: development/testing.md
            - Testing Environment: development/testing_environment.md
            - Local Fides Deploy: development/dev_deployment.md
            - Pull Requests: development/pull_requests.md
            - Releases: development/releases.md
            - Release Checklist: development/release_checklist.md
            - Jetbrains Debugging: development/jetbrains_debugging.md
            - Using Postman: development/postman/using_postman.md
            - Updating the Database Diagram: development/update_erd_diagram.md
  - Fides UI:
      - Overview: ui/overview.md
      - Configuration Wizard: ui/wizard.md
      - Privacy Requests: ui/privacy_requests.md
      - Manage Datasets: ui/datasets.md
      - Manage Connections: ui/connections.md
      - Manage Users: ui/user_management.md
      - Privacy Center:  ui/privacy_center.md
      - Deployment: ui/deployment.md
  - Fides Lang: https://ethyca.github.io/fideslang/
  - About Ethyca:
      - About Ethyca: ethyca.md
      - License: license.md

# Theme
theme:
  palette:
    - scheme: default
      toggle:
        icon: material/toggle-switch-off-outline
        name: Switch to dark mode
    - scheme: slate
      toggle:
        icon: material/toggle-switch
        name: Switch to light mode
  name: material
  # GitHub Icon
  icon:
    repo: fontawesome/brands/github
  favicon: img/favicon.ico
  logo: img/fides-logo.svg
  font:
    text: Source Sans Pro
  features:
    - navigation.top
    - navigation.instant
    - navigation.tabs
  custom_dir: overrides

markdown_extensions:
  - attr_list
  - pymdownx.superfences
  - pymdownx.snippets
  - pymdownx.inlinehilite
  - pymdownx.tabbed
  - admonition
  - mkdocs-click
  - pymdownx.highlight:
      linenums: true
      linenums_style: table

extra_javascript:
  - https://cdnjs.cloudflare.com/ajax/libs/highlight.js/10.7.2/highlight.min.js
  - js/matomo.js

extra_css:
  - https://cdnjs.cloudflare.com/ajax/libs/highlight.js/10.7.2/styles/default.min.css
  - css/fides.css
  - css/api.css
  - css/cli.css
  - css/taxonomy.css

extra:
  version:
    provider: mike
    default: stable

plugins:
  # The "Last Update" footer only shows in production
  - git-revision-date:
      enabled_if_env: PROD_PUBLISH
  - render_swagger
  - search<|MERGE_RESOLUTION|>--- conflicted
+++ resolved
@@ -25,12 +25,7 @@
           - Configure Storage Destinations: getting-started/storage.md
           - Create Execution Policies: getting-started/execution_policies.md
           - Execute Privacy Requests: getting-started/privacy_requests.md
-<<<<<<< HEAD
-      - How-To Guides:
-          - Privacy Request Workflows: guides/request_execution.md
-=======
       - In-Depth Guides:
->>>>>>> e5fcba82
           - Authenticate with OAuth: guides/oauth.md
           - Create Policies: guides/policies.md
           - Extend the Taxonomy: guides/extend_taxonomy.md
@@ -44,18 +39,7 @@
           - Preview Query Execution: guides/query_execution.md
           - Data Rights Protocol: guides/data_rights_protocol.md
           - Configure Manual Webhooks: guides/manual_webhooks.md
-<<<<<<< HEAD
-      - Tutorial:
-          - Overview: tutorial/index.md
-          - Add Fides to the App: tutorial/add.md
-          - Annotate the Dataset: tutorial/dataset.md
-          - Annotate the System: tutorial/system.md
-          - Write a Policy: tutorial/policy.md
-          - Add Google Analytics: tutorial/google.md
-          - Manage Google Analytics with Fides: tutorial/pass.md
-=======
           - Understanding Privacy Request Execution: guides/fidesops_workflow.md
->>>>>>> e5fcba82
       - SaaS Connectors:
           - Connect to SaaS Applications: saas_connectors/saas_connectors.md
           - SaaS Configuration: saas_connectors/saas_config.md
