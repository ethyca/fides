--- conflicted
+++ resolved
@@ -1,16 +1,9 @@
 {
 	"info": {
-<<<<<<< HEAD
-		"_postman_id": "645bae7d-d9af-4b08-84cf-b98d9ae26014",
-		"name": "Fidesops",
-		"schema": "https://schema.getpostman.com/json/collection/v2.1.0/collection.json",
-		"_exporter_id": "1984786"
-=======
 		"_postman_id": "20bfd0a9-15a2-4333-8c3c-2cc3d8ed31f5",
 		"name": "Fidesops",
 		"schema": "https://schema.getpostman.com/json/collection/v2.1.0/collection.json",
 		"_exporter_id": "13396647"
->>>>>>> e0505c1d
 	},
 	"item": [
 		{
@@ -80,11 +73,7 @@
 						"header": [],
 						"body": {
 							"mode": "raw",
-<<<<<<< HEAD
-							"raw": "[\n    \"client:create\",\n    \"client:update\",\n    \"client:read\",\n    \"client:delete\",\n    \"config:read\",\n    \"connection_type:read\",\n    \"connection:read\",\n    \"connection:create_or_update\",\n    \"connection:delete\",\n    \"connection:instantiate\",\n    \"dataset:create_or_update\",\n    \"dataset:delete\",\n    \"dataset:read\",\n    \"encryption:exec\",\n    \"policy:create_or_update\",\n    \"policy:read\",\n    \"policy:delete\",\n    \"privacy-request:read\",\n    \"privacy-request:delete\",\n    \"rule:create_or_update\",\n    \"rule:read\",\n    \"rule:delete\",\n    \"scope:read\",\n    \"storage:create_or_update\",\n    \"storage:delete\",\n    \"storage:read\",\n    \"privacy-request:resume\",\n    \"webhook:create_or_update\",\n    \"webhook:read\",\n    \"webhook:delete\",\n    \"saas_config:create_or_update\",\n    \"saas_config:read\",\n    \"saas_config:delete\",\n    \"privacy-request:review\",\n    \"user:create\",\n    \"user:delete\"\n]",
-=======
 							"raw": "[\n    \"client:create\",\n    \"client:update\",\n    \"client:read\",\n    \"client:delete\",\n    \"config:read\",\n    \"connection_type:read\",\n    \"connection:read\",\n    \"connection:create_or_update\",\n    \"connection:delete\",\n    \"connection:instantiate\",\n    \"dataset:create_or_update\",\n    \"dataset:delete\",\n    \"dataset:read\",\n    \"encryption:exec\",\n    \"email:create_or_update\",\n    \"email:read\",\n    \"email:delete\",\n    \"policy:create_or_update\",\n    \"policy:read\",\n    \"policy:delete\",\n    \"privacy-request:read\",\n    \"privacy-request:delete\",\n    \"rule:create_or_update\",\n    \"rule:read\",\n    \"rule:delete\",\n    \"scope:read\",\n    \"storage:create_or_update\",\n    \"storage:delete\",\n    \"storage:read\",\n    \"privacy-request:resume\",\n    \"webhook:create_or_update\",\n    \"webhook:read\",\n    \"webhook:delete\",\n    \"saas_config:create_or_update\",\n    \"saas_config:read\",\n    \"saas_config:delete\",\n    \"privacy-request:review\",\n    \"user:create\",\n    \"user:delete\"\n]",
->>>>>>> e0505c1d
 							"options": {
 								"raw": {
 									"language": "json"
@@ -4100,11 +4089,7 @@
 			]
 		},
 		{
-<<<<<<< HEAD
-			"name": "Email Config",
-=======
 			"name": "Primary Email Config",
->>>>>>> e0505c1d
 			"item": [
 				{
 					"name": "Post Email Config",
@@ -4318,8 +4303,6 @@
 					"response": []
 				}
 			]
-<<<<<<< HEAD
-=======
 		},
 		{
 			"name": "Identity Verification",
@@ -4354,7 +4337,6 @@
 					"response": []
 				}
 			]
->>>>>>> e0505c1d
 		}
 	],
 	"event": [
@@ -4601,8 +4583,6 @@
 			"key": "saas_connector_type",
 			"value": "mailchimp",
 			"type": "string"
-<<<<<<< HEAD
-=======
 		},
 		{
 			"key": "email_connection_config_key",
@@ -4618,7 +4598,6 @@
 			"key": "mailgun_api_key",
 			"value": "",
 			"type": "string"
->>>>>>> e0505c1d
 		}
 	]
 }