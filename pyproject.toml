--- conflicted
+++ resolved
@@ -187,10 +187,7 @@
     "integration_hubspot",
     "integration_datadog",
     "integration_domo",
-<<<<<<< HEAD
-=======
     "integration_doordash",
->>>>>>> 1675bedb
     "integration_segment",
     "integration_sendgrid",
     "integration_auth0",
