[build-system]
requires = ["setuptools", "wheel", "versioneer-518"]  # PEP 508 specifications.

##########
## MyPy ##
##########
[tool.mypy]
check_untyped_defs = true
disallow_untyped_defs = true
files = ["src"]
exclude = ["migrations/"]
no_implicit_reexport = true
plugins = ["pydantic.mypy", "sqlmypy"]
pretty = true
show_error_codes = true
warn_redundant_casts = true
warn_unused_configs = true

[pydantic-mypy]
init_forbid_extra = true
init_typed = true
warn_required_dynamic_aliases = true
warn_untyped_fields = true

[[tool.mypy.overrides]]
module= "fides._version"
ignore_errors=true

[[tool.mypy.overrides]]
module = ["tests.*"]
disallow_untyped_defs = false

[[tool.mypy.overrides]]
module = [
  "alembic.*",
  "apscheduler.*",
  "boto3.*",
  "botocore.*",
  "bson.*",
  "celery.*",
  "dask.*",
  "deepdiff.*",
  "fideslang.*",
  "fideslib.*",
  "fideslog.*",
<<<<<<< HEAD
  "google.api_core.*",
=======
  "firebase_admin.*",
>>>>>>> fa9ef622
  "jose.*",
  "jwt.*",
  "multidimensional_urlencode.*",
  "okta.*",
  "pandas.*",
  "plotly.*",
  "pydash.*",
  "pymongo.*",
  "snowflake.*",
  "sqlalchemy.ext.*",
  "sqlalchemy.future.*",
  "sqlalchemy_utils.*",
  "uvicorn.*"
]
ignore_missing_imports = true

###########
## Black ##
###########
[tool.black]
py39 = true
line-length = 88
include = '\.pyi?$'
exclude = '''
/(
    \.git
    | \.hg
    | \.mypy_cache
    | \.tox
    | \.venv
    | _build
    | buck-out
    | build
    | dist

    # The following are specific to Black, you probably don't want those.
    | blib2to3
    | tests/data
)/
'''

###########
## isort ##
###########
[tool.isort]
known_first_party = ["versioneer"]
profile = "black"
line_length = 88
src_paths = ["src", "tests", "noxfiles"]

############
## Pylint ##
############
[tool.pylint.messages_control]
disable=[
    "bad-option-value",
    "broad-except",
    "consider-using-f-string",
    "dangerous-default-value",
    "duplicate-code",
    "fixme",
    "import-error",
    "import-outside-toplevel",
    "invalid-name",
    "line-too-long",
    "missing-class-docstring",
    "missing-function-docstring",
    "missing-module-docstring",
    "missing-timeout",
    "no-self-argument",
    "no-self-use",
    "raise-missing-from",
    "too-few-public-methods",
    "too-many-ancestors",
    "too-many-arguments",
    "unnecessary-comprehension",
    "unnecessary-lambda-assignment",
    "unsubscriptable-object", # Otherwise throws errors on certain Type annotations
    "unused-argument",
]

[tool.pylint.reports]
reports="no"
output-format="colorized"

[tool.pylint.format]
max-line-length="88"

[tool.pylint.basic]
good-names="_,i,setUp,tearDown,maxDiff,default_app_config"

[tool.pylint.ignore]
ignore="migrations,tests"

[tool.pylint.whitelist]
extension-pkg-whitelist = ["pydantic", "zlib"]

############
## Pytest ##
############
[tool.pytest.ini_options]
env = [
  "TESTING=True"
]
log_cli=false
filterwarnings = "ignore::DeprecationWarning:aiofiles.*:"
testpaths="tests"
log_level = "INFO"
addopts = ["--cov=fides.ctl.core",
            "--cov=fides.cli",
            "--cov=fides.api",
            "--cov-report=term-missing",
            "-vv",
            "--no-cov-on-fail",
            "--disable-pytest-warnings"]
markers = [
    "unit: only runs tests that don't require non-python dependencies (i.e. a database)",
    "integration: only runs tests that require application dependencies (i.e. a database)",
    "external: only runs tests that require access to non-docker, external services (i.e. Snowflake)",
    "postgres: only runs the integration tests for postgres",
    "mssql: only runs the integration tests for sqlserver/mssql",
    "mysql: only runs the integration tests for mysql",
    "integration",
    "integration_external",
    "integration_mysql",
    "integration_postgres",
    "integration_mongodb",
    "integration_mssql",
    "integration_redshift",
    "integration_snowflake",
    "integration_mariadb",
    "integration_bigquery",
    "integration_saas",
    "integration_saas_override",
    "integration_mailchimp",
    "integration_zendesk",
    "integration_sentry",
    "integration_stripe",
    "integration_hubspot",
    "integration_datadog",
    "integration_segment",
    "integration_sendgrid",
    "integration_auth0",
    "integration_shopify",
    "integration_square",
    "integration_outreach",
    "integration_salesforce",
    "integration_logi_id",
    "integration_adobe_campaign",
    "unit_saas"
]
asyncio_mode = "auto"<|MERGE_RESOLUTION|>--- conflicted
+++ resolved
@@ -43,11 +43,8 @@
   "fideslang.*",
   "fideslib.*",
   "fideslog.*",
-<<<<<<< HEAD
+  "firebase_admin.*",
   "google.api_core.*",
-=======
-  "firebase_admin.*",
->>>>>>> fa9ef622
   "jose.*",
   "jwt.*",
   "multidimensional_urlencode.*",
