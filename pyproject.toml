[build-system]
requires = ["setuptools", "wheel", "versioneer-518"]  # PEP 508 specifications.

##########
## MyPy ##
##########
[tool.mypy]
check_untyped_defs = true
disallow_untyped_defs = true
files = ["src"]
exclude = ["migrations/"]
no_implicit_reexport = true
ignore_missing_imports = true
plugins = ["pydantic.mypy", "sqlmypy"]
pretty = true
show_error_codes = true
warn_redundant_casts = true
warn_unused_configs = true

[pydantic-mypy]
init_forbid_extra = true
init_typed = true
warn_required_dynamic_aliases = true
warn_untyped_fields = true

[[tool.mypy.overrides]]
module= "src.fides._version"
ignore_errors=true

[[tool.mypy.overrides]]
module = [
  "alembic.*",
  "apscheduler.*",
  "boto3.*",
  "botocore.*",
  "bson.*",
  "celery.*",
  "dask.*",
  "fideslang.*",
  "fideslib.*",
  "fideslog.*",
  "jose.*",
  "jwt.*",
  "multidimensional_urlencode.*",
  "pandas.*",
  "pydash.*",
  "pymongo.*",
  "snowflake.*",
  "sqlalchemy_utils.*",
  "uvicorn.*"
]
ignore_missing_imports = true

#######
# Black
#######
[tool.black]
py39 = true
line-length = 88
include = '\.pyi?$'
exclude = '''
/(
    \.git
    | \.hg
    | \.mypy_cache
    | \.tox
    | \.venv
    | _build
    | buck-out
    | build
    | dist

    # The following are specific to Black, you probably don't want those.
    | blib2to3
    | tests/data
)/
'''

#######
# isort
#######
[tool.isort]
profile = "black"
line_length = 88
src_paths = ["src", "tests", "noxfiles"]

########
# Pylint
########
[tool.pylint.messages_control]
disable=[
    "bad-option-value",
    "broad-except",
    "consider-using-f-string",
    "dangerous-default-value",
    "duplicate-code",
    "fixme",
    "import-error",
    "import-outside-toplevel",
    "invalid-name",
    "line-too-long",
    "missing-class-docstring",
    "missing-function-docstring",
    "missing-module-docstring",
    "missing-timeout",
    "no-self-argument",
    "no-self-use",
    "raise-missing-from",
    "too-few-public-methods",
    "too-many-ancestors",
    "too-many-arguments",
    "unnecessary-comprehension",
    "unnecessary-lambda-assignment",
    "unsubscriptable-object", # Otherwise throws errors on certain Type annotations
    "unused-argument",
]

[tool.pylint.reports]
reports="no"
output-format="colorized"

[tool.pylint.format]
max-line-length="88"

[tool.pylint.basic]
good-names="_,i,setUp,tearDown,maxDiff,default_app_config"

[tool.pylint.ignore]
ignore="migrations,tests"

[tool.pylint.whitelist]
extension-pkg-whitelist = ["pydantic", "zlib"]

########
# Pytest
########
[tool.pytest.ini_options]
env = [
  "TESTING=True"
]
log_cli=false
filterwarnings = "ignore::DeprecationWarning:aiofiles.*:"
testpaths="tests"
log_level = "INFO"
addopts = ["--cov=fides.ctl.core",
            "--cov=fides.cli",
            "--cov-report=term-missing",
            "-vv",
            "--no-cov-on-fail",
            "--disable-pytest-warnings"]
<<<<<<< HEAD
markers = [
    "unit: only runs tests that don't require non-python dependencies (i.e. a database)",
    "integration: only runs tests that require application dependencies (i.e. a database)",
    "external: only runs tests that require access to non-docker, external services (i.e. Snowflake)",
    "postgres: only runs the integration tests for postgres",
    "mssql: only runs the integration tests for sqlserver/mssql",
    "mysql: only runs the integration tests for mysql",
    "integration",
    "integration_external",
    "integration_mysql",
    "integration_postgres",
    "integration_mongodb",
    "integration_mssql",
    "integration_redshift",
    "integration_snowflake",
    "integration_mariadb",
    "integration_bigquery",
    "integration_saas",
    "integration_saas_override",
    "integration_mailchimp",
    "integration_zendesk",
    "integration_sentry",
    "integration_stripe",
    "integration_hubspot",
    "integration_datadog",
    "integration_segment",
    "integration_sendgrid",
    "integration_auth0",
    "integration_outreach",
    "integration_salesforce",
    "integration_logi_id",
    "integration_adobe_campaign",
    "unit_saas"
]
=======
asyncio_mode = "auto"
>>>>>>> e0505c1d
<|MERGE_RESOLUTION|>--- conflicted
+++ resolved
@@ -148,7 +148,6 @@
             "-vv",
             "--no-cov-on-fail",
             "--disable-pytest-warnings"]
-<<<<<<< HEAD
 markers = [
     "unit: only runs tests that don't require non-python dependencies (i.e. a database)",
     "integration: only runs tests that require application dependencies (i.e. a database)",
@@ -177,12 +176,11 @@
     "integration_segment",
     "integration_sendgrid",
     "integration_auth0",
+    "integration_shopify",
     "integration_outreach",
     "integration_salesforce",
     "integration_logi_id",
     "integration_adobe_campaign",
     "unit_saas"
 ]
-=======
-asyncio_mode = "auto"
->>>>>>> e0505c1d
+asyncio_mode = "auto"