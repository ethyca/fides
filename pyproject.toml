[build-system]
requires = ["setuptools", "wheel", "versioneer-518"]  # PEP 508 specifications.

##########
## MyPy ##
##########
[tool.mypy]
check_untyped_defs = true
disallow_untyped_defs = true
files = ["src"]
exclude = ["migrations/"]
no_implicit_reexport = true
plugins = ["pydantic.mypy", "sqlmypy"]
pretty = true
show_error_codes = true
warn_redundant_casts = true
warn_unused_configs = true

[pydantic-mypy]
init_forbid_extra = true
init_typed = true
warn_required_dynamic_aliases = true
warn_untyped_fields = true

[[tool.mypy.overrides]]
module= "fides._version"
ignore_errors=true

[[tool.mypy.overrides]]
module = ["tests.*"]
disallow_untyped_defs = false

[[tool.mypy.overrides]]
module = [
  "alembic.*",
  "apscheduler.*",
  "boto3.*",
  "botocore.*",
  "bson.*",
  "celery.*",
  "dask.*",
  "deepdiff.*",
  "fideslang.*",
  "fideslib.*",
  "fideslog.*",
  "firebase_admin.*",
  "google.api_core.*",
  "jose.*",
  "jwt.*",
  "multidimensional_urlencode.*",
  "okta.*",
  "pandas.*",
  "plotly.*",
  "pydash.*",
  "pymongo.*",
  "snowflake.*",
  "sqlalchemy.ext.*",
  "sqlalchemy.future.*",
  "sqlalchemy_utils.*",
  "uvicorn.*"
]
ignore_missing_imports = true

###########
## Black ##
###########
[tool.black]
py39 = true
line-length = 88
include = '\.pyi?$'
exclude = '''
/(
    \.git
    | \.hg
    | \.mypy_cache
    | \.tox
    | \.venv
    | _build
    | buck-out
    | build
    | dist

    # The following are specific to Black, you probably don't want those.
    | blib2to3
    | tests/data
)/
'''

###########
## isort ##
###########
[tool.isort]
known_first_party = ["versioneer"]
profile = "black"
line_length = 88
src_paths = ["src", "tests", "noxfiles"]

############
## Pylint ##
############
[tool.pylint.messages_control]
disable=[
    "bad-option-value",
    "broad-except",
    "consider-using-f-string",
    "dangerous-default-value",
    "duplicate-code",
    "fixme",
    "import-error",
    "import-outside-toplevel",
    "invalid-name",
    "line-too-long",
    "missing-class-docstring",
    "missing-function-docstring",
    "missing-module-docstring",
    "missing-timeout",
    "no-self-argument",
    "no-self-use",
    "raise-missing-from",
    "too-few-public-methods",
    "too-many-ancestors",
    "too-many-arguments",
    "too-many-locals",
    "unnecessary-comprehension",
    "unnecessary-lambda-assignment",
    "unsubscriptable-object", # Otherwise throws errors on certain Type annotations
    "unused-argument",
]

[tool.pylint.reports]
reports="no"
output-format="colorized"

[tool.pylint.format]
max-line-length="88"

[tool.pylint.basic]
good-names="_,i,setUp,tearDown,maxDiff,default_app_config"

[tool.pylint.ignore]
ignore="migrations,tests"

[tool.pylint.whitelist]
extension-pkg-whitelist = ["pydantic", "zlib"]

############
## Pytest ##
############
[tool.pytest.ini_options]
env = [
  "TESTING=True"
]
log_cli=false
filterwarnings = "ignore::DeprecationWarning:aiofiles.*:"
testpaths="tests"
log_level = "INFO"
addopts = ["--cov=fides.ctl.core",
            "--cov=fides.cli",
            "--cov=fides.api",
            "--cov-report=term-missing",
            "-vv",
            "--no-cov-on-fail",
            "--disable-pytest-warnings"]
markers = [
    "unit: only runs tests that don't require non-python dependencies (i.e. a database)",
    "integration: only runs tests that require application dependencies (i.e. a database)",
    "external: only runs tests that require access to non-docker, external services (i.e. Snowflake)",
    "postgres: only runs the integration tests for postgres",
    "mssql: only runs the integration tests for sqlserver/mssql",
    "mysql: only runs the integration tests for mysql",
    "integration",
    "integration_external",
    "integration_mysql",
    "integration_postgres",
    "integration_mongodb",
    "integration_mssql",
    "integration_redshift",
    "integration_snowflake",
    "integration_mariadb",
    "integration_bigquery",
    "integration_saas",
    "integration_saas_override",
    "integration_mailchimp",
    "integration_zendesk",
    "integration_sentry",
    "integration_stripe",
    "integration_hubspot",
    "integration_datadog",
    "integration_domo",
    "integration_doordash",
    "integration_segment",
    "integration_sendgrid",
    "integration_auth0",
    "integration_shopify",
    "integration_square",
    "integration_outreach",
    "integration_salesforce",
<<<<<<< HEAD
    "integration_twilio",
    "integration_logi_id",
=======
>>>>>>> 0061b110
    "integration_adobe_campaign",
    "integration_firebase_auth",
    "unit_saas"
]
asyncio_mode = "auto"<|MERGE_RESOLUTION|>--- conflicted
+++ resolved
@@ -195,11 +195,7 @@
     "integration_square",
     "integration_outreach",
     "integration_salesforce",
-<<<<<<< HEAD
     "integration_twilio",
-    "integration_logi_id",
-=======
->>>>>>> 0061b110
     "integration_adobe_campaign",
     "integration_firebase_auth",
     "unit_saas"
