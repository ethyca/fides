[build-system]
requires = ["setuptools", "wheel", "versioneer-518"]  # PEP 508 specifications.

##########
## MyPy ##
##########
[tool.mypy]
check_untyped_defs = true
disallow_untyped_defs = true
files = ["src"]
exclude = ["migrations/"]
no_implicit_reexport = true
plugins = ["pydantic.mypy", "sqlmypy"]
pretty = true
show_error_codes = true
warn_redundant_casts = true
warn_unused_configs = true

[pydantic-mypy]
init_forbid_extra = true
init_typed = true
warn_required_dynamic_aliases = true
warn_untyped_fields = true

[[tool.mypy.overrides]]
module= "fides._version"
ignore_errors=true

[[tool.mypy.overrides]]
module = ["tests.*"]
disallow_untyped_defs = false

[[tool.mypy.overrides]]
module = [
  "AccessControl.*",
  "alembic.*",
  "apscheduler.*",
  "boto3.*",
  "botocore.*",
  "bson.*",
  "cassandra.*",
  "celery.*",
  "citext.*",
  "click_default_group.*",
  "dask.*",
  "deepdiff.*",
  "defusedxml.ElementTree.*",
  "fideslog.*",
  "firebase_admin.*",
  "google.api_core.*",
  "joblib.*",
  "jose.*",
  "jwt.*",
  "multidimensional_urlencode.*",
  "networkx.*",
  "nh3.*",
  "okta.*",
  "pandas.*",
  "pg8000.*",
  "plotly.*",
  "pydash.*",
  "pygtrie.*",
  "pymongo.*",
  "pymysql.*",
  "RestrictedPython.*",
  "sendgrid.*",
  "snowflake.*",
  "sqlalchemy_utils.*",
  "sqlalchemy.ext.*",
  "sqlalchemy.future.*",
  "twilio.*",
  "uvicorn.*",
  "validators.*",
]
ignore_missing_imports = true

###########
## Black ##
###########
[tool.black]
target-version = ["py39"]
line-length = 88
include = '\.pyi?$'
exclude = '''
/(
    \.git
    | \.hg
    | \.mypy_cache
    | \.tox
    | \.venv
    | _build
    | buck-out
    | build
    | dist

    # The following are specific to Black, you probably don't want those.
    | blib2to3
    | tests/data
)/
'''

###########
## isort ##
###########
[tool.isort]
known_first_party = ["versioneer"]
known_third_party = ["nox"]
profile = "black"
line_length = 88
src_paths = ["src", "tests", "noxfiles"]

############
## Pylint ##
############
[tool.pylint.messages_control]
disable=[
    "bad-option-value",
    "broad-except",
    "broad-exception-raised",
    "consider-using-f-string",
    "dangerous-default-value",
    "duplicate-code",
    "fixme",
    "import-error",
    "import-outside-toplevel",
    "invalid-name",
    "line-too-long",
    "missing-class-docstring",
    "missing-function-docstring",
    "missing-module-docstring",
    "missing-timeout",
    "no-self-argument",
    "no-self-use",
    "raise-missing-from",
    "too-few-public-methods",
    "too-many-ancestors",
    "too-many-arguments",
    "too-many-locals",
    "unnecessary-comprehension",
    "unnecessary-lambda-assignment",
    "unsubscriptable-object", # Otherwise throws errors on certain Type annotations
    "unused-argument",
]

[tool.pylint.reports]
reports="no"
output-format="colorized"

[tool.pylint.format]
max-line-length="88"

[tool.pylint.basic]
good-names="_,i,setUp,tearDown,maxDiff,default_app_config"

[tool.pylint.ignore]
ignore="migrations,tests"

[tool.pylint.whitelist]
extension-pkg-whitelist = ["pydantic", "zlib", "cassandra"]

############
## Pytest ##
############
[tool.pytest.ini_options]
env = [
  "FIDES__TEST_MODE=true"
]
log_cli=false
filterwarnings = "ignore::DeprecationWarning:aiofiles.*:"
testpaths="tests"
log_level = "INFO"
addopts = [
    "--cov=fides",
    "--cov-branch",
    "--no-cov-on-fail",
    "-ra",
    "-vv",
    "--disable-pytest-warnings"
]
markers = [
    "unit: only runs tests that don't require non-python dependencies (i.e. a database)",
    "integration: only runs tests that require application dependencies (i.e. a database)",
    "external: only runs tests that require access to non-docker, external services (i.e. Snowflake)",
    "postgres: only runs the integration tests for postgres",
    "mssql: only runs the integration tests for sqlserver/mssql",
    "mysql: only runs the integration tests for mysql",
    "integration",
    "integration_external",
    "integration_mysql",
    "integration_postgres",
    "integration_mongodb",
    "integration_mssql",
    "integration_google_cloud_sql_mysql",
    "integration_google_cloud_sql_postgres",
    "integration_rds_mysql",
<<<<<<< HEAD
=======
    "integration_rds_postgres",
>>>>>>> 4af14dc3
    "integration_redshift",
    "integration_snowflake",
    "integration_mariadb",
    "integration_bigquery",
    "integration_dynamodb",
    "integration_saas",
    "integration_saas_override",
    "integration_scylladb",
    "unit_saas"
]
asyncio_mode = "auto"

[tool.coverage.run]
omit = ["src/fides/api/alembic/migrations/*"]<|MERGE_RESOLUTION|>--- conflicted
+++ resolved
@@ -193,10 +193,7 @@
     "integration_google_cloud_sql_mysql",
     "integration_google_cloud_sql_postgres",
     "integration_rds_mysql",
-<<<<<<< HEAD
-=======
     "integration_rds_postgres",
->>>>>>> 4af14dc3
     "integration_redshift",
     "integration_snowflake",
     "integration_mariadb",
