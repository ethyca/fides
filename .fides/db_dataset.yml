dataset:
- fides_key: fides_db
  organization_fides_key: default_organization
  name: public
  description: The dataset for the fides application.
  meta: {}
  data_categories:
  - system.operations
  data_qualifier: aggregated.anonymized.unlinked_pseudonymized.pseudonymized.identified
  retention: 1 year post employment
  collections:
  - name: accessmanualwebhook
    description: 'A table to record manual steps within data subject execution'
    data_categories: []
    data_qualifier: aggregated.anonymized.unlinked_pseudonymized.pseudonymized.identified
    fields:
    - name: connection_config_id
      description: 'The identifier of the system to locate this data within'
      data_categories: [system.operations]
      data_qualifier: aggregated.anonymized.unlinked_pseudonymized.pseudonymized.identified
    - name: created_at
      data_categories: [system.operations]
      data_qualifier: aggregated.anonymized.unlinked_pseudonymized.pseudonymized.identified
    - name: fields
      description: 'Which data fields must be manually looked up'
      data_categories: [system.operations]
      data_qualifier: aggregated.anonymized.unlinked_pseudonymized.pseudonymized.identified
    - name: id
      data_categories: [system.operations]
      data_qualifier: aggregated.anonymized.unlinked_pseudonymized.pseudonymized.identified
    - name: updated_at
      data_categories: [system.operations]
      data_qualifier: aggregated.anonymized.unlinked_pseudonymized.pseudonymized.identified
  - name: alembic_version
    data_qualifier: aggregated.anonymized.unlinked_pseudonymized.pseudonymized.identified
    fields:
    - name: version_num
      data_categories:
      - system.operations
      data_qualifier: aggregated.anonymized.unlinked_pseudonymized.pseudonymized.identified
  - name: applicationconfig
    data_qualifier: aggregated.anonymized.unlinked_pseudonymized.pseudonymized.identified
    fields:
    - name: api_set
      data_categories:
      - system.operations
      data_qualifier: aggregated.anonymized.unlinked_pseudonymized.pseudonymized.identified
    - name: config_set
      data_categories:
      - system.operations
      data_qualifier: aggregated.anonymized.unlinked_pseudonymized.pseudonymized.identified
    - name: updated_at
      data_categories:
      - system.operations
      data_qualifier: aggregated.anonymized.unlinked_pseudonymized.pseudonymized.identified
    - name: created_at
      data_categories:
      - system.operations
      data_qualifier: aggregated.anonymized.unlinked_pseudonymized.pseudonymized.identified
    - name: id
      data_categories:
      - system.operations
      data_qualifier: aggregated.anonymized.unlinked_pseudonymized.pseudonymized.identified
    - name: single_row
      data_categories:
      - system.operations
      data_qualifier: aggregated.anonymized.unlinked_pseudonymized.pseudonymized.identified
  - name: auditlog
    data_qualifier: aggregated.anonymized.unlinked_pseudonymized.pseudonymized.identified
    fields:
    - name: created_at
      data_categories:
      - system.operations
      data_qualifier: aggregated.anonymized.unlinked_pseudonymized.pseudonymized.identified
    - name: action
      data_categories:
      - system.operations
      data_qualifier: aggregated.anonymized.unlinked_pseudonymized.pseudonymized.identified
    - name: id
      data_categories:
      - system.operations
      data_qualifier: aggregated.anonymized.unlinked_pseudonymized.pseudonymized.identified
    - name: message
      data_categories:
      - system.operations
      data_qualifier: aggregated.anonymized.unlinked_pseudonymized.pseudonymized.identified
    - name: privacy_request_id
      data_categories:
      - system.operations
      data_qualifier: aggregated.anonymized.unlinked_pseudonymized.pseudonymized.identified
    - name: updated_at
      data_categories:
      - system.operations
      data_qualifier: aggregated.anonymized.unlinked_pseudonymized.pseudonymized.identified
    - name: user_id
      data_categories:
      - system.operations
      data_qualifier: aggregated.anonymized.unlinked_pseudonymized.pseudonymized.identified
  - name: audit_log_resource
    data_qualifier: aggregated.anonymized.unlinked_pseudonymized.pseudonymized.identified
    fields:
    - name: created_at
      data_categories:
      - system.operations
      data_qualifier: aggregated.anonymized.unlinked_pseudonymized.pseudonymized.identified
    - name: extra_data
      data_categories:
      - system.operations
      data_qualifier: aggregated.anonymized.unlinked_pseudonymized.pseudonymized.identified
    - name: fides_keys
      data_categories:
      - system.operations
      data_qualifier: aggregated.anonymized.unlinked_pseudonymized.pseudonymized.identified
    - name: id
      data_categories:
      - system.operations
      data_qualifier: aggregated.anonymized.unlinked_pseudonymized.pseudonymized.identified
    - name: request_path
      data_categories:
      - system.operations
      data_qualifier: aggregated.anonymized.unlinked_pseudonymized.pseudonymized.identified
    - name: request_type
      data_categories:
      - system.operations
      data_qualifier: aggregated.anonymized.unlinked_pseudonymized.pseudonymized.identified
    - name: updated_at
      data_categories:
      - system.operations
      data_qualifier: aggregated.anonymized.unlinked_pseudonymized.pseudonymized.identified
    - name: user_id
      data_categories:
      - user.unique_id
      data_qualifier: aggregated.anonymized.unlinked_pseudonymized.pseudonymized.identified
  - name: client
    data_qualifier: aggregated.anonymized.unlinked_pseudonymized.pseudonymized.identified
    fields:
    - name: created_at
      data_categories:
      - system.operations
      data_qualifier: aggregated.anonymized.unlinked_pseudonymized.pseudonymized.identified
    - name: fides_key
      data_categories:
      - system.operations
      data_qualifier: aggregated.anonymized.unlinked_pseudonymized.pseudonymized.identified
    - name: hashed_secret
      data_categories:
      - system.operations
      data_qualifier: aggregated.anonymized.unlinked_pseudonymized.pseudonymized.identified
    - name: id
      data_categories:
      - system.operations
      data_qualifier: aggregated.anonymized.unlinked_pseudonymized.pseudonymized.identified
    - name: salt
      data_categories:
      - system.operations
      data_qualifier: aggregated.anonymized.unlinked_pseudonymized.pseudonymized.identified
    - name: scopes
      data_categories:
      - system.operations
      data_qualifier: aggregated.anonymized.unlinked_pseudonymized.pseudonymized.identified
    - name: roles
      data_categories:
      - system.operations
      data_qualifier: aggregated.anonymized.unlinked_pseudonymized.pseudonymized.identified
    - name: systems
      data_categories:
        - system.operations
      data_qualifier: aggregated.anonymized.unlinked_pseudonymized.pseudonymized.identified
    - name: updated_at
      data_categories:
      - system.operations
      data_qualifier: aggregated.anonymized.unlinked_pseudonymized.pseudonymized.identified
    - name: user_id
      data_categories:
      - system.operations
      data_qualifier: aggregated.anonymized.unlinked_pseudonymized.pseudonymized.identified
  - name: currentprivacypreference
    description: 'Stores the users latest saved privacy preferences for the given notice'
    data_categories: [ ]
    data_qualifier: aggregated.anonymized.unlinked_pseudonymized.pseudonymized.identified
    fields:
      - name: created_at
        data_categories:
        - system.operations
        data_qualifier: aggregated.anonymized.unlinked_pseudonymized.pseudonymized.identified
      - name: fides_user_device_provided_identity_id
        data_categories:
        - system.operations
        data_qualifier: aggregated.anonymized.unlinked_pseudonymized.pseudonymized.identified
      - name: id
        data_categories:
        - system.operations
        data_qualifier: aggregated.anonymized.unlinked_pseudonymized.pseudonymized.identified
      - name: preference
        data_categories:
        - system.operations
        data_qualifier: aggregated.anonymized.unlinked_pseudonymized.pseudonymized.identified
      - name: privacy_notice_history_id
        data_categories:
        - system.operations
        data_qualifier: aggregated.anonymized.unlinked_pseudonymized.pseudonymized.identified
      - name: privacy_notice_id
        data_categories:
        - system.operations
        data_qualifier: aggregated.anonymized.unlinked_pseudonymized.pseudonymized.identified
      - name: privacy_preference_history_id
        data_categories:
        - system.operations
        data_qualifier: aggregated.anonymized.unlinked_pseudonymized.pseudonymized.identified
      - name: provided_identity_id
        data_categories:
        - system.operations
        data_qualifier: aggregated.anonymized.unlinked_pseudonymized.pseudonymized.identified
      - name: updated_at
        data_categories:
        - system.operations
        data_qualifier: aggregated.anonymized.unlinked_pseudonymized.pseudonymized.identified
      - name: purpose
        data_categories:
          - system.operations
        data_qualifier: aggregated.anonymized.unlinked_pseudonymized.pseudonymized.identified
      - name: special_purpose
        data_categories:
          - system.operations
        data_qualifier: aggregated.anonymized.unlinked_pseudonymized.pseudonymized.identified
      - name: vendor
        data_categories:
          - system.operations
        data_qualifier: aggregated.anonymized.unlinked_pseudonymized.pseudonymized.identified
      - name: feature
        data_categories:
          - system.operations
        data_qualifier: aggregated.anonymized.unlinked_pseudonymized.pseudonymized.identified
      - name: special_feature
        data_categories:
          - system.operations
      - name: tcf_version
        data_categories:
        - system.operations
  - name: systemmanager
    data_qualifier: aggregated.anonymized.unlinked_pseudonymized.pseudonymized.identified
    fields:
      - name: id
        data_categories:
          - system.operations
        data_qualifier: aggregated.anonymized.unlinked_pseudonymized.pseudonymized.identified
      - name: created_at
        data_categories:
          - system.operations
        data_qualifier: aggregated.anonymized.unlinked_pseudonymized.pseudonymized.identified
      - name: updated_at
        data_categories:
          - system.operations
        data_qualifier: aggregated.anonymized.unlinked_pseudonymized.pseudonymized.identified
      - name: user_id
        data_categories:
          - system.operations
        data_qualifier: aggregated.anonymized.unlinked_pseudonymized.pseudonymized.identified
      - name: system_id
        data_categories:
          - system.operations
        data_qualifier: aggregated.anonymized.unlinked_pseudonymized.pseudonymized.identified
  - name: cls_classification_detail
    description: 'A table to store results of classification runs'
    data_categories: null
    data_qualifier: aggregated.anonymized.unlinked_pseudonymized.pseudonymized.identified
    fields:
    - name: collection
      description: 'The collection to which the classification target belongs'
      data_categories:
      - system.operations
      data_qualifier: aggregated.anonymized.unlinked_pseudonymized.pseudonymized.identified
    - name: created_at
      data_categories:
      - system.operations
      data_qualifier: aggregated.anonymized.unlinked_pseudonymized.pseudonymized.identified
    - name: dataset
      description: 'The resource to which the classification target belongs'
      data_categories:
      - system.operations
      data_qualifier: aggregated.anonymized.unlinked_pseudonymized.pseudonymized.identified
    - name: field
      description: 'The classification target'
      data_categories:
      - system.operations
      data_qualifier: aggregated.anonymized.unlinked_pseudonymized.pseudonymized.identified
    - name: id
      data_categories:
      - system.operations
      data_qualifier: aggregated.anonymized.unlinked_pseudonymized.pseudonymized.identified
    - name: instance_id
      description: 'The unique instance in time of the act of classifying a resource. Foreign key to the ID in cls_classification_instance'
      data_categories:
      - system.operations
      data_qualifier: aggregated.anonymized.unlinked_pseudonymized.pseudonymized.identified
    - name: labels
      description: 'The suggested data categories and metadata for a resource detail as suggested by the classifier'
      data_categories:
      - system.operations
      data_qualifier: aggregated.anonymized.unlinked_pseudonymized.pseudonymized.identified
    - name: status
      description: 'State management for the classification of a resource detail'
      data_categories:
      - system.operations
      data_qualifier: aggregated.anonymized.unlinked_pseudonymized.pseudonymized.identified
    - name: updated_at
      data_categories:
      - system.operations
      data_qualifier: aggregated.anonymized.unlinked_pseudonymized.pseudonymized.identified
  - name: cls_classification_instance
    description: 'A table to manage the metadata and state of executing classifications'
    data_categories: null
    data_qualifier: aggregated.anonymized.unlinked_pseudonymized.pseudonymized.identified
    fields:
    - name: created_at
      data_categories:
      - system.operations
      data_qualifier: aggregated.anonymized.unlinked_pseudonymized.pseudonymized.identified
    - name: id
      description: 'The unique ID for an instance in time of classifying a resource, to be referenced by the detail output of a classification'
      data_categories:
      - system.operations
      data_qualifier: aggregated.anonymized.unlinked_pseudonymized.pseudonymized.identified
    - name: organization_key
      description: 'The organization fides_key of the resources being classified'
      data_categories:
      - system.operations
      data_qualifier: aggregated.anonymized.unlinked_pseudonymized.pseudonymized.identified
    - name: dataset_key
      description: 'The fides_key of the resource being classified'
      data_categories:
      - system.operations
      data_qualifier: aggregated.anonymized.unlinked_pseudonymized.pseudonymized.identified
    - name: dataset_name
      description: 'The name of the resource being classified'
      data_categories:
      - system.operations
      data_qualifier: aggregated.anonymized.unlinked_pseudonymized.pseudonymized.identified
    - name: status
      description: 'State of the classify instance during classification and review post completion'
      data_categories:
      - system.operations
      data_qualifier: aggregated.anonymized.unlinked_pseudonymized.pseudonymized.identified
    - name: target
      description: 'The target type of the resource being classified'
      data_categories:
      - system.operations
      data_qualifier: aggregated.anonymized.unlinked_pseudonymized.pseudonymized.identified
    - name: type
      description: 'The type of resource being classified (e.g., systems, datasets)'
      data_categories:
      - system.operations
      data_qualifier: aggregated.anonymized.unlinked_pseudonymized.pseudonymized.identified
    - name: updated_at
      data_categories:
      - system.operations
      data_qualifier: aggregated.anonymized.unlinked_pseudonymized.pseudonymized.identified
  - name: ctl_data_categories
    data_qualifier: aggregated.anonymized.unlinked_pseudonymized.pseudonymized.identified
    fields:
    - name: created_at
      data_categories:
      - system.operations
      data_qualifier: aggregated.anonymized.unlinked_pseudonymized.pseudonymized.identified
    - name: description
      data_categories:
      - system.operations
      data_qualifier: aggregated.anonymized.unlinked_pseudonymized.pseudonymized.identified
    - name: fides_key
      data_categories:
      - system.operations
      data_qualifier: aggregated.anonymized.unlinked_pseudonymized.pseudonymized.identified
    - name: id
      data_categories:
      - system.operations
      data_qualifier: aggregated.anonymized.unlinked_pseudonymized.pseudonymized.identified
    - name: name
      data_categories:
      - system.operations
      data_qualifier: aggregated.anonymized.unlinked_pseudonymized.pseudonymized.identified
    - name: organization_fides_key
      data_categories:
      - system.operations
      data_qualifier: aggregated.anonymized.unlinked_pseudonymized.pseudonymized.identified
    - name: parent_key
      data_categories:
      - system.operations
      data_qualifier: aggregated.anonymized.unlinked_pseudonymized.pseudonymized.identified
    - name: tags
      data_categories:
      - system.operations
      data_qualifier: aggregated.anonymized.unlinked_pseudonymized.pseudonymized.identified
    - name: updated_at
      data_categories:
      - system.operations
      data_qualifier: aggregated.anonymized.unlinked_pseudonymized.pseudonymized.identified
    - name: is_default
      data_categories:
        - system.operations
      data_qualifier: aggregated.anonymized.unlinked_pseudonymized.pseudonymized.identified
    - name: active
      data_categories:
        - system.operations
      data_qualifier: aggregated.anonymized.unlinked_pseudonymized.pseudonymized.identified
  - name: ctl_data_qualifiers
    data_qualifier: aggregated.anonymized.unlinked_pseudonymized.pseudonymized.identified
    fields:
    - name: created_at
      data_categories:
      - system.operations
      data_qualifier: aggregated.anonymized.unlinked_pseudonymized.pseudonymized.identified
    - name: description
      data_categories:
      - system.operations
      data_qualifier: aggregated.anonymized.unlinked_pseudonymized.pseudonymized.identified
    - name: fides_key
      data_categories:
      - system.operations
      data_qualifier: aggregated.anonymized.unlinked_pseudonymized.pseudonymized.identified
    - name: id
      data_categories:
      - system.operations
      data_qualifier: aggregated.anonymized.unlinked_pseudonymized.pseudonymized.identified
    - name: name
      data_categories:
      - system.operations
      data_qualifier: aggregated.anonymized.unlinked_pseudonymized.pseudonymized.identified
    - name: organization_fides_key
      data_categories:
      - system.operations
      data_qualifier: aggregated.anonymized.unlinked_pseudonymized.pseudonymized.identified
    - name: parent_key
      data_categories:
      - system.operations
      data_qualifier: aggregated.anonymized.unlinked_pseudonymized.pseudonymized.identified
    - name: tags
      data_categories:
      - system.operations
      data_qualifier: aggregated.anonymized.unlinked_pseudonymized.pseudonymized.identified
    - name: updated_at
      data_categories:
      - system.operations
      data_qualifier: aggregated.anonymized.unlinked_pseudonymized.pseudonymized.identified
    - name: is_default
      data_categories:
        - system.operations
      data_qualifier: aggregated.anonymized.unlinked_pseudonymized.pseudonymized.identified
    - name: active
      data_categories:
        - system.operations
      data_qualifier: aggregated.anonymized.unlinked_pseudonymized.pseudonymized.identified
  - name: ctl_data_subjects
    data_qualifier: aggregated.anonymized.unlinked_pseudonymized.pseudonymized.identified
    fields:
    - name: automated_decisions_or_profiling
      description: Boolean value representing if automated decisions or profiling
        is used for the data subject.
      data_categories:
      - system.operations
      data_qualifier: aggregated.anonymized.unlinked_pseudonymized.pseudonymized.identified
    - name: created_at
      data_categories:
      - system.operations
      data_qualifier: aggregated.anonymized.unlinked_pseudonymized.pseudonymized.identified
    - name: description
      data_categories:
      - system.operations
      data_qualifier: aggregated.anonymized.unlinked_pseudonymized.pseudonymized.identified
    - name: fides_key
      data_categories:
      - system.operations
      data_qualifier: aggregated.anonymized.unlinked_pseudonymized.pseudonymized.identified
    - name: id
      data_categories:
      - system.operations
      data_qualifier: aggregated.anonymized.unlinked_pseudonymized.pseudonymized.identified
    - name: name
      data_categories:
      - system.operations
      data_qualifier: aggregated.anonymized.unlinked_pseudonymized.pseudonymized.identified
    - name: organization_fides_key
      data_categories:
      - system.operations
      data_qualifier: aggregated.anonymized.unlinked_pseudonymized.pseudonymized.identified
    - name: rights
      description: JSON structure containing a strategy and optional values for detailing
        data subject rights available
      data_categories:
      - system.operations
      data_qualifier: aggregated.anonymized.unlinked_pseudonymized.pseudonymized.identified
    - name: tags
      data_categories:
      - system.operations
      data_qualifier: aggregated.anonymized.unlinked_pseudonymized.pseudonymized.identified
    - name: updated_at
      data_categories:
      - system.operations
      data_qualifier: aggregated.anonymized.unlinked_pseudonymized.pseudonymized.identified
    - name: is_default
      data_categories:
        - system.operations
      data_qualifier: aggregated.anonymized.unlinked_pseudonymized.pseudonymized.identified
    - name: active
      data_categories:
        - system.operations
      data_qualifier: aggregated.anonymized.unlinked_pseudonymized.pseudonymized.identified
  - name: ctl_data_uses
    data_qualifier: aggregated.anonymized.unlinked_pseudonymized.pseudonymized.identified
    fields:
    - name: created_at
      data_categories:
      - system.operations
      data_qualifier: aggregated.anonymized.unlinked_pseudonymized.pseudonymized.identified
    - name: description
      data_categories:
      - system.operations
      data_qualifier: aggregated.anonymized.unlinked_pseudonymized.pseudonymized.identified
    - name: fides_key
      data_categories:
      - system.operations
      data_qualifier: aggregated.anonymized.unlinked_pseudonymized.pseudonymized.identified
    - name: id
      data_categories:
      - system.operations
      data_qualifier: aggregated.anonymized.unlinked_pseudonymized.pseudonymized.identified
    - name: legal_basis
      data_categories:
      - system.operations
      data_qualifier: aggregated.anonymized.unlinked_pseudonymized.pseudonymized.identified
    - name: legitimate_interest
      description: Boolean value denoting whether or not the data use is marked as
        a legitimate interest
      data_categories:
      - system.operations
      data_qualifier: aggregated.anonymized.unlinked_pseudonymized.pseudonymized.identified
    - name: legitimate_interest_impact_assessment
      description: A url pointing to a legitimate interest impact assessment
      data_categories:
      - system.operations
      data_qualifier: aggregated.anonymized.unlinked_pseudonymized.pseudonymized.identified
    - name: name
      data_categories:
      - system.operations
      data_qualifier: aggregated.anonymized.unlinked_pseudonymized.pseudonymized.identified
    - name: organization_fides_key
      data_categories:
      - system.operations
      data_qualifier: aggregated.anonymized.unlinked_pseudonymized.pseudonymized.identified
    - name: parent_key
      data_categories:
      - system.operations
      data_qualifier: aggregated.anonymized.unlinked_pseudonymized.pseudonymized.identified
    - name: recipients
      data_categories:
      - system.operations
      data_qualifier: aggregated.anonymized.unlinked_pseudonymized.pseudonymized.identified
    - name: special_category
      data_categories:
      - system.operations
      data_qualifier: aggregated.anonymized.unlinked_pseudonymized.pseudonymized.identified
    - name: tags
      data_categories:
      - system.operations
      data_qualifier: aggregated.anonymized.unlinked_pseudonymized.pseudonymized.identified
    - name: updated_at
      data_categories:
      - system.operations
      data_qualifier: aggregated.anonymized.unlinked_pseudonymized.pseudonymized.identified
    - name: is_default
      data_categories:
        - system.operations
      data_qualifier: aggregated.anonymized.unlinked_pseudonymized.pseudonymized.identified
    - name: active
      data_categories:
        - system.operations
      data_qualifier: aggregated.anonymized.unlinked_pseudonymized.pseudonymized.identified
  - name: ctl_datasets
    data_qualifier: aggregated.anonymized.unlinked_pseudonymized.pseudonymized.identified
    fields:
    - name: collections
      data_categories:
      - system.operations
      data_qualifier: aggregated.anonymized.unlinked_pseudonymized.pseudonymized.identified
    - name: created_at
      description: The timestamp of when the row was created
      data_categories:
      - system.operations
      data_qualifier: aggregated.anonymized.unlinked_pseudonymized.pseudonymized.identified
    - name: data_categories
      data_categories:
      - system.operations
      data_qualifier: aggregated.anonymized.unlinked_pseudonymized.pseudonymized.identified
    - name: data_qualifier
      data_categories:
      - system.operations
      data_qualifier: aggregated.anonymized.unlinked_pseudonymized.pseudonymized.identified
    - name: description
      data_categories:
      - system.operations
      data_qualifier: aggregated.anonymized.unlinked_pseudonymized.pseudonymized.identified
    - name: fides_key
      data_categories:
      - system.operations
      data_qualifier: aggregated.anonymized.unlinked_pseudonymized.pseudonymized.identified
    - name: fides_meta
      data_categories:
      - system.operations
      data_qualifier: aggregated.anonymized.unlinked_pseudonymized.pseudonymized.identified
    - name: id
      data_categories:
      - system.operations
      data_qualifier: aggregated.anonymized.unlinked_pseudonymized.pseudonymized.identified
    - name: joint_controller
      description: Encrypted contact information for a joint controller (name, address,
        email, phone)
      data_categories:
      - user.contact
      data_qualifier: aggregated.anonymized.unlinked_pseudonymized.pseudonymized.identified
      retention: End of joint controller agreement.
    - name: legal_basis
      description: The legal basis for processing personal data as defined by Article
        6 of the GDPR
      data_categories:
      - system.operations
      data_qualifier: aggregated.anonymized.unlinked_pseudonymized.pseudonymized.identified
    - name: meta
      data_categories:
      - system.operations
      data_qualifier: aggregated.anonymized.unlinked_pseudonymized.pseudonymized.identified
    - name: name
      data_categories:
      - system.operations
      data_qualifier: aggregated.anonymized.unlinked_pseudonymized.pseudonymized.identified
    - name: organization_fides_key
      data_categories:
      - system.operations
      data_qualifier: aggregated.anonymized.unlinked_pseudonymized.pseudonymized.identified
    - name: recipients
      description: An array of recipients of the intended data use.
      data_categories:
      - system.operations
      data_qualifier: aggregated.anonymized.unlinked_pseudonymized.pseudonymized.identified
    - name: retention
      description: A string representing how long the dataset is retained for. Can
        also be found and applied as a property within Collections and Fields.
      data_categories:
      - system.operations
      data_qualifier: aggregated.anonymized.unlinked_pseudonymized.pseudonymized.identified
    - name: special_category
      description: The special category as defined by Article 9 of the GDPR
      data_categories:
      - system.operations
      data_qualifier: aggregated.anonymized.unlinked_pseudonymized.pseudonymized.identified
    - name: tags
      data_categories:
      - system.operations
      data_qualifier: aggregated.anonymized.unlinked_pseudonymized.pseudonymized.identified
    - name: third_country_transfers
      data_categories:
      - system.operations
      data_qualifier: aggregated.anonymized.unlinked_pseudonymized.pseudonymized.identified
    - name: updated_at
      description: The timestamp of when the row was last updated
      data_categories:
      - system.operations
      data_qualifier: aggregated.anonymized.unlinked_pseudonymized.pseudonymized.identified
  - name: ctl_evaluations
    data_qualifier: aggregated.anonymized.unlinked_pseudonymized.pseudonymized.identified
    fields:
    - name: created_at
      description: The timestamp of when the row was created
      data_categories:
      - system.operations
      data_qualifier: aggregated.anonymized.unlinked_pseudonymized.pseudonymized.identified
    - name: details
      data_categories:
      - system.operations
      data_qualifier: aggregated.anonymized.unlinked_pseudonymized.pseudonymized.identified
    - name: fides_key
      data_categories:
      - system.operations
      data_qualifier: aggregated.anonymized.unlinked_pseudonymized.pseudonymized.identified
    - name: id
      data_categories:
      - system.operations
      data_qualifier: aggregated.anonymized.unlinked_pseudonymized.pseudonymized.identified
    - name: message
      data_categories:
      - system.operations
      data_qualifier: aggregated.anonymized.unlinked_pseudonymized.pseudonymized.identified
    - name: status
      data_categories:
      - system.operations
      data_qualifier: aggregated.anonymized.unlinked_pseudonymized.pseudonymized.identified
    - name: updated_at
      description: The timestamp of when the row was last updated
      data_categories:
      - system.operations
      data_qualifier: aggregated.anonymized.unlinked_pseudonymized.pseudonymized.identified
    - name: violations
      data_categories:
      - system.operations
      data_qualifier: aggregated.anonymized.unlinked_pseudonymized.pseudonymized.identified
  - name: fidesuser
    data_qualifier: aggregated.anonymized.unlinked_pseudonymized.pseudonymized.identified
    fields:
    - name: created_at
      data_categories:
      - system.operations
      data_qualifier: aggregated.anonymized.unlinked_pseudonymized.pseudonymized.identified
    - name: first_name
      data_categories:
      - system.operations
      data_qualifier: aggregated.anonymized.unlinked_pseudonymized.pseudonymized.identified
    - name: hashed_password
      data_categories:
      - system.operations
      data_qualifier: aggregated.anonymized.unlinked_pseudonymized.pseudonymized.identified
    - name: id
      data_categories:
      - system.operations
      data_qualifier: aggregated.anonymized.unlinked_pseudonymized.pseudonymized.identified
    - name: last_login_at
      data_categories:
      - system.operations
      data_qualifier: aggregated.anonymized.unlinked_pseudonymized.pseudonymized.identified
    - name: last_name
      data_categories:
      - system.operations
      data_qualifier: aggregated.anonymized.unlinked_pseudonymized.pseudonymized.identified
    - name: password_reset_at
      data_categories:
      - system.operations
      data_qualifier: aggregated.anonymized.unlinked_pseudonymized.pseudonymized.identified
    - name: salt
      data_categories:
      - system.operations
      data_qualifier: aggregated.anonymized.unlinked_pseudonymized.pseudonymized.identified
    - name: updated_at
      description: The timestamp of when the row was created
      data_categories:
      - system.operations
      data_qualifier: aggregated.anonymized.unlinked_pseudonymized.pseudonymized.identified
    - name: username
      data_categories:
      - system.operations
      data_qualifier: aggregated.anonymized.unlinked_pseudonymized.pseudonymized.identified
  - name: fidesuserpermissions
    data_qualifier: aggregated.anonymized.unlinked_pseudonymized.pseudonymized.identified
    fields:
    - name: created_at
      data_categories:
      - system.operations
      data_qualifier: aggregated.anonymized.unlinked_pseudonymized.pseudonymized.identified
    - name: id
      data_categories:
      - system.operations
      data_qualifier: aggregated.anonymized.unlinked_pseudonymized.pseudonymized.identified
    - name: scopes
      data_categories:
      - system.operations
      data_qualifier: aggregated.anonymized.unlinked_pseudonymized.pseudonymized.identified
    - name: roles
      data_categories:
        - system.operations
      data_qualifier: aggregated.anonymized.unlinked_pseudonymized.pseudonymized.identified
    - name: updated_at
      data_categories:
      - system.operations
      data_qualifier: aggregated.anonymized.unlinked_pseudonymized.pseudonymized.identified
    - name: user_id
      data_categories:
      - system.operations
      data_qualifier: aggregated.anonymized.unlinked_pseudonymized.pseudonymized.identified
  - name: ctl_organizations
    data_qualifier: aggregated.anonymized.unlinked_pseudonymized.pseudonymized.identified
    fields:
    - name: controller
      description: Encrypted contact information for the controller (name, address,
        email, phone)
      data_categories:
      - user.contact
      data_qualifier: aggregated.anonymized.unlinked_pseudonymized.pseudonymized.identified
      retention: 1 Year post-employment
    - name: created_at
      description: The timestamp of when the row was created
      data_categories:
      - system.operations
      data_qualifier: aggregated.anonymized.unlinked_pseudonymized.pseudonymized.identified
    - name: data_protection_officer
      description: Encrypted contact information for the Data Protection Officer (name,
        address, email, phone)
      data_categories:
      - user.contact
      data_qualifier: aggregated.anonymized.unlinked_pseudonymized.pseudonymized.identified
      retention: 1 Year post-employment
    - name: description
      data_categories:
      - system.operations
      data_qualifier: aggregated.anonymized.unlinked_pseudonymized.pseudonymized.identified
    - name: fides_key
      data_categories:
      - system.operations
      data_qualifier: aggregated.anonymized.unlinked_pseudonymized.pseudonymized.identified
    - name: fidesctl_meta
      data_categories:
      - system.operations
      data_qualifier: aggregated.anonymized.unlinked_pseudonymized.pseudonymized.identified
    - name: id
      data_categories:
      - system.operations
      data_qualifier: aggregated.anonymized.unlinked_pseudonymized.pseudonymized.identified
    - name: name
      data_categories:
      - system.operations
      data_qualifier: aggregated.anonymized.unlinked_pseudonymized.pseudonymized.identified
    - name: organization_fides_key
      data_categories:
      - system.operations
      data_qualifier: aggregated.anonymized.unlinked_pseudonymized.pseudonymized.identified
    - name: organization_parent_key
      data_categories:
      - system.operations
      data_qualifier: aggregated.anonymized.unlinked_pseudonymized.pseudonymized.identified
    - name: representative
      description: Encrypted contact information for the representative (name, address,
        email, phone)
      data_categories:
      - user.contact
      data_qualifier: aggregated.anonymized.unlinked_pseudonymized.pseudonymized.identified
      retention: 1 Year post-employment
    - name: security_policy
      description: A link to the Ethyca security policy
      data_categories:
      - system.operations
      data_qualifier: aggregated.anonymized.unlinked_pseudonymized.pseudonymized.identified
    - name: tags
      data_categories:
      - system.operations
      data_qualifier: aggregated.anonymized.unlinked_pseudonymized.pseudonymized.identified
    - name: updated_at
      description: The timestamp of when the row was last updated
      data_categories:
      - system.operations
      data_qualifier: aggregated.anonymized.unlinked_pseudonymized.pseudonymized.identified
  - name: ctl_policies
    data_qualifier: aggregated.anonymized.unlinked_pseudonymized.pseudonymized.identified
    fields:
    - name: created_at
      description: The timestamp of when the row was created
      data_categories:
      - system.operations
      data_qualifier: aggregated.anonymized.unlinked_pseudonymized.pseudonymized.identified
    - name: description
      data_categories:
      - system.operations
      data_qualifier: aggregated.anonymized.unlinked_pseudonymized.pseudonymized.identified
    - name: fides_key
      data_categories:
      - system.operations
      data_qualifier: aggregated.anonymized.unlinked_pseudonymized.pseudonymized.identified
    - name: id
      data_categories:
      - system.operations
      data_qualifier: aggregated.anonymized.unlinked_pseudonymized.pseudonymized.identified
    - name: name
      data_categories:
      - system.operations
      data_qualifier: aggregated.anonymized.unlinked_pseudonymized.pseudonymized.identified
    - name: organization_fides_key
      data_categories:
      - system.operations
      data_qualifier: aggregated.anonymized.unlinked_pseudonymized.pseudonymized.identified
    - name: rules
      data_categories:
      - system.operations
      data_qualifier: aggregated.anonymized.unlinked_pseudonymized.pseudonymized.identified
    - name: tags
      data_categories:
      - system.operations
      data_qualifier: aggregated.anonymized.unlinked_pseudonymized.pseudonymized.identified
    - name: updated_at
      description: The timestamp of when the row was last updated
      data_categories:
      - system.operations
      data_qualifier: aggregated.anonymized.unlinked_pseudonymized.pseudonymized.identified
  - name: ctl_registries
    data_qualifier: aggregated.anonymized.unlinked_pseudonymized.pseudonymized.identified
    fields:
    - name: created_at
      description: The timestamp of when the row was created
      data_categories:
      - system.operations
      data_qualifier: aggregated.anonymized.unlinked_pseudonymized.pseudonymized.identified
    - name: description
      data_categories:
      - system.operations
      data_qualifier: aggregated.anonymized.unlinked_pseudonymized.pseudonymized.identified
    - name: fides_key
      data_categories:
      - system.operations
      data_qualifier: aggregated.anonymized.unlinked_pseudonymized.pseudonymized.identified
    - name: id
      data_categories:
      - system.operations
      data_qualifier: aggregated.anonymized.unlinked_pseudonymized.pseudonymized.identified
    - name: name
      data_categories:
      - system.operations
      data_qualifier: aggregated.anonymized.unlinked_pseudonymized.pseudonymized.identified
    - name: organization_fides_key
      data_categories:
      - system.operations
      data_qualifier: aggregated.anonymized.unlinked_pseudonymized.pseudonymized.identified
    - name: tags
      data_categories:
      - system.operations
      data_qualifier: aggregated.anonymized.unlinked_pseudonymized.pseudonymized.identified
    - name: updated_at
      description: The timestamp of when the row was last updated
      data_categories:
      - system.operations
      data_qualifier: aggregated.anonymized.unlinked_pseudonymized.pseudonymized.identified
  - name: ctl_systems
    data_qualifier: aggregated.anonymized.unlinked_pseudonymized.pseudonymized.identified
    fields:
    - name: administrating_department
      data_categories:
      - system.operations
      data_qualifier: aggregated.anonymized.unlinked_pseudonymized.pseudonymized.identified
    - name: created_at
      description: The timestamp of when the row was created
      data_categories:
      - system.operations
      data_qualifier: aggregated.anonymized.unlinked_pseudonymized.pseudonymized.identified
    - name: data_protection_impact_assessment
      description: Properties identifying if a DPIA is required, the status of it,
        and a link if applicable.
      data_categories:
      - system.operations
      data_qualifier: aggregated.anonymized.unlinked_pseudonymized.pseudonymized.identified
    - name: data_responsibility_title
      data_categories:
      - system.operations
      data_qualifier: aggregated.anonymized.unlinked_pseudonymized.pseudonymized.identified
    - name: description
      data_categories:
      - system.operations
      data_qualifier: aggregated.anonymized.unlinked_pseudonymized.pseudonymized.identified
      retention: null
      fields: null
    - name: egress
      description: Data categories that leave this system
      data_categories:
      - system.operations
      data_qualifier: aggregated.anonymized.unlinked_pseudonymized.pseudonymized.identified
      retention: null
      fields: null
    - name: fides_key
      data_categories:
      - system.operations
      data_qualifier: aggregated.anonymized.unlinked_pseudonymized.pseudonymized.identified
    - name: fidesctl_meta
      data_categories:
      - system.operations
      data_qualifier: aggregated.anonymized.unlinked_pseudonymized.pseudonymized.identified
    - name: id
      data_categories:
      - system.operations
      data_qualifier: aggregated.anonymized.unlinked_pseudonymized.pseudonymized.identified
      retention: null
      fields: null
    - name: ingress
      description: Data categories that enter this system
      data_categories:
      - system.operations
      data_qualifier: aggregated.anonymized.unlinked_pseudonymized.pseudonymized.identified
      retention: null
      fields: null
    - name: joint_controller
      description: Encrypted contact information for a joint controller (name, address,
        email, phone)
      data_categories:
      - user.contact
      data_qualifier: aggregated.anonymized.unlinked_pseudonymized.pseudonymized.identified
      retention: End of joint controller agreement.
    - name: meta
      data_categories:
      - system.operations
      data_qualifier: aggregated.anonymized.unlinked_pseudonymized.pseudonymized.identified
    - name: name
      data_categories:
      - system.operations
      data_qualifier: aggregated.anonymized.unlinked_pseudonymized.pseudonymized.identified
    - name: organization_fides_key
      data_categories:
      - system.operations
      data_qualifier: aggregated.anonymized.unlinked_pseudonymized.pseudonymized.identified
    - name: privacy_declarations
      data_categories:
      - system.operations
      data_qualifier: aggregated.anonymized.unlinked_pseudonymized.pseudonymized.identified
    - name: registry_id
      data_categories:
      - system.operations
      data_qualifier: aggregated.anonymized.unlinked_pseudonymized.pseudonymized.identified
    - name: system_type
      data_categories:
      - system.operations
      data_qualifier: aggregated.anonymized.unlinked_pseudonymized.pseudonymized.identified
    - name: tags
      data_categories:
      - system.operations
      data_qualifier: aggregated.anonymized.unlinked_pseudonymized.pseudonymized.identified
    - name: third_country_transfers
      data_categories:
      - system.operations
      data_qualifier: aggregated.anonymized.unlinked_pseudonymized.pseudonymized.identified
    - name: updated_at
      description: The timestamp of when the row was last updated
      data_categories:
      - system.operations
      data_qualifier: aggregated.anonymized.unlinked_pseudonymized.pseudonymized.identified
    - name: vendor_id
      data_categories:
      - system.operations
    - name: dataset_references
      data_categories:
      - system.operations
    - name: processes_personal_data
      data_categories:
      - system.operations
    - name: exempt_from_privacy_regulations
      data_categories:
      - system.operations
    - name: reason_for_exemption
      data_categories:
      - system.operations
    - name: uses_profiling
      data_categories:
      - system.operations
    - name: legal_basis_for_profiling
      data_categories:
      - system.operations
    - name: does_international_transfers
      data_categories:
      - system.operations
    - name: legal_basis_for_transfers
      data_categories:
      - system.operations
    - name: requires_data_protection_assessments
      data_categories:
      - system.operations
    - name: dpa_location
      data_categories:
      - system.operations
    - name: dpa_progress
      data_categories:
      - system.operations
    - name: privacy_policy
      data_categories:
      - system.operations
    - name: legal_name
      data_categories:
      - system.operations
    - name: legal_address
      data_categories:
      - system.operations
    - name: responsibility
      data_categories:
      - system.operations
    - name: dpo
      data_categories:
      - system.operations
    - name: joint_controller_info
      data_categories:
      - system.operations
    - name: data_security_practices
      data_categories:
      - system.operations
    - name: user_id
      data_categories:
      - user.unique_id
  - name: messagingconfig
    description: 'Fides Generated Description for Table: messagingconfig'
    data_categories: []
    data_qualifier: aggregated.anonymized.unlinked_pseudonymized.pseudonymized.identified
    fields:
    - name: created_at
      data_categories: [system.operations]
      data_qualifier: aggregated.anonymized.unlinked_pseudonymized.pseudonymized.identified
    - name: details
      description: 'Fides Generated Description for Column: details'
      data_categories: [system.operations]
      data_qualifier: aggregated.anonymized.unlinked_pseudonymized.pseudonymized.identified
    - name: id
      data_categories: [system.operations]
      data_qualifier: aggregated.anonymized.unlinked_pseudonymized.pseudonymized.identified
    - name: key
      data_categories: [system.operations]
      data_qualifier: aggregated.anonymized.unlinked_pseudonymized.pseudonymized.identified
    - name: name
      data_categories: [system.operations]
      data_qualifier: aggregated.anonymized.unlinked_pseudonymized.pseudonymized.identified
    - name: secrets
      description: 'Fides Generated Description for Column: secrets'
      data_categories: [system.operations]
      data_qualifier: aggregated.anonymized.unlinked_pseudonymized.pseudonymized.identified
    - name: service_type
      description: 'Fides Generated Description for Column: service_type'
      data_categories: [system.operations]
      data_qualifier: aggregated.anonymized.unlinked_pseudonymized.pseudonymized.identified
    - name: updated_at
      data_categories: [system.operations]
      data_qualifier: aggregated.anonymized.unlinked_pseudonymized.pseudonymized.identified
  - name: authenticationrequest
    data_categories: []
    data_qualifier: aggregated.anonymized.unlinked_pseudonymized.pseudonymized.identified
    fields:
    - name: referer
      data_categories: [ system.operations ]
      data_qualifier: aggregated.anonymized.unlinked_pseudonymized.pseudonymized.identified
    - name: connection_key
      data_categories: [system.operations]
      data_qualifier: aggregated.anonymized.unlinked_pseudonymized.pseudonymized.identified
    - name: created_at
      data_categories: [system.operations]
      data_qualifier: aggregated.anonymized.unlinked_pseudonymized.pseudonymized.identified
    - name: id
      data_categories: [system.operations]
      data_qualifier: aggregated.anonymized.unlinked_pseudonymized.pseudonymized.identified
    - name: state
      data_categories: [system.operations]
      data_qualifier: aggregated.anonymized.unlinked_pseudonymized.pseudonymized.identified
    - name: updated_at
      data_categories: [system.operations]
      data_qualifier: aggregated.anonymized.unlinked_pseudonymized.pseudonymized.identified
  - name: connectionconfig
    data_categories: []
    data_qualifier: aggregated.anonymized.unlinked_pseudonymized.pseudonymized.identified
    fields:
    - name: access
      data_categories: [system.operations]
      data_qualifier: aggregated.anonymized.unlinked_pseudonymized.pseudonymized.identified
    - name: connection_type
      data_categories: [system.operations]
      data_qualifier: aggregated.anonymized.unlinked_pseudonymized.pseudonymized.identified
    - name: created_at
      data_categories: [system.operations]
      data_qualifier: aggregated.anonymized.unlinked_pseudonymized.pseudonymized.identified
    - name: description
      data_categories: [system.operations]
      data_qualifier: aggregated.anonymized.unlinked_pseudonymized.pseudonymized.identified
    - name: disabled
      data_categories: [system.operations]
      data_qualifier: aggregated.anonymized.unlinked_pseudonymized.pseudonymized.identified
    - name: disabled_at
      data_categories: [system.operations]
      data_qualifier: aggregated.anonymized.unlinked_pseudonymized.pseudonymized.identified
    - name: id
      data_categories: [system.operations]
      data_qualifier: aggregated.anonymized.unlinked_pseudonymized.pseudonymized.identified
    - name: key
      data_categories: [system.operations]
      data_qualifier: aggregated.anonymized.unlinked_pseudonymized.pseudonymized.identified
    - name: last_test_succeeded
      data_categories: [system.operations]
      data_qualifier: aggregated.anonymized.unlinked_pseudonymized.pseudonymized.identified
    - name: last_test_timestamp
      data_categories: [system.operations]
      data_qualifier: aggregated.anonymized.unlinked_pseudonymized.pseudonymized.identified
    - name: name
      data_categories: [system.operations]
      data_qualifier: aggregated.anonymized.unlinked_pseudonymized.pseudonymized.identified
    - name: saas_config
      data_categories: [system.operations]
      data_qualifier: aggregated.anonymized.unlinked_pseudonymized.pseudonymized.identified
    - name: secrets
      data_categories: [system.operations]
      data_qualifier: aggregated.anonymized.unlinked_pseudonymized.pseudonymized.identified
    - name: updated_at
      data_categories: [system.operations]
      data_qualifier: aggregated.anonymized.unlinked_pseudonymized.pseudonymized.identified
    - name: system_id
      description: 'The identifier of the system to locate this data within'
      data_categories: [system.operations]
      data_qualifier: aggregated.anonymized.unlinked_pseudonymized.pseudonymized.identified
    - name: enabled_actions
      description: 'The privacy actions that are enabled for this connection'
      data_categories: [system.operations]
      data_qualifier: aggregated.anonymized.unlinked_pseudonymized.pseudonymized.identified
  - name: consent
    description: 'A database table used to map consent preference to identities'
    data_categories: []
    data_qualifier: aggregated.anonymized.unlinked_pseudonymized.pseudonymized.identified
    fields:
    - name: created_at
      data_categories: [system.operations]
      data_qualifier: aggregated.anonymized.unlinked_pseudonymized.pseudonymized.identified
    - name: data_use
      data_categories: [system.operations]
      data_qualifier: aggregated.anonymized.unlinked_pseudonymized.pseudonymized.identified
    - name: data_use_description
      data_categories: [system.operations]
      data_qualifier: aggregated.anonymized.unlinked_pseudonymized.pseudonymized.identified
    - name: id
      data_categories: [system.operations]
      data_qualifier: aggregated.anonymized.unlinked_pseudonymized.pseudonymized.identified
    - name: opt_in
      data_categories: [system.operations]
      data_qualifier: aggregated.anonymized.unlinked_pseudonymized.pseudonymized.identified
    - name: has_gpc_flag
      data_categories: [ system.operations ]
      data_qualifier: aggregated.anonymized.unlinked_pseudonymized.pseudonymized.identified
    - name: conflicts_with_gpc
      data_categories: [ system.operations ]
      data_qualifier: aggregated.anonymized.unlinked_pseudonymized.pseudonymized.identified
    - name: provided_identity_id
      data_categories: [system.operations]
      data_qualifier: aggregated.anonymized.unlinked_pseudonymized.pseudonymized.identified
    - name: updated_at
      data_categories: [system.operations]
      data_qualifier: aggregated.anonymized.unlinked_pseudonymized.pseudonymized.identified
  - name: consentrequest
    description: 'A database table used to record requests made by users pertaining to data usage'
    data_categories: []
    data_qualifier: aggregated.anonymized.unlinked_pseudonymized.pseudonymized.identified
    fields:
    - name: created_at
      data_categories: [system.operations]
      data_qualifier: aggregated.anonymized.unlinked_pseudonymized.pseudonymized.identified
    - name: id
      data_categories: [system.operations]
      data_qualifier: aggregated.anonymized.unlinked_pseudonymized.pseudonymized.identified
    - name: provided_identity_id
      description: 'A link to the identity of the user making the request'
      data_categories: [system.operations]
      data_qualifier: aggregated.anonymized.unlinked_pseudonymized.pseudonymized.identified
    - name: updated_at
      data_categories: [system.operations]
      data_qualifier: aggregated.anonymized.unlinked_pseudonymized.pseudonymized.identified
    - name: privacy_request_id
      description: 'An optional link to the privacy request if one was created to propagate request preferences'
      data_categories: [ system.operations ]
      data_qualifier: aggregated.anonymized.unlinked_pseudonymized.pseudonymized.identified
    - name: identity_verified_at
      data_categories: [system.operations]
      data_qualifier: aggregated.anonymized.unlinked_pseudonymized.pseudonymized.identified
    - name: preferences
      data_categories: [system.operations]
      data_qualifier: aggregated.anonymized.unlinked_pseudonymized.pseudonymized.identified
  - name: custom_connector_template
    description: 'A table used to hold custom connector templates which include a SaaS config, dataset, and an optional icon and functions'
    data_categories: []
    data_qualifier: aggregated.anonymized.unlinked_pseudonymized.pseudonymized.identified
    fields:
    - name: config
      description: 'Fides Generated Description for Column: config'
      data_categories: [system.operations]
      data_qualifier: aggregated.anonymized.unlinked_pseudonymized.pseudonymized.identified
    - name: created_at
      description: 'Fides Generated Description for Column: created_at'
      data_categories: [system.operations]
      data_qualifier: aggregated.anonymized.unlinked_pseudonymized.pseudonymized.identified
    - name: dataset
      description: 'Fides Generated Description for Column: dataset'
      data_categories: [system.operations]
      data_qualifier: aggregated.anonymized.unlinked_pseudonymized.pseudonymized.identified
    - name: functions
      description: 'Fides Generated Description for Column: functions'
      data_categories: [system.operations]
      data_qualifier: aggregated.anonymized.unlinked_pseudonymized.pseudonymized.identified
    - name: icon
      description: 'Fides Generated Description for Column: icon'
      data_categories: [system.operations]
      data_qualifier: aggregated.anonymized.unlinked_pseudonymized.pseudonymized.identified
    - name: id
      description: 'Fides Generated Description for Column: id'
      data_categories: [system.operations]
      data_qualifier: aggregated.anonymized.unlinked_pseudonymized.pseudonymized.identified
    - name: key
      description: 'Fides Generated Description for Column: key'
      data_categories: [system.operations]
      data_qualifier: aggregated.anonymized.unlinked_pseudonymized.pseudonymized.identified
    - name: name
      description: 'Fides Generated Description for Column: name'
      data_categories: [system.operations]
      data_qualifier: aggregated.anonymized.unlinked_pseudonymized.pseudonymized.identified
    - name: updated_at
      description: 'Fides Generated Description for Column: updated_at'
      data_categories: [system.operations]
      data_qualifier: aggregated.anonymized.unlinked_pseudonymized.pseudonymized.identified
    - name: replaceable
      description: 'Fides Generated Description for Column: replaceable'
      data_categories: [system.operations]
      data_qualifier: aggregated.anonymized.unlinked_pseudonymized.pseudonymized.identified
  - name: datasetconfig
    data_categories: []
    data_qualifier: aggregated.anonymized.unlinked_pseudonymized.pseudonymized.identified
    fields:
    - name: connection_config_id
      data_categories: [system.operations]
      data_qualifier: aggregated.anonymized.unlinked_pseudonymized.pseudonymized.identified
    - name: ctl_dataset_id
      data_categories: [ system.operations ]
      data_qualifier: aggregated.anonymized.unlinked_pseudonymized.pseudonymized.identified
    - name: created_at
      data_categories: [system.operations]
      data_qualifier: aggregated.anonymized.unlinked_pseudonymized.pseudonymized.identified
    - name: fides_key
      data_categories: [system.operations]
      data_qualifier: aggregated.anonymized.unlinked_pseudonymized.pseudonymized.identified
    - name: id
      data_categories: [system.operations]
      data_qualifier: aggregated.anonymized.unlinked_pseudonymized.pseudonymized.identified
    - name: updated_at
      data_categories: [system.operations]
      data_qualifier: aggregated.anonymized.unlinked_pseudonymized.pseudonymized.identified
  - name: executionlog
    data_categories: []
    data_qualifier: aggregated.anonymized.unlinked_pseudonymized.pseudonymized.identified
    fields:
    - name: action_type
      data_categories: [system.operations]
      data_qualifier: aggregated.anonymized.unlinked_pseudonymized.pseudonymized.identified
    - name: collection_name
      data_categories: [system.operations]
      data_qualifier: aggregated.anonymized.unlinked_pseudonymized.pseudonymized.identified
    - name: created_at
      data_categories: [system.operations]
      data_qualifier: aggregated.anonymized.unlinked_pseudonymized.pseudonymized.identified
    - name: connection_key
      data_categories: [system.operations]
    - name: dataset_name
      data_categories: [system.operations]
      data_qualifier: aggregated.anonymized.unlinked_pseudonymized.pseudonymized.identified
    - name: fields_affected
      data_categories: [system.operations]
      data_qualifier: aggregated.anonymized.unlinked_pseudonymized.pseudonymized.identified
    - name: id
      data_categories: [system.operations]
      data_qualifier: aggregated.anonymized.unlinked_pseudonymized.pseudonymized.identified
    - name: message
      data_categories: [system.operations]
      data_qualifier: aggregated.anonymized.unlinked_pseudonymized.pseudonymized.identified
    - name: privacy_request_id
      data_categories: [system.operations]
      data_qualifier: aggregated.anonymized.unlinked_pseudonymized.pseudonymized.identified
    - name: status
      data_categories: [system.operations]
      data_qualifier: aggregated.anonymized.unlinked_pseudonymized.pseudonymized.identified
    - name: updated_at
      data_categories: [system.operations]
      data_qualifier: aggregated.anonymized.unlinked_pseudonymized.pseudonymized.identified
  - name: policy
    data_categories: []
    data_qualifier: aggregated.anonymized.unlinked_pseudonymized.pseudonymized.identified
    fields:
    - name: client_id
      data_categories: [system.operations]
      data_qualifier: aggregated.anonymized.unlinked_pseudonymized.pseudonymized.identified
    - name: created_at
      data_categories: [system.operations]
      data_qualifier: aggregated.anonymized.unlinked_pseudonymized.pseudonymized.identified
    - name: execution_timeframe
      description: 'The time period with which processing must be completed within for requests under this policy'
      data_categories: [system.operations]
      data_qualifier: aggregated.anonymized.unlinked_pseudonymized.pseudonymized.identified
    - name: drp_action
      data_categories: [system.operations]
      data_qualifier: aggregated.anonymized.unlinked_pseudonymized.pseudonymized.identified
    - name: id
      data_categories: [system.operations]
      data_qualifier: aggregated.anonymized.unlinked_pseudonymized.pseudonymized.identified
    - name: key
      data_categories: [system.operations]
      data_qualifier: aggregated.anonymized.unlinked_pseudonymized.pseudonymized.identified
    - name: name
      data_categories: [system.operations]
      data_qualifier: aggregated.anonymized.unlinked_pseudonymized.pseudonymized.identified
    - name: updated_at
      data_categories: [system.operations]
      data_qualifier: aggregated.anonymized.unlinked_pseudonymized.pseudonymized.identified
  - name: policypostwebhook
    data_categories: []
    data_qualifier: aggregated.anonymized.unlinked_pseudonymized.pseudonymized.identified
    fields:
    - name: connection_config_id
      data_categories: [system.operations]
      data_qualifier: aggregated.anonymized.unlinked_pseudonymized.pseudonymized.identified
    - name: created_at
      data_categories: [system.operations]
      data_qualifier: aggregated.anonymized.unlinked_pseudonymized.pseudonymized.identified
    - name: direction
      data_categories: [system.operations]
      data_qualifier: aggregated.anonymized.unlinked_pseudonymized.pseudonymized.identified
    - name: id
      data_categories: [system.operations]
      data_qualifier: aggregated.anonymized.unlinked_pseudonymized.pseudonymized.identified
    - name: key
      data_categories: [system.operations]
      data_qualifier: aggregated.anonymized.unlinked_pseudonymized.pseudonymized.identified
    - name: name
      data_categories: [system.operations]
      data_qualifier: aggregated.anonymized.unlinked_pseudonymized.pseudonymized.identified
    - name: order
      data_categories: [system.operations]
      data_qualifier: aggregated.anonymized.unlinked_pseudonymized.pseudonymized.identified
    - name: policy_id
      data_categories: [system.operations]
      data_qualifier: aggregated.anonymized.unlinked_pseudonymized.pseudonymized.identified
    - name: updated_at
      data_categories: [system.operations]
      data_qualifier: aggregated.anonymized.unlinked_pseudonymized.pseudonymized.identified
  - name: policyprewebhook
    data_categories: []
    data_qualifier: aggregated.anonymized.unlinked_pseudonymized.pseudonymized.identified
    fields:
    - name: connection_config_id
      data_categories: [system.operations]
      data_qualifier: aggregated.anonymized.unlinked_pseudonymized.pseudonymized.identified
    - name: created_at
      data_categories: [system.operations]
      data_qualifier: aggregated.anonymized.unlinked_pseudonymized.pseudonymized.identified
    - name: direction
      data_categories: [system.operations]
      data_qualifier: aggregated.anonymized.unlinked_pseudonymized.pseudonymized.identified
    - name: id
      data_categories: [system.operations]
      data_qualifier: aggregated.anonymized.unlinked_pseudonymized.pseudonymized.identified
    - name: key
      data_categories: [system.operations]
      data_qualifier: aggregated.anonymized.unlinked_pseudonymized.pseudonymized.identified
    - name: name
      data_categories: [system.operations]
      data_qualifier: aggregated.anonymized.unlinked_pseudonymized.pseudonymized.identified
    - name: order
      data_categories: [system.operations]
      data_qualifier: aggregated.anonymized.unlinked_pseudonymized.pseudonymized.identified
    - name: policy_id
      data_categories: [system.operations]
      data_qualifier: aggregated.anonymized.unlinked_pseudonymized.pseudonymized.identified
    - name: updated_at
      data_categories: [system.operations]
      data_qualifier: aggregated.anonymized.unlinked_pseudonymized.pseudonymized.identified
  - name: privacydeclaration
    data_categories: []
    data_qualifier: aggregated.anonymized.unlinked_pseudonymized.pseudonymized.identified
    fields:
    - name: name
      data_categories: [system.operations]
      data_qualifier: aggregated.anonymized.unlinked_pseudonymized.pseudonymized.identified
    - name: data_categories
      data_categories: [system.operations]
      data_qualifier: aggregated.anonymized.unlinked_pseudonymized.pseudonymized.identified
    - name: data_qualifier
      data_categories: [system.operations]
      data_qualifier: aggregated.anonymized.unlinked_pseudonymized.pseudonymized.identified
    - name: data_subjects
      data_categories: [system.operations]
      data_qualifier: aggregated.anonymized.unlinked_pseudonymized.pseudonymized.identified
    - name: dataset_references
      data_categories: [system.operations]
      data_qualifier: aggregated.anonymized.unlinked_pseudonymized.pseudonymized.identified
    - name: egress
      data_categories: [system.operations]
      data_qualifier: aggregated.anonymized.unlinked_pseudonymized.pseudonymized.identified
    - name: ingress
      data_categories: [system.operations]
      data_qualifier: aggregated.anonymized.unlinked_pseudonymized.pseudonymized.identified
    - name: system_id
      data_categories: [system.operations]
      data_qualifier: aggregated.anonymized.unlinked_pseudonymized.pseudonymized.identified
    - name: data_use
      data_categories: [system.operations]
      data_qualifier: aggregated.anonymized.unlinked_pseudonymized.pseudonymized.identified
    - name: id
      data_categories: [system.operations]
      data_qualifier: aggregated.anonymized.unlinked_pseudonymized.pseudonymized.identified
    - name: created_at
      data_categories: [system.operations]
      data_qualifier: aggregated.anonymized.unlinked_pseudonymized.pseudonymized.identified
    - name: updated_at
      data_categories: [system.operations]
      data_qualifier: aggregated.anonymized.unlinked_pseudonymized.pseudonymized.identified
    - name: features
      data_categories:
      - system.operations
    - name: legal_basis_for_processing
      data_categories:
      - system.operations
    - name: impact_assessment_location
      data_categories:
      - system.operations
    - name: retention_period
      data_categories:
      - system.operations
    - name: processes_special_category_data
      data_categories:
      - system.operations
    - name: special_category_legal_basis
      data_categories:
      - system.operations
    - name: data_shared_with_third_parties
      data_categories:
      - system.operations
    - name: third_parties
      data_categories:
      - system.operations
    - name: shared_categories
      data_categories:
      - system.operations
  - name: privacyexperience
    description: 'PrivacyExperiences hold the experience for a given region'
    data_categories: []
    data_qualifier: aggregated.anonymized.unlinked_pseudonymized.pseudonymized.identified
    fields:
    - name: component
      data_categories: [system.operations]
      data_qualifier: aggregated.anonymized.unlinked_pseudonymized.pseudonymized.identified
    - name: created_at
      data_categories: [system.operations]
      data_qualifier: aggregated.anonymized.unlinked_pseudonymized.pseudonymized.identified
    - name: experience_config_id
      data_categories: [system.operations]
      data_qualifier: aggregated.anonymized.unlinked_pseudonymized.pseudonymized.identified
    - name: id
      data_categories: [system.operations]
      data_qualifier: aggregated.anonymized.unlinked_pseudonymized.pseudonymized.identified
    - name: region
      data_categories: [system.operations]
      data_qualifier: aggregated.anonymized.unlinked_pseudonymized.pseudonymized.identified
    - name: updated_at
      data_categories: [system.operations]
      data_qualifier: aggregated.anonymized.unlinked_pseudonymized.pseudonymized.identified
  - name: privacyexperienceconfig
    description: 'ExperienceConfig holds experience copy to be shared between multiple regions'
    data_categories: []
    data_qualifier: aggregated.anonymized.unlinked_pseudonymized.pseudonymized.identified
    fields:
    - name: accept_button_label
      data_categories: [ system.operations ]
    - name: acknowledge_button_label
      data_categories: [system.operations]
    - name: banner_enabled
      data_categories: [system.operations]
    - name: component
      data_categories: [system.operations]
    - name: created_at
      data_categories: [system.operations]
    - name: description
      data_categories: [system.operations]
    - name: disabled
      data_categories: [system.operations]
    - name: id
      data_categories: [system.operations]
    - name: is_default
      data_categories: [system.operations]
    - name: privacy_policy_link_label
      data_categories: [system.operations]
    - name: privacy_policy_url
      data_categories: [system.operations]
    - name: privacy_preferences_link_label
      data_categories: [system.operations]
    - name: reject_button_label
      data_categories: [system.operations]
    - name: save_button_label
      data_categories: [ system.operations ]
    - name: title
      data_categories: [system.operations]
    - name: updated_at
      data_categories: [system.operations]
    - name: version
      data_categories: [system.operations]
  - name: privacyexperienceconfighistory
    description: 'Historical table to store config history for record keeping'
    data_categories: []
    data_qualifier: aggregated.anonymized.unlinked_pseudonymized.pseudonymized.identified
    fields:
    - name: accept_button_label
      data_categories: [ system.operations ]
    - name: acknowledge_button_label
      data_categories: [system.operations]
    - name: banner_enabled
      data_categories: [system.operations]
    - name: component
      data_categories: [system.operations]
    - name: created_at
      data_categories: [system.operations]
    - name: description
      data_categories: [system.operations]
    - name: disabled
      data_categories: [system.operations]
    - name: experience_config_id
      data_categories: [system.operations]
    - name: id
      data_categories: [system.operations]
    - name: is_default
      data_categories: [system.operations]
    - name: privacy_policy_link_label
      data_categories: [system.operations]
    - name: privacy_policy_url
      data_categories: [system.operations]
    - name: privacy_preferences_link_label
      data_categories: [system.operations]
    - name: reject_button_label
      data_categories: [system.operations]
    - name: save_button_label
      data_categories: [ system.operations ]
    - name: title
      data_categories: [system.operations]
    - name: updated_at
      data_categories: [system.operations]
    - name: version
      data_categories: [system.operations]
  - name: privacynoticetemplate
    data_categories: []
    data_qualifier: aggregated.anonymized.unlinked_pseudonymized.pseudonymized.identified
    fields:
    - name: name
      data_categories: [system.operations]
      data_qualifier: aggregated.anonymized.unlinked_pseudonymized.pseudonymized.identified
    - name: notice_key
      data_categories: [ system.operations ]
      data_qualifier: aggregated.anonymized.unlinked_pseudonymized.pseudonymized.identified
    - name: description
      data_categories: [system.operations]
      data_qualifier: aggregated.anonymized.unlinked_pseudonymized.pseudonymized.identified
    - name: internal_description
      data_categories: [ system.operations ]
      data_qualifier: aggregated.anonymized.unlinked_pseudonymized.pseudonymized.identified
    - name: regions
      data_categories: [system.operations]
      data_qualifier: aggregated.anonymized.unlinked_pseudonymized.pseudonymized.identified
    - name: consent_mechanism
      data_categories: [system.operations]
      data_qualifier: aggregated.anonymized.unlinked_pseudonymized.pseudonymized.identified
    - name: data_uses
      data_categories: [system.operations]
      data_qualifier: aggregated.anonymized.unlinked_pseudonymized.pseudonymized.identified
    - name: enforcement_level
      data_categories: [system.operations]
      data_qualifier: aggregated.anonymized.unlinked_pseudonymized.pseudonymized.identified
    - name: disabled
      data_categories: [system.operations]
      data_qualifier: aggregated.anonymized.unlinked_pseudonymized.pseudonymized.identified
    - name: has_gpc_flag
      data_categories: [system.operations]
      data_qualifier: aggregated.anonymized.unlinked_pseudonymized.pseudonymized.identified
    - name: displayed_in_privacy_center
      data_categories: [system.operations]
      data_qualifier: aggregated.anonymized.unlinked_pseudonymized.pseudonymized.identified
    - name: displayed_in_overlay
      data_categories: [system.operations]
      data_qualifier: aggregated.anonymized.unlinked_pseudonymized.pseudonymized.identified
    - name: displayed_in_api
      data_categories: [system.operations]
      data_qualifier: aggregated.anonymized.unlinked_pseudonymized.pseudonymized.identified
    - name: id
      data_categories: [system.operations]
      data_qualifier: aggregated.anonymized.unlinked_pseudonymized.pseudonymized.identified
    - name: created_at
      data_categories: [system.operations]
      data_qualifier: aggregated.anonymized.unlinked_pseudonymized.pseudonymized.identified
    - name: updated_at
      data_categories: [system.operations]
      data_qualifier: aggregated.anonymized.unlinked_pseudonymized.pseudonymized.identified
  - name: privacynotice
    data_categories: []
    data_qualifier: aggregated.anonymized.unlinked_pseudonymized.pseudonymized.identified
    fields:
    - name: name
      data_categories: [system.operations]
      data_qualifier: aggregated.anonymized.unlinked_pseudonymized.pseudonymized.identified
    - name: notice_key
      data_categories: [ system.operations ]
      data_qualifier: aggregated.anonymized.unlinked_pseudonymized.pseudonymized.identified
    - name: description
      data_categories: [system.operations]
      data_qualifier: aggregated.anonymized.unlinked_pseudonymized.pseudonymized.identified
    - name: internal_description
      data_categories: [ system.operations ]
      data_qualifier: aggregated.anonymized.unlinked_pseudonymized.pseudonymized.identified
    - name: origin
      data_categories: [system.operations]
      data_qualifier: aggregated.anonymized.unlinked_pseudonymized.pseudonymized.identified
    - name: regions
      data_categories: [system.operations]
      data_qualifier: aggregated.anonymized.unlinked_pseudonymized.pseudonymized.identified
    - name: consent_mechanism
      data_categories: [system.operations]
      data_qualifier: aggregated.anonymized.unlinked_pseudonymized.pseudonymized.identified
    - name: data_uses
      data_categories: [system.operations]
      data_qualifier: aggregated.anonymized.unlinked_pseudonymized.pseudonymized.identified
    - name: enforcement_level
      data_categories: [system.operations]
      data_qualifier: aggregated.anonymized.unlinked_pseudonymized.pseudonymized.identified
    - name: version
      data_categories: [system.operations]
      data_qualifier: aggregated.anonymized.unlinked_pseudonymized.pseudonymized.identified
    - name: disabled
      data_categories: [system.operations]
      data_qualifier: aggregated.anonymized.unlinked_pseudonymized.pseudonymized.identified
    - name: has_gpc_flag
      data_categories: [system.operations]
      data_qualifier: aggregated.anonymized.unlinked_pseudonymized.pseudonymized.identified
    - name: displayed_in_privacy_center
      data_categories: [system.operations]
      data_qualifier: aggregated.anonymized.unlinked_pseudonymized.pseudonymized.identified
    - name: displayed_in_overlay
      data_categories: [system.operations]
      data_qualifier: aggregated.anonymized.unlinked_pseudonymized.pseudonymized.identified
    - name: displayed_in_api
      data_categories: [system.operations]
      data_qualifier: aggregated.anonymized.unlinked_pseudonymized.pseudonymized.identified
    - name: id
      data_categories: [system.operations]
      data_qualifier: aggregated.anonymized.unlinked_pseudonymized.pseudonymized.identified
    - name: created_at
      data_categories: [system.operations]
      data_qualifier: aggregated.anonymized.unlinked_pseudonymized.pseudonymized.identified
    - name: updated_at
      data_categories: [system.operations]
      data_qualifier: aggregated.anonymized.unlinked_pseudonymized.pseudonymized.identified
  - name: privacynoticehistory
    data_categories: []
    data_qualifier: aggregated.anonymized.unlinked_pseudonymized.pseudonymized.identified
    fields:
    - name: name
      data_categories: [system.operations]
      data_qualifier: aggregated.anonymized.unlinked_pseudonymized.pseudonymized.identified
    - name: notice_key
      data_categories: [ system.operations ]
      data_qualifier: aggregated.anonymized.unlinked_pseudonymized.pseudonymized.identified
    - name: description
      data_categories: [system.operations]
      data_qualifier: aggregated.anonymized.unlinked_pseudonymized.pseudonymized.identified
    - name: internal_description
      data_categories: [ system.operations ]
      data_qualifier: aggregated.anonymized.unlinked_pseudonymized.pseudonymized.identified
    - name: origin
      data_categories: [system.operations]
      data_qualifier: aggregated.anonymized.unlinked_pseudonymized.pseudonymized.identified
    - name: regions
      data_categories: [system.operations]
      data_qualifier: aggregated.anonymized.unlinked_pseudonymized.pseudonymized.identified
    - name: consent_mechanism
      data_categories: [system.operations]
      data_qualifier: aggregated.anonymized.unlinked_pseudonymized.pseudonymized.identified
    - name: data_uses
      data_categories: [system.operations]
      data_qualifier: aggregated.anonymized.unlinked_pseudonymized.pseudonymized.identified
    - name: enforcement_level
      data_categories: [system.operations]
      data_qualifier: aggregated.anonymized.unlinked_pseudonymized.pseudonymized.identified
    - name: version
      data_categories: [system.operations]
      data_qualifier: aggregated.anonymized.unlinked_pseudonymized.pseudonymized.identified
    - name: disabled
      data_categories: [system.operations]
      data_qualifier: aggregated.anonymized.unlinked_pseudonymized.pseudonymized.identified
    - name: has_gpc_flag
      data_categories: [system.operations]
      data_qualifier: aggregated.anonymized.unlinked_pseudonymized.pseudonymized.identified
    - name: displayed_in_privacy_center
      data_categories: [system.operations]
      data_qualifier: aggregated.anonymized.unlinked_pseudonymized.pseudonymized.identified
    - name: displayed_in_overlay
      data_categories: [system.operations]
      data_qualifier: aggregated.anonymized.unlinked_pseudonymized.pseudonymized.identified
    - name: displayed_in_api
      data_categories: [system.operations]
      data_qualifier: aggregated.anonymized.unlinked_pseudonymized.pseudonymized.identified
    - name: id
      data_categories: [system.operations]
      data_qualifier: aggregated.anonymized.unlinked_pseudonymized.pseudonymized.identified
    - name: created_at
      data_categories: [system.operations]
      data_qualifier: aggregated.anonymized.unlinked_pseudonymized.pseudonymized.identified
    - name: updated_at
      data_categories: [system.operations]
      data_qualifier: aggregated.anonymized.unlinked_pseudonymized.pseudonymized.identified
    - name: privacy_notice_id
      data_categories: [system.operations]
      data_qualifier: aggregated.anonymized.unlinked_pseudonymized.pseudonymized.identified
  - name: privacyrequest
    data_categories: []
    data_qualifier: aggregated.anonymized.unlinked_pseudonymized.pseudonymized.identified
    fields:
    - name: cancel_reason
      data_categories: [system.operations]
      data_qualifier: aggregated.anonymized.unlinked_pseudonymized.pseudonymized.identified
    - name: canceled_at
      data_categories: [system.operations]
      data_qualifier: aggregated.anonymized.unlinked_pseudonymized.pseudonymized.identified
    - name: client_id
      data_categories: [system.operations]
      data_qualifier: aggregated.anonymized.unlinked_pseudonymized.pseudonymized.identified
    - name: created_at
      data_categories: [system.operations]
      data_qualifier: aggregated.anonymized.unlinked_pseudonymized.pseudonymized.identified
    - name: due_date
      description: 'The date by which this data subject request must be completed'
      data_categories: [system.operations]
      data_qualifier: aggregated.anonymized.unlinked_pseudonymized.pseudonymized.identified
    - name: external_id
      data_categories: [system.operations]
      data_qualifier: aggregated.anonymized.unlinked_pseudonymized.pseudonymized.identified
    - name: finished_processing_at
      data_categories: [system.operations]
      data_qualifier: aggregated.anonymized.unlinked_pseudonymized.pseudonymized.identified
    - name: id
      data_categories: [system.operations]
      data_qualifier: aggregated.anonymized.unlinked_pseudonymized.pseudonymized.identified
    - name: identity_verified_at
      data_categories: [system.operations]
      data_qualifier: aggregated.anonymized.unlinked_pseudonymized.pseudonymized.identified
    - name: origin
      data_categories: [system.operations]
      data_qualifier: aggregated.anonymized.unlinked_pseudonymized.pseudonymized.identified
    - name: paused_at
      data_categories: [system.operations]
      data_qualifier: aggregated.anonymized.unlinked_pseudonymized.pseudonymized.identified
    - name: policy_id
      data_categories: [system.operations]
      data_qualifier: aggregated.anonymized.unlinked_pseudonymized.pseudonymized.identified
    - name: requested_at
      data_categories: [system.operations]
      data_qualifier: aggregated.anonymized.unlinked_pseudonymized.pseudonymized.identified
    - name: reviewed_at
      data_categories: [system.operations]
      data_qualifier: aggregated.anonymized.unlinked_pseudonymized.pseudonymized.identified
    - name: reviewed_by
      data_categories: [user.name]
      data_qualifier: aggregated.anonymized.unlinked_pseudonymized.pseudonymized.identified
    - name: started_processing_at
      data_categories: [system.operations]
      data_qualifier: aggregated.anonymized.unlinked_pseudonymized.pseudonymized.identified
    - name: status
      data_categories: [system.operations]
      data_qualifier: aggregated.anonymized.unlinked_pseudonymized.pseudonymized.identified
    - name: updated_at
      data_categories: [system.operations]
      data_qualifier: aggregated.anonymized.unlinked_pseudonymized.pseudonymized.identified
    - name: consent_preferences
      data_categories: [ system.operations ]
      data_qualifier: aggregated.anonymized.unlinked_pseudonymized.pseudonymized.identified
    - name: awaiting_email_send_at
      data_categories: [ system.operations ]
      data_qualifier: aggregated.anonymized.unlinked_pseudonymized.pseudonymized.identified
    - name: custom_privacy_request_fields_approved_at
      data_categories: [ system.operations ]
      data_qualifier: aggregated.anonymized.unlinked_pseudonymized.pseudonymized.identified
    - name: custom_privacy_request_fields_approved_by
      data_categories: [ system.operations ]
      data_qualifier: aggregated.anonymized.unlinked_pseudonymized.pseudonymized.identified
  - name: privacyrequesterror
    data_categories: []
    data_qualifier: aggregated.anonymized.unlinked_pseudonymized.pseudonymized.identified
    fields:
    - name: created_at
      data_categories: [system.operations]
      data_qualifier: aggregated.anonymized.unlinked_pseudonymized.pseudonymized.identified
    - name: id
      data_categories: [system.operations]
      data_qualifier: aggregated.anonymized.unlinked_pseudonymized.pseudonymized.identified
    - name: message_sent
      data_categories: [system.operations]
      data_qualifier: aggregated.anonymized.unlinked_pseudonymized.pseudonymized.identified
    - name: privacy_request_id
      data_categories: [system.operations]
      data_qualifier: aggregated.anonymized.unlinked_pseudonymized.pseudonymized.identified
    - name: updated_at
      data_categories: [system.operations]
      data_qualifier: aggregated.anonymized.unlinked_pseudonymized.pseudonymized.identified
  - name: privacyrequestnotifications
    data_categories: []
    data_qualifier: aggregated.anonymized.unlinked_pseudonymized.pseudonymized.identified
    fields:
    - name: created_at
      data_categories: [system.operations]
      data_qualifier: aggregated.anonymized.unlinked_pseudonymized.pseudonymized.identified
    - name: email
      description: 'The emails of the user that wish to receive error notifications'
      data_categories:
      - user.contact.email
    - name: id
      data_categories: [system.operations]
      data_qualifier: aggregated.anonymized.unlinked_pseudonymized.pseudonymized.identified
    - name: notify_after_failures
      data_categories: [system.operations]
      data_qualifier: aggregated.anonymized.unlinked_pseudonymized.pseudonymized.identified
    - name: updated_at
      data_categories: [system.operations]
      data_qualifier: aggregated.anonymized.unlinked_pseudonymized.pseudonymized.identified
  - name: providedidentity
    data_categories: []
    data_qualifier: aggregated.anonymized.unlinked_pseudonymized.pseudonymized.identified
    fields:
    - name: created_at
      data_categories: [system.operations]
      data_qualifier: aggregated.anonymized.unlinked_pseudonymized.pseudonymized.identified
    - name: encrypted_value
      data_categories: [user.contact, user.unique_id]
      data_qualifier: aggregated.anonymized.unlinked_pseudonymized.pseudonymized.identified
    - name: field_name
      data_categories: [system.operations]
      data_qualifier: aggregated.anonymized.unlinked_pseudonymized.pseudonymized.identified
    - name: hashed_value
      data_categories: [user.contact, user.unique_id]
      data_qualifier: aggregated.anonymized.unlinked_pseudonymized.pseudonymized.identified
    - name: id
      data_categories: [system.operations]
      data_qualifier: aggregated.anonymized.unlinked_pseudonymized.pseudonymized.identified
    - name: privacy_request_id
      data_categories: [system.operations]
      data_qualifier: aggregated.anonymized.unlinked_pseudonymized.pseudonymized.identified
    - name: updated_at
      data_categories: [system.operations]
      data_qualifier: aggregated.anonymized.unlinked_pseudonymized.pseudonymized.identified
  - name: rule
    data_categories: []
    data_qualifier: aggregated.anonymized.unlinked_pseudonymized.pseudonymized.identified
    fields:
    - name: action_type
      data_categories: [system.operations]
      data_qualifier: aggregated.anonymized.unlinked_pseudonymized.pseudonymized.identified
    - name: client_id
      data_categories: [system.operations]
      data_qualifier: aggregated.anonymized.unlinked_pseudonymized.pseudonymized.identified
    - name: created_at
      data_categories: [system.operations]
      data_qualifier: aggregated.anonymized.unlinked_pseudonymized.pseudonymized.identified
    - name: id
      data_categories: [system.operations]
      data_qualifier: aggregated.anonymized.unlinked_pseudonymized.pseudonymized.identified
    - name: key
      data_categories: [system.operations]
      data_qualifier: aggregated.anonymized.unlinked_pseudonymized.pseudonymized.identified
    - name: masking_strategy
      data_categories: [system.operations]
      data_qualifier: aggregated.anonymized.unlinked_pseudonymized.pseudonymized.identified
    - name: name
      data_categories: [system.operations]
      data_qualifier: aggregated.anonymized.unlinked_pseudonymized.pseudonymized.identified
    - name: policy_id
      data_categories: [system.operations]
      data_qualifier: aggregated.anonymized.unlinked_pseudonymized.pseudonymized.identified
    - name: storage_destination_id
      data_categories: [system.operations]
      data_qualifier: aggregated.anonymized.unlinked_pseudonymized.pseudonymized.identified
    - name: updated_at
      data_categories: [system.operations]
      data_qualifier: aggregated.anonymized.unlinked_pseudonymized.pseudonymized.identified
  - name: ruletarget
    data_categories: []
    data_qualifier: aggregated.anonymized.unlinked_pseudonymized.pseudonymized.identified
    fields:
    - name: client_id
      data_categories: [system.operations]
      data_qualifier: aggregated.anonymized.unlinked_pseudonymized.pseudonymized.identified
    - name: created_at
      data_categories: [system.operations]
      data_qualifier: aggregated.anonymized.unlinked_pseudonymized.pseudonymized.identified
    - name: data_category
      data_categories: [system.operations]
      data_qualifier: aggregated.anonymized.unlinked_pseudonymized.pseudonymized.identified
    - name: id
      data_categories: [system.operations]
      data_qualifier: aggregated.anonymized.unlinked_pseudonymized.pseudonymized.identified
    - name: key
      data_categories: [system.operations]
      data_qualifier: aggregated.anonymized.unlinked_pseudonymized.pseudonymized.identified
    - name: name
      data_categories: [system.operations]
      data_qualifier: aggregated.anonymized.unlinked_pseudonymized.pseudonymized.identified
    - name: rule_id
      data_categories: [system.operations]
      data_qualifier: aggregated.anonymized.unlinked_pseudonymized.pseudonymized.identified
    - name: updated_at
      data_categories: [system.operations]
      data_qualifier: aggregated.anonymized.unlinked_pseudonymized.pseudonymized.identified
  - name: storageconfig
    data_categories: []
    data_qualifier: aggregated.anonymized.unlinked_pseudonymized.pseudonymized.identified
    fields:
    - name: created_at
      data_categories: [system.operations]
      data_qualifier: aggregated.anonymized.unlinked_pseudonymized.pseudonymized.identified
    - name: details
      data_categories: [system.operations]
      data_qualifier: aggregated.anonymized.unlinked_pseudonymized.pseudonymized.identified
    - name: format
      data_categories: [system.operations]
      data_qualifier: aggregated.anonymized.unlinked_pseudonymized.pseudonymized.identified
    - name: id
      data_categories: [system.operations]
      data_qualifier: aggregated.anonymized.unlinked_pseudonymized.pseudonymized.identified
    - name: is_default
      data_categories: [system.operations]
      data_qualifier: aggregated.anonymized.unlinked_pseudonymized.pseudonymized.identified
    - name: key
      data_categories: [system.operations]
      data_qualifier: aggregated.anonymized.unlinked_pseudonymized.pseudonymized.identified
    - name: name
      data_categories: [system.operations]
      data_qualifier: aggregated.anonymized.unlinked_pseudonymized.pseudonymized.identified
    - name: secrets
      data_categories: [system.operations]
      data_qualifier: aggregated.anonymized.unlinked_pseudonymized.pseudonymized.identified
    - name: type
      data_categories: [system.operations]
      data_qualifier: aggregated.anonymized.unlinked_pseudonymized.pseudonymized.identified
    - name: updated_at
      data_categories: [system.operations]
      data_qualifier: aggregated.anonymized.unlinked_pseudonymized.pseudonymized.identified
  - name: plus_custom_field_value_list
    description: 'Table used to store allowed custom list values for custom metadata'
    data_categories: null
    fields:
    - name: created_at
      data_categories:
      - system.operations
      data_qualifier: aggregated.anonymized.unlinked_pseudonymized.pseudonymized.identified
    - name: id
      data_categories: [system.operations]
      data_qualifier: aggregated.anonymized.unlinked_pseudonymized.pseudonymized.identified
    - name: updated_at
      data_categories: [system.operations]
      data_qualifier: aggregated.anonymized.unlinked_pseudonymized.pseudonymized.identified
    - name: name
      data_categories:
      - system.operations
      data_qualifier: aggregated.anonymized.unlinked_pseudonymized.pseudonymized.identified
    - name: description
      data_categories:
      - system.operations
      data_qualifier: aggregated.anonymized.unlinked_pseudonymized.pseudonymized.identified
    - name: allowed_values
      data_categories:
      - system.operations
      data_qualifier: aggregated.anonymized.unlinked_pseudonymized.pseudonymized.identified
  - name: plus_custom_field
    description: 'Table used to store custom fields for resources'
    data_categories: null
    fields:
    - name: id
      data_categories: [system.operations]
      data_qualifier: aggregated.anonymized.unlinked_pseudonymized.pseudonymized.identified
    - name: created_at
      data_categories: [system.operations]
      data_qualifier: aggregated.anonymized.unlinked_pseudonymized.pseudonymized.identified
    - name: updated_at
      data_categories: [system.operations]
      data_qualifier: aggregated.anonymized.unlinked_pseudonymized.pseudonymized.identified
    - name: custom_field_definition_id
      data_categories: [system.operations]
      data_qualifier: aggregated.anonymized.unlinked_pseudonymized.pseudonymized.identified
    - name: resource_id
      data_categories: [system.operations]
      data_qualifier: aggregated.anonymized.unlinked_pseudonymized.pseudonymized.identified
    - name: resource_type
      data_categories: [system.operations]
      data_qualifier: aggregated.anonymized.unlinked_pseudonymized.pseudonymized.identified
    - name: value
      data_categories: [system.operations]
      data_qualifier: aggregated.anonymized.unlinked_pseudonymized.pseudonymized.identified
    - name: allow_list_id
      data_categories: [system.operations]
      data_qualifier: aggregated.anonymized.unlinked_pseudonymized.pseudonymized.identified
    - name: description
      data_categories: [system.operations]
      data_qualifier: aggregated.anonymized.unlinked_pseudonymized.pseudonymized.identified
    - name: field_definition
      data_categories: [system.operations]
      data_qualifier: aggregated.anonymized.unlinked_pseudonymized.pseudonymized.identified
    - name: field_type
      data_categories: [system.operations]
      data_qualifier: aggregated.anonymized.unlinked_pseudonymized.pseudonymized.identified
  - name: plus_custom_field_definition
    description: 'Table used to store custom field definitions for resources'
    data_categories: null
    fields:
    - name: id
      data_categories: [system.operations]
      data_qualifier: aggregated.anonymized.unlinked_pseudonymized.pseudonymized.identified
    - name: created_at
      data_categories: [system.operations]
      data_qualifier: aggregated.anonymized.unlinked_pseudonymized.pseudonymized.identified
    - name: updated_at
      data_categories: [system.operations]
      data_qualifier: aggregated.anonymized.unlinked_pseudonymized.pseudonymized.identified
    - name: custom_field_definition_id
      data_categories: [system.operations]
      data_qualifier: aggregated.anonymized.unlinked_pseudonymized.pseudonymized.identified
    - name: allow_list_id
      data_categories: [system.operations]
      data_qualifier: aggregated.anonymized.unlinked_pseudonymized.pseudonymized.identified
    - name: description
      data_categories: [system.operations]
      data_qualifier: aggregated.anonymized.unlinked_pseudonymized.pseudonymized.identified
    - name: field_definition
      data_categories: [system.operations]
      data_qualifier: aggregated.anonymized.unlinked_pseudonymized.pseudonymized.identified
    - name: field_type
      data_categories: [system.operations]
      data_qualifier: aggregated.anonymized.unlinked_pseudonymized.pseudonymized.identified
    - name: name
      data_categories: [system.operations]
      data_qualifier: aggregated.anonymized.unlinked_pseudonymized.pseudonymized.identified
    - name: resource_type
      data_categories: [system.operations]
      data_qualifier: aggregated.anonymized.unlinked_pseudonymized.pseudonymized.identified
    - name: active
      data_categories: [system.operations]
      data_qualifier: aggregated.anonymized.unlinked_pseudonymized.pseudonymized.identified
  - name: plus_system_scans
    description: 'A table used to store results of a infrastructure system scan'
    data_categories: null
    data_qualifier: aggregated.anonymized.unlinked_pseudonymized.pseudonymized.identified
    fields:
    - name: created_at
      data_categories:
      - system.operations
      data_qualifier: aggregated.anonymized.unlinked_pseudonymized.pseudonymized.identified
    - name: error
      description: 'Any errors encountered during system scanning'
      data_categories:
      - system.operations
      data_qualifier: aggregated.anonymized.unlinked_pseudonymized.pseudonymized.identified
    - name: id
      data_categories:
      - system.operations
      data_qualifier: aggregated.anonymized.unlinked_pseudonymized.pseudonymized.identified
    - name: is_classified
      description: 'Whether this system has been classified by Fidescls'
      data_categories:
      - system.operations
      data_qualifier: aggregated.anonymized.unlinked_pseudonymized.pseudonymized.identified
    - name: result
      description: 'Fides Generated Description for Column: result'
      data_categories:
      - system.operations
      data_qualifier: aggregated.anonymized.unlinked_pseudonymized.pseudonymized.identified
    - name: status
      description: 'Fides Generated Description for Column: status'
      data_categories:
      - system.operations
      data_qualifier: aggregated.anonymized.unlinked_pseudonymized.pseudonymized.identified
    - name: system_count
      description: 'The number of systems discovered by this scan'
      data_categories:
      - system.operations
      data_qualifier: aggregated.anonymized.unlinked_pseudonymized.pseudonymized.identified
    - name: updated_at
      data_categories:
      - system.operations
      data_qualifier: aggregated.anonymized.unlinked_pseudonymized.pseudonymized.identified
  - name: privacypreferencehistory
    data_qualifier: aggregated.anonymized.unlinked_pseudonymized.pseudonymized.identified
    fields:
      - name: tcf_version
        data_categories:
        - system.operations
      - name: affected_system_status
        data_categories:
        - system.operations
        data_qualifier: aggregated.anonymized.unlinked_pseudonymized.pseudonymized.identified
      - name: anonymized_ip_address
        data_categories:
        - system.operations
      - name: created_at
        data_categories:
        - system.operations
        data_qualifier: aggregated.anonymized.unlinked_pseudonymized.pseudonymized.identified
      - name: email
        data_categories:
        - user
        data_qualifier: aggregated.anonymized.unlinked_pseudonymized.pseudonymized.identified
      - name: fides_user_device
        data_categories:
        - system.operations
        data_qualifier: aggregated.anonymized.unlinked_pseudonymized.pseudonymized.identified
      - name: fides_user_device_provided_identity_id
        data_categories:
        - system.operations
        data_qualifier: aggregated.anonymized.unlinked_pseudonymized.pseudonymized.identified
      - name: hashed_fides_user_device
        data_categories:
        - system.operations
        data_qualifier: aggregated.anonymized.unlinked_pseudonymized.pseudonymized.identified
      - name: id
        data_categories:
        - system.operations
      - name: hashed_email
        data_categories:
        - system.operations
      - name: hashed_phone_number
        data_categories:
        - system.operations
        data_qualifier: aggregated.anonymized.unlinked_pseudonymized.pseudonymized.identified
      - name: method
        data_categories:
        - system.operations
        data_qualifier: aggregated.anonymized.unlinked_pseudonymized.pseudonymized.identified
      - name: phone_number
        data_categories:
        - user
        data_qualifier: aggregated.anonymized.unlinked_pseudonymized.pseudonymized.identified
      - name: preference
        data_categories:
        - system.operations
        data_qualifier: aggregated.anonymized.unlinked_pseudonymized.pseudonymized.identified
      - name: privacy_experience_config_history_id
        data_categories:
        - system.operations
        data_qualifier: aggregated.anonymized.unlinked_pseudonymized.pseudonymized.identified
      - name: privacy_experience_id
        data_categories:
        - system.operations
        data_qualifier: aggregated.anonymized.unlinked_pseudonymized.pseudonymized.identified
      - name: privacy_notice_history_id
        data_categories:
        - system.operations
        data_qualifier: aggregated.anonymized.unlinked_pseudonymized.pseudonymized.identified
      - name: privacy_request_id
        data_categories:
        - system.operations
        data_qualifier: aggregated.anonymized.unlinked_pseudonymized.pseudonymized.identified
      - name: provided_identity_id
        data_categories:
        - system.operations
        data_qualifier: aggregated.anonymized.unlinked_pseudonymized.pseudonymized.identified
      - name: relevant_systems
        data_categories:
        - system.operations
        data_qualifier: aggregated.anonymized.unlinked_pseudonymized.pseudonymized.identified
      - name: request_origin
        data_categories:
        - system.operations
        data_qualifier: aggregated.anonymized.unlinked_pseudonymized.pseudonymized.identified
      - name: secondary_user_ids
        data_categories:
        - user
        data_qualifier: aggregated.anonymized.unlinked_pseudonymized.pseudonymized.identified
      - name: updated_at
        data_categories:
        - system.operations
        data_qualifier: aggregated.anonymized.unlinked_pseudonymized.pseudonymized.identified
      - name: url_recorded
        data_categories:
        - system.operations
        data_qualifier: aggregated.anonymized.unlinked_pseudonymized.pseudonymized.identified
      - name: user_agent
        data_categories:
        - user
        data_qualifier: aggregated.anonymized.unlinked_pseudonymized.pseudonymized.identified
      - name: user_geography
        data_categories:
        - system.operations
        data_qualifier: aggregated.anonymized.unlinked_pseudonymized.pseudonymized.identified
      - name: served_notice_history_id
        data_categories:
          - system.operations
        data_qualifier: aggregated.anonymized.unlinked_pseudonymized.pseudonymized.identified
      - name: purpose
        data_categories:
          - system.operations
        data_qualifier: aggregated.anonymized.unlinked_pseudonymized.pseudonymized.identified
      - name: special_purpose
        data_categories:
          - system.operations
        data_qualifier: aggregated.anonymized.unlinked_pseudonymized.pseudonymized.identified
      - name: vendor
        data_categories:
          - system.operations
        data_qualifier: aggregated.anonymized.unlinked_pseudonymized.pseudonymized.identified
      - name: feature
        data_categories:
          - system.operations
        data_qualifier: aggregated.anonymized.unlinked_pseudonymized.pseudonymized.identified
      - name: special_feature
        data_categories:
          - system.operations
  - name: userregistration
    description: 'Records the registration status of this Fides deployment'
    data_categories: null
    data_qualifier: aggregated.anonymized.unlinked_pseudonymized.pseudonymized.identified
    fields:
    - name: id
      data_categories:
      - system.operations
      data_qualifier: aggregated.anonymized.unlinked_pseudonymized.pseudonymized.identified
    - name: created_at
      data_categories:
      - system.operations
      data_qualifier: aggregated.anonymized.unlinked_pseudonymized.pseudonymized.identified
    - name: updated_at
      data_categories:
      - system.operations
      data_qualifier: aggregated.anonymized.unlinked_pseudonymized.pseudonymized.identified
    - name: analytics_id
      description: 'The identifier for this Fides deployment within Fideslog'
      data_categories:
      - system.operations
      data_qualifier: aggregated.anonymized.unlinked_pseudonymized.pseudonymized.identified
    - name: opt_in
      description: 'Whether the user has opted to share analytics data'
      data_categories:
      - system.operations
      data_qualifier: aggregated.anonymized.unlinked_pseudonymized.pseudonymized.identified
    - name: user_email
      description: 'The email of the user setting this opt_in preference'
      data_categories:
      - user.contact.email
      data_qualifier: aggregated.anonymized.unlinked_pseudonymized.pseudonymized.identified
    - name: user_organization
      description: 'The name of the organization this Fides deployment belongs to'
      data_categories:
      - user.workplace
      data_qualifier: aggregated.anonymized.unlinked_pseudonymized.pseudonymized.identified
  - name: cookies
    description: 'Fides Generated Description for Table: cookies'
    data_categories: []
    data_qualifier: aggregated.anonymized.unlinked_pseudonymized.pseudonymized.identified
    fields:
    - name: created_at
      data_categories:
      - system.operations
      data_qualifier: aggregated.anonymized.unlinked_pseudonymized.pseudonymized.identified
    - name: domain
      data_categories:
      - system.operations
      data_qualifier: aggregated.anonymized.unlinked_pseudonymized.pseudonymized.identified
    - name: id
      data_categories:
      - system.operations
      data_qualifier: aggregated.anonymized.unlinked_pseudonymized.pseudonymized.identified
    - name: name
      data_categories:
      - system.operations
      data_qualifier: aggregated.anonymized.unlinked_pseudonymized.pseudonymized.identified
    - name: path
      data_categories:
      - system.operations
      data_qualifier: aggregated.anonymized.unlinked_pseudonymized.pseudonymized.identified
    - name: privacy_declaration_id
      data_categories:
      - system.operations
      data_qualifier: aggregated.anonymized.unlinked_pseudonymized.pseudonymized.identified
    - name: system_id
      data_categories:
      - system.operations
      data_qualifier: aggregated.anonymized.unlinked_pseudonymized.pseudonymized.identified
    - name: updated_at
      data_categories:
      - system.operations
      data_qualifier: aggregated.anonymized.unlinked_pseudonymized.pseudonymized.identified
  - name: lastservednotice
    data_qualifier: aggregated.anonymized.unlinked_pseudonymized.pseudonymized.identified
    fields:
    - name: created_at
      data_categories:
      - system.operations
      data_qualifier: aggregated.anonymized.unlinked_pseudonymized.pseudonymized.identified
    - name: fides_user_device_provided_identity_id
      data_categories:
      - system.operations
      data_qualifier: aggregated.anonymized.unlinked_pseudonymized.pseudonymized.identified
    - name: id
      data_categories:
      - system.operations
      data_qualifier: aggregated.anonymized.unlinked_pseudonymized.pseudonymized.identified
    - name: privacy_notice_history_id
      data_categories:
      - system.operations
      data_qualifier: aggregated.anonymized.unlinked_pseudonymized.pseudonymized.identified
    - name: privacy_notice_id
      data_categories:
      - system.operations
      data_qualifier: aggregated.anonymized.unlinked_pseudonymized.pseudonymized.identified
    - name: provided_identity_id
      data_categories:
      - system.operations
      data_qualifier: aggregated.anonymized.unlinked_pseudonymized.pseudonymized.identified
    - name: served_notice_history_id
      data_categories:
      - system.operations
      data_qualifier: aggregated.anonymized.unlinked_pseudonymized.pseudonymized.identified
    - name: updated_at
      data_categories:
      - system.operations
      data_qualifier: aggregated.anonymized.unlinked_pseudonymized.pseudonymized.identified
    - name: purpose
      data_categories:
        - system.operations
      data_qualifier: aggregated.anonymized.unlinked_pseudonymized.pseudonymized.identified
    - name: special_purpose
      data_categories:
        - system.operations
      data_qualifier: aggregated.anonymized.unlinked_pseudonymized.pseudonymized.identified
    - name: vendor
      data_categories:
        - system.operations
      data_qualifier: aggregated.anonymized.unlinked_pseudonymized.pseudonymized.identified
    - name: feature
      data_categories:
        - system.operations
      data_qualifier: aggregated.anonymized.unlinked_pseudonymized.pseudonymized.identified
    - name: special_feature
      data_categories:
        - system.operations
    - name: tcf_version
      data_categories:
      - system.operations
  - name: servednoticehistory
    data_qualifier: aggregated.anonymized.unlinked_pseudonymized.pseudonymized.identified
    fields:
    - name: acknowledge_mode
      data_categories:
      - system.operations
      data_qualifier: aggregated.anonymized.unlinked_pseudonymized.pseudonymized.identified
    - name: anonymized_ip_address
      data_categories:
      - user
      data_qualifier: aggregated.anonymized.unlinked_pseudonymized.pseudonymized.identified
    - name: created_at
      data_categories:
      - system.operations
      data_qualifier: aggregated.anonymized.unlinked_pseudonymized.pseudonymized.identified
    - name: email
      data_categories:
      - user
      data_qualifier: aggregated.anonymized.unlinked_pseudonymized.pseudonymized.identified
    - name: fides_user_device
      data_categories:
      - user
      data_qualifier: aggregated.anonymized.unlinked_pseudonymized.pseudonymized.identified
    - name: fides_user_device_provided_identity_id
      data_categories:
      - system.operations
      data_qualifier: aggregated.anonymized.unlinked_pseudonymized.pseudonymized.identified
    - name: hashed_email
      data_categories:
      - system.operations
      data_qualifier: aggregated.anonymized.unlinked_pseudonymized.pseudonymized.identified
    - name: hashed_fides_user_device
      data_categories:
      - system.operations
      data_qualifier: aggregated.anonymized.unlinked_pseudonymized.pseudonymized.identified
    - name: hashed_phone_number
      data_categories:
      - system.operations
      data_qualifier: aggregated.anonymized.unlinked_pseudonymized.pseudonymized.identified
    - name: id
      data_categories:
      - system.operations
      data_qualifier: aggregated.anonymized.unlinked_pseudonymized.pseudonymized.identified
    - name: phone_number
      data_categories:
      - user
      data_qualifier: aggregated.anonymized.unlinked_pseudonymized.pseudonymized.identified
    - name: privacy_experience_config_history_id
      data_categories:
      - system.operations
      data_qualifier: aggregated.anonymized.unlinked_pseudonymized.pseudonymized.identified
    - name: privacy_experience_id
      data_categories:
      - system.operations
      data_qualifier: aggregated.anonymized.unlinked_pseudonymized.pseudonymized.identified
    - name: privacy_notice_history_id
      data_categories:
      - system.operations
      data_qualifier: aggregated.anonymized.unlinked_pseudonymized.pseudonymized.identified
    - name: provided_identity_id
      data_categories:
      - system.operations
      data_qualifier: aggregated.anonymized.unlinked_pseudonymized.pseudonymized.identified
    - name: request_origin
      data_categories:
      - user
      data_qualifier: aggregated.anonymized.unlinked_pseudonymized.pseudonymized.identified
    - name: serving_component
      data_categories:
      - system.operations
      data_qualifier: aggregated.anonymized.unlinked_pseudonymized.pseudonymized.identified
    - name: url_recorded
      data_categories:
      - system.operations
      data_qualifier: aggregated.anonymized.unlinked_pseudonymized.pseudonymized.identified
    - name: user_agent
      data_categories:
      - user
      data_qualifier: aggregated.anonymized.unlinked_pseudonymized.pseudonymized.identified
    - name: user_geography
      data_categories:
      - user
      data_qualifier: aggregated.anonymized.unlinked_pseudonymized.pseudonymized.identified
    - name: updated_at
      data_categories:
        - system.operations
    - name: purpose
      data_categories:
        - system.operations
      data_qualifier: aggregated.anonymized.unlinked_pseudonymized.pseudonymized.identified
    - name: special_purpose
      data_categories:
        - system.operations
      data_qualifier: aggregated.anonymized.unlinked_pseudonymized.pseudonymized.identified
    - name: vendor
      data_categories:
        - system.operations
      data_qualifier: aggregated.anonymized.unlinked_pseudonymized.pseudonymized.identified
    - name: feature
      data_categories:
        - system.operations
      data_qualifier: aggregated.anonymized.unlinked_pseudonymized.pseudonymized.identified
    - name: special_feature
      data_categories:
        - system.operations
      data_qualifier: aggregated.anonymized.unlinked_pseudonymized.pseudonymized.identified
    - name: tcf_version
      data_categories:
      - system.operations
  - name: consentsettings
    data_categories: []
    data_qualifier: aggregated.anonymized.unlinked_pseudonymized.pseudonymized.identified
    fields:
    - name: created_at
      data_categories:
      - system.operations
      data_qualifier: aggregated.anonymized.unlinked_pseudonymized.pseudonymized.identified
    - name: id
      data_categories:
      - system.operations
      data_qualifier: aggregated.anonymized.unlinked_pseudonymized.pseudonymized.identified
    - name: tcf_enabled
      data_categories:
      - system.operations
      data_qualifier: aggregated.anonymized.unlinked_pseudonymized.pseudonymized.identified
    - name: updated_at
      data_categories:
      - system.operations
      data_qualifier: aggregated.anonymized.unlinked_pseudonymized.pseudonymized.identified
  - name: messaging_template
    description: 'Table used to store custom messaging templates'
    data_categories: []
    data_qualifier: aggregated.anonymized.unlinked_pseudonymized.pseudonymized.identified
    fields:
    - name: id
      data_categories: [system.operations]
      data_qualifier: aggregated.anonymized.unlinked_pseudonymized.pseudonymized.identified
    - name: key
      data_categories: [system.operations]
      data_qualifier: aggregated.anonymized.unlinked_pseudonymized.pseudonymized.identified
    - name: content
      data_categories: [system.operations]
      data_qualifier: aggregated.anonymized.unlinked_pseudonymized.pseudonymized.identified
    - name: created_at
      data_categories: [system.operations]
      data_qualifier: aggregated.anonymized.unlinked_pseudonymized.pseudonymized.identified
    - name: updated_at
      data_categories: [system.operations]
      data_qualifier: aggregated.anonymized.unlinked_pseudonymized.pseudonymized.identified
  - name: plus_system_history
    description: 'Table used to store system changes'
    data_categories: []
    data_qualifier: aggregated.anonymized.unlinked_pseudonymized.pseudonymized.identified
    fields:
    - name: id
      data_categories: [system.operations]
      data_qualifier: aggregated.anonymized.unlinked_pseudonymized.pseudonymized.identified
    - name: system_id
      data_categories: [system.operations]
      data_qualifier: aggregated.anonymized.unlinked_pseudonymized.pseudonymized.identified
    - name: user_id
      data_categories: [user.unique_id]
      data_qualifier: aggregated.anonymized.unlinked_pseudonymized.pseudonymized.identified
    - name: before
      data_categories: [system.operations]
      data_qualifier: aggregated.anonymized.unlinked_pseudonymized.pseudonymized.identified
    - name: after
      data_categories: [system.operations]
      data_qualifier: aggregated.anonymized.unlinked_pseudonymized.pseudonymized.identified
    - name: created_at
      data_categories: [system.operations]
      data_qualifier: aggregated.anonymized.unlinked_pseudonymized.pseudonymized.identified
    - name: updated_at
      data_categories: [system.operations]
<<<<<<< HEAD
  - name: custom_privacy_request_field
=======
  - name: fidescloud
    description: 'Table used to store Fides Cloud config'
>>>>>>> 7f53a756
    data_categories: []
    data_qualifier: aggregated.anonymized.unlinked_pseudonymized.pseudonymized.identified
    fields:
    - name: id
      data_categories: [system.operations]
      data_qualifier: aggregated.anonymized.unlinked_pseudonymized.pseudonymized.identified
<<<<<<< HEAD
    - name: privacy_request_id
      data_categories: [system.operations]
      data_qualifier: aggregated.anonymized.unlinked_pseudonymized.pseudonymized.identified
    - name: field_name
      data_categories: [system.operations]
      data_qualifier: aggregated.anonymized.unlinked_pseudonymized.pseudonymized.identified
    - name: field_label
      data_categories: [system.operations]
      data_qualifier: aggregated.anonymized.unlinked_pseudonymized.pseudonymized.identified
    - name: hashed_value
      data_categories: [system.operations]
      data_qualifier: aggregated.anonymized.unlinked_pseudonymized.pseudonymized.identified
    - name: encrypted_value
      data_categories: [system.operations]
      data_qualifier: aggregated.anonymized.unlinked_pseudonymized.pseudonymized.identified
=======
    - name: config
      data_categories: [system.operations]
>>>>>>> 7f53a756
    - name: created_at
      data_categories: [system.operations]
      data_qualifier: aggregated.anonymized.unlinked_pseudonymized.pseudonymized.identified
    - name: updated_at
<<<<<<< HEAD
      data_categories: [system.operations]
      data_qualifier: aggregated.anonymized.unlinked_pseudonymized.pseudonymized.identified
=======
      data_categories: [system.operations]
>>>>>>> 7f53a756
<|MERGE_RESOLUTION|>--- conflicted
+++ resolved
@@ -2588,19 +2588,28 @@
       data_qualifier: aggregated.anonymized.unlinked_pseudonymized.pseudonymized.identified
     - name: updated_at
       data_categories: [system.operations]
-<<<<<<< HEAD
-  - name: custom_privacy_request_field
-=======
   - name: fidescloud
     description: 'Table used to store Fides Cloud config'
->>>>>>> 7f53a756
-    data_categories: []
-    data_qualifier: aggregated.anonymized.unlinked_pseudonymized.pseudonymized.identified
-    fields:
-    - name: id
-      data_categories: [system.operations]
-      data_qualifier: aggregated.anonymized.unlinked_pseudonymized.pseudonymized.identified
-<<<<<<< HEAD
+    data_categories: []
+    data_qualifier: aggregated.anonymized.unlinked_pseudonymized.pseudonymized.identified
+    fields:
+    - name: id
+      data_categories: [system.operations]
+      data_qualifier: aggregated.anonymized.unlinked_pseudonymized.pseudonymized.identified
+    - name: config
+      data_categories: [system.operations]
+    - name: created_at
+      data_categories: [system.operations]
+      data_qualifier: aggregated.anonymized.unlinked_pseudonymized.pseudonymized.identified
+    - name: updated_at
+      data_categories: [system.operations]
+  - name: custom_privacy_request_field
+    data_categories: []
+    data_qualifier: aggregated.anonymized.unlinked_pseudonymized.pseudonymized.identified
+    fields:
+    - name: id
+      data_categories: [system.operations]
+      data_qualifier: aggregated.anonymized.unlinked_pseudonymized.pseudonymized.identified
     - name: privacy_request_id
       data_categories: [system.operations]
       data_qualifier: aggregated.anonymized.unlinked_pseudonymized.pseudonymized.identified
@@ -2616,17 +2625,9 @@
     - name: encrypted_value
       data_categories: [system.operations]
       data_qualifier: aggregated.anonymized.unlinked_pseudonymized.pseudonymized.identified
-=======
-    - name: config
-      data_categories: [system.operations]
->>>>>>> 7f53a756
-    - name: created_at
-      data_categories: [system.operations]
-      data_qualifier: aggregated.anonymized.unlinked_pseudonymized.pseudonymized.identified
-    - name: updated_at
-<<<<<<< HEAD
-      data_categories: [system.operations]
-      data_qualifier: aggregated.anonymized.unlinked_pseudonymized.pseudonymized.identified
-=======
-      data_categories: [system.operations]
->>>>>>> 7f53a756
+    - name: created_at
+      data_categories: [system.operations]
+      data_qualifier: aggregated.anonymized.unlinked_pseudonymized.pseudonymized.identified
+    - name: updated_at
+      data_categories: [system.operations]
+      data_qualifier: aggregated.anonymized.unlinked_pseudonymized.pseudonymized.identified