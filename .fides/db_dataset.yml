dataset:
- fides_key: fides_db
  organization_fides_key: default_organization
  name: public
  description: The dataset for the fides application.
  meta: {}
  data_categories:
  - system.operations
  collections:
  - name: accessmanualwebhook
    description: 'A table to record manual steps within data subject execution'
    data_categories: []
    fields:
    - name: connection_config_id
      description: 'The identifier of the system to locate this data within'
      data_categories: [system.operations]
    - name: created_at
      data_categories: [system.operations]
    - name: fields
      description: 'Which data fields must be manually looked up'
      data_categories: [system.operations]
    - name: id
      data_categories: [system.operations]
    - name: updated_at
      data_categories: [system.operations]
  - name: alembic_version
    fields:
    - name: version_num
      data_categories:
      - system.operations
  - name: applicationconfig
    fields:
    - name: api_set
      data_categories:
      - system.operations
    - name: config_set
      data_categories:
      - system.operations
    - name: updated_at
      data_categories:
      - system.operations
    - name: created_at
      data_categories:
      - system.operations
    - name: id
      data_categories:
      - system.operations
    - name: single_row
      data_categories:
      - system.operations
  - name: auditlog
    fields:
    - name: created_at
      data_categories:
      - system.operations
    - name: action
      data_categories:
      - system.operations
    - name: id
      data_categories:
      - system.operations
    - name: message
      data_categories:
      - system.operations
    - name: privacy_request_id
      data_categories:
      - system.operations
    - name: updated_at
      data_categories:
      - system.operations
    - name: user_id
      data_categories:
      - system.operations
  - name: audit_log_resource
    fields:
    - name: created_at
      data_categories:
      - system.operations
    - name: extra_data
      data_categories:
      - system.operations
    - name: fides_keys
      data_categories:
      - system.operations
    - name: id
      data_categories:
      - system.operations
    - name: request_path
      data_categories:
      - system.operations
    - name: request_type
      data_categories:
      - system.operations
    - name: updated_at
      data_categories:
      - system.operations
    - name: user_id
      data_categories:
      - user.unique_id
  - name: client
    fields:
    - name: created_at
      data_categories:
      - system.operations
    - name: fides_key
      data_categories:
      - system.operations
    - name: hashed_secret
      data_categories:
      - system.operations
    - name: id
      data_categories:
      - system.operations
    - name: salt
      data_categories:
      - system.operations
    - name: scopes
      data_categories:
      - system.operations
    - name: roles
      data_categories:
      - system.operations
    - name: systems
      data_categories:
        - system.operations
    - name: updated_at
      data_categories:
      - system.operations
    - name: user_id
      data_categories:
      - system.operations
  - name: currentprivacypreference
    fields:
    - name: created_at
      data_categories:
      - system.operations
    - name: feature
      data_categories:
      - system.operations
    - name: fides_user_device_provided_identity_id
      data_categories:
      - user
    - name: id
      data_categories:
      - system.operations
    - name: preference
      data_categories:
      - system.operations
    - name: privacy_notice_history_id
      data_categories:
      - system.operations
    - name: privacy_notice_id
      data_categories:
      - system.operations
    - name: privacy_preference_history_id
      data_categories:
      - system.operations
    - name: provided_identity_id
      data_categories:
      - system.operations
    - name: purpose_consent
      data_categories:
      - system.operations
    - name: purpose_legitimate_interests
      data_categories:
      - system.operations
    - name: special_feature
      data_categories:
      - system.operations
    - name: special_purpose
      data_categories:
      - system.operations
    - name: system_consent
      data_categories:
      - system.operations
    - name: system_legitimate_interests
      data_categories:
      - system.operations
    - name: tcf_version
      data_categories:
      - system.operations
    - name: updated_at
      data_categories:
      - system.operations
    - name: vendor_consent
      data_categories:
      - system.operations
    - name: vendor_legitimate_interests
      data_categories:
      - system.operations
  - name: systemmanager
    fields:
      - name: id
        data_categories:
          - system.operations
      - name: created_at
        data_categories:
          - system.operations
      - name: updated_at
        data_categories:
          - system.operations
      - name: user_id
        data_categories:
          - system.operations
      - name: system_id
        data_categories:
          - system.operations
  - name: cls_classification_detail
    description: 'A table to store results of classification runs'
    data_categories: null
    fields:
    - name: collection
      description: 'The collection to which the classification target belongs'
      data_categories:
      - system.operations
    - name: created_at
      data_categories:
      - system.operations
    - name: dataset
      description: 'The resource to which the classification target belongs'
      data_categories:
      - system.operations
    - name: field
      description: 'The classification target'
      data_categories:
      - system.operations
    - name: id
      data_categories:
      - system.operations
    - name: instance_id
      description: 'The unique instance in time of the act of classifying a resource. Foreign key to the ID in cls_classification_instance'
      data_categories:
      - system.operations
    - name: labels
      description: 'The suggested data categories and metadata for a resource detail as suggested by the classifier'
      data_categories:
      - system.operations
    - name: status
      description: 'State management for the classification of a resource detail'
      data_categories:
      - system.operations
    - name: updated_at
      data_categories:
      - system.operations
  - name: cls_classification_instance
    description: 'A table to manage the metadata and state of executing classifications'
    data_categories: null
    fields:
    - name: created_at
      data_categories:
      - system.operations
    - name: id
      description: 'The unique ID for an instance in time of classifying a resource, to be referenced by the detail output of a classification'
      data_categories:
      - system.operations
    - name: organization_key
      description: 'The organization fides_key of the resources being classified'
      data_categories:
      - system.operations
    - name: dataset_key
      description: 'The fides_key of the resource being classified'
      data_categories:
      - system.operations
    - name: dataset_name
      description: 'The name of the resource being classified'
      data_categories:
      - system.operations
    - name: status
      description: 'State of the classify instance during classification and review post completion'
      data_categories:
      - system.operations
    - name: target
      description: 'The target type of the resource being classified'
      data_categories:
      - system.operations
    - name: type
      description: 'The type of resource being classified (e.g., systems, datasets)'
      data_categories:
      - system.operations
    - name: updated_at
      data_categories:
      - system.operations
  - name: ctl_data_categories
    fields:
    - name: created_at
      data_categories:
      - system.operations
    - name: description
      data_categories:
      - system.operations
    - name: fides_key
      data_categories:
      - system.operations
    - name: id
      data_categories:
      - system.operations
    - name: name
      data_categories:
      - system.operations
    - name: organization_fides_key
      data_categories:
      - system.operations
    - name: parent_key
      data_categories:
      - system.operations
    - name: tags
      data_categories:
      - system.operations
    - name: updated_at
      data_categories:
      - system.operations
    - name: is_default
      data_categories:
        - system.operations
    - name: active
      data_categories:
        - system.operations
    - name: version_added
      data_categories:
        - system.operations
    - name: version_deprecated
      data_categories:
        - system.operations
    - name: replaced_by
      data_categories:
        - system.operations
  - name: ctl_data_subjects
    fields:
    - name: automated_decisions_or_profiling
      description: Boolean value representing if automated decisions or profiling
        is used for the data subject.
      data_categories:
      - system.operations
    - name: created_at
      data_categories:
      - system.operations
    - name: description
      data_categories:
      - system.operations
    - name: fides_key
      data_categories:
      - system.operations
    - name: id
      data_categories:
      - system.operations
    - name: name
      data_categories:
      - system.operations
    - name: organization_fides_key
      data_categories:
      - system.operations
    - name: rights
      description: JSON structure containing a strategy and optional values for detailing
        data subject rights available
      data_categories:
      - system.operations
    - name: tags
      data_categories:
      - system.operations
    - name: updated_at
      data_categories:
      - system.operations
    - name: is_default
      data_categories:
        - system.operations
    - name: active
      data_categories:
        - system.operations
    - name: version_added
      data_categories:
        - system.operations
    - name: version_deprecated
      data_categories:
        - system.operations
    - name: replaced_by
      data_categories:
        - system.operations
  - name: ctl_data_uses
    fields:
    - name: created_at
      data_categories:
      - system.operations
    - name: description
      data_categories:
      - system.operations
    - name: fides_key
      data_categories:
      - system.operations
    - name: id
      data_categories:
      - system.operations
    - name: name
      data_categories:
      - system.operations
    - name: organization_fides_key
      data_categories:
      - system.operations
    - name: parent_key
      data_categories:
      - system.operations
    - name: tags
      data_categories:
      - system.operations
    - name: updated_at
      data_categories:
      - system.operations
    - name: is_default
      data_categories:
        - system.operations
    - name: active
      data_categories:
        - system.operations
    - name: version_added
      data_categories:
        - system.operations
    - name: version_deprecated
      data_categories:
        - system.operations
    - name: replaced_by
      data_categories:
        - system.operations
  - name: ctl_datasets
    fields:
    - name: collections
      data_categories:
      - system.operations
    - name: created_at
      description: The timestamp of when the row was created
      data_categories:
      - system.operations
    - name: data_categories
      data_categories:
      - system.operations
    - name: description
      data_categories:
      - system.operations
    - name: fides_key
      data_categories:
      - system.operations
    - name: fides_meta
      data_categories:
      - system.operations
    - name: id
      data_categories:
      - system.operations
    - name: meta
      data_categories:
      - system.operations
    - name: name
      data_categories:
      - system.operations
    - name: organization_fides_key
      data_categories:
      - system.operations
    - name: tags
      data_categories:
      - system.operations
    - name: updated_at
      description: The timestamp of when the row was last updated
      data_categories:
      - system.operations
  - name: ctl_evaluations
    fields:
    - name: created_at
      description: The timestamp of when the row was created
      data_categories:
      - system.operations
    - name: details
      data_categories:
      - system.operations
    - name: fides_key
      data_categories:
      - system.operations
    - name: id
      data_categories:
      - system.operations
    - name: message
      data_categories:
      - system.operations
    - name: status
      data_categories:
      - system.operations
    - name: updated_at
      description: The timestamp of when the row was last updated
      data_categories:
      - system.operations
    - name: violations
      data_categories:
      - system.operations
  - name: fidesuser
    fields:
    - name: created_at
      data_categories:
      - system.operations
    - name: first_name
      data_categories:
      - system.operations
    - name: hashed_password
      data_categories:
      - system.operations
    - name: id
      data_categories:
      - system.operations
    - name: last_login_at
      data_categories:
      - system.operations
    - name: last_name
      data_categories:
      - system.operations
    - name: password_reset_at
      data_categories:
      - system.operations
    - name: salt
      data_categories:
      - system.operations
    - name: updated_at
      description: The timestamp of when the row was created
      data_categories:
      - system.operations
    - name: username
      data_categories:
      - system.operations
  - name: fidesuserpermissions
    fields:
    - name: created_at
      data_categories:
      - system.operations
    - name: id
      data_categories:
      - system.operations
    - name: scopes
      data_categories:
      - system.operations
    - name: roles
      data_categories:
        - system.operations
    - name: updated_at
      data_categories:
      - system.operations
    - name: user_id
      data_categories:
      - system.operations
  - name: ctl_organizations
    fields:
    - name: controller
      description: Encrypted contact information for the controller (name, address,
        email, phone)
      data_categories:
      - user.contact
    - name: created_at
      description: The timestamp of when the row was created
      data_categories:
      - system.operations
    - name: data_protection_officer
      description: Encrypted contact information for the Data Protection Officer (name,
        address, email, phone)
      data_categories:
      - user.contact
    - name: description
      data_categories:
      - system.operations
    - name: fides_key
      data_categories:
      - system.operations
    - name: fidesctl_meta
      data_categories:
      - system.operations
    - name: id
      data_categories:
      - system.operations
    - name: name
      data_categories:
      - system.operations
    - name: organization_fides_key
      data_categories:
      - system.operations
    - name: organization_parent_key
      data_categories:
      - system.operations
    - name: representative
      description: Encrypted contact information for the representative (name, address,
        email, phone)
      data_categories:
      - user.contact
    - name: security_policy
      description: A link to the Ethyca security policy
      data_categories:
      - system.operations
    - name: tags
      data_categories:
      - system.operations
    - name: updated_at
      description: The timestamp of when the row was last updated
      data_categories:
      - system.operations
  - name: ctl_policies
    fields:
    - name: created_at
      description: The timestamp of when the row was created
      data_categories:
      - system.operations
    - name: description
      data_categories:
      - system.operations
    - name: fides_key
      data_categories:
      - system.operations
    - name: id
      data_categories:
      - system.operations
    - name: name
      data_categories:
      - system.operations
    - name: organization_fides_key
      data_categories:
      - system.operations
    - name: rules
      data_categories:
      - system.operations
    - name: tags
      data_categories:
      - system.operations
    - name: updated_at
      description: The timestamp of when the row was last updated
      data_categories:
      - system.operations
  - name: ctl_systems
    fields:
    - name: administrating_department
      data_categories:
      - system.operations
    - name: created_at
      description: The timestamp of when the row was created
      data_categories:
      - system.operations
    - name: description
      data_categories:
      - system.operations
      fields: null
    - name: egress
      description: Data categories that leave this system
      data_categories:
      - system.operations
      fields: null
    - name: fides_key
      data_categories:
      - system.operations
    - name: fidesctl_meta
      data_categories:
      - system.operations
    - name: id
      data_categories:
      - system.operations
      fields: null
    - name: ingress
      description: Data categories that enter this system
      data_categories:
      - system.operations
      fields: null
    - name: meta
      data_categories:
      - system.operations
    - name: name
      data_categories:
      - system.operations
    - name: organization_fides_key
      data_categories:
      - system.operations
    - name: privacy_declarations
      data_categories:
      - system.operations
    - name: system_type
      data_categories:
      - system.operations
    - name: tags
      data_categories:
      - system.operations
    - name: updated_at
      description: The timestamp of when the row was last updated
      data_categories:
      - system.operations
    - name: vendor_id
      data_categories:
      - system.operations
    - name: previous_vendor_id
      data_categories:
        - system.operations
    - name: dataset_references
      data_categories:
      - system.operations
    - name: processes_personal_data
      data_categories:
      - system.operations
    - name: exempt_from_privacy_regulations
      data_categories:
      - system.operations
    - name: reason_for_exemption
      data_categories:
      - system.operations
    - name: uses_profiling
      data_categories:
      - system.operations
    - name: legal_basis_for_profiling
      data_categories:
      - system.operations
    - name: does_international_transfers
      data_categories:
      - system.operations
    - name: legal_basis_for_transfers
      data_categories:
      - system.operations
    - name: requires_data_protection_assessments
      data_categories:
      - system.operations
    - name: dpa_location
      data_categories:
      - system.operations
    - name: dpa_progress
      data_categories:
      - system.operations
    - name: privacy_policy
      data_categories:
      - system.operations
    - name: legal_name
      data_categories:
      - system.operations
    - name: legal_address
      data_categories:
      - system.operations
    - name: responsibility
      data_categories:
      - system.operations
    - name: dpo
      data_categories:
      - system.operations
    - name: joint_controller_info
      data_categories:
      - system.operations
    - name: data_security_practices
      data_categories:
      - system.operations
    - name: cookie_max_age_seconds
      data_categories:
      - system.operations
    - name: cookie_refresh
      data_categories:
      - system.operations
    - name: uses_cookies
      data_categories:
      - system.operations
    - name: uses_non_cookie_access
      data_categories:
      - system.operations
    - name: legitimate_interest_disclosure_url
      data_categories:
      - system.operations
    - name: user_id
      data_categories:
      - user.unique_id
  - name: messagingconfig
    description: 'Fides Generated Description for Table: messagingconfig'
    data_categories: []
    fields:
    - name: created_at
      data_categories: [system.operations]
    - name: details
      description: 'Fides Generated Description for Column: details'
      data_categories: [system.operations]
    - name: id
      data_categories: [system.operations]
    - name: key
      data_categories: [system.operations]
    - name: name
      data_categories: [system.operations]
    - name: secrets
      description: 'Fides Generated Description for Column: secrets'
      data_categories: [system.operations]
    - name: service_type
      description: 'Fides Generated Description for Column: service_type'
      data_categories: [system.operations]
    - name: updated_at
      data_categories: [system.operations]
  - name: authenticationrequest
    data_categories: []
    fields:
    - name: referer
      data_categories: [ system.operations ]
    - name: connection_key
      data_categories: [system.operations]
    - name: created_at
      data_categories: [system.operations]
    - name: id
      data_categories: [system.operations]
    - name: state
      data_categories: [system.operations]
    - name: updated_at
      data_categories: [system.operations]
  - name: connectionconfig
    data_categories: []
    fields:
    - name: access
      data_categories: [system.operations]
    - name: connection_type
      data_categories: [system.operations]
    - name: created_at
      data_categories: [system.operations]
    - name: description
      data_categories: [system.operations]
    - name: disabled
      data_categories: [system.operations]
    - name: disabled_at
      data_categories: [system.operations]
    - name: id
      data_categories: [system.operations]
    - name: key
      data_categories: [system.operations]
    - name: last_test_succeeded
      data_categories: [system.operations]
    - name: last_test_timestamp
      data_categories: [system.operations]
    - name: name
      data_categories: [system.operations]
    - name: saas_config
      data_categories: [system.operations]
    - name: secrets
      data_categories: [system.operations]
    - name: updated_at
      data_categories: [system.operations]
    - name: system_id
      description: 'The identifier of the system to locate this data within'
      data_categories: [system.operations]
    - name: enabled_actions
      description: 'The privacy actions that are enabled for this connection'
      data_categories: [system.operations]
  - name: consent
    description: 'A database table used to map consent preference to identities'
    data_categories: []
    fields:
    - name: created_at
      data_categories: [system.operations]
    - name: data_use
      data_categories: [system.operations]
    - name: data_use_description
      data_categories: [system.operations]
    - name: id
      data_categories: [system.operations]
    - name: opt_in
      data_categories: [system.operations]
    - name: has_gpc_flag
      data_categories: [ system.operations ]
    - name: conflicts_with_gpc
      data_categories: [ system.operations ]
    - name: provided_identity_id
      data_categories: [system.operations]
    - name: updated_at
      data_categories: [system.operations]
  - name: consentrequest
    description: 'A database table used to record requests made by users pertaining to data usage'
    data_categories: []
    fields:
    - name: created_at
      data_categories: [system.operations]
    - name: id
      data_categories: [system.operations]
    - name: provided_identity_id
      description: 'A link to the identity of the user making the request'
      data_categories: [system.operations]
    - name: updated_at
      data_categories: [system.operations]
    - name: privacy_request_id
      description: 'An optional link to the privacy request if one was created to propagate request preferences'
      data_categories: [ system.operations ]
    - name: identity_verified_at
      data_categories: [system.operations]
    - name: preferences
      data_categories: [system.operations]
  - name: custom_connector_template
    description: 'A table used to hold custom connector templates which include a SaaS config, dataset, and an optional icon and functions'
    data_categories: []
    fields:
    - name: config
      description: 'Fides Generated Description for Column: config'
      data_categories: [system.operations]
    - name: created_at
      description: 'Fides Generated Description for Column: created_at'
      data_categories: [system.operations]
    - name: dataset
      description: 'Fides Generated Description for Column: dataset'
      data_categories: [system.operations]
    - name: functions
      description: 'Fides Generated Description for Column: functions'
      data_categories: [system.operations]
    - name: icon
      description: 'Fides Generated Description for Column: icon'
      data_categories: [system.operations]
    - name: id
      description: 'Fides Generated Description for Column: id'
      data_categories: [system.operations]
    - name: key
      description: 'Fides Generated Description for Column: key'
      data_categories: [system.operations]
    - name: name
      description: 'Fides Generated Description for Column: name'
      data_categories: [system.operations]
    - name: updated_at
      description: 'Fides Generated Description for Column: updated_at'
      data_categories: [system.operations]
    - name: replaceable
      description: 'Fides Generated Description for Column: replaceable'
      data_categories: [system.operations]
  - name: datasetconfig
    data_categories: []
    fields:
    - name: connection_config_id
      data_categories: [system.operations]
    - name: ctl_dataset_id
      data_categories: [ system.operations ]
    - name: created_at
      data_categories: [system.operations]
    - name: fides_key
      data_categories: [system.operations]
    - name: id
      data_categories: [system.operations]
    - name: updated_at
      data_categories: [system.operations]
  - name: executionlog
    data_categories: []
    fields:
    - name: action_type
      data_categories: [system.operations]
    - name: collection_name
      data_categories: [system.operations]
    - name: created_at
      data_categories: [system.operations]
    - name: connection_key
      data_categories: [system.operations]
    - name: dataset_name
      data_categories: [system.operations]
    - name: fields_affected
      data_categories: [system.operations]
    - name: id
      data_categories: [system.operations]
    - name: message
      data_categories: [system.operations]
    - name: privacy_request_id
      data_categories: [system.operations]
    - name: status
      data_categories: [system.operations]
    - name: updated_at
      data_categories: [system.operations]
  - name: policy
    data_categories: []
    fields:
    - name: client_id
      data_categories: [system.operations]
    - name: created_at
      data_categories: [system.operations]
    - name: execution_timeframe
      description: 'The time period with which processing must be completed within for requests under this policy'
      data_categories: [system.operations]
    - name: drp_action
      data_categories: [system.operations]
    - name: id
      data_categories: [system.operations]
    - name: key
      data_categories: [system.operations]
    - name: name
      data_categories: [system.operations]
    - name: updated_at
      data_categories: [system.operations]
  - name: policypostwebhook
    data_categories: []
    fields:
    - name: connection_config_id
      data_categories: [system.operations]
    - name: created_at
      data_categories: [system.operations]
    - name: direction
      data_categories: [system.operations]
    - name: id
      data_categories: [system.operations]
    - name: key
      data_categories: [system.operations]
    - name: name
      data_categories: [system.operations]
    - name: order
      data_categories: [system.operations]
    - name: policy_id
      data_categories: [system.operations]
    - name: updated_at
      data_categories: [system.operations]
  - name: policyprewebhook
    data_categories: []
    fields:
    - name: connection_config_id
      data_categories: [system.operations]
    - name: created_at
      data_categories: [system.operations]
    - name: direction
      data_categories: [system.operations]
    - name: id
      data_categories: [system.operations]
    - name: key
      data_categories: [system.operations]
    - name: name
      data_categories: [system.operations]
    - name: order
      data_categories: [system.operations]
    - name: policy_id
      data_categories: [system.operations]
    - name: updated_at
      data_categories: [system.operations]
  - name: privacydeclaration
    data_categories: []
    fields:
    - name: name
      data_categories: [system.operations]
    - name: data_categories
      data_categories: [system.operations]
    - name: data_subjects
      data_categories: [system.operations]
    - name: dataset_references
      data_categories: [system.operations]
    - name: egress
      data_categories: [system.operations]
    - name: ingress
      data_categories: [system.operations]
    - name: system_id
      data_categories: [system.operations]
    - name: data_use
      data_categories: [system.operations]
    - name: id
      data_categories: [system.operations]
    - name: created_at
      data_categories: [system.operations]
    - name: updated_at
      data_categories: [system.operations]
    - name: features
      data_categories:
      - system.operations
    - name: legal_basis_for_processing
      data_categories:
      - system.operations
    - name: flexible_legal_basis_for_processing
      data_categories:
      - system.operations
    - name: impact_assessment_location
      data_categories:
      - system.operations
    - name: retention_period
      data_categories:
      - system.operations
    - name: processes_special_category_data
      data_categories:
      - system.operations
    - name: special_category_legal_basis
      data_categories:
      - system.operations
    - name: data_shared_with_third_parties
      data_categories:
      - system.operations
    - name: third_parties
      data_categories:
      - system.operations
    - name: shared_categories
      data_categories:
      - system.operations
  - name: privacyexperience
    description: 'PrivacyExperiences hold the experience for a given region'
    data_categories: []
    fields:
    - name: component
      data_categories: [system.operations]
    - name: created_at
      data_categories: [system.operations]
    - name: experience_config_id
      data_categories: [system.operations]
    - name: id
      data_categories: [system.operations]
    - name: region
      data_categories: [system.operations]
    - name: updated_at
      data_categories: [system.operations]
  - name: privacyexperienceconfig
    description: 'ExperienceConfig holds shared Experience Configuration to be shared between multiple regions'
    data_categories: []
    fields:
    - name: allow_language_selection
      data_categories: [system.operations]
    - name: component
      data_categories: [system.operations]
    - name: created_at
      data_categories: [system.operations]
    - name: disabled
      data_categories: [ system.operations ]
    - name: dismissable
      data_categories: [system.operations]
    - name: auto_detect_language
      data_categories: [ system.operations ]
    - name: id
      data_categories: [system.operations]
    - name: name
      data_categories: [system.operations]
    - name: origin
      data_categories: [system.operations]
    - name: updated_at
      data_categories: [system.operations]
  - name: privacyexperienceconfighistory
    description: 'Historical table to store all versions of Experience Config History for record keeping'
    fields:
    - name: accept_button_label
      data_categories: [ system.operations ]
    - name: acknowledge_button_label
      data_categories: [ system.operations ]
    - name: allow_language_selection
      data_categories: [system.operations]
    - name: banner_description
      data_categories: [system.operations]
    - name: banner_title
      data_categories: [system.operations]
    - name: component
      data_categories: [system.operations]
    - name: created_at
      data_categories: [system.operations]
    - name: description
      data_categories: [system.operations]
    - name: disabled
      data_categories: [system.operations]
    - name: dismissable
      data_categories: [system.operations]
    - name: auto_detect_language
      data_categories: [ system.operations ]
    - name: id
      data_categories: [system.operations]
    - name: is_default
      data_categories: [system.operations]
    - name: language
      data_categories: [ system.operations ]
    - name: name
      data_categories: [system.operations]
    - name: origin
      data_categories: [system.operations]
    - name: privacy_policy_link_label
      data_categories: [ system.operations ]
    - name: privacy_policy_url
      data_categories: [ system.operations ]
    - name: privacy_preferences_link_label
      data_categories: [ system.operations ]
    - name: reject_button_label
      data_categories: [ system.operations ]
    - name: save_button_label
      data_categories: [ system.operations ]
    - name: title
      data_categories: [ system.operations ]
    - name: translation_id
      data_categories: [system.operations]
    - name: updated_at
      data_categories: [system.operations]
    - name: version
      data_categories: [system.operations]
  - name: privacynoticetemplate
    data_categories: []
    fields:
    - name: consent_mechanism
      data_categories: [system.operations]
    - name: created_at
      data_categories: [system.operations]
    - name: data_uses
      data_categories: [system.operations]
    - name: disabled
      data_categories: [ system.operations ]
    - name: enforcement_level
      data_categories: [system.operations]
    - name: framework
      data_categories: [system.operations]
    - name: gpp_field_mapping
      data_categories: [system.operations]
    - name: has_gpc_flag
      data_categories: [system.operations]
    - name: id
      data_categories: [system.operations]
    - name: internal_description
      data_categories: [ system.operations ]
    - name: name
      data_categories: [system.operations]
    - name: notice_key
      data_categories: [ system.operations ]
    - name: translations
      data_categories: [ system.operations ]
    - name: updated_at
      data_categories: [system.operations]
  - name: privacynotice
    data_categories: []
    fields:
    - name: consent_mechanism
      data_categories: [system.operations]
    - name: created_at
      data_categories: [system.operations]
    - name: data_uses
      data_categories: [system.operations]
    - name: disabled
      data_categories: [system.operations]
    - name: enforcement_level
      data_categories: [system.operations]
    - name: framework
      data_categories: [system.operations]
    - name: gpp_field_mapping
      data_categories: [system.operations]
    - name: has_gpc_flag
      data_categories: [system.operations]
    - name: id
      data_categories: [system.operations]
    - name: internal_description
      data_categories: [ system.operations ]
    - name: name
      data_categories: [ system.operations ]
    - name: notice_key
      data_categories: [ system.operations ]
    - name: origin
      data_categories: [system.operations]
    - name: updated_at
      data_categories: [system.operations]
  - name: privacynoticehistory
    description: For auditing purposes, a record of how a privacy notice and a translation has changed
    fields:
    - name: consent_mechanism
      data_categories: [ system.operations ]
    - name: created_at
      data_categories: [ system.operations ]
    - name: data_uses
      data_categories: [system.operations]
    - name: description
      data_categories: [system.operations]
    - name: disabled
      data_categories: [system.operations]
    - name: enforcement_level
      data_categories: [system.operations]
    - name: framework
      data_categories: [system.operations]
    - name: gpp_field_mapping
      data_categories: [system.operations]
    - name: has_gpc_flag
      data_categories: [system.operations]
    - name: id
      data_categories: [system.operations]
    - name: internal_description
      data_categories: [ system.operations ]
    - name: language
      data_categories: [ system.operations ]
    - name: name
      data_categories: [system.operations]
    - name: notice_key
      data_categories: [ system.operations ]
    - name: origin
      data_categories: [system.operations]
    - name: title
      data_categories: [ system.operations ]
    - name: translation_id
      data_categories: [ system.operations ]
    - name: updated_at
      data_categories: [system.operations]
    - name: version
      data_categories: [system.operations]
  - name: privacyrequest
    data_categories: []
    fields:
    - name: cancel_reason
      data_categories: [system.operations]
    - name: canceled_at
      data_categories: [system.operations]
    - name: client_id
      data_categories: [system.operations]
    - name: created_at
      data_categories: [system.operations]
    - name: due_date
      description: 'The date by which this data subject request must be completed'
      data_categories: [system.operations]
    - name: external_id
      data_categories: [system.operations]
    - name: finished_processing_at
      data_categories: [system.operations]
    - name: id
      data_categories: [system.operations]
    - name: identity_verified_at
      data_categories: [system.operations]
    - name: origin
      data_categories: [system.operations]
    - name: paused_at
      data_categories: [system.operations]
    - name: policy_id
      data_categories: [system.operations]
    - name: requested_at
      data_categories: [system.operations]
    - name: reviewed_at
      data_categories: [system.operations]
    - name: reviewed_by
      data_categories: [user.name]
    - name: started_processing_at
      data_categories: [system.operations]
    - name: status
      data_categories: [system.operations]
    - name: updated_at
      data_categories: [system.operations]
    - name: consent_preferences
      data_categories: [ system.operations ]
    - name: awaiting_email_send_at
      data_categories: [ system.operations ]
    - name: custom_privacy_request_fields_approved_at
      data_categories: [ system.operations ]
    - name: custom_privacy_request_fields_approved_by
      data_categories: [ system.operations ]
  - name: privacyrequesterror
    data_categories: []
    fields:
    - name: created_at
      data_categories: [system.operations]
    - name: id
      data_categories: [system.operations]
    - name: message_sent
      data_categories: [system.operations]
    - name: privacy_request_id
      data_categories: [system.operations]
    - name: updated_at
      data_categories: [system.operations]
  - name: privacyrequestnotifications
    data_categories: []
    fields:
    - name: created_at
      data_categories: [system.operations]
    - name: email
      description: 'The emails of the user that wish to receive error notifications'
      data_categories:
      - user.contact.email
    - name: id
      data_categories: [system.operations]
    - name: notify_after_failures
      data_categories: [system.operations]
    - name: updated_at
      data_categories: [system.operations]
  - name: providedidentity
    data_categories: []
    fields:
    - name: created_at
      data_categories: [system.operations]
    - name: encrypted_value
      data_categories: [user.contact, user.unique_id]
    - name: field_name
      data_categories: [system.operations]
    - name: hashed_value
      data_categories: [user.contact, user.unique_id]
    - name: id
      data_categories: [system.operations]
    - name: privacy_request_id
      data_categories: [system.operations]
    - name: updated_at
      data_categories: [system.operations]
  - name: rule
    data_categories: []
    fields:
    - name: action_type
      data_categories: [system.operations]
    - name: client_id
      data_categories: [system.operations]
    - name: created_at
      data_categories: [system.operations]
    - name: id
      data_categories: [system.operations]
    - name: key
      data_categories: [system.operations]
    - name: masking_strategy
      data_categories: [system.operations]
    - name: name
      data_categories: [system.operations]
    - name: policy_id
      data_categories: [system.operations]
    - name: storage_destination_id
      data_categories: [system.operations]
    - name: updated_at
      data_categories: [system.operations]
  - name: ruletarget
    data_categories: []
    fields:
    - name: client_id
      data_categories: [system.operations]
    - name: created_at
      data_categories: [system.operations]
    - name: data_category
      data_categories: [system.operations]
    - name: id
      data_categories: [system.operations]
    - name: key
      data_categories: [system.operations]
    - name: name
      data_categories: [system.operations]
    - name: rule_id
      data_categories: [system.operations]
    - name: updated_at
      data_categories: [system.operations]
  - name: storageconfig
    data_categories: []
    fields:
    - name: created_at
      data_categories: [system.operations]
    - name: details
      data_categories: [system.operations]
    - name: format
      data_categories: [system.operations]
    - name: id
      data_categories: [system.operations]
    - name: is_default
      data_categories: [system.operations]
    - name: key
      data_categories: [system.operations]
    - name: name
      data_categories: [system.operations]
    - name: secrets
      data_categories: [system.operations]
    - name: type
      data_categories: [system.operations]
    - name: updated_at
      data_categories: [system.operations]
  - name: plus_custom_field_value_list
    description: 'Table used to store allowed custom list values for custom metadata'
    data_categories: null
    fields:
    - name: created_at
      data_categories:
      - system.operations
    - name: id
      data_categories: [system.operations]
    - name: updated_at
      data_categories: [system.operations]
    - name: name
      data_categories:
      - system.operations
    - name: description
      data_categories:
      - system.operations
    - name: allowed_values
      data_categories:
      - system.operations
  - name: plus_custom_field
    description: 'Table used to store custom fields for resources'
    data_categories: null
    fields:
    - name: id
      data_categories: [system.operations]
    - name: created_at
      data_categories: [system.operations]
    - name: updated_at
      data_categories: [system.operations]
    - name: custom_field_definition_id
      data_categories: [system.operations]
    - name: resource_id
      data_categories: [system.operations]
    - name: resource_type
      data_categories: [system.operations]
    - name: value
      data_categories: [system.operations]
    - name: allow_list_id
      data_categories: [system.operations]
    - name: description
      data_categories: [system.operations]
    - name: field_definition
      data_categories: [system.operations]
    - name: field_type
      data_categories: [system.operations]
  - name: plus_custom_field_definition
    description: 'Table used to store custom field definitions for resources'
    data_categories: null
    fields:
    - name: id
      data_categories: [system.operations]
    - name: created_at
      data_categories: [system.operations]
    - name: updated_at
      data_categories: [system.operations]
    - name: custom_field_definition_id
      data_categories: [system.operations]
    - name: allow_list_id
      data_categories: [system.operations]
    - name: description
      data_categories: [system.operations]
    - name: field_definition
      data_categories: [system.operations]
    - name: field_type
      data_categories: [system.operations]
    - name: name
      data_categories: [system.operations]
    - name: resource_type
      data_categories: [system.operations]
    - name: active
      data_categories: [system.operations]
  - name: plus_system_scans
    description: 'A table used to store results of a infrastructure system scan'
    data_categories: null
    fields:
    - name: created_at
      data_categories:
      - system.operations
    - name: error
      description: 'Any errors encountered during system scanning'
      data_categories:
      - system.operations
    - name: id
      data_categories:
      - system.operations
    - name: is_classified
      description: 'Whether this system has been classified by Fidescls'
      data_categories:
      - system.operations
    - name: result
      description: 'Fides Generated Description for Column: result'
      data_categories:
      - system.operations
    - name: status
      description: 'Fides Generated Description for Column: status'
      data_categories:
      - system.operations
    - name: system_count
      description: 'The number of systems discovered by this scan'
      data_categories:
      - system.operations
    - name: updated_at
      data_categories:
      - system.operations
  - name: userregistration
    description: 'Records the registration status of this Fides deployment'
    data_categories: null
    fields:
    - name: id
      data_categories:
      - system.operations
    - name: created_at
      data_categories:
      - system.operations
    - name: updated_at
      data_categories:
      - system.operations
    - name: analytics_id
      description: 'The identifier for this Fides deployment within Fideslog'
      data_categories:
      - system.operations
    - name: opt_in
      description: 'Whether the user has opted to share analytics data'
      data_categories:
      - system.operations
    - name: user_email
      description: 'The email of the user setting this opt_in preference'
      data_categories:
      - user.contact.email
    - name: user_organization
      description: 'The name of the organization this Fides deployment belongs to'
      data_categories:
      - user.workplace
  - name: cookies
    description: 'Fides Generated Description for Table: cookies'
    data_categories: []
    fields:
    - name: created_at
      data_categories:
      - system.operations
    - name: domain
      data_categories:
      - system.operations
    - name: id
      data_categories:
      - system.operations
    - name: name
      data_categories:
      - system.operations
    - name: path
      data_categories:
      - system.operations
    - name: privacy_declaration_id
      data_categories:
      - system.operations
    - name: system_id
      data_categories:
      - system.operations
    - name: updated_at
      data_categories:
      - system.operations
  - name: lastservednotice
    fields:
    - name: created_at
      data_categories:
      - system.operations
    - name: feature
      data_categories:
      - system.operations
    - name: fides_user_device_provided_identity_id
      data_categories:
      - system.operations
    - name: id
      data_categories:
      - system.operations
    - name: privacy_notice_history_id
      data_categories:
      - system.operations
    - name: privacy_notice_id
      data_categories:
      - system.operations
    - name: provided_identity_id
      data_categories:
      - system.operations
    - name: purpose_consent
      data_categories:
      - system.operations
    - name: purpose_legitimate_interests
      data_categories:
      - system.operations
    - name: served_notice_history_id
      data_categories:
      - system.operations
    - name: special_feature
      data_categories:
      - system.operations
    - name: special_purpose
      data_categories:
      - system.operations
    - name: system_consent
      data_categories:
      - system.operations
    - name: system_legitimate_interests
      data_categories:
      - system.operations
    - name: tcf_version
      data_categories:
      - system.operations
    - name: updated_at
      data_categories:
      - system.operations
    - name: vendor_consent
      data_categories:
      - system.operations
    - name: vendor_legitimate_interests
      data_categories:
      - system.operations
  - name: messaging_template
    description: 'Table used to store custom messaging templates'
    data_categories: []
    fields:
    - name: id
      data_categories: [system.operations]
    - name: key
      data_categories: [system.operations]
    - name: content
      data_categories: [system.operations]
    - name: created_at
      data_categories: [system.operations]
    - name: updated_at
      data_categories: [system.operations]
  - name: plus_system_history
    description: 'Table used to store system changes'
    data_categories: []
    fields:
    - name: id
      data_categories: [system.operations]
    - name: system_id
      data_categories: [system.operations]
    - name: user_id
      data_categories: [user.unique_id]
    - name: before
      data_categories: [system.operations]
    - name: after
      data_categories: [system.operations]
    - name: created_at
      data_categories: [system.operations]
    - name: updated_at
      data_categories: [system.operations]
  - name: fidescloud
    description: 'Table used to store Fides Cloud config'
    data_categories: []
    fields:
    - name: id
      data_categories: [system.operations]
    - name: config
      data_categories: [system.operations]
    - name: created_at
      data_categories: [system.operations]
    - name: updated_at
      data_categories: [system.operations]
  - name: custom_privacy_request_field
    data_categories: []
    fields:
    - name: id
      data_categories: [system.operations]
    - name: privacy_request_id
      data_categories: [system.operations]
    - name: consent_request_id
      data_categories: [system.operations]
    - name: field_name
      data_categories: [system.operations]
    - name: field_label
      data_categories: [system.operations]
    - name: hashed_value
      data_categories: [system.operations]
    - name: encrypted_value
      data_categories: [system.operations]
    - name: created_at
      data_categories: [system.operations]
    - name: updated_at
      data_categories: [system.operations]
  - name: plus_custom_asset
    description: 'Table used to store stylesheets and other custom UI assets'
    data_categories: []
    fields:
    - name: id
      data_categories: [system.operations]
    - name: key
      data_categories: [system.operations]
    - name: filename
      data_categories: [system.operations]
    - name: content
      data_categories: [system.operations]
    - name: created_at
      data_categories: [system.operations]
    - name: updated_at
      data_categories: [system.operations]
  - name: system_compass_sync
    fields:
    - name: created_at
      description: 'Fides Generated Description for Column: created_at'
      data_categories: [system.operations]
    - name: id
      data_categories: [system.operations]
    - name: sync_completed_at
      data_categories: [system.operations]
    - name: sync_started_at
      data_categories: [system.operations]
    - name: updated_at
      data_categories: [system.operations]
    - name: updated_systems
      data_categories: [system.operations]
  - name: tcf_purpose_overrides
    fields:
    - name: created_at
      data_categories: [system.operations]
    - name: id
      data_categories: [system.operations]
    - name: is_included
      data_categories: [system.operations]
    - name: purpose
      data_categories: [system.operations]
    - name: required_legal_basis
      data_categories: [system.operations]
    - name: updated_at
      data_categories: [system.operations]
  - name: privacypreferencehistory
    description: 'Fides Generated Description for Table: privacypreferencehistoryv2'
    data_categories: [system.operations]
    fields:
    - name: language
      data_categories: [ system.operations ]
    - name: affected_system_status
      data_categories: [system.operations]
    - name: anonymized_ip_address
      data_categories: [system.operations]
    - name: created_at
      data_categories: [system.operations]
    - name: email
      data_categories: [user]
    - name: fides_string
      data_categories: [system.operations]
    - name: fides_user_device
      data_categories: [user]
    - name: hashed_email
      data_categories: [system.operations]
    - name: hashed_fides_user_device
      data_categories: [system.operations]
    - name: hashed_phone_number
      data_categories: [system.operations]
    - name: id
      data_categories: [system.operations]
    - name: method
      data_categories: [system.operations]
    - name: notice_name
      data_categories: [system.operations]
    - name: notice_key
      data_categories: [system.operations]
    - name: notice_mechanism
      data_categories: [system.operations]
    - name: phone_number
      data_categories: [system.operations]
    - name: preference
      data_categories: [system.operations]
    - name: privacy_experience_config_history_id
      data_categories: [system.operations]
    - name: privacy_experience_id
      data_categories: [system.operations]
    - name: privacy_notice_history_id
      data_categories: [system.operations]
    - name: privacy_request_id
      data_categories: [system.operations]
    - name: request_origin
      data_categories: [system.operations]
    - name: secondary_user_ids
      data_categories: [user]
    - name: served_notice_history_id
      data_categories: [system.operations]
    - name: tcf_preferences
      data_categories: [system.operations]
    - name: updated_at
      data_categories: [system.operations]
    - name: url_recorded
      data_categories: [system.operations]
    - name: user_agent
      data_categories: [user]
    - name: user_geography
      data_categories: [user]
  - name: servednoticehistory
    description: 'Table that records every time a Notice was served'
    data_categories: [system.operations]
    fields:
    - name: language
      data_categories: [ system.operations ]
    - name: acknowledge_mode
      data_categories: [system.operations]
    - name: anonymized_ip_address
      data_categories: [system.operations]
    - name: created_at
      data_categories: [system.operations]
    - name: email
      data_categories: [user]
    - name: fides_user_device
      data_categories: [user]
    - name: hashed_email
      data_categories: [system.operations]
    - name: hashed_fides_user_device
      data_categories: [system.operations]
    - name: hashed_phone_number
      data_categories: [system.operations]
    - name: id
      data_categories: [system.operations]
    - name: notice_name
      data_categories: [system.operations]
    - name: notice_key
      data_categories: [system.operations]
    - name: notice_mechanism
      data_categories: [system.operations]
    - name: phone_number
      data_categories: [user]
    - name: privacy_experience_config_history_id
      data_categories: [system.operations]
    - name: privacy_experience_id
      data_categories: [system.operations]
    - name: privacy_notice_history_id
      data_categories: [system.operations]
    - name: request_origin
      data_categories: [system.operations]
    - name: served_notice_history_id
      data_categories: [system.operations]
    - name: serving_component
      data_categories: [system.operations]
    - name: tcf_served
      data_categories: [system.operations]
    - name: updated_at
      data_categories: [system.operations]
    - name: url_recorded
      data_categories: [system.operations]
    - name: user_agent
      data_categories: [user]
    - name: user_geography
      data_categories: [user]
  - name: currentprivacypreferencev2
    description: 'Stores the latest saved preferences for a given user'
    data_categories: [system.operations]
    fields:
    - name: created_at
      data_categories: [system.operations]
    - name: email
      data_categories: [user]
    - name: fides_string
      data_categories: [system.operations]
    - name: fides_user_device
      data_categories: [user]
    - name: hashed_email
      data_categories: [system.operations]
    - name: hashed_fides_user_device
      data_categories: [system.operations]
    - name: hashed_phone_number
      data_categories: [system.operations]
    - name: id
      data_categories: [system.operations]
    - name: phone_number
      data_categories: [user]
    - name: preferences
      data_categories: [system.operations]
    - name: updated_at
      data_categories: [system.operations]
  - name: lastservednoticev2
    description: 'Stores the last notices that were served to a user'
    data_categories: [system.operations]
    fields:
    - name: created_at
      data_categories: [system.operations]
    - name: email
      data_categories: [user]
    - name: fides_user_device
      data_categories: [user]
    - name: hashed_email
      data_categories: [system.operations]
    - name: hashed_fides_user_device
      data_categories: [system.operations]
    - name: hashed_phone_number
      data_categories: [system.operations]
    - name: id
      data_categories: [system.operations]
    - name: phone_number
      data_categories: [user]
    - name: served
      data_categories: [system.operations]
    - name: updated_at
      data_categories: [system.operations]
  - name: location_regulation_selections
    fields:
    - name: created_at
      data_categories: [system.operations]
    - name: id
      data_categories: [system.operations]
    - name: selected_locations
      data_categories: [system.operations]
    - name: selected_regulations
      data_categories: [system.operations]
    - name: single_row
      data_categories: [system.operations]
    - name: updated_at
      data_categories: [system.operations]
<<<<<<< HEAD
  - name: experiencetranslation
    description: 'The table that stores translations for an Experience Config'
    fields:
    - name: accept_button_label
      data_categories: [system.operations]
    - name: acknowledge_button_label
      data_categories: [system.operations]
    - name: banner_description
      data_categories: [system.operations]
    - name: banner_title
      data_categories: [system.operations]
    - name: created_at
      data_categories: [system.operations]
    - name: description
      data_categories: [system.operations]
    - name: experience_config_id
      data_categories: [system.operations]
    - name: id
      data_categories: [system.operations]
    - name: is_default
      data_categories: [system.operations]
    - name: language
      data_categories: [system.operations]
    - name: privacy_policy_link_label
      data_categories: [system.operations]
    - name: privacy_policy_url
      data_categories: [system.operations]
    - name: privacy_preferences_link_label
      data_categories: [system.operations]
    - name: reject_button_label
      data_categories: [system.operations]
    - name: save_button_label
      data_categories: [system.operations]
    - name: title
      data_categories: [system.operations]
    - name: updated_at
      data_categories: [system.operations]
  - name: noticetranslation
    description: 'The table that stores translations for a Privacy Notice'
    fields:
      - name: created_at
        data_categories: [system.operations]
      - name: description
        data_categories: [system.operations]
      - name: id
        data_categories: [system.operations]
      - name: language
        data_categories: [system.operations]
      - name: privacy_notice_id
        data_categories: [system.operations]
      - name: title
        data_categories: [system.operations]
      - name: updated_at
        data_categories: [system.operations]
  - name: experienceconfigtemplate
    description: 'The table that stores out of the box Experience Templates'
    fields:
    - name: allow_language_selection
      data_categories: [system.operations]
    - name: component
      data_categories: [system.operations]
    - name: created_at
      data_categories: [system.operations]
    - name: disabled
      data_categories: [system.operations]
    - name: dismissable
      data_categories: [system.operations]
    - name: auto_detect_language
      data_categories: [ system.operations ]
    - name: id
      data_categories: [system.operations]
    - name: name
      data_categories: [system.operations]
    - name: privacy_notice_keys
      data_categories: [system.operations]
    - name: regions
      data_categories: [system.operations]
    - name: translations
      data_categories: [system.operations]
    - name: updated_at
      data_categories: [system.operations]
  - name: experiencenotices
    description: 'The table that links Privacy Notices to Experience Configs (many-to-many)'
    fields:
    - name: created_at
      data_categories: [system.operations]
    - name: experience_config_id
      data_categories: [system.operations]
    - name: id
      data_categories: [system.operations]
    - name: notice_id
      data_categories: [system.operations]
    - name: updated_at
      data_categories: [system.operations]
=======
  - name: plus_property
    fields:
    - name: id
      data_categories: [system.operations]
    - name: key
      data_categories: [system.operations]
    - name: name
      data_categories: [system.operations]
    - name: type
      data_categories: [system.operations]
    - name: created_at
      data_categories: [system.operations]
    - name: updated_at
      data_categories: [system.operations]  
>>>>>>> cc9409cd
<|MERGE_RESOLUTION|>--- conflicted
+++ resolved
@@ -1927,7 +1927,6 @@
       data_categories: [system.operations]
     - name: updated_at
       data_categories: [system.operations]
-<<<<<<< HEAD
   - name: experiencetranslation
     description: 'The table that stores translations for an Experience Config'
     fields:
@@ -2022,7 +2021,6 @@
       data_categories: [system.operations]
     - name: updated_at
       data_categories: [system.operations]
-=======
   - name: plus_property
     fields:
     - name: id
@@ -2036,5 +2034,4 @@
     - name: created_at
       data_categories: [system.operations]
     - name: updated_at
-      data_categories: [system.operations]  
->>>>>>> cc9409cd
+      data_categories: [system.operations]  