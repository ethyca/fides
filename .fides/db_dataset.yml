--- conflicted
+++ resolved
@@ -324,49 +324,6 @@
     - name: replaced_by
       data_categories:
         - system.operations
-    fields:
-    - name: created_at
-      data_categories:
-      - system.operations
-    - name: description
-      data_categories:
-      - system.operations
-    - name: fides_key
-      data_categories:
-      - system.operations
-    - name: id
-      data_categories:
-      - system.operations
-    - name: name
-      data_categories:
-      - system.operations
-    - name: organization_fides_key
-      data_categories:
-      - system.operations
-    - name: parent_key
-      data_categories:
-      - system.operations
-    - name: tags
-      data_categories:
-      - system.operations
-    - name: updated_at
-      data_categories:
-      - system.operations
-    - name: is_default
-      data_categories:
-        - system.operations
-    - name: active
-      data_categories:
-        - system.operations
-    - name: version_added
-      data_categories:
-        - system.operations
-    - name: version_deprecated
-      data_categories:
-        - system.operations
-    - name: replaced_by
-      data_categories:
-        - system.operations
   - name: ctl_data_subjects
     fields:
     - name: automated_decisions_or_profiling
@@ -472,8 +429,6 @@
       data_categories:
       - system.operations
     - name: data_categories
-      data_categories:
-      - system.operations
       data_categories:
       - system.operations
     - name: description
@@ -1061,7 +1016,6 @@
     - name: name
       data_categories: [system.operations]
     - name: data_categories
-      data_categories: [system.operations]
       data_categories: [system.operations]
     - name: data_subjects
       data_categories: [system.operations]
@@ -1583,120 +1537,6 @@
     - name: updated_at
       data_categories:
       - system.operations
-<<<<<<< HEAD
-      data_qualifier: aggregated.anonymized.unlinked_pseudonymized.pseudonymized.identified
-=======
-  - name: privacypreferencehistory
-    fields:
-    - name: affected_system_status
-      data_categories:
-      - system.operations
-    - name: anonymized_ip_address
-      data_categories:
-      - user.device.ip_address
-    - name: created_at
-      data_categories:
-      - system.operations
-    - name: email
-      data_categories:
-      - user.contact.email
-    - name: feature
-      data_categories:
-      - system.operations
-    - name: fides_user_device
-      data_categories:
-      - user.device
-    - name: fides_user_device_provided_identity_id
-      data_categories:
-      - system.operations
-    - name: hashed_email
-      data_categories:
-      - system.operations
-    - name: hashed_fides_user_device
-      data_categories:
-      - system.operations
-    - name: hashed_phone_number
-      data_categories:
-      - user.contact.phone_number
-    - name: id
-      data_categories:
-      - system.operations
-    - name: method
-      data_categories:
-      - system.operations
-    - name: phone_number
-      data_categories:
-      - user.contact.phone_number
-    - name: preference
-      data_categories:
-      - system.operations
-    - name: privacy_experience_config_history_id
-      data_categories:
-      - system.operations
-    - name: privacy_experience_id
-      data_categories:
-      - system.operations
-    - name: privacy_notice_history_id
-      data_categories:
-      - system.operations
-    - name: privacy_request_id
-      data_categories:
-      - system.operations
-    - name: provided_identity_id
-      data_categories:
-      - system.operations
-    - name: purpose_consent
-      data_categories:
-      - system.operations
-    - name: purpose_legitimate_interests
-      data_categories:
-      - system.operations
-    - name: relevant_systems
-      data_categories:
-      - system.operations
-    - name: request_origin
-      data_categories:
-      - system.operations
-    - name: secondary_user_ids
-      data_categories:
-      - user
-    - name: served_notice_history_id
-      data_categories:
-      - system.operations
-    - name: special_feature
-      data_categories:
-      - system.operations
-    - name: special_purpose
-      data_categories:
-      - system.operations
-    - name: system_consent
-      data_categories:
-      - system.operations
-    - name: system_legitimate_interests
-      data_categories:
-      - system.operations
-    - name: tcf_version
-      data_categories:
-      - system.operations
-    - name: updated_at
-      data_categories:
-      - system.operations
-    - name: url_recorded
-      data_categories:
-      - system.operations
-    - name: user_agent
-      data_categories:
-      - user.device
-    - name: user_geography
-      data_categories:
-      - user.location
-    - name: vendor_consent
-      data_categories:
-      - system.operations
-    - name: vendor_legitimate_interests
-      data_categories:
-      - system.operations
->>>>>>> e78d395e
   - name: userregistration
     description: 'Records the registration status of this Fides deployment'
     data_categories: null
@@ -1810,107 +1650,6 @@
     - name: vendor_legitimate_interests
       data_categories:
       - system.operations
-<<<<<<< HEAD
-      data_qualifier: aggregated.anonymized.unlinked_pseudonymized.pseudonymized.identified
-=======
-  - name: servednoticehistory
-    description: 'Fides Generated Description for Table: servednoticehistory'
-    data_categories: []
-    fields:
-    - name: acknowledge_mode
-      data_categories:
-      - system.operations
-    - name: anonymized_ip_address
-      data_categories:
-      - user.device.ip_address
-    - name: created_at
-      data_categories:
-      - system.operations
-    - name: email
-      data_categories:
-      - user.contact.email
-    - name: feature
-      data_categories:
-      - system.operations
-    - name: fides_user_device
-      data_categories:
-      - system.operations
-    - name: fides_user_device_provided_identity_id
-      data_categories:
-      - system.operations
-    - name: hashed_email
-      data_categories:
-      - user.contact.email
-    - name: hashed_fides_user_device
-      data_categories:
-      - system.operations
-    - name: hashed_phone_number
-      data_categories:
-      - user.contact.phone_number
-    - name: id
-      data_categories:
-      - system.operations
-    - name: phone_number
-      data_categories:
-      - user.contact.phone_number
-    - name: privacy_experience_config_history_id
-      data_categories:
-      - system.operations
-    - name: privacy_experience_id
-      data_categories:
-      - system.operations
-    - name: privacy_notice_history_id
-      data_categories:
-      - system.operations
-    - name: provided_identity_id
-      data_categories:
-      - system.operations
-    - name: purpose_consent
-      data_categories:
-      - system.operations
-    - name: purpose_legitimate_interests
-      data_categories:
-      - system.operations
-    - name: request_origin
-      data_categories:
-      - system.operations
-    - name: serving_component
-      data_categories:
-      - system.operations
-    - name: special_feature
-      data_categories:
-      - system.operations
-    - name: special_purpose
-      data_categories:
-      - system.operations
-    - name: system_consent
-      data_categories:
-      - system.operations
-    - name: system_legitimate_interests
-      data_categories:
-      - system.operations
-    - name: tcf_version
-      data_categories:
-      - system.operations
-    - name: updated_at
-      data_categories:
-      - system.operations
-    - name: url_recorded
-      data_categories:
-      - system.operations
-    - name: user_agent
-      data_categories:
-      - user
-    - name: user_geography
-      data_categories:
-      - user.location
-    - name: vendor_consent
-      data_categories:
-      - system.operations
-    - name: vendor_legitimate_interests
-      data_categories:
-      - system.operations
->>>>>>> e78d395e
   - name: messaging_template
     description: 'Table used to store custom messaging templates'
     data_categories: []
@@ -2018,318 +1757,234 @@
     - name: required_legal_basis
       data_categories: [system.operations]
     - name: updated_at
-<<<<<<< HEAD
-      data_categories: [system.operations]
-      data_qualifier: aggregated.anonymized.unlinked_pseudonymized.pseudonymized.identified
+      data_categories: [system.operations]
   - name: privacypreferencehistory
     description: 'Fides Generated Description for Table: privacypreferencehistoryv2'
     data_categories: [system.operations]
-    data_qualifier: aggregated.anonymized.unlinked_pseudonymized.pseudonymized.identified
     fields:
     - name: affected_system_status
       description: 'Fides Generated Description for Column: affected_system_status'
       data_categories: [system.operations]
-      data_qualifier: aggregated.anonymized.unlinked_pseudonymized.pseudonymized.identified
     - name: anonymized_ip_address
       description: 'Fides Generated Description for Column: anonymized_ip_address'
       data_categories: [system.operations]
-      data_qualifier: aggregated.anonymized.unlinked_pseudonymized.pseudonymized.identified
     - name: created_at
       description: 'Fides Generated Description for Column: created_at'
       data_categories: [system.operations]
-      data_qualifier: aggregated.anonymized.unlinked_pseudonymized.pseudonymized.identified
     - name: email
       description: 'Fides Generated Description for Column: email'
       data_categories: [user]
-      data_qualifier: aggregated.anonymized.unlinked_pseudonymized.pseudonymized.identified
     - name: fides_string
       description: 'Fides Generated Description for Column: fides_string'
       data_categories: [system.operations]
-      data_qualifier: aggregated.anonymized.unlinked_pseudonymized.pseudonymized.identified
     - name: fides_user_device
       description: 'Fides Generated Description for Column: fides_user_device'
       data_categories: [user]
-      data_qualifier: aggregated.anonymized.unlinked_pseudonymized.pseudonymized.identified
     - name: hashed_email
       description: 'Fides Generated Description for Column: hashed_email'
       data_categories: [system.operations]
-      data_qualifier: aggregated.anonymized.unlinked_pseudonymized.pseudonymized.identified
     - name: hashed_fides_user_device
       description: 'Fides Generated Description for Column: hashed_fides_user_device'
       data_categories: [system.operations]
-      data_qualifier: aggregated.anonymized.unlinked_pseudonymized.pseudonymized.identified
     - name: hashed_phone_number
       description: 'Fides Generated Description for Column: hashed_phone_number'
       data_categories: [system.operations]
-      data_qualifier: aggregated.anonymized.unlinked_pseudonymized.pseudonymized.identified
     - name: id
       description: 'Fides Generated Description for Column: id'
       data_categories: [system.operations]
-      data_qualifier: aggregated.anonymized.unlinked_pseudonymized.pseudonymized.identified
     - name: method
       description: 'Fides Generated Description for Column: method'
       data_categories: [system.operations]
-      data_qualifier: aggregated.anonymized.unlinked_pseudonymized.pseudonymized.identified
     - name: notice_name
       description: 'Fides Generated Description for Column: notice_name'
       data_categories: [system.operations]
-      data_qualifier: aggregated.anonymized.unlinked_pseudonymized.pseudonymized.identified
-      data_categories: [system.operations]
-      data_qualifier: aggregated.anonymized.unlinked_pseudonymized.pseudonymized.identified
     - name: notice_key
       data_categories: [system.operations]
-      data_qualifier: aggregated.anonymized.unlinked_pseudonymized.pseudonymized.identified
     - name: notice_mechanism
       data_categories: [system.operations]
-      data_qualifier: aggregated.anonymized.unlinked_pseudonymized.pseudonymized.identified
     - name: phone_number
       description: 'Fides Generated Description for Column: phone_number'
       data_categories: [system.operations]
-      data_qualifier: aggregated.anonymized.unlinked_pseudonymized.pseudonymized.identified
     - name: preference
       description: 'Fides Generated Description for Column: preference'
       data_categories: [system.operations]
-      data_qualifier: aggregated.anonymized.unlinked_pseudonymized.pseudonymized.identified
     - name: privacy_experience_config_history_id
       description: 'Fides Generated Description for Column: privacy_experience_config_history_id'
       data_categories: [system.operations]
-      data_qualifier: aggregated.anonymized.unlinked_pseudonymized.pseudonymized.identified
     - name: privacy_experience_id
       description: 'Fides Generated Description for Column: privacy_experience_id'
       data_categories: [system.operations]
-      data_qualifier: aggregated.anonymized.unlinked_pseudonymized.pseudonymized.identified
     - name: privacy_notice_history_id
       description: 'Fides Generated Description for Column: privacy_notice_history_id'
       data_categories: [system.operations]
-      data_qualifier: aggregated.anonymized.unlinked_pseudonymized.pseudonymized.identified
     - name: privacy_request_id
       description: 'Fides Generated Description for Column: privacy_request_id'
       data_categories: [system.operations]
-      data_qualifier: aggregated.anonymized.unlinked_pseudonymized.pseudonymized.identified
     - name: request_origin
       description: 'Fides Generated Description for Column: request_origin'
       data_categories: [system.operations]
-      data_qualifier: aggregated.anonymized.unlinked_pseudonymized.pseudonymized.identified
     - name: secondary_user_ids
       description: 'Fides Generated Description for Column: secondary_user_ids'
       data_categories: [user]
-      data_qualifier: aggregated.anonymized.unlinked_pseudonymized.pseudonymized.identified
     - name: served_notice_history_id
       description: 'Fides Generated Description for Column: served_notice_history_id'
       data_categories: [system.operations]
-      data_qualifier: aggregated.anonymized.unlinked_pseudonymized.pseudonymized.identified
     - name: tcf_preferences
       description: 'Fides Generated Description for Column: tcf_preferences'
       data_categories: [system.operations]
-      data_qualifier: aggregated.anonymized.unlinked_pseudonymized.pseudonymized.identified
     - name: updated_at
       description: 'Fides Generated Description for Column: updated_at'
       data_categories: [system.operations]
-      data_qualifier: aggregated.anonymized.unlinked_pseudonymized.pseudonymized.identified
     - name: url_recorded
       description: 'Fides Generated Description for Column: url_recorded'
       data_categories: [system.operations]
-      data_qualifier: aggregated.anonymized.unlinked_pseudonymized.pseudonymized.identified
     - name: user_agent
       description: 'Fides Generated Description for Column: user_agent'
       data_categories: [user]
-      data_qualifier: aggregated.anonymized.unlinked_pseudonymized.pseudonymized.identified
     - name: user_geography
       description: 'Fides Generated Description for Column: user_geography'
       data_categories: [user]
-      data_qualifier: aggregated.anonymized.unlinked_pseudonymized.pseudonymized.identified
   - name: servednoticehistory
     description: 'Fides Generated Description for Table: servednoticehistoryv2'
     data_categories: [system.operations]
-    data_qualifier: aggregated.anonymized.unlinked_pseudonymized.pseudonymized.identified
     fields:
     - name: acknowledge_mode
       description: 'Fides Generated Description for Column: acknowledge_mode'
       data_categories: [system.operations]
-      data_qualifier: aggregated.anonymized.unlinked_pseudonymized.pseudonymized.identified
     - name: anonymized_ip_address
       description: 'Fides Generated Description for Column: anonymized_ip_address'
       data_categories: [system.operations]
-      data_qualifier: aggregated.anonymized.unlinked_pseudonymized.pseudonymized.identified
     - name: created_at
       description: 'Fides Generated Description for Column: created_at'
       data_categories: [system.operations]
-      data_qualifier: aggregated.anonymized.unlinked_pseudonymized.pseudonymized.identified
     - name: email
       description: 'Fides Generated Description for Column: email'
       data_categories: [system.operations]
-      data_qualifier: aggregated.anonymized.unlinked_pseudonymized.pseudonymized.identified
     - name: fides_user_device
       description: 'Fides Generated Description for Column: fides_user_device'
       data_categories: [system.operations]
-      data_qualifier: aggregated.anonymized.unlinked_pseudonymized.pseudonymized.identified
     - name: hashed_email
       description: 'Fides Generated Description for Column: hashed_email'
       data_categories: [system.operations]
-      data_qualifier: aggregated.anonymized.unlinked_pseudonymized.pseudonymized.identified
     - name: hashed_fides_user_device
       description: 'Fides Generated Description for Column: hashed_fides_user_device'
       data_categories: [system.operations]
-      data_qualifier: aggregated.anonymized.unlinked_pseudonymized.pseudonymized.identified
     - name: hashed_phone_number
       description: 'Fides Generated Description for Column: hashed_phone_number'
       data_categories: [system.operations]
-      data_qualifier: aggregated.anonymized.unlinked_pseudonymized.pseudonymized.identified
     - name: id
       description: 'Fides Generated Description for Column: id'
       data_categories: [system.operations]
-      data_qualifier: aggregated.anonymized.unlinked_pseudonymized.pseudonymized.identified
     - name: notice_name
       data_categories: [system.operations]
-      data_qualifier: aggregated.anonymized.unlinked_pseudonymized.pseudonymized.identified
     - name: notice_key
       data_categories: [system.operations]
-      data_qualifier: aggregated.anonymized.unlinked_pseudonymized.pseudonymized.identified
     - name: notice_mechanism
       data_categories: [system.operations]
-      data_qualifier: aggregated.anonymized.unlinked_pseudonymized.pseudonymized.identified
     - name: phone_number
       description: 'Fides Generated Description for Column: phone_number'
       data_categories: [user]
-      data_qualifier: aggregated.anonymized.unlinked_pseudonymized.pseudonymized.identified
     - name: privacy_experience_config_history_id
       description: 'Fides Generated Description for Column: privacy_experience_config_history_id'
       data_categories: [system.operations]
-      data_qualifier: aggregated.anonymized.unlinked_pseudonymized.pseudonymized.identified
     - name: privacy_experience_id
       description: 'Fides Generated Description for Column: privacy_experience_id'
       data_categories: [system.operations]
-      data_qualifier: aggregated.anonymized.unlinked_pseudonymized.pseudonymized.identified
     - name: privacy_notice_history_id
       description: 'Fides Generated Description for Column: privacy_notice_history_id'
       data_categories: [system.operations]
-      data_qualifier: aggregated.anonymized.unlinked_pseudonymized.pseudonymized.identified
     - name: request_origin
       description: 'Fides Generated Description for Column: request_origin'
       data_categories: [system.operations]
-      data_qualifier: aggregated.anonymized.unlinked_pseudonymized.pseudonymized.identified
     - name: served_notice_history_id
       description: 'Fides Generated Description for Column: served_notice_history_id'
       data_categories: [system.operations]
-      data_qualifier: aggregated.anonymized.unlinked_pseudonymized.pseudonymized.identified
     - name: serving_component
       description: 'Fides Generated Description for Column: serving_component'
       data_categories: [system.operations]
-      data_qualifier: aggregated.anonymized.unlinked_pseudonymized.pseudonymized.identified
     - name: tcf_served
       description: 'Fides Generated Description for Column: tcf_served'
       data_categories: [system.operations]
-      data_qualifier: aggregated.anonymized.unlinked_pseudonymized.pseudonymized.identified
     - name: updated_at
       description: 'Fides Generated Description for Column: updated_at'
       data_categories: [system.operations]
-      data_qualifier: aggregated.anonymized.unlinked_pseudonymized.pseudonymized.identified
     - name: url_recorded
       description: 'Fides Generated Description for Column: url_recorded'
       data_categories: [system.operations]
-      data_qualifier: aggregated.anonymized.unlinked_pseudonymized.pseudonymized.identified
     - name: user_agent
       description: 'Fides Generated Description for Column: user_agent'
       data_categories: [user]
-      data_qualifier: aggregated.anonymized.unlinked_pseudonymized.pseudonymized.identified
     - name: user_geography
       description: 'Fides Generated Description for Column: user_geography'
       data_categories: [user]
-      data_qualifier: aggregated.anonymized.unlinked_pseudonymized.pseudonymized.identified
   - name: currentprivacypreferencev2
     description: 'Fides Generated Description for Table: currentprivacypreferencev2'
     data_categories: [system.operations]
-    data_qualifier: aggregated.anonymized.unlinked_pseudonymized.pseudonymized.identified
     fields:
     - name: created_at
       description: 'Fides Generated Description for Column: created_at'
       data_categories: [system.operations]
-      data_qualifier: aggregated.anonymized.unlinked_pseudonymized.pseudonymized.identified
     - name: email
       description: 'Fides Generated Description for Column: email'
       data_categories: [user]
-      data_qualifier: aggregated.anonymized.unlinked_pseudonymized.pseudonymized.identified
     - name: fides_string
       description: 'Fides Generated Description for Column: fides_string'
       data_categories: [system.operations]
-      data_qualifier: aggregated.anonymized.unlinked_pseudonymized.pseudonymized.identified
     - name: fides_user_device
       description: 'Fides Generated Description for Column: fides_user_device'
       data_categories: [user]
-      data_qualifier: aggregated.anonymized.unlinked_pseudonymized.pseudonymized.identified
     - name: hashed_email
       description: 'Fides Generated Description for Column: hashed_email'
       data_categories: [system.operations]
-      data_qualifier: aggregated.anonymized.unlinked_pseudonymized.pseudonymized.identified
     - name: hashed_fides_user_device
       description: 'Fides Generated Description for Column: hashed_fides_user_device'
       data_categories: [system.operations]
-      data_qualifier: aggregated.anonymized.unlinked_pseudonymized.pseudonymized.identified
     - name: hashed_phone_number
       description: 'Fides Generated Description for Column: hashed_phone_number'
       data_categories: [system.operations]
-      data_qualifier: aggregated.anonymized.unlinked_pseudonymized.pseudonymized.identified
     - name: id
       description: 'Fides Generated Description for Column: id'
       data_categories: [system.operations]
-      data_qualifier: aggregated.anonymized.unlinked_pseudonymized.pseudonymized.identified
     - name: phone_number
       description: 'Fides Generated Description for Column: phone_number'
       data_categories: [user]
-      data_qualifier: aggregated.anonymized.unlinked_pseudonymized.pseudonymized.identified
     - name: preferences
       description: 'Fides Generated Description for Column: preferences'
       data_categories: [system.operations]
-      data_qualifier: aggregated.anonymized.unlinked_pseudonymized.pseudonymized.identified
     - name: updated_at
       description: 'Fides Generated Description for Column: updated_at'
       data_categories: [system.operations]
-      data_qualifier: aggregated.anonymized.unlinked_pseudonymized.pseudonymized.identified
   - name: lastservednoticev2
     description: 'Fides Generated Description for Table: lastservednoticev2'
     data_categories: [system.operations]
-    data_qualifier: aggregated.anonymized.unlinked_pseudonymized.pseudonymized.identified
     fields:
     - name: created_at
       description: 'Fides Generated Description for Column: created_at'
       data_categories: [system.operations]
-      data_qualifier: aggregated.anonymized.unlinked_pseudonymized.pseudonymized.identified
     - name: email
       description: 'Fides Generated Description for Column: email'
       data_categories: [user]
-      data_qualifier: aggregated.anonymized.unlinked_pseudonymized.pseudonymized.identified
     - name: fides_user_device
       description: 'Fides Generated Description for Column: fides_user_device'
       data_categories: [user]
-      data_qualifier: aggregated.anonymized.unlinked_pseudonymized.pseudonymized.identified
     - name: hashed_email
       description: 'Fides Generated Description for Column: hashed_email'
       data_categories: [system.operations]
-      data_qualifier: aggregated.anonymized.unlinked_pseudonymized.pseudonymized.identified
     - name: hashed_fides_user_device
       description: 'Fides Generated Description for Column: hashed_fides_user_device'
       data_categories: [system.operations]
-      data_qualifier: aggregated.anonymized.unlinked_pseudonymized.pseudonymized.identified
     - name: hashed_phone_number
       description: 'Fides Generated Description for Column: hashed_phone_number'
       data_categories: [system.operations]
-      data_qualifier: aggregated.anonymized.unlinked_pseudonymized.pseudonymized.identified
     - name: id
       description: 'Fides Generated Description for Column: id'
       data_categories: [system.operations]
-      data_qualifier: aggregated.anonymized.unlinked_pseudonymized.pseudonymized.identified
     - name: phone_number
       description: 'Fides Generated Description for Column: phone_number'
       data_categories: [user]
-      data_qualifier: aggregated.anonymized.unlinked_pseudonymized.pseudonymized.identified
     - name: served
       description: 'Fides Generated Description for Column: served'
       data_categories: [system.operations]
-      data_qualifier: aggregated.anonymized.unlinked_pseudonymized.pseudonymized.identified
     - name: updated_at
       description: 'Fides Generated Description for Column: updated_at'
-      data_categories: [system.operations]
-      data_qualifier: aggregated.anonymized.unlinked_pseudonymized.pseudonymized.identified
-=======
-      data_categories: [system.operations]
->>>>>>> e78d395e
+      data_categories: [system.operations]