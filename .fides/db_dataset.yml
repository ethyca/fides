dataset:
- fides_key: fides_db
  organization_fides_key: default_organization
  name: public
  description: The dataset for the fides application.
  meta: {}
  data_categories:
  - system.operations
  collections:
  - name: accessmanualwebhook
    description: 'A table to record manual steps within data subject execution'
    data_categories: []
    fields:
    - name: connection_config_id
      description: 'The identifier of the system to locate this data within'
      data_categories: [system.operations]
    - name: created_at
      data_categories: [system.operations]
    - name: fields
      description: 'Which data fields must be manually looked up'
      data_categories: [system.operations]
    - name: id
      data_categories: [system.operations]
    - name: updated_at
      data_categories: [system.operations]
  - name: alembic_version
    fields:
    - name: version_num
      data_categories:
      - system.operations
  - name: applicationconfig
    fields:
    - name: api_set
      data_categories:
      - system.operations
    - name: config_set
      data_categories:
      - system.operations
    - name: updated_at
      data_categories:
      - system.operations
    - name: created_at
      data_categories:
      - system.operations
    - name: id
      data_categories:
      - system.operations
    - name: single_row
      data_categories:
      - system.operations
  - name: auditlog
    fields:
    - name: created_at
      data_categories:
      - system.operations
    - name: action
      data_categories:
      - system.operations
    - name: id
      data_categories:
      - system.operations
    - name: message
      data_categories:
      - system.operations
    - name: privacy_request_id
      data_categories:
      - system.operations
    - name: updated_at
      data_categories:
      - system.operations
    - name: user_id
      data_categories:
      - system.operations
    - name: webhook_id
      data_categories:
      - system.operations
  - name: audit_log_resource
    fields:
    - name: created_at
      data_categories:
      - system.operations
    - name: extra_data
      data_categories:
      - system.operations
    - name: fides_keys
      data_categories:
      - system.operations
    - name: id
      data_categories:
      - system.operations
    - name: request_path
      data_categories:
      - system.operations
    - name: request_type
      data_categories:
      - system.operations
    - name: updated_at
      data_categories:
      - system.operations
    - name: user_id
      data_categories:
      - user.unique_id
  - name: client
    fields:
    - name: created_at
      data_categories:
      - system.operations
    - name: fides_key
      data_categories:
      - system.operations
    - name: hashed_secret
      data_categories:
      - system.operations
    - name: id
      data_categories:
      - system.operations
    - name: salt
      data_categories:
      - system.operations
    - name: scopes
      data_categories:
      - system.operations
    - name: roles
      data_categories:
      - system.operations
    - name: systems
      data_categories:
        - system.operations
    - name: updated_at
      data_categories:
      - system.operations
    - name: user_id
      data_categories:
      - system.operations
  - name: systemmanager
    fields:
      - name: id
        data_categories:
          - system.operations
      - name: created_at
        data_categories:
          - system.operations
      - name: updated_at
        data_categories:
          - system.operations
      - name: user_id
        data_categories:
          - system.operations
      - name: system_id
        data_categories:
          - system.operations
  - name: cls_classification_detail
    description: 'A table to store results of classification runs'
    data_categories: null
    fields:
    - name: collection
      description: 'The collection to which the classification target belongs'
      data_categories:
      - system.operations
    - name: created_at
      data_categories:
      - system.operations
    - name: dataset
      description: 'The resource to which the classification target belongs'
      data_categories:
      - system.operations
    - name: field
      description: 'The classification target'
      data_categories:
      - system.operations
    - name: id
      data_categories:
      - system.operations
    - name: instance_id
      description: 'The unique instance in time of the act of classifying a resource. Foreign key to the ID in cls_classification_instance'
      data_categories:
      - system.operations
    - name: labels
      description: 'The suggested data categories and metadata for a resource detail as suggested by the classifier'
      data_categories:
      - system.operations
    - name: status
      description: 'State management for the classification of a resource detail'
      data_categories:
      - system.operations
    - name: updated_at
      data_categories:
      - system.operations
  - name: cls_classification_instance
    description: 'A table to manage the metadata and state of executing classifications'
    data_categories: null
    fields:
    - name: created_at
      data_categories:
      - system.operations
    - name: id
      description: 'The unique ID for an instance in time of classifying a resource, to be referenced by the detail output of a classification'
      data_categories:
      - system.operations
    - name: organization_key
      description: 'The organization fides_key of the resources being classified'
      data_categories:
      - system.operations
    - name: dataset_key
      description: 'The fides_key of the resource being classified'
      data_categories:
      - system.operations
    - name: dataset_name
      description: 'The name of the resource being classified'
      data_categories:
      - system.operations
    - name: status
      description: 'State of the classify instance during classification and review post completion'
      data_categories:
      - system.operations
    - name: target
      description: 'The target type of the resource being classified'
      data_categories:
      - system.operations
    - name: type
      description: 'The type of resource being classified (e.g., systems, datasets)'
      data_categories:
      - system.operations
    - name: updated_at
      data_categories:
      - system.operations
  - name: ctl_data_categories
    fields:
    - name: created_at
      data_categories:
      - system.operations
    - name: description
      data_categories:
      - system.operations
    - name: fides_key
      data_categories:
      - system.operations
    - name: id
      data_categories:
      - system.operations
    - name: name
      data_categories:
      - system.operations
    - name: organization_fides_key
      data_categories:
      - system.operations
    - name: parent_key
      data_categories:
      - system.operations
    - name: tags
      data_categories:
      - system.operations
    - name: updated_at
      data_categories:
      - system.operations
    - name: is_default
      data_categories:
        - system.operations
    - name: active
      data_categories:
        - system.operations
    - name: version_added
      data_categories:
        - system.operations
    - name: version_deprecated
      data_categories:
        - system.operations
    - name: replaced_by
      data_categories:
        - system.operations
  - name: ctl_data_subjects
    fields:
    - name: automated_decisions_or_profiling
      description: Boolean value representing if automated decisions or profiling
        is used for the data subject.
      data_categories:
      - system.operations
    - name: created_at
      data_categories:
      - system.operations
    - name: description
      data_categories:
      - system.operations
    - name: fides_key
      data_categories:
      - system.operations
    - name: id
      data_categories:
      - system.operations
    - name: name
      data_categories:
      - system.operations
    - name: organization_fides_key
      data_categories:
      - system.operations
    - name: rights
      description: JSON structure containing a strategy and optional values for detailing
        data subject rights available
      data_categories:
      - system.operations
    - name: tags
      data_categories:
      - system.operations
    - name: updated_at
      data_categories:
      - system.operations
    - name: is_default
      data_categories:
        - system.operations
    - name: active
      data_categories:
        - system.operations
    - name: version_added
      data_categories:
        - system.operations
    - name: version_deprecated
      data_categories:
        - system.operations
    - name: replaced_by
      data_categories:
        - system.operations
  - name: ctl_data_uses
    fields:
    - name: created_at
      data_categories:
      - system.operations
    - name: description
      data_categories:
      - system.operations
    - name: fides_key
      data_categories:
      - system.operations
    - name: id
      data_categories:
      - system.operations
    - name: name
      data_categories:
      - system.operations
    - name: organization_fides_key
      data_categories:
      - system.operations
    - name: parent_key
      data_categories:
      - system.operations
    - name: tags
      data_categories:
      - system.operations
    - name: updated_at
      data_categories:
      - system.operations
    - name: is_default
      data_categories:
        - system.operations
    - name: active
      data_categories:
        - system.operations
    - name: version_added
      data_categories:
        - system.operations
    - name: version_deprecated
      data_categories:
        - system.operations
    - name: replaced_by
      data_categories:
        - system.operations
  - name: ctl_datasets
    fields:
    - name: collections
      data_categories:
      - system.operations
    - name: created_at
      description: The timestamp of when the row was created
      data_categories:
      - system.operations
    - name: data_categories
      data_categories:
      - system.operations
    - name: description
      data_categories:
      - system.operations
    - name: fides_key
      data_categories:
      - system.operations
    - name: fides_meta
      data_categories:
      - system.operations
    - name: id
      data_categories:
      - system.operations
    - name: meta
      data_categories:
      - system.operations
    - name: name
      data_categories:
      - system.operations
    - name: organization_fides_key
      data_categories:
      - system.operations
    - name: tags
      data_categories:
      - system.operations
    - name: updated_at
      description: The timestamp of when the row was last updated
      data_categories:
      - system.operations
  - name: ctl_evaluations
    fields:
    - name: created_at
      description: The timestamp of when the row was created
      data_categories:
      - system.operations
    - name: details
      data_categories:
      - system.operations
    - name: fides_key
      data_categories:
      - system.operations
    - name: id
      data_categories:
      - system.operations
    - name: message
      data_categories:
      - system.operations
    - name: status
      data_categories:
      - system.operations
    - name: updated_at
      description: The timestamp of when the row was last updated
      data_categories:
      - system.operations
    - name: violations
      data_categories:
      - system.operations
  - name: fidesuser
    fields:
    - name: created_at
      data_categories:
      - system.operations
    - name: first_name
      data_categories:
      - system.operations
    - name: hashed_password
      data_categories:
      - system.operations
    - name: id
      data_categories:
      - system.operations
    - name: last_login_at
      data_categories:
      - system.operations
    - name: last_name
      data_categories:
      - system.operations
    - name: password_reset_at
      data_categories:
      - system.operations
    - name: salt
      data_categories:
      - system.operations
    - name: updated_at
      description: The timestamp of when the row was created
      data_categories:
      - system.operations
    - name: username
      data_categories:
      - system.operations
  - name: fidesuserpermissions
    fields:
    - name: created_at
      data_categories:
      - system.operations
    - name: id
      data_categories:
      - system.operations
    - name: scopes
      data_categories:
      - system.operations
    - name: roles
      data_categories:
        - system.operations
    - name: updated_at
      data_categories:
      - system.operations
    - name: user_id
      data_categories:
      - system.operations
  - name: ctl_organizations
    fields:
    - name: controller
      description: Encrypted contact information for the controller (name, address,
        email, phone)
      data_categories:
      - user.contact
    - name: created_at
      description: The timestamp of when the row was created
      data_categories:
      - system.operations
    - name: data_protection_officer
      description: Encrypted contact information for the Data Protection Officer (name,
        address, email, phone)
      data_categories:
      - user.contact
    - name: description
      data_categories:
      - system.operations
    - name: fides_key
      data_categories:
      - system.operations
    - name: fidesctl_meta
      data_categories:
      - system.operations
    - name: id
      data_categories:
      - system.operations
    - name: name
      data_categories:
      - system.operations
    - name: organization_fides_key
      data_categories:
      - system.operations
    - name: organization_parent_key
      data_categories:
      - system.operations
    - name: representative
      description: Encrypted contact information for the representative (name, address,
        email, phone)
      data_categories:
      - user.contact
    - name: security_policy
      description: A link to the Ethyca security policy
      data_categories:
      - system.operations
    - name: tags
      data_categories:
      - system.operations
    - name: updated_at
      description: The timestamp of when the row was last updated
      data_categories:
      - system.operations
  - name: ctl_policies
    fields:
    - name: created_at
      description: The timestamp of when the row was created
      data_categories:
      - system.operations
    - name: description
      data_categories:
      - system.operations
    - name: fides_key
      data_categories:
      - system.operations
    - name: id
      data_categories:
      - system.operations
    - name: name
      data_categories:
      - system.operations
    - name: organization_fides_key
      data_categories:
      - system.operations
    - name: rules
      data_categories:
      - system.operations
    - name: tags
      data_categories:
      - system.operations
    - name: updated_at
      description: The timestamp of when the row was last updated
      data_categories:
      - system.operations
  - name: ctl_systems
    fields:
    - name: administrating_department
      data_categories:
      - system.operations
    - name: created_at
      description: The timestamp of when the row was created
      data_categories:
      - system.operations
    - name: description
      data_categories:
      - system.operations
      fields: null
    - name: egress
      description: Data categories that leave this system
      data_categories:
      - system.operations
      fields: null
    - name: fides_key
      data_categories:
      - system.operations
    - name: fidesctl_meta
      data_categories:
      - system.operations
    - name: id
      data_categories:
      - system.operations
      fields: null
    - name: ingress
      description: Data categories that enter this system
      data_categories:
      - system.operations
      fields: null
    - name: meta
      data_categories:
      - system.operations
    - name: name
      data_categories:
      - system.operations
    - name: organization_fides_key
      data_categories:
      - system.operations
    - name: privacy_declarations
      data_categories:
      - system.operations
    - name: system_type
      data_categories:
      - system.operations
    - name: tags
      data_categories:
      - system.operations
    - name: updated_at
      description: The timestamp of when the row was last updated
      data_categories:
      - system.operations
    - name: vendor_id
      data_categories:
      - system.operations
    - name: previous_vendor_id
      data_categories:
        - system.operations
    - name: dataset_references
      data_categories:
      - system.operations
    - name: processes_personal_data
      data_categories:
      - system.operations
    - name: exempt_from_privacy_regulations
      data_categories:
      - system.operations
    - name: reason_for_exemption
      data_categories:
      - system.operations
    - name: uses_profiling
      data_categories:
      - system.operations
    - name: legal_basis_for_profiling
      data_categories:
      - system.operations
    - name: does_international_transfers
      data_categories:
      - system.operations
    - name: legal_basis_for_transfers
      data_categories:
      - system.operations
    - name: requires_data_protection_assessments
      data_categories:
      - system.operations
    - name: dpa_location
      data_categories:
      - system.operations
    - name: dpa_progress
      data_categories:
      - system.operations
    - name: privacy_policy
      data_categories:
      - system.operations
    - name: legal_name
      data_categories:
      - system.operations
    - name: legal_address
      data_categories:
      - system.operations
    - name: responsibility
      data_categories:
      - system.operations
    - name: dpo
      data_categories:
      - system.operations
    - name: joint_controller_info
      data_categories:
      - system.operations
    - name: data_security_practices
      data_categories:
      - system.operations
    - name: cookie_max_age_seconds
      data_categories:
      - system.operations
    - name: cookie_refresh
      data_categories:
      - system.operations
    - name: uses_cookies
      data_categories:
      - system.operations
    - name: uses_non_cookie_access
      data_categories:
      - system.operations
    - name: legitimate_interest_disclosure_url
      data_categories:
      - system.operations
    - name: user_id
      data_categories:
      - user.unique_id
    - name: vendor_deleted_date
      data_categories:
      - system.operations
  - name: messagingconfig
    description: 'Fides Generated Description for Table: messagingconfig'
    data_categories: []
    fields:
    - name: created_at
      data_categories: [system.operations]
    - name: details
      description: 'Fides Generated Description for Column: details'
      data_categories: [system.operations]
    - name: id
      data_categories: [system.operations]
    - name: key
      data_categories: [system.operations]
    - name: name
      data_categories: [system.operations]
    - name: secrets
      description: 'Fides Generated Description for Column: secrets'
      data_categories: [system.operations]
    - name: service_type
      description: 'Fides Generated Description for Column: service_type'
      data_categories: [system.operations]
    - name: updated_at
      data_categories: [system.operations]
  - name: authenticationrequest
    data_categories: []
    fields:
    - name: referer
      data_categories: [ system.operations ]
    - name: connection_key
      data_categories: [system.operations]
    - name: created_at
      data_categories: [system.operations]
    - name: id
      data_categories: [system.operations]
    - name: state
      data_categories: [system.operations]
    - name: updated_at
      data_categories: [system.operations]
  - name: connectionconfig
    data_categories: []
    fields:
    - name: access
      data_categories: [system.operations]
    - name: connection_type
      data_categories: [system.operations]
    - name: created_at
      data_categories: [system.operations]
    - name: description
      data_categories: [system.operations]
    - name: disabled
      data_categories: [system.operations]
    - name: disabled_at
      data_categories: [system.operations]
    - name: id
      data_categories: [system.operations]
    - name: key
      data_categories: [system.operations]
    - name: last_test_succeeded
      data_categories: [system.operations]
    - name: last_test_timestamp
      data_categories: [system.operations]
    - name: name
      data_categories: [system.operations]
    - name: saas_config
      data_categories: [system.operations]
    - name: secrets
      data_categories: [system.operations]
    - name: updated_at
      data_categories: [system.operations]
    - name: system_id
      description: 'The identifier of the system to locate this data within'
      data_categories: [system.operations]
    - name: enabled_actions
      description: 'The privacy actions that are enabled for this connection'
      data_categories: [system.operations]
  - name: consent
    description: 'A database table used to map consent preference to identities'
    data_categories: []
    fields:
    - name: created_at
      data_categories: [system.operations]
    - name: data_use
      data_categories: [system.operations]
    - name: data_use_description
      data_categories: [system.operations]
    - name: id
      data_categories: [system.operations]
    - name: opt_in
      data_categories: [system.operations]
    - name: has_gpc_flag
      data_categories: [ system.operations ]
    - name: conflicts_with_gpc
      data_categories: [ system.operations ]
    - name: provided_identity_id
      data_categories: [system.operations]
    - name: updated_at
      data_categories: [system.operations]
  - name: consentrequest
    description: 'A database table used to record requests made by users pertaining to data usage'
    data_categories: []
    fields:
    - name: created_at
      data_categories: [system.operations]
    - name: id
      data_categories: [system.operations]
    - name: provided_identity_id
      description: 'A link to the identity of the user making the request'
      data_categories: [system.operations]
    - name: updated_at
      data_categories: [system.operations]
    - name: privacy_request_id
      description: 'An optional link to the privacy request if one was created to propagate request preferences'
      data_categories: [ system.operations ]
    - name: identity_verified_at
      data_categories: [system.operations]
    - name: preferences
      data_categories: [system.operations]
  - name: custom_connector_template
    description: 'A table used to hold custom connector templates which include a SaaS config, dataset, and an optional icon and functions'
    data_categories: []
    fields:
    - name: config
      description: 'Fides Generated Description for Column: config'
      data_categories: [system.operations]
    - name: created_at
      description: 'Fides Generated Description for Column: created_at'
      data_categories: [system.operations]
    - name: dataset
      description: 'Fides Generated Description for Column: dataset'
      data_categories: [system.operations]
    - name: functions
      description: 'Fides Generated Description for Column: functions'
      data_categories: [system.operations]
    - name: icon
      description: 'Fides Generated Description for Column: icon'
      data_categories: [system.operations]
    - name: id
      description: 'Fides Generated Description for Column: id'
      data_categories: [system.operations]
    - name: key
      description: 'Fides Generated Description for Column: key'
      data_categories: [system.operations]
    - name: name
      description: 'Fides Generated Description for Column: name'
      data_categories: [system.operations]
    - name: updated_at
      description: 'Fides Generated Description for Column: updated_at'
      data_categories: [system.operations]
    - name: replaceable
      description: 'Fides Generated Description for Column: replaceable'
      data_categories: [system.operations]
  - name: datasetconfig
    data_categories: []
    fields:
    - name: connection_config_id
      data_categories: [system.operations]
    - name: ctl_dataset_id
      data_categories: [ system.operations ]
    - name: created_at
      data_categories: [system.operations]
    - name: fides_key
      data_categories: [system.operations]
    - name: id
      data_categories: [system.operations]
    - name: updated_at
      data_categories: [system.operations]
  - name: executionlog
    data_categories: []
    fields:
    - name: action_type
      data_categories: [system.operations]
    - name: collection_name
      data_categories: [system.operations]
    - name: created_at
      data_categories: [system.operations]
    - name: connection_key
      data_categories: [system.operations]
    - name: dataset_name
      data_categories: [system.operations]
    - name: fields_affected
      data_categories: [system.operations]
    - name: id
      data_categories: [system.operations]
    - name: message
      data_categories: [system.operations]
    - name: privacy_request_id
      data_categories: [system.operations]
    - name: status
      data_categories: [system.operations]
    - name: updated_at
      data_categories: [system.operations]
  - name: policy
    data_categories: []
    fields:
    - name: client_id
      data_categories: [system.operations]
    - name: created_at
      data_categories: [system.operations]
    - name: execution_timeframe
      description: 'The time period with which processing must be completed within for requests under this policy'
      data_categories: [system.operations]
    - name: drp_action
      data_categories: [system.operations]
    - name: id
      data_categories: [system.operations]
    - name: key
      data_categories: [system.operations]
    - name: name
      data_categories: [system.operations]
    - name: updated_at
      data_categories: [system.operations]
  - name: policypostwebhook
    data_categories: []
    fields:
    - name: connection_config_id
      data_categories: [system.operations]
    - name: created_at
      data_categories: [system.operations]
    - name: direction
      data_categories: [system.operations]
    - name: id
      data_categories: [system.operations]
    - name: key
      data_categories: [system.operations]
    - name: name
      data_categories: [system.operations]
    - name: order
      data_categories: [system.operations]
    - name: policy_id
      data_categories: [system.operations]
    - name: updated_at
      data_categories: [system.operations]
  - name: policyprewebhook
    data_categories: []
    fields:
    - name: connection_config_id
      data_categories: [system.operations]
    - name: created_at
      data_categories: [system.operations]
    - name: direction
      data_categories: [system.operations]
    - name: id
      data_categories: [system.operations]
    - name: key
      data_categories: [system.operations]
    - name: name
      data_categories: [system.operations]
    - name: order
      data_categories: [system.operations]
    - name: policy_id
      data_categories: [system.operations]
    - name: updated_at
      data_categories: [system.operations]
  - name: privacydeclaration
    data_categories: []
    fields:
    - name: name
      data_categories: [system.operations]
    - name: data_categories
      data_categories: [system.operations]
    - name: data_subjects
      data_categories: [system.operations]
    - name: dataset_references
      data_categories: [system.operations]
    - name: egress
      data_categories: [system.operations]
    - name: ingress
      data_categories: [system.operations]
    - name: system_id
      data_categories: [system.operations]
    - name: data_use
      data_categories: [system.operations]
    - name: id
      data_categories: [system.operations]
    - name: created_at
      data_categories: [system.operations]
    - name: updated_at
      data_categories: [system.operations]
    - name: features
      data_categories:
      - system.operations
    - name: legal_basis_for_processing
      data_categories:
      - system.operations
    - name: flexible_legal_basis_for_processing
      data_categories:
      - system.operations
    - name: impact_assessment_location
      data_categories:
      - system.operations
    - name: retention_period
      data_categories:
      - system.operations
    - name: processes_special_category_data
      data_categories:
      - system.operations
    - name: special_category_legal_basis
      data_categories:
      - system.operations
    - name: data_shared_with_third_parties
      data_categories:
      - system.operations
    - name: third_parties
      data_categories:
      - system.operations
    - name: shared_categories
      data_categories:
      - system.operations
  - name: privacyexperience
    description: 'PrivacyExperiences hold the experience for a given region'
    data_categories: []
    fields:
    - name: component
      data_categories: [system.operations]
    - name: created_at
      data_categories: [system.operations]
    - name: experience_config_id
      data_categories: [system.operations]
    - name: id
      data_categories: [system.operations]
    - name: region
      data_categories: [system.operations]
    - name: updated_at
      data_categories: [system.operations]
  - name: privacyexperienceconfig
    description: 'ExperienceConfig holds shared Experience Configuration to be shared between multiple regions'
    data_categories: []
    fields:
    - name: allow_language_selection
      data_categories: [system.operations]
    - name: component
      data_categories: [system.operations]
    - name: created_at
      data_categories: [system.operations]
    - name: disabled
      data_categories: [ system.operations ]
    - name: dismissable
      data_categories: [system.operations]
    - name: auto_detect_language
      data_categories: [ system.operations ]
    - name: id
      data_categories: [system.operations]
    - name: name
      data_categories: [system.operations]
    - name: origin
      data_categories: [system.operations]
    - name: updated_at
      data_categories: [system.operations]
  - name: privacyexperienceconfighistory
    description: 'Historical table to store all versions of Experience Config History for record keeping'
    fields:
    - name: banner_enabled
      data_categories: [ system.operations ]
    - name: accept_button_label
      data_categories: [ system.operations ]
    - name: acknowledge_button_label
      data_categories: [ system.operations ]
    - name: allow_language_selection
      data_categories: [system.operations]
    - name: banner_description
      data_categories: [system.operations]
    - name: banner_title
      data_categories: [system.operations]
    - name: component
      data_categories: [system.operations]
    - name: created_at
      data_categories: [system.operations]
    - name: description
      data_categories: [system.operations]
    - name: disabled
      data_categories: [system.operations]
    - name: dismissable
      data_categories: [system.operations]
    - name: auto_detect_language
      data_categories: [ system.operations ]
    - name: id
      data_categories: [system.operations]
    - name: is_default
      data_categories: [system.operations]
    - name: language
      data_categories: [ system.operations ]
    - name: name
      data_categories: [system.operations]
    - name: origin
      data_categories: [system.operations]
    - name: privacy_policy_link_label
      data_categories: [ system.operations ]
    - name: modal_link_label
      data_categories: [ system.operations ]
    - name: privacy_policy_url
      data_categories: [ system.operations ]
    - name: privacy_preferences_link_label
      data_categories: [ system.operations ]
    - name: reject_button_label
      data_categories: [ system.operations ]
    - name: save_button_label
      data_categories: [ system.operations ]
    - name: title
      data_categories: [ system.operations ]
    - name: translation_id
      data_categories: [system.operations]
    - name: updated_at
      data_categories: [system.operations]
    - name: version
      data_categories: [system.operations]
  - name: privacynoticetemplate
    data_categories: []
    fields:
    - name: consent_mechanism
      data_categories: [system.operations]
    - name: created_at
      data_categories: [system.operations]
    - name: data_uses
      data_categories: [system.operations]
    - name: disabled
      data_categories: [ system.operations ]
    - name: enforcement_level
      data_categories: [system.operations]
    - name: framework
      data_categories: [system.operations]
    - name: gpp_field_mapping
      data_categories: [system.operations]
    - name: has_gpc_flag
      data_categories: [system.operations]
    - name: id
      data_categories: [system.operations]
    - name: internal_description
      data_categories: [ system.operations ]
    - name: name
      data_categories: [system.operations]
    - name: notice_key
      data_categories: [ system.operations ]
    - name: translations
      data_categories: [ system.operations ]
    - name: updated_at
      data_categories: [system.operations]
  - name: privacynotice
    data_categories: []
    fields:
    - name: consent_mechanism
      data_categories: [system.operations]
    - name: created_at
      data_categories: [system.operations]
    - name: data_uses
      data_categories: [system.operations]
    - name: disabled
      data_categories: [system.operations]
    - name: enforcement_level
      data_categories: [system.operations]
    - name: framework
      data_categories: [system.operations]
    - name: gpp_field_mapping
      data_categories: [system.operations]
    - name: has_gpc_flag
      data_categories: [system.operations]
    - name: id
      data_categories: [system.operations]
    - name: internal_description
      data_categories: [ system.operations ]
    - name: name
      data_categories: [ system.operations ]
    - name: notice_key
      data_categories: [ system.operations ]
    - name: origin
      data_categories: [system.operations]
    - name: updated_at
      data_categories: [system.operations]
  - name: privacynoticehistory
    description: For auditing purposes, a record of how a privacy notice and a translation has changed
    fields:
    - name: displayed_in_api
      data_categories: [ system.operations ]
    - name: displayed_in_overlay
      data_categories: [ system.operations ]
    - name: displayed_in_privacy_center
      data_categories: [ system.operations ]
    - name: regions
      data_categories: [ system.operations ]
    - name: consent_mechanism
      data_categories: [ system.operations ]
    - name: created_at
      data_categories: [ system.operations ]
    - name: data_uses
      data_categories: [system.operations]
    - name: description
      data_categories: [system.operations]
    - name: disabled
      data_categories: [system.operations]
    - name: enforcement_level
      data_categories: [system.operations]
    - name: framework
      data_categories: [system.operations]
    - name: gpp_field_mapping
      data_categories: [system.operations]
    - name: has_gpc_flag
      data_categories: [system.operations]
    - name: id
      data_categories: [system.operations]
    - name: internal_description
      data_categories: [ system.operations ]
    - name: language
      data_categories: [ system.operations ]
    - name: name
      data_categories: [system.operations]
    - name: notice_key
      data_categories: [ system.operations ]
    - name: origin
      data_categories: [system.operations]
    - name: title
      data_categories: [ system.operations ]
    - name: translation_id
      data_categories: [ system.operations ]
    - name: updated_at
      data_categories: [system.operations]
    - name: version
      data_categories: [system.operations]
  - name: privacyrequest
    data_categories: []
    fields:
    - name: access_result_urls
      data_categories: [user]
    - name: cancel_reason
      data_categories: [system.operations]
    - name: canceled_at
      data_categories: [system.operations]
    - name: client_id
      data_categories: [system.operations]
    - name: created_at
      data_categories: [system.operations]
    - name: due_date
      description: 'The date by which this data subject request must be completed'
      data_categories: [system.operations]
    - name: external_id
      data_categories: [system.operations]
    - name: filtered_final_upload
      data_categories: [user]
    - name: finished_processing_at
      data_categories: [system.operations]
    - name: id
      data_categories: [system.operations]
    - name: identity_verified_at
      data_categories: [system.operations]
    - name: origin
      data_categories: [system.operations]
    - name: paused_at
      data_categories: [system.operations]
    - name: policy_id
      data_categories: [system.operations]
    - name: requested_at
      data_categories: [system.operations]
    - name: reviewed_at
      data_categories: [system.operations]
    - name: reviewed_by
      data_categories: [user.name]
    - name: started_processing_at
      data_categories: [system.operations]
    - name: status
      data_categories: [system.operations]
    - name: updated_at
      data_categories: [system.operations]
    - name: consent_preferences
      data_categories: [ system.operations ]
    - name: awaiting_email_send_at
      data_categories: [ system.operations ]
    - name: custom_privacy_request_fields_approved_at
      data_categories: [ system.operations ]
    - name: custom_privacy_request_fields_approved_by
      data_categories: [ system.operations ]
  - name: privacyrequesterror
    data_categories: []
    fields:
    - name: created_at
      data_categories: [system.operations]
    - name: id
      data_categories: [system.operations]
    - name: message_sent
      data_categories: [system.operations]
    - name: privacy_request_id
      data_categories: [system.operations]
    - name: updated_at
      data_categories: [system.operations]
  - name: privacyrequestnotifications
    data_categories: []
    fields:
    - name: created_at
      data_categories: [system.operations]
    - name: email
      description: 'The emails of the user that wish to receive error notifications'
      data_categories:
      - user.contact.email
    - name: id
      data_categories: [system.operations]
    - name: notify_after_failures
      data_categories: [system.operations]
    - name: updated_at
      data_categories: [system.operations]
  - name: providedidentity
    data_categories: []
    fields:
    - name: created_at
      data_categories: [system.operations]
    - name: encrypted_value
      data_categories: [user.contact, user.unique_id]
    - name: field_name
      data_categories: [system.operations]
    - name: field_label
      data_categories: [system.operations]
    - name: hashed_value
      data_categories: [user.contact, user.unique_id]
    - name: id
      data_categories: [system.operations]
    - name: privacy_request_id
      data_categories: [system.operations]
    - name: updated_at
      data_categories: [system.operations]
  - name: rule
    data_categories: []
    fields:
    - name: action_type
      data_categories: [system.operations]
    - name: client_id
      data_categories: [system.operations]
    - name: created_at
      data_categories: [system.operations]
    - name: id
      data_categories: [system.operations]
    - name: key
      data_categories: [system.operations]
    - name: masking_strategy
      data_categories: [system.operations]
    - name: name
      data_categories: [system.operations]
    - name: policy_id
      data_categories: [system.operations]
    - name: storage_destination_id
      data_categories: [system.operations]
    - name: updated_at
      data_categories: [system.operations]
  - name: ruletarget
    data_categories: []
    fields:
    - name: client_id
      data_categories: [system.operations]
    - name: created_at
      data_categories: [system.operations]
    - name: data_category
      data_categories: [system.operations]
    - name: id
      data_categories: [system.operations]
    - name: key
      data_categories: [system.operations]
    - name: name
      data_categories: [system.operations]
    - name: rule_id
      data_categories: [system.operations]
    - name: updated_at
      data_categories: [system.operations]
  - name: storageconfig
    data_categories: []
    fields:
    - name: created_at
      data_categories: [system.operations]
    - name: details
      data_categories: [system.operations]
    - name: format
      data_categories: [system.operations]
    - name: id
      data_categories: [system.operations]
    - name: is_default
      data_categories: [system.operations]
    - name: key
      data_categories: [system.operations]
    - name: name
      data_categories: [system.operations]
    - name: secrets
      data_categories: [system.operations]
    - name: type
      data_categories: [system.operations]
    - name: updated_at
      data_categories: [system.operations]
  - name: plus_custom_field_value_list
    description: 'Table used to store allowed custom list values for custom metadata'
    data_categories: null
    fields:
    - name: created_at
      data_categories:
      - system.operations
    - name: id
      data_categories: [system.operations]
    - name: updated_at
      data_categories: [system.operations]
    - name: name
      data_categories:
      - system.operations
    - name: description
      data_categories:
      - system.operations
    - name: allowed_values
      data_categories:
      - system.operations
  - name: plus_custom_field
    description: 'Table used to store custom fields for resources'
    data_categories: null
    fields:
    - name: id
      data_categories: [system.operations]
    - name: created_at
      data_categories: [system.operations]
    - name: updated_at
      data_categories: [system.operations]
    - name: custom_field_definition_id
      data_categories: [system.operations]
    - name: resource_id
      data_categories: [system.operations]
    - name: resource_type
      data_categories: [system.operations]
    - name: value
      data_categories: [system.operations]
    - name: allow_list_id
      data_categories: [system.operations]
    - name: description
      data_categories: [system.operations]
    - name: field_definition
      data_categories: [system.operations]
    - name: field_type
      data_categories: [system.operations]
  - name: plus_custom_field_definition
    description: 'Table used to store custom field definitions for resources'
    data_categories: null
    fields:
    - name: id
      data_categories: [system.operations]
    - name: created_at
      data_categories: [system.operations]
    - name: updated_at
      data_categories: [system.operations]
    - name: custom_field_definition_id
      data_categories: [system.operations]
    - name: allow_list_id
      data_categories: [system.operations]
    - name: description
      data_categories: [system.operations]
    - name: field_definition
      data_categories: [system.operations]
    - name: field_type
      data_categories: [system.operations]
    - name: name
      data_categories: [system.operations]
    - name: resource_type
      data_categories: [system.operations]
    - name: active
      data_categories: [system.operations]
  - name: plus_system_scans
    description: 'A table used to store results of a infrastructure system scan'
    data_categories: null
    fields:
    - name: created_at
      data_categories:
      - system.operations
    - name: error
      description: 'Any errors encountered during system scanning'
      data_categories:
      - system.operations
    - name: id
      data_categories:
      - system.operations
    - name: is_classified
      description: 'Whether this system has been classified by Fidescls'
      data_categories:
      - system.operations
    - name: result
      description: 'Fides Generated Description for Column: result'
      data_categories:
      - system.operations
    - name: status
      description: 'Fides Generated Description for Column: status'
      data_categories:
      - system.operations
    - name: system_count
      description: 'The number of systems discovered by this scan'
      data_categories:
      - system.operations
    - name: updated_at
      data_categories:
      - system.operations
  - name: userregistration
    description: 'Records the registration status of this Fides deployment'
    data_categories: null
    fields:
    - name: id
      data_categories:
      - system.operations
    - name: created_at
      data_categories:
      - system.operations
    - name: updated_at
      data_categories:
      - system.operations
    - name: analytics_id
      description: 'The identifier for this Fides deployment within Fideslog'
      data_categories:
      - system.operations
    - name: opt_in
      description: 'Whether the user has opted to share analytics data'
      data_categories:
      - system.operations
    - name: user_email
      description: 'The email of the user setting this opt_in preference'
      data_categories:
      - user.contact.email
    - name: user_organization
      description: 'The name of the organization this Fides deployment belongs to'
      data_categories:
      - user.workplace
  - name: cookies
    description: 'Fides Generated Description for Table: cookies'
    data_categories: []
    fields:
    - name: created_at
      data_categories:
      - system.operations
    - name: domain
      data_categories:
      - system.operations
    - name: id
      data_categories:
      - system.operations
    - name: name
      data_categories:
      - system.operations
    - name: path
      data_categories:
      - system.operations
    - name: privacy_declaration_id
      data_categories:
      - system.operations
    - name: system_id
      data_categories:
      - system.operations
    - name: updated_at
      data_categories:
      - system.operations
  - name: messaging_template
    description: 'Table used to store custom messaging templates'
    data_categories: []
    fields:
    - name: id
      data_categories: [system.operations]
    - name: key
      data_categories: [system.operations]
    - name: content
      data_categories: [system.operations]
    - name: created_at
      data_categories: [system.operations]
    - name: updated_at
      data_categories: [system.operations]
  - name: plus_system_history
    description: 'Table used to store system changes'
    data_categories: []
    fields:
    - name: id
      data_categories: [system.operations]
    - name: system_id
      data_categories: [system.operations]
    - name: user_id
      data_categories: [user.unique_id]
    - name: before
      data_categories: [system.operations]
    - name: after
      data_categories: [system.operations]
    - name: created_at
      data_categories: [system.operations]
    - name: updated_at
      data_categories: [system.operations]
  - name: fidescloud
    description: 'Table used to store Fides Cloud config'
    data_categories: []
    fields:
    - name: id
      data_categories: [system.operations]
    - name: config
      data_categories: [system.operations]
    - name: created_at
      data_categories: [system.operations]
    - name: updated_at
      data_categories: [system.operations]
  - name: custom_privacy_request_field
    data_categories: []
    fields:
    - name: id
      data_categories: [system.operations]
    - name: privacy_request_id
      data_categories: [system.operations]
    - name: consent_request_id
      data_categories: [system.operations]
    - name: field_name
      data_categories: [system.operations]
    - name: field_label
      data_categories: [system.operations]
    - name: hashed_value
      data_categories: [system.operations]
    - name: encrypted_value
      data_categories: [system.operations]
    - name: created_at
      data_categories: [system.operations]
    - name: updated_at
      data_categories: [system.operations]
  - name: plus_custom_asset
    description: 'Table used to store stylesheets and other custom UI assets'
    data_categories: []
    fields:
    - name: id
      data_categories: [system.operations]
    - name: key
      data_categories: [system.operations]
    - name: filename
      data_categories: [system.operations]
    - name: content
      data_categories: [system.operations]
    - name: created_at
      data_categories: [system.operations]
    - name: updated_at
      data_categories: [system.operations]
  - name: system_compass_sync
    fields:
    - name: created_at
      description: 'Fides Generated Description for Column: created_at'
      data_categories: [system.operations]
    - name: id
      data_categories: [system.operations]
    - name: sync_completed_at
      data_categories: [system.operations]
    - name: sync_started_at
      data_categories: [system.operations]
    - name: updated_at
      data_categories: [system.operations]
    - name: updated_systems
      data_categories: [system.operations]
  - name: tcf_purpose_overrides
    fields:
    - name: created_at
      data_categories: [system.operations]
    - name: id
      data_categories: [system.operations]
    - name: is_included
      data_categories: [system.operations]
    - name: purpose
      data_categories: [system.operations]
    - name: required_legal_basis
      data_categories: [system.operations]
    - name: updated_at
      data_categories: [system.operations]
  - name: privacypreferencehistory
    description: 'Fides Generated Description for Table: privacypreferencehistoryv2'
    data_categories: [system.operations]
    fields:
    - name: language
      data_categories: [ system.operations ]
    - name: affected_system_status
      data_categories: [system.operations]
    - name: anonymized_ip_address
      data_categories: [system.operations]
    - name: created_at
      data_categories: [system.operations]
    - name: email
      data_categories: [user]
    - name: fides_string
      data_categories: [system.operations]
    - name: fides_user_device
      data_categories: [user]
    - name: hashed_email
      data_categories: [system.operations]
    - name: hashed_fides_user_device
      data_categories: [system.operations]
    - name: hashed_phone_number
      data_categories: [system.operations]
    - name: id
      data_categories: [system.operations]
    - name: method
      data_categories: [system.operations]
    - name: notice_name
      data_categories: [system.operations]
    - name: notice_key
      data_categories: [system.operations]
    - name: notice_mechanism
      data_categories: [system.operations]
    - name: phone_number
      data_categories: [system.operations]
    - name: preference
      data_categories: [system.operations]
    - name: privacy_experience_config_history_id
      data_categories: [system.operations]
    - name: privacy_experience_id
      data_categories: [system.operations]
    - name: privacy_notice_history_id
      data_categories: [system.operations]
    - name: privacy_request_id
      data_categories: [system.operations]
    - name: request_origin
      data_categories: [system.operations]
    - name: secondary_user_ids
      data_categories: [user]
    - name: served_notice_history_id
      data_categories: [system.operations]
    - name: tcf_preferences
      data_categories: [system.operations]
    - name: updated_at
      data_categories: [system.operations]
    - name: url_recorded
      data_categories: [system.operations]
    - name: user_agent
      data_categories: [user]
    - name: user_geography
      data_categories: [user]
    - name: property_id
      data_categories: [system.operations]
  - name: servednoticehistory
    description: 'Table that records every time a Notice was served'
    data_categories: [system.operations]
    fields:
    - name: language
      data_categories: [ system.operations ]
    - name: acknowledge_mode
      data_categories: [system.operations]
    - name: anonymized_ip_address
      data_categories: [system.operations]
    - name: created_at
      data_categories: [system.operations]
    - name: email
      data_categories: [user]
    - name: fides_user_device
      data_categories: [user]
    - name: hashed_email
      data_categories: [system.operations]
    - name: hashed_fides_user_device
      data_categories: [system.operations]
    - name: hashed_phone_number
      data_categories: [system.operations]
    - name: id
      data_categories: [system.operations]
    - name: notice_name
      data_categories: [system.operations]
    - name: notice_key
      data_categories: [system.operations]
    - name: notice_mechanism
      data_categories: [system.operations]
    - name: phone_number
      data_categories: [user]
    - name: privacy_experience_config_history_id
      data_categories: [system.operations]
    - name: privacy_experience_id
      data_categories: [system.operations]
    - name: privacy_notice_history_id
      data_categories: [system.operations]
    - name: request_origin
      data_categories: [system.operations]
    - name: served_notice_history_id
      data_categories: [system.operations]
    - name: serving_component
      data_categories: [system.operations]
    - name: tcf_served
      data_categories: [system.operations]
    - name: updated_at
      data_categories: [system.operations]
    - name: url_recorded
      data_categories: [system.operations]
    - name: user_agent
      data_categories: [user]
    - name: user_geography
      data_categories: [user]
    - name: property_id
      data_categories: [system.operations]
  - name: currentprivacypreferencev2
    description: 'Stores the latest saved preferences for a given user'
    data_categories: [system.operations]
    fields:
    - name: created_at
      data_categories: [system.operations]
    - name: email
      data_categories: [user]
    - name: fides_string
      data_categories: [system.operations]
    - name: fides_user_device
      data_categories: [user]
    - name: hashed_email
      data_categories: [system.operations]
    - name: hashed_fides_user_device
      data_categories: [system.operations]
    - name: hashed_phone_number
      data_categories: [system.operations]
    - name: id
      data_categories: [system.operations]
    - name: phone_number
      data_categories: [user]
    - name: preferences
      data_categories: [system.operations]
    - name: updated_at
      data_categories: [system.operations]
  - name: lastservednoticev2
    description: 'Stores the last notices that were served to a user'
    data_categories: [system.operations]
    fields:
    - name: created_at
      data_categories: [system.operations]
    - name: email
      data_categories: [user]
    - name: fides_user_device
      data_categories: [user]
    - name: hashed_email
      data_categories: [system.operations]
    - name: hashed_fides_user_device
      data_categories: [system.operations]
    - name: hashed_phone_number
      data_categories: [system.operations]
    - name: id
      data_categories: [system.operations]
    - name: phone_number
      data_categories: [user]
    - name: served
      data_categories: [system.operations]
    - name: updated_at
      data_categories: [system.operations]
  - name: location_regulation_selections
    fields:
    - name: created_at
      data_categories: [system.operations]
    - name: id
      data_categories: [system.operations]
    - name: selected_locations
      data_categories: [system.operations]
    - name: selected_location_groups
      data_categories: [ system.operations ]
    - name: selected_regulations
      data_categories: [system.operations]
    - name: single_row
      data_categories: [system.operations]
    - name: updated_at
      data_categories: [system.operations]
  - name: experiencetranslation
    description: 'The table that stores translations for an Experience Config'
    fields:
    - name: accept_button_label
      data_categories: [system.operations]
    - name: acknowledge_button_label
      data_categories: [system.operations]
    - name: banner_description
      data_categories: [system.operations]
    - name: banner_title
      data_categories: [system.operations]
    - name: created_at
      data_categories: [system.operations]
    - name: description
      data_categories: [system.operations]
    - name: experience_config_id
      data_categories: [system.operations]
    - name: id
      data_categories: [system.operations]
    - name: is_default
      data_categories: [system.operations]
    - name: language
      data_categories: [system.operations]
    - name: privacy_policy_link_label
      data_categories: [system.operations]
    - name: modal_link_label
      data_categories: [ system.operations ]
    - name: privacy_policy_url
      data_categories: [system.operations]
    - name: privacy_preferences_link_label
      data_categories: [system.operations]
    - name: reject_button_label
      data_categories: [system.operations]
    - name: save_button_label
      data_categories: [system.operations]
    - name: title
      data_categories: [system.operations]
    - name: updated_at
      data_categories: [system.operations]
  - name: noticetranslation
    description: 'The table that stores translations for a Privacy Notice'
    fields:
      - name: created_at
        data_categories: [system.operations]
      - name: description
        data_categories: [system.operations]
      - name: id
        data_categories: [system.operations]
      - name: language
        data_categories: [system.operations]
      - name: privacy_notice_id
        data_categories: [system.operations]
      - name: title
        data_categories: [system.operations]
      - name: updated_at
        data_categories: [system.operations]
  - name: experienceconfigtemplate
    description: 'The table that stores out of the box Experience Templates'
    fields:
    - name: allow_language_selection
      data_categories: [system.operations]
    - name: component
      data_categories: [system.operations]
    - name: created_at
      data_categories: [system.operations]
    - name: disabled
      data_categories: [system.operations]
    - name: dismissable
      data_categories: [system.operations]
    - name: auto_detect_language
      data_categories: [ system.operations ]
    - name: id
      data_categories: [system.operations]
    - name: name
      data_categories: [system.operations]
    - name: privacy_notice_keys
      data_categories: [system.operations]
    - name: regions
      data_categories: [system.operations]
    - name: translations
      data_categories: [system.operations]
    - name: updated_at
      data_categories: [system.operations]
  - name: experiencenotices
    description: 'The table that links Privacy Notices to Experience Configs (many-to-many)'
    fields:
    - name: created_at
      data_categories: [system.operations]
    - name: experience_config_id
      data_categories: [system.operations]
    - name: id
      data_categories: [system.operations]
    - name: notice_id
      data_categories: [system.operations]
    - name: updated_at
      data_categories: [system.operations]
  - name: plus_property
    fields:
    - name: id
      data_categories: [system.operations]
    - name: key
      data_categories: [system.operations]
    - name: name
      data_categories: [system.operations]
    - name: type
      data_categories: [system.operations]
    - name: created_at
      data_categories: [system.operations]
    - name: updated_at
      data_categories: [system.operations]
    - name: privacy_center_config
      data_categories: [system.operations]
    - name: stylesheet
      data_categories: [system.operations]
  - name: plus_property_path
    fields:
    - name: id
      data_categories: [system.operations]
    - name: path
      data_categories: [system.operations]
    - name: property_id
      data_categories: [system.operations]
    - name: created_at
      data_categories: [system.operations]
    - name: updated_at
      data_categories: [system.operations]
  - name: plus_privacy_experience_config_property
    fields:
    - name: id
      data_categories: [system.operations]
    - name: privacy_experience_config_id
      data_categories: [system.operations]
    - name: property_id
      data_categories: [system.operations]
    - name: created_at
      data_categories: [system.operations]
    - name: updated_at
      data_categories: [system.operations]
  - name: plus_privacy_center_config
    fields:
    - name: id
      data_categories: [system.operations]
    - name: config
      data_categories: [system.operations]
    - name: created_at
      data_categories: [system.operations]
    - name: updated_at
      data_categories: [system.operations]
    - name: single_row
      data_categories: [system.operations]
  - name: preapprovalwebhook
    description: 'The table that stores Pre Approval Webhooks'
    data_categories: [ ]
    fields:
    - name: connection_config_id
      data_categories: [ system.operations ]
    - name: created_at
      data_categories: [ system.operations ]
    - name: id
      data_categories: [ system.operations ]
    - name: updated_at
      data_categories: [ system.operations ]
    - name: key
      data_categories: [ system.operations ]
    - name: name
      data_categories: [ system.operations ]
  - name: preapprovalwebhookreply
    description: 'The table that stores service replies to Pre Approval Webhooks'
    data_categories: [ ]
    fields:
    - name: webhook_id
      data_categories: [ system.operations ]
    - name: privacy_request_id
      data_categories: [ system.operations ]
    - name: created_at
      data_categories: [ system.operations ]
    - name: id
      data_categories: [ system.operations ]
    - name: updated_at
      data_categories: [ system.operations ]
    - name: is_eligible
      data_categories: [ system.operations ]
  - name: requesttask
    fields:
    - name: access_data
      data_categories: [user]
    - name: action_type
      data_categories: [system]
    - name: all_descendant_tasks
      data_categories: [system]
    - name: collection
      data_categories: [system]
    - name: collection_address
      data_categories: [system]
    - name: collection_name
      data_categories: [system]
    - name: consent_sent
      data_categories: [system]
    - name: created_at
      data_categories: [system]
    - name: data_for_erasures
      data_categories: [user]
    - name: dataset_name
      data_categories: [system]
    - name: downstream_tasks
      data_categories: [system]
    - name: id
      data_categories: [system]
    - name: privacy_request_id
      data_categories: [system]
    - name: rows_masked
      data_categories: [system]
    - name: status
      data_categories: [system]
    - name: traversal_details
      data_categories: [system]
    - name: updated_at
      data_categories: [system]
    - name: upstream_tasks
      data_categories: [system]
<<<<<<< HEAD
    - name: callback_succeeded
=======
  - name: monitorconfig
    fields:
    - name: classify_params
      data_categories: [system]
    - name: connection_config_id
      data_categories: [system]
    - name: created_at
      data_categories: [system]
    - name: id
      data_categories: [system]
    - name: key
      data_categories: [system]
    - name: name
      data_categories: [system]
    - name: updated_at
      data_categories: [system]
    - name: databases
      data_categories: [system]
    - name: monitor_execution_trigger
      data_categories: [system]
  - name: stagedresource
    fields:
    - name: child_diff_statuses
      data_categories: [system]
    - name: children
      data_categories: [system]
    - name: classifications
      data_categories: [system]
    - name: created_at
      data_categories: [system]
    - name: description
      data_categories: [system]
    - name: diff_status
      data_categories: [system]
    - name: id
      data_categories: [system]
    - name: meta
      data_categories: [system]
    - name: monitor_config_id
      data_categories: [system]
    - name: name
      data_categories: [system]
    - name: parent
      data_categories: [system]
    - name: resource_type
      data_categories: [system]
    - name: source_modified
      data_categories: [system]
    - name: updated_at
      data_categories: [system]
    - name: urn
      data_categories: [system]
    - name: user_assigned_data_categories
>>>>>>> 3028a0b3
      data_categories: [system]<|MERGE_RESOLUTION|>--- conflicted
+++ resolved
@@ -2062,9 +2062,8 @@
       data_categories: [system]
     - name: upstream_tasks
       data_categories: [system]
-<<<<<<< HEAD
     - name: callback_succeeded
-=======
+      data_categories: [system]
   - name: monitorconfig
     fields:
     - name: classify_params
@@ -2118,5 +2117,4 @@
     - name: urn
       data_categories: [system]
     - name: user_assigned_data_categories
->>>>>>> 3028a0b3
       data_categories: [system]