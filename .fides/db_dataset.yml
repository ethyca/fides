dataset:
- fides_key: fides_db
  organization_fides_key: default_organization
  name: public
  description: The dataset for the fides application.
  meta: {}
  data_categories:
  - system.operations
  collections:
  - name: accessmanualwebhook
    description: 'A table to record manual steps within data subject execution'
    data_categories: []
    fields:
    - name: connection_config_id
      description: 'The identifier of the system to locate this data within'
      data_categories: [system.operations]
    - name: created_at
      data_categories: [system.operations]
    - name: fields
      description: 'Which data fields must be manually looked up'
      data_categories: [system.operations]
    - name: id
      data_categories: [system.operations]
    - name: updated_at
      data_categories: [system.operations]
  - name: alembic_version
    fields:
    - name: version_num
      data_categories:
      - system.operations
  - name: applicationconfig
    fields:
    - name: api_set
      data_categories:
      - system.operations
    - name: config_set
      data_categories:
      - system.operations
    - name: updated_at
      data_categories:
      - system.operations
    - name: created_at
      data_categories:
      - system.operations
    - name: id
      data_categories:
      - system.operations
    - name: single_row
      data_categories:
      - system.operations
  - name: attachment_reference
    fields:
    - name: attachment_id
      data_categories:
      - system.operations
    - name: created_at
      data_categories:
      - system.operations
    - name: id
      data_categories:
      - system.operations
    - name: reference_id
      data_categories:
      - system.operations
    - name: reference_type
      data_categories:
      - system.operations
    - name: updated_at
      data_categories:
      - system.operations
  - name: attachment
    fields:
    - name: attachment_type
      data_categories:
      - system.operations
    - name: created_at
      data_categories:
      - system.operations
    - name: file_name
      data_categories:
      - system.operations
    - name: id
      data_categories:
      - system.operations
    - name: storage_key
      data_categories:
      - system.operations
    - name: updated_at
      data_categories:
      - system.operations
    - name: user_id
      data_categories:
      - system.operations
  - name: auditlog
    fields:
    - name: created_at
      data_categories:
      - system.operations
    - name: action
      data_categories:
      - system.operations
    - name: id
      data_categories:
      - system.operations
    - name: message
      data_categories:
      - system.operations
    - name: privacy_request_id
      data_categories:
      - system.operations
    - name: updated_at
      data_categories:
      - system.operations
    - name: user_id
      data_categories:
      - system.operations
    - name: webhook_id
      data_categories:
      - system.operations
  - name: audit_log_resource
    fields:
    - name: created_at
      data_categories:
      - system.operations
    - name: extra_data
      data_categories:
      - system.operations
    - name: fides_keys
      data_categories:
      - system.operations
    - name: id
      data_categories:
      - system.operations
    - name: request_path
      data_categories:
      - system.operations
    - name: request_type
      data_categories:
      - system.operations
    - name: updated_at
      data_categories:
      - system.operations
    - name: user_id
      data_categories:
      - user.unique_id
  - name: comment
    fields:
    - name: comment_text
      data_categories:
      - system.operations
    - name: comment_type
      data_categories:
      - system.operations
    - name: created_at
      data_categories:
      - system.operations
    - name: id
      data_categories:
      - system.operations
    - name: updated_at
      data_categories:
      - system.operations
    - name: user_id
      data_categories:
      - system.operations
  - name: comment_reference
    fields:
    - name: comment_id
      data_categories:
      - system.operations
    - name: created_at
      data_categories:
      - system.operations
    - name: id
      data_categories:
      - system.operations
    - name: reference_id
      data_categories:
      - system.operations
    - name: reference_type
      data_categories:
      - system.operations
    - name: updated_at
      data_categories:
      - system.operations
  - name: client
    fields:
    - name: created_at
      data_categories:
      - system.operations
    - name: fides_key
      data_categories:
      - system.operations
    - name: hashed_secret
      data_categories:
      - system.operations
    - name: id
      data_categories:
      - system.operations
    - name: salt
      data_categories:
      - system.operations
    - name: scopes
      data_categories:
      - system.operations
    - name: roles
      data_categories:
      - system.operations
    - name: systems
      data_categories:
        - system.operations
    - name: connections
      data_categories:
        - system.operations
    - name: updated_at
      data_categories:
      - system.operations
    - name: user_id
      data_categories:
      - system.operations
  - name: systemmanager
    fields:
      - name: id
        data_categories:
          - system.operations
      - name: created_at
        data_categories:
          - system.operations
      - name: updated_at
        data_categories:
          - system.operations
      - name: user_id
        data_categories:
          - system.operations
      - name: system_id
        data_categories:
          - system.operations
  - name: cls_classification_detail
    description: 'A table to store results of classification runs'
    data_categories: null
    fields:
    - name: collection
      description: 'The collection to which the classification target belongs'
      data_categories:
      - system.operations
    - name: created_at
      data_categories:
      - system.operations
    - name: dataset
      description: 'The resource to which the classification target belongs'
      data_categories:
      - system.operations
    - name: field
      description: 'The classification target'
      data_categories:
      - system.operations
    - name: id
      data_categories:
      - system.operations
    - name: instance_id
      description: 'The unique instance in time of the act of classifying a resource. Foreign key to the ID in cls_classification_instance'
      data_categories:
      - system.operations
    - name: labels
      description: 'The suggested data categories and metadata for a resource detail as suggested by the classifier'
      data_categories:
      - system.operations
    - name: status
      description: 'State management for the classification of a resource detail'
      data_categories:
      - system.operations
    - name: updated_at
      data_categories:
      - system.operations
  - name: cls_classification_instance
    description: 'A table to manage the metadata and state of executing classifications'
    data_categories: null
    fields:
    - name: created_at
      data_categories:
      - system.operations
    - name: id
      description: 'The unique ID for an instance in time of classifying a resource, to be referenced by the detail output of a classification'
      data_categories:
      - system.operations
    - name: organization_key
      description: 'The organization fides_key of the resources being classified'
      data_categories:
      - system.operations
    - name: dataset_key
      description: 'The fides_key of the resource being classified'
      data_categories:
      - system.operations
    - name: dataset_name
      description: 'The name of the resource being classified'
      data_categories:
      - system.operations
    - name: status
      description: 'State of the classify instance during classification and review post completion'
      data_categories:
      - system.operations
    - name: target
      description: 'The target type of the resource being classified'
      data_categories:
      - system.operations
    - name: type
      description: 'The type of resource being classified (e.g., systems, datasets)'
      data_categories:
      - system.operations
    - name: updated_at
      data_categories:
      - system.operations
  - name: ctl_data_categories
    fields:
    - name: created_at
      data_categories:
      - system.operations
    - name: description
      data_categories:
      - system.operations
    - name: fides_key
      data_categories:
      - system.operations
    - name: id
      data_categories:
      - system.operations
    - name: name
      data_categories:
      - system.operations
    - name: organization_fides_key
      data_categories:
      - system.operations
    - name: parent_key
      data_categories:
      - system.operations
    - name: tags
      data_categories:
      - system.operations
    - name: updated_at
      data_categories:
      - system.operations
    - name: is_default
      data_categories:
        - system.operations
    - name: active
      data_categories:
        - system.operations
    - name: version_added
      data_categories:
        - system.operations
    - name: version_deprecated
      data_categories:
        - system.operations
    - name: replaced_by
      data_categories:
        - system.operations
  - name: ctl_data_subjects
    fields:
    - name: automated_decisions_or_profiling
      description: Boolean value representing if automated decisions or profiling
        is used for the data subject.
      data_categories:
      - system.operations
    - name: created_at
      data_categories:
      - system.operations
    - name: description
      data_categories:
      - system.operations
    - name: fides_key
      data_categories:
      - system.operations
    - name: id
      data_categories:
      - system.operations
    - name: name
      data_categories:
      - system.operations
    - name: organization_fides_key
      data_categories:
      - system.operations
    - name: rights
      description: JSON structure containing a strategy and optional values for detailing
        data subject rights available
      data_categories:
      - system.operations
    - name: tags
      data_categories:
      - system.operations
    - name: updated_at
      data_categories:
      - system.operations
    - name: is_default
      data_categories:
        - system.operations
    - name: active
      data_categories:
        - system.operations
    - name: version_added
      data_categories:
        - system.operations
    - name: version_deprecated
      data_categories:
        - system.operations
    - name: replaced_by
      data_categories:
        - system.operations
  - name: ctl_data_uses
    fields:
    - name: created_at
      data_categories:
      - system.operations
    - name: description
      data_categories:
      - system.operations
    - name: fides_key
      data_categories:
      - system.operations
    - name: id
      data_categories:
      - system.operations
    - name: name
      data_categories:
      - system.operations
    - name: organization_fides_key
      data_categories:
      - system.operations
    - name: parent_key
      data_categories:
      - system.operations
    - name: tags
      data_categories:
      - system.operations
    - name: updated_at
      data_categories:
      - system.operations
    - name: is_default
      data_categories:
        - system.operations
    - name: active
      data_categories:
        - system.operations
    - name: version_added
      data_categories:
        - system.operations
    - name: version_deprecated
      data_categories:
        - system.operations
    - name: replaced_by
      data_categories:
        - system.operations
  - name: ctl_datasets
    fields:
    - name: collections
      data_categories:
      - system.operations
    - name: created_at
      description: The timestamp of when the row was created
      data_categories:
      - system.operations
    - name: data_categories
      data_categories:
      - system.operations
    - name: description
      data_categories:
      - system.operations
    - name: fides_key
      data_categories:
      - system.operations
    - name: fides_meta
      data_categories:
      - system.operations
    - name: id
      data_categories:
      - system.operations
    - name: meta
      data_categories:
      - system.operations
    - name: name
      data_categories:
      - system.operations
    - name: organization_fides_key
      data_categories:
      - system.operations
    - name: tags
      data_categories:
      - system.operations
    - name: updated_at
      description: The timestamp of when the row was last updated
      data_categories:
      - system.operations
  - name: ctl_evaluations
    fields:
    - name: created_at
      description: The timestamp of when the row was created
      data_categories:
      - system.operations
    - name: details
      data_categories:
      - system.operations
    - name: fides_key
      data_categories:
      - system.operations
    - name: id
      data_categories:
      - system.operations
    - name: message
      data_categories:
      - system.operations
    - name: status
      data_categories:
      - system.operations
    - name: updated_at
      description: The timestamp of when the row was last updated
      data_categories:
      - system.operations
    - name: violations
      data_categories:
      - system.operations
  - name: fidesuser
    fields:
    - name: created_at
      data_categories:
      - system.operations
    - name: first_name
      data_categories:
      - user.name.first
    - name: hashed_password
      data_categories:
      - system.operations
    - name: id
      data_categories:
      - system.operations
    - name: last_login_at
      data_categories:
      - system.operations
    - name: last_name
      data_categories:
      - user.name.last
    - name: password_reset_at
      data_categories:
      - system.operations
    - name: salt
      data_categories:
      - system.operations
    - name: updated_at
      description: The timestamp of when the row was created
      data_categories:
      - system.operations
    - name: username
      data_categories:
      - user.account.username
    - name: disabled
      data_categories:
      - system.operations
    - name: disabled_reason
      data_categories:
      - system.operations
    - name: email_address
      data_categories:
      - user.contact.email
    - name: password_login_enabled
      data_categories:
      - system.operations
    - name: totp_secret
      data_categories:
      - system.operations
  - name: fidesuserpermissions
    fields:
    - name: created_at
      data_categories:
      - system.operations
    - name: id
      data_categories:
      - system.operations
    - name: scopes
      data_categories:
      - system.operations
    - name: roles
      data_categories:
        - system.operations
    - name: updated_at
      data_categories:
      - system.operations
    - name: user_id
      data_categories:
      - system.operations
  - name: fides_user_respondent_email_verification
    fields:
    - name: id
      data_categories:
      - system.operations
    - name: user_id
      data_categories:
      - system.operations
    - name: access_token
      data_categories:
      - system.operations
    - name: access_token_expires_at
      data_categories:
      - system.operations
    - name: identity_verified_at
      data_categories:
      - system.operations
    - name: created_at
      data_categories:
      - system.operations
    - name: updated_at
      data_categories:
      - system.operations
  - name: ctl_organizations
    fields:
    - name: controller
      description: Encrypted contact information for the controller (name, address,
        email, phone)
      data_categories:
      - user.contact
    - name: created_at
      description: The timestamp of when the row was created
      data_categories:
      - system.operations
    - name: data_protection_officer
      description: Encrypted contact information for the Data Protection Officer (name,
        address, email, phone)
      data_categories:
      - user.contact
    - name: description
      data_categories:
      - system.operations
    - name: fides_key
      data_categories:
      - system.operations
    - name: fidesctl_meta
      data_categories:
      - system.operations
    - name: id
      data_categories:
      - system.operations
    - name: name
      data_categories:
      - system.operations
    - name: organization_fides_key
      data_categories:
      - system.operations
    - name: organization_parent_key
      data_categories:
      - system.operations
    - name: representative
      description: Encrypted contact information for the representative (name, address,
        email, phone)
      data_categories:
      - user.contact
    - name: security_policy
      description: A link to the Ethyca security policy
      data_categories:
      - system.operations
    - name: tags
      data_categories:
      - system.operations
    - name: updated_at
      description: The timestamp of when the row was last updated
      data_categories:
      - system.operations
  - name: ctl_policies
    fields:
    - name: created_at
      description: The timestamp of when the row was created
      data_categories:
      - system.operations
    - name: description
      data_categories:
      - system.operations
    - name: fides_key
      data_categories:
      - system.operations
    - name: id
      data_categories:
      - system.operations
    - name: name
      data_categories:
      - system.operations
    - name: organization_fides_key
      data_categories:
      - system.operations
    - name: rules
      data_categories:
      - system.operations
    - name: tags
      data_categories:
      - system.operations
    - name: updated_at
      description: The timestamp of when the row was last updated
      data_categories:
      - system.operations
  - name: ctl_systems
    fields:
    - name: administrating_department
      data_categories:
      - system.operations
    - name: created_at
      description: The timestamp of when the row was created
      data_categories:
      - system.operations
    - name: description
      data_categories:
      - system.operations
      fields: null
    - name: egress
      description: Data categories that leave this system
      data_categories:
      - system.operations
      fields: null
    - name: fides_key
      data_categories:
      - system.operations
    - name: fidesctl_meta
      data_categories:
      - system.operations
    - name: id
      data_categories:
      - system.operations
      fields: null
    - name: ingress
      description: Data categories that enter this system
      data_categories:
      - system.operations
      fields: null
    - name: meta
      data_categories:
      - system.operations
    - name: name
      data_categories:
      - system.operations
    - name: organization_fides_key
      data_categories:
      - system.operations
    - name: privacy_declarations
      data_categories:
      - system.operations
    - name: system_type
      data_categories:
      - system.operations
    - name: tags
      data_categories:
      - system.operations
    - name: updated_at
      description: The timestamp of when the row was last updated
      data_categories:
      - system.operations
    - name: vendor_id
      data_categories:
      - system.operations
    - name: previous_vendor_id
      data_categories:
        - system.operations
    - name: dataset_references
      data_categories:
      - system.operations
    - name: processes_personal_data
      data_categories:
      - system.operations
    - name: exempt_from_privacy_regulations
      data_categories:
      - system.operations
    - name: reason_for_exemption
      data_categories:
      - system.operations
    - name: uses_profiling
      data_categories:
      - system.operations
    - name: legal_basis_for_profiling
      data_categories:
      - system.operations
    - name: does_international_transfers
      data_categories:
      - system.operations
    - name: legal_basis_for_transfers
      data_categories:
      - system.operations
    - name: requires_data_protection_assessments
      data_categories:
      - system.operations
    - name: dpa_location
      data_categories:
      - system.operations
    - name: dpa_progress
      data_categories:
      - system.operations
    - name: privacy_policy
      data_categories:
      - system.operations
    - name: legal_name
      data_categories:
      - system.operations
    - name: legal_address
      data_categories:
      - system.operations
    - name: responsibility
      data_categories:
      - system.operations
    - name: dpo
      data_categories:
      - system.operations
    - name: joint_controller_info
      data_categories:
      - system.operations
    - name: data_security_practices
      data_categories:
      - system.operations
    - name: cookie_max_age_seconds
      data_categories:
      - system.operations
    - name: cookie_refresh
      data_categories:
      - system.operations
    - name: uses_cookies
      data_categories:
      - system.operations
    - name: uses_non_cookie_access
      data_categories:
      - system.operations
    - name: legitimate_interest_disclosure_url
      data_categories:
      - system.operations
    - name: user_id
      data_categories:
      - user.unique_id
    - name: vendor_deleted_date
      data_categories:
      - system.operations
    - name: hidden
      data_categories:
      - system.operations
  - name: messagingconfig
    description: 'Fides Generated Description for Table: messagingconfig'
    data_categories: []
    fields:
    - name: created_at
      data_categories: [system.operations]
    - name: details
      description: 'Fides Generated Description for Column: details'
      data_categories: [system.operations]
    - name: id
      data_categories: [system.operations]
    - name: key
      data_categories: [system.operations]
    - name: name
      data_categories: [system.operations]
    - name: secrets
      description: 'Fides Generated Description for Column: secrets'
      data_categories: [system.operations]
    - name: service_type
      description: 'Fides Generated Description for Column: service_type'
      data_categories: [system.operations]
    - name: updated_at
      data_categories: [system.operations]
    - name: last_test_succeeded
      data_categories: [system.operations]
    - name: last_test_timestamp
      data_categories: [system.operations]
  - name: masking_secret
    description: 'Fides Generated Description for Table: masking_secret'
    data_categories: []
    fields:
    - name: created_at
      data_categories: [system.operations]
    - name: id
      data_categories: [system.operations]
    - name: masking_strategy
      data_categories: [system.operations]
    - name: privacy_request_id
      data_categories: [system.operations]
    - name: secret
      data_categories: [system.operations]
    - name: secret_type
      data_categories: [system.operations]
    - name: updated_at
      data_categories: [system.operations]
  - name: authenticationrequest
    data_categories: []
    fields:
    - name: referer
      data_categories: [ system.operations ]
    - name: connection_key
      data_categories: [system.operations]
    - name: created_at
      data_categories: [system.operations]
    - name: id
      data_categories: [system.operations]
    - name: state
      data_categories: [system.operations]
    - name: updated_at
      data_categories: [system.operations]
  - name: connectionconfig
    data_categories: []
    fields:
    - name: access
      data_categories: [system.operations]
    - name: connection_type
      data_categories: [system.operations]
    - name: created_at
      data_categories: [system.operations]
    - name: description
      data_categories: [system.operations]
    - name: disabled
      data_categories: [system.operations]
    - name: disabled_at
      data_categories: [system.operations]
    - name: id
      data_categories: [system.operations]
    - name: key
      data_categories: [system.operations]
    - name: last_test_succeeded
      data_categories: [system.operations]
    - name: last_test_timestamp
      data_categories: [system.operations]
    - name: last_run_timestamp
      data_categories: [system.operations]
    - name: name
      data_categories: [system.operations]
    - name: saas_config
      data_categories: [system.operations]
    - name: secrets
      data_categories: [system.operations]
    - name: updated_at
      data_categories: [system.operations]
    - name: system_id
      description: 'The identifier of the system to locate this data within'
      data_categories: [system.operations]
    - name: enabled_actions
      description: 'The privacy actions that are enabled for this connection'
      data_categories: [system.operations]
  - name: consent
    description: 'A database table used to map consent preference to identities'
    data_categories: []
    fields:
    - name: created_at
      data_categories: [system.operations]
    - name: data_use
      data_categories: [system.operations]
    - name: data_use_description
      data_categories: [system.operations]
    - name: id
      data_categories: [system.operations]
    - name: opt_in
      data_categories: [system.operations]
    - name: has_gpc_flag
      data_categories: [ system.operations ]
    - name: conflicts_with_gpc
      data_categories: [ system.operations ]
    - name: provided_identity_id
      data_categories: [system.operations]
    - name: updated_at
      data_categories: [system.operations]
  - name: consentrequest
    description: 'A database table used to record requests made by users pertaining to data usage'
    data_categories: []
    fields:
    - name: created_at
      data_categories: [system.operations]
    - name: id
      data_categories: [system.operations]
    - name: provided_identity_id
      description: 'A link to the identity of the user making the request'
      data_categories: [system.operations]
    - name: updated_at
      data_categories: [system.operations]
    - name: privacy_request_id
      description: 'An optional link to the privacy request if one was created to propagate request preferences'
      data_categories: [ system.operations ]
    - name: identity_verified_at
      data_categories: [system.operations]
    - name: preferences
      data_categories: [system.operations]
    - name: property_id
      data_categories: [system.operations]
    - name: source
      data_categories: [system.operations]
  - name: custom_connector_template
    description: 'A table used to hold custom connector templates which include a SaaS config, dataset, and an optional icon and functions'
    data_categories: []
    fields:
    - name: config
      description: 'Fides Generated Description for Column: config'
      data_categories: [system.operations]
    - name: created_at
      description: 'Fides Generated Description for Column: created_at'
      data_categories: [system.operations]
    - name: dataset
      description: 'Fides Generated Description for Column: dataset'
      data_categories: [system.operations]
    - name: functions
      description: 'Fides Generated Description for Column: functions'
      data_categories: [system.operations]
    - name: icon
      description: 'Fides Generated Description for Column: icon'
      data_categories: [system.operations]
    - name: id
      description: 'Fides Generated Description for Column: id'
      data_categories: [system.operations]
    - name: key
      description: 'Fides Generated Description for Column: key'
      data_categories: [system.operations]
    - name: name
      description: 'Fides Generated Description for Column: name'
      data_categories: [system.operations]
    - name: updated_at
      description: 'Fides Generated Description for Column: updated_at'
      data_categories: [system.operations]
    - name: replaceable
      description: 'Fides Generated Description for Column: replaceable'
      data_categories: [system.operations]
  - name: datasetconfig
    data_categories: []
    fields:
    - name: connection_config_id
      data_categories: [system.operations]
    - name: ctl_dataset_id
      data_categories: [ system.operations ]
    - name: created_at
      data_categories: [system.operations]
    - name: fides_key
      data_categories: [system.operations]
    - name: id
      data_categories: [system.operations]
    - name: updated_at
      data_categories: [system.operations]
  - name: executionlog
    data_categories: []
    fields:
    - name: action_type
      data_categories: [system.operations]
    - name: collection_name
      data_categories: [system.operations]
    - name: created_at
      data_categories: [system.operations]
    - name: connection_key
      data_categories: [system.operations]
    - name: dataset_name
      data_categories: [system.operations]
    - name: fields_affected
      data_categories: [system.operations]
    - name: id
      data_categories: [system.operations]
    - name: message
      data_categories: [system.operations]
    - name: privacy_request_id
      data_categories: [system.operations]
    - name: status
      data_categories: [system.operations]
    - name: updated_at
      data_categories: [system.operations]
  - name: manual_task
    fields:
    - name: id
      data_categories: [system.operations]
    - name: task_type
      data_categories: [system.operations]
    - name: parent_entity_id
      data_categories: [system.operations]
    - name: parent_entity_type
      data_categories: [system.operations]
    - name: created_at
      data_categories: [system.operations]
    - name: updated_at
      data_categories: [system.operations]
  - name: manual_task_reference
    fields:
    - name: id
      data_categories: [system.operations]
    - name: task_id
      data_categories: [system.operations]
    - name: reference_id
      data_categories: [system.operations]
    - name: reference_type
      data_categories: [system.operations]
    - name: created_at
      data_categories: [system.operations]
    - name: updated_at
      data_categories: [system.operations]
  - name: manual_task_log
    fields:
    - name: id
      data_categories: [system.operations]
    - name: task_id
      data_categories: [system.operations]
    - name: config_id
      data_categories: [system.operations]
    - name: instance_id
      data_categories: [system.operations]
    - name: status
      data_categories: [system.operations]
    - name: message
      data_categories: [system.operations]
    - name: details
      data_categories: [system.operations]
    - name: user_id
      data_categories: [user.unique_id]
    - name: created_at
      data_categories: [system.operations]
    - name: updated_at
      data_categories: [system.operations]
  - name: manual_task_config
    fields:
    - name: config_type
      data_categories: [system.operations]
    - name: created_at
      data_categories: [system.operations]
    - name: id
      data_categories: [system.operations]
    - name: is_current
      data_categories: [system.operations]
    - name: task_id
      data_categories: [system.operations]
    - name: updated_at
      data_categories: [system.operations]
    - name: version
      data_categories: [system.operations]
    - name: execution_timing
      data_categories: [system.operations]
  - name: manual_task_config_field
    fields:
    - name: config_id
      data_categories: [system.operations]
    - name: created_at
      data_categories: [system.operations]
    - name: field_key
      data_categories: [system.operations]
    - name: field_metadata
      data_categories: [system.operations]
    - name: field_type
      data_categories: [system.operations]
    - name: id
      data_categories: [system.operations]
    - name: task_id
      data_categories: [system.operations]
    - name: updated_at
      data_categories: [system.operations]
  - name: manual_task_instance
    fields:
    - name: id
      data_categories: [system.operations]
    - name: task_id
      data_categories: [system.operations]
    - name: config_id
      data_categories: [system.operations]
    - name: entity_id
      data_categories: [system.operations]
    - name: entity_type
      data_categories: [system.operations]
    - name: status
      data_categories: [system.operations]
    - name: due_date
      data_categories: [system.operations]
    - name: completed_at
      data_categories: [system.operations]
    - name: completed_by_id
      data_categories: [system.operations]
    - name: created_at
      data_categories: [system.operations]
    - name: updated_at
      data_categories: [system.operations]
  - name: manual_task_submission
    fields:
    - name: id
      data_categories: [system.operations]
    - name: task_id
      data_categories: [system.operations]
    - name: config_id
      data_categories: [system.operations]
    - name: instance_id
      data_categories: [system.operations]
    - name: submitted_by
      data_categories: [system.operations]
    - name: submitted_at
      data_categories: [system.operations]
    - name: field_id
      data_categories: [system.operations]
    - name: data
      data_categories: [system.operations]
    - name: created_at
      data_categories: [system.operations]
    - name: updated_at
      data_categories: [system.operations]
  - name: manual_task_conditional_dependency
    fields:
    - name: id
      data_categories: [system.operations]
    - name: manual_task_id
      data_categories: [system.operations]
    - name: parent_id
      data_categories: [system.operations]
    - name: condition_type
      data_categories: [system.operations]
    - name: field_address
      data_categories: [system.operations]
    - name: operator
      data_categories: [system.operations]
    - name: value
      data_categories: [system.operations]
    - name: logical_operator
      data_categories: [system.operations]
    - name: sort_order
      data_categories: [system.operations]
    - name: created_at
      data_categories: [system.operations]
    - name: updated_at
      data_categories: [system.operations]
  - name: monitorexecution
    data_categories: []
    fields:
    - name: id
      data_categories: [system.operations]
    - name: monitor_config_key
      data_categories: [system.operations]
    - name: status
      data_categories: [system.operations]
    - name: started
      data_categories: [system.operations]
    - name: completed
      data_categories: [system.operations]
    - name: classification_instances
      data_categories: [system.operations]
    - name: messages
      data_categories: [system.operations]
    - name: created_at
      data_categories: [system.operations]
    - name: updated_at
      data_categories: [system.operations]
  - name: policy
    data_categories: []
    fields:
    - name: client_id
      data_categories: [system.operations]
    - name: created_at
      data_categories: [system.operations]
    - name: execution_timeframe
      description: 'The time period with which processing must be completed within for requests under this policy'
      data_categories: [system.operations]
    - name: drp_action
      data_categories: [system.operations]
    - name: id
      data_categories: [system.operations]
    - name: key
      data_categories: [system.operations]
    - name: name
      data_categories: [system.operations]
    - name: updated_at
      data_categories: [system.operations]
  - name: policypostwebhook
    data_categories: []
    fields:
    - name: connection_config_id
      data_categories: [system.operations]
    - name: created_at
      data_categories: [system.operations]
    - name: direction
      data_categories: [system.operations]
    - name: id
      data_categories: [system.operations]
    - name: key
      data_categories: [system.operations]
    - name: name
      data_categories: [system.operations]
    - name: order
      data_categories: [system.operations]
    - name: policy_id
      data_categories: [system.operations]
    - name: updated_at
      data_categories: [system.operations]
  - name: policyprewebhook
    data_categories: []
    fields:
    - name: connection_config_id
      data_categories: [system.operations]
    - name: created_at
      data_categories: [system.operations]
    - name: direction
      data_categories: [system.operations]
    - name: id
      data_categories: [system.operations]
    - name: key
      data_categories: [system.operations]
    - name: name
      data_categories: [system.operations]
    - name: order
      data_categories: [system.operations]
    - name: policy_id
      data_categories: [system.operations]
    - name: updated_at
      data_categories: [system.operations]
  - name: privacydeclaration
    data_categories: []
    fields:
    - name: name
      data_categories: [system.operations]
    - name: data_categories
      data_categories: [system.operations]
    - name: data_subjects
      data_categories: [system.operations]
    - name: dataset_references
      data_categories: [system.operations]
    - name: egress
      data_categories: [system.operations]
    - name: ingress
      data_categories: [system.operations]
    - name: system_id
      data_categories: [system.operations]
    - name: data_use
      data_categories: [system.operations]
    - name: id
      data_categories: [system.operations]
    - name: created_at
      data_categories: [system.operations]
    - name: updated_at
      data_categories: [system.operations]
    - name: features
      data_categories:
      - system.operations
    - name: legal_basis_for_processing
      data_categories:
      - system.operations
    - name: flexible_legal_basis_for_processing
      data_categories:
      - system.operations
    - name: impact_assessment_location
      data_categories:
      - system.operations
    - name: retention_period
      data_categories:
      - system.operations
    - name: processes_special_category_data
      data_categories:
      - system.operations
    - name: special_category_legal_basis
      data_categories:
      - system.operations
    - name: data_shared_with_third_parties
      data_categories:
      - system.operations
    - name: third_parties
      data_categories:
      - system.operations
    - name: shared_categories
      data_categories:
      - system.operations
  - name: privacyexperience
    description: 'PrivacyExperiences hold the experience for a given region'
    data_categories: []
    fields:
    - name: component
      data_categories: [system.operations]
    - name: created_at
      data_categories: [system.operations]
    - name: experience_config_id
      data_categories: [system.operations]
    - name: id
      data_categories: [system.operations]
    - name: region
      data_categories: [system.operations]
    - name: updated_at
      data_categories: [system.operations]
  - name: privacyexperienceconfig
    description: 'ExperienceConfig holds shared Experience Configuration to be shared between multiple regions'
    data_categories: []
    fields:
    - name: allow_language_selection
      data_categories: [system.operations]
    - name: component
      data_categories: [system.operations]
    - name: created_at
      data_categories: [system.operations]
    - name: disabled
      data_categories: [ system.operations ]
    - name: dismissable
      data_categories: [system.operations]
    - name: show_layer1_notices
      data_categories: [system.operations]
    - name: layer1_button_options
      data_categories: [ system.operations ]
    - name: auto_detect_language
      data_categories: [ system.operations ]
    - name: auto_subdomain_cookie_deletion
      data_categories: [ system.operations ]
    - name: id
      data_categories: [system.operations]
    - name: name
      data_categories: [system.operations]
    - name: origin
      data_categories: [system.operations]
    - name: updated_at
      data_categories: [system.operations]
    - name: reject_all_mechanism
      data_categories: [system.operations]
    - name: tcf_configuration_id
      data_categories: [system.operations]
  - name: privacyexperienceconfighistory
    description: 'Historical table to store all versions of Experience Config History for record keeping'
    fields:
    - name: banner_enabled
      data_categories: [ system.operations ]
    - name: accept_button_label
      data_categories: [ system.operations ]
    - name: acknowledge_button_label
      data_categories: [ system.operations ]
    - name: allow_language_selection
      data_categories: [system.operations]
    - name: banner_description
      data_categories: [system.operations]
    - name: banner_title
      data_categories: [system.operations]
    - name: component
      data_categories: [system.operations]
    - name: created_at
      data_categories: [system.operations]
    - name: description
      data_categories: [system.operations]
    - name: purpose_header
      data_categories: [system.operations]
    - name: disabled
      data_categories: [system.operations]
    - name: dismissable
      data_categories: [system.operations]
    - name: show_layer1_notices
      data_categories: [ system.operations ]
    - name: layer1_button_options
      data_categories: [ system.operations ]
    - name: auto_detect_language
      data_categories: [ system.operations ]
    - name: auto_subdomain_cookie_deletion
      data_categories: [ system.operations ]
    - name: id
      data_categories: [system.operations]
    - name: is_default
      data_categories: [system.operations]
    - name: language
      data_categories: [ system.operations ]
    - name: name
      data_categories: [system.operations]
    - name: origin
      data_categories: [system.operations]
    - name: privacy_policy_link_label
      data_categories: [ system.operations ]
    - name: modal_link_label
      data_categories: [ system.operations ]
    - name: privacy_policy_url
      data_categories: [ system.operations ]
    - name: privacy_preferences_link_label
      data_categories: [ system.operations ]
    - name: reject_button_label
      data_categories: [ system.operations ]
    - name: save_button_label
      data_categories: [ system.operations ]
    - name: title
      data_categories: [ system.operations ]
    - name: translation_id
      data_categories: [system.operations]
    - name: updated_at
      data_categories: [system.operations]
    - name: version
      data_categories: [system.operations]
    - name: reject_all_mechanism
      data_categories: [system.operations]
    - name: tcf_configuration_id
      data_categories: [system.operations]
  - name: privacynoticetemplate
    data_categories: []
    fields:
    - name: consent_mechanism
      data_categories: [system.operations]
    - name: created_at
      data_categories: [system.operations]
    - name: data_uses
      data_categories: [system.operations]
    - name: disabled
      data_categories: [ system.operations ]
    - name: enforcement_level
      data_categories: [system.operations]
    - name: framework
      data_categories: [system.operations]
    - name: gpp_field_mapping
      data_categories: [system.operations]
    - name: has_gpc_flag
      data_categories: [system.operations]
    - name: id
      data_categories: [system.operations]
    - name: internal_description
      data_categories: [ system.operations ]
    - name: name
      data_categories: [system.operations]
    - name: notice_key
      data_categories: [ system.operations ]
    - name: translations
      data_categories: [ system.operations ]
    - name: updated_at
      data_categories: [system.operations]
  - name: privacynotice
    data_categories: []
    fields:
    - name: consent_mechanism
      data_categories: [system.operations]
    - name: created_at
      data_categories: [system.operations]
    - name: data_uses
      data_categories: [system.operations]
    - name: disabled
      data_categories: [system.operations]
    - name: enforcement_level
      data_categories: [system.operations]
    - name: framework
      data_categories: [system.operations]
    - name: gpp_field_mapping
      data_categories: [system.operations]
    - name: has_gpc_flag
      data_categories: [system.operations]
    - name: parent_id
      data_categories: [system.operations]
    - name: id
      data_categories: [system.operations]
    - name: internal_description
      data_categories: [ system.operations ]
    - name: name
      data_categories: [ system.operations ]
    - name: notice_key
      data_categories: [ system.operations ]
    - name: origin
      data_categories: [system.operations]
    - name: updated_at
      data_categories: [system.operations]
  - name: privacynoticehistory
    description: For auditing purposes, a record of how a privacy notice and a translation has changed
    fields:
    - name: displayed_in_api
      data_categories: [ system.operations ]
    - name: displayed_in_overlay
      data_categories: [ system.operations ]
    - name: displayed_in_privacy_center
      data_categories: [ system.operations ]
    - name: regions
      data_categories: [ system.operations ]
    - name: consent_mechanism
      data_categories: [ system.operations ]
    - name: created_at
      data_categories: [ system.operations ]
    - name: data_uses
      data_categories: [system.operations]
    - name: description
      data_categories: [system.operations]
    - name: disabled
      data_categories: [system.operations]
    - name: enforcement_level
      data_categories: [system.operations]
    - name: framework
      data_categories: [system.operations]
    - name: gpp_field_mapping
      data_categories: [system.operations]
    - name: has_gpc_flag
      data_categories: [system.operations]
    - name: id
      data_categories: [system.operations]
    - name: internal_description
      data_categories: [ system.operations ]
    - name: language
      data_categories: [ system.operations ]
    - name: name
      data_categories: [system.operations]
    - name: notice_key
      data_categories: [ system.operations ]
    - name: origin
      data_categories: [system.operations]
    - name: title
      data_categories: [ system.operations ]
    - name: translation_id
      data_categories: [ system.operations ]
    - name: updated_at
      data_categories: [system.operations]
    - name: version
      data_categories: [system.operations]
  - name: privacyrequest
    data_categories: []
    fields:
    - name: access_result_urls
      data_categories: [user]
    - name: cancel_reason
      data_categories: [system.operations]
    - name: canceled_at
      data_categories: [system.operations]
    - name: client_id
      data_categories: [system.operations]
    - name: created_at
      data_categories: [system.operations]
    - name: due_date
      description: 'The date by which this data subject request must be completed'
      data_categories: [system.operations]
    - name: external_id
      data_categories: [system.operations]
    - name: filtered_final_upload
      data_categories: [user]
    - name: finished_processing_at
      data_categories: [system.operations]
    - name: id
      data_categories: [system.operations]
    - name: identity_verified_at
      data_categories: [system.operations]
    - name: location
      data_categories: [user.location]
    - name: origin
      data_categories: [system.operations]
    - name: paused_at
      data_categories: [system.operations]
    - name: policy_id
      data_categories: [system.operations]
    - name: property_id
      data_categories: [system.operations]
    - name: requested_at
      data_categories: [system.operations]
    - name: reviewed_at
      data_categories: [system.operations]
    - name: reviewed_by
      data_categories: [user.name]
    - name: finalized_at
      data_categories: [ system.operations ]
    - name: finalized_by
      data_categories: [ user.name ]
    - name: started_processing_at
      data_categories: [system.operations]
    - name: status
      data_categories: [system.operations]
    - name: updated_at
      data_categories: [system.operations]
    - name: consent_preferences
      data_categories: [ system.operations ]
    - name: awaiting_email_send_at
      data_categories: [ system.operations ]
    - name: custom_privacy_request_fields_approved_at
      data_categories: [ system.operations ]
    - name: custom_privacy_request_fields_approved_by
      data_categories: [ system.operations ]
    - name: source
      data_categories: [ system.operations ]
    - name: submitted_by
      data_categories: [ system.operations ]
    - name: deleted_at
      data_categories: [ system.operations ]
    - name: deleted_by
      data_categories: [ system.operations ]
  - name: privacyrequesterror
    data_categories: []
    fields:
    - name: created_at
      data_categories: [system.operations]
    - name: id
      data_categories: [system.operations]
    - name: message_sent
      data_categories: [system.operations]
    - name: privacy_request_id
      data_categories: [system.operations]
    - name: updated_at
      data_categories: [system.operations]
  - name: privacyrequestnotifications
    data_categories: []
    fields:
    - name: created_at
      data_categories: [system.operations]
    - name: email
      description: 'The emails of the user that wish to receive error notifications'
      data_categories:
      - user.contact.email
    - name: id
      data_categories: [system.operations]
    - name: notify_after_failures
      data_categories: [system.operations]
    - name: updated_at
      data_categories: [system.operations]
  - name: providedidentity
    data_categories: []
    fields:
    - name: created_at
      data_categories: [system.operations]
    - name: encrypted_value
      data_categories: [user.contact, user.unique_id]
    - name: field_name
      data_categories: [system.operations]
    - name: field_label
      data_categories: [system.operations]
    - name: hashed_value
      data_categories: [user.contact, user.unique_id]
    - name: id
      data_categories: [system.operations]
    - name: privacy_request_id
      data_categories: [system.operations]
    - name: updated_at
      data_categories: [system.operations]
    - name: is_hash_migrated
      data_categories: [system.operations]
  - name: rule
    data_categories: []
    fields:
    - name: action_type
      data_categories: [system.operations]
    - name: client_id
      data_categories: [system.operations]
    - name: created_at
      data_categories: [system.operations]
    - name: id
      data_categories: [system.operations]
    - name: key
      data_categories: [system.operations]
    - name: masking_strategy
      data_categories: [system.operations]
    - name: name
      data_categories: [system.operations]
    - name: policy_id
      data_categories: [system.operations]
    - name: storage_destination_id
      data_categories: [system.operations]
    - name: updated_at
      data_categories: [system.operations]
  - name: ruletarget
    data_categories: []
    fields:
    - name: client_id
      data_categories: [system.operations]
    - name: created_at
      data_categories: [system.operations]
    - name: data_category
      data_categories: [system.operations]
    - name: id
      data_categories: [system.operations]
    - name: key
      data_categories: [system.operations]
    - name: name
      data_categories: [system.operations]
    - name: rule_id
      data_categories: [system.operations]
    - name: updated_at
      data_categories: [system.operations]
  - name: storageconfig
    data_categories: []
    fields:
    - name: created_at
      data_categories: [system.operations]
    - name: details
      data_categories: [system.operations]
    - name: format
      data_categories: [system.operations]
    - name: id
      data_categories: [system.operations]
    - name: is_default
      data_categories: [system.operations]
    - name: key
      data_categories: [system.operations]
    - name: name
      data_categories: [system.operations]
    - name: secrets
      data_categories: [system.operations]
    - name: type
      data_categories: [system.operations]
    - name: updated_at
      data_categories: [system.operations]
  - name: plus_custom_field_value_list
    description: 'Table used to store allowed custom list values for custom metadata'
    data_categories: null
    fields:
    - name: created_at
      data_categories:
      - system.operations
    - name: id
      data_categories: [system.operations]
    - name: updated_at
      data_categories: [system.operations]
    - name: name
      data_categories:
      - system.operations
    - name: description
      data_categories:
      - system.operations
    - name: allowed_values
      data_categories:
      - system.operations
  - name: plus_custom_field
    description: 'Table used to store custom fields for resources'
    data_categories: null
    fields:
    - name: id
      data_categories: [system.operations]
    - name: created_at
      data_categories: [system.operations]
    - name: updated_at
      data_categories: [system.operations]
    - name: custom_field_definition_id
      data_categories: [system.operations]
    - name: resource_id
      data_categories: [system.operations]
    - name: resource_type
      data_categories: [system.operations]
    - name: value
      data_categories: [system.operations]
    - name: allow_list_id
      data_categories: [system.operations]
    - name: description
      data_categories: [system.operations]
    - name: field_definition
      data_categories: [system.operations]
    - name: field_type
      data_categories: [system.operations]
  - name: plus_custom_field_definition
    description: 'Table used to store custom field definitions for resources'
    data_categories: null
    fields:
    - name: id
      data_categories: [system.operations]
    - name: created_at
      data_categories: [system.operations]
    - name: updated_at
      data_categories: [system.operations]
    - name: custom_field_definition_id
      data_categories: [system.operations]
    - name: allow_list_id
      data_categories: [system.operations]
    - name: description
      data_categories: [system.operations]
    - name: field_definition
      data_categories: [system.operations]
    - name: field_type
      data_categories: [system.operations]
    - name: name
      data_categories: [system.operations]
    - name: resource_type
      data_categories: [system.operations]
    - name: active
      data_categories: [system.operations]
  - name: plus_system_scans
    description: 'A table used to store results of a infrastructure system scan'
    data_categories: null
    fields:
    - name: created_at
      data_categories:
      - system.operations
    - name: error
      description: 'Any errors encountered during system scanning'
      data_categories:
      - system.operations
    - name: id
      data_categories:
      - system.operations
    - name: is_classified
      description: 'Whether this system has been classified by Fidescls'
      data_categories:
      - system.operations
    - name: result
      description: 'Fides Generated Description for Column: result'
      data_categories:
      - system.operations
    - name: status
      description: 'Fides Generated Description for Column: status'
      data_categories:
      - system.operations
    - name: system_count
      description: 'The number of systems discovered by this scan'
      data_categories:
      - system.operations
    - name: updated_at
      data_categories:
      - system.operations
  - name: userregistration
    description: 'Records the registration status of this Fides deployment'
    data_categories: null
    fields:
    - name: id
      data_categories:
      - system.operations
    - name: created_at
      data_categories:
      - system.operations
    - name: updated_at
      data_categories:
      - system.operations
    - name: analytics_id
      description: 'The identifier for this Fides deployment within Fideslog'
      data_categories:
      - system.operations
    - name: opt_in
      description: 'Whether the user has opted to share analytics data'
      data_categories:
      - system.operations
    - name: user_email
      description: 'The email of the user setting this opt_in preference'
      data_categories:
      - user.contact.email
    - name: user_organization
      description: 'The name of the organization this Fides deployment belongs to'
      data_categories:
      - user.workplace
  - name: cookies
    description: 'Fides Generated Description for Table: cookies'
    data_categories: []
    fields:
    - name: created_at
      data_categories:
      - system.operations
    - name: domain
      data_categories:
      - system.operations
    - name: id
      data_categories:
      - system.operations
    - name: name
      data_categories:
      - system.operations
    - name: path
      data_categories:
      - system.operations
    - name: privacy_declaration_id
      data_categories:
      - system.operations
    - name: system_id
      data_categories:
      - system.operations
    - name: updated_at
      data_categories:
      - system.operations
  - name: messaging_template
    description: 'Table used to store custom messaging templates'
    data_categories: []
    fields:
    - name: id
      data_categories: [system.operations]
    - name: is_enabled
      data_categories: [system.operations]
    - name: type
      data_categories: [system.operations]
    - name: content
      data_categories: [system.operations]
    - name: created_at
      data_categories: [system.operations]
    - name: updated_at
      data_categories: [system.operations]
  - name: messaging_template_to_property
    description: 'Table used to store relationship between messaging templates and properties'
    data_categories: []
    fields:
    - name: id
      data_categories: [system.operations]
    - name: created_at
      data_categories: [system.operations]
    - name: updated_at
      data_categories: [system.operations]
    - name: messaging_template_id
      data_categories: [system.operations]
    - name: property_id
      data_categories: [system.operations]
  - name: plus_system_history
    description: 'Table used to store system changes'
    data_categories: []
    fields:
    - name: id
      data_categories: [system.operations]
    - name: system_id
      data_categories: [system.operations]
    - name: user_id
      data_categories: [user.unique_id]
    - name: before
      data_categories: [system.operations]
    - name: after
      data_categories: [system.operations]
    - name: created_at
      data_categories: [system.operations]
    - name: updated_at
      data_categories: [system.operations]
  - name: fidescloud
    description: 'Table used to store Fides Cloud config'
    data_categories: []
    fields:
    - name: id
      data_categories: [system.operations]
    - name: config
      data_categories: [system.operations]
    - name: created_at
      data_categories: [system.operations]
    - name: updated_at
      data_categories: [system.operations]
  - name: custom_privacy_request_field
    data_categories: []
    fields:
    - name: id
      data_categories: [system.operations]
    - name: privacy_request_id
      data_categories: [system.operations]
    - name: consent_request_id
      data_categories: [system.operations]
    - name: field_name
      data_categories: [system.operations]
    - name: field_label
      data_categories: [system.operations]
    - name: hashed_value
      data_categories: [system.operations]
    - name: encrypted_value
      data_categories: [system.operations]
    - name: created_at
      data_categories: [system.operations]
    - name: updated_at
      data_categories: [system.operations]
    - name: is_hash_migrated
      data_categories: [system.operations]
  - name: plus_custom_asset
    description: 'Table used to store stylesheets and other custom UI assets'
    data_categories: []
    fields:
    - name: id
      data_categories: [system.operations]
    - name: key
      data_categories: [system.operations]
    - name: filename
      data_categories: [system.operations]
    - name: content
      data_categories: [system.operations]
    - name: created_at
      data_categories: [system.operations]
    - name: updated_at
      data_categories: [system.operations]
  - name: system_compass_sync
    fields:
    - name: created_at
      description: 'Fides Generated Description for Column: created_at'
      data_categories: [system.operations]
    - name: id
      data_categories: [system.operations]
    - name: sync_completed_at
      data_categories: [system.operations]
    - name: sync_started_at
      data_categories: [system.operations]
    - name: updated_at
      data_categories: [system.operations]
    - name: updated_systems
      data_categories: [system.operations]
  - name: tcf_purpose_overrides
    fields:
    - name: created_at
      data_categories: [system.operations]
    - name: id
      data_categories: [system.operations]
    - name: is_included
      data_categories: [system.operations]
    - name: purpose
      data_categories: [system.operations]
    - name: required_legal_basis
      data_categories: [system.operations]
    - name: updated_at
      data_categories: [system.operations]
  - name: privacypreferencehistory
    description: 'Fides Generated Description for Table: privacypreferencehistoryv2'
    data_categories: [system.operations]
    fields:
    - name: language
      data_categories: [ system.operations ]
    - name: affected_system_status
      data_categories: [system.operations]
    - name: anonymized_ip_address
      data_categories: [system.operations]
    - name: created_at
      data_categories: [system.operations]
    - name: email
      data_categories: [user]
    - name: fides_string
      data_categories: [system.operations]
    - name: fides_user_device
      data_categories: [user]
    - name: hashed_email
      data_categories: [system.operations]
    - name: hashed_fides_user_device
      data_categories: [system.operations]
    - name: hashed_phone_number
      data_categories: [system.operations]
    - name: id
      data_categories: [system.operations]
    - name: method
      data_categories: [system.operations]
    - name: notice_name
      data_categories: [system.operations]
    - name: notice_key
      data_categories: [system.operations]
    - name: notice_mechanism
      data_categories: [system.operations]
    - name: phone_number
      data_categories: [system.operations]
    - name: preference
      data_categories: [system.operations]
    - name: privacy_experience_config_history_id
      data_categories: [system.operations]
    - name: privacy_experience_id
      data_categories: [system.operations]
    - name: privacy_notice_history_id
      data_categories: [system.operations]
    - name: privacy_request_id
      data_categories: [system.operations]
    - name: request_origin
      data_categories: [system.operations]
    - name: secondary_user_ids
      data_categories: [user]
    - name: served_notice_history_id
      data_categories: [system.operations]
    - name: tcf_preferences
      data_categories: [system.operations]
    - name: updated_at
      data_categories: [system.operations]
    - name: url_recorded
      data_categories: [system.operations]
    - name: user_agent
      data_categories: [user]
    - name: user_geography
      data_categories: [user]
    - name: property_id
      data_categories: [system.operations]
    - name: received_at
      data_categories: [ system.operations ]
    - name: external_id
      data_categories: [system.operations]
    - name: hashed_external_id
      data_categories: [system.operations]
    - name: is_hash_migrated
      data_categories: [system.operations]
  - name: servednoticehistory
    description: 'Table that records every time a Notice was served'
    data_categories: [system.operations]
    fields:
    - name: language
      data_categories: [ system.operations ]
    - name: acknowledge_mode
      data_categories: [system.operations]
    - name: anonymized_ip_address
      data_categories: [system.operations]
    - name: created_at
      data_categories: [system.operations]
    - name: email
      data_categories: [user]
    - name: fides_user_device
      data_categories: [user]
    - name: hashed_email
      data_categories: [system.operations]
    - name: hashed_fides_user_device
      data_categories: [system.operations]
    - name: hashed_phone_number
      data_categories: [system.operations]
    - name: id
      data_categories: [system.operations]
    - name: notice_name
      data_categories: [system.operations]
    - name: notice_key
      data_categories: [system.operations]
    - name: notice_mechanism
      data_categories: [system.operations]
    - name: phone_number
      data_categories: [user]
    - name: privacy_experience_config_history_id
      data_categories: [system.operations]
    - name: privacy_experience_id
      data_categories: [system.operations]
    - name: privacy_notice_history_id
      data_categories: [system.operations]
    - name: request_origin
      data_categories: [system.operations]
    - name: served_notice_history_id
      data_categories: [system.operations]
    - name: serving_component
      data_categories: [system.operations]
    - name: tcf_served
      data_categories: [system.operations]
    - name: updated_at
      data_categories: [system.operations]
    - name: url_recorded
      data_categories: [system.operations]
    - name: user_agent
      data_categories: [user]
    - name: user_geography
      data_categories: [user]
    - name: property_id
      data_categories: [system.operations]
    - name: received_at
      data_categories: [ system.operations ]
    - name: external_id
      data_categories: [system.operations]
    - name: hashed_external_id
      data_categories: [system.operations]
    - name: is_hash_migrated
      data_categories: [system.operations]
  - name: currentprivacypreferencev2
    description: 'Stores the latest saved preferences for a given user'
    data_categories: [system.operations]
    fields:
    - name: created_at
      data_categories: [system.operations]
    - name: email
      data_categories: [user]
    - name: fides_string
      data_categories: [system.operations]
    - name: fides_user_device
      data_categories: [user]
    - name: hashed_email
      data_categories: [system.operations]
    - name: hashed_fides_user_device
      data_categories: [system.operations]
    - name: hashed_phone_number
      data_categories: [system.operations]
    - name: id
      data_categories: [system.operations]
    - name: phone_number
      data_categories: [user]
    - name: preferences
      data_categories: [system.operations]
    - name: updated_at
      data_categories: [system.operations]
    - name: external_id
      data_categories: [system.operations]
    - name: hashed_external_id
      data_categories: [system.operations]
    - name: property_id
      data_categories: [system.operations]
    - name: is_hash_migrated
      data_categories: [system.operations]
  - name: lastservednoticev2
    description: 'Stores the last notices that were served to a user'
    data_categories: [system.operations]
    fields:
    - name: created_at
      data_categories: [system.operations]
    - name: email
      data_categories: [user]
    - name: fides_user_device
      data_categories: [user]
    - name: hashed_email
      data_categories: [system.operations]
    - name: hashed_fides_user_device
      data_categories: [system.operations]
    - name: hashed_phone_number
      data_categories: [system.operations]
    - name: id
      data_categories: [system.operations]
    - name: phone_number
      data_categories: [user]
    - name: served
      data_categories: [system.operations]
    - name: updated_at
      data_categories: [system.operations]
  - name: location_regulation_selections
    fields:
    - name: created_at
      data_categories: [system.operations]
    - name: id
      data_categories: [system.operations]
    - name: selected_locations
      data_categories: [system.operations]
    - name: selected_location_groups
      data_categories: [ system.operations ]
    - name: selected_regulations
      data_categories: [system.operations]
    - name: single_row
      data_categories: [system.operations]
    - name: updated_at
      data_categories: [system.operations]
  - name: experiencetranslation
    description: 'The table that stores translations for an Experience Config'
    fields:
    - name: accept_button_label
      data_categories: [system.operations]
    - name: acknowledge_button_label
      data_categories: [system.operations]
    - name: banner_description
      data_categories: [system.operations]
    - name: banner_title
      data_categories: [system.operations]
    - name: created_at
      data_categories: [system.operations]
    - name: description
      data_categories: [system.operations]
    - name: purpose_header
      data_categories: [system.operations]
    - name: experience_config_id
      data_categories: [system.operations]
    - name: id
      data_categories: [system.operations]
    - name: is_default
      data_categories: [system.operations]
    - name: language
      data_categories: [system.operations]
    - name: privacy_policy_link_label
      data_categories: [system.operations]
    - name: modal_link_label
      data_categories: [ system.operations ]
    - name: privacy_policy_url
      data_categories: [system.operations]
    - name: privacy_preferences_link_label
      data_categories: [ system.operations]
    - name: reject_button_label
      data_categories: [system.operations]
    - name: save_button_label
      data_categories: [system.operations]
    - name: title
      data_categories: [system.operations]
    - name: updated_at
      data_categories: [system.operations]
  - name: noticetranslation
    description: 'The table that stores translations for a Privacy Notice'
    fields:
      - name: created_at
        data_categories: [system.operations]
      - name: description
        data_categories: [system.operations]
      - name: id
        data_categories: [system.operations]
      - name: language
        data_categories: [system.operations]
      - name: privacy_notice_id
        data_categories: [system.operations]
      - name: title
        data_categories: [system.operations]
      - name: updated_at
        data_categories: [system.operations]
  - name: experienceconfigtemplate
    description: 'The table that stores out of the box Experience Templates'
    fields:
    - name: allow_language_selection
      data_categories: [system.operations]
    - name: component
      data_categories: [system.operations]
    - name: created_at
      data_categories: [system.operations]
    - name: disabled
      data_categories: [system.operations]
    - name: dismissable
      data_categories: [system.operations]
    - name: show_layer1_notices
      data_categories: [ system.operations ]
    - name: layer1_button_options
      data_categories: [ system.operations ]
    - name: auto_detect_language
      data_categories: [ system.operations ]
    - name: auto_subdomain_cookie_deletion
      data_categories: [ system.operations ]
    - name: id
      data_categories: [system.operations]
    - name: name
      data_categories: [system.operations]
    - name: privacy_notice_keys
      data_categories: [system.operations]
    - name: regions
      data_categories: [system.operations]
    - name: translations
      data_categories: [system.operations]
    - name: updated_at
      data_categories: [system.operations]
  - name: experiencenotices
    description: 'The table that links Privacy Notices to Experience Configs (many-to-many)'
    fields:
    - name: created_at
      data_categories: [system.operations]
    - name: experience_config_id
      data_categories: [system.operations]
    - name: id
      data_categories: [system.operations]
    - name: notice_id
      data_categories: [system.operations]
    - name: updated_at
      data_categories: [system.operations]
  - name: plus_property
    fields:
    - name: id
      data_categories: [system.operations]
    - name: key
      data_categories: [system.operations]
    - name: name
      data_categories: [system.operations]
    - name: type
      data_categories: [system.operations]
    - name: is_default
      data_categories: [system.operations]
    - name: created_at
      data_categories: [system.operations]
    - name: updated_at
      data_categories: [system.operations]
    - name: privacy_center_config
      data_categories: [system.operations]
    - name: stylesheet
      data_categories: [system.operations]
  - name: plus_property_path
    fields:
    - name: id
      data_categories: [system.operations]
    - name: path
      data_categories: [system.operations]
    - name: property_id
      data_categories: [system.operations]
    - name: created_at
      data_categories: [system.operations]
    - name: updated_at
      data_categories: [system.operations]
  - name: plus_privacy_experience_config_property
    fields:
    - name: id
      data_categories: [system.operations]
    - name: privacy_experience_config_id
      data_categories: [system.operations]
    - name: property_id
      data_categories: [system.operations]
    - name: created_at
      data_categories: [system.operations]
    - name: updated_at
      data_categories: [system.operations]
  - name: plus_privacy_center_config
    fields:
    - name: id
      data_categories: [system.operations]
    - name: config
      data_categories: [system.operations]
    - name: created_at
      data_categories: [system.operations]
    - name: updated_at
      data_categories: [system.operations]
    - name: single_row
      data_categories: [system.operations]
  - name: preapprovalwebhook
    description: 'The table that stores Pre Approval Webhooks'
    data_categories: [ ]
    fields:
    - name: connection_config_id
      data_categories: [ system.operations ]
    - name: created_at
      data_categories: [ system.operations ]
    - name: id
      data_categories: [ system.operations ]
    - name: updated_at
      data_categories: [ system.operations ]
    - name: key
      data_categories: [ system.operations ]
    - name: name
      data_categories: [ system.operations ]
  - name: preapprovalwebhookreply
    description: 'The table that stores service replies to Pre Approval Webhooks'
    data_categories: [ ]
    fields:
    - name: webhook_id
      data_categories: [ system.operations ]
    - name: privacy_request_id
      data_categories: [ system.operations ]
    - name: created_at
      data_categories: [ system.operations ]
    - name: id
      data_categories: [ system.operations ]
    - name: updated_at
      data_categories: [ system.operations ]
    - name: is_eligible
      data_categories: [ system.operations ]
  - name: requesttask
    fields:
    - name: access_data
      data_categories: [user]
    - name: action_type
      data_categories: [system]
    - name: all_descendant_tasks
      data_categories: [system]
    - name: collection
      data_categories: [system]
    - name: collection_address
      data_categories: [system]
    - name: collection_name
      data_categories: [system]
    - name: consent_sent
      data_categories: [system]
    - name: created_at
      data_categories: [system]
    - name: data_for_erasures
      data_categories: [user]
    - name: dataset_name
      data_categories: [system]
    - name: downstream_tasks
      data_categories: [system]
    - name: id
      data_categories: [system]
    - name: privacy_request_id
      data_categories: [system]
    - name: rows_masked
      data_categories: [system]
    - name: status
      data_categories: [system]
    - name: traversal_details
      data_categories: [system]
    - name: updated_at
      data_categories: [system]
    - name: upstream_tasks
      data_categories: [system]
    - name: callback_succeeded
      data_categories: [system]
    - name: async_type
      data_categories: [system]
  - name: monitorconfig
    fields:
    - name: classify_params
      data_categories: [system]
    - name: connection_config_id
      data_categories: [system]
    - name: created_at
      data_categories: [system]
    - name: id
      data_categories: [system]
    - name: key
      data_categories: [system]
    - name: name
      data_categories: [system]
    - name: updated_at
      data_categories: [system]
    - name: databases
      data_categories: [system]
    - name: excluded_databases
      data_categories: [system]
    - name: monitor_execution_trigger
      data_categories: [system]
    - name: datasource_params
      data_categories: [system]
    - name: enabled
      data_categories: [system]
    - name: last_monitored
      data_categories: [system]
    - name: shared_config_id
      data_categories: [system]
  - name: shared_monitor_config
    fields:
    - name: created_at
      data_categories: [system]
    - name: description
      data_categories: [system]
    - name: id
      data_categories: [system]
    - name: key
      data_categories: [system]
    - name: name
      data_categories: [system]
    - name: updated_at
      data_categories: [system]
    - name: classify_params
      data_categories: [system]
  - name: stagedresource
    fields:
    - name: children
      data_categories: [system]
    - name: classifications
      data_categories: [system]
    - name: created_at
      data_categories: [system]
    - name: description
      data_categories: [system]
    - name: diff_status
      data_categories: [system]
    - name: id
      data_categories: [system]
    - name: meta
      data_categories: [system]
    - name: monitor_config_id
      data_categories: [system]
    - name: name
      data_categories: [system]
    - name: parent
      data_categories: [system]
    - name: resource_type
      data_categories: [system]
    - name: source_modified
      data_categories: [system]
    - name: updated_at
      data_categories: [system]
    - name: urn
      data_categories: [system]
    - name: user_assigned_data_categories
      data_categories: [system]
    - name: user_assigned_data_uses
      data_categories: [system]
    - name: user_assigned_system_id
      data_categories: [system]
    - name: data_uses
      data_categories: [system]
    - name: system_id
      data_categories: [system]
    - name: vendor_id
      data_categories: [system]
  - name: fides_user_invite
    fields:
      - name: created_at
        data_categories: [system.operations]
      - name: hashed_invite_code
        data_categories: [system.operations]
      - name: id
        data_categories: [system.operations]
      - name: salt
        data_categories: [system.operations]
      - name: updated_at
        data_categories: [system.operations]
      - name: username
        data_categories: [user.account.username]
  - name: plus_consent_automation
    fields:
    - name: connection_config_id
      data_categories: [system.operations]
    - name: created_at
      data_categories: [system.operations]
    - name: id
      data_categories: [system.operations]
    - name: updated_at
      data_categories: [system.operations]
  - name: plus_consentable_item
    fields:
    - name: consent_automation_id
      data_categories: [system.operations]
    - name: created_at
      data_categories: [system.operations]
    - name: external_id
      data_categories: [system.operations]
    - name: id
      data_categories: [system.operations]
    - name: name
      data_categories: [system.operations]
    - name: notice_id
      data_categories: [system.operations]
    - name: parent_id
      data_categories: [system.operations]
    - name: type
      data_categories: [system.operations]
    - name: updated_at
      data_categories: [system.operations]
  - name: openid_provider
    description: 'Fides Generated Description for Table: openid_provider'
    fields:
    - name: authorization_url
      description: 'Fides Generated Description for Column: authorization_url'
      data_categories: [system.operations]
    - name: client_id
      description: 'Fides Generated Description for Column: client_id'
      data_categories: [system.operations]
    - name: client_secret
      description: 'Fides Generated Description for Column: client_secret'
      data_categories: [system.operations]
    - name: created_at
      description: 'Fides Generated Description for Column: created_at'
      data_categories: [system.operations]
    - name: domain
      description: 'Fides Generated Description for Column: domain'
      data_categories: [system.operations]
    - name: id
      description: 'Fides Generated Description for Column: id'
      data_categories: [system.operations]
    - name: identifier
      description: 'Fides Generated Description for Column: identifier'
      data_categories: [system.operations]
    - name: name
      description: 'Fides Generated Description for Column: name'
      data_categories: [system.operations]
    - name: provider
      description: 'Fides Generated Description for Column: provider'
      data_categories: [system.operations]
    - name: token_url
      description: 'Fides Generated Description for Column: token_url'
      data_categories: [system.operations]
    - name: updated_at
      description: 'Fides Generated Description for Column: updated_at'
      data_categories: [system.operations]
    - name: user_info_url
      description: 'Fides Generated Description for Column: user_info_url'
      data_categories: [system.operations]
  - name: identity_salt
    fields:
      - name: created_at
        data_categories: [system.operations]
      - name: encrypted_value
        data_categories: [system.operations]
      - name: id
        data_categories: [system.operations]
      - name: salt
        data_categories: [system.operations]
      - name: single_row
        data_categories: [system.operations]
      - name: updated_at
        data_categories: [system.operations]
  - name: plus_custom_report
    fields:
      - name: id
        data_categories: [system.operations]
      - name: type
        data_categories: [system.operations]
      - name: name
        data_categories: [system.operations]
      - name: config
        data_categories: [system.operations]
      - name: created_by
        data_categories: [system.operations]
      - name: created_at
        data_categories: [system.operations]
      - name: updated_at
        data_categories: [system.operations]
  - name: dbcache
    fields:
      - name: id
        data_categories: [system.operations]
      - name: namespace
        data_categories: [system.operations]
      - name: cache_key
        data_categories: [system.operations]
      - name: cache_value
        data_categories: [system.operations]
      - name: created_at
        data_categories: [system.operations]
      - name: updated_at
        data_categories: [system.operations]
  - name: asset
    fields:
      - name: id
        data_categories: [system.operations]
      - name: name
        data_categories: [system.operations]
      - name: asset_type
        data_categories: [system.operations]
      - name: domain
        data_categories: [system.operations]
      - name: parent
        data_categories: [system.operations]
      - name: parent_domain
        data_categories: [system.operations]
      - name: locations
        data_categories: [system.operations]
      - name: consent_status
        data_categories: [system.operations]
      - name: data_uses
        data_categories: [system.operations]
      - name: meta
        data_categories: [system.operations]
      - name: path
        data_categories: [system.operations]
      - name: base_url
        data_categories: [system.operations]
      - name: system_id
        data_categories: [system.operations]
      - name: created_at
        data_categories: [system.operations]
      - name: updated_at
        data_categories: [system.operations]
      - name: description
        data_categories: [system.operations]
      - name: page
        data_categories: [system.operations]
  - name: tcf_configuration
    fields:
      - name: id
        data_categories: [system.operations]
      - name: name
        data_categories: [system.operations]
      - name: created_at
        data_categories: [system.operations]
      - name: updated_at
        data_categories: [system.operations]
  - name: tcf_publisher_restriction
    fields:
      - name: id
        data_categories: [system.operations]
      - name: tcf_configuration_id
        data_categories: [system.operations]
      - name: purpose_id
        data_categories: [system.operations]
      - name: restriction_type
        data_categories: [system.operations]
      - name: vendor_restriction
        data_categories: [system.operations]
      - name: range_entries
        data_categories: [system.operations]
      - name: created_at
        data_categories: [system.operations]
      - name: updated_at
        data_categories: [system.operations]
  - name: stagedresourceancestor
    fields:
      - name: id
        data_categories: [system.operations]
      - name: descendant_urn
        data_categories: [system.operations]
      - name: ancestor_urn
        data_categories: [system.operations]
      - name: created_at
        data_categories: [system.operations]
      - name: updated_at
        data_categories: [system.operations]
  - name: monitortask
    fields:
      - name: id
        data_categories: [system.operations]
      - name: action_type
        data_categories: [system.operations]
      - name: status
        data_categories: [system.operations]
      - name: celery_id
        data_categories: [system.operations]
      - name: task_arguments
        data_categories: [system.operations]
      - name: message
        data_categories: [system.operations]
      - name: monitor_config_id
        data_categories: [system.operations]
      - name: staged_resource_urns
        data_categories: [system.operations]
      - name: child_resource_urns
        data_categories: [system.operations]
      - name: created_at
        data_categories: [system.operations]
      - name: updated_at
        data_categories: [system.operations]
  - name: monitortaskexecutionlog
    fields:
      - name: id
        data_categories: [system.operations]
      - name: celery_id
        data_categories: [system.operations]
      - name: monitor_task_id
        data_categories: [system.operations]
      - name: run_type
        data_categories: [system.operations]
      - name: status
        data_categories: [system.operations]
      - name: message
        data_categories: [system.operations]
      - name: created_at
        data_categories: [system.operations]
      - name: updated_at
        data_categories: [system.operations]
  - name: taxonomy
    description: 'Fides Generated Description for Table: taxonomy'
    fields:
    - name: applies_to
      description: 'Fides Generated Description for Column: applies_to'
      data_categories: [system.operations]
    - name: created_at
      description: 'Fides Generated Description for Column: created_at'
      data_categories: [system.operations]
    - name: description
      description: 'Fides Generated Description for Column: description'
      data_categories: [system.operations]
    - name: fides_key
      description: 'Fides Generated Description for Column: fides_key'
      data_categories: [system.operations]
    - name: id
      description: 'Fides Generated Description for Column: id'
      data_categories: [system.operations]
    - name: name
      description: 'Fides Generated Description for Column: name'
      data_categories: [system.operations]
    - name: organization_fides_key
      description: 'Fides Generated Description for Column: organization_fides_key'
      data_categories: [system.operations]
    - name: tags
      description: 'Fides Generated Description for Column: tags'
      data_categories: [system.operations]
    - name: updated_at
      description: 'Fides Generated Description for Column: updated_at'
      data_categories: [system.operations]
  - name: taxonomy_element
    description: 'Fides Generated Description for Table: taxonomy_element'
    data_categories: [system.operations]
    fields:
    - name: active
      description: 'Fides Generated Description for Column: active'
      data_categories: [system.operations]
    - name: created_at
      description: 'Fides Generated Description for Column: created_at'
      data_categories: [system.operations]
    - name: description
      description: 'Fides Generated Description for Column: description'
      data_categories: [system.operations]
    - name: fides_key
      description: 'Fides Generated Description for Column: fides_key'
      data_categories: [system.operations]
    - name: id
      description: 'Fides Generated Description for Column: id'
      data_categories: [system.operations]
    - name: name
      description: 'Fides Generated Description for Column: name'
      data_categories: [system.operations]
    - name: organization_fides_key
      description: 'Fides Generated Description for Column: organization_fides_key'
      data_categories: [system.operations]
    - name: parent_key
      description: 'Fides Generated Description for Column: parent_key'
      data_categories: [system.operations]
    - name: tags
      description: 'Fides Generated Description for Column: tags'
      data_categories: [system.operations]
    - name: taxonomy_type
      description: 'Fides Generated Description for Column: taxonomy_type'
      data_categories: [system.operations]
    - name: updated_at
      description: 'Fides Generated Description for Column: updated_at'
      data_categories: [system.operations]
  - name: taxonomy_allowed_usage
    description: 'Fides Generated Description for Table: taxonomy_allowed_usage'
    fields:
    - name: created_at
      description: 'Fides Generated Description for Column: created_at'
      data_categories: [system.operations]
    - name: id
      description: 'Fides Generated Description for Column: id'
      data_categories: [system.operations]
    - name: source_taxonomy_key
      description: 'Fides Generated Description for Column: source_taxonomy_key'
      data_categories: [system.operations]
    - name: target_type
      description: 'Fides Generated Description for Column: target_type'
      data_categories: [system.operations]
    - name: updated_at
      description: 'Fides Generated Description for Column: updated_at'
      data_categories: [system.operations]
  - name: taxonomy_usage
    description: 'Fides Generated Description for Table: taxonomy_usage'
    fields:
    - name: id
      description: 'Fides Generated Description for Column: id'
      data_categories: [system.operations]
    - name: source_taxonomy
      description: 'Fides Generated Description for Column: source_taxonomy'
      data_categories: [system.operations]
    - name: source_element_key
      description: 'Fides Generated Description for Column: source_element_key'
      data_categories: [system.operations]
    - name: target_taxonomy
      description: 'Fides Generated Description for Column: target_taxonomy'
      data_categories: [system.operations]
    - name: target_element_key
      description: 'Fides Generated Description for Column: target_element_key'
      data_categories: [system.operations]
    - name: created_at
      description: 'Fides Generated Description for Column: created_at'
      data_categories: [system.operations]
    - name: updated_at
      description: 'Fides Generated Description for Column: updated_at'
      data_categories: [system.operations]
  - name: privacy_request_redaction_pattern
    fields:
      - name: id
        data_categories: [system.operations]
      - name: pattern
        data_categories: [system.operations]
      - name: created_at
        data_categories: [system.operations]
      - name: updated_at
        data_categories: [system.operations]
  - name: system_group
    fields:
      - name: id
        data_categories: [system.operations]
      - name: fides_key
        data_categories: [system.operations]
      - name: data_steward_username
        data_categories: [system.operations]
      - name: data_uses
        data_categories: [system.operations]
      - name: label_color
        data_categories: [system.operations]
      - name: created_at
        data_categories: [system.operations]
      - name: updated_at
        data_categories: [system.operations]
  - name: system_group_member
    fields:
      - name: id
        data_categories: [system.operations]
      - name: system_group_id
        data_categories: [system.operations]
      - name: system_id
        data_categories: [system.operations]
      - name: created_at
        data_categories: [system.operations]
      - name: updated_at
        data_categories: [system.operations]
  - name: web_monitor_group_job
    fields:
      - name: id
        data_categories: [system.operations]
      - name: group_id
        data_categories: [system.operations]
      - name: is_test_run
        data_categories: [system.operations]
      - name: raw_experiences_data
        data_categories: [system.operations]
      - name: processed_experiences_data
        data_categories: [system.operations]
      - name: created_at
        data_categories: [system.operations]
      - name: updated_at
        data_categories: [system.operations]
<<<<<<< HEAD
  - name: classification_benchmark
    fields:
      - name: id
        data_categories: [system.operations]
      - name: monitor_config_key
        data_categories: [system.operations]
      - name: dataset_fides_key
        data_categories: [system.operations]
      - name: resource_urn
        data_categories: [system.operations]
      - name: overall_metrics
        data_categories: [system.operations]
      - name: field_accuracy_details
        data_categories: [system.operations]
      - name: created_at
        data_categories: [system.operations]
      - name: updated_at
        data_categories: [system.operations]
=======
  - name: event_audit
    description: 'Table used to store audit events for tracking system changes and operations'
    fields:
    - name: created_at
      description: 'Timestamp when the audit event was created'
      data_categories: [system.operations]
    - name: description
      description: 'Human-readable description of the audit event'
      data_categories: [system.operations]
    - name: event_details
      description: 'JSON details about the specific event and its context'
      data_categories: [system.operations]
    - name: event_type
      description: 'Type/category of the audit event'
      data_categories: [system.operations]
    - name: id
      description: 'Unique identifier for the audit event'
      data_categories: [system.operations]
    - name: resource_identifier
      description: 'Identifier of the resource that was affected by the event'
      data_categories: [system.operations]
    - name: resource_type
      description: 'Type of resource that was affected by the event'
      data_categories: [system.operations]
    - name: status
      description: 'Status of the audit event (succeeded, failed, etc.)'
      data_categories: [system.operations]
    - name: updated_at
      description: 'Timestamp when the audit event was last updated'
      data_categories: [system.operations]
    - name: user_id
      description: 'ID of the user who triggered the audit event'
      data_categories: [user.unique_id]
>>>>>>> ccf1fe94
<|MERGE_RESOLUTION|>--- conflicted
+++ resolved
@@ -2988,7 +2988,6 @@
         data_categories: [system.operations]
       - name: updated_at
         data_categories: [system.operations]
-<<<<<<< HEAD
   - name: classification_benchmark
     fields:
       - name: id
@@ -3007,7 +3006,6 @@
         data_categories: [system.operations]
       - name: updated_at
         data_categories: [system.operations]
-=======
   - name: event_audit
     description: 'Table used to store audit events for tracking system changes and operations'
     fields:
@@ -3040,5 +3038,4 @@
       data_categories: [system.operations]
     - name: user_id
       description: 'ID of the user who triggered the audit event'
-      data_categories: [user.unique_id]
->>>>>>> ccf1fe94
+      data_categories: [user.unique_id]