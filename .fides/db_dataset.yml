dataset:
- fides_key: fides_db
  organization_fides_key: default_organization
  name: public
  description: The dataset for the fides application.
  meta: {}
  data_categories:
  - system.operations
  collections:
  - name: accessmanualwebhook
    description: 'A table to record manual steps within data subject execution'
    data_categories: []
    fields:
    - name: connection_config_id
      description: 'The identifier of the system to locate this data within'
      data_categories: [system.operations]
    - name: created_at
      data_categories: [system.operations]
    - name: fields
      description: 'Which data fields must be manually looked up'
      data_categories: [system.operations]
    - name: id
      data_categories: [system.operations]
    - name: updated_at
      data_categories: [system.operations]
  - name: alembic_version
    fields:
    - name: version_num
      data_categories:
      - system.operations
  - name: applicationconfig
    fields:
    - name: api_set
      data_categories:
      - system.operations
    - name: config_set
      data_categories:
      - system.operations
    - name: updated_at
      data_categories:
      - system.operations
    - name: created_at
      data_categories:
      - system.operations
    - name: id
      data_categories:
      - system.operations
    - name: single_row
      data_categories:
      - system.operations
  - name: auditlog
    fields:
    - name: created_at
      data_categories:
      - system.operations
    - name: action
      data_categories:
      - system.operations
    - name: id
      data_categories:
      - system.operations
    - name: message
      data_categories:
      - system.operations
    - name: privacy_request_id
      data_categories:
      - system.operations
    - name: updated_at
      data_categories:
      - system.operations
    - name: user_id
      data_categories:
      - system.operations
  - name: audit_log_resource
    fields:
    - name: created_at
      data_categories:
      - system.operations
    - name: extra_data
      data_categories:
      - system.operations
    - name: fides_keys
      data_categories:
      - system.operations
    - name: id
      data_categories:
      - system.operations
    - name: request_path
      data_categories:
      - system.operations
    - name: request_type
      data_categories:
      - system.operations
    - name: updated_at
      data_categories:
      - system.operations
    - name: user_id
      data_categories:
      - user.unique_id
  - name: client
    fields:
    - name: created_at
      data_categories:
      - system.operations
    - name: fides_key
      data_categories:
      - system.operations
    - name: hashed_secret
      data_categories:
      - system.operations
    - name: id
      data_categories:
      - system.operations
    - name: salt
      data_categories:
      - system.operations
    - name: scopes
      data_categories:
      - system.operations
    - name: roles
      data_categories:
      - system.operations
    - name: systems
      data_categories:
        - system.operations
    - name: updated_at
      data_categories:
      - system.operations
    - name: user_id
      data_categories:
      - system.operations
  - name: currentprivacypreference
    fields:
    - name: created_at
      data_categories:
      - system.operations
    - name: feature
      data_categories:
      - system.operations
    - name: fides_user_device_provided_identity_id
      data_categories:
      - user
    - name: id
      data_categories:
      - system.operations
    - name: preference
      data_categories:
      - system.operations
    - name: privacy_notice_history_id
      data_categories:
      - system.operations
    - name: privacy_notice_id
      data_categories:
      - system.operations
    - name: privacy_preference_history_id
      data_categories:
      - system.operations
    - name: provided_identity_id
      data_categories:
      - system.operations
    - name: purpose_consent
      data_categories:
      - system.operations
    - name: purpose_legitimate_interests
      data_categories:
      - system.operations
    - name: special_feature
      data_categories:
      - system.operations
    - name: special_purpose
      data_categories:
      - system.operations
    - name: system_consent
      data_categories:
      - system.operations
    - name: system_legitimate_interests
      data_categories:
      - system.operations
    - name: tcf_version
      data_categories:
      - system.operations
    - name: updated_at
      data_categories:
      - system.operations
    - name: vendor_consent
      data_categories:
      - system.operations
    - name: vendor_legitimate_interests
      data_categories:
      - system.operations
  - name: systemmanager
    fields:
      - name: id
        data_categories:
          - system.operations
      - name: created_at
        data_categories:
          - system.operations
      - name: updated_at
        data_categories:
          - system.operations
      - name: user_id
        data_categories:
          - system.operations
      - name: system_id
        data_categories:
          - system.operations
  - name: cls_classification_detail
    description: 'A table to store results of classification runs'
    data_categories: null
    fields:
    - name: collection
      description: 'The collection to which the classification target belongs'
      data_categories:
      - system.operations
    - name: created_at
      data_categories:
      - system.operations
    - name: dataset
      description: 'The resource to which the classification target belongs'
      data_categories:
      - system.operations
    - name: field
      description: 'The classification target'
      data_categories:
      - system.operations
    - name: id
      data_categories:
      - system.operations
    - name: instance_id
      description: 'The unique instance in time of the act of classifying a resource. Foreign key to the ID in cls_classification_instance'
      data_categories:
      - system.operations
    - name: labels
      description: 'The suggested data categories and metadata for a resource detail as suggested by the classifier'
      data_categories:
      - system.operations
    - name: status
      description: 'State management for the classification of a resource detail'
      data_categories:
      - system.operations
    - name: updated_at
      data_categories:
      - system.operations
  - name: cls_classification_instance
    description: 'A table to manage the metadata and state of executing classifications'
    data_categories: null
    fields:
    - name: created_at
      data_categories:
      - system.operations
    - name: id
      description: 'The unique ID for an instance in time of classifying a resource, to be referenced by the detail output of a classification'
      data_categories:
      - system.operations
    - name: organization_key
      description: 'The organization fides_key of the resources being classified'
      data_categories:
      - system.operations
    - name: dataset_key
      description: 'The fides_key of the resource being classified'
      data_categories:
      - system.operations
    - name: dataset_name
      description: 'The name of the resource being classified'
      data_categories:
      - system.operations
    - name: status
      description: 'State of the classify instance during classification and review post completion'
      data_categories:
      - system.operations
    - name: target
      description: 'The target type of the resource being classified'
      data_categories:
      - system.operations
    - name: type
      description: 'The type of resource being classified (e.g., systems, datasets)'
      data_categories:
      - system.operations
    - name: updated_at
      data_categories:
      - system.operations
  - name: ctl_data_categories
    fields:
    - name: created_at
      data_categories:
      - system.operations
    - name: description
      data_categories:
      - system.operations
    - name: fides_key
      data_categories:
      - system.operations
    - name: id
      data_categories:
      - system.operations
    - name: name
      data_categories:
      - system.operations
    - name: organization_fides_key
      data_categories:
      - system.operations
    - name: parent_key
      data_categories:
      - system.operations
    - name: tags
      data_categories:
      - system.operations
    - name: updated_at
      data_categories:
      - system.operations
    - name: is_default
      data_categories:
        - system.operations
    - name: active
      data_categories:
        - system.operations
    - name: version_added
      data_categories:
        - system.operations
    - name: version_deprecated
      data_categories:
        - system.operations
    - name: replaced_by
      data_categories:
        - system.operations
  - name: ctl_data_subjects
    fields:
    - name: automated_decisions_or_profiling
      description: Boolean value representing if automated decisions or profiling
        is used for the data subject.
      data_categories:
      - system.operations
    - name: created_at
      data_categories:
      - system.operations
    - name: description
      data_categories:
      - system.operations
    - name: fides_key
      data_categories:
      - system.operations
    - name: id
      data_categories:
      - system.operations
    - name: name
      data_categories:
      - system.operations
    - name: organization_fides_key
      data_categories:
      - system.operations
    - name: rights
      description: JSON structure containing a strategy and optional values for detailing
        data subject rights available
      data_categories:
      - system.operations
    - name: tags
      data_categories:
      - system.operations
    - name: updated_at
      data_categories:
      - system.operations
    - name: is_default
      data_categories:
        - system.operations
    - name: active
      data_categories:
        - system.operations
    - name: version_added
      data_categories:
        - system.operations
    - name: version_deprecated
      data_categories:
        - system.operations
    - name: replaced_by
      data_categories:
        - system.operations
  - name: ctl_data_uses
    fields:
    - name: created_at
      data_categories:
      - system.operations
    - name: description
      data_categories:
      - system.operations
    - name: fides_key
      data_categories:
      - system.operations
    - name: id
      data_categories:
      - system.operations
    - name: name
      data_categories:
      - system.operations
    - name: organization_fides_key
      data_categories:
      - system.operations
    - name: parent_key
      data_categories:
      - system.operations
    - name: tags
      data_categories:
      - system.operations
    - name: updated_at
      data_categories:
      - system.operations
    - name: is_default
      data_categories:
        - system.operations
    - name: active
      data_categories:
        - system.operations
    - name: version_added
      data_categories:
        - system.operations
    - name: version_deprecated
      data_categories:
        - system.operations
    - name: replaced_by
      data_categories:
        - system.operations
  - name: ctl_datasets
    fields:
    - name: collections
      data_categories:
      - system.operations
    - name: created_at
      description: The timestamp of when the row was created
      data_categories:
      - system.operations
    - name: data_categories
      data_categories:
      - system.operations
    - name: description
      data_categories:
      - system.operations
    - name: fides_key
      data_categories:
      - system.operations
    - name: fides_meta
      data_categories:
      - system.operations
    - name: id
      data_categories:
      - system.operations
    - name: meta
      data_categories:
      - system.operations
    - name: name
      data_categories:
      - system.operations
    - name: organization_fides_key
      data_categories:
      - system.operations
    - name: tags
      data_categories:
      - system.operations
    - name: updated_at
      description: The timestamp of when the row was last updated
      data_categories:
      - system.operations
  - name: ctl_evaluations
    fields:
    - name: created_at
      description: The timestamp of when the row was created
      data_categories:
      - system.operations
    - name: details
      data_categories:
      - system.operations
    - name: fides_key
      data_categories:
      - system.operations
    - name: id
      data_categories:
      - system.operations
    - name: message
      data_categories:
      - system.operations
    - name: status
      data_categories:
      - system.operations
    - name: updated_at
      description: The timestamp of when the row was last updated
      data_categories:
      - system.operations
    - name: violations
      data_categories:
      - system.operations
  - name: fidesuser
    fields:
    - name: created_at
      data_categories:
      - system.operations
    - name: first_name
      data_categories:
      - system.operations
    - name: hashed_password
      data_categories:
      - system.operations
    - name: id
      data_categories:
      - system.operations
    - name: last_login_at
      data_categories:
      - system.operations
    - name: last_name
      data_categories:
      - system.operations
    - name: password_reset_at
      data_categories:
      - system.operations
    - name: salt
      data_categories:
      - system.operations
    - name: updated_at
      description: The timestamp of when the row was created
      data_categories:
      - system.operations
    - name: username
      data_categories:
      - system.operations
  - name: fidesuserpermissions
    fields:
    - name: created_at
      data_categories:
      - system.operations
    - name: id
      data_categories:
      - system.operations
    - name: scopes
      data_categories:
      - system.operations
    - name: roles
      data_categories:
        - system.operations
    - name: updated_at
      data_categories:
      - system.operations
    - name: user_id
      data_categories:
      - system.operations
  - name: ctl_organizations
    fields:
    - name: controller
      description: Encrypted contact information for the controller (name, address,
        email, phone)
      data_categories:
      - user.contact
    - name: created_at
      description: The timestamp of when the row was created
      data_categories:
      - system.operations
    - name: data_protection_officer
      description: Encrypted contact information for the Data Protection Officer (name,
        address, email, phone)
      data_categories:
      - user.contact
    - name: description
      data_categories:
      - system.operations
    - name: fides_key
      data_categories:
      - system.operations
    - name: fidesctl_meta
      data_categories:
      - system.operations
    - name: id
      data_categories:
      - system.operations
    - name: name
      data_categories:
      - system.operations
    - name: organization_fides_key
      data_categories:
      - system.operations
    - name: organization_parent_key
      data_categories:
      - system.operations
    - name: representative
      description: Encrypted contact information for the representative (name, address,
        email, phone)
      data_categories:
      - user.contact
    - name: security_policy
      description: A link to the Ethyca security policy
      data_categories:
      - system.operations
    - name: tags
      data_categories:
      - system.operations
    - name: updated_at
      description: The timestamp of when the row was last updated
      data_categories:
      - system.operations
  - name: ctl_policies
    fields:
    - name: created_at
      description: The timestamp of when the row was created
      data_categories:
      - system.operations
    - name: description
      data_categories:
      - system.operations
    - name: fides_key
      data_categories:
      - system.operations
    - name: id
      data_categories:
      - system.operations
    - name: name
      data_categories:
      - system.operations
    - name: organization_fides_key
      data_categories:
      - system.operations
    - name: rules
      data_categories:
      - system.operations
    - name: tags
      data_categories:
      - system.operations
    - name: updated_at
      description: The timestamp of when the row was last updated
      data_categories:
      - system.operations
  - name: ctl_systems
    fields:
    - name: administrating_department
      data_categories:
      - system.operations
    - name: created_at
      description: The timestamp of when the row was created
      data_categories:
      - system.operations
    - name: description
      data_categories:
      - system.operations
      fields: null
    - name: egress
      description: Data categories that leave this system
      data_categories:
      - system.operations
      fields: null
    - name: fides_key
      data_categories:
      - system.operations
    - name: fidesctl_meta
      data_categories:
      - system.operations
    - name: id
      data_categories:
      - system.operations
      fields: null
    - name: ingress
      description: Data categories that enter this system
      data_categories:
      - system.operations
      fields: null
    - name: meta
      data_categories:
      - system.operations
    - name: name
      data_categories:
      - system.operations
    - name: organization_fides_key
      data_categories:
      - system.operations
    - name: privacy_declarations
      data_categories:
      - system.operations
    - name: system_type
      data_categories:
      - system.operations
    - name: tags
      data_categories:
      - system.operations
    - name: updated_at
      description: The timestamp of when the row was last updated
      data_categories:
      - system.operations
    - name: vendor_id
      data_categories:
      - system.operations
    - name: previous_vendor_id
      data_categories:
        - system.operations
    - name: dataset_references
      data_categories:
      - system.operations
    - name: processes_personal_data
      data_categories:
      - system.operations
    - name: exempt_from_privacy_regulations
      data_categories:
      - system.operations
    - name: reason_for_exemption
      data_categories:
      - system.operations
    - name: uses_profiling
      data_categories:
      - system.operations
    - name: legal_basis_for_profiling
      data_categories:
      - system.operations
    - name: does_international_transfers
      data_categories:
      - system.operations
    - name: legal_basis_for_transfers
      data_categories:
      - system.operations
    - name: requires_data_protection_assessments
      data_categories:
      - system.operations
    - name: dpa_location
      data_categories:
      - system.operations
    - name: dpa_progress
      data_categories:
      - system.operations
    - name: privacy_policy
      data_categories:
      - system.operations
    - name: legal_name
      data_categories:
      - system.operations
    - name: legal_address
      data_categories:
      - system.operations
    - name: responsibility
      data_categories:
      - system.operations
    - name: dpo
      data_categories:
      - system.operations
    - name: joint_controller_info
      data_categories:
      - system.operations
    - name: data_security_practices
      data_categories:
      - system.operations
    - name: cookie_max_age_seconds
      data_categories:
      - system.operations
    - name: cookie_refresh
      data_categories:
      - system.operations
    - name: uses_cookies
      data_categories:
      - system.operations
    - name: uses_non_cookie_access
      data_categories:
      - system.operations
    - name: legitimate_interest_disclosure_url
      data_categories:
      - system.operations
    - name: user_id
      data_categories:
      - user.unique_id
  - name: messagingconfig
    description: 'Fides Generated Description for Table: messagingconfig'
    data_categories: []
    fields:
    - name: created_at
      data_categories: [system.operations]
    - name: details
      description: 'Fides Generated Description for Column: details'
      data_categories: [system.operations]
    - name: id
      data_categories: [system.operations]
    - name: key
      data_categories: [system.operations]
    - name: name
      data_categories: [system.operations]
    - name: secrets
      description: 'Fides Generated Description for Column: secrets'
      data_categories: [system.operations]
    - name: service_type
      description: 'Fides Generated Description for Column: service_type'
      data_categories: [system.operations]
    - name: updated_at
      data_categories: [system.operations]
  - name: authenticationrequest
    data_categories: []
    fields:
    - name: referer
      data_categories: [ system.operations ]
    - name: connection_key
      data_categories: [system.operations]
    - name: created_at
      data_categories: [system.operations]
    - name: id
      data_categories: [system.operations]
    - name: state
      data_categories: [system.operations]
    - name: updated_at
      data_categories: [system.operations]
  - name: connectionconfig
    data_categories: []
    fields:
    - name: access
      data_categories: [system.operations]
    - name: connection_type
      data_categories: [system.operations]
    - name: created_at
      data_categories: [system.operations]
    - name: description
      data_categories: [system.operations]
    - name: disabled
      data_categories: [system.operations]
    - name: disabled_at
      data_categories: [system.operations]
    - name: id
      data_categories: [system.operations]
    - name: key
      data_categories: [system.operations]
    - name: last_test_succeeded
      data_categories: [system.operations]
    - name: last_test_timestamp
      data_categories: [system.operations]
    - name: name
      data_categories: [system.operations]
    - name: saas_config
      data_categories: [system.operations]
    - name: secrets
      data_categories: [system.operations]
    - name: updated_at
      data_categories: [system.operations]
    - name: system_id
      description: 'The identifier of the system to locate this data within'
      data_categories: [system.operations]
    - name: enabled_actions
      description: 'The privacy actions that are enabled for this connection'
      data_categories: [system.operations]
  - name: consent
    description: 'A database table used to map consent preference to identities'
    data_categories: []
    fields:
    - name: created_at
      data_categories: [system.operations]
    - name: data_use
      data_categories: [system.operations]
    - name: data_use_description
      data_categories: [system.operations]
    - name: id
      data_categories: [system.operations]
    - name: opt_in
      data_categories: [system.operations]
    - name: has_gpc_flag
      data_categories: [ system.operations ]
    - name: conflicts_with_gpc
      data_categories: [ system.operations ]
    - name: provided_identity_id
      data_categories: [system.operations]
    - name: updated_at
      data_categories: [system.operations]
  - name: consentrequest
    description: 'A database table used to record requests made by users pertaining to data usage'
    data_categories: []
    fields:
    - name: created_at
      data_categories: [system.operations]
    - name: id
      data_categories: [system.operations]
    - name: provided_identity_id
      description: 'A link to the identity of the user making the request'
      data_categories: [system.operations]
    - name: updated_at
      data_categories: [system.operations]
    - name: privacy_request_id
      description: 'An optional link to the privacy request if one was created to propagate request preferences'
      data_categories: [ system.operations ]
    - name: identity_verified_at
      data_categories: [system.operations]
    - name: preferences
      data_categories: [system.operations]
  - name: custom_connector_template
    description: 'A table used to hold custom connector templates which include a SaaS config, dataset, and an optional icon and functions'
    data_categories: []
    fields:
    - name: config
      description: 'Fides Generated Description for Column: config'
      data_categories: [system.operations]
    - name: created_at
      description: 'Fides Generated Description for Column: created_at'
      data_categories: [system.operations]
    - name: dataset
      description: 'Fides Generated Description for Column: dataset'
      data_categories: [system.operations]
    - name: functions
      description: 'Fides Generated Description for Column: functions'
      data_categories: [system.operations]
    - name: icon
      description: 'Fides Generated Description for Column: icon'
      data_categories: [system.operations]
    - name: id
      description: 'Fides Generated Description for Column: id'
      data_categories: [system.operations]
    - name: key
      description: 'Fides Generated Description for Column: key'
      data_categories: [system.operations]
    - name: name
      description: 'Fides Generated Description for Column: name'
      data_categories: [system.operations]
    - name: updated_at
      description: 'Fides Generated Description for Column: updated_at'
      data_categories: [system.operations]
    - name: replaceable
      description: 'Fides Generated Description for Column: replaceable'
      data_categories: [system.operations]
  - name: datasetconfig
    data_categories: []
    fields:
    - name: connection_config_id
      data_categories: [system.operations]
    - name: ctl_dataset_id
      data_categories: [ system.operations ]
    - name: created_at
      data_categories: [system.operations]
    - name: fides_key
      data_categories: [system.operations]
    - name: id
      data_categories: [system.operations]
    - name: updated_at
      data_categories: [system.operations]
  - name: executionlog
    data_categories: []
    fields:
    - name: action_type
      data_categories: [system.operations]
    - name: collection_name
      data_categories: [system.operations]
    - name: created_at
      data_categories: [system.operations]
    - name: connection_key
      data_categories: [system.operations]
    - name: dataset_name
      data_categories: [system.operations]
    - name: fields_affected
      data_categories: [system.operations]
    - name: id
      data_categories: [system.operations]
    - name: message
      data_categories: [system.operations]
    - name: privacy_request_id
      data_categories: [system.operations]
    - name: status
      data_categories: [system.operations]
    - name: updated_at
      data_categories: [system.operations]
  - name: policy
    data_categories: []
    fields:
    - name: client_id
      data_categories: [system.operations]
    - name: created_at
      data_categories: [system.operations]
    - name: execution_timeframe
      description: 'The time period with which processing must be completed within for requests under this policy'
      data_categories: [system.operations]
    - name: drp_action
      data_categories: [system.operations]
    - name: id
      data_categories: [system.operations]
    - name: key
      data_categories: [system.operations]
    - name: name
      data_categories: [system.operations]
    - name: updated_at
      data_categories: [system.operations]
  - name: policypostwebhook
    data_categories: []
    fields:
    - name: connection_config_id
      data_categories: [system.operations]
    - name: created_at
      data_categories: [system.operations]
    - name: direction
      data_categories: [system.operations]
    - name: id
      data_categories: [system.operations]
    - name: key
      data_categories: [system.operations]
    - name: name
      data_categories: [system.operations]
    - name: order
      data_categories: [system.operations]
    - name: policy_id
      data_categories: [system.operations]
    - name: updated_at
      data_categories: [system.operations]
  - name: policyprewebhook
    data_categories: []
    fields:
    - name: connection_config_id
      data_categories: [system.operations]
    - name: created_at
      data_categories: [system.operations]
    - name: direction
      data_categories: [system.operations]
    - name: id
      data_categories: [system.operations]
    - name: key
      data_categories: [system.operations]
    - name: name
      data_categories: [system.operations]
    - name: order
      data_categories: [system.operations]
    - name: policy_id
      data_categories: [system.operations]
    - name: updated_at
      data_categories: [system.operations]
  - name: privacydeclaration
    data_categories: []
    fields:
    - name: name
      data_categories: [system.operations]
    - name: data_categories
      data_categories: [system.operations]
    - name: data_subjects
      data_categories: [system.operations]
    - name: dataset_references
      data_categories: [system.operations]
    - name: egress
      data_categories: [system.operations]
    - name: ingress
      data_categories: [system.operations]
    - name: system_id
      data_categories: [system.operations]
    - name: data_use
      data_categories: [system.operations]
    - name: id
      data_categories: [system.operations]
    - name: created_at
      data_categories: [system.operations]
    - name: updated_at
      data_categories: [system.operations]
    - name: features
      data_categories:
      - system.operations
    - name: legal_basis_for_processing
      data_categories:
      - system.operations
    - name: flexible_legal_basis_for_processing
      data_categories:
      - system.operations
    - name: impact_assessment_location
      data_categories:
      - system.operations
    - name: retention_period
      data_categories:
      - system.operations
    - name: processes_special_category_data
      data_categories:
      - system.operations
    - name: special_category_legal_basis
      data_categories:
      - system.operations
    - name: data_shared_with_third_parties
      data_categories:
      - system.operations
    - name: third_parties
      data_categories:
      - system.operations
    - name: shared_categories
      data_categories:
      - system.operations
  - name: privacyexperience
    description: 'PrivacyExperiences hold the experience for a given region'
    data_categories: []
    fields:
    - name: component
      data_categories: [system.operations]
    - name: created_at
      data_categories: [system.operations]
    - name: experience_config_id
      data_categories: [system.operations]
    - name: id
      data_categories: [system.operations]
    - name: region
      data_categories: [system.operations]
    - name: updated_at
      data_categories: [system.operations]
  - name: privacyexperienceconfig
    description: 'ExperienceConfig holds shared Experience Configuration to be shared between multiple regions'
    data_categories: []
    fields:
    - name: allow_language_selection
      data_categories: [system.operations]
    - name: component
      data_categories: [system.operations]
    - name: created_at
      data_categories: [system.operations]
    - name: disabled
      data_categories: [ system.operations ]
    - name: dismissable
      data_categories: [system.operations]
    - name: auto_detect_language
      data_categories: [ system.operations ]
    - name: id
      data_categories: [system.operations]
    - name: name
      data_categories: [system.operations]
    - name: origin
      data_categories: [system.operations]
    - name: updated_at
      data_categories: [system.operations]
  - name: privacyexperienceconfighistory
    description: 'Historical table to store all versions of Experience Config History for record keeping'
    fields:
    - name: banner_enabled
      data_categories: [ system.operations ]
    - name: accept_button_label
      data_categories: [ system.operations ]
    - name: acknowledge_button_label
      data_categories: [ system.operations ]
    - name: allow_language_selection
      data_categories: [system.operations]
    - name: banner_description
      data_categories: [system.operations]
    - name: banner_title
      data_categories: [system.operations]
    - name: component
      data_categories: [system.operations]
    - name: created_at
      data_categories: [system.operations]
    - name: description
      data_categories: [system.operations]
    - name: disabled
      data_categories: [system.operations]
    - name: dismissable
      data_categories: [system.operations]
    - name: auto_detect_language
      data_categories: [ system.operations ]
    - name: id
      data_categories: [system.operations]
    - name: is_default
      data_categories: [system.operations]
    - name: language
      data_categories: [ system.operations ]
    - name: name
      data_categories: [system.operations]
    - name: origin
      data_categories: [system.operations]
    - name: privacy_policy_link_label
      data_categories: [ system.operations ]
    - name: modal_link_label
      data_categories: [ system.operations ]
    - name: privacy_policy_url
      data_categories: [ system.operations ]
    - name: privacy_preferences_link_label
      data_categories: [ system.operations ]
    - name: reject_button_label
      data_categories: [ system.operations ]
    - name: save_button_label
      data_categories: [ system.operations ]
    - name: title
      data_categories: [ system.operations ]
    - name: translation_id
      data_categories: [system.operations]
    - name: updated_at
      data_categories: [system.operations]
    - name: version
      data_categories: [system.operations]
  - name: privacynoticetemplate
    data_categories: []
    fields:
    - name: consent_mechanism
      data_categories: [system.operations]
    - name: created_at
      data_categories: [system.operations]
    - name: data_uses
      data_categories: [system.operations]
    - name: disabled
      data_categories: [ system.operations ]
    - name: enforcement_level
      data_categories: [system.operations]
    - name: framework
      data_categories: [system.operations]
    - name: gpp_field_mapping
      data_categories: [system.operations]
    - name: has_gpc_flag
      data_categories: [system.operations]
    - name: id
      data_categories: [system.operations]
    - name: internal_description
      data_categories: [ system.operations ]
    - name: name
      data_categories: [system.operations]
    - name: notice_key
      data_categories: [ system.operations ]
    - name: translations
      data_categories: [ system.operations ]
    - name: updated_at
      data_categories: [system.operations]
  - name: privacynotice
    data_categories: []
    fields:
    - name: consent_mechanism
      data_categories: [system.operations]
    - name: created_at
      data_categories: [system.operations]
    - name: data_uses
      data_categories: [system.operations]
    - name: disabled
      data_categories: [system.operations]
    - name: enforcement_level
      data_categories: [system.operations]
    - name: framework
      data_categories: [system.operations]
    - name: gpp_field_mapping
      data_categories: [system.operations]
    - name: has_gpc_flag
      data_categories: [system.operations]
    - name: id
      data_categories: [system.operations]
    - name: internal_description
      data_categories: [ system.operations ]
    - name: name
      data_categories: [ system.operations ]
    - name: notice_key
      data_categories: [ system.operations ]
    - name: origin
      data_categories: [system.operations]
    - name: updated_at
      data_categories: [system.operations]
  - name: privacynoticehistory
    description: For auditing purposes, a record of how a privacy notice and a translation has changed
    fields:
    - name: displayed_in_api
      data_categories: [ system.operations ]
    - name: displayed_in_overlay
      data_categories: [ system.operations ]
    - name: displayed_in_privacy_center
      data_categories: [ system.operations ]
    - name: regions
      data_categories: [ system.operations ]
    - name: consent_mechanism
      data_categories: [ system.operations ]
    - name: created_at
      data_categories: [ system.operations ]
    - name: data_uses
      data_categories: [system.operations]
    - name: description
      data_categories: [system.operations]
    - name: disabled
      data_categories: [system.operations]
    - name: enforcement_level
      data_categories: [system.operations]
    - name: framework
      data_categories: [system.operations]
    - name: gpp_field_mapping
      data_categories: [system.operations]
    - name: has_gpc_flag
      data_categories: [system.operations]
    - name: id
      data_categories: [system.operations]
    - name: internal_description
      data_categories: [ system.operations ]
    - name: language
      data_categories: [ system.operations ]
    - name: name
      data_categories: [system.operations]
    - name: notice_key
      data_categories: [ system.operations ]
    - name: origin
      data_categories: [system.operations]
    - name: title
      data_categories: [ system.operations ]
    - name: translation_id
      data_categories: [ system.operations ]
    - name: updated_at
      data_categories: [system.operations]
    - name: version
      data_categories: [system.operations]
  - name: privacyrequest
    data_categories: []
    fields:
    - name: access_result_urls
      data_categories: [user]
    - name: cancel_reason
      data_categories: [system.operations]
    - name: canceled_at
      data_categories: [system.operations]
    - name: client_id
      data_categories: [system.operations]
    - name: created_at
      data_categories: [system.operations]
    - name: due_date
      description: 'The date by which this data subject request must be completed'
      data_categories: [system.operations]
    - name: external_id
      data_categories: [system.operations]
    - name: filtered_final_upload
      data_categories: [user]
    - name: finished_processing_at
      data_categories: [system.operations]
    - name: id
      data_categories: [system.operations]
    - name: identity_verified_at
      data_categories: [system.operations]
    - name: origin
      data_categories: [system.operations]
    - name: paused_at
      data_categories: [system.operations]
    - name: policy_id
      data_categories: [system.operations]
    - name: requested_at
      data_categories: [system.operations]
    - name: reviewed_at
      data_categories: [system.operations]
    - name: reviewed_by
      data_categories: [user.name]
    - name: started_processing_at
      data_categories: [system.operations]
    - name: status
      data_categories: [system.operations]
    - name: updated_at
      data_categories: [system.operations]
    - name: consent_preferences
      data_categories: [ system.operations ]
    - name: awaiting_email_send_at
      data_categories: [ system.operations ]
    - name: custom_privacy_request_fields_approved_at
      data_categories: [ system.operations ]
    - name: custom_privacy_request_fields_approved_by
      data_categories: [ system.operations ]
  - name: privacyrequesterror
    data_categories: []
    fields:
    - name: created_at
      data_categories: [system.operations]
    - name: id
      data_categories: [system.operations]
    - name: message_sent
      data_categories: [system.operations]
    - name: privacy_request_id
      data_categories: [system.operations]
    - name: updated_at
      data_categories: [system.operations]
  - name: privacyrequestnotifications
    data_categories: []
    fields:
    - name: created_at
      data_categories: [system.operations]
    - name: email
      description: 'The emails of the user that wish to receive error notifications'
      data_categories:
      - user.contact.email
    - name: id
      data_categories: [system.operations]
    - name: notify_after_failures
      data_categories: [system.operations]
    - name: updated_at
      data_categories: [system.operations]
  - name: providedidentity
    data_categories: []
    fields:
    - name: created_at
      data_categories: [system.operations]
    - name: encrypted_value
      data_categories: [user.contact, user.unique_id]
    - name: field_name
      data_categories: [system.operations]
    - name: field_label
      data_categories: [system.operations]
    - name: hashed_value
      data_categories: [user.contact, user.unique_id]
    - name: id
      data_categories: [system.operations]
    - name: privacy_request_id
      data_categories: [system.operations]
    - name: updated_at
      data_categories: [system.operations]
  - name: rule
    data_categories: []
    fields:
    - name: action_type
      data_categories: [system.operations]
    - name: client_id
      data_categories: [system.operations]
    - name: created_at
      data_categories: [system.operations]
    - name: id
      data_categories: [system.operations]
    - name: key
      data_categories: [system.operations]
    - name: masking_strategy
      data_categories: [system.operations]
    - name: name
      data_categories: [system.operations]
    - name: policy_id
      data_categories: [system.operations]
    - name: storage_destination_id
      data_categories: [system.operations]
    - name: updated_at
      data_categories: [system.operations]
  - name: ruletarget
    data_categories: []
    fields:
    - name: client_id
      data_categories: [system.operations]
    - name: created_at
      data_categories: [system.operations]
    - name: data_category
      data_categories: [system.operations]
    - name: id
      data_categories: [system.operations]
    - name: key
      data_categories: [system.operations]
    - name: name
      data_categories: [system.operations]
    - name: rule_id
      data_categories: [system.operations]
    - name: updated_at
      data_categories: [system.operations]
  - name: storageconfig
    data_categories: []
    fields:
    - name: created_at
      data_categories: [system.operations]
    - name: details
      data_categories: [system.operations]
    - name: format
      data_categories: [system.operations]
    - name: id
      data_categories: [system.operations]
    - name: is_default
      data_categories: [system.operations]
    - name: key
      data_categories: [system.operations]
    - name: name
      data_categories: [system.operations]
    - name: secrets
      data_categories: [system.operations]
    - name: type
      data_categories: [system.operations]
    - name: updated_at
      data_categories: [system.operations]
  - name: plus_custom_field_value_list
    description: 'Table used to store allowed custom list values for custom metadata'
    data_categories: null
    fields:
    - name: created_at
      data_categories:
      - system.operations
    - name: id
      data_categories: [system.operations]
    - name: updated_at
      data_categories: [system.operations]
    - name: name
      data_categories:
      - system.operations
    - name: description
      data_categories:
      - system.operations
    - name: allowed_values
      data_categories:
      - system.operations
  - name: plus_custom_field
    description: 'Table used to store custom fields for resources'
    data_categories: null
    fields:
    - name: id
      data_categories: [system.operations]
    - name: created_at
      data_categories: [system.operations]
    - name: updated_at
      data_categories: [system.operations]
    - name: custom_field_definition_id
      data_categories: [system.operations]
    - name: resource_id
      data_categories: [system.operations]
    - name: resource_type
      data_categories: [system.operations]
    - name: value
      data_categories: [system.operations]
    - name: allow_list_id
      data_categories: [system.operations]
    - name: description
      data_categories: [system.operations]
    - name: field_definition
      data_categories: [system.operations]
    - name: field_type
      data_categories: [system.operations]
  - name: plus_custom_field_definition
    description: 'Table used to store custom field definitions for resources'
    data_categories: null
    fields:
    - name: id
      data_categories: [system.operations]
    - name: created_at
      data_categories: [system.operations]
    - name: updated_at
      data_categories: [system.operations]
    - name: custom_field_definition_id
      data_categories: [system.operations]
    - name: allow_list_id
      data_categories: [system.operations]
    - name: description
      data_categories: [system.operations]
    - name: field_definition
      data_categories: [system.operations]
    - name: field_type
      data_categories: [system.operations]
    - name: name
      data_categories: [system.operations]
    - name: resource_type
      data_categories: [system.operations]
    - name: active
      data_categories: [system.operations]
  - name: plus_system_scans
    description: 'A table used to store results of a infrastructure system scan'
    data_categories: null
    fields:
    - name: created_at
      data_categories:
      - system.operations
    - name: error
      description: 'Any errors encountered during system scanning'
      data_categories:
      - system.operations
    - name: id
      data_categories:
      - system.operations
    - name: is_classified
      description: 'Whether this system has been classified by Fidescls'
      data_categories:
      - system.operations
    - name: result
      description: 'Fides Generated Description for Column: result'
      data_categories:
      - system.operations
    - name: status
      description: 'Fides Generated Description for Column: status'
      data_categories:
      - system.operations
    - name: system_count
      description: 'The number of systems discovered by this scan'
      data_categories:
      - system.operations
    - name: updated_at
      data_categories:
      - system.operations
  - name: userregistration
    description: 'Records the registration status of this Fides deployment'
    data_categories: null
    fields:
    - name: id
      data_categories:
      - system.operations
    - name: created_at
      data_categories:
      - system.operations
    - name: updated_at
      data_categories:
      - system.operations
    - name: analytics_id
      description: 'The identifier for this Fides deployment within Fideslog'
      data_categories:
      - system.operations
    - name: opt_in
      description: 'Whether the user has opted to share analytics data'
      data_categories:
      - system.operations
    - name: user_email
      description: 'The email of the user setting this opt_in preference'
      data_categories:
      - user.contact.email
    - name: user_organization
      description: 'The name of the organization this Fides deployment belongs to'
      data_categories:
      - user.workplace
  - name: cookies
    description: 'Fides Generated Description for Table: cookies'
    data_categories: []
    fields:
    - name: created_at
      data_categories:
      - system.operations
    - name: domain
      data_categories:
      - system.operations
    - name: id
      data_categories:
      - system.operations
    - name: name
      data_categories:
      - system.operations
    - name: path
      data_categories:
      - system.operations
    - name: privacy_declaration_id
      data_categories:
      - system.operations
    - name: system_id
      data_categories:
      - system.operations
    - name: updated_at
      data_categories:
      - system.operations
  - name: lastservednotice
    fields:
    - name: created_at
      data_categories:
      - system.operations
    - name: feature
      data_categories:
      - system.operations
    - name: fides_user_device_provided_identity_id
      data_categories:
      - system.operations
    - name: id
      data_categories:
      - system.operations
    - name: privacy_notice_history_id
      data_categories:
      - system.operations
    - name: privacy_notice_id
      data_categories:
      - system.operations
    - name: provided_identity_id
      data_categories:
      - system.operations
    - name: purpose_consent
      data_categories:
      - system.operations
    - name: purpose_legitimate_interests
      data_categories:
      - system.operations
    - name: served_notice_history_id
      data_categories:
      - system.operations
    - name: special_feature
      data_categories:
      - system.operations
    - name: special_purpose
      data_categories:
      - system.operations
    - name: system_consent
      data_categories:
      - system.operations
    - name: system_legitimate_interests
      data_categories:
      - system.operations
    - name: tcf_version
      data_categories:
      - system.operations
    - name: updated_at
      data_categories:
      - system.operations
    - name: vendor_consent
      data_categories:
      - system.operations
    - name: vendor_legitimate_interests
      data_categories:
      - system.operations
  - name: messaging_template
    description: 'Table used to store custom messaging templates'
    data_categories: []
    fields:
    - name: id
      data_categories: [system.operations]
    - name: key
      data_categories: [system.operations]
    - name: content
      data_categories: [system.operations]
    - name: created_at
      data_categories: [system.operations]
    - name: updated_at
      data_categories: [system.operations]
  - name: plus_system_history
    description: 'Table used to store system changes'
    data_categories: []
    fields:
    - name: id
      data_categories: [system.operations]
    - name: system_id
      data_categories: [system.operations]
    - name: user_id
      data_categories: [user.unique_id]
    - name: before
      data_categories: [system.operations]
    - name: after
      data_categories: [system.operations]
    - name: created_at
      data_categories: [system.operations]
    - name: updated_at
      data_categories: [system.operations]
  - name: fidescloud
    description: 'Table used to store Fides Cloud config'
    data_categories: []
    fields:
    - name: id
      data_categories: [system.operations]
    - name: config
      data_categories: [system.operations]
    - name: created_at
      data_categories: [system.operations]
    - name: updated_at
      data_categories: [system.operations]
  - name: custom_privacy_request_field
    data_categories: []
    fields:
    - name: id
      data_categories: [system.operations]
    - name: privacy_request_id
      data_categories: [system.operations]
    - name: consent_request_id
      data_categories: [system.operations]
    - name: field_name
      data_categories: [system.operations]
    - name: field_label
      data_categories: [system.operations]
    - name: hashed_value
      data_categories: [system.operations]
    - name: encrypted_value
      data_categories: [system.operations]
    - name: created_at
      data_categories: [system.operations]
    - name: updated_at
      data_categories: [system.operations]
  - name: plus_custom_asset
    description: 'Table used to store stylesheets and other custom UI assets'
    data_categories: []
    fields:
    - name: id
      data_categories: [system.operations]
    - name: key
      data_categories: [system.operations]
    - name: filename
      data_categories: [system.operations]
    - name: content
      data_categories: [system.operations]
    - name: created_at
      data_categories: [system.operations]
    - name: updated_at
      data_categories: [system.operations]
  - name: system_compass_sync
    fields:
    - name: created_at
      description: 'Fides Generated Description for Column: created_at'
      data_categories: [system.operations]
    - name: id
      data_categories: [system.operations]
    - name: sync_completed_at
      data_categories: [system.operations]
    - name: sync_started_at
      data_categories: [system.operations]
    - name: updated_at
      data_categories: [system.operations]
    - name: updated_systems
      data_categories: [system.operations]
  - name: tcf_purpose_overrides
    fields:
    - name: created_at
      data_categories: [system.operations]
    - name: id
      data_categories: [system.operations]
    - name: is_included
      data_categories: [system.operations]
    - name: purpose
      data_categories: [system.operations]
    - name: required_legal_basis
      data_categories: [system.operations]
    - name: updated_at
      data_categories: [system.operations]
  - name: privacypreferencehistory
    description: 'Fides Generated Description for Table: privacypreferencehistoryv2'
    data_categories: [system.operations]
    fields:
    - name: language
      data_categories: [ system.operations ]
    - name: affected_system_status
      data_categories: [system.operations]
    - name: anonymized_ip_address
      data_categories: [system.operations]
    - name: created_at
      data_categories: [system.operations]
    - name: email
      data_categories: [user]
    - name: fides_string
      data_categories: [system.operations]
    - name: fides_user_device
      data_categories: [user]
    - name: hashed_email
      data_categories: [system.operations]
    - name: hashed_fides_user_device
      data_categories: [system.operations]
    - name: hashed_phone_number
      data_categories: [system.operations]
    - name: id
      data_categories: [system.operations]
    - name: method
      data_categories: [system.operations]
    - name: notice_name
      data_categories: [system.operations]
    - name: notice_key
      data_categories: [system.operations]
    - name: notice_mechanism
      data_categories: [system.operations]
    - name: phone_number
      data_categories: [system.operations]
    - name: preference
      data_categories: [system.operations]
    - name: privacy_experience_config_history_id
      data_categories: [system.operations]
    - name: privacy_experience_id
      data_categories: [system.operations]
    - name: privacy_notice_history_id
      data_categories: [system.operations]
    - name: privacy_request_id
      data_categories: [system.operations]
    - name: request_origin
      data_categories: [system.operations]
    - name: secondary_user_ids
      data_categories: [user]
    - name: served_notice_history_id
      data_categories: [system.operations]
    - name: tcf_preferences
      data_categories: [system.operations]
    - name: updated_at
      data_categories: [system.operations]
    - name: url_recorded
      data_categories: [system.operations]
    - name: user_agent
      data_categories: [user]
    - name: user_geography
      data_categories: [user]
  - name: servednoticehistory
    description: 'Table that records every time a Notice was served'
    data_categories: [system.operations]
    fields:
    - name: language
      data_categories: [ system.operations ]
    - name: acknowledge_mode
      data_categories: [system.operations]
    - name: anonymized_ip_address
      data_categories: [system.operations]
    - name: created_at
      data_categories: [system.operations]
    - name: email
      data_categories: [user]
    - name: fides_user_device
      data_categories: [user]
    - name: hashed_email
      data_categories: [system.operations]
    - name: hashed_fides_user_device
      data_categories: [system.operations]
    - name: hashed_phone_number
      data_categories: [system.operations]
    - name: id
      data_categories: [system.operations]
    - name: notice_name
      data_categories: [system.operations]
    - name: notice_key
      data_categories: [system.operations]
    - name: notice_mechanism
      data_categories: [system.operations]
    - name: phone_number
      data_categories: [user]
    - name: privacy_experience_config_history_id
      data_categories: [system.operations]
    - name: privacy_experience_id
      data_categories: [system.operations]
    - name: privacy_notice_history_id
      data_categories: [system.operations]
    - name: request_origin
      data_categories: [system.operations]
    - name: served_notice_history_id
      data_categories: [system.operations]
    - name: serving_component
      data_categories: [system.operations]
    - name: tcf_served
      data_categories: [system.operations]
    - name: updated_at
      data_categories: [system.operations]
    - name: url_recorded
      data_categories: [system.operations]
    - name: user_agent
      data_categories: [user]
    - name: user_geography
      data_categories: [user]
  - name: currentprivacypreferencev2
    description: 'Stores the latest saved preferences for a given user'
    data_categories: [system.operations]
    fields:
    - name: created_at
      data_categories: [system.operations]
    - name: email
      data_categories: [user]
    - name: fides_string
      data_categories: [system.operations]
    - name: fides_user_device
      data_categories: [user]
    - name: hashed_email
      data_categories: [system.operations]
    - name: hashed_fides_user_device
      data_categories: [system.operations]
    - name: hashed_phone_number
      data_categories: [system.operations]
    - name: id
      data_categories: [system.operations]
    - name: phone_number
      data_categories: [user]
    - name: preferences
      data_categories: [system.operations]
    - name: updated_at
      data_categories: [system.operations]
  - name: lastservednoticev2
    description: 'Stores the last notices that were served to a user'
    data_categories: [system.operations]
    fields:
    - name: created_at
      data_categories: [system.operations]
    - name: email
      data_categories: [user]
    - name: fides_user_device
      data_categories: [user]
    - name: hashed_email
      data_categories: [system.operations]
    - name: hashed_fides_user_device
      data_categories: [system.operations]
    - name: hashed_phone_number
      data_categories: [system.operations]
    - name: id
      data_categories: [system.operations]
    - name: phone_number
      data_categories: [user]
    - name: served
      data_categories: [system.operations]
    - name: updated_at
      data_categories: [system.operations]
  - name: location_regulation_selections
    fields:
    - name: created_at
      data_categories: [system.operations]
    - name: id
      data_categories: [system.operations]
    - name: selected_locations
      data_categories: [system.operations]
    - name: selected_location_groups
      data_categories: [ system.operations ]
    - name: selected_regulations
      data_categories: [system.operations]
    - name: single_row
      data_categories: [system.operations]
    - name: updated_at
      data_categories: [system.operations]
  - name: experiencetranslation
    description: 'The table that stores translations for an Experience Config'
    fields:
    - name: accept_button_label
      data_categories: [system.operations]
    - name: acknowledge_button_label
      data_categories: [system.operations]
    - name: banner_description
      data_categories: [system.operations]
    - name: banner_title
      data_categories: [system.operations]
    - name: created_at
      data_categories: [system.operations]
    - name: description
      data_categories: [system.operations]
    - name: experience_config_id
      data_categories: [system.operations]
    - name: id
      data_categories: [system.operations]
    - name: is_default
      data_categories: [system.operations]
    - name: language
      data_categories: [system.operations]
    - name: privacy_policy_link_label
      data_categories: [system.operations]
    - name: modal_link_label
      data_categories: [ system.operations ]
    - name: privacy_policy_url
      data_categories: [system.operations]
    - name: privacy_preferences_link_label
      data_categories: [system.operations]
    - name: reject_button_label
      data_categories: [system.operations]
    - name: save_button_label
      data_categories: [system.operations]
    - name: title
      data_categories: [system.operations]
    - name: updated_at
      data_categories: [system.operations]
  - name: noticetranslation
    description: 'The table that stores translations for a Privacy Notice'
    fields:
      - name: created_at
        data_categories: [system.operations]
      - name: description
        data_categories: [system.operations]
      - name: id
        data_categories: [system.operations]
      - name: language
        data_categories: [system.operations]
      - name: privacy_notice_id
        data_categories: [system.operations]
      - name: title
        data_categories: [system.operations]
      - name: updated_at
        data_categories: [system.operations]
  - name: experienceconfigtemplate
    description: 'The table that stores out of the box Experience Templates'
    fields:
    - name: allow_language_selection
      data_categories: [system.operations]
    - name: component
      data_categories: [system.operations]
    - name: created_at
      data_categories: [system.operations]
    - name: disabled
      data_categories: [system.operations]
    - name: dismissable
      data_categories: [system.operations]
    - name: auto_detect_language
      data_categories: [ system.operations ]
    - name: id
      data_categories: [system.operations]
    - name: name
      data_categories: [system.operations]
    - name: privacy_notice_keys
      data_categories: [system.operations]
    - name: regions
      data_categories: [system.operations]
    - name: translations
      data_categories: [system.operations]
    - name: updated_at
      data_categories: [system.operations]
  - name: experiencenotices
    description: 'The table that links Privacy Notices to Experience Configs (many-to-many)'
    fields:
    - name: created_at
      data_categories: [system.operations]
    - name: experience_config_id
      data_categories: [system.operations]
    - name: id
      data_categories: [system.operations]
    - name: notice_id
      data_categories: [system.operations]
    - name: updated_at
      data_categories: [system.operations]
  - name: plus_property
    fields:
    - name: id
      data_categories: [system.operations]
    - name: key
      data_categories: [system.operations]
    - name: name
      data_categories: [system.operations]
    - name: type
      data_categories: [system.operations]
    - name: created_at
      data_categories: [system.operations]
    - name: updated_at
      data_categories: [system.operations]  
  - name: plus_privacy_experience_config_property
    fields:
    - name: id
      data_categories: [system.operations]
    - name: privacy_experience_config_id
      data_categories: [system.operations] 
    - name: property_id
      data_categories: [system.operations]
    - name: created_at
      data_categories: [system.operations]
    - name: updated_at
      data_categories: [system.operations] 
  - name: plus_privacy_center_config
    fields:
    - name: id
      data_categories: [system.operations]
    - name: config
      data_categories: [system.operations] 
    - name: created_at
      data_categories: [system.operations]
    - name: updated_at
      data_categories: [system.operations] 
    - name: single_row
<<<<<<< HEAD
      data_categories: [system.operations] 
  - name: requesttask
    fields:
    - name: access_data
      data_categories: [user]
    - name: action_type
      data_categories: [system]
    - name: all_descendant_tasks
      data_categories: [system]
    - name: collection
      data_categories: [system]
    - name: collection_address
      data_categories: [system]
    - name: collection_name
      data_categories: [system]
    - name: consent_sent
      data_categories: [system]
    - name: created_at
      data_categories: [system]
    - name: data_for_erasures
      data_categories: [user]
    - name: dataset_name
      data_categories: [system]
    - name: downstream_tasks
      data_categories: [system]
    - name: id
      data_categories: [system]
    - name: privacy_request_id
      data_categories: [system]
    - name: rows_masked
      data_categories: [system]
    - name: status
      data_categories: [system]
    - name: traversal_details
      data_categories: [system]
    - name: updated_at
      data_categories: [system]
    - name: upstream_tasks
      data_categories: [system]
=======
      data_categories: [system.operations]
  - name: preapprovalwebhook
    description: 'The table that stores Pre Approval Webhooks'
    data_categories: [ ]
    fields:
    - name: connection_config_id
      data_categories: [ system.operations ]
    - name: created_at
      data_categories: [ system.operations ]
    - name: id
      data_categories: [ system.operations ]
    - name: updated_at
      data_categories: [ system.operations ]
    - name: key
      data_categories: [ system.operations ]
    - name: name
      data_categories: [ system.operations ]
  - name: preapprovalwebhookreply
    description: 'The table that stores service replies to Pre Approval Webhooks'
    data_categories: [ ]
    fields:
    - name: webhook_id
      data_categories: [ system.operations ]
    - name: privacy_request_id
      data_categories: [ system.operations ]
    - name: created_at
      data_categories: [ system.operations ]
    - name: id
      data_categories: [ system.operations ]
    - name: updated_at
      data_categories: [ system.operations ]
    - name: is_eligible
      data_categories: [ system.operations ]
>>>>>>> 2aae7797
<|MERGE_RESOLUTION|>--- conflicted
+++ resolved
@@ -2080,8 +2080,41 @@
     - name: updated_at
       data_categories: [system.operations] 
     - name: single_row
-<<<<<<< HEAD
-      data_categories: [system.operations] 
+      data_categories: [system.operations]
+  - name: preapprovalwebhook
+    description: 'The table that stores Pre Approval Webhooks'
+    data_categories: [ ]
+    fields:
+    - name: connection_config_id
+      data_categories: [ system.operations ]
+    - name: created_at
+      data_categories: [ system.operations ]
+    - name: id
+      data_categories: [ system.operations ]
+    - name: updated_at
+      data_categories: [ system.operations ]
+    - name: key
+      data_categories: [ system.operations ]
+    - name: name
+      data_categories: [ system.operations ]
+  - name: preapprovalwebhookreply
+    description: 'The table that stores service replies to Pre Approval Webhooks'
+    data_categories: [ ]
+    fields:
+    - name: webhook_id
+      data_categories: [ system.operations ]
+    - name: privacy_request_id
+      data_categories: [ system.operations ]
+    - name: created_at
+      data_categories: [ system.operations ]
+    - name: id
+      data_categories: [ system.operations ]
+    - name: updated_at
+      data_categories: [ system.operations ]
+    - name: is_eligible
+      data_categories: [ system.operations ]
+
+      data_categories: [system.operations]
   - name: requesttask
     fields:
     - name: access_data
@@ -2119,39 +2152,4 @@
     - name: updated_at
       data_categories: [system]
     - name: upstream_tasks
-      data_categories: [system]
-=======
-      data_categories: [system.operations]
-  - name: preapprovalwebhook
-    description: 'The table that stores Pre Approval Webhooks'
-    data_categories: [ ]
-    fields:
-    - name: connection_config_id
-      data_categories: [ system.operations ]
-    - name: created_at
-      data_categories: [ system.operations ]
-    - name: id
-      data_categories: [ system.operations ]
-    - name: updated_at
-      data_categories: [ system.operations ]
-    - name: key
-      data_categories: [ system.operations ]
-    - name: name
-      data_categories: [ system.operations ]
-  - name: preapprovalwebhookreply
-    description: 'The table that stores service replies to Pre Approval Webhooks'
-    data_categories: [ ]
-    fields:
-    - name: webhook_id
-      data_categories: [ system.operations ]
-    - name: privacy_request_id
-      data_categories: [ system.operations ]
-    - name: created_at
-      data_categories: [ system.operations ]
-    - name: id
-      data_categories: [ system.operations ]
-    - name: updated_at
-      data_categories: [ system.operations ]
-    - name: is_eligible
-      data_categories: [ system.operations ]
->>>>>>> 2aae7797
+      data_categories: [system]