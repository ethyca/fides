dataset:
  - fides_key: fides_db
    organization_fides_key: default_organization
    name: public
    description: The dataset for the fides application.
    meta: {}
    data_categories:
      - system.operations
    data_qualifier: aggregated.anonymized.unlinked_pseudonymized.pseudonymized.identified
<<<<<<< HEAD
    retention: 1 year post employment
    collections:
      - name: accessmanualwebhook
        description: "A table to record manual steps within data subject execution"
        data_categories: []
        data_qualifier: aggregated.anonymized.unlinked_pseudonymized.pseudonymized.identified
        fields:
          - name: connection_config_id
            description: "The identifier of the system to locate this data within"
            data_categories: [system.operations]
            data_qualifier: aggregated.anonymized.unlinked_pseudonymized.pseudonymized.identified
          - name: created_at
            data_categories: [system.operations]
            data_qualifier: aggregated.anonymized.unlinked_pseudonymized.pseudonymized.identified
          - name: fields
            description: "Which data fields must be manually looked up"
            data_categories: [system.operations]
            data_qualifier: aggregated.anonymized.unlinked_pseudonymized.pseudonymized.identified
          - name: id
            data_categories: [system.operations]
            data_qualifier: aggregated.anonymized.unlinked_pseudonymized.pseudonymized.identified
          - name: updated_at
            data_categories: [system.operations]
            data_qualifier: aggregated.anonymized.unlinked_pseudonymized.pseudonymized.identified
      - name: alembic_version
        data_qualifier: aggregated.anonymized.unlinked_pseudonymized.pseudonymized.identified
        fields:
          - name: version_num
            data_categories:
              - system.operations
            data_qualifier: aggregated.anonymized.unlinked_pseudonymized.pseudonymized.identified
      - name: applicationconfig
        data_qualifier: aggregated.anonymized.unlinked_pseudonymized.pseudonymized.identified
        fields:
          - name: api_set
            data_categories:
              - system.operations
            data_qualifier: aggregated.anonymized.unlinked_pseudonymized.pseudonymized.identified
          - name: config_set
            data_categories:
              - system.operations
            data_qualifier: aggregated.anonymized.unlinked_pseudonymized.pseudonymized.identified
          - name: updated_at
            data_categories:
              - system.operations
            data_qualifier: aggregated.anonymized.unlinked_pseudonymized.pseudonymized.identified
          - name: created_at
            data_categories:
              - system.operations
            data_qualifier: aggregated.anonymized.unlinked_pseudonymized.pseudonymized.identified
          - name: id
            data_categories:
              - system.operations
            data_qualifier: aggregated.anonymized.unlinked_pseudonymized.pseudonymized.identified
          - name: single_row
            data_categories:
              - system.operations
            data_qualifier: aggregated.anonymized.unlinked_pseudonymized.pseudonymized.identified
      - name: auditlog
        data_qualifier: aggregated.anonymized.unlinked_pseudonymized.pseudonymized.identified
        fields:
          - name: created_at
            data_categories:
              - system.operations
            data_qualifier: aggregated.anonymized.unlinked_pseudonymized.pseudonymized.identified
          - name: action
            data_categories:
              - system.operations
            data_qualifier: aggregated.anonymized.unlinked_pseudonymized.pseudonymized.identified
          - name: id
            data_categories:
              - system.operations
            data_qualifier: aggregated.anonymized.unlinked_pseudonymized.pseudonymized.identified
          - name: message
            data_categories:
              - system.operations
            data_qualifier: aggregated.anonymized.unlinked_pseudonymized.pseudonymized.identified
          - name: privacy_request_id
            data_categories:
              - system.operations
            data_qualifier: aggregated.anonymized.unlinked_pseudonymized.pseudonymized.identified
          - name: updated_at
            data_categories:
              - system.operations
            data_qualifier: aggregated.anonymized.unlinked_pseudonymized.pseudonymized.identified
          - name: user_id
            data_categories:
              - system.operations
            data_qualifier: aggregated.anonymized.unlinked_pseudonymized.pseudonymized.identified
      - name: audit_log_resource
        data_qualifier: aggregated.anonymized.unlinked_pseudonymized.pseudonymized.identified
        fields:
          - name: created_at
            data_categories:
              - system.operations
            data_qualifier: aggregated.anonymized.unlinked_pseudonymized.pseudonymized.identified
          - name: extra_data
            data_categories:
              - system.operations
            data_qualifier: aggregated.anonymized.unlinked_pseudonymized.pseudonymized.identified
          - name: fides_keys
            data_categories:
              - system.operations
            data_qualifier: aggregated.anonymized.unlinked_pseudonymized.pseudonymized.identified
          - name: id
            data_categories:
              - system.operations
            data_qualifier: aggregated.anonymized.unlinked_pseudonymized.pseudonymized.identified
          - name: request_path
            data_categories:
              - system.operations
            data_qualifier: aggregated.anonymized.unlinked_pseudonymized.pseudonymized.identified
          - name: request_type
            data_categories:
              - system.operations
            data_qualifier: aggregated.anonymized.unlinked_pseudonymized.pseudonymized.identified
          - name: updated_at
            data_categories:
              - system.operations
            data_qualifier: aggregated.anonymized.unlinked_pseudonymized.pseudonymized.identified
          - name: user_id
            data_categories:
              - user.unique_id
            data_qualifier: aggregated.anonymized.unlinked_pseudonymized.pseudonymized.identified
      - name: client
        data_qualifier: aggregated.anonymized.unlinked_pseudonymized.pseudonymized.identified
        fields:
          - name: created_at
            data_categories:
              - system.operations
            data_qualifier: aggregated.anonymized.unlinked_pseudonymized.pseudonymized.identified
          - name: fides_key
            data_categories:
              - system.operations
            data_qualifier: aggregated.anonymized.unlinked_pseudonymized.pseudonymized.identified
          - name: hashed_secret
            data_categories:
              - system.operations
            data_qualifier: aggregated.anonymized.unlinked_pseudonymized.pseudonymized.identified
          - name: id
            data_categories:
              - system.operations
            data_qualifier: aggregated.anonymized.unlinked_pseudonymized.pseudonymized.identified
          - name: salt
            data_categories:
              - system.operations
            data_qualifier: aggregated.anonymized.unlinked_pseudonymized.pseudonymized.identified
          - name: scopes
            data_categories:
              - system.operations
            data_qualifier: aggregated.anonymized.unlinked_pseudonymized.pseudonymized.identified
          - name: roles
            data_categories:
              - system.operations
            data_qualifier: aggregated.anonymized.unlinked_pseudonymized.pseudonymized.identified
          - name: systems
            data_categories:
              - system.operations
            data_qualifier: aggregated.anonymized.unlinked_pseudonymized.pseudonymized.identified
          - name: updated_at
            data_categories:
              - system.operations
            data_qualifier: aggregated.anonymized.unlinked_pseudonymized.pseudonymized.identified
          - name: user_id
            data_categories:
              - system.operations
            data_qualifier: aggregated.anonymized.unlinked_pseudonymized.pseudonymized.identified
      - name: currentprivacypreference
        description: "Stores the users latest saved privacy preferences for the given notice"
        data_categories: []
        data_qualifier: aggregated.anonymized.unlinked_pseudonymized.pseudonymized.identified
        fields:
          - name: created_at
            data_categories:
              - system.operations
            data_qualifier: aggregated.anonymized.unlinked_pseudonymized.pseudonymized.identified
          - name: fides_user_device_provided_identity_id
            data_categories:
              - system.operations
            data_qualifier: aggregated.anonymized.unlinked_pseudonymized.pseudonymized.identified
          - name: id
            data_categories:
              - system.operations
            data_qualifier: aggregated.anonymized.unlinked_pseudonymized.pseudonymized.identified
          - name: preference
            data_categories:
              - system.operations
            data_qualifier: aggregated.anonymized.unlinked_pseudonymized.pseudonymized.identified
          - name: privacy_notice_history_id
            data_categories:
              - system.operations
            data_qualifier: aggregated.anonymized.unlinked_pseudonymized.pseudonymized.identified
          - name: privacy_notice_id
            data_categories:
              - system.operations
            data_qualifier: aggregated.anonymized.unlinked_pseudonymized.pseudonymized.identified
          - name: privacy_preference_history_id
            data_categories:
              - system.operations
            data_qualifier: aggregated.anonymized.unlinked_pseudonymized.pseudonymized.identified
          - name: provided_identity_id
            data_categories:
              - system.operations
            data_qualifier: aggregated.anonymized.unlinked_pseudonymized.pseudonymized.identified
          - name: updated_at
            data_categories:
              - system.operations
            data_qualifier: aggregated.anonymized.unlinked_pseudonymized.pseudonymized.identified
      - name: systemmanager
        data_qualifier: aggregated.anonymized.unlinked_pseudonymized.pseudonymized.identified
        fields:
          - name: id
            data_categories:
              - system.operations
            data_qualifier: aggregated.anonymized.unlinked_pseudonymized.pseudonymized.identified
          - name: created_at
            data_categories:
              - system.operations
            data_qualifier: aggregated.anonymized.unlinked_pseudonymized.pseudonymized.identified
          - name: updated_at
            data_categories:
              - system.operations
            data_qualifier: aggregated.anonymized.unlinked_pseudonymized.pseudonymized.identified
          - name: user_id
            data_categories:
              - system.operations
            data_qualifier: aggregated.anonymized.unlinked_pseudonymized.pseudonymized.identified
          - name: system_id
            data_categories:
              - system.operations
            data_qualifier: aggregated.anonymized.unlinked_pseudonymized.pseudonymized.identified
      - name: cls_classification_detail
        description: "A table to store results of classification runs"
        data_categories: null
        data_qualifier: aggregated.anonymized.unlinked_pseudonymized.pseudonymized.identified
        fields:
          - name: collection
            description: "The collection to which the classification target belongs"
            data_categories:
              - system.operations
            data_qualifier: aggregated.anonymized.unlinked_pseudonymized.pseudonymized.identified
          - name: created_at
            data_categories:
              - system.operations
            data_qualifier: aggregated.anonymized.unlinked_pseudonymized.pseudonymized.identified
          - name: dataset
            description: "The resource to which the classification target belongs"
            data_categories:
              - system.operations
            data_qualifier: aggregated.anonymized.unlinked_pseudonymized.pseudonymized.identified
          - name: field
            description: "The classification target"
            data_categories:
              - system.operations
            data_qualifier: aggregated.anonymized.unlinked_pseudonymized.pseudonymized.identified
          - name: id
            data_categories:
              - system.operations
            data_qualifier: aggregated.anonymized.unlinked_pseudonymized.pseudonymized.identified
          - name: instance_id
            description: "The unique instance in time of the act of classifying a resource. Foreign key to the ID in cls_classification_instance"
            data_categories:
              - system.operations
            data_qualifier: aggregated.anonymized.unlinked_pseudonymized.pseudonymized.identified
          - name: labels
            description: "The suggested data categories and metadata for a resource detail as suggested by the classifier"
            data_categories:
              - system.operations
            data_qualifier: aggregated.anonymized.unlinked_pseudonymized.pseudonymized.identified
          - name: status
            description: "State management for the classification of a resource detail"
            data_categories:
              - system.operations
            data_qualifier: aggregated.anonymized.unlinked_pseudonymized.pseudonymized.identified
          - name: updated_at
            data_categories:
              - system.operations
            data_qualifier: aggregated.anonymized.unlinked_pseudonymized.pseudonymized.identified
      - name: cls_classification_instance
        description: "A table to manage the metadata and state of executing classifications"
        data_categories: null
        data_qualifier: aggregated.anonymized.unlinked_pseudonymized.pseudonymized.identified
        fields:
          - name: created_at
            data_categories:
              - system.operations
            data_qualifier: aggregated.anonymized.unlinked_pseudonymized.pseudonymized.identified
          - name: id
            description: "The unique ID for an instance in time of classifying a resource, to be referenced by the detail output of a classification"
            data_categories:
              - system.operations
            data_qualifier: aggregated.anonymized.unlinked_pseudonymized.pseudonymized.identified
          - name: organization_key
            description: "The organization fides_key of the resources being classified"
            data_categories:
              - system.operations
            data_qualifier: aggregated.anonymized.unlinked_pseudonymized.pseudonymized.identified
          - name: dataset_key
            description: "The fides_key of the resource being classified"
            data_categories:
              - system.operations
            data_qualifier: aggregated.anonymized.unlinked_pseudonymized.pseudonymized.identified
          - name: dataset_name
            description: "The name of the resource being classified"
            data_categories:
              - system.operations
            data_qualifier: aggregated.anonymized.unlinked_pseudonymized.pseudonymized.identified
          - name: status
            description: "State of the classify instance during classification and review post completion"
            data_categories:
              - system.operations
            data_qualifier: aggregated.anonymized.unlinked_pseudonymized.pseudonymized.identified
          - name: target
            description: "The target type of the resource being classified"
            data_categories:
              - system.operations
            data_qualifier: aggregated.anonymized.unlinked_pseudonymized.pseudonymized.identified
          - name: type
            description: "The type of resource being classified (e.g., systems, datasets)"
            data_categories:
              - system.operations
            data_qualifier: aggregated.anonymized.unlinked_pseudonymized.pseudonymized.identified
          - name: updated_at
            data_categories:
              - system.operations
            data_qualifier: aggregated.anonymized.unlinked_pseudonymized.pseudonymized.identified
      - name: ctl_data_categories
        data_qualifier: aggregated.anonymized.unlinked_pseudonymized.pseudonymized.identified
        fields:
          - name: created_at
            data_categories:
              - system.operations
            data_qualifier: aggregated.anonymized.unlinked_pseudonymized.pseudonymized.identified
          - name: description
            data_categories:
              - system.operations
            data_qualifier: aggregated.anonymized.unlinked_pseudonymized.pseudonymized.identified
          - name: fides_key
            data_categories:
              - system.operations
            data_qualifier: aggregated.anonymized.unlinked_pseudonymized.pseudonymized.identified
          - name: id
            data_categories:
              - system.operations
            data_qualifier: aggregated.anonymized.unlinked_pseudonymized.pseudonymized.identified
          - name: name
            data_categories:
              - system.operations
            data_qualifier: aggregated.anonymized.unlinked_pseudonymized.pseudonymized.identified
          - name: organization_fides_key
            data_categories:
              - system.operations
            data_qualifier: aggregated.anonymized.unlinked_pseudonymized.pseudonymized.identified
          - name: parent_key
            data_categories:
              - system.operations
            data_qualifier: aggregated.anonymized.unlinked_pseudonymized.pseudonymized.identified
          - name: tags
            data_categories:
              - system.operations
            data_qualifier: aggregated.anonymized.unlinked_pseudonymized.pseudonymized.identified
          - name: updated_at
            data_categories:
              - system.operations
            data_qualifier: aggregated.anonymized.unlinked_pseudonymized.pseudonymized.identified
          - name: is_default
            data_categories:
              - system.operations
            data_qualifier: aggregated.anonymized.unlinked_pseudonymized.pseudonymized.identified
      - name: ctl_data_qualifiers
        data_qualifier: aggregated.anonymized.unlinked_pseudonymized.pseudonymized.identified
        fields:
          - name: created_at
            data_categories:
              - system.operations
            data_qualifier: aggregated.anonymized.unlinked_pseudonymized.pseudonymized.identified
          - name: description
            data_categories:
              - system.operations
            data_qualifier: aggregated.anonymized.unlinked_pseudonymized.pseudonymized.identified
          - name: fides_key
            data_categories:
              - system.operations
            data_qualifier: aggregated.anonymized.unlinked_pseudonymized.pseudonymized.identified
          - name: id
            data_categories:
              - system.operations
            data_qualifier: aggregated.anonymized.unlinked_pseudonymized.pseudonymized.identified
          - name: name
            data_categories:
              - system.operations
            data_qualifier: aggregated.anonymized.unlinked_pseudonymized.pseudonymized.identified
          - name: organization_fides_key
            data_categories:
              - system.operations
            data_qualifier: aggregated.anonymized.unlinked_pseudonymized.pseudonymized.identified
          - name: parent_key
            data_categories:
              - system.operations
            data_qualifier: aggregated.anonymized.unlinked_pseudonymized.pseudonymized.identified
          - name: tags
            data_categories:
              - system.operations
            data_qualifier: aggregated.anonymized.unlinked_pseudonymized.pseudonymized.identified
          - name: updated_at
            data_categories:
              - system.operations
            data_qualifier: aggregated.anonymized.unlinked_pseudonymized.pseudonymized.identified
          - name: is_default
            data_categories:
              - system.operations
            data_qualifier: aggregated.anonymized.unlinked_pseudonymized.pseudonymized.identified
      - name: ctl_data_subjects
        data_qualifier: aggregated.anonymized.unlinked_pseudonymized.pseudonymized.identified
        fields:
          - name: automated_decisions_or_profiling
            description:
              Boolean value representing if automated decisions or profiling
              is used for the data subject.
            data_categories:
              - system.operations
            data_qualifier: aggregated.anonymized.unlinked_pseudonymized.pseudonymized.identified
          - name: created_at
            data_categories:
              - system.operations
            data_qualifier: aggregated.anonymized.unlinked_pseudonymized.pseudonymized.identified
          - name: description
            data_categories:
              - system.operations
            data_qualifier: aggregated.anonymized.unlinked_pseudonymized.pseudonymized.identified
          - name: fides_key
            data_categories:
              - system.operations
            data_qualifier: aggregated.anonymized.unlinked_pseudonymized.pseudonymized.identified
          - name: id
            data_categories:
              - system.operations
            data_qualifier: aggregated.anonymized.unlinked_pseudonymized.pseudonymized.identified
          - name: name
            data_categories:
              - system.operations
            data_qualifier: aggregated.anonymized.unlinked_pseudonymized.pseudonymized.identified
          - name: organization_fides_key
            data_categories:
              - system.operations
            data_qualifier: aggregated.anonymized.unlinked_pseudonymized.pseudonymized.identified
          - name: rights
            description:
              JSON structure containing a strategy and optional values for detailing
              data subject rights available
            data_categories:
              - system.operations
            data_qualifier: aggregated.anonymized.unlinked_pseudonymized.pseudonymized.identified
          - name: tags
            data_categories:
              - system.operations
            data_qualifier: aggregated.anonymized.unlinked_pseudonymized.pseudonymized.identified
          - name: updated_at
            data_categories:
              - system.operations
            data_qualifier: aggregated.anonymized.unlinked_pseudonymized.pseudonymized.identified
          - name: is_default
            data_categories:
              - system.operations
            data_qualifier: aggregated.anonymized.unlinked_pseudonymized.pseudonymized.identified
      - name: ctl_data_uses
        data_qualifier: aggregated.anonymized.unlinked_pseudonymized.pseudonymized.identified
        fields:
          - name: created_at
            data_categories:
              - system.operations
            data_qualifier: aggregated.anonymized.unlinked_pseudonymized.pseudonymized.identified
          - name: description
            data_categories:
              - system.operations
            data_qualifier: aggregated.anonymized.unlinked_pseudonymized.pseudonymized.identified
          - name: fides_key
            data_categories:
              - system.operations
            data_qualifier: aggregated.anonymized.unlinked_pseudonymized.pseudonymized.identified
          - name: id
            data_categories:
              - system.operations
            data_qualifier: aggregated.anonymized.unlinked_pseudonymized.pseudonymized.identified
          - name: legal_basis
            data_categories:
              - system.operations
            data_qualifier: aggregated.anonymized.unlinked_pseudonymized.pseudonymized.identified
          - name: legitimate_interest
            description:
              Boolean value denoting whether or not the data use is marked as
              a legitimate interest
            data_categories:
              - system.operations
            data_qualifier: aggregated.anonymized.unlinked_pseudonymized.pseudonymized.identified
          - name: legitimate_interest_impact_assessment
            description: A url pointing to a legitimate interest impact assessment
            data_categories:
              - system.operations
            data_qualifier: aggregated.anonymized.unlinked_pseudonymized.pseudonymized.identified
          - name: name
            data_categories:
              - system.operations
            data_qualifier: aggregated.anonymized.unlinked_pseudonymized.pseudonymized.identified
          - name: organization_fides_key
            data_categories:
              - system.operations
            data_qualifier: aggregated.anonymized.unlinked_pseudonymized.pseudonymized.identified
          - name: parent_key
            data_categories:
              - system.operations
            data_qualifier: aggregated.anonymized.unlinked_pseudonymized.pseudonymized.identified
          - name: recipients
            data_categories:
              - system.operations
            data_qualifier: aggregated.anonymized.unlinked_pseudonymized.pseudonymized.identified
          - name: special_category
            data_categories:
              - system.operations
            data_qualifier: aggregated.anonymized.unlinked_pseudonymized.pseudonymized.identified
          - name: tags
            data_categories:
              - system.operations
            data_qualifier: aggregated.anonymized.unlinked_pseudonymized.pseudonymized.identified
          - name: updated_at
            data_categories:
              - system.operations
            data_qualifier: aggregated.anonymized.unlinked_pseudonymized.pseudonymized.identified
          - name: is_default
            data_categories:
              - system.operations
            data_qualifier: aggregated.anonymized.unlinked_pseudonymized.pseudonymized.identified
      - name: ctl_datasets
        data_qualifier: aggregated.anonymized.unlinked_pseudonymized.pseudonymized.identified
        fields:
          - name: collections
            data_categories:
              - system.operations
            data_qualifier: aggregated.anonymized.unlinked_pseudonymized.pseudonymized.identified
          - name: created_at
            description: The timestamp of when the row was created
            data_categories:
              - system.operations
            data_qualifier: aggregated.anonymized.unlinked_pseudonymized.pseudonymized.identified
          - name: data_categories
            data_categories:
              - system.operations
            data_qualifier: aggregated.anonymized.unlinked_pseudonymized.pseudonymized.identified
          - name: data_qualifier
            data_categories:
              - system.operations
            data_qualifier: aggregated.anonymized.unlinked_pseudonymized.pseudonymized.identified
          - name: description
            data_categories:
              - system.operations
            data_qualifier: aggregated.anonymized.unlinked_pseudonymized.pseudonymized.identified
          - name: fides_key
            data_categories:
              - system.operations
            data_qualifier: aggregated.anonymized.unlinked_pseudonymized.pseudonymized.identified
          - name: fides_meta
            data_categories:
              - system.operations
            data_qualifier: aggregated.anonymized.unlinked_pseudonymized.pseudonymized.identified
          - name: id
            data_categories:
              - system.operations
            data_qualifier: aggregated.anonymized.unlinked_pseudonymized.pseudonymized.identified
          - name: joint_controller
            description:
              Encrypted contact information for a joint controller (name, address,
              email, phone)
            data_categories:
              - user.contact
            data_qualifier: aggregated.anonymized.unlinked_pseudonymized.pseudonymized.identified
            retention: End of joint controller agreement.
          - name: legal_basis
            description:
              The legal basis for processing personal data as defined by Article
              6 of the GDPR
            data_categories:
              - system.operations
            data_qualifier: aggregated.anonymized.unlinked_pseudonymized.pseudonymized.identified
          - name: meta
            data_categories:
              - system.operations
            data_qualifier: aggregated.anonymized.unlinked_pseudonymized.pseudonymized.identified
          - name: name
            data_categories:
              - system.operations
            data_qualifier: aggregated.anonymized.unlinked_pseudonymized.pseudonymized.identified
          - name: organization_fides_key
            data_categories:
              - system.operations
            data_qualifier: aggregated.anonymized.unlinked_pseudonymized.pseudonymized.identified
          - name: recipients
            description: An array of recipients of the intended data use.
            data_categories:
              - system.operations
            data_qualifier: aggregated.anonymized.unlinked_pseudonymized.pseudonymized.identified
          - name: retention
            description:
              A string representing how long the dataset is retained for. Can
              also be found and applied as a property within Collections and Fields.
            data_categories:
              - system.operations
            data_qualifier: aggregated.anonymized.unlinked_pseudonymized.pseudonymized.identified
          - name: special_category
            description: The special category as defined by Article 9 of the GDPR
            data_categories:
              - system.operations
            data_qualifier: aggregated.anonymized.unlinked_pseudonymized.pseudonymized.identified
          - name: tags
            data_categories:
              - system.operations
            data_qualifier: aggregated.anonymized.unlinked_pseudonymized.pseudonymized.identified
          - name: third_country_transfers
            data_categories:
              - system.operations
            data_qualifier: aggregated.anonymized.unlinked_pseudonymized.pseudonymized.identified
          - name: updated_at
            description: The timestamp of when the row was last updated
            data_categories:
              - system.operations
            data_qualifier: aggregated.anonymized.unlinked_pseudonymized.pseudonymized.identified
      - name: ctl_evaluations
        data_qualifier: aggregated.anonymized.unlinked_pseudonymized.pseudonymized.identified
        fields:
          - name: created_at
            description: The timestamp of when the row was created
            data_categories:
              - system.operations
            data_qualifier: aggregated.anonymized.unlinked_pseudonymized.pseudonymized.identified
          - name: details
            data_categories:
              - system.operations
            data_qualifier: aggregated.anonymized.unlinked_pseudonymized.pseudonymized.identified
          - name: fides_key
            data_categories:
              - system.operations
            data_qualifier: aggregated.anonymized.unlinked_pseudonymized.pseudonymized.identified
          - name: id
            data_categories:
              - system.operations
            data_qualifier: aggregated.anonymized.unlinked_pseudonymized.pseudonymized.identified
          - name: message
            data_categories:
              - system.operations
            data_qualifier: aggregated.anonymized.unlinked_pseudonymized.pseudonymized.identified
          - name: status
            data_categories:
              - system.operations
            data_qualifier: aggregated.anonymized.unlinked_pseudonymized.pseudonymized.identified
          - name: updated_at
            description: The timestamp of when the row was last updated
            data_categories:
              - system.operations
            data_qualifier: aggregated.anonymized.unlinked_pseudonymized.pseudonymized.identified
          - name: violations
            data_categories:
              - system.operations
            data_qualifier: aggregated.anonymized.unlinked_pseudonymized.pseudonymized.identified
      - name: fidesuser
        data_qualifier: aggregated.anonymized.unlinked_pseudonymized.pseudonymized.identified
        fields:
          - name: created_at
            data_categories:
              - system.operations
            data_qualifier: aggregated.anonymized.unlinked_pseudonymized.pseudonymized.identified
          - name: first_name
            data_categories:
              - system.operations
            data_qualifier: aggregated.anonymized.unlinked_pseudonymized.pseudonymized.identified
          - name: hashed_password
            data_categories:
              - system.operations
            data_qualifier: aggregated.anonymized.unlinked_pseudonymized.pseudonymized.identified
          - name: id
            data_categories:
              - system.operations
            data_qualifier: aggregated.anonymized.unlinked_pseudonymized.pseudonymized.identified
          - name: last_login_at
            data_categories:
              - system.operations
            data_qualifier: aggregated.anonymized.unlinked_pseudonymized.pseudonymized.identified
          - name: last_name
            data_categories:
              - system.operations
            data_qualifier: aggregated.anonymized.unlinked_pseudonymized.pseudonymized.identified
          - name: password_reset_at
            data_categories:
              - system.operations
            data_qualifier: aggregated.anonymized.unlinked_pseudonymized.pseudonymized.identified
          - name: salt
            data_categories:
              - system.operations
            data_qualifier: aggregated.anonymized.unlinked_pseudonymized.pseudonymized.identified
          - name: updated_at
            description: The timestamp of when the row was created
            data_categories:
              - system.operations
            data_qualifier: aggregated.anonymized.unlinked_pseudonymized.pseudonymized.identified
          - name: username
            data_categories:
              - system.operations
            data_qualifier: aggregated.anonymized.unlinked_pseudonymized.pseudonymized.identified
      - name: fidesuserpermissions
        data_qualifier: aggregated.anonymized.unlinked_pseudonymized.pseudonymized.identified
        fields:
          - name: created_at
            data_categories:
              - system.operations
            data_qualifier: aggregated.anonymized.unlinked_pseudonymized.pseudonymized.identified
          - name: id
            data_categories:
              - system.operations
            data_qualifier: aggregated.anonymized.unlinked_pseudonymized.pseudonymized.identified
          - name: scopes
            data_categories:
              - system.operations
            data_qualifier: aggregated.anonymized.unlinked_pseudonymized.pseudonymized.identified
          - name: roles
            data_categories:
              - system.operations
            data_qualifier: aggregated.anonymized.unlinked_pseudonymized.pseudonymized.identified
          - name: updated_at
            data_categories:
              - system.operations
            data_qualifier: aggregated.anonymized.unlinked_pseudonymized.pseudonymized.identified
          - name: user_id
            data_categories:
              - system.operations
            data_qualifier: aggregated.anonymized.unlinked_pseudonymized.pseudonymized.identified
      - name: ctl_organizations
        data_qualifier: aggregated.anonymized.unlinked_pseudonymized.pseudonymized.identified
        fields:
          - name: controller
            description:
              Encrypted contact information for the controller (name, address,
              email, phone)
            data_categories:
              - user.contact
            data_qualifier: aggregated.anonymized.unlinked_pseudonymized.pseudonymized.identified
            retention: 1 Year post-employment
          - name: created_at
            description: The timestamp of when the row was created
            data_categories:
              - system.operations
            data_qualifier: aggregated.anonymized.unlinked_pseudonymized.pseudonymized.identified
          - name: data_protection_officer
            description:
              Encrypted contact information for the Data Protection Officer (name,
              address, email, phone)
            data_categories:
              - user.contact
            data_qualifier: aggregated.anonymized.unlinked_pseudonymized.pseudonymized.identified
            retention: 1 Year post-employment
          - name: description
            data_categories:
              - system.operations
            data_qualifier: aggregated.anonymized.unlinked_pseudonymized.pseudonymized.identified
          - name: fides_key
            data_categories:
              - system.operations
            data_qualifier: aggregated.anonymized.unlinked_pseudonymized.pseudonymized.identified
          - name: fidesctl_meta
            data_categories:
              - system.operations
            data_qualifier: aggregated.anonymized.unlinked_pseudonymized.pseudonymized.identified
          - name: id
            data_categories:
              - system.operations
            data_qualifier: aggregated.anonymized.unlinked_pseudonymized.pseudonymized.identified
          - name: name
            data_categories:
              - system.operations
            data_qualifier: aggregated.anonymized.unlinked_pseudonymized.pseudonymized.identified
          - name: organization_fides_key
            data_categories:
              - system.operations
            data_qualifier: aggregated.anonymized.unlinked_pseudonymized.pseudonymized.identified
          - name: organization_parent_key
            data_categories:
              - system.operations
            data_qualifier: aggregated.anonymized.unlinked_pseudonymized.pseudonymized.identified
          - name: representative
            description:
              Encrypted contact information for the representative (name, address,
              email, phone)
            data_categories:
              - user.contact
            data_qualifier: aggregated.anonymized.unlinked_pseudonymized.pseudonymized.identified
            retention: 1 Year post-employment
          - name: security_policy
            description: A link to the Ethyca security policy
            data_categories:
              - system.operations
            data_qualifier: aggregated.anonymized.unlinked_pseudonymized.pseudonymized.identified
          - name: tags
            data_categories:
              - system.operations
            data_qualifier: aggregated.anonymized.unlinked_pseudonymized.pseudonymized.identified
          - name: updated_at
            description: The timestamp of when the row was last updated
            data_categories:
              - system.operations
            data_qualifier: aggregated.anonymized.unlinked_pseudonymized.pseudonymized.identified
      - name: ctl_policies
        data_qualifier: aggregated.anonymized.unlinked_pseudonymized.pseudonymized.identified
        fields:
          - name: created_at
            description: The timestamp of when the row was created
            data_categories:
              - system.operations
            data_qualifier: aggregated.anonymized.unlinked_pseudonymized.pseudonymized.identified
          - name: description
            data_categories:
              - system.operations
            data_qualifier: aggregated.anonymized.unlinked_pseudonymized.pseudonymized.identified
          - name: fides_key
            data_categories:
              - system.operations
            data_qualifier: aggregated.anonymized.unlinked_pseudonymized.pseudonymized.identified
          - name: id
            data_categories:
              - system.operations
            data_qualifier: aggregated.anonymized.unlinked_pseudonymized.pseudonymized.identified
          - name: name
            data_categories:
              - system.operations
            data_qualifier: aggregated.anonymized.unlinked_pseudonymized.pseudonymized.identified
          - name: organization_fides_key
            data_categories:
              - system.operations
            data_qualifier: aggregated.anonymized.unlinked_pseudonymized.pseudonymized.identified
          - name: rules
            data_categories:
              - system.operations
            data_qualifier: aggregated.anonymized.unlinked_pseudonymized.pseudonymized.identified
          - name: tags
            data_categories:
              - system.operations
            data_qualifier: aggregated.anonymized.unlinked_pseudonymized.pseudonymized.identified
          - name: updated_at
            description: The timestamp of when the row was last updated
            data_categories:
              - system.operations
            data_qualifier: aggregated.anonymized.unlinked_pseudonymized.pseudonymized.identified
      - name: ctl_registries
        data_qualifier: aggregated.anonymized.unlinked_pseudonymized.pseudonymized.identified
        fields:
          - name: created_at
            description: The timestamp of when the row was created
            data_categories:
              - system.operations
            data_qualifier: aggregated.anonymized.unlinked_pseudonymized.pseudonymized.identified
          - name: description
            data_categories:
              - system.operations
            data_qualifier: aggregated.anonymized.unlinked_pseudonymized.pseudonymized.identified
          - name: fides_key
            data_categories:
              - system.operations
            data_qualifier: aggregated.anonymized.unlinked_pseudonymized.pseudonymized.identified
          - name: id
            data_categories:
              - system.operations
            data_qualifier: aggregated.anonymized.unlinked_pseudonymized.pseudonymized.identified
          - name: name
            data_categories:
              - system.operations
            data_qualifier: aggregated.anonymized.unlinked_pseudonymized.pseudonymized.identified
          - name: organization_fides_key
            data_categories:
              - system.operations
            data_qualifier: aggregated.anonymized.unlinked_pseudonymized.pseudonymized.identified
          - name: tags
            data_categories:
              - system.operations
            data_qualifier: aggregated.anonymized.unlinked_pseudonymized.pseudonymized.identified
          - name: updated_at
            description: The timestamp of when the row was last updated
            data_categories:
              - system.operations
            data_qualifier: aggregated.anonymized.unlinked_pseudonymized.pseudonymized.identified
      - name: ctl_systems
        data_qualifier: aggregated.anonymized.unlinked_pseudonymized.pseudonymized.identified
        fields:
          - name: administrating_department
            data_categories:
              - system.operations
            data_qualifier: aggregated.anonymized.unlinked_pseudonymized.pseudonymized.identified
          - name: created_at
            description: The timestamp of when the row was created
            data_categories:
              - system.operations
            data_qualifier: aggregated.anonymized.unlinked_pseudonymized.pseudonymized.identified
          - name: data_protection_impact_assessment
            description:
              Properties identifying if a DPIA is required, the status of it,
              and a link if applicable.
            data_categories:
              - system.operations
            data_qualifier: aggregated.anonymized.unlinked_pseudonymized.pseudonymized.identified
          - name: data_responsibility_title
            data_categories:
              - system.operations
            data_qualifier: aggregated.anonymized.unlinked_pseudonymized.pseudonymized.identified
          - name: description
            data_categories:
              - system.operations
            data_qualifier: aggregated.anonymized.unlinked_pseudonymized.pseudonymized.identified
            retention: null
            fields: null
          - name: egress
            description: Data categories that leave this system
            data_categories:
              - system.operations
            data_qualifier: aggregated.anonymized.unlinked_pseudonymized.pseudonymized.identified
            retention: null
            fields: null
          - name: fides_key
            data_categories:
              - system.operations
            data_qualifier: aggregated.anonymized.unlinked_pseudonymized.pseudonymized.identified
          - name: fidesctl_meta
            data_categories:
              - system.operations
            data_qualifier: aggregated.anonymized.unlinked_pseudonymized.pseudonymized.identified
          - name: id
            data_categories:
              - system.operations
            data_qualifier: aggregated.anonymized.unlinked_pseudonymized.pseudonymized.identified
            retention: null
            fields: null
          - name: ingress
            description: Data categories that enter this system
            data_categories:
              - system.operations
            data_qualifier: aggregated.anonymized.unlinked_pseudonymized.pseudonymized.identified
            retention: null
            fields: null
          - name: joint_controller
            description:
              Encrypted contact information for a joint controller (name, address,
              email, phone)
            data_categories:
              - user.contact
            data_qualifier: aggregated.anonymized.unlinked_pseudonymized.pseudonymized.identified
            retention: End of joint controller agreement.
          - name: meta
            data_categories:
              - system.operations
            data_qualifier: aggregated.anonymized.unlinked_pseudonymized.pseudonymized.identified
          - name: name
            data_categories:
              - system.operations
            data_qualifier: aggregated.anonymized.unlinked_pseudonymized.pseudonymized.identified
          - name: organization_fides_key
            data_categories:
              - system.operations
            data_qualifier: aggregated.anonymized.unlinked_pseudonymized.pseudonymized.identified
          - name: privacy_declarations
            data_categories:
              - system.operations
            data_qualifier: aggregated.anonymized.unlinked_pseudonymized.pseudonymized.identified
          - name: registry_id
            data_categories:
              - system.operations
            data_qualifier: aggregated.anonymized.unlinked_pseudonymized.pseudonymized.identified
          - name: system_type
            data_categories:
              - system.operations
            data_qualifier: aggregated.anonymized.unlinked_pseudonymized.pseudonymized.identified
          - name: tags
            data_categories:
              - system.operations
            data_qualifier: aggregated.anonymized.unlinked_pseudonymized.pseudonymized.identified
          - name: third_country_transfers
            data_categories:
              - system.operations
            data_qualifier: aggregated.anonymized.unlinked_pseudonymized.pseudonymized.identified
          - name: updated_at
            description: The timestamp of when the row was last updated
            data_categories:
              - system.operations
            data_qualifier: aggregated.anonymized.unlinked_pseudonymized.pseudonymized.identified
      - name: messagingconfig
        description: "Fides Generated Description for Table: messagingconfig"
        data_categories: []
        data_qualifier: aggregated.anonymized.unlinked_pseudonymized.pseudonymized.identified
        fields:
          - name: created_at
            data_categories: [system.operations]
            data_qualifier: aggregated.anonymized.unlinked_pseudonymized.pseudonymized.identified
          - name: details
            description: "Fides Generated Description for Column: details"
            data_categories: [system.operations]
            data_qualifier: aggregated.anonymized.unlinked_pseudonymized.pseudonymized.identified
          - name: id
            data_categories: [system.operations]
            data_qualifier: aggregated.anonymized.unlinked_pseudonymized.pseudonymized.identified
          - name: key
            data_categories: [system.operations]
            data_qualifier: aggregated.anonymized.unlinked_pseudonymized.pseudonymized.identified
          - name: name
            data_categories: [system.operations]
            data_qualifier: aggregated.anonymized.unlinked_pseudonymized.pseudonymized.identified
          - name: secrets
            description: "Fides Generated Description for Column: secrets"
            data_categories: [system.operations]
            data_qualifier: aggregated.anonymized.unlinked_pseudonymized.pseudonymized.identified
          - name: service_type
            description: "Fides Generated Description for Column: service_type"
            data_categories: [system.operations]
            data_qualifier: aggregated.anonymized.unlinked_pseudonymized.pseudonymized.identified
          - name: updated_at
            data_categories: [system.operations]
            data_qualifier: aggregated.anonymized.unlinked_pseudonymized.pseudonymized.identified
      - name: authenticationrequest
        data_categories: []
        data_qualifier: aggregated.anonymized.unlinked_pseudonymized.pseudonymized.identified
        fields:
          - name: connection_key
            data_categories: [system.operations]
            data_qualifier: aggregated.anonymized.unlinked_pseudonymized.pseudonymized.identified
          - name: created_at
            data_categories: [system.operations]
            data_qualifier: aggregated.anonymized.unlinked_pseudonymized.pseudonymized.identified
          - name: id
            data_categories: [system.operations]
            data_qualifier: aggregated.anonymized.unlinked_pseudonymized.pseudonymized.identified
          - name: state
            data_categories: [system.operations]
            data_qualifier: aggregated.anonymized.unlinked_pseudonymized.pseudonymized.identified
          - name: updated_at
            data_categories: [system.operations]
            data_qualifier: aggregated.anonymized.unlinked_pseudonymized.pseudonymized.identified
      - name: client
        data_categories: []
        data_qualifier: aggregated.anonymized.unlinked_pseudonymized.pseudonymized.identified
        fields:
          - name: created_at
            data_categories: [system.operations]
            data_qualifier: aggregated.anonymized.unlinked_pseudonymized.pseudonymized.identified
          - name: fides_key
            data_categories: [system.operations]
            data_qualifier: aggregated.anonymized.unlinked_pseudonymized.pseudonymized.identified
          - name: hashed_secret
            data_categories: [system.operations]
            data_qualifier: aggregated.anonymized.unlinked_pseudonymized.pseudonymized.identified
          - name: id
            data_categories: [system.operations]
            data_qualifier: aggregated.anonymized.unlinked_pseudonymized.pseudonymized.identified
          - name: salt
            data_categories: [system.operations]
            data_qualifier: aggregated.anonymized.unlinked_pseudonymized.pseudonymized.identified
          - name: scopes
            data_categories: [system.operations]
            data_qualifier: aggregated.anonymized.unlinked_pseudonymized.pseudonymized.identified
          - name: updated_at
            data_categories: [system.operations]
            data_qualifier: aggregated.anonymized.unlinked_pseudonymized.pseudonymized.identified
          - name: user_id
            data_categories: [user.unique_id]
            data_qualifier: aggregated.anonymized.unlinked_pseudonymized.pseudonymized.identified
      - name: connectionconfig
        data_categories: []
        data_qualifier: aggregated.anonymized.unlinked_pseudonymized.pseudonymized.identified
        fields:
          - name: access
            data_categories: [system.operations]
            data_qualifier: aggregated.anonymized.unlinked_pseudonymized.pseudonymized.identified
          - name: connection_type
            data_categories: [system.operations]
            data_qualifier: aggregated.anonymized.unlinked_pseudonymized.pseudonymized.identified
          - name: created_at
            data_categories: [system.operations]
            data_qualifier: aggregated.anonymized.unlinked_pseudonymized.pseudonymized.identified
          - name: description
            data_categories: [system.operations]
            data_qualifier: aggregated.anonymized.unlinked_pseudonymized.pseudonymized.identified
          - name: disabled
            data_categories: [system.operations]
            data_qualifier: aggregated.anonymized.unlinked_pseudonymized.pseudonymized.identified
          - name: disabled_at
            data_categories: [system.operations]
            data_qualifier: aggregated.anonymized.unlinked_pseudonymized.pseudonymized.identified
          - name: id
            data_categories: [system.operations]
            data_qualifier: aggregated.anonymized.unlinked_pseudonymized.pseudonymized.identified
          - name: key
            data_categories: [system.operations]
            data_qualifier: aggregated.anonymized.unlinked_pseudonymized.pseudonymized.identified
          - name: last_test_succeeded
            data_categories: [system.operations]
            data_qualifier: aggregated.anonymized.unlinked_pseudonymized.pseudonymized.identified
          - name: last_test_timestamp
            data_categories: [system.operations]
            data_qualifier: aggregated.anonymized.unlinked_pseudonymized.pseudonymized.identified
          - name: name
            data_categories: [system.operations]
            data_qualifier: aggregated.anonymized.unlinked_pseudonymized.pseudonymized.identified
          - name: saas_config
            data_categories: [system.operations]
            data_qualifier: aggregated.anonymized.unlinked_pseudonymized.pseudonymized.identified
          - name: secrets
            data_categories: [system.operations]
            data_qualifier: aggregated.anonymized.unlinked_pseudonymized.pseudonymized.identified
          - name: updated_at
            data_categories: [system.operations]
            data_qualifier: aggregated.anonymized.unlinked_pseudonymized.pseudonymized.identified
          - name: system_id
            description: "The identifier of the system to locate this data within"
            data_categories: [system.operations]
            data_qualifier: aggregated.anonymized.unlinked_pseudonymized.pseudonymized.identified
      - name: consent
        description: "A database table used to map consent preference to identities"
        data_categories: []
        data_qualifier: aggregated.anonymized.unlinked_pseudonymized.pseudonymized.identified
        fields:
          - name: created_at
            data_categories: [system.operations]
            data_qualifier: aggregated.anonymized.unlinked_pseudonymized.pseudonymized.identified
          - name: data_use
            data_categories: [system.operations]
            data_qualifier: aggregated.anonymized.unlinked_pseudonymized.pseudonymized.identified
          - name: data_use_description
            data_categories: [system.operations]
            data_qualifier: aggregated.anonymized.unlinked_pseudonymized.pseudonymized.identified
          - name: id
            data_categories: [system.operations]
            data_qualifier: aggregated.anonymized.unlinked_pseudonymized.pseudonymized.identified
          - name: opt_in
            data_categories: [system.operations]
            data_qualifier: aggregated.anonymized.unlinked_pseudonymized.pseudonymized.identified
          - name: has_gpc_flag
            data_categories: [system.operations]
            data_qualifier: aggregated.anonymized.unlinked_pseudonymized.pseudonymized.identified
          - name: conflicts_with_gpc
            data_categories: [system.operations]
            data_qualifier: aggregated.anonymized.unlinked_pseudonymized.pseudonymized.identified
          - name: provided_identity_id
            data_categories: [system.operations]
            data_qualifier: aggregated.anonymized.unlinked_pseudonymized.pseudonymized.identified
          - name: updated_at
            data_categories: [system.operations]
            data_qualifier: aggregated.anonymized.unlinked_pseudonymized.pseudonymized.identified
      - name: consentrequest
        description: "A database table used to record requests made by users pertaining to data usage"
        data_categories: []
        data_qualifier: aggregated.anonymized.unlinked_pseudonymized.pseudonymized.identified
        fields:
          - name: created_at
            data_categories: [system.operations]
            data_qualifier: aggregated.anonymized.unlinked_pseudonymized.pseudonymized.identified
          - name: id
            data_categories: [system.operations]
            data_qualifier: aggregated.anonymized.unlinked_pseudonymized.pseudonymized.identified
          - name: provided_identity_id
            description: "A link to the identity of the user making the request"
            data_categories: [system.operations]
            data_qualifier: aggregated.anonymized.unlinked_pseudonymized.pseudonymized.identified
          - name: updated_at
            data_categories: [system.operations]
            data_qualifier: aggregated.anonymized.unlinked_pseudonymized.pseudonymized.identified
          - name: privacy_request_id
            description: "An optional link to the privacy request if one was created to propagate request preferences"
            data_categories: [system.operations]
            data_qualifier: aggregated.anonymized.unlinked_pseudonymized.pseudonymized.identified
          - name: identity_verified_at
            data_categories: [system.operations]
            data_qualifier: aggregated.anonymized.unlinked_pseudonymized.pseudonymized.identified
          - name: preferences
            data_categories: [system.operations]
            data_qualifier: aggregated.anonymized.unlinked_pseudonymized.pseudonymized.identified
      - name: custom_connector_template
        description: "A table used to hold custom connector templates which include a SaaS config, dataset, and an optional icon and functions"
        data_categories: []
        data_qualifier: aggregated.anonymized.unlinked_pseudonymized.pseudonymized.identified
        fields:
          - name: config
            description: "Fides Generated Description for Column: config"
            data_categories: [system.operations]
            data_qualifier: aggregated.anonymized.unlinked_pseudonymized.pseudonymized.identified
          - name: created_at
            description: "Fides Generated Description for Column: created_at"
            data_categories: [system.operations]
            data_qualifier: aggregated.anonymized.unlinked_pseudonymized.pseudonymized.identified
          - name: dataset
            description: "Fides Generated Description for Column: dataset"
            data_categories: [system.operations]
            data_qualifier: aggregated.anonymized.unlinked_pseudonymized.pseudonymized.identified
          - name: functions
            description: "Fides Generated Description for Column: functions"
            data_categories: [system.operations]
            data_qualifier: aggregated.anonymized.unlinked_pseudonymized.pseudonymized.identified
          - name: icon
            description: "Fides Generated Description for Column: icon"
            data_categories: [system.operations]
            data_qualifier: aggregated.anonymized.unlinked_pseudonymized.pseudonymized.identified
          - name: id
            description: "Fides Generated Description for Column: id"
            data_categories: [system.operations]
            data_qualifier: aggregated.anonymized.unlinked_pseudonymized.pseudonymized.identified
          - name: key
            description: "Fides Generated Description for Column: key"
            data_categories: [system.operations]
            data_qualifier: aggregated.anonymized.unlinked_pseudonymized.pseudonymized.identified
          - name: name
            description: "Fides Generated Description for Column: name"
            data_categories: [system.operations]
            data_qualifier: aggregated.anonymized.unlinked_pseudonymized.pseudonymized.identified
          - name: updated_at
            description: "Fides Generated Description for Column: updated_at"
            data_categories: [system.operations]
            data_qualifier: aggregated.anonymized.unlinked_pseudonymized.pseudonymized.identified
          - name: replaceable
            description: "Fides Generated Description for Column: replaceable"
            data_categories: [system.operations]
            data_qualifier: aggregated.anonymized.unlinked_pseudonymized.pseudonymized.identified
      - name: datasetconfig
        data_categories: []
        data_qualifier: aggregated.anonymized.unlinked_pseudonymized.pseudonymized.identified
        fields:
          - name: connection_config_id
            data_categories: [system.operations]
            data_qualifier: aggregated.anonymized.unlinked_pseudonymized.pseudonymized.identified
          - name: ctl_dataset_id
            data_categories: [system.operations]
            data_qualifier: aggregated.anonymized.unlinked_pseudonymized.pseudonymized.identified
          - name: created_at
            data_categories: [system.operations]
            data_qualifier: aggregated.anonymized.unlinked_pseudonymized.pseudonymized.identified
          - name: fides_key
            data_categories: [system.operations]
            data_qualifier: aggregated.anonymized.unlinked_pseudonymized.pseudonymized.identified
          - name: id
            data_categories: [system.operations]
            data_qualifier: aggregated.anonymized.unlinked_pseudonymized.pseudonymized.identified
          - name: updated_at
            data_categories: [system.operations]
            data_qualifier: aggregated.anonymized.unlinked_pseudonymized.pseudonymized.identified
      - name: executionlog
        data_categories: []
        data_qualifier: aggregated.anonymized.unlinked_pseudonymized.pseudonymized.identified
        fields:
          - name: action_type
            data_categories: [system.operations]
            data_qualifier: aggregated.anonymized.unlinked_pseudonymized.pseudonymized.identified
          - name: collection_name
            data_categories: [system.operations]
            data_qualifier: aggregated.anonymized.unlinked_pseudonymized.pseudonymized.identified
          - name: created_at
            data_categories: [system.operations]
            data_qualifier: aggregated.anonymized.unlinked_pseudonymized.pseudonymized.identified
          - name: connection_key
            data_categories: [system.operations]
          - name: dataset_name
            data_categories: [system.operations]
            data_qualifier: aggregated.anonymized.unlinked_pseudonymized.pseudonymized.identified
          - name: fields_affected
            data_categories: [system.operations]
            data_qualifier: aggregated.anonymized.unlinked_pseudonymized.pseudonymized.identified
          - name: id
            data_categories: [system.operations]
            data_qualifier: aggregated.anonymized.unlinked_pseudonymized.pseudonymized.identified
          - name: message
            data_categories: [system.operations]
            data_qualifier: aggregated.anonymized.unlinked_pseudonymized.pseudonymized.identified
          - name: privacy_request_id
            data_categories: [system.operations]
            data_qualifier: aggregated.anonymized.unlinked_pseudonymized.pseudonymized.identified
          - name: status
            data_categories: [system.operations]
            data_qualifier: aggregated.anonymized.unlinked_pseudonymized.pseudonymized.identified
          - name: updated_at
            data_categories: [system.operations]
            data_qualifier: aggregated.anonymized.unlinked_pseudonymized.pseudonymized.identified
      - name: fidesuser
        data_categories: []
        data_qualifier: aggregated.anonymized.unlinked_pseudonymized.pseudonymized.identified
        fields:
          - name: created_at
            data_categories: [system.operations]
            data_qualifier: aggregated.anonymized.unlinked_pseudonymized.pseudonymized.identified
          - name: first_name
            data_categories: [user.name]
            data_qualifier: aggregated.anonymized.unlinked_pseudonymized.pseudonymized.identified
          - name: hashed_password
            data_categories: [user.credentials.password]
            data_qualifier: aggregated.anonymized.unlinked_pseudonymized.pseudonymized.identified
          - name: id
            data_categories: [user.unique_id]
            data_qualifier: aggregated.anonymized.unlinked_pseudonymized.pseudonymized.identified
          - name: last_login_at
            data_categories: [system.operations]
            data_qualifier: aggregated.anonymized.unlinked_pseudonymized.pseudonymized.identified
          - name: last_name
            data_categories: [user.name]
            data_qualifier: aggregated.anonymized.unlinked_pseudonymized.pseudonymized.identified
          - name: password_reset_at
            data_categories: [system.operations]
            data_qualifier: aggregated.anonymized.unlinked_pseudonymized.pseudonymized.identified
          - name: salt
            data_categories: [system.operations]
            data_qualifier: aggregated.anonymized.unlinked_pseudonymized.pseudonymized.identified
          - name: updated_at
            data_categories: [system.operations]
            data_qualifier: aggregated.anonymized.unlinked_pseudonymized.pseudonymized.identified
          - name: username
            data_categories: [user.credentials]
            data_qualifier: aggregated.anonymized.unlinked_pseudonymized.pseudonymized.identified
      - name: fidesuserpermissions
        data_categories: []
        data_qualifier: aggregated.anonymized.unlinked_pseudonymized.pseudonymized.identified
        fields:
          - name: created_at
            data_categories: [system.operations]
            data_qualifier: aggregated.anonymized.unlinked_pseudonymized.pseudonymized.identified
          - name: id
            data_categories: [system.operations]
            data_qualifier: aggregated.anonymized.unlinked_pseudonymized.pseudonymized.identified
          - name: scopes
            data_categories: [system.operations]
            data_qualifier: aggregated.anonymized.unlinked_pseudonymized.pseudonymized.identified
          - name: updated_at
            data_categories: [system.operations]
            data_qualifier: aggregated.anonymized.unlinked_pseudonymized.pseudonymized.identified
          - name: user_id
            data_categories: [user.unique_id]
            data_qualifier: aggregated.anonymized.unlinked_pseudonymized.pseudonymized.identified
      - name: policy
        data_categories: []
        data_qualifier: aggregated.anonymized.unlinked_pseudonymized.pseudonymized.identified
        fields:
          - name: client_id
            data_categories: [system.operations]
            data_qualifier: aggregated.anonymized.unlinked_pseudonymized.pseudonymized.identified
          - name: created_at
            data_categories: [system.operations]
            data_qualifier: aggregated.anonymized.unlinked_pseudonymized.pseudonymized.identified
          - name: execution_timeframe
            description: "The time period with which processing must be completed within for requests under this policy"
            data_categories: [system.operations]
            data_qualifier: aggregated.anonymized.unlinked_pseudonymized.pseudonymized.identified
          - name: drp_action
            data_categories: [system.operations]
            data_qualifier: aggregated.anonymized.unlinked_pseudonymized.pseudonymized.identified
          - name: id
            data_categories: [system.operations]
            data_qualifier: aggregated.anonymized.unlinked_pseudonymized.pseudonymized.identified
          - name: key
            data_categories: [system.operations]
            data_qualifier: aggregated.anonymized.unlinked_pseudonymized.pseudonymized.identified
          - name: name
            data_categories: [system.operations]
            data_qualifier: aggregated.anonymized.unlinked_pseudonymized.pseudonymized.identified
          - name: updated_at
            data_categories: [system.operations]
            data_qualifier: aggregated.anonymized.unlinked_pseudonymized.pseudonymized.identified
      - name: policypostwebhook
        data_categories: []
        data_qualifier: aggregated.anonymized.unlinked_pseudonymized.pseudonymized.identified
        fields:
          - name: connection_config_id
            data_categories: [system.operations]
            data_qualifier: aggregated.anonymized.unlinked_pseudonymized.pseudonymized.identified
          - name: created_at
            data_categories: [system.operations]
            data_qualifier: aggregated.anonymized.unlinked_pseudonymized.pseudonymized.identified
          - name: direction
            data_categories: [system.operations]
            data_qualifier: aggregated.anonymized.unlinked_pseudonymized.pseudonymized.identified
          - name: id
            data_categories: [system.operations]
            data_qualifier: aggregated.anonymized.unlinked_pseudonymized.pseudonymized.identified
          - name: key
            data_categories: [system.operations]
            data_qualifier: aggregated.anonymized.unlinked_pseudonymized.pseudonymized.identified
          - name: name
            data_categories: [system.operations]
            data_qualifier: aggregated.anonymized.unlinked_pseudonymized.pseudonymized.identified
          - name: order
            data_categories: [system.operations]
            data_qualifier: aggregated.anonymized.unlinked_pseudonymized.pseudonymized.identified
          - name: policy_id
            data_categories: [system.operations]
            data_qualifier: aggregated.anonymized.unlinked_pseudonymized.pseudonymized.identified
          - name: updated_at
            data_categories: [system.operations]
            data_qualifier: aggregated.anonymized.unlinked_pseudonymized.pseudonymized.identified
      - name: policyprewebhook
        data_categories: []
        data_qualifier: aggregated.anonymized.unlinked_pseudonymized.pseudonymized.identified
        fields:
          - name: connection_config_id
            data_categories: [system.operations]
            data_qualifier: aggregated.anonymized.unlinked_pseudonymized.pseudonymized.identified
          - name: created_at
            data_categories: [system.operations]
            data_qualifier: aggregated.anonymized.unlinked_pseudonymized.pseudonymized.identified
          - name: direction
            data_categories: [system.operations]
            data_qualifier: aggregated.anonymized.unlinked_pseudonymized.pseudonymized.identified
          - name: id
            data_categories: [system.operations]
            data_qualifier: aggregated.anonymized.unlinked_pseudonymized.pseudonymized.identified
          - name: key
            data_categories: [system.operations]
            data_qualifier: aggregated.anonymized.unlinked_pseudonymized.pseudonymized.identified
          - name: name
            data_categories: [system.operations]
            data_qualifier: aggregated.anonymized.unlinked_pseudonymized.pseudonymized.identified
          - name: order
            data_categories: [system.operations]
            data_qualifier: aggregated.anonymized.unlinked_pseudonymized.pseudonymized.identified
          - name: policy_id
            data_categories: [system.operations]
            data_qualifier: aggregated.anonymized.unlinked_pseudonymized.pseudonymized.identified
          - name: updated_at
            data_categories: [system.operations]
            data_qualifier: aggregated.anonymized.unlinked_pseudonymized.pseudonymized.identified
      - name: privacydeclaration
        data_categories: []
        data_qualifier: aggregated.anonymized.unlinked_pseudonymized.pseudonymized.identified
        fields:
          - name: name
            data_categories: [system.operations]
            data_qualifier: aggregated.anonymized.unlinked_pseudonymized.pseudonymized.identified
          - name: data_categories
            data_categories: [system.operations]
            data_qualifier: aggregated.anonymized.unlinked_pseudonymized.pseudonymized.identified
          - name: data_qualifier
            data_categories: [system.operations]
            data_qualifier: aggregated.anonymized.unlinked_pseudonymized.pseudonymized.identified
          - name: data_subjects
            data_categories: [system.operations]
            data_qualifier: aggregated.anonymized.unlinked_pseudonymized.pseudonymized.identified
          - name: dataset_references
            data_categories: [system.operations]
            data_qualifier: aggregated.anonymized.unlinked_pseudonymized.pseudonymized.identified
          - name: egress
            data_categories: [system.operations]
            data_qualifier: aggregated.anonymized.unlinked_pseudonymized.pseudonymized.identified
          - name: ingress
            data_categories: [system.operations]
            data_qualifier: aggregated.anonymized.unlinked_pseudonymized.pseudonymized.identified
          - name: system_id
            data_categories: [system.operations]
            data_qualifier: aggregated.anonymized.unlinked_pseudonymized.pseudonymized.identified
          - name: data_use
            data_categories: [system.operations]
            data_qualifier: aggregated.anonymized.unlinked_pseudonymized.pseudonymized.identified
          - name: id
            data_categories: [system.operations]
            data_qualifier: aggregated.anonymized.unlinked_pseudonymized.pseudonymized.identified
          - name: created_at
            data_categories: [system.operations]
            data_qualifier: aggregated.anonymized.unlinked_pseudonymized.pseudonymized.identified
          - name: updated_at
            data_categories: [system.operations]
            data_qualifier: aggregated.anonymized.unlinked_pseudonymized.pseudonymized.identified
      - name: privacyexperience
        description: "PrivacyExperiences hold the experience for a given region"
        data_categories: []
        data_qualifier: aggregated.anonymized.unlinked_pseudonymized.pseudonymized.identified
        fields:
          - name: component
            data_categories: [system.operations]
            data_qualifier: aggregated.anonymized.unlinked_pseudonymized.pseudonymized.identified
          - name: created_at
            data_categories: [system.operations]
            data_qualifier: aggregated.anonymized.unlinked_pseudonymized.pseudonymized.identified
          - name: delivery_mechanism
            data_categories: [system.operations]
            data_qualifier: aggregated.anonymized.unlinked_pseudonymized.pseudonymized.identified
          - name: disabled
            data_categories: [system.operations]
            data_qualifier: aggregated.anonymized.unlinked_pseudonymized.pseudonymized.identified
          - name: experience_config_history_id
            data_categories: [system.operations]
            data_qualifier: aggregated.anonymized.unlinked_pseudonymized.pseudonymized.identified
          - name: experience_config_id
            data_categories: [system.operations]
            data_qualifier: aggregated.anonymized.unlinked_pseudonymized.pseudonymized.identified
          - name: id
            data_categories: [system.operations]
            data_qualifier: aggregated.anonymized.unlinked_pseudonymized.pseudonymized.identified
          - name: region
            data_categories: [system.operations]
            data_qualifier: aggregated.anonymized.unlinked_pseudonymized.pseudonymized.identified
          - name: updated_at
            data_categories: [system.operations]
            data_qualifier: aggregated.anonymized.unlinked_pseudonymized.pseudonymized.identified
          - name: version
            data_categories: [system.operations]
            data_qualifier: aggregated.anonymized.unlinked_pseudonymized.pseudonymized.identified
      - name: privacyexperienceconfig
        description: "ExperienceConfig holds experience copy to be shared between multiple regions"
        data_categories: []
        data_qualifier: aggregated.anonymized.unlinked_pseudonymized.pseudonymized.identified
        fields:
          - name: accept_button_label
            data_categories: [system.operations]
          - name: acknowledge_button_label
            data_categories: [system.operations]
          - name: banner_enabled
            data_categories: [system.operations]
          - name: component
            data_categories: [system.operations]
          - name: created_at
            data_categories: [system.operations]
          - name: description
            data_categories: [system.operations]
          - name: disabled
            data_categories: [system.operations]
          - name: id
            data_categories: [system.operations]
          - name: is_default
            data_categories: [system.operations]
          - name: privacy_policy_link_label
            data_categories: [system.operations]
          - name: privacy_policy_url
            data_categories: [system.operations]
          - name: privacy_preferences_link_label
            data_categories: [system.operations]
          - name: reject_button_label
            data_categories: [system.operations]
          - name: save_button_label
            data_categories: [system.operations]
          - name: title
            data_categories: [system.operations]
          - name: updated_at
            data_categories: [system.operations]
          - name: version
            data_categories: [system.operations]
      - name: privacyexperienceconfighistory
        description: "Historical table to store config history for record keeping"
        data_categories: []
        data_qualifier: aggregated.anonymized.unlinked_pseudonymized.pseudonymized.identified
        fields:
          - name: accept_button_label
            data_categories: [system.operations]
          - name: acknowledge_button_label
            data_categories: [system.operations]
          - name: banner_enabled
            data_categories: [system.operations]
          - name: component
            data_categories: [system.operations]
          - name: created_at
            data_categories: [system.operations]
          - name: description
            data_categories: [system.operations]
          - name: disabled
            data_categories: [system.operations]
          - name: experience_config_id
            data_categories: [system.operations]
          - name: id
            data_categories: [system.operations]
          - name: is_default
            data_categories: [system.operations]
          - name: privacy_policy_link_label
            data_categories: [system.operations]
          - name: privacy_policy_url
            data_categories: [system.operations]
          - name: privacy_preferences_link_label
            data_categories: [system.operations]
          - name: reject_button_label
            data_categories: [system.operations]
          - name: save_button_label
            data_categories: [system.operations]
          - name: title
            data_categories: [system.operations]
          - name: updated_at
            data_categories: [system.operations]
          - name: version
            data_categories: [system.operations]
      - name: privacyexperiencehistory
        description: "Stores the history of an experience for a region for consent reporting"
        data_categories: []
        data_qualifier: aggregated.anonymized.unlinked_pseudonymized.pseudonymized.identified
        fields:
          - name: component
            data_categories: [system.operations]
          - name: created_at
            data_categories: [system.operations]
          - name: delivery_mechanism
            data_categories: [system.operations]
          - name: disabled
            data_categories: [system.operations]
          - name: experience_config_history_id
            data_categories: [system.operations]
          - name: experience_config_id
            data_categories: [system.operations]
          - name: id
            data_categories: [system.operations]
          - name: privacy_experience_id
            data_categories: [system.operations]
          - name: region
            data_categories: [system.operations]
          - name: updated_at
            data_categories: [system.operations]
          - name: version
            data_categories: [system.operations]
      - name: privacynotice
        data_categories: []
        data_qualifier: aggregated.anonymized.unlinked_pseudonymized.pseudonymized.identified
        fields:
          - name: name
            data_categories: [system.operations]
            data_qualifier: aggregated.anonymized.unlinked_pseudonymized.pseudonymized.identified
          - name: notice_key
            data_categories: [system.operations]
            data_qualifier: aggregated.anonymized.unlinked_pseudonymized.pseudonymized.identified
          - name: description
            data_categories: [system.operations]
            data_qualifier: aggregated.anonymized.unlinked_pseudonymized.pseudonymized.identified
          - name: internal_description
            data_categories: [system.operations]
            data_qualifier: aggregated.anonymized.unlinked_pseudonymized.pseudonymized.identified
          - name: origin
            data_categories: [system.operations]
            data_qualifier: aggregated.anonymized.unlinked_pseudonymized.pseudonymized.identified
          - name: regions
            data_categories: [system.operations]
            data_qualifier: aggregated.anonymized.unlinked_pseudonymized.pseudonymized.identified
          - name: consent_mechanism
            data_categories: [system.operations]
            data_qualifier: aggregated.anonymized.unlinked_pseudonymized.pseudonymized.identified
          - name: data_uses
            data_categories: [system.operations]
            data_qualifier: aggregated.anonymized.unlinked_pseudonymized.pseudonymized.identified
          - name: enforcement_level
            data_categories: [system.operations]
            data_qualifier: aggregated.anonymized.unlinked_pseudonymized.pseudonymized.identified
          - name: version
            data_categories: [system.operations]
            data_qualifier: aggregated.anonymized.unlinked_pseudonymized.pseudonymized.identified
          - name: disabled
            data_categories: [system.operations]
            data_qualifier: aggregated.anonymized.unlinked_pseudonymized.pseudonymized.identified
          - name: has_gpc_flag
            data_categories: [system.operations]
            data_qualifier: aggregated.anonymized.unlinked_pseudonymized.pseudonymized.identified
          - name: displayed_in_privacy_center
            data_categories: [system.operations]
            data_qualifier: aggregated.anonymized.unlinked_pseudonymized.pseudonymized.identified
          - name: displayed_in_overlay
            data_categories: [system.operations]
            data_qualifier: aggregated.anonymized.unlinked_pseudonymized.pseudonymized.identified
          - name: displayed_in_api
            data_categories: [system.operations]
            data_qualifier: aggregated.anonymized.unlinked_pseudonymized.pseudonymized.identified
          - name: id
            data_categories: [system.operations]
            data_qualifier: aggregated.anonymized.unlinked_pseudonymized.pseudonymized.identified
          - name: created_at
            data_categories: [system.operations]
            data_qualifier: aggregated.anonymized.unlinked_pseudonymized.pseudonymized.identified
          - name: updated_at
            data_categories: [system.operations]
            data_qualifier: aggregated.anonymized.unlinked_pseudonymized.pseudonymized.identified
      - name: privacynoticehistory
        data_categories: []
        data_qualifier: aggregated.anonymized.unlinked_pseudonymized.pseudonymized.identified
        fields:
          - name: name
            data_categories: [system.operations]
            data_qualifier: aggregated.anonymized.unlinked_pseudonymized.pseudonymized.identified
          - name: notice_key
            data_categories: [system.operations]
            data_qualifier: aggregated.anonymized.unlinked_pseudonymized.pseudonymized.identified
          - name: description
            data_categories: [system.operations]
            data_qualifier: aggregated.anonymized.unlinked_pseudonymized.pseudonymized.identified
          - name: internal_description
            data_categories: [system.operations]
            data_qualifier: aggregated.anonymized.unlinked_pseudonymized.pseudonymized.identified
          - name: origin
            data_categories: [system.operations]
            data_qualifier: aggregated.anonymized.unlinked_pseudonymized.pseudonymized.identified
          - name: regions
            data_categories: [system.operations]
            data_qualifier: aggregated.anonymized.unlinked_pseudonymized.pseudonymized.identified
          - name: consent_mechanism
            data_categories: [system.operations]
            data_qualifier: aggregated.anonymized.unlinked_pseudonymized.pseudonymized.identified
          - name: data_uses
            data_categories: [system.operations]
            data_qualifier: aggregated.anonymized.unlinked_pseudonymized.pseudonymized.identified
          - name: enforcement_level
            data_categories: [system.operations]
            data_qualifier: aggregated.anonymized.unlinked_pseudonymized.pseudonymized.identified
          - name: version
            data_categories: [system.operations]
            data_qualifier: aggregated.anonymized.unlinked_pseudonymized.pseudonymized.identified
          - name: disabled
            data_categories: [system.operations]
            data_qualifier: aggregated.anonymized.unlinked_pseudonymized.pseudonymized.identified
          - name: has_gpc_flag
            data_categories: [system.operations]
            data_qualifier: aggregated.anonymized.unlinked_pseudonymized.pseudonymized.identified
          - name: displayed_in_privacy_center
            data_categories: [system.operations]
            data_qualifier: aggregated.anonymized.unlinked_pseudonymized.pseudonymized.identified
          - name: displayed_in_overlay
            data_categories: [system.operations]
            data_qualifier: aggregated.anonymized.unlinked_pseudonymized.pseudonymized.identified
          - name: displayed_in_api
            data_categories: [system.operations]
            data_qualifier: aggregated.anonymized.unlinked_pseudonymized.pseudonymized.identified
          - name: id
            data_categories: [system.operations]
            data_qualifier: aggregated.anonymized.unlinked_pseudonymized.pseudonymized.identified
          - name: created_at
            data_categories: [system.operations]
            data_qualifier: aggregated.anonymized.unlinked_pseudonymized.pseudonymized.identified
          - name: updated_at
            data_categories: [system.operations]
            data_qualifier: aggregated.anonymized.unlinked_pseudonymized.pseudonymized.identified
          - name: privacy_notice_id
            data_categories: [system.operations]
            data_qualifier: aggregated.anonymized.unlinked_pseudonymized.pseudonymized.identified
      - name: privacyrequest
        data_categories: []
        data_qualifier: aggregated.anonymized.unlinked_pseudonymized.pseudonymized.identified
        fields:
          - name: cancel_reason
            data_categories: [system.operations]
            data_qualifier: aggregated.anonymized.unlinked_pseudonymized.pseudonymized.identified
          - name: canceled_at
            data_categories: [system.operations]
            data_qualifier: aggregated.anonymized.unlinked_pseudonymized.pseudonymized.identified
          - name: client_id
            data_categories: [system.operations]
            data_qualifier: aggregated.anonymized.unlinked_pseudonymized.pseudonymized.identified
          - name: created_at
            data_categories: [system.operations]
            data_qualifier: aggregated.anonymized.unlinked_pseudonymized.pseudonymized.identified
          - name: due_date
            description: "The date by which this data subject request must be completed"
            data_categories: [system.operations]
            data_qualifier: aggregated.anonymized.unlinked_pseudonymized.pseudonymized.identified
          - name: external_id
            data_categories: [system.operations]
            data_qualifier: aggregated.anonymized.unlinked_pseudonymized.pseudonymized.identified
          - name: finished_processing_at
            data_categories: [system.operations]
            data_qualifier: aggregated.anonymized.unlinked_pseudonymized.pseudonymized.identified
          - name: id
            data_categories: [system.operations]
            data_qualifier: aggregated.anonymized.unlinked_pseudonymized.pseudonymized.identified
          - name: identity_verified_at
            data_categories: [system.operations]
            data_qualifier: aggregated.anonymized.unlinked_pseudonymized.pseudonymized.identified
          - name: origin
            data_categories: [system.operations]
            data_qualifier: aggregated.anonymized.unlinked_pseudonymized.pseudonymized.identified
          - name: paused_at
            data_categories: [system.operations]
            data_qualifier: aggregated.anonymized.unlinked_pseudonymized.pseudonymized.identified
          - name: policy_id
            data_categories: [system.operations]
            data_qualifier: aggregated.anonymized.unlinked_pseudonymized.pseudonymized.identified
          - name: requested_at
            data_categories: [system.operations]
            data_qualifier: aggregated.anonymized.unlinked_pseudonymized.pseudonymized.identified
          - name: reviewed_at
            data_categories: [system.operations]
            data_qualifier: aggregated.anonymized.unlinked_pseudonymized.pseudonymized.identified
          - name: reviewed_by
            data_categories: [user.name]
            data_qualifier: aggregated.anonymized.unlinked_pseudonymized.pseudonymized.identified
          - name: started_processing_at
            data_categories: [system.operations]
            data_qualifier: aggregated.anonymized.unlinked_pseudonymized.pseudonymized.identified
          - name: status
            data_categories: [system.operations]
            data_qualifier: aggregated.anonymized.unlinked_pseudonymized.pseudonymized.identified
          - name: updated_at
            data_categories: [system.operations]
            data_qualifier: aggregated.anonymized.unlinked_pseudonymized.pseudonymized.identified
          - name: consent_preferences
            data_categories: [system.operations]
            data_qualifier: aggregated.anonymized.unlinked_pseudonymized.pseudonymized.identified
          - name: awaiting_email_send_at
            data_categories: [system.operations]
            data_qualifier: aggregated.anonymized.unlinked_pseudonymized.pseudonymized.identified
      - name: privacyrequesterror
        data_categories: []
        data_qualifier: aggregated.anonymized.unlinked_pseudonymized.pseudonymized.identified
        fields:
          - name: created_at
            data_categories: [system.operations]
            data_qualifier: aggregated.anonymized.unlinked_pseudonymized.pseudonymized.identified
          - name: id
            data_categories: [system.operations]
            data_qualifier: aggregated.anonymized.unlinked_pseudonymized.pseudonymized.identified
          - name: message_sent
            data_categories: [system.operations]
            data_qualifier: aggregated.anonymized.unlinked_pseudonymized.pseudonymized.identified
          - name: privacy_request_id
            data_categories: [system.operations]
            data_qualifier: aggregated.anonymized.unlinked_pseudonymized.pseudonymized.identified
          - name: updated_at
            data_categories: [system.operations]
            data_qualifier: aggregated.anonymized.unlinked_pseudonymized.pseudonymized.identified
      - name: privacyrequestnotifications
        data_categories: []
        data_qualifier: aggregated.anonymized.unlinked_pseudonymized.pseudonymized.identified
        fields:
          - name: created_at
            data_categories: [system.operations]
            data_qualifier: aggregated.anonymized.unlinked_pseudonymized.pseudonymized.identified
          - name: email
            description: "The emails of the user that wish to receive error notifications"
            data_categories:
              - user.contact.email
          - name: id
            data_categories: [system.operations]
            data_qualifier: aggregated.anonymized.unlinked_pseudonymized.pseudonymized.identified
          - name: notify_after_failures
            data_categories: [system.operations]
            data_qualifier: aggregated.anonymized.unlinked_pseudonymized.pseudonymized.identified
          - name: updated_at
            data_categories: [system.operations]
            data_qualifier: aggregated.anonymized.unlinked_pseudonymized.pseudonymized.identified
      - name: providedidentity
        data_categories: []
        data_qualifier: aggregated.anonymized.unlinked_pseudonymized.pseudonymized.identified
        fields:
          - name: created_at
            data_categories: [system.operations]
            data_qualifier: aggregated.anonymized.unlinked_pseudonymized.pseudonymized.identified
          - name: encrypted_value
            data_categories: [user.contact, user.unique_id]
            data_qualifier: aggregated.anonymized.unlinked_pseudonymized.pseudonymized.identified
          - name: field_name
            data_categories: [system.operations]
            data_qualifier: aggregated.anonymized.unlinked_pseudonymized.pseudonymized.identified
          - name: hashed_value
            data_categories: [user.contact, user.unique_id]
            data_qualifier: aggregated.anonymized.unlinked_pseudonymized.pseudonymized.identified
          - name: id
            data_categories: [system.operations]
            data_qualifier: aggregated.anonymized.unlinked_pseudonymized.pseudonymized.identified
          - name: privacy_request_id
            data_categories: [system.operations]
            data_qualifier: aggregated.anonymized.unlinked_pseudonymized.pseudonymized.identified
          - name: updated_at
            data_categories: [system.operations]
            data_qualifier: aggregated.anonymized.unlinked_pseudonymized.pseudonymized.identified
      - name: rule
        data_categories: []
        data_qualifier: aggregated.anonymized.unlinked_pseudonymized.pseudonymized.identified
        fields:
          - name: action_type
            data_categories: [system.operations]
            data_qualifier: aggregated.anonymized.unlinked_pseudonymized.pseudonymized.identified
          - name: client_id
            data_categories: [system.operations]
            data_qualifier: aggregated.anonymized.unlinked_pseudonymized.pseudonymized.identified
          - name: created_at
            data_categories: [system.operations]
            data_qualifier: aggregated.anonymized.unlinked_pseudonymized.pseudonymized.identified
          - name: id
            data_categories: [system.operations]
            data_qualifier: aggregated.anonymized.unlinked_pseudonymized.pseudonymized.identified
          - name: key
            data_categories: [system.operations]
            data_qualifier: aggregated.anonymized.unlinked_pseudonymized.pseudonymized.identified
          - name: masking_strategy
            data_categories: [system.operations]
            data_qualifier: aggregated.anonymized.unlinked_pseudonymized.pseudonymized.identified
          - name: name
            data_categories: [system.operations]
            data_qualifier: aggregated.anonymized.unlinked_pseudonymized.pseudonymized.identified
          - name: policy_id
            data_categories: [system.operations]
            data_qualifier: aggregated.anonymized.unlinked_pseudonymized.pseudonymized.identified
          - name: storage_destination_id
            data_categories: [system.operations]
            data_qualifier: aggregated.anonymized.unlinked_pseudonymized.pseudonymized.identified
          - name: updated_at
            data_categories: [system.operations]
            data_qualifier: aggregated.anonymized.unlinked_pseudonymized.pseudonymized.identified
      - name: ruletarget
        data_categories: []
        data_qualifier: aggregated.anonymized.unlinked_pseudonymized.pseudonymized.identified
        fields:
          - name: client_id
            data_categories: [system.operations]
            data_qualifier: aggregated.anonymized.unlinked_pseudonymized.pseudonymized.identified
          - name: created_at
            data_categories: [system.operations]
            data_qualifier: aggregated.anonymized.unlinked_pseudonymized.pseudonymized.identified
          - name: data_category
            data_categories: [system.operations]
            data_qualifier: aggregated.anonymized.unlinked_pseudonymized.pseudonymized.identified
          - name: id
            data_categories: [system.operations]
            data_qualifier: aggregated.anonymized.unlinked_pseudonymized.pseudonymized.identified
          - name: key
            data_categories: [system.operations]
            data_qualifier: aggregated.anonymized.unlinked_pseudonymized.pseudonymized.identified
          - name: name
            data_categories: [system.operations]
            data_qualifier: aggregated.anonymized.unlinked_pseudonymized.pseudonymized.identified
          - name: rule_id
            data_categories: [system.operations]
            data_qualifier: aggregated.anonymized.unlinked_pseudonymized.pseudonymized.identified
          - name: updated_at
            data_categories: [system.operations]
            data_qualifier: aggregated.anonymized.unlinked_pseudonymized.pseudonymized.identified
      - name: storageconfig
        data_categories: []
        data_qualifier: aggregated.anonymized.unlinked_pseudonymized.pseudonymized.identified
        fields:
          - name: created_at
            data_categories: [system.operations]
            data_qualifier: aggregated.anonymized.unlinked_pseudonymized.pseudonymized.identified
          - name: details
            data_categories: [system.operations]
            data_qualifier: aggregated.anonymized.unlinked_pseudonymized.pseudonymized.identified
          - name: format
            data_categories: [system.operations]
            data_qualifier: aggregated.anonymized.unlinked_pseudonymized.pseudonymized.identified
          - name: id
            data_categories: [system.operations]
            data_qualifier: aggregated.anonymized.unlinked_pseudonymized.pseudonymized.identified
          - name: is_default
            data_categories: [system.operations]
            data_qualifier: aggregated.anonymized.unlinked_pseudonymized.pseudonymized.identified
          - name: key
            data_categories: [system.operations]
            data_qualifier: aggregated.anonymized.unlinked_pseudonymized.pseudonymized.identified
          - name: name
            data_categories: [system.operations]
            data_qualifier: aggregated.anonymized.unlinked_pseudonymized.pseudonymized.identified
          - name: secrets
            data_categories: [system.operations]
            data_qualifier: aggregated.anonymized.unlinked_pseudonymized.pseudonymized.identified
          - name: type
            data_categories: [system.operations]
            data_qualifier: aggregated.anonymized.unlinked_pseudonymized.pseudonymized.identified
          - name: updated_at
            data_categories: [system.operations]
            data_qualifier: aggregated.anonymized.unlinked_pseudonymized.pseudonymized.identified
      - name: plus_custom_field_value_list
        description: "Table used to store allowed custom list values for custom metadata"
        data_categories: null
        fields:
          - name: created_at
            data_categories:
              - system.operations
            data_qualifier: aggregated.anonymized.unlinked_pseudonymized.pseudonymized.identified
          - name: id
            data_categories: [system.operations]
            data_qualifier: aggregated.anonymized.unlinked_pseudonymized.pseudonymized.identified
          - name: updated_at
            data_categories: [system.operations]
            data_qualifier: aggregated.anonymized.unlinked_pseudonymized.pseudonymized.identified
          - name: name
            data_categories:
              - system.operations
            data_qualifier: aggregated.anonymized.unlinked_pseudonymized.pseudonymized.identified
          - name: description
            data_categories:
              - system.operations
            data_qualifier: aggregated.anonymized.unlinked_pseudonymized.pseudonymized.identified
          - name: allowed_values
            data_categories:
              - system.operations
            data_qualifier: aggregated.anonymized.unlinked_pseudonymized.pseudonymized.identified
      - name: plus_custom_field
        description: "Table used to store custom fields for resources"
        data_categories: null
        fields:
          - name: id
            data_categories: [system.operations]
            data_qualifier: aggregated.anonymized.unlinked_pseudonymized.pseudonymized.identified
          - name: created_at
            data_categories: [system.operations]
            data_qualifier: aggregated.anonymized.unlinked_pseudonymized.pseudonymized.identified
          - name: updated_at
            data_categories: [system.operations]
            data_qualifier: aggregated.anonymized.unlinked_pseudonymized.pseudonymized.identified
          - name: custom_field_definition_id
            data_categories: [system.operations]
            data_qualifier: aggregated.anonymized.unlinked_pseudonymized.pseudonymized.identified
          - name: resource_id
            data_categories: [system.operations]
            data_qualifier: aggregated.anonymized.unlinked_pseudonymized.pseudonymized.identified
          - name: resource_type
            data_categories: [system.operations]
            data_qualifier: aggregated.anonymized.unlinked_pseudonymized.pseudonymized.identified
          - name: value
            data_categories: [system.operations]
            data_qualifier: aggregated.anonymized.unlinked_pseudonymized.pseudonymized.identified
          - name: allow_list_id
            data_categories: [system.operations]
            data_qualifier: aggregated.anonymized.unlinked_pseudonymized.pseudonymized.identified
          - name: description
            data_categories: [system.operations]
            data_qualifier: aggregated.anonymized.unlinked_pseudonymized.pseudonymized.identified
          - name: field_definition
            data_categories: [system.operations]
            data_qualifier: aggregated.anonymized.unlinked_pseudonymized.pseudonymized.identified
          - name: field_type
            data_categories: [system.operations]
            data_qualifier: aggregated.anonymized.unlinked_pseudonymized.pseudonymized.identified
      - name: plus_custom_field_definition
        description: "Table used to store custom field definitions for resources"
        data_categories: null
        fields:
          - name: id
            data_categories: [system.operations]
            data_qualifier: aggregated.anonymized.unlinked_pseudonymized.pseudonymized.identified
          - name: created_at
            data_categories: [system.operations]
            data_qualifier: aggregated.anonymized.unlinked_pseudonymized.pseudonymized.identified
          - name: updated_at
            data_categories: [system.operations]
            data_qualifier: aggregated.anonymized.unlinked_pseudonymized.pseudonymized.identified
          - name: custom_field_definition_id
            data_categories: [system.operations]
            data_qualifier: aggregated.anonymized.unlinked_pseudonymized.pseudonymized.identified
          - name: allow_list_id
            data_categories: [system.operations]
            data_qualifier: aggregated.anonymized.unlinked_pseudonymized.pseudonymized.identified
          - name: description
            data_categories: [system.operations]
            data_qualifier: aggregated.anonymized.unlinked_pseudonymized.pseudonymized.identified
          - name: field_definition
            data_categories: [system.operations]
            data_qualifier: aggregated.anonymized.unlinked_pseudonymized.pseudonymized.identified
          - name: field_type
            data_categories: [system.operations]
            data_qualifier: aggregated.anonymized.unlinked_pseudonymized.pseudonymized.identified
          - name: name
            data_categories: [system.operations]
            data_qualifier: aggregated.anonymized.unlinked_pseudonymized.pseudonymized.identified
          - name: resource_type
            data_categories: [system.operations]
            data_qualifier: aggregated.anonymized.unlinked_pseudonymized.pseudonymized.identified
          - name: active
            data_categories: [system.operations]
            data_qualifier: aggregated.anonymized.unlinked_pseudonymized.pseudonymized.identified
      - name: plus_system_scans
        description: "A table used to store results of a infrastructure system scan"
        data_categories: null
        data_qualifier: aggregated.anonymized.unlinked_pseudonymized.pseudonymized.identified
        fields:
          - name: created_at
            data_categories:
              - system.operations
            data_qualifier: aggregated.anonymized.unlinked_pseudonymized.pseudonymized.identified
          - name: error
            description: "Any errors encountered during system scanning"
            data_categories:
              - system.operations
            data_qualifier: aggregated.anonymized.unlinked_pseudonymized.pseudonymized.identified
          - name: id
            data_categories:
              - system.operations
            data_qualifier: aggregated.anonymized.unlinked_pseudonymized.pseudonymized.identified
          - name: is_classified
            description: "Whether this system has been classified by Fidescls"
            data_categories:
              - system.operations
            data_qualifier: aggregated.anonymized.unlinked_pseudonymized.pseudonymized.identified
          - name: result
            description: "Fides Generated Description for Column: result"
            data_categories:
              - system.operations
            data_qualifier: aggregated.anonymized.unlinked_pseudonymized.pseudonymized.identified
          - name: status
            description: "Fides Generated Description for Column: status"
            data_categories:
              - system.operations
            data_qualifier: aggregated.anonymized.unlinked_pseudonymized.pseudonymized.identified
          - name: system_count
            description: "The number of systems discovered by this scan"
            data_categories:
              - system.operations
            data_qualifier: aggregated.anonymized.unlinked_pseudonymized.pseudonymized.identified
          - name: updated_at
            data_categories:
              - system.operations
            data_qualifier: aggregated.anonymized.unlinked_pseudonymized.pseudonymized.identified
      - name: privacypreferencehistory
        data_qualifier: aggregated.anonymized.unlinked_pseudonymized.pseudonymized.identified
        fields:
          - name: affected_system_status
            data_categories:
              - system.operations
            data_qualifier: aggregated.anonymized.unlinked_pseudonymized.pseudonymized.identified
          - name: anonymized_ip_address
            data_categories:
              - system.operations
          - name: created_at
            data_categories:
              - system.operations
            data_qualifier: aggregated.anonymized.unlinked_pseudonymized.pseudonymized.identified
          - name: email
            data_categories:
              - user
            data_qualifier: aggregated.anonymized.unlinked_pseudonymized.pseudonymized.identified
          - name: fides_user_device
            data_categories:
              - system.operations
            data_qualifier: aggregated.anonymized.unlinked_pseudonymized.pseudonymized.identified
          - name: fides_user_device_provided_identity_id
            data_categories:
              - system.operations
            data_qualifier: aggregated.anonymized.unlinked_pseudonymized.pseudonymized.identified
          - name: hashed_fides_user_device
            data_categories:
              - system.operations
            data_qualifier: aggregated.anonymized.unlinked_pseudonymized.pseudonymized.identified
          - name: id
            data_categories:
              - system.operations
          - name: hashed_email
            data_categories:
              - system.operations
          - name: hashed_phone_number
            data_categories:
              - system.operations
            data_qualifier: aggregated.anonymized.unlinked_pseudonymized.pseudonymized.identified
          - name: method
            data_categories:
              - system.operations
            data_qualifier: aggregated.anonymized.unlinked_pseudonymized.pseudonymized.identified
          - name: phone_number
            data_categories:
              - user
            data_qualifier: aggregated.anonymized.unlinked_pseudonymized.pseudonymized.identified
          - name: preference
            data_categories:
              - system.operations
            data_qualifier: aggregated.anonymized.unlinked_pseudonymized.pseudonymized.identified
          - name: privacy_experience_config_history_id
            data_categories:
              - system.operations
            data_qualifier: aggregated.anonymized.unlinked_pseudonymized.pseudonymized.identified
          - name: privacy_experience_history_id
            data_categories:
              - system.operations
            data_qualifier: aggregated.anonymized.unlinked_pseudonymized.pseudonymized.identified
          - name: privacy_notice_history_id
            data_categories:
              - system.operations
            data_qualifier: aggregated.anonymized.unlinked_pseudonymized.pseudonymized.identified
          - name: privacy_request_id
            data_categories:
              - system.operations
            data_qualifier: aggregated.anonymized.unlinked_pseudonymized.pseudonymized.identified
          - name: provided_identity_id
            data_categories:
              - system.operations
            data_qualifier: aggregated.anonymized.unlinked_pseudonymized.pseudonymized.identified
          - name: relevant_systems
            data_categories:
              - system.operations
            data_qualifier: aggregated.anonymized.unlinked_pseudonymized.pseudonymized.identified
          - name: request_origin
            data_categories:
              - system.operations
            data_qualifier: aggregated.anonymized.unlinked_pseudonymized.pseudonymized.identified
          - name: secondary_user_ids
            data_categories:
              - user
            data_qualifier: aggregated.anonymized.unlinked_pseudonymized.pseudonymized.identified
          - name: updated_at
            data_categories:
              - system.operations
            data_qualifier: aggregated.anonymized.unlinked_pseudonymized.pseudonymized.identified
          - name: url_recorded
            data_categories:
              - system.operations
            data_qualifier: aggregated.anonymized.unlinked_pseudonymized.pseudonymized.identified
          - name: user_agent
            data_categories:
              - user
            data_qualifier: aggregated.anonymized.unlinked_pseudonymized.pseudonymized.identified
          - name: user_geography
            data_categories:
              - system.operations
            data_qualifier: aggregated.anonymized.unlinked_pseudonymized.pseudonymized.identified
      - name: userregistration
        description: "Records the registration status of this Fides deployment"
        data_categories: null
        data_qualifier: aggregated.anonymized.unlinked_pseudonymized.pseudonymized.identified
        fields:
          - name: id
            data_categories:
              - system.operations
            data_qualifier: aggregated.anonymized.unlinked_pseudonymized.pseudonymized.identified
          - name: created_at
            data_categories:
              - system.operations
            data_qualifier: aggregated.anonymized.unlinked_pseudonymized.pseudonymized.identified
          - name: updated_at
            data_categories:
              - system.operations
            data_qualifier: aggregated.anonymized.unlinked_pseudonymized.pseudonymized.identified
          - name: analytics_id
            description: "The identifier for this Fides deployment within Fideslog"
            data_categories:
              - system.operations
            data_qualifier: aggregated.anonymized.unlinked_pseudonymized.pseudonymized.identified
          - name: opt_in
            description: "Whether the user has opted to share analytics data"
            data_categories:
              - system.operations
            data_qualifier: aggregated.anonymized.unlinked_pseudonymized.pseudonymized.identified
          - name: user_email
            description: "The email of the user setting this opt_in preference"
            data_categories:
              - user.contact.email
            data_qualifier: aggregated.anonymized.unlinked_pseudonymized.pseudonymized.identified
          - name: user_organization
            description: "The name of the organization this Fides deployment belongs to"
            data_categories:
              - user.workplace
            data_qualifier: aggregated.anonymized.unlinked_pseudonymized.pseudonymized.identified
=======
    fields:
    - name: api_set
      data_categories:
      - system.operations
      data_qualifier: aggregated.anonymized.unlinked_pseudonymized.pseudonymized.identified
    - name: config_set
      data_categories:
      - system.operations
      data_qualifier: aggregated.anonymized.unlinked_pseudonymized.pseudonymized.identified
    - name: updated_at
      data_categories:
      - system.operations
      data_qualifier: aggregated.anonymized.unlinked_pseudonymized.pseudonymized.identified
    - name: created_at
      data_categories:
      - system.operations
      data_qualifier: aggregated.anonymized.unlinked_pseudonymized.pseudonymized.identified
    - name: id
      data_categories:
      - system.operations
      data_qualifier: aggregated.anonymized.unlinked_pseudonymized.pseudonymized.identified
    - name: single_row
      data_categories:
      - system.operations
      data_qualifier: aggregated.anonymized.unlinked_pseudonymized.pseudonymized.identified
  - name: auditlog
    data_qualifier: aggregated.anonymized.unlinked_pseudonymized.pseudonymized.identified
    fields:
    - name: created_at
      data_categories:
      - system.operations
      data_qualifier: aggregated.anonymized.unlinked_pseudonymized.pseudonymized.identified
    - name: action
      data_categories:
      - system.operations
      data_qualifier: aggregated.anonymized.unlinked_pseudonymized.pseudonymized.identified
    - name: id
      data_categories:
      - system.operations
      data_qualifier: aggregated.anonymized.unlinked_pseudonymized.pseudonymized.identified
    - name: message
      data_categories:
      - system.operations
      data_qualifier: aggregated.anonymized.unlinked_pseudonymized.pseudonymized.identified
    - name: privacy_request_id
      data_categories:
      - system.operations
      data_qualifier: aggregated.anonymized.unlinked_pseudonymized.pseudonymized.identified
    - name: updated_at
      data_categories:
      - system.operations
      data_qualifier: aggregated.anonymized.unlinked_pseudonymized.pseudonymized.identified
    - name: user_id
      data_categories:
      - system.operations
      data_qualifier: aggregated.anonymized.unlinked_pseudonymized.pseudonymized.identified
  - name: audit_log_resource
    data_qualifier: aggregated.anonymized.unlinked_pseudonymized.pseudonymized.identified
    fields:
    - name: created_at
      data_categories:
      - system.operations
      data_qualifier: aggregated.anonymized.unlinked_pseudonymized.pseudonymized.identified
    - name: extra_data
      data_categories:
      - system.operations
      data_qualifier: aggregated.anonymized.unlinked_pseudonymized.pseudonymized.identified
    - name: fides_keys
      data_categories:
      - system.operations
      data_qualifier: aggregated.anonymized.unlinked_pseudonymized.pseudonymized.identified
    - name: id
      data_categories:
      - system.operations
      data_qualifier: aggregated.anonymized.unlinked_pseudonymized.pseudonymized.identified
    - name: request_path
      data_categories:
      - system.operations
      data_qualifier: aggregated.anonymized.unlinked_pseudonymized.pseudonymized.identified
    - name: request_type
      data_categories:
      - system.operations
      data_qualifier: aggregated.anonymized.unlinked_pseudonymized.pseudonymized.identified
    - name: updated_at
      data_categories:
      - system.operations
      data_qualifier: aggregated.anonymized.unlinked_pseudonymized.pseudonymized.identified
    - name: user_id
      data_categories:
      - user.unique_id
      data_qualifier: aggregated.anonymized.unlinked_pseudonymized.pseudonymized.identified
  - name: client
    data_qualifier: aggregated.anonymized.unlinked_pseudonymized.pseudonymized.identified
    fields:
    - name: created_at
      data_categories:
      - system.operations
      data_qualifier: aggregated.anonymized.unlinked_pseudonymized.pseudonymized.identified
    - name: fides_key
      data_categories:
      - system.operations
      data_qualifier: aggregated.anonymized.unlinked_pseudonymized.pseudonymized.identified
    - name: hashed_secret
      data_categories:
      - system.operations
      data_qualifier: aggregated.anonymized.unlinked_pseudonymized.pseudonymized.identified
    - name: id
      data_categories:
      - system.operations
      data_qualifier: aggregated.anonymized.unlinked_pseudonymized.pseudonymized.identified
    - name: salt
      data_categories:
      - system.operations
      data_qualifier: aggregated.anonymized.unlinked_pseudonymized.pseudonymized.identified
    - name: scopes
      data_categories:
      - system.operations
      data_qualifier: aggregated.anonymized.unlinked_pseudonymized.pseudonymized.identified
    - name: roles
      data_categories:
      - system.operations
      data_qualifier: aggregated.anonymized.unlinked_pseudonymized.pseudonymized.identified
    - name: systems
      data_categories:
        - system.operations
      data_qualifier: aggregated.anonymized.unlinked_pseudonymized.pseudonymized.identified
    - name: updated_at
      data_categories:
      - system.operations
      data_qualifier: aggregated.anonymized.unlinked_pseudonymized.pseudonymized.identified
    - name: user_id
      data_categories:
      - system.operations
      data_qualifier: aggregated.anonymized.unlinked_pseudonymized.pseudonymized.identified
  - name: currentprivacypreference
    description: 'Stores the users latest saved privacy preferences for the given notice'
    data_categories: [ ]
    data_qualifier: aggregated.anonymized.unlinked_pseudonymized.pseudonymized.identified
    fields:
      - name: created_at
        data_categories:
        - system.operations
        data_qualifier: aggregated.anonymized.unlinked_pseudonymized.pseudonymized.identified
      - name: fides_user_device_provided_identity_id
        data_categories:
        - system.operations
        data_qualifier: aggregated.anonymized.unlinked_pseudonymized.pseudonymized.identified
      - name: id
        data_categories:
        - system.operations
        data_qualifier: aggregated.anonymized.unlinked_pseudonymized.pseudonymized.identified
      - name: preference
        data_categories:
        - system.operations
        data_qualifier: aggregated.anonymized.unlinked_pseudonymized.pseudonymized.identified
      - name: privacy_notice_history_id
        data_categories:
        - system.operations
        data_qualifier: aggregated.anonymized.unlinked_pseudonymized.pseudonymized.identified
      - name: privacy_notice_id
        data_categories:
        - system.operations
        data_qualifier: aggregated.anonymized.unlinked_pseudonymized.pseudonymized.identified
      - name: privacy_preference_history_id
        data_categories:
        - system.operations
        data_qualifier: aggregated.anonymized.unlinked_pseudonymized.pseudonymized.identified
      - name: provided_identity_id
        data_categories:
        - system.operations
        data_qualifier: aggregated.anonymized.unlinked_pseudonymized.pseudonymized.identified
      - name: updated_at
        data_categories:
        - system.operations
        data_qualifier: aggregated.anonymized.unlinked_pseudonymized.pseudonymized.identified
  - name: systemmanager
    data_qualifier: aggregated.anonymized.unlinked_pseudonymized.pseudonymized.identified
    fields:
      - name: id
        data_categories:
          - system.operations
        data_qualifier: aggregated.anonymized.unlinked_pseudonymized.pseudonymized.identified
      - name: created_at
        data_categories:
          - system.operations
        data_qualifier: aggregated.anonymized.unlinked_pseudonymized.pseudonymized.identified
      - name: updated_at
        data_categories:
          - system.operations
        data_qualifier: aggregated.anonymized.unlinked_pseudonymized.pseudonymized.identified
      - name: user_id
        data_categories:
          - system.operations
        data_qualifier: aggregated.anonymized.unlinked_pseudonymized.pseudonymized.identified
      - name: system_id
        data_categories:
          - system.operations
        data_qualifier: aggregated.anonymized.unlinked_pseudonymized.pseudonymized.identified
  - name: cls_classification_detail
    description: 'A table to store results of classification runs'
    data_categories: null
    data_qualifier: aggregated.anonymized.unlinked_pseudonymized.pseudonymized.identified
    fields:
    - name: collection
      description: 'The collection to which the classification target belongs'
      data_categories:
      - system.operations
      data_qualifier: aggregated.anonymized.unlinked_pseudonymized.pseudonymized.identified
    - name: created_at
      data_categories:
      - system.operations
      data_qualifier: aggregated.anonymized.unlinked_pseudonymized.pseudonymized.identified
    - name: dataset
      description: 'The resource to which the classification target belongs'
      data_categories:
      - system.operations
      data_qualifier: aggregated.anonymized.unlinked_pseudonymized.pseudonymized.identified
    - name: field
      description: 'The classification target'
      data_categories:
      - system.operations
      data_qualifier: aggregated.anonymized.unlinked_pseudonymized.pseudonymized.identified
    - name: id
      data_categories:
      - system.operations
      data_qualifier: aggregated.anonymized.unlinked_pseudonymized.pseudonymized.identified
    - name: instance_id
      description: 'The unique instance in time of the act of classifying a resource. Foreign key to the ID in cls_classification_instance'
      data_categories:
      - system.operations
      data_qualifier: aggregated.anonymized.unlinked_pseudonymized.pseudonymized.identified
    - name: labels
      description: 'The suggested data categories and metadata for a resource detail as suggested by the classifier'
      data_categories:
      - system.operations
      data_qualifier: aggregated.anonymized.unlinked_pseudonymized.pseudonymized.identified
    - name: status
      description: 'State management for the classification of a resource detail'
      data_categories:
      - system.operations
      data_qualifier: aggregated.anonymized.unlinked_pseudonymized.pseudonymized.identified
    - name: updated_at
      data_categories:
      - system.operations
      data_qualifier: aggregated.anonymized.unlinked_pseudonymized.pseudonymized.identified
  - name: cls_classification_instance
    description: 'A table to manage the metadata and state of executing classifications'
    data_categories: null
    data_qualifier: aggregated.anonymized.unlinked_pseudonymized.pseudonymized.identified
    fields:
    - name: created_at
      data_categories:
      - system.operations
      data_qualifier: aggregated.anonymized.unlinked_pseudonymized.pseudonymized.identified
    - name: id
      description: 'The unique ID for an instance in time of classifying a resource, to be referenced by the detail output of a classification'
      data_categories:
      - system.operations
      data_qualifier: aggregated.anonymized.unlinked_pseudonymized.pseudonymized.identified
    - name: organization_key
      description: 'The organization fides_key of the resources being classified'
      data_categories:
      - system.operations
      data_qualifier: aggregated.anonymized.unlinked_pseudonymized.pseudonymized.identified
    - name: dataset_key
      description: 'The fides_key of the resource being classified'
      data_categories:
      - system.operations
      data_qualifier: aggregated.anonymized.unlinked_pseudonymized.pseudonymized.identified
    - name: dataset_name
      description: 'The name of the resource being classified'
      data_categories:
      - system.operations
      data_qualifier: aggregated.anonymized.unlinked_pseudonymized.pseudonymized.identified
    - name: status
      description: 'State of the classify instance during classification and review post completion'
      data_categories:
      - system.operations
      data_qualifier: aggregated.anonymized.unlinked_pseudonymized.pseudonymized.identified
    - name: target
      description: 'The target type of the resource being classified'
      data_categories:
      - system.operations
      data_qualifier: aggregated.anonymized.unlinked_pseudonymized.pseudonymized.identified
    - name: type
      description: 'The type of resource being classified (e.g., systems, datasets)'
      data_categories:
      - system.operations
      data_qualifier: aggregated.anonymized.unlinked_pseudonymized.pseudonymized.identified
    - name: updated_at
      data_categories:
      - system.operations
      data_qualifier: aggregated.anonymized.unlinked_pseudonymized.pseudonymized.identified
  - name: ctl_data_categories
    data_qualifier: aggregated.anonymized.unlinked_pseudonymized.pseudonymized.identified
    fields:
    - name: created_at
      data_categories:
      - system.operations
      data_qualifier: aggregated.anonymized.unlinked_pseudonymized.pseudonymized.identified
    - name: description
      data_categories:
      - system.operations
      data_qualifier: aggregated.anonymized.unlinked_pseudonymized.pseudonymized.identified
    - name: fides_key
      data_categories:
      - system.operations
      data_qualifier: aggregated.anonymized.unlinked_pseudonymized.pseudonymized.identified
    - name: id
      data_categories:
      - system.operations
      data_qualifier: aggregated.anonymized.unlinked_pseudonymized.pseudonymized.identified
    - name: name
      data_categories:
      - system.operations
      data_qualifier: aggregated.anonymized.unlinked_pseudonymized.pseudonymized.identified
    - name: organization_fides_key
      data_categories:
      - system.operations
      data_qualifier: aggregated.anonymized.unlinked_pseudonymized.pseudonymized.identified
    - name: parent_key
      data_categories:
      - system.operations
      data_qualifier: aggregated.anonymized.unlinked_pseudonymized.pseudonymized.identified
    - name: tags
      data_categories:
      - system.operations
      data_qualifier: aggregated.anonymized.unlinked_pseudonymized.pseudonymized.identified
    - name: updated_at
      data_categories:
      - system.operations
      data_qualifier: aggregated.anonymized.unlinked_pseudonymized.pseudonymized.identified
    - name: is_default
      data_categories:
        - system.operations
      data_qualifier: aggregated.anonymized.unlinked_pseudonymized.pseudonymized.identified
  - name: ctl_data_qualifiers
    data_qualifier: aggregated.anonymized.unlinked_pseudonymized.pseudonymized.identified
    fields:
    - name: created_at
      data_categories:
      - system.operations
      data_qualifier: aggregated.anonymized.unlinked_pseudonymized.pseudonymized.identified
    - name: description
      data_categories:
      - system.operations
      data_qualifier: aggregated.anonymized.unlinked_pseudonymized.pseudonymized.identified
    - name: fides_key
      data_categories:
      - system.operations
      data_qualifier: aggregated.anonymized.unlinked_pseudonymized.pseudonymized.identified
    - name: id
      data_categories:
      - system.operations
      data_qualifier: aggregated.anonymized.unlinked_pseudonymized.pseudonymized.identified
    - name: name
      data_categories:
      - system.operations
      data_qualifier: aggregated.anonymized.unlinked_pseudonymized.pseudonymized.identified
    - name: organization_fides_key
      data_categories:
      - system.operations
      data_qualifier: aggregated.anonymized.unlinked_pseudonymized.pseudonymized.identified
    - name: parent_key
      data_categories:
      - system.operations
      data_qualifier: aggregated.anonymized.unlinked_pseudonymized.pseudonymized.identified
    - name: tags
      data_categories:
      - system.operations
      data_qualifier: aggregated.anonymized.unlinked_pseudonymized.pseudonymized.identified
    - name: updated_at
      data_categories:
      - system.operations
      data_qualifier: aggregated.anonymized.unlinked_pseudonymized.pseudonymized.identified
    - name: is_default
      data_categories:
        - system.operations
      data_qualifier: aggregated.anonymized.unlinked_pseudonymized.pseudonymized.identified
  - name: ctl_data_subjects
    data_qualifier: aggregated.anonymized.unlinked_pseudonymized.pseudonymized.identified
    fields:
    - name: automated_decisions_or_profiling
      description: Boolean value representing if automated decisions or profiling
        is used for the data subject.
      data_categories:
      - system.operations
      data_qualifier: aggregated.anonymized.unlinked_pseudonymized.pseudonymized.identified
    - name: created_at
      data_categories:
      - system.operations
      data_qualifier: aggregated.anonymized.unlinked_pseudonymized.pseudonymized.identified
    - name: description
      data_categories:
      - system.operations
      data_qualifier: aggregated.anonymized.unlinked_pseudonymized.pseudonymized.identified
    - name: fides_key
      data_categories:
      - system.operations
      data_qualifier: aggregated.anonymized.unlinked_pseudonymized.pseudonymized.identified
    - name: id
      data_categories:
      - system.operations
      data_qualifier: aggregated.anonymized.unlinked_pseudonymized.pseudonymized.identified
    - name: name
      data_categories:
      - system.operations
      data_qualifier: aggregated.anonymized.unlinked_pseudonymized.pseudonymized.identified
    - name: organization_fides_key
      data_categories:
      - system.operations
      data_qualifier: aggregated.anonymized.unlinked_pseudonymized.pseudonymized.identified
    - name: rights
      description: JSON structure containing a strategy and optional values for detailing
        data subject rights available
      data_categories:
      - system.operations
      data_qualifier: aggregated.anonymized.unlinked_pseudonymized.pseudonymized.identified
    - name: tags
      data_categories:
      - system.operations
      data_qualifier: aggregated.anonymized.unlinked_pseudonymized.pseudonymized.identified
    - name: updated_at
      data_categories:
      - system.operations
      data_qualifier: aggregated.anonymized.unlinked_pseudonymized.pseudonymized.identified
    - name: is_default
      data_categories:
        - system.operations
      data_qualifier: aggregated.anonymized.unlinked_pseudonymized.pseudonymized.identified
  - name: ctl_data_uses
    data_qualifier: aggregated.anonymized.unlinked_pseudonymized.pseudonymized.identified
    fields:
    - name: created_at
      data_categories:
      - system.operations
      data_qualifier: aggregated.anonymized.unlinked_pseudonymized.pseudonymized.identified
    - name: description
      data_categories:
      - system.operations
      data_qualifier: aggregated.anonymized.unlinked_pseudonymized.pseudonymized.identified
    - name: fides_key
      data_categories:
      - system.operations
      data_qualifier: aggregated.anonymized.unlinked_pseudonymized.pseudonymized.identified
    - name: id
      data_categories:
      - system.operations
      data_qualifier: aggregated.anonymized.unlinked_pseudonymized.pseudonymized.identified
    - name: legal_basis
      data_categories:
      - system.operations
      data_qualifier: aggregated.anonymized.unlinked_pseudonymized.pseudonymized.identified
    - name: legitimate_interest
      description: Boolean value denoting whether or not the data use is marked as
        a legitimate interest
      data_categories:
      - system.operations
      data_qualifier: aggregated.anonymized.unlinked_pseudonymized.pseudonymized.identified
    - name: legitimate_interest_impact_assessment
      description: A url pointing to a legitimate interest impact assessment
      data_categories:
      - system.operations
      data_qualifier: aggregated.anonymized.unlinked_pseudonymized.pseudonymized.identified
    - name: name
      data_categories:
      - system.operations
      data_qualifier: aggregated.anonymized.unlinked_pseudonymized.pseudonymized.identified
    - name: organization_fides_key
      data_categories:
      - system.operations
      data_qualifier: aggregated.anonymized.unlinked_pseudonymized.pseudonymized.identified
    - name: parent_key
      data_categories:
      - system.operations
      data_qualifier: aggregated.anonymized.unlinked_pseudonymized.pseudonymized.identified
    - name: recipients
      data_categories:
      - system.operations
      data_qualifier: aggregated.anonymized.unlinked_pseudonymized.pseudonymized.identified
    - name: special_category
      data_categories:
      - system.operations
      data_qualifier: aggregated.anonymized.unlinked_pseudonymized.pseudonymized.identified
    - name: tags
      data_categories:
      - system.operations
      data_qualifier: aggregated.anonymized.unlinked_pseudonymized.pseudonymized.identified
    - name: updated_at
      data_categories:
      - system.operations
      data_qualifier: aggregated.anonymized.unlinked_pseudonymized.pseudonymized.identified
    - name: is_default
      data_categories:
        - system.operations
      data_qualifier: aggregated.anonymized.unlinked_pseudonymized.pseudonymized.identified
  - name: ctl_datasets
    data_qualifier: aggregated.anonymized.unlinked_pseudonymized.pseudonymized.identified
    fields:
    - name: collections
      data_categories:
      - system.operations
      data_qualifier: aggregated.anonymized.unlinked_pseudonymized.pseudonymized.identified
    - name: created_at
      description: The timestamp of when the row was created
      data_categories:
      - system.operations
      data_qualifier: aggregated.anonymized.unlinked_pseudonymized.pseudonymized.identified
    - name: data_categories
      data_categories:
      - system.operations
      data_qualifier: aggregated.anonymized.unlinked_pseudonymized.pseudonymized.identified
    - name: data_qualifier
      data_categories:
      - system.operations
      data_qualifier: aggregated.anonymized.unlinked_pseudonymized.pseudonymized.identified
    - name: description
      data_categories:
      - system.operations
      data_qualifier: aggregated.anonymized.unlinked_pseudonymized.pseudonymized.identified
    - name: fides_key
      data_categories:
      - system.operations
      data_qualifier: aggregated.anonymized.unlinked_pseudonymized.pseudonymized.identified
    - name: fides_meta
      data_categories:
      - system.operations
      data_qualifier: aggregated.anonymized.unlinked_pseudonymized.pseudonymized.identified
    - name: id
      data_categories:
      - system.operations
      data_qualifier: aggregated.anonymized.unlinked_pseudonymized.pseudonymized.identified
    - name: joint_controller
      description: Encrypted contact information for a joint controller (name, address,
        email, phone)
      data_categories:
      - user.contact
      data_qualifier: aggregated.anonymized.unlinked_pseudonymized.pseudonymized.identified
      retention: End of joint controller agreement.
    - name: legal_basis
      description: The legal basis for processing personal data as defined by Article
        6 of the GDPR
      data_categories:
      - system.operations
      data_qualifier: aggregated.anonymized.unlinked_pseudonymized.pseudonymized.identified
    - name: meta
      data_categories:
      - system.operations
      data_qualifier: aggregated.anonymized.unlinked_pseudonymized.pseudonymized.identified
    - name: name
      data_categories:
      - system.operations
      data_qualifier: aggregated.anonymized.unlinked_pseudonymized.pseudonymized.identified
    - name: organization_fides_key
      data_categories:
      - system.operations
      data_qualifier: aggregated.anonymized.unlinked_pseudonymized.pseudonymized.identified
    - name: recipients
      description: An array of recipients of the intended data use.
      data_categories:
      - system.operations
      data_qualifier: aggregated.anonymized.unlinked_pseudonymized.pseudonymized.identified
    - name: retention
      description: A string representing how long the dataset is retained for. Can
        also be found and applied as a property within Collections and Fields.
      data_categories:
      - system.operations
      data_qualifier: aggregated.anonymized.unlinked_pseudonymized.pseudonymized.identified
    - name: special_category
      description: The special category as defined by Article 9 of the GDPR
      data_categories:
      - system.operations
      data_qualifier: aggregated.anonymized.unlinked_pseudonymized.pseudonymized.identified
    - name: tags
      data_categories:
      - system.operations
      data_qualifier: aggregated.anonymized.unlinked_pseudonymized.pseudonymized.identified
    - name: third_country_transfers
      data_categories:
      - system.operations
      data_qualifier: aggregated.anonymized.unlinked_pseudonymized.pseudonymized.identified
    - name: updated_at
      description: The timestamp of when the row was last updated
      data_categories:
      - system.operations
      data_qualifier: aggregated.anonymized.unlinked_pseudonymized.pseudonymized.identified
  - name: ctl_evaluations
    data_qualifier: aggregated.anonymized.unlinked_pseudonymized.pseudonymized.identified
    fields:
    - name: created_at
      description: The timestamp of when the row was created
      data_categories:
      - system.operations
      data_qualifier: aggregated.anonymized.unlinked_pseudonymized.pseudonymized.identified
    - name: details
      data_categories:
      - system.operations
      data_qualifier: aggregated.anonymized.unlinked_pseudonymized.pseudonymized.identified
    - name: fides_key
      data_categories:
      - system.operations
      data_qualifier: aggregated.anonymized.unlinked_pseudonymized.pseudonymized.identified
    - name: id
      data_categories:
      - system.operations
      data_qualifier: aggregated.anonymized.unlinked_pseudonymized.pseudonymized.identified
    - name: message
      data_categories:
      - system.operations
      data_qualifier: aggregated.anonymized.unlinked_pseudonymized.pseudonymized.identified
    - name: status
      data_categories:
      - system.operations
      data_qualifier: aggregated.anonymized.unlinked_pseudonymized.pseudonymized.identified
    - name: updated_at
      description: The timestamp of when the row was last updated
      data_categories:
      - system.operations
      data_qualifier: aggregated.anonymized.unlinked_pseudonymized.pseudonymized.identified
    - name: violations
      data_categories:
      - system.operations
      data_qualifier: aggregated.anonymized.unlinked_pseudonymized.pseudonymized.identified
  - name: fidesuser
    data_qualifier: aggregated.anonymized.unlinked_pseudonymized.pseudonymized.identified
    fields:
    - name: created_at
      data_categories:
      - system.operations
      data_qualifier: aggregated.anonymized.unlinked_pseudonymized.pseudonymized.identified
    - name: first_name
      data_categories:
      - system.operations
      data_qualifier: aggregated.anonymized.unlinked_pseudonymized.pseudonymized.identified
    - name: hashed_password
      data_categories:
      - system.operations
      data_qualifier: aggregated.anonymized.unlinked_pseudonymized.pseudonymized.identified
    - name: id
      data_categories:
      - system.operations
      data_qualifier: aggregated.anonymized.unlinked_pseudonymized.pseudonymized.identified
    - name: last_login_at
      data_categories:
      - system.operations
      data_qualifier: aggregated.anonymized.unlinked_pseudonymized.pseudonymized.identified
    - name: last_name
      data_categories:
      - system.operations
      data_qualifier: aggregated.anonymized.unlinked_pseudonymized.pseudonymized.identified
    - name: password_reset_at
      data_categories:
      - system.operations
      data_qualifier: aggregated.anonymized.unlinked_pseudonymized.pseudonymized.identified
    - name: salt
      data_categories:
      - system.operations
      data_qualifier: aggregated.anonymized.unlinked_pseudonymized.pseudonymized.identified
    - name: updated_at
      description: The timestamp of when the row was created
      data_categories:
      - system.operations
      data_qualifier: aggregated.anonymized.unlinked_pseudonymized.pseudonymized.identified
    - name: username
      data_categories:
      - system.operations
      data_qualifier: aggregated.anonymized.unlinked_pseudonymized.pseudonymized.identified
  - name: fidesuserpermissions
    data_qualifier: aggregated.anonymized.unlinked_pseudonymized.pseudonymized.identified
    fields:
    - name: created_at
      data_categories:
      - system.operations
      data_qualifier: aggregated.anonymized.unlinked_pseudonymized.pseudonymized.identified
    - name: id
      data_categories:
      - system.operations
      data_qualifier: aggregated.anonymized.unlinked_pseudonymized.pseudonymized.identified
    - name: scopes
      data_categories:
      - system.operations
      data_qualifier: aggregated.anonymized.unlinked_pseudonymized.pseudonymized.identified
    - name: roles
      data_categories:
        - system.operations
      data_qualifier: aggregated.anonymized.unlinked_pseudonymized.pseudonymized.identified
    - name: updated_at
      data_categories:
      - system.operations
      data_qualifier: aggregated.anonymized.unlinked_pseudonymized.pseudonymized.identified
    - name: user_id
      data_categories:
      - system.operations
      data_qualifier: aggregated.anonymized.unlinked_pseudonymized.pseudonymized.identified
  - name: ctl_organizations
    data_qualifier: aggregated.anonymized.unlinked_pseudonymized.pseudonymized.identified
    fields:
    - name: controller
      description: Encrypted contact information for the controller (name, address,
        email, phone)
      data_categories:
      - user.contact
      data_qualifier: aggregated.anonymized.unlinked_pseudonymized.pseudonymized.identified
      retention: 1 Year post-employment
    - name: created_at
      description: The timestamp of when the row was created
      data_categories:
      - system.operations
      data_qualifier: aggregated.anonymized.unlinked_pseudonymized.pseudonymized.identified
    - name: data_protection_officer
      description: Encrypted contact information for the Data Protection Officer (name,
        address, email, phone)
      data_categories:
      - user.contact
      data_qualifier: aggregated.anonymized.unlinked_pseudonymized.pseudonymized.identified
      retention: 1 Year post-employment
    - name: description
      data_categories:
      - system.operations
      data_qualifier: aggregated.anonymized.unlinked_pseudonymized.pseudonymized.identified
    - name: fides_key
      data_categories:
      - system.operations
      data_qualifier: aggregated.anonymized.unlinked_pseudonymized.pseudonymized.identified
    - name: fidesctl_meta
      data_categories:
      - system.operations
      data_qualifier: aggregated.anonymized.unlinked_pseudonymized.pseudonymized.identified
    - name: id
      data_categories:
      - system.operations
      data_qualifier: aggregated.anonymized.unlinked_pseudonymized.pseudonymized.identified
    - name: name
      data_categories:
      - system.operations
      data_qualifier: aggregated.anonymized.unlinked_pseudonymized.pseudonymized.identified
    - name: organization_fides_key
      data_categories:
      - system.operations
      data_qualifier: aggregated.anonymized.unlinked_pseudonymized.pseudonymized.identified
    - name: organization_parent_key
      data_categories:
      - system.operations
      data_qualifier: aggregated.anonymized.unlinked_pseudonymized.pseudonymized.identified
    - name: representative
      description: Encrypted contact information for the representative (name, address,
        email, phone)
      data_categories:
      - user.contact
      data_qualifier: aggregated.anonymized.unlinked_pseudonymized.pseudonymized.identified
      retention: 1 Year post-employment
    - name: security_policy
      description: A link to the Ethyca security policy
      data_categories:
      - system.operations
      data_qualifier: aggregated.anonymized.unlinked_pseudonymized.pseudonymized.identified
    - name: tags
      data_categories:
      - system.operations
      data_qualifier: aggregated.anonymized.unlinked_pseudonymized.pseudonymized.identified
    - name: updated_at
      description: The timestamp of when the row was last updated
      data_categories:
      - system.operations
      data_qualifier: aggregated.anonymized.unlinked_pseudonymized.pseudonymized.identified
  - name: ctl_policies
    data_qualifier: aggregated.anonymized.unlinked_pseudonymized.pseudonymized.identified
    fields:
    - name: created_at
      description: The timestamp of when the row was created
      data_categories:
      - system.operations
      data_qualifier: aggregated.anonymized.unlinked_pseudonymized.pseudonymized.identified
    - name: description
      data_categories:
      - system.operations
      data_qualifier: aggregated.anonymized.unlinked_pseudonymized.pseudonymized.identified
    - name: fides_key
      data_categories:
      - system.operations
      data_qualifier: aggregated.anonymized.unlinked_pseudonymized.pseudonymized.identified
    - name: id
      data_categories:
      - system.operations
      data_qualifier: aggregated.anonymized.unlinked_pseudonymized.pseudonymized.identified
    - name: name
      data_categories:
      - system.operations
      data_qualifier: aggregated.anonymized.unlinked_pseudonymized.pseudonymized.identified
    - name: organization_fides_key
      data_categories:
      - system.operations
      data_qualifier: aggregated.anonymized.unlinked_pseudonymized.pseudonymized.identified
    - name: rules
      data_categories:
      - system.operations
      data_qualifier: aggregated.anonymized.unlinked_pseudonymized.pseudonymized.identified
    - name: tags
      data_categories:
      - system.operations
      data_qualifier: aggregated.anonymized.unlinked_pseudonymized.pseudonymized.identified
    - name: updated_at
      description: The timestamp of when the row was last updated
      data_categories:
      - system.operations
      data_qualifier: aggregated.anonymized.unlinked_pseudonymized.pseudonymized.identified
  - name: ctl_registries
    data_qualifier: aggregated.anonymized.unlinked_pseudonymized.pseudonymized.identified
    fields:
    - name: created_at
      description: The timestamp of when the row was created
      data_categories:
      - system.operations
      data_qualifier: aggregated.anonymized.unlinked_pseudonymized.pseudonymized.identified
    - name: description
      data_categories:
      - system.operations
      data_qualifier: aggregated.anonymized.unlinked_pseudonymized.pseudonymized.identified
    - name: fides_key
      data_categories:
      - system.operations
      data_qualifier: aggregated.anonymized.unlinked_pseudonymized.pseudonymized.identified
    - name: id
      data_categories:
      - system.operations
      data_qualifier: aggregated.anonymized.unlinked_pseudonymized.pseudonymized.identified
    - name: name
      data_categories:
      - system.operations
      data_qualifier: aggregated.anonymized.unlinked_pseudonymized.pseudonymized.identified
    - name: organization_fides_key
      data_categories:
      - system.operations
      data_qualifier: aggregated.anonymized.unlinked_pseudonymized.pseudonymized.identified
    - name: tags
      data_categories:
      - system.operations
      data_qualifier: aggregated.anonymized.unlinked_pseudonymized.pseudonymized.identified
    - name: updated_at
      description: The timestamp of when the row was last updated
      data_categories:
      - system.operations
      data_qualifier: aggregated.anonymized.unlinked_pseudonymized.pseudonymized.identified
  - name: ctl_systems
    data_qualifier: aggregated.anonymized.unlinked_pseudonymized.pseudonymized.identified
    fields:
    - name: administrating_department
      data_categories:
      - system.operations
      data_qualifier: aggregated.anonymized.unlinked_pseudonymized.pseudonymized.identified
    - name: created_at
      description: The timestamp of when the row was created
      data_categories:
      - system.operations
      data_qualifier: aggregated.anonymized.unlinked_pseudonymized.pseudonymized.identified
    - name: data_protection_impact_assessment
      description: Properties identifying if a DPIA is required, the status of it,
        and a link if applicable.
      data_categories:
      - system.operations
      data_qualifier: aggregated.anonymized.unlinked_pseudonymized.pseudonymized.identified
    - name: data_responsibility_title
      data_categories:
      - system.operations
      data_qualifier: aggregated.anonymized.unlinked_pseudonymized.pseudonymized.identified
    - name: description
      data_categories:
      - system.operations
      data_qualifier: aggregated.anonymized.unlinked_pseudonymized.pseudonymized.identified
      retention: null
      fields: null
    - name: egress
      description: Data categories that leave this system
      data_categories:
      - system.operations
      data_qualifier: aggregated.anonymized.unlinked_pseudonymized.pseudonymized.identified
      retention: null
      fields: null
    - name: fides_key
      data_categories:
      - system.operations
      data_qualifier: aggregated.anonymized.unlinked_pseudonymized.pseudonymized.identified
    - name: fidesctl_meta
      data_categories:
      - system.operations
      data_qualifier: aggregated.anonymized.unlinked_pseudonymized.pseudonymized.identified
    - name: id
      data_categories:
      - system.operations
      data_qualifier: aggregated.anonymized.unlinked_pseudonymized.pseudonymized.identified
      retention: null
      fields: null
    - name: ingress
      description: Data categories that enter this system
      data_categories:
      - system.operations
      data_qualifier: aggregated.anonymized.unlinked_pseudonymized.pseudonymized.identified
      retention: null
      fields: null
    - name: joint_controller
      description: Encrypted contact information for a joint controller (name, address,
        email, phone)
      data_categories:
      - user.contact
      data_qualifier: aggregated.anonymized.unlinked_pseudonymized.pseudonymized.identified
      retention: End of joint controller agreement.
    - name: meta
      data_categories:
      - system.operations
      data_qualifier: aggregated.anonymized.unlinked_pseudonymized.pseudonymized.identified
    - name: name
      data_categories:
      - system.operations
      data_qualifier: aggregated.anonymized.unlinked_pseudonymized.pseudonymized.identified
    - name: organization_fides_key
      data_categories:
      - system.operations
      data_qualifier: aggregated.anonymized.unlinked_pseudonymized.pseudonymized.identified
    - name: privacy_declarations
      data_categories:
      - system.operations
      data_qualifier: aggregated.anonymized.unlinked_pseudonymized.pseudonymized.identified
    - name: registry_id
      data_categories:
      - system.operations
      data_qualifier: aggregated.anonymized.unlinked_pseudonymized.pseudonymized.identified
    - name: system_dependencies
      data_categories:
      - system.operations
      data_qualifier: aggregated.anonymized.unlinked_pseudonymized.pseudonymized.identified
    - name: system_type
      data_categories:
      - system.operations
      data_qualifier: aggregated.anonymized.unlinked_pseudonymized.pseudonymized.identified
    - name: tags
      data_categories:
      - system.operations
      data_qualifier: aggregated.anonymized.unlinked_pseudonymized.pseudonymized.identified
    - name: third_country_transfers
      data_categories:
      - system.operations
      data_qualifier: aggregated.anonymized.unlinked_pseudonymized.pseudonymized.identified
    - name: updated_at
      description: The timestamp of when the row was last updated
      data_categories:
      - system.operations
      data_qualifier: aggregated.anonymized.unlinked_pseudonymized.pseudonymized.identified
  - name: messagingconfig
    description: 'Fides Generated Description for Table: messagingconfig'
    data_categories: []
    data_qualifier: aggregated.anonymized.unlinked_pseudonymized.pseudonymized.identified
    fields:
    - name: created_at
      data_categories: [system.operations]
      data_qualifier: aggregated.anonymized.unlinked_pseudonymized.pseudonymized.identified
    - name: details
      description: 'Fides Generated Description for Column: details'
      data_categories: [system.operations]
      data_qualifier: aggregated.anonymized.unlinked_pseudonymized.pseudonymized.identified
    - name: id
      data_categories: [system.operations]
      data_qualifier: aggregated.anonymized.unlinked_pseudonymized.pseudonymized.identified
    - name: key
      data_categories: [system.operations]
      data_qualifier: aggregated.anonymized.unlinked_pseudonymized.pseudonymized.identified
    - name: name
      data_categories: [system.operations]
      data_qualifier: aggregated.anonymized.unlinked_pseudonymized.pseudonymized.identified
    - name: secrets
      description: 'Fides Generated Description for Column: secrets'
      data_categories: [system.operations]
      data_qualifier: aggregated.anonymized.unlinked_pseudonymized.pseudonymized.identified
    - name: service_type
      description: 'Fides Generated Description for Column: service_type'
      data_categories: [system.operations]
      data_qualifier: aggregated.anonymized.unlinked_pseudonymized.pseudonymized.identified
    - name: updated_at
      data_categories: [system.operations]
      data_qualifier: aggregated.anonymized.unlinked_pseudonymized.pseudonymized.identified
  - name: authenticationrequest
    data_categories: []
    data_qualifier: aggregated.anonymized.unlinked_pseudonymized.pseudonymized.identified
    fields:
    - name: connection_key
      data_categories: [system.operations]
      data_qualifier: aggregated.anonymized.unlinked_pseudonymized.pseudonymized.identified
    - name: created_at
      data_categories: [system.operations]
      data_qualifier: aggregated.anonymized.unlinked_pseudonymized.pseudonymized.identified
    - name: id
      data_categories: [system.operations]
      data_qualifier: aggregated.anonymized.unlinked_pseudonymized.pseudonymized.identified
    - name: state
      data_categories: [system.operations]
      data_qualifier: aggregated.anonymized.unlinked_pseudonymized.pseudonymized.identified
    - name: updated_at
      data_categories: [system.operations]
      data_qualifier: aggregated.anonymized.unlinked_pseudonymized.pseudonymized.identified
  - name: client
    data_categories: []
    data_qualifier: aggregated.anonymized.unlinked_pseudonymized.pseudonymized.identified
    fields:
    - name: created_at
      data_categories: [system.operations]
      data_qualifier: aggregated.anonymized.unlinked_pseudonymized.pseudonymized.identified
    - name: fides_key
      data_categories: [system.operations]
      data_qualifier: aggregated.anonymized.unlinked_pseudonymized.pseudonymized.identified
    - name: hashed_secret
      data_categories: [system.operations]
      data_qualifier: aggregated.anonymized.unlinked_pseudonymized.pseudonymized.identified
    - name: id
      data_categories: [system.operations]
      data_qualifier: aggregated.anonymized.unlinked_pseudonymized.pseudonymized.identified
    - name: salt
      data_categories: [system.operations]
      data_qualifier: aggregated.anonymized.unlinked_pseudonymized.pseudonymized.identified
    - name: scopes
      data_categories: [system.operations]
      data_qualifier: aggregated.anonymized.unlinked_pseudonymized.pseudonymized.identified
    - name: updated_at
      data_categories: [system.operations]
      data_qualifier: aggregated.anonymized.unlinked_pseudonymized.pseudonymized.identified
    - name: user_id
      data_categories: [user.unique_id]
      data_qualifier: aggregated.anonymized.unlinked_pseudonymized.pseudonymized.identified
  - name: connectionconfig
    data_categories: []
    data_qualifier: aggregated.anonymized.unlinked_pseudonymized.pseudonymized.identified
    fields:
    - name: access
      data_categories: [system.operations]
      data_qualifier: aggregated.anonymized.unlinked_pseudonymized.pseudonymized.identified
    - name: connection_type
      data_categories: [system.operations]
      data_qualifier: aggregated.anonymized.unlinked_pseudonymized.pseudonymized.identified
    - name: created_at
      data_categories: [system.operations]
      data_qualifier: aggregated.anonymized.unlinked_pseudonymized.pseudonymized.identified
    - name: description
      data_categories: [system.operations]
      data_qualifier: aggregated.anonymized.unlinked_pseudonymized.pseudonymized.identified
    - name: disabled
      data_categories: [system.operations]
      data_qualifier: aggregated.anonymized.unlinked_pseudonymized.pseudonymized.identified
    - name: disabled_at
      data_categories: [system.operations]
      data_qualifier: aggregated.anonymized.unlinked_pseudonymized.pseudonymized.identified
    - name: id
      data_categories: [system.operations]
      data_qualifier: aggregated.anonymized.unlinked_pseudonymized.pseudonymized.identified
    - name: key
      data_categories: [system.operations]
      data_qualifier: aggregated.anonymized.unlinked_pseudonymized.pseudonymized.identified
    - name: last_test_succeeded
      data_categories: [system.operations]
      data_qualifier: aggregated.anonymized.unlinked_pseudonymized.pseudonymized.identified
    - name: last_test_timestamp
      data_categories: [system.operations]
      data_qualifier: aggregated.anonymized.unlinked_pseudonymized.pseudonymized.identified
    - name: name
      data_categories: [system.operations]
      data_qualifier: aggregated.anonymized.unlinked_pseudonymized.pseudonymized.identified
    - name: saas_config
      data_categories: [system.operations]
      data_qualifier: aggregated.anonymized.unlinked_pseudonymized.pseudonymized.identified
    - name: secrets
      data_categories: [system.operations]
      data_qualifier: aggregated.anonymized.unlinked_pseudonymized.pseudonymized.identified
    - name: updated_at
      data_categories: [system.operations]
      data_qualifier: aggregated.anonymized.unlinked_pseudonymized.pseudonymized.identified
    - name: system_id
      description: 'The identifier of the system to locate this data within'
      data_categories: [system.operations]
      data_qualifier: aggregated.anonymized.unlinked_pseudonymized.pseudonymized.identified
  - name: consent
    description: 'A database table used to map consent preference to identities'
    data_categories: []
    data_qualifier: aggregated.anonymized.unlinked_pseudonymized.pseudonymized.identified
    fields:
    - name: created_at
      data_categories: [system.operations]
      data_qualifier: aggregated.anonymized.unlinked_pseudonymized.pseudonymized.identified
    - name: data_use
      data_categories: [system.operations]
      data_qualifier: aggregated.anonymized.unlinked_pseudonymized.pseudonymized.identified
    - name: data_use_description
      data_categories: [system.operations]
      data_qualifier: aggregated.anonymized.unlinked_pseudonymized.pseudonymized.identified
    - name: id
      data_categories: [system.operations]
      data_qualifier: aggregated.anonymized.unlinked_pseudonymized.pseudonymized.identified
    - name: opt_in
      data_categories: [system.operations]
      data_qualifier: aggregated.anonymized.unlinked_pseudonymized.pseudonymized.identified
    - name: has_gpc_flag
      data_categories: [ system.operations ]
      data_qualifier: aggregated.anonymized.unlinked_pseudonymized.pseudonymized.identified
    - name: conflicts_with_gpc
      data_categories: [ system.operations ]
      data_qualifier: aggregated.anonymized.unlinked_pseudonymized.pseudonymized.identified
    - name: provided_identity_id
      data_categories: [system.operations]
      data_qualifier: aggregated.anonymized.unlinked_pseudonymized.pseudonymized.identified
    - name: updated_at
      data_categories: [system.operations]
      data_qualifier: aggregated.anonymized.unlinked_pseudonymized.pseudonymized.identified
  - name: consentrequest
    description: 'A database table used to record requests made by users pertaining to data usage'
    data_categories: []
    data_qualifier: aggregated.anonymized.unlinked_pseudonymized.pseudonymized.identified
    fields:
    - name: created_at
      data_categories: [system.operations]
      data_qualifier: aggregated.anonymized.unlinked_pseudonymized.pseudonymized.identified
    - name: id
      data_categories: [system.operations]
      data_qualifier: aggregated.anonymized.unlinked_pseudonymized.pseudonymized.identified
    - name: provided_identity_id
      description: 'A link to the identity of the user making the request'
      data_categories: [system.operations]
      data_qualifier: aggregated.anonymized.unlinked_pseudonymized.pseudonymized.identified
    - name: updated_at
      data_categories: [system.operations]
      data_qualifier: aggregated.anonymized.unlinked_pseudonymized.pseudonymized.identified
    - name: privacy_request_id
      description: 'An optional link to the privacy request if one was created to propagate request preferences'
      data_categories: [ system.operations ]
      data_qualifier: aggregated.anonymized.unlinked_pseudonymized.pseudonymized.identified
    - name: identity_verified_at
      data_categories: [system.operations]
      data_qualifier: aggregated.anonymized.unlinked_pseudonymized.pseudonymized.identified
    - name: preferences
      data_categories: [system.operations]
      data_qualifier: aggregated.anonymized.unlinked_pseudonymized.pseudonymized.identified
  - name: custom_connector_template
    description: 'A table used to hold custom connector templates which include a SaaS config, dataset, and an optional icon and functions'
    data_categories: []
    data_qualifier: aggregated.anonymized.unlinked_pseudonymized.pseudonymized.identified
    fields:
    - name: config
      description: 'Fides Generated Description for Column: config'
      data_categories: [system.operations]
      data_qualifier: aggregated.anonymized.unlinked_pseudonymized.pseudonymized.identified
    - name: created_at
      description: 'Fides Generated Description for Column: created_at'
      data_categories: [system.operations]
      data_qualifier: aggregated.anonymized.unlinked_pseudonymized.pseudonymized.identified
    - name: dataset
      description: 'Fides Generated Description for Column: dataset'
      data_categories: [system.operations]
      data_qualifier: aggregated.anonymized.unlinked_pseudonymized.pseudonymized.identified
    - name: functions
      description: 'Fides Generated Description for Column: functions'
      data_categories: [system.operations]
      data_qualifier: aggregated.anonymized.unlinked_pseudonymized.pseudonymized.identified
    - name: icon
      description: 'Fides Generated Description for Column: icon'
      data_categories: [system.operations]
      data_qualifier: aggregated.anonymized.unlinked_pseudonymized.pseudonymized.identified
    - name: id
      description: 'Fides Generated Description for Column: id'
      data_categories: [system.operations]
      data_qualifier: aggregated.anonymized.unlinked_pseudonymized.pseudonymized.identified
    - name: key
      description: 'Fides Generated Description for Column: key'
      data_categories: [system.operations]
      data_qualifier: aggregated.anonymized.unlinked_pseudonymized.pseudonymized.identified
    - name: name
      description: 'Fides Generated Description for Column: name'
      data_categories: [system.operations]
      data_qualifier: aggregated.anonymized.unlinked_pseudonymized.pseudonymized.identified
    - name: updated_at
      description: 'Fides Generated Description for Column: updated_at'
      data_categories: [system.operations]
      data_qualifier: aggregated.anonymized.unlinked_pseudonymized.pseudonymized.identified
    - name: replaceable
      description: 'Fides Generated Description for Column: replaceable'
      data_categories: [system.operations]
      data_qualifier: aggregated.anonymized.unlinked_pseudonymized.pseudonymized.identified
  - name: datasetconfig
    data_categories: []
    data_qualifier: aggregated.anonymized.unlinked_pseudonymized.pseudonymized.identified
    fields:
    - name: connection_config_id
      data_categories: [system.operations]
      data_qualifier: aggregated.anonymized.unlinked_pseudonymized.pseudonymized.identified
    - name: ctl_dataset_id
      data_categories: [ system.operations ]
      data_qualifier: aggregated.anonymized.unlinked_pseudonymized.pseudonymized.identified
    - name: created_at
      data_categories: [system.operations]
      data_qualifier: aggregated.anonymized.unlinked_pseudonymized.pseudonymized.identified
    - name: fides_key
      data_categories: [system.operations]
      data_qualifier: aggregated.anonymized.unlinked_pseudonymized.pseudonymized.identified
    - name: id
      data_categories: [system.operations]
      data_qualifier: aggregated.anonymized.unlinked_pseudonymized.pseudonymized.identified
    - name: updated_at
      data_categories: [system.operations]
      data_qualifier: aggregated.anonymized.unlinked_pseudonymized.pseudonymized.identified
  - name: executionlog
    data_categories: []
    data_qualifier: aggregated.anonymized.unlinked_pseudonymized.pseudonymized.identified
    fields:
    - name: action_type
      data_categories: [system.operations]
      data_qualifier: aggregated.anonymized.unlinked_pseudonymized.pseudonymized.identified
    - name: collection_name
      data_categories: [system.operations]
      data_qualifier: aggregated.anonymized.unlinked_pseudonymized.pseudonymized.identified
    - name: created_at
      data_categories: [system.operations]
      data_qualifier: aggregated.anonymized.unlinked_pseudonymized.pseudonymized.identified
    - name: connection_key
      data_categories: [system.operations]
    - name: dataset_name
      data_categories: [system.operations]
      data_qualifier: aggregated.anonymized.unlinked_pseudonymized.pseudonymized.identified
    - name: fields_affected
      data_categories: [system.operations]
      data_qualifier: aggregated.anonymized.unlinked_pseudonymized.pseudonymized.identified
    - name: id
      data_categories: [system.operations]
      data_qualifier: aggregated.anonymized.unlinked_pseudonymized.pseudonymized.identified
    - name: message
      data_categories: [system.operations]
      data_qualifier: aggregated.anonymized.unlinked_pseudonymized.pseudonymized.identified
    - name: privacy_request_id
      data_categories: [system.operations]
      data_qualifier: aggregated.anonymized.unlinked_pseudonymized.pseudonymized.identified
    - name: status
      data_categories: [system.operations]
      data_qualifier: aggregated.anonymized.unlinked_pseudonymized.pseudonymized.identified
    - name: updated_at
      data_categories: [system.operations]
      data_qualifier: aggregated.anonymized.unlinked_pseudonymized.pseudonymized.identified
  - name: fidesuser
    data_categories: []
    data_qualifier: aggregated.anonymized.unlinked_pseudonymized.pseudonymized.identified
    fields:
    - name: created_at
      data_categories: [system.operations]
      data_qualifier: aggregated.anonymized.unlinked_pseudonymized.pseudonymized.identified
    - name: first_name
      data_categories: [user.name]
      data_qualifier: aggregated.anonymized.unlinked_pseudonymized.pseudonymized.identified
    - name: hashed_password
      data_categories: [user.credentials.password]
      data_qualifier: aggregated.anonymized.unlinked_pseudonymized.pseudonymized.identified
    - name: id
      data_categories: [user.unique_id]
      data_qualifier: aggregated.anonymized.unlinked_pseudonymized.pseudonymized.identified
    - name: last_login_at
      data_categories: [system.operations]
      data_qualifier: aggregated.anonymized.unlinked_pseudonymized.pseudonymized.identified
    - name: last_name
      data_categories: [user.name]
      data_qualifier: aggregated.anonymized.unlinked_pseudonymized.pseudonymized.identified
    - name: password_reset_at
      data_categories: [system.operations]
      data_qualifier: aggregated.anonymized.unlinked_pseudonymized.pseudonymized.identified
    - name: salt
      data_categories: [system.operations]
      data_qualifier: aggregated.anonymized.unlinked_pseudonymized.pseudonymized.identified
    - name: updated_at
      data_categories: [system.operations]
      data_qualifier: aggregated.anonymized.unlinked_pseudonymized.pseudonymized.identified
    - name: username
      data_categories: [user.credentials]
      data_qualifier: aggregated.anonymized.unlinked_pseudonymized.pseudonymized.identified
  - name: fidesuserpermissions
    data_categories: []
    data_qualifier: aggregated.anonymized.unlinked_pseudonymized.pseudonymized.identified
    fields:
    - name: created_at
      data_categories: [system.operations]
      data_qualifier: aggregated.anonymized.unlinked_pseudonymized.pseudonymized.identified
    - name: id
      data_categories: [system.operations]
      data_qualifier: aggregated.anonymized.unlinked_pseudonymized.pseudonymized.identified
    - name: scopes
      data_categories: [system.operations]
      data_qualifier: aggregated.anonymized.unlinked_pseudonymized.pseudonymized.identified
    - name: updated_at
      data_categories: [system.operations]
      data_qualifier: aggregated.anonymized.unlinked_pseudonymized.pseudonymized.identified
    - name: user_id
      data_categories: [user.unique_id]
      data_qualifier: aggregated.anonymized.unlinked_pseudonymized.pseudonymized.identified
  - name: policy
    data_categories: []
    data_qualifier: aggregated.anonymized.unlinked_pseudonymized.pseudonymized.identified
    fields:
    - name: client_id
      data_categories: [system.operations]
      data_qualifier: aggregated.anonymized.unlinked_pseudonymized.pseudonymized.identified
    - name: created_at
      data_categories: [system.operations]
      data_qualifier: aggregated.anonymized.unlinked_pseudonymized.pseudonymized.identified
    - name: execution_timeframe
      description: 'The time period with which processing must be completed within for requests under this policy'
      data_categories: [system.operations]
      data_qualifier: aggregated.anonymized.unlinked_pseudonymized.pseudonymized.identified
    - name: drp_action
      data_categories: [system.operations]
      data_qualifier: aggregated.anonymized.unlinked_pseudonymized.pseudonymized.identified
    - name: id
      data_categories: [system.operations]
      data_qualifier: aggregated.anonymized.unlinked_pseudonymized.pseudonymized.identified
    - name: key
      data_categories: [system.operations]
      data_qualifier: aggregated.anonymized.unlinked_pseudonymized.pseudonymized.identified
    - name: name
      data_categories: [system.operations]
      data_qualifier: aggregated.anonymized.unlinked_pseudonymized.pseudonymized.identified
    - name: updated_at
      data_categories: [system.operations]
      data_qualifier: aggregated.anonymized.unlinked_pseudonymized.pseudonymized.identified
  - name: policypostwebhook
    data_categories: []
    data_qualifier: aggregated.anonymized.unlinked_pseudonymized.pseudonymized.identified
    fields:
    - name: connection_config_id
      data_categories: [system.operations]
      data_qualifier: aggregated.anonymized.unlinked_pseudonymized.pseudonymized.identified
    - name: created_at
      data_categories: [system.operations]
      data_qualifier: aggregated.anonymized.unlinked_pseudonymized.pseudonymized.identified
    - name: direction
      data_categories: [system.operations]
      data_qualifier: aggregated.anonymized.unlinked_pseudonymized.pseudonymized.identified
    - name: id
      data_categories: [system.operations]
      data_qualifier: aggregated.anonymized.unlinked_pseudonymized.pseudonymized.identified
    - name: key
      data_categories: [system.operations]
      data_qualifier: aggregated.anonymized.unlinked_pseudonymized.pseudonymized.identified
    - name: name
      data_categories: [system.operations]
      data_qualifier: aggregated.anonymized.unlinked_pseudonymized.pseudonymized.identified
    - name: order
      data_categories: [system.operations]
      data_qualifier: aggregated.anonymized.unlinked_pseudonymized.pseudonymized.identified
    - name: policy_id
      data_categories: [system.operations]
      data_qualifier: aggregated.anonymized.unlinked_pseudonymized.pseudonymized.identified
    - name: updated_at
      data_categories: [system.operations]
      data_qualifier: aggregated.anonymized.unlinked_pseudonymized.pseudonymized.identified
  - name: policyprewebhook
    data_categories: []
    data_qualifier: aggregated.anonymized.unlinked_pseudonymized.pseudonymized.identified
    fields:
    - name: connection_config_id
      data_categories: [system.operations]
      data_qualifier: aggregated.anonymized.unlinked_pseudonymized.pseudonymized.identified
    - name: created_at
      data_categories: [system.operations]
      data_qualifier: aggregated.anonymized.unlinked_pseudonymized.pseudonymized.identified
    - name: direction
      data_categories: [system.operations]
      data_qualifier: aggregated.anonymized.unlinked_pseudonymized.pseudonymized.identified
    - name: id
      data_categories: [system.operations]
      data_qualifier: aggregated.anonymized.unlinked_pseudonymized.pseudonymized.identified
    - name: key
      data_categories: [system.operations]
      data_qualifier: aggregated.anonymized.unlinked_pseudonymized.pseudonymized.identified
    - name: name
      data_categories: [system.operations]
      data_qualifier: aggregated.anonymized.unlinked_pseudonymized.pseudonymized.identified
    - name: order
      data_categories: [system.operations]
      data_qualifier: aggregated.anonymized.unlinked_pseudonymized.pseudonymized.identified
    - name: policy_id
      data_categories: [system.operations]
      data_qualifier: aggregated.anonymized.unlinked_pseudonymized.pseudonymized.identified
    - name: updated_at
      data_categories: [system.operations]
      data_qualifier: aggregated.anonymized.unlinked_pseudonymized.pseudonymized.identified
  - name: privacydeclaration
    data_categories: []
    data_qualifier: aggregated.anonymized.unlinked_pseudonymized.pseudonymized.identified
    fields:
    - name: name
      data_categories: [system.operations]
      data_qualifier: aggregated.anonymized.unlinked_pseudonymized.pseudonymized.identified
    - name: data_categories
      data_categories: [system.operations]
      data_qualifier: aggregated.anonymized.unlinked_pseudonymized.pseudonymized.identified
    - name: data_qualifier
      data_categories: [system.operations]
      data_qualifier: aggregated.anonymized.unlinked_pseudonymized.pseudonymized.identified
    - name: data_subjects
      data_categories: [system.operations]
      data_qualifier: aggregated.anonymized.unlinked_pseudonymized.pseudonymized.identified
    - name: dataset_references
      data_categories: [system.operations]
      data_qualifier: aggregated.anonymized.unlinked_pseudonymized.pseudonymized.identified
    - name: egress
      data_categories: [system.operations]
      data_qualifier: aggregated.anonymized.unlinked_pseudonymized.pseudonymized.identified
    - name: ingress
      data_categories: [system.operations]
      data_qualifier: aggregated.anonymized.unlinked_pseudonymized.pseudonymized.identified
    - name: system_id
      data_categories: [system.operations]
      data_qualifier: aggregated.anonymized.unlinked_pseudonymized.pseudonymized.identified
    - name: data_use
      data_categories: [system.operations]
      data_qualifier: aggregated.anonymized.unlinked_pseudonymized.pseudonymized.identified
    - name: id
      data_categories: [system.operations]
      data_qualifier: aggregated.anonymized.unlinked_pseudonymized.pseudonymized.identified
    - name: created_at
      data_categories: [system.operations]
      data_qualifier: aggregated.anonymized.unlinked_pseudonymized.pseudonymized.identified
    - name: updated_at
      data_categories: [system.operations]
      data_qualifier: aggregated.anonymized.unlinked_pseudonymized.pseudonymized.identified
  - name: privacyexperience
    description: 'PrivacyExperiences hold the experience for a given region'
    data_categories: []
    data_qualifier: aggregated.anonymized.unlinked_pseudonymized.pseudonymized.identified
    fields:
    - name: component
      data_categories: [system.operations]
      data_qualifier: aggregated.anonymized.unlinked_pseudonymized.pseudonymized.identified
    - name: created_at
      data_categories: [system.operations]
      data_qualifier: aggregated.anonymized.unlinked_pseudonymized.pseudonymized.identified
    - name: delivery_mechanism
      data_categories: [system.operations]
      data_qualifier: aggregated.anonymized.unlinked_pseudonymized.pseudonymized.identified
    - name: disabled
      data_categories: [system.operations]
      data_qualifier: aggregated.anonymized.unlinked_pseudonymized.pseudonymized.identified
    - name: experience_config_history_id
      data_categories: [ system.operations ]
      data_qualifier: aggregated.anonymized.unlinked_pseudonymized.pseudonymized.identified
    - name: experience_config_id
      data_categories: [system.operations]
      data_qualifier: aggregated.anonymized.unlinked_pseudonymized.pseudonymized.identified
    - name: id
      data_categories: [system.operations]
      data_qualifier: aggregated.anonymized.unlinked_pseudonymized.pseudonymized.identified
    - name: region
      data_categories: [system.operations]
      data_qualifier: aggregated.anonymized.unlinked_pseudonymized.pseudonymized.identified
    - name: updated_at
      data_categories: [system.operations]
      data_qualifier: aggregated.anonymized.unlinked_pseudonymized.pseudonymized.identified
    - name: version
      data_categories: [system.operations]
      data_qualifier: aggregated.anonymized.unlinked_pseudonymized.pseudonymized.identified
  - name: privacyexperienceconfig
    description: 'ExperienceConfig holds experience copy to be shared between multiple regions'
    data_categories: []
    data_qualifier: aggregated.anonymized.unlinked_pseudonymized.pseudonymized.identified
    fields:
    - name: accept_button_label
      data_categories: [ system.operations ]
    - name: acknowledge_button_label
      data_categories: [system.operations]
    - name: banner_enabled
      data_categories: [system.operations]
    - name: component
      data_categories: [system.operations]
    - name: created_at
      data_categories: [system.operations]
    - name: description
      data_categories: [system.operations]
    - name: disabled
      data_categories: [system.operations]
    - name: id
      data_categories: [system.operations]
    - name: is_default
      data_categories: [system.operations]
    - name: privacy_policy_link_label
      data_categories: [system.operations]
    - name: privacy_policy_url
      data_categories: [system.operations]
    - name: privacy_preferences_link_label
      data_categories: [system.operations]
    - name: reject_button_label
      data_categories: [system.operations]
    - name: save_button_label
      data_categories: [ system.operations ]
    - name: title
      data_categories: [system.operations]
    - name: updated_at
      data_categories: [system.operations]
    - name: version
      data_categories: [system.operations]
  - name: privacyexperienceconfighistory
    description: 'Historical table to store config history for record keeping'
    data_categories: []
    data_qualifier: aggregated.anonymized.unlinked_pseudonymized.pseudonymized.identified
    fields:
    - name: accept_button_label
      data_categories: [ system.operations ]
    - name: acknowledge_button_label
      data_categories: [system.operations]
    - name: banner_enabled
      data_categories: [system.operations]
    - name: component
      data_categories: [system.operations]
    - name: created_at
      data_categories: [system.operations]
    - name: description
      data_categories: [system.operations]
    - name: disabled
      data_categories: [system.operations]
    - name: experience_config_id
      data_categories: [system.operations]
    - name: id
      data_categories: [system.operations]
    - name: is_default
      data_categories: [system.operations]
    - name: privacy_policy_link_label
      data_categories: [system.operations]
    - name: privacy_policy_url
      data_categories: [system.operations]
    - name: privacy_preferences_link_label
      data_categories: [system.operations]
    - name: reject_button_label
      data_categories: [system.operations]
    - name: save_button_label
      data_categories: [ system.operations ]
    - name: title
      data_categories: [system.operations]
    - name: updated_at
      data_categories: [system.operations]
    - name: version
      data_categories: [system.operations]
  - name: privacyexperiencehistory
    description: 'Stores the history of an experience for a region for consent reporting'
    data_categories: []
    data_qualifier: aggregated.anonymized.unlinked_pseudonymized.pseudonymized.identified
    fields:
    - name: component
      data_categories: [system.operations]
    - name: created_at
      data_categories: [system.operations]
    - name: delivery_mechanism
      data_categories: [system.operations]
    - name: disabled
      data_categories: [system.operations]
    - name: experience_config_history_id
      data_categories: [system.operations]
    - name: experience_config_id
      data_categories: [system.operations]
    - name: id
      data_categories: [system.operations]
    - name: privacy_experience_id
      data_categories: [system.operations]
    - name: region
      data_categories: [system.operations]
    - name: updated_at
      data_categories: [system.operations]
    - name: version
      data_categories: [system.operations]
  - name: privacynotice
    data_categories: []
    data_qualifier: aggregated.anonymized.unlinked_pseudonymized.pseudonymized.identified
    fields:
    - name: name
      data_categories: [system.operations]
      data_qualifier: aggregated.anonymized.unlinked_pseudonymized.pseudonymized.identified
    - name: notice_key
      data_categories: [ system.operations ]
      data_qualifier: aggregated.anonymized.unlinked_pseudonymized.pseudonymized.identified
    - name: description
      data_categories: [system.operations]
      data_qualifier: aggregated.anonymized.unlinked_pseudonymized.pseudonymized.identified
    - name: internal_description
      data_categories: [ system.operations ]
      data_qualifier: aggregated.anonymized.unlinked_pseudonymized.pseudonymized.identified
    - name: origin
      data_categories: [system.operations]
      data_qualifier: aggregated.anonymized.unlinked_pseudonymized.pseudonymized.identified
    - name: regions
      data_categories: [system.operations]
      data_qualifier: aggregated.anonymized.unlinked_pseudonymized.pseudonymized.identified
    - name: consent_mechanism
      data_categories: [system.operations]
      data_qualifier: aggregated.anonymized.unlinked_pseudonymized.pseudonymized.identified
    - name: data_uses
      data_categories: [system.operations]
      data_qualifier: aggregated.anonymized.unlinked_pseudonymized.pseudonymized.identified
    - name: enforcement_level
      data_categories: [system.operations]
      data_qualifier: aggregated.anonymized.unlinked_pseudonymized.pseudonymized.identified
    - name: version
      data_categories: [system.operations]
      data_qualifier: aggregated.anonymized.unlinked_pseudonymized.pseudonymized.identified
    - name: disabled
      data_categories: [system.operations]
      data_qualifier: aggregated.anonymized.unlinked_pseudonymized.pseudonymized.identified
    - name: has_gpc_flag
      data_categories: [system.operations]
      data_qualifier: aggregated.anonymized.unlinked_pseudonymized.pseudonymized.identified
    - name: displayed_in_privacy_center
      data_categories: [system.operations]
      data_qualifier: aggregated.anonymized.unlinked_pseudonymized.pseudonymized.identified
    - name: displayed_in_overlay
      data_categories: [system.operations]
      data_qualifier: aggregated.anonymized.unlinked_pseudonymized.pseudonymized.identified
    - name: displayed_in_api
      data_categories: [system.operations]
      data_qualifier: aggregated.anonymized.unlinked_pseudonymized.pseudonymized.identified
    - name: id
      data_categories: [system.operations]
      data_qualifier: aggregated.anonymized.unlinked_pseudonymized.pseudonymized.identified
    - name: created_at
      data_categories: [system.operations]
      data_qualifier: aggregated.anonymized.unlinked_pseudonymized.pseudonymized.identified
    - name: updated_at
      data_categories: [system.operations]
      data_qualifier: aggregated.anonymized.unlinked_pseudonymized.pseudonymized.identified
  - name: privacynoticehistory
    data_categories: []
    data_qualifier: aggregated.anonymized.unlinked_pseudonymized.pseudonymized.identified
    fields:
    - name: name
      data_categories: [system.operations]
      data_qualifier: aggregated.anonymized.unlinked_pseudonymized.pseudonymized.identified
    - name: notice_key
      data_categories: [ system.operations ]
      data_qualifier: aggregated.anonymized.unlinked_pseudonymized.pseudonymized.identified
    - name: description
      data_categories: [system.operations]
      data_qualifier: aggregated.anonymized.unlinked_pseudonymized.pseudonymized.identified
    - name: internal_description
      data_categories: [ system.operations ]
      data_qualifier: aggregated.anonymized.unlinked_pseudonymized.pseudonymized.identified
    - name: origin
      data_categories: [system.operations]
      data_qualifier: aggregated.anonymized.unlinked_pseudonymized.pseudonymized.identified
    - name: regions
      data_categories: [system.operations]
      data_qualifier: aggregated.anonymized.unlinked_pseudonymized.pseudonymized.identified
    - name: consent_mechanism
      data_categories: [system.operations]
      data_qualifier: aggregated.anonymized.unlinked_pseudonymized.pseudonymized.identified
    - name: data_uses
      data_categories: [system.operations]
      data_qualifier: aggregated.anonymized.unlinked_pseudonymized.pseudonymized.identified
    - name: enforcement_level
      data_categories: [system.operations]
      data_qualifier: aggregated.anonymized.unlinked_pseudonymized.pseudonymized.identified
    - name: version
      data_categories: [system.operations]
      data_qualifier: aggregated.anonymized.unlinked_pseudonymized.pseudonymized.identified
    - name: disabled
      data_categories: [system.operations]
      data_qualifier: aggregated.anonymized.unlinked_pseudonymized.pseudonymized.identified
    - name: has_gpc_flag
      data_categories: [system.operations]
      data_qualifier: aggregated.anonymized.unlinked_pseudonymized.pseudonymized.identified
    - name: displayed_in_privacy_center
      data_categories: [system.operations]
      data_qualifier: aggregated.anonymized.unlinked_pseudonymized.pseudonymized.identified
    - name: displayed_in_overlay
      data_categories: [system.operations]
      data_qualifier: aggregated.anonymized.unlinked_pseudonymized.pseudonymized.identified
    - name: displayed_in_api
      data_categories: [system.operations]
      data_qualifier: aggregated.anonymized.unlinked_pseudonymized.pseudonymized.identified
    - name: id
      data_categories: [system.operations]
      data_qualifier: aggregated.anonymized.unlinked_pseudonymized.pseudonymized.identified
    - name: created_at
      data_categories: [system.operations]
      data_qualifier: aggregated.anonymized.unlinked_pseudonymized.pseudonymized.identified
    - name: updated_at
      data_categories: [system.operations]
      data_qualifier: aggregated.anonymized.unlinked_pseudonymized.pseudonymized.identified
    - name: privacy_notice_id
      data_categories: [system.operations]
      data_qualifier: aggregated.anonymized.unlinked_pseudonymized.pseudonymized.identified
  - name: privacyrequest
    data_categories: []
    data_qualifier: aggregated.anonymized.unlinked_pseudonymized.pseudonymized.identified
    fields:
    - name: cancel_reason
      data_categories: [system.operations]
      data_qualifier: aggregated.anonymized.unlinked_pseudonymized.pseudonymized.identified
    - name: canceled_at
      data_categories: [system.operations]
      data_qualifier: aggregated.anonymized.unlinked_pseudonymized.pseudonymized.identified
    - name: client_id
      data_categories: [system.operations]
      data_qualifier: aggregated.anonymized.unlinked_pseudonymized.pseudonymized.identified
    - name: created_at
      data_categories: [system.operations]
      data_qualifier: aggregated.anonymized.unlinked_pseudonymized.pseudonymized.identified
    - name: due_date
      description: 'The date by which this data subject request must be completed'
      data_categories: [system.operations]
      data_qualifier: aggregated.anonymized.unlinked_pseudonymized.pseudonymized.identified
    - name: external_id
      data_categories: [system.operations]
      data_qualifier: aggregated.anonymized.unlinked_pseudonymized.pseudonymized.identified
    - name: finished_processing_at
      data_categories: [system.operations]
      data_qualifier: aggregated.anonymized.unlinked_pseudonymized.pseudonymized.identified
    - name: id
      data_categories: [system.operations]
      data_qualifier: aggregated.anonymized.unlinked_pseudonymized.pseudonymized.identified
    - name: identity_verified_at
      data_categories: [system.operations]
      data_qualifier: aggregated.anonymized.unlinked_pseudonymized.pseudonymized.identified
    - name: origin
      data_categories: [system.operations]
      data_qualifier: aggregated.anonymized.unlinked_pseudonymized.pseudonymized.identified
    - name: paused_at
      data_categories: [system.operations]
      data_qualifier: aggregated.anonymized.unlinked_pseudonymized.pseudonymized.identified
    - name: policy_id
      data_categories: [system.operations]
      data_qualifier: aggregated.anonymized.unlinked_pseudonymized.pseudonymized.identified
    - name: requested_at
      data_categories: [system.operations]
      data_qualifier: aggregated.anonymized.unlinked_pseudonymized.pseudonymized.identified
    - name: reviewed_at
      data_categories: [system.operations]
      data_qualifier: aggregated.anonymized.unlinked_pseudonymized.pseudonymized.identified
    - name: reviewed_by
      data_categories: [user.name]
      data_qualifier: aggregated.anonymized.unlinked_pseudonymized.pseudonymized.identified
    - name: started_processing_at
      data_categories: [system.operations]
      data_qualifier: aggregated.anonymized.unlinked_pseudonymized.pseudonymized.identified
    - name: status
      data_categories: [system.operations]
      data_qualifier: aggregated.anonymized.unlinked_pseudonymized.pseudonymized.identified
    - name: updated_at
      data_categories: [system.operations]
      data_qualifier: aggregated.anonymized.unlinked_pseudonymized.pseudonymized.identified
    - name: consent_preferences
      data_categories: [ system.operations ]
      data_qualifier: aggregated.anonymized.unlinked_pseudonymized.pseudonymized.identified
    - name: awaiting_email_send_at
      data_categories: [ system.operations ]
      data_qualifier: aggregated.anonymized.unlinked_pseudonymized.pseudonymized.identified
  - name: privacyrequesterror
    data_categories: []
    data_qualifier: aggregated.anonymized.unlinked_pseudonymized.pseudonymized.identified
    fields:
    - name: created_at
      data_categories: [system.operations]
      data_qualifier: aggregated.anonymized.unlinked_pseudonymized.pseudonymized.identified
    - name: id
      data_categories: [system.operations]
      data_qualifier: aggregated.anonymized.unlinked_pseudonymized.pseudonymized.identified
    - name: message_sent
      data_categories: [system.operations]
      data_qualifier: aggregated.anonymized.unlinked_pseudonymized.pseudonymized.identified
    - name: privacy_request_id
      data_categories: [system.operations]
      data_qualifier: aggregated.anonymized.unlinked_pseudonymized.pseudonymized.identified
    - name: updated_at
      data_categories: [system.operations]
      data_qualifier: aggregated.anonymized.unlinked_pseudonymized.pseudonymized.identified
  - name: privacyrequestnotifications
    data_categories: []
    data_qualifier: aggregated.anonymized.unlinked_pseudonymized.pseudonymized.identified
    fields:
    - name: created_at
      data_categories: [system.operations]
      data_qualifier: aggregated.anonymized.unlinked_pseudonymized.pseudonymized.identified
    - name: email
      description: 'The emails of the user that wish to receive error notifications'
      data_categories:
      - user.contact.email
    - name: id
      data_categories: [system.operations]
      data_qualifier: aggregated.anonymized.unlinked_pseudonymized.pseudonymized.identified
    - name: notify_after_failures
      data_categories: [system.operations]
      data_qualifier: aggregated.anonymized.unlinked_pseudonymized.pseudonymized.identified
    - name: updated_at
      data_categories: [system.operations]
      data_qualifier: aggregated.anonymized.unlinked_pseudonymized.pseudonymized.identified
  - name: providedidentity
    data_categories: []
    data_qualifier: aggregated.anonymized.unlinked_pseudonymized.pseudonymized.identified
    fields:
    - name: created_at
      data_categories: [system.operations]
      data_qualifier: aggregated.anonymized.unlinked_pseudonymized.pseudonymized.identified
    - name: encrypted_value
      data_categories: [user.contact, user.unique_id]
      data_qualifier: aggregated.anonymized.unlinked_pseudonymized.pseudonymized.identified
    - name: field_name
      data_categories: [system.operations]
      data_qualifier: aggregated.anonymized.unlinked_pseudonymized.pseudonymized.identified
    - name: hashed_value
      data_categories: [user.contact, user.unique_id]
      data_qualifier: aggregated.anonymized.unlinked_pseudonymized.pseudonymized.identified
    - name: id
      data_categories: [system.operations]
      data_qualifier: aggregated.anonymized.unlinked_pseudonymized.pseudonymized.identified
    - name: privacy_request_id
      data_categories: [system.operations]
      data_qualifier: aggregated.anonymized.unlinked_pseudonymized.pseudonymized.identified
    - name: updated_at
      data_categories: [system.operations]
      data_qualifier: aggregated.anonymized.unlinked_pseudonymized.pseudonymized.identified
  - name: rule
    data_categories: []
    data_qualifier: aggregated.anonymized.unlinked_pseudonymized.pseudonymized.identified
    fields:
    - name: action_type
      data_categories: [system.operations]
      data_qualifier: aggregated.anonymized.unlinked_pseudonymized.pseudonymized.identified
    - name: client_id
      data_categories: [system.operations]
      data_qualifier: aggregated.anonymized.unlinked_pseudonymized.pseudonymized.identified
    - name: created_at
      data_categories: [system.operations]
      data_qualifier: aggregated.anonymized.unlinked_pseudonymized.pseudonymized.identified
    - name: id
      data_categories: [system.operations]
      data_qualifier: aggregated.anonymized.unlinked_pseudonymized.pseudonymized.identified
    - name: key
      data_categories: [system.operations]
      data_qualifier: aggregated.anonymized.unlinked_pseudonymized.pseudonymized.identified
    - name: masking_strategy
      data_categories: [system.operations]
      data_qualifier: aggregated.anonymized.unlinked_pseudonymized.pseudonymized.identified
    - name: name
      data_categories: [system.operations]
      data_qualifier: aggregated.anonymized.unlinked_pseudonymized.pseudonymized.identified
    - name: policy_id
      data_categories: [system.operations]
      data_qualifier: aggregated.anonymized.unlinked_pseudonymized.pseudonymized.identified
    - name: storage_destination_id
      data_categories: [system.operations]
      data_qualifier: aggregated.anonymized.unlinked_pseudonymized.pseudonymized.identified
    - name: updated_at
      data_categories: [system.operations]
      data_qualifier: aggregated.anonymized.unlinked_pseudonymized.pseudonymized.identified
  - name: ruletarget
    data_categories: []
    data_qualifier: aggregated.anonymized.unlinked_pseudonymized.pseudonymized.identified
    fields:
    - name: client_id
      data_categories: [system.operations]
      data_qualifier: aggregated.anonymized.unlinked_pseudonymized.pseudonymized.identified
    - name: created_at
      data_categories: [system.operations]
      data_qualifier: aggregated.anonymized.unlinked_pseudonymized.pseudonymized.identified
    - name: data_category
      data_categories: [system.operations]
      data_qualifier: aggregated.anonymized.unlinked_pseudonymized.pseudonymized.identified
    - name: id
      data_categories: [system.operations]
      data_qualifier: aggregated.anonymized.unlinked_pseudonymized.pseudonymized.identified
    - name: key
      data_categories: [system.operations]
      data_qualifier: aggregated.anonymized.unlinked_pseudonymized.pseudonymized.identified
    - name: name
      data_categories: [system.operations]
      data_qualifier: aggregated.anonymized.unlinked_pseudonymized.pseudonymized.identified
    - name: rule_id
      data_categories: [system.operations]
      data_qualifier: aggregated.anonymized.unlinked_pseudonymized.pseudonymized.identified
    - name: updated_at
      data_categories: [system.operations]
      data_qualifier: aggregated.anonymized.unlinked_pseudonymized.pseudonymized.identified
  - name: storageconfig
    data_categories: []
    data_qualifier: aggregated.anonymized.unlinked_pseudonymized.pseudonymized.identified
    fields:
    - name: created_at
      data_categories: [system.operations]
      data_qualifier: aggregated.anonymized.unlinked_pseudonymized.pseudonymized.identified
    - name: details
      data_categories: [system.operations]
      data_qualifier: aggregated.anonymized.unlinked_pseudonymized.pseudonymized.identified
    - name: format
      data_categories: [system.operations]
      data_qualifier: aggregated.anonymized.unlinked_pseudonymized.pseudonymized.identified
    - name: id
      data_categories: [system.operations]
      data_qualifier: aggregated.anonymized.unlinked_pseudonymized.pseudonymized.identified
    - name: is_default
      data_categories: [system.operations]
      data_qualifier: aggregated.anonymized.unlinked_pseudonymized.pseudonymized.identified
    - name: key
      data_categories: [system.operations]
      data_qualifier: aggregated.anonymized.unlinked_pseudonymized.pseudonymized.identified
    - name: name
      data_categories: [system.operations]
      data_qualifier: aggregated.anonymized.unlinked_pseudonymized.pseudonymized.identified
    - name: secrets
      data_categories: [system.operations]
      data_qualifier: aggregated.anonymized.unlinked_pseudonymized.pseudonymized.identified
    - name: type
      data_categories: [system.operations]
      data_qualifier: aggregated.anonymized.unlinked_pseudonymized.pseudonymized.identified
    - name: updated_at
      data_categories: [system.operations]
      data_qualifier: aggregated.anonymized.unlinked_pseudonymized.pseudonymized.identified
  - name: plus_custom_field_value_list
    description: 'Table used to store allowed custom list values for custom metadata'
    data_categories: null
    fields:
    - name: created_at
      data_categories:
      - system.operations
      data_qualifier: aggregated.anonymized.unlinked_pseudonymized.pseudonymized.identified
    - name: id
      data_categories: [system.operations]
      data_qualifier: aggregated.anonymized.unlinked_pseudonymized.pseudonymized.identified
    - name: updated_at
      data_categories: [system.operations]
      data_qualifier: aggregated.anonymized.unlinked_pseudonymized.pseudonymized.identified
    - name: name
      data_categories:
      - system.operations
      data_qualifier: aggregated.anonymized.unlinked_pseudonymized.pseudonymized.identified
    - name: description
      data_categories:
      - system.operations
      data_qualifier: aggregated.anonymized.unlinked_pseudonymized.pseudonymized.identified
    - name: allowed_values
      data_categories:
      - system.operations
      data_qualifier: aggregated.anonymized.unlinked_pseudonymized.pseudonymized.identified
  - name: plus_custom_field
    description: 'Table used to store custom fields for resources'
    data_categories: null
    fields:
    - name: id
      data_categories: [system.operations]
      data_qualifier: aggregated.anonymized.unlinked_pseudonymized.pseudonymized.identified
    - name: created_at
      data_categories: [system.operations]
      data_qualifier: aggregated.anonymized.unlinked_pseudonymized.pseudonymized.identified
    - name: updated_at
      data_categories: [system.operations]
      data_qualifier: aggregated.anonymized.unlinked_pseudonymized.pseudonymized.identified
    - name: custom_field_definition_id
      data_categories: [system.operations]
      data_qualifier: aggregated.anonymized.unlinked_pseudonymized.pseudonymized.identified
    - name: resource_id
      data_categories: [system.operations]
      data_qualifier: aggregated.anonymized.unlinked_pseudonymized.pseudonymized.identified
    - name: resource_type
      data_categories: [system.operations]
      data_qualifier: aggregated.anonymized.unlinked_pseudonymized.pseudonymized.identified
    - name: value
      data_categories: [system.operations]
      data_qualifier: aggregated.anonymized.unlinked_pseudonymized.pseudonymized.identified
    - name: allow_list_id
      data_categories: [system.operations]
      data_qualifier: aggregated.anonymized.unlinked_pseudonymized.pseudonymized.identified
    - name: description
      data_categories: [system.operations]
      data_qualifier: aggregated.anonymized.unlinked_pseudonymized.pseudonymized.identified
    - name: field_definition
      data_categories: [system.operations]
      data_qualifier: aggregated.anonymized.unlinked_pseudonymized.pseudonymized.identified
    - name: field_type
      data_categories: [system.operations]
      data_qualifier: aggregated.anonymized.unlinked_pseudonymized.pseudonymized.identified
  - name: plus_custom_field_definition
    description: 'Table used to store custom field definitions for resources'
    data_categories: null
    fields:
    - name: id
      data_categories: [system.operations]
      data_qualifier: aggregated.anonymized.unlinked_pseudonymized.pseudonymized.identified
    - name: created_at
      data_categories: [system.operations]
      data_qualifier: aggregated.anonymized.unlinked_pseudonymized.pseudonymized.identified
    - name: updated_at
      data_categories: [system.operations]
      data_qualifier: aggregated.anonymized.unlinked_pseudonymized.pseudonymized.identified
    - name: custom_field_definition_id
      data_categories: [system.operations]
      data_qualifier: aggregated.anonymized.unlinked_pseudonymized.pseudonymized.identified
    - name: allow_list_id
      data_categories: [system.operations]
      data_qualifier: aggregated.anonymized.unlinked_pseudonymized.pseudonymized.identified
    - name: description
      data_categories: [system.operations]
      data_qualifier: aggregated.anonymized.unlinked_pseudonymized.pseudonymized.identified
    - name: field_definition
      data_categories: [system.operations]
      data_qualifier: aggregated.anonymized.unlinked_pseudonymized.pseudonymized.identified
    - name: field_type
      data_categories: [system.operations]
      data_qualifier: aggregated.anonymized.unlinked_pseudonymized.pseudonymized.identified
    - name: name
      data_categories: [system.operations]
      data_qualifier: aggregated.anonymized.unlinked_pseudonymized.pseudonymized.identified
    - name: resource_type
      data_categories: [system.operations]
      data_qualifier: aggregated.anonymized.unlinked_pseudonymized.pseudonymized.identified
    - name: active
      data_categories: [system.operations]
      data_qualifier: aggregated.anonymized.unlinked_pseudonymized.pseudonymized.identified
  - name: plus_system_scans
    description: 'A table used to store results of a infrastructure system scan'
    data_categories: null
    data_qualifier: aggregated.anonymized.unlinked_pseudonymized.pseudonymized.identified
    fields:
    - name: created_at
      data_categories:
      - system.operations
      data_qualifier: aggregated.anonymized.unlinked_pseudonymized.pseudonymized.identified
    - name: error
      description: 'Any errors encountered during system scanning'
      data_categories:
      - system.operations
      data_qualifier: aggregated.anonymized.unlinked_pseudonymized.pseudonymized.identified
    - name: id
      data_categories:
      - system.operations
      data_qualifier: aggregated.anonymized.unlinked_pseudonymized.pseudonymized.identified
    - name: is_classified
      description: 'Whether this system has been classified by Fidescls'
      data_categories:
      - system.operations
      data_qualifier: aggregated.anonymized.unlinked_pseudonymized.pseudonymized.identified
    - name: result
      description: 'Fides Generated Description for Column: result'
      data_categories:
      - system.operations
      data_qualifier: aggregated.anonymized.unlinked_pseudonymized.pseudonymized.identified
    - name: status
      description: 'Fides Generated Description for Column: status'
      data_categories:
      - system.operations
      data_qualifier: aggregated.anonymized.unlinked_pseudonymized.pseudonymized.identified
    - name: system_count
      description: 'The number of systems discovered by this scan'
      data_categories:
      - system.operations
      data_qualifier: aggregated.anonymized.unlinked_pseudonymized.pseudonymized.identified
    - name: updated_at
      data_categories:
      - system.operations
      data_qualifier: aggregated.anonymized.unlinked_pseudonymized.pseudonymized.identified
  - name: privacypreferencehistory
    data_qualifier: aggregated.anonymized.unlinked_pseudonymized.pseudonymized.identified
    fields:
      - name: affected_system_status
        data_categories:
        - system.operations
        data_qualifier: aggregated.anonymized.unlinked_pseudonymized.pseudonymized.identified
      - name: anonymized_ip_address
        data_categories:
        - system.operations
      - name: created_at
        data_categories:
        - system.operations
        data_qualifier: aggregated.anonymized.unlinked_pseudonymized.pseudonymized.identified
      - name: email
        data_categories:
        - user
        data_qualifier: aggregated.anonymized.unlinked_pseudonymized.pseudonymized.identified
      - name: fides_user_device
        data_categories:
        - system.operations
        data_qualifier: aggregated.anonymized.unlinked_pseudonymized.pseudonymized.identified
      - name: fides_user_device_provided_identity_id
        data_categories:
        - system.operations
        data_qualifier: aggregated.anonymized.unlinked_pseudonymized.pseudonymized.identified
      - name: hashed_fides_user_device
        data_categories:
        - system.operations
        data_qualifier: aggregated.anonymized.unlinked_pseudonymized.pseudonymized.identified
      - name: id
        data_categories:
        - system.operations
      - name: hashed_email
        data_categories:
        - system.operations
      - name: hashed_phone_number
        data_categories:
        - system.operations
        data_qualifier: aggregated.anonymized.unlinked_pseudonymized.pseudonymized.identified
      - name: method
        data_categories:
        - system.operations
        data_qualifier: aggregated.anonymized.unlinked_pseudonymized.pseudonymized.identified
      - name: phone_number
        data_categories:
        - user
        data_qualifier: aggregated.anonymized.unlinked_pseudonymized.pseudonymized.identified
      - name: preference
        data_categories:
        - system.operations
        data_qualifier: aggregated.anonymized.unlinked_pseudonymized.pseudonymized.identified
      - name: privacy_experience_config_history_id
        data_categories:
        - system.operations
        data_qualifier: aggregated.anonymized.unlinked_pseudonymized.pseudonymized.identified
      - name: privacy_experience_history_id
        data_categories:
        - system.operations
        data_qualifier: aggregated.anonymized.unlinked_pseudonymized.pseudonymized.identified
      - name: privacy_notice_history_id
        data_categories:
        - system.operations
        data_qualifier: aggregated.anonymized.unlinked_pseudonymized.pseudonymized.identified
      - name: privacy_request_id
        data_categories:
        - system.operations
        data_qualifier: aggregated.anonymized.unlinked_pseudonymized.pseudonymized.identified
      - name: provided_identity_id
        data_categories:
        - system.operations
        data_qualifier: aggregated.anonymized.unlinked_pseudonymized.pseudonymized.identified
      - name: relevant_systems
        data_categories:
        - system.operations
        data_qualifier: aggregated.anonymized.unlinked_pseudonymized.pseudonymized.identified
      - name: request_origin
        data_categories:
        - system.operations
        data_qualifier: aggregated.anonymized.unlinked_pseudonymized.pseudonymized.identified
      - name: secondary_user_ids
        data_categories:
        - user
        data_qualifier: aggregated.anonymized.unlinked_pseudonymized.pseudonymized.identified
      - name: updated_at
        data_categories:
        - system.operations
        data_qualifier: aggregated.anonymized.unlinked_pseudonymized.pseudonymized.identified
      - name: url_recorded
        data_categories:
        - system.operations
        data_qualifier: aggregated.anonymized.unlinked_pseudonymized.pseudonymized.identified
      - name: user_agent
        data_categories:
        - user
        data_qualifier: aggregated.anonymized.unlinked_pseudonymized.pseudonymized.identified
      - name: user_geography
        data_categories:
        - system.operations
        data_qualifier: aggregated.anonymized.unlinked_pseudonymized.pseudonymized.identified
  - name: userregistration
    description: 'Records the registration status of this Fides deployment'
    data_categories: null
    data_qualifier: aggregated.anonymized.unlinked_pseudonymized.pseudonymized.identified
    fields:
    - name: id
      data_categories:
      - system.operations
      data_qualifier: aggregated.anonymized.unlinked_pseudonymized.pseudonymized.identified
    - name: created_at
      data_categories:
      - system.operations
      data_qualifier: aggregated.anonymized.unlinked_pseudonymized.pseudonymized.identified
    - name: updated_at
      data_categories:
      - system.operations
      data_qualifier: aggregated.anonymized.unlinked_pseudonymized.pseudonymized.identified
    - name: analytics_id
      description: 'The identifier for this Fides deployment within Fideslog'
      data_categories:
      - system.operations
      data_qualifier: aggregated.anonymized.unlinked_pseudonymized.pseudonymized.identified
    - name: opt_in
      description: 'Whether the user has opted to share analytics data'
      data_categories:
      - system.operations
      data_qualifier: aggregated.anonymized.unlinked_pseudonymized.pseudonymized.identified
    - name: user_email
      description: 'The email of the user setting this opt_in preference'
      data_categories:
      - user.contact.email
      data_qualifier: aggregated.anonymized.unlinked_pseudonymized.pseudonymized.identified
    - name: user_organization
      description: 'The name of the organization this Fides deployment belongs to'
      data_categories:
      - user.workplace
      data_qualifier: aggregated.anonymized.unlinked_pseudonymized.pseudonymized.identified
>>>>>>> 0438113f
<|MERGE_RESOLUTION|>--- conflicted
+++ resolved
@@ -1,2242 +1,45 @@
 dataset:
-  - fides_key: fides_db
-    organization_fides_key: default_organization
-    name: public
-    description: The dataset for the fides application.
-    meta: {}
-    data_categories:
-      - system.operations
-    data_qualifier: aggregated.anonymized.unlinked_pseudonymized.pseudonymized.identified
-<<<<<<< HEAD
-    retention: 1 year post employment
-    collections:
-      - name: accessmanualwebhook
-        description: "A table to record manual steps within data subject execution"
-        data_categories: []
-        data_qualifier: aggregated.anonymized.unlinked_pseudonymized.pseudonymized.identified
-        fields:
-          - name: connection_config_id
-            description: "The identifier of the system to locate this data within"
-            data_categories: [system.operations]
-            data_qualifier: aggregated.anonymized.unlinked_pseudonymized.pseudonymized.identified
-          - name: created_at
-            data_categories: [system.operations]
-            data_qualifier: aggregated.anonymized.unlinked_pseudonymized.pseudonymized.identified
-          - name: fields
-            description: "Which data fields must be manually looked up"
-            data_categories: [system.operations]
-            data_qualifier: aggregated.anonymized.unlinked_pseudonymized.pseudonymized.identified
-          - name: id
-            data_categories: [system.operations]
-            data_qualifier: aggregated.anonymized.unlinked_pseudonymized.pseudonymized.identified
-          - name: updated_at
-            data_categories: [system.operations]
-            data_qualifier: aggregated.anonymized.unlinked_pseudonymized.pseudonymized.identified
-      - name: alembic_version
-        data_qualifier: aggregated.anonymized.unlinked_pseudonymized.pseudonymized.identified
-        fields:
-          - name: version_num
-            data_categories:
-              - system.operations
-            data_qualifier: aggregated.anonymized.unlinked_pseudonymized.pseudonymized.identified
-      - name: applicationconfig
-        data_qualifier: aggregated.anonymized.unlinked_pseudonymized.pseudonymized.identified
-        fields:
-          - name: api_set
-            data_categories:
-              - system.operations
-            data_qualifier: aggregated.anonymized.unlinked_pseudonymized.pseudonymized.identified
-          - name: config_set
-            data_categories:
-              - system.operations
-            data_qualifier: aggregated.anonymized.unlinked_pseudonymized.pseudonymized.identified
-          - name: updated_at
-            data_categories:
-              - system.operations
-            data_qualifier: aggregated.anonymized.unlinked_pseudonymized.pseudonymized.identified
-          - name: created_at
-            data_categories:
-              - system.operations
-            data_qualifier: aggregated.anonymized.unlinked_pseudonymized.pseudonymized.identified
-          - name: id
-            data_categories:
-              - system.operations
-            data_qualifier: aggregated.anonymized.unlinked_pseudonymized.pseudonymized.identified
-          - name: single_row
-            data_categories:
-              - system.operations
-            data_qualifier: aggregated.anonymized.unlinked_pseudonymized.pseudonymized.identified
-      - name: auditlog
-        data_qualifier: aggregated.anonymized.unlinked_pseudonymized.pseudonymized.identified
-        fields:
-          - name: created_at
-            data_categories:
-              - system.operations
-            data_qualifier: aggregated.anonymized.unlinked_pseudonymized.pseudonymized.identified
-          - name: action
-            data_categories:
-              - system.operations
-            data_qualifier: aggregated.anonymized.unlinked_pseudonymized.pseudonymized.identified
-          - name: id
-            data_categories:
-              - system.operations
-            data_qualifier: aggregated.anonymized.unlinked_pseudonymized.pseudonymized.identified
-          - name: message
-            data_categories:
-              - system.operations
-            data_qualifier: aggregated.anonymized.unlinked_pseudonymized.pseudonymized.identified
-          - name: privacy_request_id
-            data_categories:
-              - system.operations
-            data_qualifier: aggregated.anonymized.unlinked_pseudonymized.pseudonymized.identified
-          - name: updated_at
-            data_categories:
-              - system.operations
-            data_qualifier: aggregated.anonymized.unlinked_pseudonymized.pseudonymized.identified
-          - name: user_id
-            data_categories:
-              - system.operations
-            data_qualifier: aggregated.anonymized.unlinked_pseudonymized.pseudonymized.identified
-      - name: audit_log_resource
-        data_qualifier: aggregated.anonymized.unlinked_pseudonymized.pseudonymized.identified
-        fields:
-          - name: created_at
-            data_categories:
-              - system.operations
-            data_qualifier: aggregated.anonymized.unlinked_pseudonymized.pseudonymized.identified
-          - name: extra_data
-            data_categories:
-              - system.operations
-            data_qualifier: aggregated.anonymized.unlinked_pseudonymized.pseudonymized.identified
-          - name: fides_keys
-            data_categories:
-              - system.operations
-            data_qualifier: aggregated.anonymized.unlinked_pseudonymized.pseudonymized.identified
-          - name: id
-            data_categories:
-              - system.operations
-            data_qualifier: aggregated.anonymized.unlinked_pseudonymized.pseudonymized.identified
-          - name: request_path
-            data_categories:
-              - system.operations
-            data_qualifier: aggregated.anonymized.unlinked_pseudonymized.pseudonymized.identified
-          - name: request_type
-            data_categories:
-              - system.operations
-            data_qualifier: aggregated.anonymized.unlinked_pseudonymized.pseudonymized.identified
-          - name: updated_at
-            data_categories:
-              - system.operations
-            data_qualifier: aggregated.anonymized.unlinked_pseudonymized.pseudonymized.identified
-          - name: user_id
-            data_categories:
-              - user.unique_id
-            data_qualifier: aggregated.anonymized.unlinked_pseudonymized.pseudonymized.identified
-      - name: client
-        data_qualifier: aggregated.anonymized.unlinked_pseudonymized.pseudonymized.identified
-        fields:
-          - name: created_at
-            data_categories:
-              - system.operations
-            data_qualifier: aggregated.anonymized.unlinked_pseudonymized.pseudonymized.identified
-          - name: fides_key
-            data_categories:
-              - system.operations
-            data_qualifier: aggregated.anonymized.unlinked_pseudonymized.pseudonymized.identified
-          - name: hashed_secret
-            data_categories:
-              - system.operations
-            data_qualifier: aggregated.anonymized.unlinked_pseudonymized.pseudonymized.identified
-          - name: id
-            data_categories:
-              - system.operations
-            data_qualifier: aggregated.anonymized.unlinked_pseudonymized.pseudonymized.identified
-          - name: salt
-            data_categories:
-              - system.operations
-            data_qualifier: aggregated.anonymized.unlinked_pseudonymized.pseudonymized.identified
-          - name: scopes
-            data_categories:
-              - system.operations
-            data_qualifier: aggregated.anonymized.unlinked_pseudonymized.pseudonymized.identified
-          - name: roles
-            data_categories:
-              - system.operations
-            data_qualifier: aggregated.anonymized.unlinked_pseudonymized.pseudonymized.identified
-          - name: systems
-            data_categories:
-              - system.operations
-            data_qualifier: aggregated.anonymized.unlinked_pseudonymized.pseudonymized.identified
-          - name: updated_at
-            data_categories:
-              - system.operations
-            data_qualifier: aggregated.anonymized.unlinked_pseudonymized.pseudonymized.identified
-          - name: user_id
-            data_categories:
-              - system.operations
-            data_qualifier: aggregated.anonymized.unlinked_pseudonymized.pseudonymized.identified
-      - name: currentprivacypreference
-        description: "Stores the users latest saved privacy preferences for the given notice"
-        data_categories: []
-        data_qualifier: aggregated.anonymized.unlinked_pseudonymized.pseudonymized.identified
-        fields:
-          - name: created_at
-            data_categories:
-              - system.operations
-            data_qualifier: aggregated.anonymized.unlinked_pseudonymized.pseudonymized.identified
-          - name: fides_user_device_provided_identity_id
-            data_categories:
-              - system.operations
-            data_qualifier: aggregated.anonymized.unlinked_pseudonymized.pseudonymized.identified
-          - name: id
-            data_categories:
-              - system.operations
-            data_qualifier: aggregated.anonymized.unlinked_pseudonymized.pseudonymized.identified
-          - name: preference
-            data_categories:
-              - system.operations
-            data_qualifier: aggregated.anonymized.unlinked_pseudonymized.pseudonymized.identified
-          - name: privacy_notice_history_id
-            data_categories:
-              - system.operations
-            data_qualifier: aggregated.anonymized.unlinked_pseudonymized.pseudonymized.identified
-          - name: privacy_notice_id
-            data_categories:
-              - system.operations
-            data_qualifier: aggregated.anonymized.unlinked_pseudonymized.pseudonymized.identified
-          - name: privacy_preference_history_id
-            data_categories:
-              - system.operations
-            data_qualifier: aggregated.anonymized.unlinked_pseudonymized.pseudonymized.identified
-          - name: provided_identity_id
-            data_categories:
-              - system.operations
-            data_qualifier: aggregated.anonymized.unlinked_pseudonymized.pseudonymized.identified
-          - name: updated_at
-            data_categories:
-              - system.operations
-            data_qualifier: aggregated.anonymized.unlinked_pseudonymized.pseudonymized.identified
-      - name: systemmanager
-        data_qualifier: aggregated.anonymized.unlinked_pseudonymized.pseudonymized.identified
-        fields:
-          - name: id
-            data_categories:
-              - system.operations
-            data_qualifier: aggregated.anonymized.unlinked_pseudonymized.pseudonymized.identified
-          - name: created_at
-            data_categories:
-              - system.operations
-            data_qualifier: aggregated.anonymized.unlinked_pseudonymized.pseudonymized.identified
-          - name: updated_at
-            data_categories:
-              - system.operations
-            data_qualifier: aggregated.anonymized.unlinked_pseudonymized.pseudonymized.identified
-          - name: user_id
-            data_categories:
-              - system.operations
-            data_qualifier: aggregated.anonymized.unlinked_pseudonymized.pseudonymized.identified
-          - name: system_id
-            data_categories:
-              - system.operations
-            data_qualifier: aggregated.anonymized.unlinked_pseudonymized.pseudonymized.identified
-      - name: cls_classification_detail
-        description: "A table to store results of classification runs"
-        data_categories: null
-        data_qualifier: aggregated.anonymized.unlinked_pseudonymized.pseudonymized.identified
-        fields:
-          - name: collection
-            description: "The collection to which the classification target belongs"
-            data_categories:
-              - system.operations
-            data_qualifier: aggregated.anonymized.unlinked_pseudonymized.pseudonymized.identified
-          - name: created_at
-            data_categories:
-              - system.operations
-            data_qualifier: aggregated.anonymized.unlinked_pseudonymized.pseudonymized.identified
-          - name: dataset
-            description: "The resource to which the classification target belongs"
-            data_categories:
-              - system.operations
-            data_qualifier: aggregated.anonymized.unlinked_pseudonymized.pseudonymized.identified
-          - name: field
-            description: "The classification target"
-            data_categories:
-              - system.operations
-            data_qualifier: aggregated.anonymized.unlinked_pseudonymized.pseudonymized.identified
-          - name: id
-            data_categories:
-              - system.operations
-            data_qualifier: aggregated.anonymized.unlinked_pseudonymized.pseudonymized.identified
-          - name: instance_id
-            description: "The unique instance in time of the act of classifying a resource. Foreign key to the ID in cls_classification_instance"
-            data_categories:
-              - system.operations
-            data_qualifier: aggregated.anonymized.unlinked_pseudonymized.pseudonymized.identified
-          - name: labels
-            description: "The suggested data categories and metadata for a resource detail as suggested by the classifier"
-            data_categories:
-              - system.operations
-            data_qualifier: aggregated.anonymized.unlinked_pseudonymized.pseudonymized.identified
-          - name: status
-            description: "State management for the classification of a resource detail"
-            data_categories:
-              - system.operations
-            data_qualifier: aggregated.anonymized.unlinked_pseudonymized.pseudonymized.identified
-          - name: updated_at
-            data_categories:
-              - system.operations
-            data_qualifier: aggregated.anonymized.unlinked_pseudonymized.pseudonymized.identified
-      - name: cls_classification_instance
-        description: "A table to manage the metadata and state of executing classifications"
-        data_categories: null
-        data_qualifier: aggregated.anonymized.unlinked_pseudonymized.pseudonymized.identified
-        fields:
-          - name: created_at
-            data_categories:
-              - system.operations
-            data_qualifier: aggregated.anonymized.unlinked_pseudonymized.pseudonymized.identified
-          - name: id
-            description: "The unique ID for an instance in time of classifying a resource, to be referenced by the detail output of a classification"
-            data_categories:
-              - system.operations
-            data_qualifier: aggregated.anonymized.unlinked_pseudonymized.pseudonymized.identified
-          - name: organization_key
-            description: "The organization fides_key of the resources being classified"
-            data_categories:
-              - system.operations
-            data_qualifier: aggregated.anonymized.unlinked_pseudonymized.pseudonymized.identified
-          - name: dataset_key
-            description: "The fides_key of the resource being classified"
-            data_categories:
-              - system.operations
-            data_qualifier: aggregated.anonymized.unlinked_pseudonymized.pseudonymized.identified
-          - name: dataset_name
-            description: "The name of the resource being classified"
-            data_categories:
-              - system.operations
-            data_qualifier: aggregated.anonymized.unlinked_pseudonymized.pseudonymized.identified
-          - name: status
-            description: "State of the classify instance during classification and review post completion"
-            data_categories:
-              - system.operations
-            data_qualifier: aggregated.anonymized.unlinked_pseudonymized.pseudonymized.identified
-          - name: target
-            description: "The target type of the resource being classified"
-            data_categories:
-              - system.operations
-            data_qualifier: aggregated.anonymized.unlinked_pseudonymized.pseudonymized.identified
-          - name: type
-            description: "The type of resource being classified (e.g., systems, datasets)"
-            data_categories:
-              - system.operations
-            data_qualifier: aggregated.anonymized.unlinked_pseudonymized.pseudonymized.identified
-          - name: updated_at
-            data_categories:
-              - system.operations
-            data_qualifier: aggregated.anonymized.unlinked_pseudonymized.pseudonymized.identified
-      - name: ctl_data_categories
-        data_qualifier: aggregated.anonymized.unlinked_pseudonymized.pseudonymized.identified
-        fields:
-          - name: created_at
-            data_categories:
-              - system.operations
-            data_qualifier: aggregated.anonymized.unlinked_pseudonymized.pseudonymized.identified
-          - name: description
-            data_categories:
-              - system.operations
-            data_qualifier: aggregated.anonymized.unlinked_pseudonymized.pseudonymized.identified
-          - name: fides_key
-            data_categories:
-              - system.operations
-            data_qualifier: aggregated.anonymized.unlinked_pseudonymized.pseudonymized.identified
-          - name: id
-            data_categories:
-              - system.operations
-            data_qualifier: aggregated.anonymized.unlinked_pseudonymized.pseudonymized.identified
-          - name: name
-            data_categories:
-              - system.operations
-            data_qualifier: aggregated.anonymized.unlinked_pseudonymized.pseudonymized.identified
-          - name: organization_fides_key
-            data_categories:
-              - system.operations
-            data_qualifier: aggregated.anonymized.unlinked_pseudonymized.pseudonymized.identified
-          - name: parent_key
-            data_categories:
-              - system.operations
-            data_qualifier: aggregated.anonymized.unlinked_pseudonymized.pseudonymized.identified
-          - name: tags
-            data_categories:
-              - system.operations
-            data_qualifier: aggregated.anonymized.unlinked_pseudonymized.pseudonymized.identified
-          - name: updated_at
-            data_categories:
-              - system.operations
-            data_qualifier: aggregated.anonymized.unlinked_pseudonymized.pseudonymized.identified
-          - name: is_default
-            data_categories:
-              - system.operations
-            data_qualifier: aggregated.anonymized.unlinked_pseudonymized.pseudonymized.identified
-      - name: ctl_data_qualifiers
-        data_qualifier: aggregated.anonymized.unlinked_pseudonymized.pseudonymized.identified
-        fields:
-          - name: created_at
-            data_categories:
-              - system.operations
-            data_qualifier: aggregated.anonymized.unlinked_pseudonymized.pseudonymized.identified
-          - name: description
-            data_categories:
-              - system.operations
-            data_qualifier: aggregated.anonymized.unlinked_pseudonymized.pseudonymized.identified
-          - name: fides_key
-            data_categories:
-              - system.operations
-            data_qualifier: aggregated.anonymized.unlinked_pseudonymized.pseudonymized.identified
-          - name: id
-            data_categories:
-              - system.operations
-            data_qualifier: aggregated.anonymized.unlinked_pseudonymized.pseudonymized.identified
-          - name: name
-            data_categories:
-              - system.operations
-            data_qualifier: aggregated.anonymized.unlinked_pseudonymized.pseudonymized.identified
-          - name: organization_fides_key
-            data_categories:
-              - system.operations
-            data_qualifier: aggregated.anonymized.unlinked_pseudonymized.pseudonymized.identified
-          - name: parent_key
-            data_categories:
-              - system.operations
-            data_qualifier: aggregated.anonymized.unlinked_pseudonymized.pseudonymized.identified
-          - name: tags
-            data_categories:
-              - system.operations
-            data_qualifier: aggregated.anonymized.unlinked_pseudonymized.pseudonymized.identified
-          - name: updated_at
-            data_categories:
-              - system.operations
-            data_qualifier: aggregated.anonymized.unlinked_pseudonymized.pseudonymized.identified
-          - name: is_default
-            data_categories:
-              - system.operations
-            data_qualifier: aggregated.anonymized.unlinked_pseudonymized.pseudonymized.identified
-      - name: ctl_data_subjects
-        data_qualifier: aggregated.anonymized.unlinked_pseudonymized.pseudonymized.identified
-        fields:
-          - name: automated_decisions_or_profiling
-            description:
-              Boolean value representing if automated decisions or profiling
-              is used for the data subject.
-            data_categories:
-              - system.operations
-            data_qualifier: aggregated.anonymized.unlinked_pseudonymized.pseudonymized.identified
-          - name: created_at
-            data_categories:
-              - system.operations
-            data_qualifier: aggregated.anonymized.unlinked_pseudonymized.pseudonymized.identified
-          - name: description
-            data_categories:
-              - system.operations
-            data_qualifier: aggregated.anonymized.unlinked_pseudonymized.pseudonymized.identified
-          - name: fides_key
-            data_categories:
-              - system.operations
-            data_qualifier: aggregated.anonymized.unlinked_pseudonymized.pseudonymized.identified
-          - name: id
-            data_categories:
-              - system.operations
-            data_qualifier: aggregated.anonymized.unlinked_pseudonymized.pseudonymized.identified
-          - name: name
-            data_categories:
-              - system.operations
-            data_qualifier: aggregated.anonymized.unlinked_pseudonymized.pseudonymized.identified
-          - name: organization_fides_key
-            data_categories:
-              - system.operations
-            data_qualifier: aggregated.anonymized.unlinked_pseudonymized.pseudonymized.identified
-          - name: rights
-            description:
-              JSON structure containing a strategy and optional values for detailing
-              data subject rights available
-            data_categories:
-              - system.operations
-            data_qualifier: aggregated.anonymized.unlinked_pseudonymized.pseudonymized.identified
-          - name: tags
-            data_categories:
-              - system.operations
-            data_qualifier: aggregated.anonymized.unlinked_pseudonymized.pseudonymized.identified
-          - name: updated_at
-            data_categories:
-              - system.operations
-            data_qualifier: aggregated.anonymized.unlinked_pseudonymized.pseudonymized.identified
-          - name: is_default
-            data_categories:
-              - system.operations
-            data_qualifier: aggregated.anonymized.unlinked_pseudonymized.pseudonymized.identified
-      - name: ctl_data_uses
-        data_qualifier: aggregated.anonymized.unlinked_pseudonymized.pseudonymized.identified
-        fields:
-          - name: created_at
-            data_categories:
-              - system.operations
-            data_qualifier: aggregated.anonymized.unlinked_pseudonymized.pseudonymized.identified
-          - name: description
-            data_categories:
-              - system.operations
-            data_qualifier: aggregated.anonymized.unlinked_pseudonymized.pseudonymized.identified
-          - name: fides_key
-            data_categories:
-              - system.operations
-            data_qualifier: aggregated.anonymized.unlinked_pseudonymized.pseudonymized.identified
-          - name: id
-            data_categories:
-              - system.operations
-            data_qualifier: aggregated.anonymized.unlinked_pseudonymized.pseudonymized.identified
-          - name: legal_basis
-            data_categories:
-              - system.operations
-            data_qualifier: aggregated.anonymized.unlinked_pseudonymized.pseudonymized.identified
-          - name: legitimate_interest
-            description:
-              Boolean value denoting whether or not the data use is marked as
-              a legitimate interest
-            data_categories:
-              - system.operations
-            data_qualifier: aggregated.anonymized.unlinked_pseudonymized.pseudonymized.identified
-          - name: legitimate_interest_impact_assessment
-            description: A url pointing to a legitimate interest impact assessment
-            data_categories:
-              - system.operations
-            data_qualifier: aggregated.anonymized.unlinked_pseudonymized.pseudonymized.identified
-          - name: name
-            data_categories:
-              - system.operations
-            data_qualifier: aggregated.anonymized.unlinked_pseudonymized.pseudonymized.identified
-          - name: organization_fides_key
-            data_categories:
-              - system.operations
-            data_qualifier: aggregated.anonymized.unlinked_pseudonymized.pseudonymized.identified
-          - name: parent_key
-            data_categories:
-              - system.operations
-            data_qualifier: aggregated.anonymized.unlinked_pseudonymized.pseudonymized.identified
-          - name: recipients
-            data_categories:
-              - system.operations
-            data_qualifier: aggregated.anonymized.unlinked_pseudonymized.pseudonymized.identified
-          - name: special_category
-            data_categories:
-              - system.operations
-            data_qualifier: aggregated.anonymized.unlinked_pseudonymized.pseudonymized.identified
-          - name: tags
-            data_categories:
-              - system.operations
-            data_qualifier: aggregated.anonymized.unlinked_pseudonymized.pseudonymized.identified
-          - name: updated_at
-            data_categories:
-              - system.operations
-            data_qualifier: aggregated.anonymized.unlinked_pseudonymized.pseudonymized.identified
-          - name: is_default
-            data_categories:
-              - system.operations
-            data_qualifier: aggregated.anonymized.unlinked_pseudonymized.pseudonymized.identified
-      - name: ctl_datasets
-        data_qualifier: aggregated.anonymized.unlinked_pseudonymized.pseudonymized.identified
-        fields:
-          - name: collections
-            data_categories:
-              - system.operations
-            data_qualifier: aggregated.anonymized.unlinked_pseudonymized.pseudonymized.identified
-          - name: created_at
-            description: The timestamp of when the row was created
-            data_categories:
-              - system.operations
-            data_qualifier: aggregated.anonymized.unlinked_pseudonymized.pseudonymized.identified
-          - name: data_categories
-            data_categories:
-              - system.operations
-            data_qualifier: aggregated.anonymized.unlinked_pseudonymized.pseudonymized.identified
-          - name: data_qualifier
-            data_categories:
-              - system.operations
-            data_qualifier: aggregated.anonymized.unlinked_pseudonymized.pseudonymized.identified
-          - name: description
-            data_categories:
-              - system.operations
-            data_qualifier: aggregated.anonymized.unlinked_pseudonymized.pseudonymized.identified
-          - name: fides_key
-            data_categories:
-              - system.operations
-            data_qualifier: aggregated.anonymized.unlinked_pseudonymized.pseudonymized.identified
-          - name: fides_meta
-            data_categories:
-              - system.operations
-            data_qualifier: aggregated.anonymized.unlinked_pseudonymized.pseudonymized.identified
-          - name: id
-            data_categories:
-              - system.operations
-            data_qualifier: aggregated.anonymized.unlinked_pseudonymized.pseudonymized.identified
-          - name: joint_controller
-            description:
-              Encrypted contact information for a joint controller (name, address,
-              email, phone)
-            data_categories:
-              - user.contact
-            data_qualifier: aggregated.anonymized.unlinked_pseudonymized.pseudonymized.identified
-            retention: End of joint controller agreement.
-          - name: legal_basis
-            description:
-              The legal basis for processing personal data as defined by Article
-              6 of the GDPR
-            data_categories:
-              - system.operations
-            data_qualifier: aggregated.anonymized.unlinked_pseudonymized.pseudonymized.identified
-          - name: meta
-            data_categories:
-              - system.operations
-            data_qualifier: aggregated.anonymized.unlinked_pseudonymized.pseudonymized.identified
-          - name: name
-            data_categories:
-              - system.operations
-            data_qualifier: aggregated.anonymized.unlinked_pseudonymized.pseudonymized.identified
-          - name: organization_fides_key
-            data_categories:
-              - system.operations
-            data_qualifier: aggregated.anonymized.unlinked_pseudonymized.pseudonymized.identified
-          - name: recipients
-            description: An array of recipients of the intended data use.
-            data_categories:
-              - system.operations
-            data_qualifier: aggregated.anonymized.unlinked_pseudonymized.pseudonymized.identified
-          - name: retention
-            description:
-              A string representing how long the dataset is retained for. Can
-              also be found and applied as a property within Collections and Fields.
-            data_categories:
-              - system.operations
-            data_qualifier: aggregated.anonymized.unlinked_pseudonymized.pseudonymized.identified
-          - name: special_category
-            description: The special category as defined by Article 9 of the GDPR
-            data_categories:
-              - system.operations
-            data_qualifier: aggregated.anonymized.unlinked_pseudonymized.pseudonymized.identified
-          - name: tags
-            data_categories:
-              - system.operations
-            data_qualifier: aggregated.anonymized.unlinked_pseudonymized.pseudonymized.identified
-          - name: third_country_transfers
-            data_categories:
-              - system.operations
-            data_qualifier: aggregated.anonymized.unlinked_pseudonymized.pseudonymized.identified
-          - name: updated_at
-            description: The timestamp of when the row was last updated
-            data_categories:
-              - system.operations
-            data_qualifier: aggregated.anonymized.unlinked_pseudonymized.pseudonymized.identified
-      - name: ctl_evaluations
-        data_qualifier: aggregated.anonymized.unlinked_pseudonymized.pseudonymized.identified
-        fields:
-          - name: created_at
-            description: The timestamp of when the row was created
-            data_categories:
-              - system.operations
-            data_qualifier: aggregated.anonymized.unlinked_pseudonymized.pseudonymized.identified
-          - name: details
-            data_categories:
-              - system.operations
-            data_qualifier: aggregated.anonymized.unlinked_pseudonymized.pseudonymized.identified
-          - name: fides_key
-            data_categories:
-              - system.operations
-            data_qualifier: aggregated.anonymized.unlinked_pseudonymized.pseudonymized.identified
-          - name: id
-            data_categories:
-              - system.operations
-            data_qualifier: aggregated.anonymized.unlinked_pseudonymized.pseudonymized.identified
-          - name: message
-            data_categories:
-              - system.operations
-            data_qualifier: aggregated.anonymized.unlinked_pseudonymized.pseudonymized.identified
-          - name: status
-            data_categories:
-              - system.operations
-            data_qualifier: aggregated.anonymized.unlinked_pseudonymized.pseudonymized.identified
-          - name: updated_at
-            description: The timestamp of when the row was last updated
-            data_categories:
-              - system.operations
-            data_qualifier: aggregated.anonymized.unlinked_pseudonymized.pseudonymized.identified
-          - name: violations
-            data_categories:
-              - system.operations
-            data_qualifier: aggregated.anonymized.unlinked_pseudonymized.pseudonymized.identified
-      - name: fidesuser
-        data_qualifier: aggregated.anonymized.unlinked_pseudonymized.pseudonymized.identified
-        fields:
-          - name: created_at
-            data_categories:
-              - system.operations
-            data_qualifier: aggregated.anonymized.unlinked_pseudonymized.pseudonymized.identified
-          - name: first_name
-            data_categories:
-              - system.operations
-            data_qualifier: aggregated.anonymized.unlinked_pseudonymized.pseudonymized.identified
-          - name: hashed_password
-            data_categories:
-              - system.operations
-            data_qualifier: aggregated.anonymized.unlinked_pseudonymized.pseudonymized.identified
-          - name: id
-            data_categories:
-              - system.operations
-            data_qualifier: aggregated.anonymized.unlinked_pseudonymized.pseudonymized.identified
-          - name: last_login_at
-            data_categories:
-              - system.operations
-            data_qualifier: aggregated.anonymized.unlinked_pseudonymized.pseudonymized.identified
-          - name: last_name
-            data_categories:
-              - system.operations
-            data_qualifier: aggregated.anonymized.unlinked_pseudonymized.pseudonymized.identified
-          - name: password_reset_at
-            data_categories:
-              - system.operations
-            data_qualifier: aggregated.anonymized.unlinked_pseudonymized.pseudonymized.identified
-          - name: salt
-            data_categories:
-              - system.operations
-            data_qualifier: aggregated.anonymized.unlinked_pseudonymized.pseudonymized.identified
-          - name: updated_at
-            description: The timestamp of when the row was created
-            data_categories:
-              - system.operations
-            data_qualifier: aggregated.anonymized.unlinked_pseudonymized.pseudonymized.identified
-          - name: username
-            data_categories:
-              - system.operations
-            data_qualifier: aggregated.anonymized.unlinked_pseudonymized.pseudonymized.identified
-      - name: fidesuserpermissions
-        data_qualifier: aggregated.anonymized.unlinked_pseudonymized.pseudonymized.identified
-        fields:
-          - name: created_at
-            data_categories:
-              - system.operations
-            data_qualifier: aggregated.anonymized.unlinked_pseudonymized.pseudonymized.identified
-          - name: id
-            data_categories:
-              - system.operations
-            data_qualifier: aggregated.anonymized.unlinked_pseudonymized.pseudonymized.identified
-          - name: scopes
-            data_categories:
-              - system.operations
-            data_qualifier: aggregated.anonymized.unlinked_pseudonymized.pseudonymized.identified
-          - name: roles
-            data_categories:
-              - system.operations
-            data_qualifier: aggregated.anonymized.unlinked_pseudonymized.pseudonymized.identified
-          - name: updated_at
-            data_categories:
-              - system.operations
-            data_qualifier: aggregated.anonymized.unlinked_pseudonymized.pseudonymized.identified
-          - name: user_id
-            data_categories:
-              - system.operations
-            data_qualifier: aggregated.anonymized.unlinked_pseudonymized.pseudonymized.identified
-      - name: ctl_organizations
-        data_qualifier: aggregated.anonymized.unlinked_pseudonymized.pseudonymized.identified
-        fields:
-          - name: controller
-            description:
-              Encrypted contact information for the controller (name, address,
-              email, phone)
-            data_categories:
-              - user.contact
-            data_qualifier: aggregated.anonymized.unlinked_pseudonymized.pseudonymized.identified
-            retention: 1 Year post-employment
-          - name: created_at
-            description: The timestamp of when the row was created
-            data_categories:
-              - system.operations
-            data_qualifier: aggregated.anonymized.unlinked_pseudonymized.pseudonymized.identified
-          - name: data_protection_officer
-            description:
-              Encrypted contact information for the Data Protection Officer (name,
-              address, email, phone)
-            data_categories:
-              - user.contact
-            data_qualifier: aggregated.anonymized.unlinked_pseudonymized.pseudonymized.identified
-            retention: 1 Year post-employment
-          - name: description
-            data_categories:
-              - system.operations
-            data_qualifier: aggregated.anonymized.unlinked_pseudonymized.pseudonymized.identified
-          - name: fides_key
-            data_categories:
-              - system.operations
-            data_qualifier: aggregated.anonymized.unlinked_pseudonymized.pseudonymized.identified
-          - name: fidesctl_meta
-            data_categories:
-              - system.operations
-            data_qualifier: aggregated.anonymized.unlinked_pseudonymized.pseudonymized.identified
-          - name: id
-            data_categories:
-              - system.operations
-            data_qualifier: aggregated.anonymized.unlinked_pseudonymized.pseudonymized.identified
-          - name: name
-            data_categories:
-              - system.operations
-            data_qualifier: aggregated.anonymized.unlinked_pseudonymized.pseudonymized.identified
-          - name: organization_fides_key
-            data_categories:
-              - system.operations
-            data_qualifier: aggregated.anonymized.unlinked_pseudonymized.pseudonymized.identified
-          - name: organization_parent_key
-            data_categories:
-              - system.operations
-            data_qualifier: aggregated.anonymized.unlinked_pseudonymized.pseudonymized.identified
-          - name: representative
-            description:
-              Encrypted contact information for the representative (name, address,
-              email, phone)
-            data_categories:
-              - user.contact
-            data_qualifier: aggregated.anonymized.unlinked_pseudonymized.pseudonymized.identified
-            retention: 1 Year post-employment
-          - name: security_policy
-            description: A link to the Ethyca security policy
-            data_categories:
-              - system.operations
-            data_qualifier: aggregated.anonymized.unlinked_pseudonymized.pseudonymized.identified
-          - name: tags
-            data_categories:
-              - system.operations
-            data_qualifier: aggregated.anonymized.unlinked_pseudonymized.pseudonymized.identified
-          - name: updated_at
-            description: The timestamp of when the row was last updated
-            data_categories:
-              - system.operations
-            data_qualifier: aggregated.anonymized.unlinked_pseudonymized.pseudonymized.identified
-      - name: ctl_policies
-        data_qualifier: aggregated.anonymized.unlinked_pseudonymized.pseudonymized.identified
-        fields:
-          - name: created_at
-            description: The timestamp of when the row was created
-            data_categories:
-              - system.operations
-            data_qualifier: aggregated.anonymized.unlinked_pseudonymized.pseudonymized.identified
-          - name: description
-            data_categories:
-              - system.operations
-            data_qualifier: aggregated.anonymized.unlinked_pseudonymized.pseudonymized.identified
-          - name: fides_key
-            data_categories:
-              - system.operations
-            data_qualifier: aggregated.anonymized.unlinked_pseudonymized.pseudonymized.identified
-          - name: id
-            data_categories:
-              - system.operations
-            data_qualifier: aggregated.anonymized.unlinked_pseudonymized.pseudonymized.identified
-          - name: name
-            data_categories:
-              - system.operations
-            data_qualifier: aggregated.anonymized.unlinked_pseudonymized.pseudonymized.identified
-          - name: organization_fides_key
-            data_categories:
-              - system.operations
-            data_qualifier: aggregated.anonymized.unlinked_pseudonymized.pseudonymized.identified
-          - name: rules
-            data_categories:
-              - system.operations
-            data_qualifier: aggregated.anonymized.unlinked_pseudonymized.pseudonymized.identified
-          - name: tags
-            data_categories:
-              - system.operations
-            data_qualifier: aggregated.anonymized.unlinked_pseudonymized.pseudonymized.identified
-          - name: updated_at
-            description: The timestamp of when the row was last updated
-            data_categories:
-              - system.operations
-            data_qualifier: aggregated.anonymized.unlinked_pseudonymized.pseudonymized.identified
-      - name: ctl_registries
-        data_qualifier: aggregated.anonymized.unlinked_pseudonymized.pseudonymized.identified
-        fields:
-          - name: created_at
-            description: The timestamp of when the row was created
-            data_categories:
-              - system.operations
-            data_qualifier: aggregated.anonymized.unlinked_pseudonymized.pseudonymized.identified
-          - name: description
-            data_categories:
-              - system.operations
-            data_qualifier: aggregated.anonymized.unlinked_pseudonymized.pseudonymized.identified
-          - name: fides_key
-            data_categories:
-              - system.operations
-            data_qualifier: aggregated.anonymized.unlinked_pseudonymized.pseudonymized.identified
-          - name: id
-            data_categories:
-              - system.operations
-            data_qualifier: aggregated.anonymized.unlinked_pseudonymized.pseudonymized.identified
-          - name: name
-            data_categories:
-              - system.operations
-            data_qualifier: aggregated.anonymized.unlinked_pseudonymized.pseudonymized.identified
-          - name: organization_fides_key
-            data_categories:
-              - system.operations
-            data_qualifier: aggregated.anonymized.unlinked_pseudonymized.pseudonymized.identified
-          - name: tags
-            data_categories:
-              - system.operations
-            data_qualifier: aggregated.anonymized.unlinked_pseudonymized.pseudonymized.identified
-          - name: updated_at
-            description: The timestamp of when the row was last updated
-            data_categories:
-              - system.operations
-            data_qualifier: aggregated.anonymized.unlinked_pseudonymized.pseudonymized.identified
-      - name: ctl_systems
-        data_qualifier: aggregated.anonymized.unlinked_pseudonymized.pseudonymized.identified
-        fields:
-          - name: administrating_department
-            data_categories:
-              - system.operations
-            data_qualifier: aggregated.anonymized.unlinked_pseudonymized.pseudonymized.identified
-          - name: created_at
-            description: The timestamp of when the row was created
-            data_categories:
-              - system.operations
-            data_qualifier: aggregated.anonymized.unlinked_pseudonymized.pseudonymized.identified
-          - name: data_protection_impact_assessment
-            description:
-              Properties identifying if a DPIA is required, the status of it,
-              and a link if applicable.
-            data_categories:
-              - system.operations
-            data_qualifier: aggregated.anonymized.unlinked_pseudonymized.pseudonymized.identified
-          - name: data_responsibility_title
-            data_categories:
-              - system.operations
-            data_qualifier: aggregated.anonymized.unlinked_pseudonymized.pseudonymized.identified
-          - name: description
-            data_categories:
-              - system.operations
-            data_qualifier: aggregated.anonymized.unlinked_pseudonymized.pseudonymized.identified
-            retention: null
-            fields: null
-          - name: egress
-            description: Data categories that leave this system
-            data_categories:
-              - system.operations
-            data_qualifier: aggregated.anonymized.unlinked_pseudonymized.pseudonymized.identified
-            retention: null
-            fields: null
-          - name: fides_key
-            data_categories:
-              - system.operations
-            data_qualifier: aggregated.anonymized.unlinked_pseudonymized.pseudonymized.identified
-          - name: fidesctl_meta
-            data_categories:
-              - system.operations
-            data_qualifier: aggregated.anonymized.unlinked_pseudonymized.pseudonymized.identified
-          - name: id
-            data_categories:
-              - system.operations
-            data_qualifier: aggregated.anonymized.unlinked_pseudonymized.pseudonymized.identified
-            retention: null
-            fields: null
-          - name: ingress
-            description: Data categories that enter this system
-            data_categories:
-              - system.operations
-            data_qualifier: aggregated.anonymized.unlinked_pseudonymized.pseudonymized.identified
-            retention: null
-            fields: null
-          - name: joint_controller
-            description:
-              Encrypted contact information for a joint controller (name, address,
-              email, phone)
-            data_categories:
-              - user.contact
-            data_qualifier: aggregated.anonymized.unlinked_pseudonymized.pseudonymized.identified
-            retention: End of joint controller agreement.
-          - name: meta
-            data_categories:
-              - system.operations
-            data_qualifier: aggregated.anonymized.unlinked_pseudonymized.pseudonymized.identified
-          - name: name
-            data_categories:
-              - system.operations
-            data_qualifier: aggregated.anonymized.unlinked_pseudonymized.pseudonymized.identified
-          - name: organization_fides_key
-            data_categories:
-              - system.operations
-            data_qualifier: aggregated.anonymized.unlinked_pseudonymized.pseudonymized.identified
-          - name: privacy_declarations
-            data_categories:
-              - system.operations
-            data_qualifier: aggregated.anonymized.unlinked_pseudonymized.pseudonymized.identified
-          - name: registry_id
-            data_categories:
-              - system.operations
-            data_qualifier: aggregated.anonymized.unlinked_pseudonymized.pseudonymized.identified
-          - name: system_type
-            data_categories:
-              - system.operations
-            data_qualifier: aggregated.anonymized.unlinked_pseudonymized.pseudonymized.identified
-          - name: tags
-            data_categories:
-              - system.operations
-            data_qualifier: aggregated.anonymized.unlinked_pseudonymized.pseudonymized.identified
-          - name: third_country_transfers
-            data_categories:
-              - system.operations
-            data_qualifier: aggregated.anonymized.unlinked_pseudonymized.pseudonymized.identified
-          - name: updated_at
-            description: The timestamp of when the row was last updated
-            data_categories:
-              - system.operations
-            data_qualifier: aggregated.anonymized.unlinked_pseudonymized.pseudonymized.identified
-      - name: messagingconfig
-        description: "Fides Generated Description for Table: messagingconfig"
-        data_categories: []
-        data_qualifier: aggregated.anonymized.unlinked_pseudonymized.pseudonymized.identified
-        fields:
-          - name: created_at
-            data_categories: [system.operations]
-            data_qualifier: aggregated.anonymized.unlinked_pseudonymized.pseudonymized.identified
-          - name: details
-            description: "Fides Generated Description for Column: details"
-            data_categories: [system.operations]
-            data_qualifier: aggregated.anonymized.unlinked_pseudonymized.pseudonymized.identified
-          - name: id
-            data_categories: [system.operations]
-            data_qualifier: aggregated.anonymized.unlinked_pseudonymized.pseudonymized.identified
-          - name: key
-            data_categories: [system.operations]
-            data_qualifier: aggregated.anonymized.unlinked_pseudonymized.pseudonymized.identified
-          - name: name
-            data_categories: [system.operations]
-            data_qualifier: aggregated.anonymized.unlinked_pseudonymized.pseudonymized.identified
-          - name: secrets
-            description: "Fides Generated Description for Column: secrets"
-            data_categories: [system.operations]
-            data_qualifier: aggregated.anonymized.unlinked_pseudonymized.pseudonymized.identified
-          - name: service_type
-            description: "Fides Generated Description for Column: service_type"
-            data_categories: [system.operations]
-            data_qualifier: aggregated.anonymized.unlinked_pseudonymized.pseudonymized.identified
-          - name: updated_at
-            data_categories: [system.operations]
-            data_qualifier: aggregated.anonymized.unlinked_pseudonymized.pseudonymized.identified
-      - name: authenticationrequest
-        data_categories: []
-        data_qualifier: aggregated.anonymized.unlinked_pseudonymized.pseudonymized.identified
-        fields:
-          - name: connection_key
-            data_categories: [system.operations]
-            data_qualifier: aggregated.anonymized.unlinked_pseudonymized.pseudonymized.identified
-          - name: created_at
-            data_categories: [system.operations]
-            data_qualifier: aggregated.anonymized.unlinked_pseudonymized.pseudonymized.identified
-          - name: id
-            data_categories: [system.operations]
-            data_qualifier: aggregated.anonymized.unlinked_pseudonymized.pseudonymized.identified
-          - name: state
-            data_categories: [system.operations]
-            data_qualifier: aggregated.anonymized.unlinked_pseudonymized.pseudonymized.identified
-          - name: updated_at
-            data_categories: [system.operations]
-            data_qualifier: aggregated.anonymized.unlinked_pseudonymized.pseudonymized.identified
-      - name: client
-        data_categories: []
-        data_qualifier: aggregated.anonymized.unlinked_pseudonymized.pseudonymized.identified
-        fields:
-          - name: created_at
-            data_categories: [system.operations]
-            data_qualifier: aggregated.anonymized.unlinked_pseudonymized.pseudonymized.identified
-          - name: fides_key
-            data_categories: [system.operations]
-            data_qualifier: aggregated.anonymized.unlinked_pseudonymized.pseudonymized.identified
-          - name: hashed_secret
-            data_categories: [system.operations]
-            data_qualifier: aggregated.anonymized.unlinked_pseudonymized.pseudonymized.identified
-          - name: id
-            data_categories: [system.operations]
-            data_qualifier: aggregated.anonymized.unlinked_pseudonymized.pseudonymized.identified
-          - name: salt
-            data_categories: [system.operations]
-            data_qualifier: aggregated.anonymized.unlinked_pseudonymized.pseudonymized.identified
-          - name: scopes
-            data_categories: [system.operations]
-            data_qualifier: aggregated.anonymized.unlinked_pseudonymized.pseudonymized.identified
-          - name: updated_at
-            data_categories: [system.operations]
-            data_qualifier: aggregated.anonymized.unlinked_pseudonymized.pseudonymized.identified
-          - name: user_id
-            data_categories: [user.unique_id]
-            data_qualifier: aggregated.anonymized.unlinked_pseudonymized.pseudonymized.identified
-      - name: connectionconfig
-        data_categories: []
-        data_qualifier: aggregated.anonymized.unlinked_pseudonymized.pseudonymized.identified
-        fields:
-          - name: access
-            data_categories: [system.operations]
-            data_qualifier: aggregated.anonymized.unlinked_pseudonymized.pseudonymized.identified
-          - name: connection_type
-            data_categories: [system.operations]
-            data_qualifier: aggregated.anonymized.unlinked_pseudonymized.pseudonymized.identified
-          - name: created_at
-            data_categories: [system.operations]
-            data_qualifier: aggregated.anonymized.unlinked_pseudonymized.pseudonymized.identified
-          - name: description
-            data_categories: [system.operations]
-            data_qualifier: aggregated.anonymized.unlinked_pseudonymized.pseudonymized.identified
-          - name: disabled
-            data_categories: [system.operations]
-            data_qualifier: aggregated.anonymized.unlinked_pseudonymized.pseudonymized.identified
-          - name: disabled_at
-            data_categories: [system.operations]
-            data_qualifier: aggregated.anonymized.unlinked_pseudonymized.pseudonymized.identified
-          - name: id
-            data_categories: [system.operations]
-            data_qualifier: aggregated.anonymized.unlinked_pseudonymized.pseudonymized.identified
-          - name: key
-            data_categories: [system.operations]
-            data_qualifier: aggregated.anonymized.unlinked_pseudonymized.pseudonymized.identified
-          - name: last_test_succeeded
-            data_categories: [system.operations]
-            data_qualifier: aggregated.anonymized.unlinked_pseudonymized.pseudonymized.identified
-          - name: last_test_timestamp
-            data_categories: [system.operations]
-            data_qualifier: aggregated.anonymized.unlinked_pseudonymized.pseudonymized.identified
-          - name: name
-            data_categories: [system.operations]
-            data_qualifier: aggregated.anonymized.unlinked_pseudonymized.pseudonymized.identified
-          - name: saas_config
-            data_categories: [system.operations]
-            data_qualifier: aggregated.anonymized.unlinked_pseudonymized.pseudonymized.identified
-          - name: secrets
-            data_categories: [system.operations]
-            data_qualifier: aggregated.anonymized.unlinked_pseudonymized.pseudonymized.identified
-          - name: updated_at
-            data_categories: [system.operations]
-            data_qualifier: aggregated.anonymized.unlinked_pseudonymized.pseudonymized.identified
-          - name: system_id
-            description: "The identifier of the system to locate this data within"
-            data_categories: [system.operations]
-            data_qualifier: aggregated.anonymized.unlinked_pseudonymized.pseudonymized.identified
-      - name: consent
-        description: "A database table used to map consent preference to identities"
-        data_categories: []
-        data_qualifier: aggregated.anonymized.unlinked_pseudonymized.pseudonymized.identified
-        fields:
-          - name: created_at
-            data_categories: [system.operations]
-            data_qualifier: aggregated.anonymized.unlinked_pseudonymized.pseudonymized.identified
-          - name: data_use
-            data_categories: [system.operations]
-            data_qualifier: aggregated.anonymized.unlinked_pseudonymized.pseudonymized.identified
-          - name: data_use_description
-            data_categories: [system.operations]
-            data_qualifier: aggregated.anonymized.unlinked_pseudonymized.pseudonymized.identified
-          - name: id
-            data_categories: [system.operations]
-            data_qualifier: aggregated.anonymized.unlinked_pseudonymized.pseudonymized.identified
-          - name: opt_in
-            data_categories: [system.operations]
-            data_qualifier: aggregated.anonymized.unlinked_pseudonymized.pseudonymized.identified
-          - name: has_gpc_flag
-            data_categories: [system.operations]
-            data_qualifier: aggregated.anonymized.unlinked_pseudonymized.pseudonymized.identified
-          - name: conflicts_with_gpc
-            data_categories: [system.operations]
-            data_qualifier: aggregated.anonymized.unlinked_pseudonymized.pseudonymized.identified
-          - name: provided_identity_id
-            data_categories: [system.operations]
-            data_qualifier: aggregated.anonymized.unlinked_pseudonymized.pseudonymized.identified
-          - name: updated_at
-            data_categories: [system.operations]
-            data_qualifier: aggregated.anonymized.unlinked_pseudonymized.pseudonymized.identified
-      - name: consentrequest
-        description: "A database table used to record requests made by users pertaining to data usage"
-        data_categories: []
-        data_qualifier: aggregated.anonymized.unlinked_pseudonymized.pseudonymized.identified
-        fields:
-          - name: created_at
-            data_categories: [system.operations]
-            data_qualifier: aggregated.anonymized.unlinked_pseudonymized.pseudonymized.identified
-          - name: id
-            data_categories: [system.operations]
-            data_qualifier: aggregated.anonymized.unlinked_pseudonymized.pseudonymized.identified
-          - name: provided_identity_id
-            description: "A link to the identity of the user making the request"
-            data_categories: [system.operations]
-            data_qualifier: aggregated.anonymized.unlinked_pseudonymized.pseudonymized.identified
-          - name: updated_at
-            data_categories: [system.operations]
-            data_qualifier: aggregated.anonymized.unlinked_pseudonymized.pseudonymized.identified
-          - name: privacy_request_id
-            description: "An optional link to the privacy request if one was created to propagate request preferences"
-            data_categories: [system.operations]
-            data_qualifier: aggregated.anonymized.unlinked_pseudonymized.pseudonymized.identified
-          - name: identity_verified_at
-            data_categories: [system.operations]
-            data_qualifier: aggregated.anonymized.unlinked_pseudonymized.pseudonymized.identified
-          - name: preferences
-            data_categories: [system.operations]
-            data_qualifier: aggregated.anonymized.unlinked_pseudonymized.pseudonymized.identified
-      - name: custom_connector_template
-        description: "A table used to hold custom connector templates which include a SaaS config, dataset, and an optional icon and functions"
-        data_categories: []
-        data_qualifier: aggregated.anonymized.unlinked_pseudonymized.pseudonymized.identified
-        fields:
-          - name: config
-            description: "Fides Generated Description for Column: config"
-            data_categories: [system.operations]
-            data_qualifier: aggregated.anonymized.unlinked_pseudonymized.pseudonymized.identified
-          - name: created_at
-            description: "Fides Generated Description for Column: created_at"
-            data_categories: [system.operations]
-            data_qualifier: aggregated.anonymized.unlinked_pseudonymized.pseudonymized.identified
-          - name: dataset
-            description: "Fides Generated Description for Column: dataset"
-            data_categories: [system.operations]
-            data_qualifier: aggregated.anonymized.unlinked_pseudonymized.pseudonymized.identified
-          - name: functions
-            description: "Fides Generated Description for Column: functions"
-            data_categories: [system.operations]
-            data_qualifier: aggregated.anonymized.unlinked_pseudonymized.pseudonymized.identified
-          - name: icon
-            description: "Fides Generated Description for Column: icon"
-            data_categories: [system.operations]
-            data_qualifier: aggregated.anonymized.unlinked_pseudonymized.pseudonymized.identified
-          - name: id
-            description: "Fides Generated Description for Column: id"
-            data_categories: [system.operations]
-            data_qualifier: aggregated.anonymized.unlinked_pseudonymized.pseudonymized.identified
-          - name: key
-            description: "Fides Generated Description for Column: key"
-            data_categories: [system.operations]
-            data_qualifier: aggregated.anonymized.unlinked_pseudonymized.pseudonymized.identified
-          - name: name
-            description: "Fides Generated Description for Column: name"
-            data_categories: [system.operations]
-            data_qualifier: aggregated.anonymized.unlinked_pseudonymized.pseudonymized.identified
-          - name: updated_at
-            description: "Fides Generated Description for Column: updated_at"
-            data_categories: [system.operations]
-            data_qualifier: aggregated.anonymized.unlinked_pseudonymized.pseudonymized.identified
-          - name: replaceable
-            description: "Fides Generated Description for Column: replaceable"
-            data_categories: [system.operations]
-            data_qualifier: aggregated.anonymized.unlinked_pseudonymized.pseudonymized.identified
-      - name: datasetconfig
-        data_categories: []
-        data_qualifier: aggregated.anonymized.unlinked_pseudonymized.pseudonymized.identified
-        fields:
-          - name: connection_config_id
-            data_categories: [system.operations]
-            data_qualifier: aggregated.anonymized.unlinked_pseudonymized.pseudonymized.identified
-          - name: ctl_dataset_id
-            data_categories: [system.operations]
-            data_qualifier: aggregated.anonymized.unlinked_pseudonymized.pseudonymized.identified
-          - name: created_at
-            data_categories: [system.operations]
-            data_qualifier: aggregated.anonymized.unlinked_pseudonymized.pseudonymized.identified
-          - name: fides_key
-            data_categories: [system.operations]
-            data_qualifier: aggregated.anonymized.unlinked_pseudonymized.pseudonymized.identified
-          - name: id
-            data_categories: [system.operations]
-            data_qualifier: aggregated.anonymized.unlinked_pseudonymized.pseudonymized.identified
-          - name: updated_at
-            data_categories: [system.operations]
-            data_qualifier: aggregated.anonymized.unlinked_pseudonymized.pseudonymized.identified
-      - name: executionlog
-        data_categories: []
-        data_qualifier: aggregated.anonymized.unlinked_pseudonymized.pseudonymized.identified
-        fields:
-          - name: action_type
-            data_categories: [system.operations]
-            data_qualifier: aggregated.anonymized.unlinked_pseudonymized.pseudonymized.identified
-          - name: collection_name
-            data_categories: [system.operations]
-            data_qualifier: aggregated.anonymized.unlinked_pseudonymized.pseudonymized.identified
-          - name: created_at
-            data_categories: [system.operations]
-            data_qualifier: aggregated.anonymized.unlinked_pseudonymized.pseudonymized.identified
-          - name: connection_key
-            data_categories: [system.operations]
-          - name: dataset_name
-            data_categories: [system.operations]
-            data_qualifier: aggregated.anonymized.unlinked_pseudonymized.pseudonymized.identified
-          - name: fields_affected
-            data_categories: [system.operations]
-            data_qualifier: aggregated.anonymized.unlinked_pseudonymized.pseudonymized.identified
-          - name: id
-            data_categories: [system.operations]
-            data_qualifier: aggregated.anonymized.unlinked_pseudonymized.pseudonymized.identified
-          - name: message
-            data_categories: [system.operations]
-            data_qualifier: aggregated.anonymized.unlinked_pseudonymized.pseudonymized.identified
-          - name: privacy_request_id
-            data_categories: [system.operations]
-            data_qualifier: aggregated.anonymized.unlinked_pseudonymized.pseudonymized.identified
-          - name: status
-            data_categories: [system.operations]
-            data_qualifier: aggregated.anonymized.unlinked_pseudonymized.pseudonymized.identified
-          - name: updated_at
-            data_categories: [system.operations]
-            data_qualifier: aggregated.anonymized.unlinked_pseudonymized.pseudonymized.identified
-      - name: fidesuser
-        data_categories: []
-        data_qualifier: aggregated.anonymized.unlinked_pseudonymized.pseudonymized.identified
-        fields:
-          - name: created_at
-            data_categories: [system.operations]
-            data_qualifier: aggregated.anonymized.unlinked_pseudonymized.pseudonymized.identified
-          - name: first_name
-            data_categories: [user.name]
-            data_qualifier: aggregated.anonymized.unlinked_pseudonymized.pseudonymized.identified
-          - name: hashed_password
-            data_categories: [user.credentials.password]
-            data_qualifier: aggregated.anonymized.unlinked_pseudonymized.pseudonymized.identified
-          - name: id
-            data_categories: [user.unique_id]
-            data_qualifier: aggregated.anonymized.unlinked_pseudonymized.pseudonymized.identified
-          - name: last_login_at
-            data_categories: [system.operations]
-            data_qualifier: aggregated.anonymized.unlinked_pseudonymized.pseudonymized.identified
-          - name: last_name
-            data_categories: [user.name]
-            data_qualifier: aggregated.anonymized.unlinked_pseudonymized.pseudonymized.identified
-          - name: password_reset_at
-            data_categories: [system.operations]
-            data_qualifier: aggregated.anonymized.unlinked_pseudonymized.pseudonymized.identified
-          - name: salt
-            data_categories: [system.operations]
-            data_qualifier: aggregated.anonymized.unlinked_pseudonymized.pseudonymized.identified
-          - name: updated_at
-            data_categories: [system.operations]
-            data_qualifier: aggregated.anonymized.unlinked_pseudonymized.pseudonymized.identified
-          - name: username
-            data_categories: [user.credentials]
-            data_qualifier: aggregated.anonymized.unlinked_pseudonymized.pseudonymized.identified
-      - name: fidesuserpermissions
-        data_categories: []
-        data_qualifier: aggregated.anonymized.unlinked_pseudonymized.pseudonymized.identified
-        fields:
-          - name: created_at
-            data_categories: [system.operations]
-            data_qualifier: aggregated.anonymized.unlinked_pseudonymized.pseudonymized.identified
-          - name: id
-            data_categories: [system.operations]
-            data_qualifier: aggregated.anonymized.unlinked_pseudonymized.pseudonymized.identified
-          - name: scopes
-            data_categories: [system.operations]
-            data_qualifier: aggregated.anonymized.unlinked_pseudonymized.pseudonymized.identified
-          - name: updated_at
-            data_categories: [system.operations]
-            data_qualifier: aggregated.anonymized.unlinked_pseudonymized.pseudonymized.identified
-          - name: user_id
-            data_categories: [user.unique_id]
-            data_qualifier: aggregated.anonymized.unlinked_pseudonymized.pseudonymized.identified
-      - name: policy
-        data_categories: []
-        data_qualifier: aggregated.anonymized.unlinked_pseudonymized.pseudonymized.identified
-        fields:
-          - name: client_id
-            data_categories: [system.operations]
-            data_qualifier: aggregated.anonymized.unlinked_pseudonymized.pseudonymized.identified
-          - name: created_at
-            data_categories: [system.operations]
-            data_qualifier: aggregated.anonymized.unlinked_pseudonymized.pseudonymized.identified
-          - name: execution_timeframe
-            description: "The time period with which processing must be completed within for requests under this policy"
-            data_categories: [system.operations]
-            data_qualifier: aggregated.anonymized.unlinked_pseudonymized.pseudonymized.identified
-          - name: drp_action
-            data_categories: [system.operations]
-            data_qualifier: aggregated.anonymized.unlinked_pseudonymized.pseudonymized.identified
-          - name: id
-            data_categories: [system.operations]
-            data_qualifier: aggregated.anonymized.unlinked_pseudonymized.pseudonymized.identified
-          - name: key
-            data_categories: [system.operations]
-            data_qualifier: aggregated.anonymized.unlinked_pseudonymized.pseudonymized.identified
-          - name: name
-            data_categories: [system.operations]
-            data_qualifier: aggregated.anonymized.unlinked_pseudonymized.pseudonymized.identified
-          - name: updated_at
-            data_categories: [system.operations]
-            data_qualifier: aggregated.anonymized.unlinked_pseudonymized.pseudonymized.identified
-      - name: policypostwebhook
-        data_categories: []
-        data_qualifier: aggregated.anonymized.unlinked_pseudonymized.pseudonymized.identified
-        fields:
-          - name: connection_config_id
-            data_categories: [system.operations]
-            data_qualifier: aggregated.anonymized.unlinked_pseudonymized.pseudonymized.identified
-          - name: created_at
-            data_categories: [system.operations]
-            data_qualifier: aggregated.anonymized.unlinked_pseudonymized.pseudonymized.identified
-          - name: direction
-            data_categories: [system.operations]
-            data_qualifier: aggregated.anonymized.unlinked_pseudonymized.pseudonymized.identified
-          - name: id
-            data_categories: [system.operations]
-            data_qualifier: aggregated.anonymized.unlinked_pseudonymized.pseudonymized.identified
-          - name: key
-            data_categories: [system.operations]
-            data_qualifier: aggregated.anonymized.unlinked_pseudonymized.pseudonymized.identified
-          - name: name
-            data_categories: [system.operations]
-            data_qualifier: aggregated.anonymized.unlinked_pseudonymized.pseudonymized.identified
-          - name: order
-            data_categories: [system.operations]
-            data_qualifier: aggregated.anonymized.unlinked_pseudonymized.pseudonymized.identified
-          - name: policy_id
-            data_categories: [system.operations]
-            data_qualifier: aggregated.anonymized.unlinked_pseudonymized.pseudonymized.identified
-          - name: updated_at
-            data_categories: [system.operations]
-            data_qualifier: aggregated.anonymized.unlinked_pseudonymized.pseudonymized.identified
-      - name: policyprewebhook
-        data_categories: []
-        data_qualifier: aggregated.anonymized.unlinked_pseudonymized.pseudonymized.identified
-        fields:
-          - name: connection_config_id
-            data_categories: [system.operations]
-            data_qualifier: aggregated.anonymized.unlinked_pseudonymized.pseudonymized.identified
-          - name: created_at
-            data_categories: [system.operations]
-            data_qualifier: aggregated.anonymized.unlinked_pseudonymized.pseudonymized.identified
-          - name: direction
-            data_categories: [system.operations]
-            data_qualifier: aggregated.anonymized.unlinked_pseudonymized.pseudonymized.identified
-          - name: id
-            data_categories: [system.operations]
-            data_qualifier: aggregated.anonymized.unlinked_pseudonymized.pseudonymized.identified
-          - name: key
-            data_categories: [system.operations]
-            data_qualifier: aggregated.anonymized.unlinked_pseudonymized.pseudonymized.identified
-          - name: name
-            data_categories: [system.operations]
-            data_qualifier: aggregated.anonymized.unlinked_pseudonymized.pseudonymized.identified
-          - name: order
-            data_categories: [system.operations]
-            data_qualifier: aggregated.anonymized.unlinked_pseudonymized.pseudonymized.identified
-          - name: policy_id
-            data_categories: [system.operations]
-            data_qualifier: aggregated.anonymized.unlinked_pseudonymized.pseudonymized.identified
-          - name: updated_at
-            data_categories: [system.operations]
-            data_qualifier: aggregated.anonymized.unlinked_pseudonymized.pseudonymized.identified
-      - name: privacydeclaration
-        data_categories: []
-        data_qualifier: aggregated.anonymized.unlinked_pseudonymized.pseudonymized.identified
-        fields:
-          - name: name
-            data_categories: [system.operations]
-            data_qualifier: aggregated.anonymized.unlinked_pseudonymized.pseudonymized.identified
-          - name: data_categories
-            data_categories: [system.operations]
-            data_qualifier: aggregated.anonymized.unlinked_pseudonymized.pseudonymized.identified
-          - name: data_qualifier
-            data_categories: [system.operations]
-            data_qualifier: aggregated.anonymized.unlinked_pseudonymized.pseudonymized.identified
-          - name: data_subjects
-            data_categories: [system.operations]
-            data_qualifier: aggregated.anonymized.unlinked_pseudonymized.pseudonymized.identified
-          - name: dataset_references
-            data_categories: [system.operations]
-            data_qualifier: aggregated.anonymized.unlinked_pseudonymized.pseudonymized.identified
-          - name: egress
-            data_categories: [system.operations]
-            data_qualifier: aggregated.anonymized.unlinked_pseudonymized.pseudonymized.identified
-          - name: ingress
-            data_categories: [system.operations]
-            data_qualifier: aggregated.anonymized.unlinked_pseudonymized.pseudonymized.identified
-          - name: system_id
-            data_categories: [system.operations]
-            data_qualifier: aggregated.anonymized.unlinked_pseudonymized.pseudonymized.identified
-          - name: data_use
-            data_categories: [system.operations]
-            data_qualifier: aggregated.anonymized.unlinked_pseudonymized.pseudonymized.identified
-          - name: id
-            data_categories: [system.operations]
-            data_qualifier: aggregated.anonymized.unlinked_pseudonymized.pseudonymized.identified
-          - name: created_at
-            data_categories: [system.operations]
-            data_qualifier: aggregated.anonymized.unlinked_pseudonymized.pseudonymized.identified
-          - name: updated_at
-            data_categories: [system.operations]
-            data_qualifier: aggregated.anonymized.unlinked_pseudonymized.pseudonymized.identified
-      - name: privacyexperience
-        description: "PrivacyExperiences hold the experience for a given region"
-        data_categories: []
-        data_qualifier: aggregated.anonymized.unlinked_pseudonymized.pseudonymized.identified
-        fields:
-          - name: component
-            data_categories: [system.operations]
-            data_qualifier: aggregated.anonymized.unlinked_pseudonymized.pseudonymized.identified
-          - name: created_at
-            data_categories: [system.operations]
-            data_qualifier: aggregated.anonymized.unlinked_pseudonymized.pseudonymized.identified
-          - name: delivery_mechanism
-            data_categories: [system.operations]
-            data_qualifier: aggregated.anonymized.unlinked_pseudonymized.pseudonymized.identified
-          - name: disabled
-            data_categories: [system.operations]
-            data_qualifier: aggregated.anonymized.unlinked_pseudonymized.pseudonymized.identified
-          - name: experience_config_history_id
-            data_categories: [system.operations]
-            data_qualifier: aggregated.anonymized.unlinked_pseudonymized.pseudonymized.identified
-          - name: experience_config_id
-            data_categories: [system.operations]
-            data_qualifier: aggregated.anonymized.unlinked_pseudonymized.pseudonymized.identified
-          - name: id
-            data_categories: [system.operations]
-            data_qualifier: aggregated.anonymized.unlinked_pseudonymized.pseudonymized.identified
-          - name: region
-            data_categories: [system.operations]
-            data_qualifier: aggregated.anonymized.unlinked_pseudonymized.pseudonymized.identified
-          - name: updated_at
-            data_categories: [system.operations]
-            data_qualifier: aggregated.anonymized.unlinked_pseudonymized.pseudonymized.identified
-          - name: version
-            data_categories: [system.operations]
-            data_qualifier: aggregated.anonymized.unlinked_pseudonymized.pseudonymized.identified
-      - name: privacyexperienceconfig
-        description: "ExperienceConfig holds experience copy to be shared between multiple regions"
-        data_categories: []
-        data_qualifier: aggregated.anonymized.unlinked_pseudonymized.pseudonymized.identified
-        fields:
-          - name: accept_button_label
-            data_categories: [system.operations]
-          - name: acknowledge_button_label
-            data_categories: [system.operations]
-          - name: banner_enabled
-            data_categories: [system.operations]
-          - name: component
-            data_categories: [system.operations]
-          - name: created_at
-            data_categories: [system.operations]
-          - name: description
-            data_categories: [system.operations]
-          - name: disabled
-            data_categories: [system.operations]
-          - name: id
-            data_categories: [system.operations]
-          - name: is_default
-            data_categories: [system.operations]
-          - name: privacy_policy_link_label
-            data_categories: [system.operations]
-          - name: privacy_policy_url
-            data_categories: [system.operations]
-          - name: privacy_preferences_link_label
-            data_categories: [system.operations]
-          - name: reject_button_label
-            data_categories: [system.operations]
-          - name: save_button_label
-            data_categories: [system.operations]
-          - name: title
-            data_categories: [system.operations]
-          - name: updated_at
-            data_categories: [system.operations]
-          - name: version
-            data_categories: [system.operations]
-      - name: privacyexperienceconfighistory
-        description: "Historical table to store config history for record keeping"
-        data_categories: []
-        data_qualifier: aggregated.anonymized.unlinked_pseudonymized.pseudonymized.identified
-        fields:
-          - name: accept_button_label
-            data_categories: [system.operations]
-          - name: acknowledge_button_label
-            data_categories: [system.operations]
-          - name: banner_enabled
-            data_categories: [system.operations]
-          - name: component
-            data_categories: [system.operations]
-          - name: created_at
-            data_categories: [system.operations]
-          - name: description
-            data_categories: [system.operations]
-          - name: disabled
-            data_categories: [system.operations]
-          - name: experience_config_id
-            data_categories: [system.operations]
-          - name: id
-            data_categories: [system.operations]
-          - name: is_default
-            data_categories: [system.operations]
-          - name: privacy_policy_link_label
-            data_categories: [system.operations]
-          - name: privacy_policy_url
-            data_categories: [system.operations]
-          - name: privacy_preferences_link_label
-            data_categories: [system.operations]
-          - name: reject_button_label
-            data_categories: [system.operations]
-          - name: save_button_label
-            data_categories: [system.operations]
-          - name: title
-            data_categories: [system.operations]
-          - name: updated_at
-            data_categories: [system.operations]
-          - name: version
-            data_categories: [system.operations]
-      - name: privacyexperiencehistory
-        description: "Stores the history of an experience for a region for consent reporting"
-        data_categories: []
-        data_qualifier: aggregated.anonymized.unlinked_pseudonymized.pseudonymized.identified
-        fields:
-          - name: component
-            data_categories: [system.operations]
-          - name: created_at
-            data_categories: [system.operations]
-          - name: delivery_mechanism
-            data_categories: [system.operations]
-          - name: disabled
-            data_categories: [system.operations]
-          - name: experience_config_history_id
-            data_categories: [system.operations]
-          - name: experience_config_id
-            data_categories: [system.operations]
-          - name: id
-            data_categories: [system.operations]
-          - name: privacy_experience_id
-            data_categories: [system.operations]
-          - name: region
-            data_categories: [system.operations]
-          - name: updated_at
-            data_categories: [system.operations]
-          - name: version
-            data_categories: [system.operations]
-      - name: privacynotice
-        data_categories: []
-        data_qualifier: aggregated.anonymized.unlinked_pseudonymized.pseudonymized.identified
-        fields:
-          - name: name
-            data_categories: [system.operations]
-            data_qualifier: aggregated.anonymized.unlinked_pseudonymized.pseudonymized.identified
-          - name: notice_key
-            data_categories: [system.operations]
-            data_qualifier: aggregated.anonymized.unlinked_pseudonymized.pseudonymized.identified
-          - name: description
-            data_categories: [system.operations]
-            data_qualifier: aggregated.anonymized.unlinked_pseudonymized.pseudonymized.identified
-          - name: internal_description
-            data_categories: [system.operations]
-            data_qualifier: aggregated.anonymized.unlinked_pseudonymized.pseudonymized.identified
-          - name: origin
-            data_categories: [system.operations]
-            data_qualifier: aggregated.anonymized.unlinked_pseudonymized.pseudonymized.identified
-          - name: regions
-            data_categories: [system.operations]
-            data_qualifier: aggregated.anonymized.unlinked_pseudonymized.pseudonymized.identified
-          - name: consent_mechanism
-            data_categories: [system.operations]
-            data_qualifier: aggregated.anonymized.unlinked_pseudonymized.pseudonymized.identified
-          - name: data_uses
-            data_categories: [system.operations]
-            data_qualifier: aggregated.anonymized.unlinked_pseudonymized.pseudonymized.identified
-          - name: enforcement_level
-            data_categories: [system.operations]
-            data_qualifier: aggregated.anonymized.unlinked_pseudonymized.pseudonymized.identified
-          - name: version
-            data_categories: [system.operations]
-            data_qualifier: aggregated.anonymized.unlinked_pseudonymized.pseudonymized.identified
-          - name: disabled
-            data_categories: [system.operations]
-            data_qualifier: aggregated.anonymized.unlinked_pseudonymized.pseudonymized.identified
-          - name: has_gpc_flag
-            data_categories: [system.operations]
-            data_qualifier: aggregated.anonymized.unlinked_pseudonymized.pseudonymized.identified
-          - name: displayed_in_privacy_center
-            data_categories: [system.operations]
-            data_qualifier: aggregated.anonymized.unlinked_pseudonymized.pseudonymized.identified
-          - name: displayed_in_overlay
-            data_categories: [system.operations]
-            data_qualifier: aggregated.anonymized.unlinked_pseudonymized.pseudonymized.identified
-          - name: displayed_in_api
-            data_categories: [system.operations]
-            data_qualifier: aggregated.anonymized.unlinked_pseudonymized.pseudonymized.identified
-          - name: id
-            data_categories: [system.operations]
-            data_qualifier: aggregated.anonymized.unlinked_pseudonymized.pseudonymized.identified
-          - name: created_at
-            data_categories: [system.operations]
-            data_qualifier: aggregated.anonymized.unlinked_pseudonymized.pseudonymized.identified
-          - name: updated_at
-            data_categories: [system.operations]
-            data_qualifier: aggregated.anonymized.unlinked_pseudonymized.pseudonymized.identified
-      - name: privacynoticehistory
-        data_categories: []
-        data_qualifier: aggregated.anonymized.unlinked_pseudonymized.pseudonymized.identified
-        fields:
-          - name: name
-            data_categories: [system.operations]
-            data_qualifier: aggregated.anonymized.unlinked_pseudonymized.pseudonymized.identified
-          - name: notice_key
-            data_categories: [system.operations]
-            data_qualifier: aggregated.anonymized.unlinked_pseudonymized.pseudonymized.identified
-          - name: description
-            data_categories: [system.operations]
-            data_qualifier: aggregated.anonymized.unlinked_pseudonymized.pseudonymized.identified
-          - name: internal_description
-            data_categories: [system.operations]
-            data_qualifier: aggregated.anonymized.unlinked_pseudonymized.pseudonymized.identified
-          - name: origin
-            data_categories: [system.operations]
-            data_qualifier: aggregated.anonymized.unlinked_pseudonymized.pseudonymized.identified
-          - name: regions
-            data_categories: [system.operations]
-            data_qualifier: aggregated.anonymized.unlinked_pseudonymized.pseudonymized.identified
-          - name: consent_mechanism
-            data_categories: [system.operations]
-            data_qualifier: aggregated.anonymized.unlinked_pseudonymized.pseudonymized.identified
-          - name: data_uses
-            data_categories: [system.operations]
-            data_qualifier: aggregated.anonymized.unlinked_pseudonymized.pseudonymized.identified
-          - name: enforcement_level
-            data_categories: [system.operations]
-            data_qualifier: aggregated.anonymized.unlinked_pseudonymized.pseudonymized.identified
-          - name: version
-            data_categories: [system.operations]
-            data_qualifier: aggregated.anonymized.unlinked_pseudonymized.pseudonymized.identified
-          - name: disabled
-            data_categories: [system.operations]
-            data_qualifier: aggregated.anonymized.unlinked_pseudonymized.pseudonymized.identified
-          - name: has_gpc_flag
-            data_categories: [system.operations]
-            data_qualifier: aggregated.anonymized.unlinked_pseudonymized.pseudonymized.identified
-          - name: displayed_in_privacy_center
-            data_categories: [system.operations]
-            data_qualifier: aggregated.anonymized.unlinked_pseudonymized.pseudonymized.identified
-          - name: displayed_in_overlay
-            data_categories: [system.operations]
-            data_qualifier: aggregated.anonymized.unlinked_pseudonymized.pseudonymized.identified
-          - name: displayed_in_api
-            data_categories: [system.operations]
-            data_qualifier: aggregated.anonymized.unlinked_pseudonymized.pseudonymized.identified
-          - name: id
-            data_categories: [system.operations]
-            data_qualifier: aggregated.anonymized.unlinked_pseudonymized.pseudonymized.identified
-          - name: created_at
-            data_categories: [system.operations]
-            data_qualifier: aggregated.anonymized.unlinked_pseudonymized.pseudonymized.identified
-          - name: updated_at
-            data_categories: [system.operations]
-            data_qualifier: aggregated.anonymized.unlinked_pseudonymized.pseudonymized.identified
-          - name: privacy_notice_id
-            data_categories: [system.operations]
-            data_qualifier: aggregated.anonymized.unlinked_pseudonymized.pseudonymized.identified
-      - name: privacyrequest
-        data_categories: []
-        data_qualifier: aggregated.anonymized.unlinked_pseudonymized.pseudonymized.identified
-        fields:
-          - name: cancel_reason
-            data_categories: [system.operations]
-            data_qualifier: aggregated.anonymized.unlinked_pseudonymized.pseudonymized.identified
-          - name: canceled_at
-            data_categories: [system.operations]
-            data_qualifier: aggregated.anonymized.unlinked_pseudonymized.pseudonymized.identified
-          - name: client_id
-            data_categories: [system.operations]
-            data_qualifier: aggregated.anonymized.unlinked_pseudonymized.pseudonymized.identified
-          - name: created_at
-            data_categories: [system.operations]
-            data_qualifier: aggregated.anonymized.unlinked_pseudonymized.pseudonymized.identified
-          - name: due_date
-            description: "The date by which this data subject request must be completed"
-            data_categories: [system.operations]
-            data_qualifier: aggregated.anonymized.unlinked_pseudonymized.pseudonymized.identified
-          - name: external_id
-            data_categories: [system.operations]
-            data_qualifier: aggregated.anonymized.unlinked_pseudonymized.pseudonymized.identified
-          - name: finished_processing_at
-            data_categories: [system.operations]
-            data_qualifier: aggregated.anonymized.unlinked_pseudonymized.pseudonymized.identified
-          - name: id
-            data_categories: [system.operations]
-            data_qualifier: aggregated.anonymized.unlinked_pseudonymized.pseudonymized.identified
-          - name: identity_verified_at
-            data_categories: [system.operations]
-            data_qualifier: aggregated.anonymized.unlinked_pseudonymized.pseudonymized.identified
-          - name: origin
-            data_categories: [system.operations]
-            data_qualifier: aggregated.anonymized.unlinked_pseudonymized.pseudonymized.identified
-          - name: paused_at
-            data_categories: [system.operations]
-            data_qualifier: aggregated.anonymized.unlinked_pseudonymized.pseudonymized.identified
-          - name: policy_id
-            data_categories: [system.operations]
-            data_qualifier: aggregated.anonymized.unlinked_pseudonymized.pseudonymized.identified
-          - name: requested_at
-            data_categories: [system.operations]
-            data_qualifier: aggregated.anonymized.unlinked_pseudonymized.pseudonymized.identified
-          - name: reviewed_at
-            data_categories: [system.operations]
-            data_qualifier: aggregated.anonymized.unlinked_pseudonymized.pseudonymized.identified
-          - name: reviewed_by
-            data_categories: [user.name]
-            data_qualifier: aggregated.anonymized.unlinked_pseudonymized.pseudonymized.identified
-          - name: started_processing_at
-            data_categories: [system.operations]
-            data_qualifier: aggregated.anonymized.unlinked_pseudonymized.pseudonymized.identified
-          - name: status
-            data_categories: [system.operations]
-            data_qualifier: aggregated.anonymized.unlinked_pseudonymized.pseudonymized.identified
-          - name: updated_at
-            data_categories: [system.operations]
-            data_qualifier: aggregated.anonymized.unlinked_pseudonymized.pseudonymized.identified
-          - name: consent_preferences
-            data_categories: [system.operations]
-            data_qualifier: aggregated.anonymized.unlinked_pseudonymized.pseudonymized.identified
-          - name: awaiting_email_send_at
-            data_categories: [system.operations]
-            data_qualifier: aggregated.anonymized.unlinked_pseudonymized.pseudonymized.identified
-      - name: privacyrequesterror
-        data_categories: []
-        data_qualifier: aggregated.anonymized.unlinked_pseudonymized.pseudonymized.identified
-        fields:
-          - name: created_at
-            data_categories: [system.operations]
-            data_qualifier: aggregated.anonymized.unlinked_pseudonymized.pseudonymized.identified
-          - name: id
-            data_categories: [system.operations]
-            data_qualifier: aggregated.anonymized.unlinked_pseudonymized.pseudonymized.identified
-          - name: message_sent
-            data_categories: [system.operations]
-            data_qualifier: aggregated.anonymized.unlinked_pseudonymized.pseudonymized.identified
-          - name: privacy_request_id
-            data_categories: [system.operations]
-            data_qualifier: aggregated.anonymized.unlinked_pseudonymized.pseudonymized.identified
-          - name: updated_at
-            data_categories: [system.operations]
-            data_qualifier: aggregated.anonymized.unlinked_pseudonymized.pseudonymized.identified
-      - name: privacyrequestnotifications
-        data_categories: []
-        data_qualifier: aggregated.anonymized.unlinked_pseudonymized.pseudonymized.identified
-        fields:
-          - name: created_at
-            data_categories: [system.operations]
-            data_qualifier: aggregated.anonymized.unlinked_pseudonymized.pseudonymized.identified
-          - name: email
-            description: "The emails of the user that wish to receive error notifications"
-            data_categories:
-              - user.contact.email
-          - name: id
-            data_categories: [system.operations]
-            data_qualifier: aggregated.anonymized.unlinked_pseudonymized.pseudonymized.identified
-          - name: notify_after_failures
-            data_categories: [system.operations]
-            data_qualifier: aggregated.anonymized.unlinked_pseudonymized.pseudonymized.identified
-          - name: updated_at
-            data_categories: [system.operations]
-            data_qualifier: aggregated.anonymized.unlinked_pseudonymized.pseudonymized.identified
-      - name: providedidentity
-        data_categories: []
-        data_qualifier: aggregated.anonymized.unlinked_pseudonymized.pseudonymized.identified
-        fields:
-          - name: created_at
-            data_categories: [system.operations]
-            data_qualifier: aggregated.anonymized.unlinked_pseudonymized.pseudonymized.identified
-          - name: encrypted_value
-            data_categories: [user.contact, user.unique_id]
-            data_qualifier: aggregated.anonymized.unlinked_pseudonymized.pseudonymized.identified
-          - name: field_name
-            data_categories: [system.operations]
-            data_qualifier: aggregated.anonymized.unlinked_pseudonymized.pseudonymized.identified
-          - name: hashed_value
-            data_categories: [user.contact, user.unique_id]
-            data_qualifier: aggregated.anonymized.unlinked_pseudonymized.pseudonymized.identified
-          - name: id
-            data_categories: [system.operations]
-            data_qualifier: aggregated.anonymized.unlinked_pseudonymized.pseudonymized.identified
-          - name: privacy_request_id
-            data_categories: [system.operations]
-            data_qualifier: aggregated.anonymized.unlinked_pseudonymized.pseudonymized.identified
-          - name: updated_at
-            data_categories: [system.operations]
-            data_qualifier: aggregated.anonymized.unlinked_pseudonymized.pseudonymized.identified
-      - name: rule
-        data_categories: []
-        data_qualifier: aggregated.anonymized.unlinked_pseudonymized.pseudonymized.identified
-        fields:
-          - name: action_type
-            data_categories: [system.operations]
-            data_qualifier: aggregated.anonymized.unlinked_pseudonymized.pseudonymized.identified
-          - name: client_id
-            data_categories: [system.operations]
-            data_qualifier: aggregated.anonymized.unlinked_pseudonymized.pseudonymized.identified
-          - name: created_at
-            data_categories: [system.operations]
-            data_qualifier: aggregated.anonymized.unlinked_pseudonymized.pseudonymized.identified
-          - name: id
-            data_categories: [system.operations]
-            data_qualifier: aggregated.anonymized.unlinked_pseudonymized.pseudonymized.identified
-          - name: key
-            data_categories: [system.operations]
-            data_qualifier: aggregated.anonymized.unlinked_pseudonymized.pseudonymized.identified
-          - name: masking_strategy
-            data_categories: [system.operations]
-            data_qualifier: aggregated.anonymized.unlinked_pseudonymized.pseudonymized.identified
-          - name: name
-            data_categories: [system.operations]
-            data_qualifier: aggregated.anonymized.unlinked_pseudonymized.pseudonymized.identified
-          - name: policy_id
-            data_categories: [system.operations]
-            data_qualifier: aggregated.anonymized.unlinked_pseudonymized.pseudonymized.identified
-          - name: storage_destination_id
-            data_categories: [system.operations]
-            data_qualifier: aggregated.anonymized.unlinked_pseudonymized.pseudonymized.identified
-          - name: updated_at
-            data_categories: [system.operations]
-            data_qualifier: aggregated.anonymized.unlinked_pseudonymized.pseudonymized.identified
-      - name: ruletarget
-        data_categories: []
-        data_qualifier: aggregated.anonymized.unlinked_pseudonymized.pseudonymized.identified
-        fields:
-          - name: client_id
-            data_categories: [system.operations]
-            data_qualifier: aggregated.anonymized.unlinked_pseudonymized.pseudonymized.identified
-          - name: created_at
-            data_categories: [system.operations]
-            data_qualifier: aggregated.anonymized.unlinked_pseudonymized.pseudonymized.identified
-          - name: data_category
-            data_categories: [system.operations]
-            data_qualifier: aggregated.anonymized.unlinked_pseudonymized.pseudonymized.identified
-          - name: id
-            data_categories: [system.operations]
-            data_qualifier: aggregated.anonymized.unlinked_pseudonymized.pseudonymized.identified
-          - name: key
-            data_categories: [system.operations]
-            data_qualifier: aggregated.anonymized.unlinked_pseudonymized.pseudonymized.identified
-          - name: name
-            data_categories: [system.operations]
-            data_qualifier: aggregated.anonymized.unlinked_pseudonymized.pseudonymized.identified
-          - name: rule_id
-            data_categories: [system.operations]
-            data_qualifier: aggregated.anonymized.unlinked_pseudonymized.pseudonymized.identified
-          - name: updated_at
-            data_categories: [system.operations]
-            data_qualifier: aggregated.anonymized.unlinked_pseudonymized.pseudonymized.identified
-      - name: storageconfig
-        data_categories: []
-        data_qualifier: aggregated.anonymized.unlinked_pseudonymized.pseudonymized.identified
-        fields:
-          - name: created_at
-            data_categories: [system.operations]
-            data_qualifier: aggregated.anonymized.unlinked_pseudonymized.pseudonymized.identified
-          - name: details
-            data_categories: [system.operations]
-            data_qualifier: aggregated.anonymized.unlinked_pseudonymized.pseudonymized.identified
-          - name: format
-            data_categories: [system.operations]
-            data_qualifier: aggregated.anonymized.unlinked_pseudonymized.pseudonymized.identified
-          - name: id
-            data_categories: [system.operations]
-            data_qualifier: aggregated.anonymized.unlinked_pseudonymized.pseudonymized.identified
-          - name: is_default
-            data_categories: [system.operations]
-            data_qualifier: aggregated.anonymized.unlinked_pseudonymized.pseudonymized.identified
-          - name: key
-            data_categories: [system.operations]
-            data_qualifier: aggregated.anonymized.unlinked_pseudonymized.pseudonymized.identified
-          - name: name
-            data_categories: [system.operations]
-            data_qualifier: aggregated.anonymized.unlinked_pseudonymized.pseudonymized.identified
-          - name: secrets
-            data_categories: [system.operations]
-            data_qualifier: aggregated.anonymized.unlinked_pseudonymized.pseudonymized.identified
-          - name: type
-            data_categories: [system.operations]
-            data_qualifier: aggregated.anonymized.unlinked_pseudonymized.pseudonymized.identified
-          - name: updated_at
-            data_categories: [system.operations]
-            data_qualifier: aggregated.anonymized.unlinked_pseudonymized.pseudonymized.identified
-      - name: plus_custom_field_value_list
-        description: "Table used to store allowed custom list values for custom metadata"
-        data_categories: null
-        fields:
-          - name: created_at
-            data_categories:
-              - system.operations
-            data_qualifier: aggregated.anonymized.unlinked_pseudonymized.pseudonymized.identified
-          - name: id
-            data_categories: [system.operations]
-            data_qualifier: aggregated.anonymized.unlinked_pseudonymized.pseudonymized.identified
-          - name: updated_at
-            data_categories: [system.operations]
-            data_qualifier: aggregated.anonymized.unlinked_pseudonymized.pseudonymized.identified
-          - name: name
-            data_categories:
-              - system.operations
-            data_qualifier: aggregated.anonymized.unlinked_pseudonymized.pseudonymized.identified
-          - name: description
-            data_categories:
-              - system.operations
-            data_qualifier: aggregated.anonymized.unlinked_pseudonymized.pseudonymized.identified
-          - name: allowed_values
-            data_categories:
-              - system.operations
-            data_qualifier: aggregated.anonymized.unlinked_pseudonymized.pseudonymized.identified
-      - name: plus_custom_field
-        description: "Table used to store custom fields for resources"
-        data_categories: null
-        fields:
-          - name: id
-            data_categories: [system.operations]
-            data_qualifier: aggregated.anonymized.unlinked_pseudonymized.pseudonymized.identified
-          - name: created_at
-            data_categories: [system.operations]
-            data_qualifier: aggregated.anonymized.unlinked_pseudonymized.pseudonymized.identified
-          - name: updated_at
-            data_categories: [system.operations]
-            data_qualifier: aggregated.anonymized.unlinked_pseudonymized.pseudonymized.identified
-          - name: custom_field_definition_id
-            data_categories: [system.operations]
-            data_qualifier: aggregated.anonymized.unlinked_pseudonymized.pseudonymized.identified
-          - name: resource_id
-            data_categories: [system.operations]
-            data_qualifier: aggregated.anonymized.unlinked_pseudonymized.pseudonymized.identified
-          - name: resource_type
-            data_categories: [system.operations]
-            data_qualifier: aggregated.anonymized.unlinked_pseudonymized.pseudonymized.identified
-          - name: value
-            data_categories: [system.operations]
-            data_qualifier: aggregated.anonymized.unlinked_pseudonymized.pseudonymized.identified
-          - name: allow_list_id
-            data_categories: [system.operations]
-            data_qualifier: aggregated.anonymized.unlinked_pseudonymized.pseudonymized.identified
-          - name: description
-            data_categories: [system.operations]
-            data_qualifier: aggregated.anonymized.unlinked_pseudonymized.pseudonymized.identified
-          - name: field_definition
-            data_categories: [system.operations]
-            data_qualifier: aggregated.anonymized.unlinked_pseudonymized.pseudonymized.identified
-          - name: field_type
-            data_categories: [system.operations]
-            data_qualifier: aggregated.anonymized.unlinked_pseudonymized.pseudonymized.identified
-      - name: plus_custom_field_definition
-        description: "Table used to store custom field definitions for resources"
-        data_categories: null
-        fields:
-          - name: id
-            data_categories: [system.operations]
-            data_qualifier: aggregated.anonymized.unlinked_pseudonymized.pseudonymized.identified
-          - name: created_at
-            data_categories: [system.operations]
-            data_qualifier: aggregated.anonymized.unlinked_pseudonymized.pseudonymized.identified
-          - name: updated_at
-            data_categories: [system.operations]
-            data_qualifier: aggregated.anonymized.unlinked_pseudonymized.pseudonymized.identified
-          - name: custom_field_definition_id
-            data_categories: [system.operations]
-            data_qualifier: aggregated.anonymized.unlinked_pseudonymized.pseudonymized.identified
-          - name: allow_list_id
-            data_categories: [system.operations]
-            data_qualifier: aggregated.anonymized.unlinked_pseudonymized.pseudonymized.identified
-          - name: description
-            data_categories: [system.operations]
-            data_qualifier: aggregated.anonymized.unlinked_pseudonymized.pseudonymized.identified
-          - name: field_definition
-            data_categories: [system.operations]
-            data_qualifier: aggregated.anonymized.unlinked_pseudonymized.pseudonymized.identified
-          - name: field_type
-            data_categories: [system.operations]
-            data_qualifier: aggregated.anonymized.unlinked_pseudonymized.pseudonymized.identified
-          - name: name
-            data_categories: [system.operations]
-            data_qualifier: aggregated.anonymized.unlinked_pseudonymized.pseudonymized.identified
-          - name: resource_type
-            data_categories: [system.operations]
-            data_qualifier: aggregated.anonymized.unlinked_pseudonymized.pseudonymized.identified
-          - name: active
-            data_categories: [system.operations]
-            data_qualifier: aggregated.anonymized.unlinked_pseudonymized.pseudonymized.identified
-      - name: plus_system_scans
-        description: "A table used to store results of a infrastructure system scan"
-        data_categories: null
-        data_qualifier: aggregated.anonymized.unlinked_pseudonymized.pseudonymized.identified
-        fields:
-          - name: created_at
-            data_categories:
-              - system.operations
-            data_qualifier: aggregated.anonymized.unlinked_pseudonymized.pseudonymized.identified
-          - name: error
-            description: "Any errors encountered during system scanning"
-            data_categories:
-              - system.operations
-            data_qualifier: aggregated.anonymized.unlinked_pseudonymized.pseudonymized.identified
-          - name: id
-            data_categories:
-              - system.operations
-            data_qualifier: aggregated.anonymized.unlinked_pseudonymized.pseudonymized.identified
-          - name: is_classified
-            description: "Whether this system has been classified by Fidescls"
-            data_categories:
-              - system.operations
-            data_qualifier: aggregated.anonymized.unlinked_pseudonymized.pseudonymized.identified
-          - name: result
-            description: "Fides Generated Description for Column: result"
-            data_categories:
-              - system.operations
-            data_qualifier: aggregated.anonymized.unlinked_pseudonymized.pseudonymized.identified
-          - name: status
-            description: "Fides Generated Description for Column: status"
-            data_categories:
-              - system.operations
-            data_qualifier: aggregated.anonymized.unlinked_pseudonymized.pseudonymized.identified
-          - name: system_count
-            description: "The number of systems discovered by this scan"
-            data_categories:
-              - system.operations
-            data_qualifier: aggregated.anonymized.unlinked_pseudonymized.pseudonymized.identified
-          - name: updated_at
-            data_categories:
-              - system.operations
-            data_qualifier: aggregated.anonymized.unlinked_pseudonymized.pseudonymized.identified
-      - name: privacypreferencehistory
-        data_qualifier: aggregated.anonymized.unlinked_pseudonymized.pseudonymized.identified
-        fields:
-          - name: affected_system_status
-            data_categories:
-              - system.operations
-            data_qualifier: aggregated.anonymized.unlinked_pseudonymized.pseudonymized.identified
-          - name: anonymized_ip_address
-            data_categories:
-              - system.operations
-          - name: created_at
-            data_categories:
-              - system.operations
-            data_qualifier: aggregated.anonymized.unlinked_pseudonymized.pseudonymized.identified
-          - name: email
-            data_categories:
-              - user
-            data_qualifier: aggregated.anonymized.unlinked_pseudonymized.pseudonymized.identified
-          - name: fides_user_device
-            data_categories:
-              - system.operations
-            data_qualifier: aggregated.anonymized.unlinked_pseudonymized.pseudonymized.identified
-          - name: fides_user_device_provided_identity_id
-            data_categories:
-              - system.operations
-            data_qualifier: aggregated.anonymized.unlinked_pseudonymized.pseudonymized.identified
-          - name: hashed_fides_user_device
-            data_categories:
-              - system.operations
-            data_qualifier: aggregated.anonymized.unlinked_pseudonymized.pseudonymized.identified
-          - name: id
-            data_categories:
-              - system.operations
-          - name: hashed_email
-            data_categories:
-              - system.operations
-          - name: hashed_phone_number
-            data_categories:
-              - system.operations
-            data_qualifier: aggregated.anonymized.unlinked_pseudonymized.pseudonymized.identified
-          - name: method
-            data_categories:
-              - system.operations
-            data_qualifier: aggregated.anonymized.unlinked_pseudonymized.pseudonymized.identified
-          - name: phone_number
-            data_categories:
-              - user
-            data_qualifier: aggregated.anonymized.unlinked_pseudonymized.pseudonymized.identified
-          - name: preference
-            data_categories:
-              - system.operations
-            data_qualifier: aggregated.anonymized.unlinked_pseudonymized.pseudonymized.identified
-          - name: privacy_experience_config_history_id
-            data_categories:
-              - system.operations
-            data_qualifier: aggregated.anonymized.unlinked_pseudonymized.pseudonymized.identified
-          - name: privacy_experience_history_id
-            data_categories:
-              - system.operations
-            data_qualifier: aggregated.anonymized.unlinked_pseudonymized.pseudonymized.identified
-          - name: privacy_notice_history_id
-            data_categories:
-              - system.operations
-            data_qualifier: aggregated.anonymized.unlinked_pseudonymized.pseudonymized.identified
-          - name: privacy_request_id
-            data_categories:
-              - system.operations
-            data_qualifier: aggregated.anonymized.unlinked_pseudonymized.pseudonymized.identified
-          - name: provided_identity_id
-            data_categories:
-              - system.operations
-            data_qualifier: aggregated.anonymized.unlinked_pseudonymized.pseudonymized.identified
-          - name: relevant_systems
-            data_categories:
-              - system.operations
-            data_qualifier: aggregated.anonymized.unlinked_pseudonymized.pseudonymized.identified
-          - name: request_origin
-            data_categories:
-              - system.operations
-            data_qualifier: aggregated.anonymized.unlinked_pseudonymized.pseudonymized.identified
-          - name: secondary_user_ids
-            data_categories:
-              - user
-            data_qualifier: aggregated.anonymized.unlinked_pseudonymized.pseudonymized.identified
-          - name: updated_at
-            data_categories:
-              - system.operations
-            data_qualifier: aggregated.anonymized.unlinked_pseudonymized.pseudonymized.identified
-          - name: url_recorded
-            data_categories:
-              - system.operations
-            data_qualifier: aggregated.anonymized.unlinked_pseudonymized.pseudonymized.identified
-          - name: user_agent
-            data_categories:
-              - user
-            data_qualifier: aggregated.anonymized.unlinked_pseudonymized.pseudonymized.identified
-          - name: user_geography
-            data_categories:
-              - system.operations
-            data_qualifier: aggregated.anonymized.unlinked_pseudonymized.pseudonymized.identified
-      - name: userregistration
-        description: "Records the registration status of this Fides deployment"
-        data_categories: null
-        data_qualifier: aggregated.anonymized.unlinked_pseudonymized.pseudonymized.identified
-        fields:
-          - name: id
-            data_categories:
-              - system.operations
-            data_qualifier: aggregated.anonymized.unlinked_pseudonymized.pseudonymized.identified
-          - name: created_at
-            data_categories:
-              - system.operations
-            data_qualifier: aggregated.anonymized.unlinked_pseudonymized.pseudonymized.identified
-          - name: updated_at
-            data_categories:
-              - system.operations
-            data_qualifier: aggregated.anonymized.unlinked_pseudonymized.pseudonymized.identified
-          - name: analytics_id
-            description: "The identifier for this Fides deployment within Fideslog"
-            data_categories:
-              - system.operations
-            data_qualifier: aggregated.anonymized.unlinked_pseudonymized.pseudonymized.identified
-          - name: opt_in
-            description: "Whether the user has opted to share analytics data"
-            data_categories:
-              - system.operations
-            data_qualifier: aggregated.anonymized.unlinked_pseudonymized.pseudonymized.identified
-          - name: user_email
-            description: "The email of the user setting this opt_in preference"
-            data_categories:
-              - user.contact.email
-            data_qualifier: aggregated.anonymized.unlinked_pseudonymized.pseudonymized.identified
-          - name: user_organization
-            description: "The name of the organization this Fides deployment belongs to"
-            data_categories:
-              - user.workplace
-            data_qualifier: aggregated.anonymized.unlinked_pseudonymized.pseudonymized.identified
-=======
+- fides_key: fides_db
+  organization_fides_key: default_organization
+  name: public
+  description: The dataset for the fides application.
+  meta: {}
+  data_categories:
+  - system.operations
+  data_qualifier: aggregated.anonymized.unlinked_pseudonymized.pseudonymized.identified
+  retention: 1 year post employment
+  collections:
+  - name: accessmanualwebhook
+    description: 'A table to record manual steps within data subject execution'
+    data_categories: []
+    data_qualifier: aggregated.anonymized.unlinked_pseudonymized.pseudonymized.identified
+    fields:
+    - name: connection_config_id
+      description: 'The identifier of the system to locate this data within'
+      data_categories: [system.operations]
+      data_qualifier: aggregated.anonymized.unlinked_pseudonymized.pseudonymized.identified
+    - name: created_at
+      data_categories: [system.operations]
+      data_qualifier: aggregated.anonymized.unlinked_pseudonymized.pseudonymized.identified
+    - name: fields
+      description: 'Which data fields must be manually looked up'
+      data_categories: [system.operations]
+      data_qualifier: aggregated.anonymized.unlinked_pseudonymized.pseudonymized.identified
+    - name: id
+      data_categories: [system.operations]
+      data_qualifier: aggregated.anonymized.unlinked_pseudonymized.pseudonymized.identified
+    - name: updated_at
+      data_categories: [system.operations]
+      data_qualifier: aggregated.anonymized.unlinked_pseudonymized.pseudonymized.identified
+  - name: alembic_version
+    data_qualifier: aggregated.anonymized.unlinked_pseudonymized.pseudonymized.identified
+    fields:
+    - name: version_num
+      data_categories:
+      - system.operations
+      data_qualifier: aggregated.anonymized.unlinked_pseudonymized.pseudonymized.identified
+  - name: applicationconfig
+    data_qualifier: aggregated.anonymized.unlinked_pseudonymized.pseudonymized.identified
     fields:
     - name: api_set
       data_categories:
@@ -3163,10 +966,6 @@
       data_categories:
       - system.operations
       data_qualifier: aggregated.anonymized.unlinked_pseudonymized.pseudonymized.identified
-    - name: system_dependencies
-      data_categories:
-      - system.operations
-      data_qualifier: aggregated.anonymized.unlinked_pseudonymized.pseudonymized.identified
     - name: system_type
       data_categories:
       - system.operations
@@ -4424,5 +2223,4 @@
       description: 'The name of the organization this Fides deployment belongs to'
       data_categories:
       - user.workplace
-      data_qualifier: aggregated.anonymized.unlinked_pseudonymized.pseudonymized.identified
->>>>>>> 0438113f
+      data_qualifier: aggregated.anonymized.unlinked_pseudonymized.pseudonymized.identified