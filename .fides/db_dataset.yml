dataset:
- fides_key: fides_db
  organization_fides_key: default_organization
  name: public
  description: The dataset for the fides application.
  meta: {}
  data_categories:
  - system.operations
  collections:
  - name: accessmanualwebhook
    description: 'A table to record manual steps within data subject execution'
    data_categories: []
    fields:
    - name: connection_config_id
      description: 'The identifier of the system to locate this data within'
      data_categories: [system.operations]
    - name: created_at
      data_categories: [system.operations]
    - name: fields
      description: 'Which data fields must be manually looked up'
      data_categories: [system.operations]
    - name: id
      data_categories: [system.operations]
    - name: updated_at
      data_categories: [system.operations]
  - name: alembic_version
    fields:
    - name: version_num
      data_categories:
      - system.operations
  - name: applicationconfig
    fields:
    - name: api_set
      data_categories:
      - system.operations
    - name: config_set
      data_categories:
      - system.operations
    - name: updated_at
      data_categories:
      - system.operations
    - name: created_at
      data_categories:
      - system.operations
    - name: id
      data_categories:
      - system.operations
    - name: single_row
      data_categories:
      - system.operations
  - name: auditlog
    fields:
    - name: created_at
      data_categories:
      - system.operations
    - name: action
      data_categories:
      - system.operations
    - name: id
      data_categories:
      - system.operations
    - name: message
      data_categories:
      - system.operations
    - name: privacy_request_id
      data_categories:
      - system.operations
    - name: updated_at
      data_categories:
      - system.operations
    - name: user_id
      data_categories:
      - system.operations
  - name: audit_log_resource
    fields:
    - name: created_at
      data_categories:
      - system.operations
    - name: extra_data
      data_categories:
      - system.operations
    - name: fides_keys
      data_categories:
      - system.operations
    - name: id
      data_categories:
      - system.operations
    - name: request_path
      data_categories:
      - system.operations
    - name: request_type
      data_categories:
      - system.operations
    - name: updated_at
      data_categories:
      - system.operations
    - name: user_id
      data_categories:
      - user.unique_id
  - name: client
    fields:
    - name: created_at
      data_categories:
      - system.operations
    - name: fides_key
      data_categories:
      - system.operations
    - name: hashed_secret
      data_categories:
      - system.operations
    - name: id
      data_categories:
      - system.operations
    - name: salt
      data_categories:
      - system.operations
    - name: scopes
      data_categories:
      - system.operations
    - name: roles
      data_categories:
      - system.operations
    - name: systems
      data_categories:
        - system.operations
    - name: updated_at
      data_categories:
      - system.operations
    - name: user_id
      data_categories:
      - system.operations
  - name: currentprivacypreference
    fields:
    - name: created_at
      data_categories:
      - system.operations
    - name: feature
      data_categories:
      - system.operations
    - name: fides_user_device_provided_identity_id
      data_categories:
      - user
    - name: id
      data_categories:
      - system.operations
    - name: preference
      data_categories:
      - system.operations
    - name: privacy_notice_history_id
      data_categories:
      - system.operations
    - name: privacy_notice_id
      data_categories:
      - system.operations
    - name: privacy_preference_history_id
      data_categories:
      - system.operations
    - name: provided_identity_id
      data_categories:
      - system.operations
    - name: purpose_consent
      data_categories:
      - system.operations
    - name: purpose_legitimate_interests
      data_categories:
      - system.operations
    - name: special_feature
      data_categories:
      - system.operations
    - name: special_purpose
      data_categories:
      - system.operations
    - name: system_consent
      data_categories:
      - system.operations
    - name: system_legitimate_interests
      data_categories:
      - system.operations
    - name: tcf_version
      data_categories:
      - system.operations
    - name: updated_at
      data_categories:
      - system.operations
    - name: vendor_consent
      data_categories:
      - system.operations
    - name: vendor_legitimate_interests
      data_categories:
      - system.operations
  - name: systemmanager
    fields:
      - name: id
        data_categories:
          - system.operations
      - name: created_at
        data_categories:
          - system.operations
      - name: updated_at
        data_categories:
          - system.operations
      - name: user_id
        data_categories:
          - system.operations
      - name: system_id
        data_categories:
          - system.operations
  - name: cls_classification_detail
    description: 'A table to store results of classification runs'
    data_categories: null
    fields:
    - name: collection
      description: 'The collection to which the classification target belongs'
      data_categories:
      - system.operations
    - name: created_at
      data_categories:
      - system.operations
    - name: dataset
      description: 'The resource to which the classification target belongs'
      data_categories:
      - system.operations
    - name: field
      description: 'The classification target'
      data_categories:
      - system.operations
    - name: id
      data_categories:
      - system.operations
    - name: instance_id
      description: 'The unique instance in time of the act of classifying a resource. Foreign key to the ID in cls_classification_instance'
      data_categories:
      - system.operations
    - name: labels
      description: 'The suggested data categories and metadata for a resource detail as suggested by the classifier'
      data_categories:
      - system.operations
    - name: status
      description: 'State management for the classification of a resource detail'
      data_categories:
      - system.operations
    - name: updated_at
      data_categories:
      - system.operations
  - name: cls_classification_instance
    description: 'A table to manage the metadata and state of executing classifications'
    data_categories: null
    fields:
    - name: created_at
      data_categories:
      - system.operations
    - name: id
      description: 'The unique ID for an instance in time of classifying a resource, to be referenced by the detail output of a classification'
      data_categories:
      - system.operations
    - name: organization_key
      description: 'The organization fides_key of the resources being classified'
      data_categories:
      - system.operations
    - name: dataset_key
      description: 'The fides_key of the resource being classified'
      data_categories:
      - system.operations
    - name: dataset_name
      description: 'The name of the resource being classified'
      data_categories:
      - system.operations
    - name: status
      description: 'State of the classify instance during classification and review post completion'
      data_categories:
      - system.operations
    - name: target
      description: 'The target type of the resource being classified'
      data_categories:
      - system.operations
    - name: type
      description: 'The type of resource being classified (e.g., systems, datasets)'
      data_categories:
      - system.operations
    - name: updated_at
      data_categories:
      - system.operations
  - name: ctl_data_categories
    fields:
    - name: created_at
      data_categories:
      - system.operations
    - name: description
      data_categories:
      - system.operations
    - name: fides_key
      data_categories:
      - system.operations
    - name: id
      data_categories:
      - system.operations
    - name: name
      data_categories:
      - system.operations
    - name: organization_fides_key
      data_categories:
      - system.operations
    - name: parent_key
      data_categories:
      - system.operations
    - name: tags
      data_categories:
      - system.operations
    - name: updated_at
      data_categories:
      - system.operations
    - name: is_default
      data_categories:
        - system.operations
    - name: active
      data_categories:
        - system.operations
    - name: version_added
      data_categories:
        - system.operations
    - name: version_deprecated
      data_categories:
        - system.operations
    - name: replaced_by
      data_categories:
        - system.operations
  - name: ctl_data_subjects
    fields:
    - name: automated_decisions_or_profiling
      description: Boolean value representing if automated decisions or profiling
        is used for the data subject.
      data_categories:
      - system.operations
    - name: created_at
      data_categories:
      - system.operations
    - name: description
      data_categories:
      - system.operations
    - name: fides_key
      data_categories:
      - system.operations
    - name: id
      data_categories:
      - system.operations
    - name: name
      data_categories:
      - system.operations
    - name: organization_fides_key
      data_categories:
      - system.operations
    - name: rights
      description: JSON structure containing a strategy and optional values for detailing
        data subject rights available
      data_categories:
      - system.operations
    - name: tags
      data_categories:
      - system.operations
    - name: updated_at
      data_categories:
      - system.operations
    - name: is_default
      data_categories:
        - system.operations
    - name: active
      data_categories:
        - system.operations
    - name: version_added
      data_categories:
        - system.operations
    - name: version_deprecated
      data_categories:
        - system.operations
    - name: replaced_by
      data_categories:
        - system.operations
  - name: ctl_data_uses
    fields:
    - name: created_at
      data_categories:
      - system.operations
    - name: description
      data_categories:
      - system.operations
    - name: fides_key
      data_categories:
      - system.operations
    - name: id
      data_categories:
      - system.operations
    - name: name
      data_categories:
      - system.operations
    - name: organization_fides_key
      data_categories:
      - system.operations
    - name: parent_key
      data_categories:
      - system.operations
    - name: tags
      data_categories:
      - system.operations
    - name: updated_at
      data_categories:
      - system.operations
    - name: is_default
      data_categories:
        - system.operations
    - name: active
      data_categories:
        - system.operations
    - name: version_added
      data_categories:
        - system.operations
    - name: version_deprecated
      data_categories:
        - system.operations
    - name: replaced_by
      data_categories:
        - system.operations
  - name: ctl_datasets
    fields:
    - name: collections
      data_categories:
      - system.operations
    - name: created_at
      description: The timestamp of when the row was created
      data_categories:
      - system.operations
    - name: data_categories
      data_categories:
      - system.operations
    - name: description
      data_categories:
      - system.operations
    - name: fides_key
      data_categories:
      - system.operations
    - name: fides_meta
      data_categories:
      - system.operations
    - name: id
      data_categories:
      - system.operations
    - name: meta
      data_categories:
      - system.operations
    - name: name
      data_categories:
      - system.operations
    - name: organization_fides_key
      data_categories:
      - system.operations
    - name: tags
      data_categories:
      - system.operations
    - name: updated_at
      description: The timestamp of when the row was last updated
      data_categories:
      - system.operations
  - name: ctl_evaluations
    fields:
    - name: created_at
      description: The timestamp of when the row was created
      data_categories:
      - system.operations
    - name: details
      data_categories:
      - system.operations
    - name: fides_key
      data_categories:
      - system.operations
    - name: id
      data_categories:
      - system.operations
    - name: message
      data_categories:
      - system.operations
    - name: status
      data_categories:
      - system.operations
    - name: updated_at
      description: The timestamp of when the row was last updated
      data_categories:
      - system.operations
    - name: violations
      data_categories:
      - system.operations
  - name: fidesuser
    fields:
    - name: created_at
      data_categories:
      - system.operations
    - name: first_name
      data_categories:
      - system.operations
    - name: hashed_password
      data_categories:
      - system.operations
    - name: id
      data_categories:
      - system.operations
    - name: last_login_at
      data_categories:
      - system.operations
    - name: last_name
      data_categories:
      - system.operations
    - name: password_reset_at
      data_categories:
      - system.operations
    - name: salt
      data_categories:
      - system.operations
    - name: updated_at
      description: The timestamp of when the row was created
      data_categories:
      - system.operations
    - name: username
      data_categories:
      - system.operations
  - name: fidesuserpermissions
    fields:
    - name: created_at
      data_categories:
      - system.operations
    - name: id
      data_categories:
      - system.operations
    - name: scopes
      data_categories:
      - system.operations
    - name: roles
      data_categories:
        - system.operations
    - name: updated_at
      data_categories:
      - system.operations
    - name: user_id
      data_categories:
      - system.operations
  - name: ctl_organizations
    fields:
    - name: controller
      description: Encrypted contact information for the controller (name, address,
        email, phone)
      data_categories:
      - user.contact
    - name: created_at
      description: The timestamp of when the row was created
      data_categories:
      - system.operations
    - name: data_protection_officer
      description: Encrypted contact information for the Data Protection Officer (name,
        address, email, phone)
      data_categories:
      - user.contact
    - name: description
      data_categories:
      - system.operations
    - name: fides_key
      data_categories:
      - system.operations
    - name: fidesctl_meta
      data_categories:
      - system.operations
    - name: id
      data_categories:
      - system.operations
    - name: name
      data_categories:
      - system.operations
    - name: organization_fides_key
      data_categories:
      - system.operations
    - name: organization_parent_key
      data_categories:
      - system.operations
    - name: representative
      description: Encrypted contact information for the representative (name, address,
        email, phone)
      data_categories:
      - user.contact
    - name: security_policy
      description: A link to the Ethyca security policy
      data_categories:
      - system.operations
    - name: tags
      data_categories:
      - system.operations
    - name: updated_at
      description: The timestamp of when the row was last updated
      data_categories:
      - system.operations
  - name: ctl_policies
    fields:
    - name: created_at
      description: The timestamp of when the row was created
      data_categories:
      - system.operations
    - name: description
      data_categories:
      - system.operations
    - name: fides_key
      data_categories:
      - system.operations
    - name: id
      data_categories:
      - system.operations
    - name: name
      data_categories:
      - system.operations
    - name: organization_fides_key
      data_categories:
      - system.operations
    - name: rules
      data_categories:
      - system.operations
    - name: tags
      data_categories:
      - system.operations
    - name: updated_at
      description: The timestamp of when the row was last updated
      data_categories:
      - system.operations
  - name: ctl_systems
    fields:
    - name: administrating_department
      data_categories:
      - system.operations
    - name: created_at
      description: The timestamp of when the row was created
      data_categories:
      - system.operations
    - name: description
      data_categories:
      - system.operations
      fields: null
    - name: egress
      description: Data categories that leave this system
      data_categories:
      - system.operations
      fields: null
    - name: fides_key
      data_categories:
      - system.operations
    - name: fidesctl_meta
      data_categories:
      - system.operations
    - name: id
      data_categories:
      - system.operations
      fields: null
    - name: ingress
      description: Data categories that enter this system
      data_categories:
      - system.operations
      fields: null
    - name: meta
      data_categories:
      - system.operations
    - name: name
      data_categories:
      - system.operations
    - name: organization_fides_key
      data_categories:
      - system.operations
    - name: privacy_declarations
      data_categories:
      - system.operations
    - name: system_type
      data_categories:
      - system.operations
    - name: tags
      data_categories:
      - system.operations
    - name: updated_at
      description: The timestamp of when the row was last updated
      data_categories:
      - system.operations
    - name: vendor_id
      data_categories:
      - system.operations
    - name: previous_vendor_id
      data_categories:
        - system.operations
    - name: dataset_references
      data_categories:
      - system.operations
    - name: processes_personal_data
      data_categories:
      - system.operations
    - name: exempt_from_privacy_regulations
      data_categories:
      - system.operations
    - name: reason_for_exemption
      data_categories:
      - system.operations
    - name: uses_profiling
      data_categories:
      - system.operations
    - name: legal_basis_for_profiling
      data_categories:
      - system.operations
    - name: does_international_transfers
      data_categories:
      - system.operations
    - name: legal_basis_for_transfers
      data_categories:
      - system.operations
    - name: requires_data_protection_assessments
      data_categories:
      - system.operations
    - name: dpa_location
      data_categories:
      - system.operations
    - name: dpa_progress
      data_categories:
      - system.operations
    - name: privacy_policy
      data_categories:
      - system.operations
    - name: legal_name
      data_categories:
      - system.operations
    - name: legal_address
      data_categories:
      - system.operations
    - name: responsibility
      data_categories:
      - system.operations
    - name: dpo
      data_categories:
      - system.operations
    - name: joint_controller_info
      data_categories:
      - system.operations
    - name: data_security_practices
      data_categories:
      - system.operations
    - name: cookie_max_age_seconds
      data_categories:
      - system.operations
    - name: cookie_refresh
      data_categories:
      - system.operations
    - name: uses_cookies
      data_categories:
      - system.operations
    - name: uses_non_cookie_access
      data_categories:
      - system.operations
    - name: legitimate_interest_disclosure_url
      data_categories:
      - system.operations
    - name: user_id
      data_categories:
      - user.unique_id
  - name: messagingconfig
    description: 'Fides Generated Description for Table: messagingconfig'
    data_categories: []
    fields:
    - name: created_at
      data_categories: [system.operations]
    - name: details
      description: 'Fides Generated Description for Column: details'
      data_categories: [system.operations]
    - name: id
      data_categories: [system.operations]
    - name: key
      data_categories: [system.operations]
    - name: name
      data_categories: [system.operations]
    - name: secrets
      description: 'Fides Generated Description for Column: secrets'
      data_categories: [system.operations]
    - name: service_type
      description: 'Fides Generated Description for Column: service_type'
      data_categories: [system.operations]
    - name: updated_at
      data_categories: [system.operations]
  - name: authenticationrequest
    data_categories: []
    fields:
    - name: referer
      data_categories: [ system.operations ]
    - name: connection_key
      data_categories: [system.operations]
    - name: created_at
      data_categories: [system.operations]
    - name: id
      data_categories: [system.operations]
    - name: state
      data_categories: [system.operations]
    - name: updated_at
      data_categories: [system.operations]
  - name: connectionconfig
    data_categories: []
    fields:
    - name: access
      data_categories: [system.operations]
    - name: connection_type
      data_categories: [system.operations]
    - name: created_at
      data_categories: [system.operations]
    - name: description
      data_categories: [system.operations]
    - name: disabled
      data_categories: [system.operations]
    - name: disabled_at
      data_categories: [system.operations]
    - name: id
      data_categories: [system.operations]
    - name: key
      data_categories: [system.operations]
    - name: last_test_succeeded
      data_categories: [system.operations]
    - name: last_test_timestamp
      data_categories: [system.operations]
    - name: name
      data_categories: [system.operations]
    - name: saas_config
      data_categories: [system.operations]
    - name: secrets
      data_categories: [system.operations]
    - name: updated_at
      data_categories: [system.operations]
    - name: system_id
      description: 'The identifier of the system to locate this data within'
      data_categories: [system.operations]
    - name: enabled_actions
      description: 'The privacy actions that are enabled for this connection'
      data_categories: [system.operations]
  - name: consent
    description: 'A database table used to map consent preference to identities'
    data_categories: []
    fields:
    - name: created_at
      data_categories: [system.operations]
    - name: data_use
      data_categories: [system.operations]
    - name: data_use_description
      data_categories: [system.operations]
    - name: id
      data_categories: [system.operations]
    - name: opt_in
      data_categories: [system.operations]
    - name: has_gpc_flag
      data_categories: [ system.operations ]
    - name: conflicts_with_gpc
      data_categories: [ system.operations ]
    - name: provided_identity_id
      data_categories: [system.operations]
    - name: updated_at
      data_categories: [system.operations]
  - name: consentrequest
    description: 'A database table used to record requests made by users pertaining to data usage'
    data_categories: []
    fields:
    - name: created_at
      data_categories: [system.operations]
    - name: id
      data_categories: [system.operations]
    - name: provided_identity_id
      description: 'A link to the identity of the user making the request'
      data_categories: [system.operations]
    - name: updated_at
      data_categories: [system.operations]
    - name: privacy_request_id
      description: 'An optional link to the privacy request if one was created to propagate request preferences'
      data_categories: [ system.operations ]
    - name: identity_verified_at
      data_categories: [system.operations]
    - name: preferences
      data_categories: [system.operations]
  - name: custom_connector_template
    description: 'A table used to hold custom connector templates which include a SaaS config, dataset, and an optional icon and functions'
    data_categories: []
    fields:
    - name: config
      description: 'Fides Generated Description for Column: config'
      data_categories: [system.operations]
    - name: created_at
      description: 'Fides Generated Description for Column: created_at'
      data_categories: [system.operations]
    - name: dataset
      description: 'Fides Generated Description for Column: dataset'
      data_categories: [system.operations]
    - name: functions
      description: 'Fides Generated Description for Column: functions'
      data_categories: [system.operations]
    - name: icon
      description: 'Fides Generated Description for Column: icon'
      data_categories: [system.operations]
    - name: id
      description: 'Fides Generated Description for Column: id'
      data_categories: [system.operations]
    - name: key
      description: 'Fides Generated Description for Column: key'
      data_categories: [system.operations]
    - name: name
      description: 'Fides Generated Description for Column: name'
      data_categories: [system.operations]
    - name: updated_at
      description: 'Fides Generated Description for Column: updated_at'
      data_categories: [system.operations]
    - name: replaceable
      description: 'Fides Generated Description for Column: replaceable'
      data_categories: [system.operations]
  - name: datasetconfig
    data_categories: []
    fields:
    - name: connection_config_id
      data_categories: [system.operations]
    - name: ctl_dataset_id
      data_categories: [ system.operations ]
    - name: created_at
      data_categories: [system.operations]
    - name: fides_key
      data_categories: [system.operations]
    - name: id
      data_categories: [system.operations]
    - name: updated_at
      data_categories: [system.operations]
  - name: executionlog
    data_categories: []
    fields:
    - name: action_type
      data_categories: [system.operations]
    - name: collection_name
      data_categories: [system.operations]
    - name: created_at
      data_categories: [system.operations]
    - name: connection_key
      data_categories: [system.operations]
    - name: dataset_name
      data_categories: [system.operations]
    - name: fields_affected
      data_categories: [system.operations]
    - name: id
      data_categories: [system.operations]
    - name: message
      data_categories: [system.operations]
    - name: privacy_request_id
      data_categories: [system.operations]
    - name: status
      data_categories: [system.operations]
    - name: updated_at
      data_categories: [system.operations]
  - name: policy
    data_categories: []
    fields:
    - name: client_id
      data_categories: [system.operations]
    - name: created_at
      data_categories: [system.operations]
    - name: execution_timeframe
      description: 'The time period with which processing must be completed within for requests under this policy'
      data_categories: [system.operations]
    - name: drp_action
      data_categories: [system.operations]
    - name: id
      data_categories: [system.operations]
    - name: key
      data_categories: [system.operations]
    - name: name
      data_categories: [system.operations]
    - name: updated_at
      data_categories: [system.operations]
  - name: policypostwebhook
    data_categories: []
    fields:
    - name: connection_config_id
      data_categories: [system.operations]
    - name: created_at
      data_categories: [system.operations]
    - name: direction
      data_categories: [system.operations]
    - name: id
      data_categories: [system.operations]
    - name: key
      data_categories: [system.operations]
    - name: name
      data_categories: [system.operations]
    - name: order
      data_categories: [system.operations]
    - name: policy_id
      data_categories: [system.operations]
    - name: updated_at
      data_categories: [system.operations]
  - name: policyprewebhook
    data_categories: []
    fields:
    - name: connection_config_id
      data_categories: [system.operations]
    - name: created_at
      data_categories: [system.operations]
    - name: direction
      data_categories: [system.operations]
    - name: id
      data_categories: [system.operations]
    - name: key
      data_categories: [system.operations]
    - name: name
      data_categories: [system.operations]
    - name: order
      data_categories: [system.operations]
    - name: policy_id
      data_categories: [system.operations]
    - name: updated_at
      data_categories: [system.operations]
  - name: privacydeclaration
    data_categories: []
    fields:
    - name: name
      data_categories: [system.operations]
    - name: data_categories
      data_categories: [system.operations]
    - name: data_subjects
      data_categories: [system.operations]
    - name: dataset_references
      data_categories: [system.operations]
    - name: egress
      data_categories: [system.operations]
    - name: ingress
      data_categories: [system.operations]
    - name: system_id
      data_categories: [system.operations]
    - name: data_use
      data_categories: [system.operations]
    - name: id
      data_categories: [system.operations]
    - name: created_at
      data_categories: [system.operations]
    - name: updated_at
      data_categories: [system.operations]
    - name: features
      data_categories:
      - system.operations
    - name: legal_basis_for_processing
      data_categories:
      - system.operations
    - name: flexible_legal_basis_for_processing
      data_categories:
      - system.operations
    - name: impact_assessment_location
      data_categories:
      - system.operations
    - name: retention_period
      data_categories:
      - system.operations
    - name: processes_special_category_data
      data_categories:
      - system.operations
    - name: special_category_legal_basis
      data_categories:
      - system.operations
    - name: data_shared_with_third_parties
      data_categories:
      - system.operations
    - name: third_parties
      data_categories:
      - system.operations
    - name: shared_categories
      data_categories:
      - system.operations
  - name: privacyexperience
    description: 'PrivacyExperiences hold the experience for a given region'
    data_categories: []
    fields:
    - name: component
      data_categories: [system.operations]
    - name: created_at
      data_categories: [system.operations]
    - name: experience_config_id
      data_categories: [system.operations]
    - name: id
      data_categories: [system.operations]
    - name: region
      data_categories: [system.operations]
    - name: updated_at
      data_categories: [system.operations]
  - name: privacyexperienceconfig
    description: 'ExperienceConfig holds experience copy to be shared between multiple regions'
    data_categories: []
    fields:
    - name: accept_button_label
      data_categories: [ system.operations ]
    - name: acknowledge_button_label
      data_categories: [system.operations]
    - name: banner_enabled
      data_categories: [system.operations]
    - name: component
      data_categories: [system.operations]
    - name: created_at
      data_categories: [system.operations]
    - name: description
      data_categories: [system.operations]
    - name: disabled
      data_categories: [system.operations]
    - name: id
      data_categories: [system.operations]
    - name: is_default
      data_categories: [system.operations]
    - name: privacy_policy_link_label
      data_categories: [system.operations]
    - name: privacy_policy_url
      data_categories: [system.operations]
    - name: privacy_preferences_link_label
      data_categories: [system.operations]
    - name: reject_button_label
      data_categories: [system.operations]
    - name: save_button_label
      data_categories: [ system.operations ]
    - name: title
      data_categories: [system.operations]
    - name: updated_at
      data_categories: [system.operations]
    - name: version
      data_categories: [system.operations]
  - name: privacyexperienceconfighistory
    description: 'Historical table to store config history for record keeping'
    data_categories: []
    fields:
    - name: accept_button_label
      data_categories: [ system.operations ]
    - name: acknowledge_button_label
      data_categories: [system.operations]
    - name: banner_enabled
      data_categories: [system.operations]
    - name: component
      data_categories: [system.operations]
    - name: created_at
      data_categories: [system.operations]
    - name: description
      data_categories: [system.operations]
    - name: disabled
      data_categories: [system.operations]
    - name: experience_config_id
      data_categories: [system.operations]
    - name: id
      data_categories: [system.operations]
    - name: is_default
      data_categories: [system.operations]
    - name: privacy_policy_link_label
      data_categories: [system.operations]
    - name: privacy_policy_url
      data_categories: [system.operations]
    - name: privacy_preferences_link_label
      data_categories: [system.operations]
    - name: reject_button_label
      data_categories: [system.operations]
    - name: save_button_label
      data_categories: [ system.operations ]
    - name: title
      data_categories: [system.operations]
    - name: updated_at
      data_categories: [system.operations]
    - name: version
      data_categories: [system.operations]
  - name: privacynoticetemplate
    data_categories: []
    fields:
    - name: name
      data_categories: [system.operations]
    - name: notice_key
      data_categories: [ system.operations ]
    - name: description
      data_categories: [system.operations]
    - name: internal_description
      data_categories: [ system.operations ]
    - name: regions
      data_categories: [system.operations]
    - name: consent_mechanism
      data_categories: [system.operations]
    - name: data_uses
      data_categories: [system.operations]
    - name: enforcement_level
      data_categories: [system.operations]
    - name: disabled
      data_categories: [system.operations]
    - name: has_gpc_flag
      data_categories: [system.operations]
    - name: displayed_in_privacy_center
      data_categories: [system.operations]
    - name: displayed_in_overlay
      data_categories: [system.operations]
    - name: displayed_in_api
      data_categories: [system.operations]
    - name: id
      data_categories: [system.operations]
    - name: created_at
      data_categories: [system.operations]
    - name: updated_at
      data_categories: [system.operations]
  - name: privacynotice
    data_categories: []
    fields:
    - name: name
      data_categories: [system.operations]
    - name: notice_key
      data_categories: [ system.operations ]
    - name: description
      data_categories: [system.operations]
    - name: internal_description
      data_categories: [ system.operations ]
    - name: origin
      data_categories: [system.operations]
    - name: regions
      data_categories: [system.operations]
    - name: consent_mechanism
      data_categories: [system.operations]
    - name: data_uses
      data_categories: [system.operations]
    - name: enforcement_level
      data_categories: [system.operations]
    - name: version
      data_categories: [system.operations]
    - name: disabled
      data_categories: [system.operations]
    - name: has_gpc_flag
      data_categories: [system.operations]
    - name: displayed_in_privacy_center
      data_categories: [system.operations]
    - name: displayed_in_overlay
      data_categories: [system.operations]
    - name: displayed_in_api
      data_categories: [system.operations]
    - name: id
      data_categories: [system.operations]
    - name: created_at
      data_categories: [system.operations]
    - name: updated_at
      data_categories: [system.operations]
  - name: privacynoticehistory
    data_categories: []
    fields:
    - name: name
      data_categories: [system.operations]
    - name: notice_key
      data_categories: [ system.operations ]
    - name: description
      data_categories: [system.operations]
    - name: internal_description
      data_categories: [ system.operations ]
    - name: origin
      data_categories: [system.operations]
    - name: regions
      data_categories: [system.operations]
    - name: consent_mechanism
      data_categories: [system.operations]
    - name: data_uses
      data_categories: [system.operations]
    - name: enforcement_level
      data_categories: [system.operations]
    - name: version
      data_categories: [system.operations]
    - name: disabled
      data_categories: [system.operations]
    - name: has_gpc_flag
      data_categories: [system.operations]
    - name: displayed_in_privacy_center
      data_categories: [system.operations]
    - name: displayed_in_overlay
      data_categories: [system.operations]
    - name: displayed_in_api
      data_categories: [system.operations]
    - name: id
      data_categories: [system.operations]
    - name: created_at
      data_categories: [system.operations]
    - name: updated_at
      data_categories: [system.operations]
    - name: privacy_notice_id
      data_categories: [system.operations]
  - name: privacyrequest
    data_categories: []
    fields:
    - name: cancel_reason
      data_categories: [system.operations]
    - name: canceled_at
      data_categories: [system.operations]
    - name: client_id
      data_categories: [system.operations]
    - name: created_at
      data_categories: [system.operations]
    - name: due_date
      description: 'The date by which this data subject request must be completed'
      data_categories: [system.operations]
    - name: external_id
      data_categories: [system.operations]
    - name: finished_processing_at
      data_categories: [system.operations]
    - name: id
      data_categories: [system.operations]
    - name: identity_verified_at
      data_categories: [system.operations]
    - name: origin
      data_categories: [system.operations]
    - name: paused_at
      data_categories: [system.operations]
    - name: policy_id
      data_categories: [system.operations]
    - name: requested_at
      data_categories: [system.operations]
    - name: reviewed_at
      data_categories: [system.operations]
    - name: reviewed_by
      data_categories: [user.name]
    - name: started_processing_at
      data_categories: [system.operations]
    - name: status
      data_categories: [system.operations]
    - name: updated_at
      data_categories: [system.operations]
    - name: consent_preferences
      data_categories: [ system.operations ]
    - name: awaiting_email_send_at
      data_categories: [ system.operations ]
    - name: custom_privacy_request_fields_approved_at
      data_categories: [ system.operations ]
    - name: custom_privacy_request_fields_approved_by
      data_categories: [ system.operations ]
  - name: privacyrequesterror
    data_categories: []
    fields:
    - name: created_at
      data_categories: [system.operations]
    - name: id
      data_categories: [system.operations]
    - name: message_sent
      data_categories: [system.operations]
    - name: privacy_request_id
      data_categories: [system.operations]
    - name: updated_at
      data_categories: [system.operations]
  - name: privacyrequestnotifications
    data_categories: []
    fields:
    - name: created_at
      data_categories: [system.operations]
    - name: email
      description: 'The emails of the user that wish to receive error notifications'
      data_categories:
      - user.contact.email
    - name: id
      data_categories: [system.operations]
    - name: notify_after_failures
      data_categories: [system.operations]
    - name: updated_at
      data_categories: [system.operations]
  - name: providedidentity
    data_categories: []
    fields:
    - name: created_at
      data_categories: [system.operations]
    - name: encrypted_value
      data_categories: [user.contact, user.unique_id]
    - name: field_name
      data_categories: [system.operations]
    - name: hashed_value
      data_categories: [user.contact, user.unique_id]
    - name: id
      data_categories: [system.operations]
    - name: privacy_request_id
      data_categories: [system.operations]
    - name: updated_at
      data_categories: [system.operations]
  - name: rule
    data_categories: []
    fields:
    - name: action_type
      data_categories: [system.operations]
    - name: client_id
      data_categories: [system.operations]
    - name: created_at
      data_categories: [system.operations]
    - name: id
      data_categories: [system.operations]
    - name: key
      data_categories: [system.operations]
    - name: masking_strategy
      data_categories: [system.operations]
    - name: name
      data_categories: [system.operations]
    - name: policy_id
      data_categories: [system.operations]
    - name: storage_destination_id
      data_categories: [system.operations]
    - name: updated_at
      data_categories: [system.operations]
  - name: ruletarget
    data_categories: []
    fields:
    - name: client_id
      data_categories: [system.operations]
    - name: created_at
      data_categories: [system.operations]
    - name: data_category
      data_categories: [system.operations]
    - name: id
      data_categories: [system.operations]
    - name: key
      data_categories: [system.operations]
    - name: name
      data_categories: [system.operations]
    - name: rule_id
      data_categories: [system.operations]
    - name: updated_at
      data_categories: [system.operations]
  - name: storageconfig
    data_categories: []
    fields:
    - name: created_at
      data_categories: [system.operations]
    - name: details
      data_categories: [system.operations]
    - name: format
      data_categories: [system.operations]
    - name: id
      data_categories: [system.operations]
    - name: is_default
      data_categories: [system.operations]
    - name: key
      data_categories: [system.operations]
    - name: name
      data_categories: [system.operations]
    - name: secrets
      data_categories: [system.operations]
    - name: type
      data_categories: [system.operations]
    - name: updated_at
      data_categories: [system.operations]
  - name: plus_custom_field_value_list
    description: 'Table used to store allowed custom list values for custom metadata'
    data_categories: null
    fields:
    - name: created_at
      data_categories:
      - system.operations
    - name: id
      data_categories: [system.operations]
    - name: updated_at
      data_categories: [system.operations]
    - name: name
      data_categories:
      - system.operations
    - name: description
      data_categories:
      - system.operations
    - name: allowed_values
      data_categories:
      - system.operations
  - name: plus_custom_field
    description: 'Table used to store custom fields for resources'
    data_categories: null
    fields:
    - name: id
      data_categories: [system.operations]
    - name: created_at
      data_categories: [system.operations]
    - name: updated_at
      data_categories: [system.operations]
    - name: custom_field_definition_id
      data_categories: [system.operations]
    - name: resource_id
      data_categories: [system.operations]
    - name: resource_type
      data_categories: [system.operations]
    - name: value
      data_categories: [system.operations]
    - name: allow_list_id
      data_categories: [system.operations]
    - name: description
      data_categories: [system.operations]
    - name: field_definition
      data_categories: [system.operations]
    - name: field_type
      data_categories: [system.operations]
  - name: plus_custom_field_definition
    description: 'Table used to store custom field definitions for resources'
    data_categories: null
    fields:
    - name: id
      data_categories: [system.operations]
    - name: created_at
      data_categories: [system.operations]
    - name: updated_at
      data_categories: [system.operations]
    - name: custom_field_definition_id
      data_categories: [system.operations]
    - name: allow_list_id
      data_categories: [system.operations]
    - name: description
      data_categories: [system.operations]
    - name: field_definition
      data_categories: [system.operations]
    - name: field_type
      data_categories: [system.operations]
    - name: name
      data_categories: [system.operations]
    - name: resource_type
      data_categories: [system.operations]
    - name: active
      data_categories: [system.operations]
  - name: plus_system_scans
    description: 'A table used to store results of a infrastructure system scan'
    data_categories: null
    fields:
    - name: created_at
      data_categories:
      - system.operations
    - name: error
      description: 'Any errors encountered during system scanning'
      data_categories:
      - system.operations
    - name: id
      data_categories:
      - system.operations
    - name: is_classified
      description: 'Whether this system has been classified by Fidescls'
      data_categories:
      - system.operations
    - name: result
      description: 'Fides Generated Description for Column: result'
      data_categories:
      - system.operations
    - name: status
      description: 'Fides Generated Description for Column: status'
      data_categories:
      - system.operations
    - name: system_count
      description: 'The number of systems discovered by this scan'
      data_categories:
      - system.operations
    - name: updated_at
      data_categories:
      - system.operations
  - name: userregistration
    description: 'Records the registration status of this Fides deployment'
    data_categories: null
    fields:
    - name: id
      data_categories:
      - system.operations
    - name: created_at
      data_categories:
      - system.operations
    - name: updated_at
      data_categories:
      - system.operations
    - name: analytics_id
      description: 'The identifier for this Fides deployment within Fideslog'
      data_categories:
      - system.operations
    - name: opt_in
      description: 'Whether the user has opted to share analytics data'
      data_categories:
      - system.operations
    - name: user_email
      description: 'The email of the user setting this opt_in preference'
      data_categories:
      - user.contact.email
    - name: user_organization
      description: 'The name of the organization this Fides deployment belongs to'
      data_categories:
      - user.workplace
  - name: cookies
    description: 'Fides Generated Description for Table: cookies'
    data_categories: []
    fields:
    - name: created_at
      data_categories:
      - system.operations
    - name: domain
      data_categories:
      - system.operations
    - name: id
      data_categories:
      - system.operations
    - name: name
      data_categories:
      - system.operations
    - name: path
      data_categories:
      - system.operations
    - name: privacy_declaration_id
      data_categories:
      - system.operations
    - name: system_id
      data_categories:
      - system.operations
    - name: updated_at
      data_categories:
      - system.operations
  - name: lastservednotice
    fields:
    - name: created_at
      data_categories:
      - system.operations
    - name: feature
      data_categories:
      - system.operations
    - name: fides_user_device_provided_identity_id
      data_categories:
      - system.operations
    - name: id
      data_categories:
      - system.operations
    - name: privacy_notice_history_id
      data_categories:
      - system.operations
    - name: privacy_notice_id
      data_categories:
      - system.operations
    - name: provided_identity_id
      data_categories:
      - system.operations
    - name: purpose_consent
      data_categories:
      - system.operations
    - name: purpose_legitimate_interests
      data_categories:
      - system.operations
    - name: served_notice_history_id
      data_categories:
      - system.operations
    - name: special_feature
      data_categories:
      - system.operations
    - name: special_purpose
      data_categories:
      - system.operations
    - name: system_consent
      data_categories:
      - system.operations
    - name: system_legitimate_interests
      data_categories:
      - system.operations
    - name: tcf_version
      data_categories:
      - system.operations
    - name: updated_at
      data_categories:
      - system.operations
    - name: vendor_consent
      data_categories:
      - system.operations
    - name: vendor_legitimate_interests
      data_categories:
      - system.operations
  - name: messaging_template
    description: 'Table used to store custom messaging templates'
    data_categories: []
    fields:
    - name: id
      data_categories: [system.operations]
    - name: key
      data_categories: [system.operations]
    - name: content
      data_categories: [system.operations]
    - name: created_at
      data_categories: [system.operations]
    - name: updated_at
      data_categories: [system.operations]
  - name: plus_system_history
    description: 'Table used to store system changes'
    data_categories: []
    fields:
    - name: id
      data_categories: [system.operations]
    - name: system_id
      data_categories: [system.operations]
    - name: user_id
      data_categories: [user.unique_id]
    - name: before
      data_categories: [system.operations]
    - name: after
      data_categories: [system.operations]
    - name: created_at
      data_categories: [system.operations]
    - name: updated_at
      data_categories: [system.operations]
  - name: fidescloud
    description: 'Table used to store Fides Cloud config'
    data_categories: []
    fields:
    - name: id
      data_categories: [system.operations]
    - name: config
      data_categories: [system.operations]
    - name: created_at
      data_categories: [system.operations]
    - name: updated_at
      data_categories: [system.operations]
  - name: custom_privacy_request_field
    data_categories: []
    fields:
    - name: id
      data_categories: [system.operations]
    - name: privacy_request_id
      data_categories: [system.operations]
    - name: field_name
      data_categories: [system.operations]
    - name: field_label
      data_categories: [system.operations]
    - name: hashed_value
      data_categories: [system.operations]
    - name: encrypted_value
      data_categories: [system.operations]
    - name: created_at
      data_categories: [system.operations]
    - name: updated_at
      data_categories: [system.operations]
  - name: plus_custom_asset
    description: 'Table used to store stylesheets and other custom UI assets'
    data_categories: []
    fields:
    - name: id
      data_categories: [system.operations]
    - name: key
      data_categories: [system.operations]
    - name: filename
      data_categories: [system.operations]
    - name: content
      data_categories: [system.operations]
    - name: created_at
      data_categories: [system.operations]
    - name: updated_at
      data_categories: [system.operations]
  - name: system_compass_sync
    fields:
    - name: created_at
      description: 'Fides Generated Description for Column: created_at'
      data_categories: [system.operations]
    - name: id
      data_categories: [system.operations]
    - name: sync_completed_at
      data_categories: [system.operations]
    - name: sync_started_at
      data_categories: [system.operations]
    - name: updated_at
      data_categories: [system.operations]
    - name: updated_systems
      data_categories: [system.operations]
  - name: tcf_purpose_overrides
    fields:
    - name: created_at
      data_categories: [system.operations]
    - name: id
      data_categories: [system.operations]
    - name: is_included
      data_categories: [system.operations]
    - name: purpose
      data_categories: [system.operations]
    - name: required_legal_basis
      data_categories: [system.operations]
    - name: updated_at
      data_categories: [system.operations]
<<<<<<< HEAD
  - name: privacypreferencehistory
    description: 'Fides Generated Description for Table: privacypreferencehistoryv2'
    data_categories: [system.operations]
    fields:
    - name: affected_system_status
      description: 'Fides Generated Description for Column: affected_system_status'
      data_categories: [system.operations]
    - name: anonymized_ip_address
      description: 'Fides Generated Description for Column: anonymized_ip_address'
      data_categories: [system.operations]
    - name: created_at
      description: 'Fides Generated Description for Column: created_at'
      data_categories: [system.operations]
    - name: email
      description: 'Fides Generated Description for Column: email'
      data_categories: [user]
    - name: fides_string
      description: 'Fides Generated Description for Column: fides_string'
      data_categories: [system.operations]
    - name: fides_user_device
      description: 'Fides Generated Description for Column: fides_user_device'
      data_categories: [user]
    - name: hashed_email
      description: 'Fides Generated Description for Column: hashed_email'
      data_categories: [system.operations]
    - name: hashed_fides_user_device
      description: 'Fides Generated Description for Column: hashed_fides_user_device'
      data_categories: [system.operations]
    - name: hashed_phone_number
      description: 'Fides Generated Description for Column: hashed_phone_number'
      data_categories: [system.operations]
    - name: id
      description: 'Fides Generated Description for Column: id'
      data_categories: [system.operations]
    - name: method
      description: 'Fides Generated Description for Column: method'
      data_categories: [system.operations]
    - name: notice_name
      description: 'Fides Generated Description for Column: notice_name'
      data_categories: [system.operations]
    - name: notice_key
      data_categories: [system.operations]
    - name: notice_mechanism
      data_categories: [system.operations]
    - name: phone_number
      description: 'Fides Generated Description for Column: phone_number'
      data_categories: [system.operations]
    - name: preference
      description: 'Fides Generated Description for Column: preference'
      data_categories: [system.operations]
    - name: privacy_experience_config_history_id
      description: 'Fides Generated Description for Column: privacy_experience_config_history_id'
      data_categories: [system.operations]
    - name: privacy_experience_id
      description: 'Fides Generated Description for Column: privacy_experience_id'
      data_categories: [system.operations]
    - name: privacy_notice_history_id
      description: 'Fides Generated Description for Column: privacy_notice_history_id'
      data_categories: [system.operations]
    - name: privacy_request_id
      description: 'Fides Generated Description for Column: privacy_request_id'
      data_categories: [system.operations]
    - name: request_origin
      description: 'Fides Generated Description for Column: request_origin'
      data_categories: [system.operations]
    - name: secondary_user_ids
      description: 'Fides Generated Description for Column: secondary_user_ids'
      data_categories: [user]
    - name: served_notice_history_id
      description: 'Fides Generated Description for Column: served_notice_history_id'
      data_categories: [system.operations]
    - name: tcf_preferences
      description: 'Fides Generated Description for Column: tcf_preferences'
      data_categories: [system.operations]
    - name: updated_at
      description: 'Fides Generated Description for Column: updated_at'
      data_categories: [system.operations]
    - name: url_recorded
      description: 'Fides Generated Description for Column: url_recorded'
      data_categories: [system.operations]
    - name: user_agent
      description: 'Fides Generated Description for Column: user_agent'
      data_categories: [user]
    - name: user_geography
      description: 'Fides Generated Description for Column: user_geography'
      data_categories: [user]
  - name: servednoticehistory
    description: 'Fides Generated Description for Table: servednoticehistoryv2'
    data_categories: [system.operations]
    fields:
    - name: acknowledge_mode
      description: 'Fides Generated Description for Column: acknowledge_mode'
      data_categories: [system.operations]
    - name: anonymized_ip_address
      description: 'Fides Generated Description for Column: anonymized_ip_address'
      data_categories: [system.operations]
    - name: created_at
      description: 'Fides Generated Description for Column: created_at'
      data_categories: [system.operations]
    - name: email
      description: 'Fides Generated Description for Column: email'
      data_categories: [system.operations]
    - name: fides_user_device
      description: 'Fides Generated Description for Column: fides_user_device'
      data_categories: [system.operations]
    - name: hashed_email
      description: 'Fides Generated Description for Column: hashed_email'
      data_categories: [system.operations]
    - name: hashed_fides_user_device
      description: 'Fides Generated Description for Column: hashed_fides_user_device'
      data_categories: [system.operations]
    - name: hashed_phone_number
      description: 'Fides Generated Description for Column: hashed_phone_number'
      data_categories: [system.operations]
    - name: id
      description: 'Fides Generated Description for Column: id'
      data_categories: [system.operations]
    - name: notice_name
      data_categories: [system.operations]
    - name: notice_key
      data_categories: [system.operations]
    - name: notice_mechanism
      data_categories: [system.operations]
    - name: phone_number
      description: 'Fides Generated Description for Column: phone_number'
      data_categories: [user]
    - name: privacy_experience_config_history_id
      description: 'Fides Generated Description for Column: privacy_experience_config_history_id'
      data_categories: [system.operations]
    - name: privacy_experience_id
      description: 'Fides Generated Description for Column: privacy_experience_id'
      data_categories: [system.operations]
    - name: privacy_notice_history_id
      description: 'Fides Generated Description for Column: privacy_notice_history_id'
      data_categories: [system.operations]
    - name: request_origin
      description: 'Fides Generated Description for Column: request_origin'
      data_categories: [system.operations]
    - name: served_notice_history_id
      description: 'Fides Generated Description for Column: served_notice_history_id'
      data_categories: [system.operations]
    - name: serving_component
      description: 'Fides Generated Description for Column: serving_component'
      data_categories: [system.operations]
    - name: tcf_served
      description: 'Fides Generated Description for Column: tcf_served'
      data_categories: [system.operations]
    - name: updated_at
      description: 'Fides Generated Description for Column: updated_at'
      data_categories: [system.operations]
    - name: url_recorded
      description: 'Fides Generated Description for Column: url_recorded'
      data_categories: [system.operations]
    - name: user_agent
      description: 'Fides Generated Description for Column: user_agent'
      data_categories: [user]
    - name: user_geography
      description: 'Fides Generated Description for Column: user_geography'
      data_categories: [user]
  - name: currentprivacypreferencev2
    description: 'Fides Generated Description for Table: currentprivacypreferencev2'
    data_categories: [system.operations]
    fields:
    - name: created_at
      description: 'Fides Generated Description for Column: created_at'
      data_categories: [system.operations]
    - name: email
      description: 'Fides Generated Description for Column: email'
      data_categories: [user]
    - name: fides_string
      description: 'Fides Generated Description for Column: fides_string'
      data_categories: [system.operations]
    - name: fides_user_device
      description: 'Fides Generated Description for Column: fides_user_device'
      data_categories: [user]
    - name: hashed_email
      description: 'Fides Generated Description for Column: hashed_email'
      data_categories: [system.operations]
    - name: hashed_fides_user_device
      description: 'Fides Generated Description for Column: hashed_fides_user_device'
      data_categories: [system.operations]
    - name: hashed_phone_number
      description: 'Fides Generated Description for Column: hashed_phone_number'
      data_categories: [system.operations]
    - name: id
      description: 'Fides Generated Description for Column: id'
      data_categories: [system.operations]
    - name: phone_number
      description: 'Fides Generated Description for Column: phone_number'
      data_categories: [user]
    - name: preferences
      description: 'Fides Generated Description for Column: preferences'
      data_categories: [system.operations]
    - name: updated_at
      description: 'Fides Generated Description for Column: updated_at'
      data_categories: [system.operations]
  - name: lastservednoticev2
    description: 'Fides Generated Description for Table: lastservednoticev2'
    data_categories: [system.operations]
    fields:
    - name: created_at
      description: 'Fides Generated Description for Column: created_at'
      data_categories: [system.operations]
    - name: email
      description: 'Fides Generated Description for Column: email'
      data_categories: [user]
    - name: fides_user_device
      description: 'Fides Generated Description for Column: fides_user_device'
      data_categories: [user]
    - name: hashed_email
      description: 'Fides Generated Description for Column: hashed_email'
      data_categories: [system.operations]
    - name: hashed_fides_user_device
      description: 'Fides Generated Description for Column: hashed_fides_user_device'
      data_categories: [system.operations]
    - name: hashed_phone_number
      description: 'Fides Generated Description for Column: hashed_phone_number'
      data_categories: [system.operations]
    - name: id
      description: 'Fides Generated Description for Column: id'
      data_categories: [system.operations]
    - name: phone_number
      description: 'Fides Generated Description for Column: phone_number'
      data_categories: [user]
    - name: served
      description: 'Fides Generated Description for Column: served'
      data_categories: [system.operations]
    - name: updated_at
      description: 'Fides Generated Description for Column: updated_at'
=======
  - name: location_regulation_selections
    fields:
    - name: created_at
      data_categories: [system.operations]
    - name: id
      data_categories: [system.operations]
    - name: selected_locations
      data_categories: [system.operations]
    - name: selected_regulations
      data_categories: [system.operations]
    - name: single_row
      data_categories: [system.operations]
    - name: updated_at
>>>>>>> e3499ce5
      data_categories: [system.operations]<|MERGE_RESOLUTION|>--- conflicted
+++ resolved
@@ -1758,7 +1758,6 @@
       data_categories: [system.operations]
     - name: updated_at
       data_categories: [system.operations]
-<<<<<<< HEAD
   - name: privacypreferencehistory
     description: 'Fides Generated Description for Table: privacypreferencehistoryv2'
     data_categories: [system.operations]
@@ -1988,7 +1987,7 @@
       data_categories: [system.operations]
     - name: updated_at
       description: 'Fides Generated Description for Column: updated_at'
-=======
+      data_categories: [system.operations]
   - name: location_regulation_selections
     fields:
     - name: created_at
@@ -2002,5 +2001,4 @@
     - name: single_row
       data_categories: [system.operations]
     - name: updated_at
->>>>>>> e3499ce5
       data_categories: [system.operations]