name: Frontend PR Checks

on:
  pull_request:
    paths:
      - "clients/**"
      - ".github/workflows/frontend_pr_checks.yml"

env:
  CI: true

jobs:
  Admin-UI-Unit:
    runs-on: ubuntu-latest
    strategy:
      matrix:
        node-version: [ 16.x ]
    defaults:
      run:
        working-directory: clients/admin-ui
    steps:
      - name: Checkout
        uses: actions/checkout@v3

      - name: Use Node.js ${{ matrix.node-version }}
        uses: actions/setup-node@v3
        with:
          node-version: ${{ matrix.node-version }}

      - name: Install dependencies
        run: npm install

      - name: Lint
        run: npm run lint

      - name: Format
        run: npm run format:ci

      - name: Jest test
        run: npm run test:ci

      - name: Build
        run: npm run build

  Admin-UI-Cypress:
    runs-on: ubuntu-latest
    strategy:
      matrix:
        node-version: [16.x]
    steps:
      - name: Checkout
        uses: actions/checkout@v2

      - name: Use Node.js ${{ matrix.node-version }}
        uses: actions/setup-node@v2
        with:
          node-version: ${{ matrix.node-version }}

      - name: Install dependencies
        run: |
          cd clients/admin-ui
          npm install

      - name: Cypress E2E tests
        uses: cypress-io/github-action@v4
        with:
          working-directory: clients/admin-ui
          install: false
          start: npm run cy:start
          wait-on: "http://localhost:3000"
          wait-on-timeout: 120

<<<<<<< HEAD
  Privacy-Center-Unit:
    runs-on: ubuntu-latest
    strategy:
      matrix:
        node-version: [16.x]
    defaults:
      run:
        working-directory: clients/ops/privacy-center
    steps:
      - name: Checkout
        uses: actions/checkout@v3

      - name: Use Node.js ${{ matrix.node-version }}
        uses: actions/setup-node@v3
        with:
          node-version: ${{ matrix.node-version }}

      - name: Install dependencies
        run: npm install

      - name: Lint
        run: npm run lint

      - name: Format
        run: npm run format:ci

      - name: Jest test
        run: npm run test:ci

      - name: Build
        run: npm run build
=======
      - name: Cypress component tests
        uses: cypress-io/github-action@v4
        with:
          working-directory: clients/ctl/admin-ui
          install: false
          component: true
>>>>>>> 8b1936d0
<|MERGE_RESOLUTION|>--- conflicted
+++ resolved
@@ -70,7 +70,6 @@
           wait-on: "http://localhost:3000"
           wait-on-timeout: 120
 
-<<<<<<< HEAD
   Privacy-Center-Unit:
     runs-on: ubuntu-latest
     strategy:
@@ -101,12 +100,4 @@
         run: npm run test:ci
 
       - name: Build
-        run: npm run build
-=======
-      - name: Cypress component tests
-        uses: cypress-io/github-action@v4
-        with:
-          working-directory: clients/ctl/admin-ui
-          install: false
-          component: true
->>>>>>> 8b1936d0
+        run: npm run build