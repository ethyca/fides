name: Publish Docs

on:
  push:
    branches:
      - main
  release:
    types: [published]

env:
  TAG: ${{ github.event.release.tag_name }}

jobs:
  publish_docs:
    runs-on: ubuntu-latest
    steps:
      - uses: actions/checkout@v2
        with:
          fetch-depth: 0

      - uses: actions/setup-python@v2
<<<<<<< HEAD

      - name: Echo the Release Tag
        run: echo ${{ env.TAG }}

      - name: Install Docs Requirements
        run: pip install -r docs/fidesctl/requirements.txt

      - name: Checkout the gh-pages branches
        run: git fetch origin gh-pages --depth=1

=======
        with:
          # Currently limited by pandas support for python 3.10, dependency from fidesctl
          # see  https://github.com/pandas-dev/pandas/pull/43729
          # Remove once fidesctl 1.4.0 is released an pandas version is 1.3.4
          python-version: "3.9.0"
      - run: pip install -r docs/fides/requirements.txt
>>>>>>> b5a8d957
      - name: Build docs
        run: make docs-build

      # This is required by "mike"
      - name: Set the Git Username & Email
        run: |
          git config user.name github-actions
          git config user.email github-actions@github.com
      - name: Deploy Stable Docs if a Release is Tagged
        if: ${{ env.TAG }}
        run: mike deploy --config-file docs/fidesctl/mkdocs.yml --push --update-aliases ${{ env.TAG }} stable

      # This will match "stable" when a new release is cut
      - name: Deploy Dev Docs
        run: mike deploy --config-file docs/fidesctl/mkdocs.yml --push dev

      - name: Set Default Version
        run: mike set-default --config-file docs/fidesctl/mkdocs.yml --push stable<|MERGE_RESOLUTION|>--- conflicted
+++ resolved
@@ -19,7 +19,8 @@
           fetch-depth: 0
 
       - uses: actions/setup-python@v2
-<<<<<<< HEAD
+        with:
+          python-version="3.9.0"
 
       - name: Echo the Release Tag
         run: echo ${{ env.TAG }}
@@ -29,15 +30,7 @@
 
       - name: Checkout the gh-pages branches
         run: git fetch origin gh-pages --depth=1
-
-=======
-        with:
-          # Currently limited by pandas support for python 3.10, dependency from fidesctl
-          # see  https://github.com/pandas-dev/pandas/pull/43729
-          # Remove once fidesctl 1.4.0 is released an pandas version is 1.3.4
-          python-version: "3.9.0"
-      - run: pip install -r docs/fides/requirements.txt
->>>>>>> b5a8d957
+        
       - name: Build docs
         run: make docs-build
 
