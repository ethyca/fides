--- conflicted
+++ resolved
@@ -1,17 +1,11 @@
 name: Publish fidesctl
 
 on:
-<<<<<<< HEAD
-  pull_request:
-    branches:
-      - main
-=======
   push:
     branches:
       - main
     tags:
       - "*"
->>>>>>> c350bb81
 
 jobs:
   upload_to_pypi:
@@ -43,13 +37,6 @@
 
       - name: Install Twine and wheel
         run: pip install twine wheel
-<<<<<<< HEAD
-
-      - name: Build the package
-        run: |
-          python setup.py sdist
-          git status
-=======
 
       - name: Build the package
         run: python setup.py sdist bdist_wheel
@@ -72,5 +59,4 @@
         run: twine upload dist/*
         env:
           TWINE_USERNAME: __token__
-          TWINE_PASSWORD: ${{ secrets.PYPI_TOKEN }}
->>>>>>> c350bb81
+          TWINE_PASSWORD: ${{ secrets.PYPI_TOKEN }}