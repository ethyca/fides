import pathlib

import versioneer
from setuptools import find_packages, setup

here = pathlib.Path(__file__).parent.resolve()
long_description = open("README.md").read()

# Requirements

# Explicitly add optional dependencies for conda compatiblity, for instance, avoid using fastapi[all]
install_requires = open("requirements.txt").read().strip().split("\n")
dev_requires = open("dev-requirements.txt").read().strip().split("\n")

# Human-Readable/Reusable Extras
# Add these to `optional-requirements.txt` as well
mysql_connector = "pymysql==1.0.0"
mssql_connector = "pyodbc==4.0.32"
snowflake_connector = "snowflake-sqlalchemy==1.3.4"
redshift_connector = "sqlalchemy-redshift==0.8.8"
aws_connector = "boto3==1.20.54"
okta_connector = "okta==2.5.0"
bigquery_connector = "sqlalchemy-bigquery==1.4.4"

extras = {
    "aws": [aws_connector],
    "mysql": [mysql_connector],
    "mssql": [mssql_connector],
    "okta": [okta_connector],
    "snowflake": [snowflake_connector],
    "redshift": [redshift_connector],
<<<<<<< HEAD
    "bigquery": [bigquery_connector],
    "webserver": [fastapi, uvicorn, psycopg_connector, asyncpg],
=======
>>>>>>> 870501ee
}
dangerous_extras = ["mssql"]  # These extras break on certain platforms
extras["all"] = sum(
    [value for key, value in extras.items() if key not in dangerous_extras], []
)

setup(
    name="fidesctl",
    version=versioneer.get_version(),
    cmdclass=versioneer.get_cmdclass(),
    description="CLI for Fides",
    long_description=long_description,
    long_description_content_type="text/markdown",
    url="https://github.com/ethyca/fides",
    entry_points={"console_scripts": ["fidesctl=fidesctl.cli:cli"]},
    python_requires=">=3.8, <4",
    package_dir={"": "src"},
    packages=find_packages(where="src"),
    package_data={"fidesapi": ["alembic.ini"]},
    include_package_data=True,
    author="Ethyca, Inc.",
    author_email="fidesteam@ethyca.com",
    license="Apache License 2.0",
    install_requires=install_requires,
    dev_requires=dev_requires,
    extras_require=extras,
    classifiers=[
        "License :: OSI Approved :: Apache Software License",
        "Programming Language :: Python :: 3 :: Only",
        "Programming Language :: Python :: 3.8",
        "Programming Language :: Python :: 3.9",
        "Topic :: Software Development :: Libraries",
    ],
)<|MERGE_RESOLUTION|>--- conflicted
+++ resolved
@@ -29,11 +29,7 @@
     "okta": [okta_connector],
     "snowflake": [snowflake_connector],
     "redshift": [redshift_connector],
-<<<<<<< HEAD
     "bigquery": [bigquery_connector],
-    "webserver": [fastapi, uvicorn, psycopg_connector, asyncpg],
-=======
->>>>>>> 870501ee
 }
 dangerous_extras = ["mssql"]  # These extras break on certain platforms
 extras["all"] = sum(
