"""Contains reusable utils for the CLI commands."""

import json
import sys
from datetime import datetime, timezone
from functools import update_wrapper
from importlib.metadata import version
from os import getenv
from platform import system
from typing import Any, Callable, Dict

import click
import requests
from fideslog.sdk.python.client import AnalyticsClient
from fideslog.sdk.python.event import AnalyticsEvent
from fideslog.sdk.python.exceptions import AnalyticsError
from fideslog.sdk.python.utils import (
    FIDESCTL_CLI,
    OPT_OUT_COPY,
    OPT_OUT_PROMPT,
    generate_client_id,
)

import fidesctl
from fidesctl.core import api as _api
from fidesctl.core.config import FidesctlConfig
from fidesctl.core.config.credentials_settings import (
    get_config_aws_credentials,
    get_config_database_credentials,
    get_config_okta_credentials,
)
from fidesctl.core.config.utils import get_config_from_file, update_config_file
from fidesctl.core.utils import API_PREFIX, check_response, echo_green, echo_red


def check_server(cli_version: str, server_url: str, quiet: bool = False) -> None:
    """Runs a health check and a version check against the server."""

    healthcheck_url = server_url + API_PREFIX + "/health"
    try:
        health_response = check_response(_api.ping(healthcheck_url))
    except requests.exceptions.ConnectionError:
        echo_red(
            f"Connection failed, webserver is unreachable at URL:\n{healthcheck_url}."
        )
        raise SystemExit(1)

    server_version = health_response.json()["version"]
    normalize_version = lambda v: str(v).replace(".dirty", "", 1)
    if normalize_version(server_version) == normalize_version(cli_version):
        if not quiet:
            echo_green(
                "Server is reachable and the client/server application versions match."
            )
    else:
        echo_red(
            f"Mismatched versions!\nServer Version: {server_version}\nCLI Version: {cli_version}"
        )


def pretty_echo(dict_object: Dict, color: str = "white") -> None:
    """
    Given a dict-like object and a color, pretty click echo it.
    """
    click.secho(json.dumps(dict_object, indent=2), fg=color)


def handle_cli_response(
    response: requests.Response, verbose: bool = True
) -> requests.Response:
    """Viewable CLI response"""
    if response.status_code >= 200 and response.status_code <= 299:
        if verbose:
            pretty_echo(response.json(), "green")
    else:
        try:
            pretty_echo(response.json(), "red")
        except json.JSONDecodeError:
            click.secho(response.text, fg="red")
        finally:
            sys.exit(1)
    return response


def check_and_update_analytics_config(ctx: click.Context, config_path: str) -> None:
    """
    Ensure the analytics-related config is present. If not,
    prompt the user to opt-in to analytics and/or update the
    config file with their preferences.
    """

    config_updates: Dict[str, Dict] = {}
    if ctx.obj["CONFIG"].user.analytics_opt_out is None:
        click.echo(OPT_OUT_COPY)
        ctx.obj["CONFIG"].user.analytics_opt_out = bool(
            input(OPT_OUT_PROMPT).lower() == "n"
        )

        config_updates.update(
            user={"analytics_opt_out": ctx.obj["CONFIG"].user.analytics_opt_out}
        )

    if ctx.obj["CONFIG"].user.analytics_opt_out is False and get_config_from_file(
        config_path,
        "cli",
        "analytics_id",
    ) in ("", None):
        config_updates.update(cli={"analytics_id": ctx.obj["CONFIG"].cli.analytics_id})

    if len(config_updates) > 0:
        try:
            update_config_file(config_updates, config_path)
        except FileNotFoundError as err:
            echo_red(f"Failed to update config file ({config_path}): {err.strerror}")
            click.echo("Run 'fidesctl init' to create a configuration file.")


def send_init_analytics(opt_out: bool, config_path: str, executed_at: datetime) -> None:
    """
    Create a new `AnalyticsClient` and send an `AnalyticsEvent` representing
    the execution of `fidesctl init` by a user.
    """

    if opt_out is not False:
        return

    analytics_id = get_config_from_file(config_path, "cli", "analytics_id")
    app_name = fidesctl.__name__

    try:
        client = AnalyticsClient(
            client_id=analytics_id or generate_client_id(FIDESCTL_CLI),
            developer_mode=bool(getenv("FIDESCTL_TEST_MODE") == "True"),
            os=system(),
            product_name=app_name + "-cli",
            production_version=version(app_name),
        )

        event = AnalyticsEvent(
            "cli_command_executed",
            executed_at,
            command="fidesctl init",
            docker=bool(getenv("RUNNING_IN_DOCKER") == "TRUE"),
            resource_counts=None,  # TODO: Figure out if it's possible to capture this
        )

        client.send(event)
    except AnalyticsError:
        pass  # cli analytics should fail silently


def with_analytics(func: Callable) -> Callable:
    """
    Click command decorator which can be added to enable publishing anaytics.
    Sends an `AnalyticsEvent` with details about the executed command,
    as long as the CLI has not been configured to opt out of analytics.

    :param func: function to be wrapped by decorator
    """

    def wrapper_func(ctx: click.Context, *args, **kwargs) -> Any:  # type: ignore
        command = " ".join(filter(None, [ctx.info_name, ctx.invoked_subcommand]))
        error = None
        executed_at = datetime.now(timezone.utc)
        status_code = 0

        try:
            return ctx.invoke(func, ctx, *args, **kwargs)
        except Exception as err:
            error = type(err).__name__
            status_code = 1
            raise err
        finally:
            if (
                ctx.obj["CONFIG"].user.analytics_opt_out is False
            ):  # requires explicit opt-in
                event = AnalyticsEvent(
                    "cli_command_executed",
                    executed_at,
                    command=command,
                    docker=bool(getenv("RUNNING_IN_DOCKER") == "TRUE"),
                    error=error,
                    flags=None,  # TODO: Figure out if it's possible to capture this
                    resource_counts=None,  # TODO: Figure out if it's possible to capture this
                    status_code=status_code,
                )

                try:
                    ctx.meta["ANALYTICS_CLIENT"].send(event)
                except AnalyticsError:
                    pass  # cli analytics should fail silently

    return update_wrapper(wrapper_func, func)


<<<<<<< HEAD
def print_divider(character: str = "-", character_length: int = 10) -> None:
    """
    Returns a consistent divider to print to the console for use within fidesctl

    Defaults to using a hyphen of length 10, however this can optionally be
    overridden as required.
    """
    print(character * character_length)
=======
def handle_database_credentials_options(
    fides_config: FidesctlConfig, connection_string: str, credentials_id: str
) -> str:
    """
    Handles the mutually exclusive database connections options connetion-string and credentials-id.
    Raises errors if neither or both options are provided
    """
    actual_connection_string = connection_string
    if connection_string and credentials_id:
        raise click.UsageError(
            "Illegal usage: connection-string and credentials-id cannot be used together"
        )
    if not connection_string and not credentials_id:
        raise click.UsageError(
            "Illegal usage: connection-string or credentials-id are required"
        )
    if credentials_id:
        database_credentials = get_config_database_credentials(
            credentials_config=fides_config.credentials,
            credentials_id=credentials_id,
        )
        if not database_credentials:
            raise click.UsageError(
                f"credentials-id {credentials_id} does not exist in fides config"
            )
        actual_connection_string = database_credentials.connection_string
    return actual_connection_string


def handle_okta_credentials_options(
    fides_config: FidesctlConfig, token: str, org_url: str, credentials_id: str
) -> Dict[str, str]:
    """
    Handles the mutually exclusive okta connections options org-url/token and credentials-id.
    It is allowed to provide neither as there is support for environment variables
    """
    okta_config = dict()
    if token or org_url:
        if not token or not org_url:
            raise click.UsageError(
                "Illegal usage: token and org-url must be used together"
            )
        if credentials_id:
            raise click.UsageError(
                "Illegal usage: token/org-url and credentials-id cannot be used together"
            )
        okta_config = {"orgUrl": org_url, "token": token}
    if credentials_id:
        okta_credentials = get_config_okta_credentials(
            credentials_config=fides_config.credentials,
            credentials_id=credentials_id,
        )
        if not okta_credentials:
            raise click.UsageError(
                f"credentials-id {credentials_id} does not exist in fides config"
            )
        okta_config = okta_credentials.dict()
    return okta_config


def handle_aws_credentials_options(
    fides_config: FidesctlConfig,
    access_key_id: str,
    secret_access_key: str,
    region: str,
    credentials_id: str,
) -> Dict[str, str]:
    """
    Handles the mutually exclusive aws connections options access-key/access-key-id/region
    and credentials-id. It is allowed to provide neither as there is support for environment
    variables.
    """
    aws_config = dict()
    if access_key_id or secret_access_key or region:
        if not access_key_id or not secret_access_key or not region:
            raise click.UsageError(
                "Illegal usage: access-key-id, secret_access_key and region must be used together"
            )
        if credentials_id:
            raise click.UsageError(
                "Illegal usage: access-key-id/secret_access_key/region and credentials-id cannot be used together"
            )
        aws_config = {
            "aws_access_key_id": access_key_id,
            "aws_secret_access_key": secret_access_key,
            "region_name": region,
        }
    if credentials_id:
        aws_credentials = get_config_aws_credentials(
            credentials_config=fides_config.credentials,
            credentials_id=credentials_id,
        )
        if not aws_credentials:
            raise click.UsageError(
                f"credentials-id {credentials_id} does not exist in fides config"
            )
        aws_config = aws_credentials.dict()
    return aws_config
>>>>>>> d364762f
<|MERGE_RESOLUTION|>--- conflicted
+++ resolved
@@ -193,7 +193,6 @@
     return update_wrapper(wrapper_func, func)
 
 
-<<<<<<< HEAD
 def print_divider(character: str = "-", character_length: int = 10) -> None:
     """
     Returns a consistent divider to print to the console for use within fidesctl
@@ -202,7 +201,8 @@
     overridden as required.
     """
     print(character * character_length)
-=======
+
+
 def handle_database_credentials_options(
     fides_config: FidesctlConfig, connection_string: str, credentials_id: str
 ) -> str:
@@ -300,5 +300,4 @@
                 f"credentials-id {credentials_id} does not exist in fides config"
             )
         aws_config = aws_credentials.dict()
-    return aws_config
->>>>>>> d364762f
+    return aws_config