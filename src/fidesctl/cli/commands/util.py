"""Contains all of the Utility-type CLI commands for Fidesctl."""
import os
from datetime import datetime, timezone

import click
import toml
from fideslog.sdk.python.utils import OPT_OUT_COPY, OPT_OUT_PROMPT

import fidesctl
from fidesctl.cli.utils import check_server, send_init_analytics, with_analytics
from fidesctl.core.utils import echo_green


@click.command()
@click.pass_context
@click.argument("fides_directory_location", default=".", type=click.Path(exists=True))
def init(ctx: click.Context, fides_directory_location: str) -> None:
    """
    Initializes a Fidesctl instance, creating the default directory (`.fides/`) and
    the configuration file (`fidesctl.toml`) if necessary.

    Additionally, requests the ability to respectfully collect anonymous usage data.
    """

    executed_at = datetime.now(timezone.utc)
    separate = lambda: print("-" * 10, end=None)
    fides_dir_name = ".fides"
    fides_dir_path = f"{fides_directory_location}/{fides_dir_name}"
    config_file_name = "fidesctl.toml"
    config_path = f"{fides_dir_path}/{config_file_name}"
    config = ctx.obj["CONFIG"]

    included_values = {
        "api": {
            "database_user",
            "database_password",
            "database_host",
            "database_port",
            "database_name",
            "test_database_name",
            "log_level",
            "log_destination",
            "log_serialization",
        },
        "cli": {"server_protocol", "server_host", "server_port", "analytics_id"},
        "user": {"analytics_opt_out"},
    }

    click.echo("Initializing Fidesctl...")
    separate()

    # create the .fides dir if it doesn't exist
    if not os.path.exists(fides_dir_path):
        os.mkdir(fides_dir_path)
        echo_green(f"Created a '{fides_dir_path}' directory.")
    else:
        click.echo(f"Directory '{fides_dir_path}' already exists.")

    separate()

    # create a fidesctl.toml config file if it doesn't exist
    if not os.path.isfile(config_path):
        # request explicit consent for analytics collection
        click.echo(OPT_OUT_COPY, nl=False)
        config.user.analytics_opt_out = bool(input(OPT_OUT_PROMPT).lower() == "n")

        separate()

        with open(config_path, "w") as config_file:
            config_dict = config.dict(include=included_values)
            toml.dump(config_dict, config_file)

        echo_green(f"Created a fidesctl config file: {config_path}")
        click.echo("To learn more about configuring fidesctl, see:")
        click.echo("\thttps://ethyca.github.io/fides/installation/configuration/")

    else:
        click.echo(f"Configuration file already exists: {config_path}")

    separate()
    click.echo("For example policies and help getting started, see:")
    click.echo("\thttps://ethyca.github.io/fides/guides/policies/")
    separate()

    send_init_analytics(config.user.analytics_opt_out, config_path, executed_at)

    echo_green("Fidesctl initialization complete.")


@click.command()
@click.pass_context
@with_analytics
def status(ctx: click.Context) -> None:
    """
    Sends a request to the Fidesctl API healthcheck endpoint and prints the response.
    """
    config = ctx.obj["CONFIG"]
    cli_version = fidesctl.__version__
    server_url = config.cli.server_url
    click.echo("Getting server status...")
    check_server(
        cli_version=cli_version,
        server_url=server_url,
    )


@click.command()
@click.pass_context
@with_analytics
def webserver(ctx: click.Context) -> None:
    """
    Starts the fidesctl API server using Uvicorn on port 8080.
    """
<<<<<<< HEAD
    try:
        from fidesctl.api.main import start_webserver
    except ModuleNotFoundError:
        echo_red('Packages not found, try: pip install "fidesctl[webserver]"')
        raise SystemExit
=======
    # This has to be here to avoid a circular dependency
    from fidesapi.main import start_webserver
>>>>>>> 760cea90

    start_webserver()<|MERGE_RESOLUTION|>--- conflicted
+++ resolved
@@ -111,15 +111,7 @@
     """
     Starts the fidesctl API server using Uvicorn on port 8080.
     """
-<<<<<<< HEAD
-    try:
-        from fidesctl.api.main import start_webserver
-    except ModuleNotFoundError:
-        echo_red('Packages not found, try: pip install "fidesctl[webserver]"')
-        raise SystemExit
-=======
     # This has to be here to avoid a circular dependency
-    from fidesapi.main import start_webserver
->>>>>>> 760cea90
+    from fidesctl.api.main import start_webserver
 
     start_webserver()