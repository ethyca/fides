"""
This module is responsible for combining all of the different
config sections into a single config.
"""
<<<<<<< HEAD

from functools import lru_cache
=======
>>>>>>> 859f7ed0
from typing import Dict

import toml
from fideslib.core.config import load_toml
from pydantic import BaseModel

from fidesctl.core.utils import echo_red

from .cli_settings import FidesctlCLISettings
from .credentials_settings import merge_credentials_environment
from .database_settings import FidesctlDatabaseSettings
from .logging_settings import FidesctlLoggingSettings
from .security_settings import FidesctlSecuritySettings
from .user_settings import FidesctlUserSettings


class FidesctlConfig(BaseModel):
    """Umbrella class that encapsulates all of the config subsections."""

    cli: FidesctlCLISettings = FidesctlCLISettings()
    user: FidesctlUserSettings = FidesctlUserSettings()
    credentials: Dict[str, Dict] = dict()
    database: FidesctlDatabaseSettings = FidesctlDatabaseSettings()
    security: FidesctlSecuritySettings = FidesctlSecuritySettings()
    logging: FidesctlLoggingSettings = FidesctlLoggingSettings()


<<<<<<< HEAD
@lru_cache(maxsize=1)
def get_config(config_path: str = "") -> FidesctlConfig:
=======
def get_config(config_path_override: str = "") -> FidesctlConfig:
>>>>>>> 859f7ed0
    """
    Attempt to load user-defined configuration.

    This will fail if the first encountered conf file is invalid.

    On failure, returns default configuration.
    """

    try:
        settings = (
            toml.load(config_path_override)
            if config_path_override
            else load_toml(file_names=["fidesctl.toml"])
        )

        # credentials specific logic for populating environment variable configs.
        # this is done to allow overrides without hard typed pydantic models
        config_environment_dict = settings.get("credentials", dict())
        settings["credentials"] = merge_credentials_environment(
            credentials_dict=config_environment_dict
        )

        fidesctl_config = FidesctlConfig.parse_obj(settings)
        return fidesctl_config
    except FileNotFoundError:
        echo_red("No config file found")
    except IOError:
        echo_red("Error reading config file")

    fidesctl_config = FidesctlConfig()
    print("Using default configuration values.")
    return fidesctl_config<|MERGE_RESOLUTION|>--- conflicted
+++ resolved
@@ -2,11 +2,7 @@
 This module is responsible for combining all of the different
 config sections into a single config.
 """
-<<<<<<< HEAD
-
 from functools import lru_cache
-=======
->>>>>>> 859f7ed0
 from typing import Dict
 
 import toml
@@ -34,12 +30,8 @@
     logging: FidesctlLoggingSettings = FidesctlLoggingSettings()
 
 
-<<<<<<< HEAD
 @lru_cache(maxsize=1)
-def get_config(config_path: str = "") -> FidesctlConfig:
-=======
 def get_config(config_path_override: str = "") -> FidesctlConfig:
->>>>>>> 859f7ed0
     """
     Attempt to load user-defined configuration.
 
