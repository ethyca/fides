--- conflicted
+++ resolved
@@ -88,7 +88,6 @@
                 yield nested_field
 
 
-<<<<<<< HEAD
 def get_manifest_list(manifests_dir: str) -> List[str]:
     """Get a list of manifest files from the manifest directory."""
 
@@ -98,7 +97,8 @@
         manifest_list += glob.glob(f"{manifests_dir}/**/*.{yml_ending}", recursive=True)
 
     return manifest_list
-=======
+
+
 def check_fides_key(proposed_fides_key: str) -> str:
     """
     A helper function to automatically sanitize
@@ -118,5 +118,4 @@
     characters are discovered.
     """
     sanitized_fides_key = re.sub(r"[^a-zA-Z0-9_.-]", "_", proposed_fides_key)
-    return sanitized_fides_key
->>>>>>> 338b729b
+    return sanitized_fides_key