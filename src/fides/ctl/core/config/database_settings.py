"""This module handles database credentials for the application database.."""

# pylint: disable=C0115,C0116, E0213

from typing import Dict, Optional

from pydantic import PostgresDsn, validator

from fides.ctl.core.config.utils import get_test_mode

<<<<<<< HEAD
=======
from .fides_settings import FidesSettings

logger = logging.getLogger(__name__)

>>>>>>> 89e4383b
ENV_PREFIX = "FIDES__DATABASE__"


class DatabaseSettings(FidesSettings):
    """Configuration settings for Postgres."""

    user: str = "defaultuser"
    password: str = "defaultpassword"
    server: str = "default-db"
    port: str = "5432"
    db: str = "default_db"
    test_db: str = "default_test_db"

    sqlalchemy_database_uri: Optional[str] = None
    sqlalchemy_test_database_uri: Optional[str] = None

    # These values are set by validators, and are never empty strings within the
    # application. The default values here are required in order to prevent the
    # types being set to "Optional[str]", as they are not functionally optional.
    async_database_uri: str = ""
    sync_database_uri: str = ""

    @validator("sync_database_uri", pre=True)
    @classmethod
    def assemble_sync_database_uri(
        cls, value: Optional[str], values: Dict[str, str]
    ) -> str:
        """Join DB connection credentials into a connection string"""
        if isinstance(value, str) and value != "":
            # This validates that the string is a valid PostgresDns.
            return str(PostgresDsn(value))

        db_name = values["test_db"] if get_test_mode() else values["db"]
        return str(
            PostgresDsn.build(
                scheme="postgresql+psycopg2",
                user=values["user"],
                password=values["password"],
                host=values["server"],
                port=values.get("port"),
                path=f"/{db_name or ''}",
            )
        )

    @validator("async_database_uri", pre=True)
    @classmethod
    def assemble_async_database_uri(
        cls, value: Optional[str], values: Dict[str, str]
    ) -> str:
        """Join DB connection credentials into a connection string"""
        if isinstance(value, str) and value != "":
            # This validates that the string is a valid PostgresDns.
            return str(PostgresDsn(value))

        db_name = values["test_db"] if get_test_mode() else values["db"]
        return str(
            PostgresDsn.build(
                scheme="postgresql+asyncpg",
                user=values["user"],
                password=values["password"],
                host=values["server"],
                port=values.get("port"),
                path=f"/{db_name or ''}",
            )
        )

    @validator("sqlalchemy_database_uri", pre=True)
    @classmethod
    def assemble_db_connection(cls, v: Optional[str], values: Dict[str, str]) -> str:
        """Join DB connection credentials into a connection string"""
        if isinstance(v, str):
            return v
        return str(
            PostgresDsn.build(
                scheme="postgresql",
                user=values["user"],
                password=values["password"],
                host=values["server"],
                port=values.get("port"),
                path=f"/{values.get('db') or ''}",
            )
        )

    @validator("sqlalchemy_test_database_uri", pre=True)
    @classmethod
    def assemble_test_db_connection(
        cls, v: Optional[str], values: Dict[str, str]
    ) -> str:
        """Join DB connection credentials into a connection string"""
        if isinstance(v, str):
            return v
        return str(
            PostgresDsn.build(
                scheme="postgresql",
                user=values["user"],
                password=values["password"],
                host=values["server"],
                port=values["port"],
                path=f"/{values.get('test_db') or ''}",
            )
        )

    class Config:
        env_prefix = ENV_PREFIX<|MERGE_RESOLUTION|>--- conflicted
+++ resolved
@@ -7,14 +7,8 @@
 from pydantic import PostgresDsn, validator
 
 from fides.ctl.core.config.utils import get_test_mode
-
-<<<<<<< HEAD
-=======
 from .fides_settings import FidesSettings
 
-logger = logging.getLogger(__name__)
-
->>>>>>> 89e4383b
 ENV_PREFIX = "FIDES__DATABASE__"
 
 
