"""This module handles finding and parsing fides configuration files."""

# pylint: disable=C0115,C0116, E0213
from typing import Dict, List, Optional, Tuple, Union

# from fideslib.core.config import SecuritySettings as FideslibSecuritySettings
import validators
from fideslib.core.config import FidesSettings
from fideslib.cryptography.cryptographic_util import generate_salt, hash_with_salt
from fideslib.exceptions import MissingConfig
from pydantic import root_validator, validator

from fides.api.ops.api.v1.scope_registry import SCOPE_REGISTRY

ENV_PREFIX = "FIDES__SECURITY__"


# class SecuritySettings(FideslibSecuritySettings):
#     """Configuration settings for Security variables."""
#
#     root_user_scopes: Optional[List[str]] = SCOPE_REGISTRY
#     subject_request_download_link_ttl_seconds: int = 432000  # 5 days
#
#     class Config:
#         env_prefix = ENV_PREFIX


class SecuritySettings(FidesSettings):
    """Configuration settings for Security variables."""

    root_user_scopes: Optional[List[str]] = SCOPE_REGISTRY
    subject_request_download_link_ttl_seconds: int = 432000  # 5 days
<<<<<<< HEAD
    aes_encryption_key_length: int = 16
    aes_gcm_nonce_length: int = 12
    app_encryption_key: str
    drp_jwt_secret: Optional[str] = None
    root_username: Optional[str] = None
    root_password: Optional[str] = None

    @validator("app_encryption_key")
    @classmethod
    def validate_encryption_key_length(
        cls, v: Optional[str], values: Dict[str, str]
    ) -> Optional[str]:
        """Validate the encryption key is exactly 32 characters"""
        if v is None or len(v.encode(values.get("encoding", "UTF-8"))) != 32:
            raise ValueError(
                "APP_ENCRYPTION_KEY value must be exactly 32 characters long"
            )
        return v

    cors_origins: List[str] = []

    @validator("cors_origins", pre=True)
    @classmethod
    def assemble_cors_origins(cls, v: Union[str, List[str]]) -> Union[List[str], str]:
        """Return a list of valid origins for CORS requests"""

        def validate(values: List[str]) -> None:
            for value in values:
                if value != "*":
                    if not validators.url(value):
                        raise ValueError(f"{value} is not a valid url")

        if isinstance(v, str) and not v.startswith("["):
            values = [i.strip() for i in v.split(",")]
            validate(values)

            return values
        if isinstance(v, (list, str)):
            validate(v)  # type: ignore

            return v
        raise ValueError(v)

    encoding: str = "UTF-8"

    # OAuth
    oauth_root_client_id: str
    oauth_root_client_secret: str
    oauth_root_client_secret_hash: Optional[Tuple]
    oauth_access_token_expire_minutes: int = 60 * 24 * 8
    oauth_client_id_length_bytes = 16
    oauth_client_secret_length_bytes = 16

    @root_validator(pre=True)
    @classmethod
    def assemble_root_access_token(cls, values: Dict[str, str]) -> Dict[str, str]:
        """Sets a hashed value of the root access key.
        This is hashed as it is not wise to return a plaintext for of the
        root credential anywhere in the system.
        """
        value = values.get("oauth_root_client_secret")
        if not value:
            raise MissingConfig(
                "oauth_root_client_secret is required", SecuritySettings
            )

        encoding = values.get("encoding", "UTF-8")

        salt = generate_salt()
        hashed_client_id = hash_with_salt(value.encode(encoding), salt.encode(encoding))
        values["oauth_root_client_secret_hash"] = (hashed_client_id, salt.encode(encoding))  # type: ignore
        return values
=======
    identity_verification_attempt_limit: int = 3  # 3 attempts
>>>>>>> b712c77a

    class Config:
        env_prefix = ENV_PREFIX<|MERGE_RESOLUTION|>--- conflicted
+++ resolved
@@ -30,13 +30,13 @@
 
     root_user_scopes: Optional[List[str]] = SCOPE_REGISTRY
     subject_request_download_link_ttl_seconds: int = 432000  # 5 days
-<<<<<<< HEAD
     aes_encryption_key_length: int = 16
     aes_gcm_nonce_length: int = 12
     app_encryption_key: str
     drp_jwt_secret: Optional[str] = None
     root_username: Optional[str] = None
     root_password: Optional[str] = None
+    identity_verification_attempt_limit: int = 3  # 3 attempts
 
     @validator("app_encryption_key")
     @classmethod
@@ -103,9 +103,6 @@
         hashed_client_id = hash_with_salt(value.encode(encoding), salt.encode(encoding))
         values["oauth_root_client_secret_hash"] = (hashed_client_id, salt.encode(encoding))  # type: ignore
         return values
-=======
-    identity_verification_attempt_limit: int = 3  # 3 attempts
->>>>>>> b712c77a
 
     class Config:
         env_prefix = ENV_PREFIX