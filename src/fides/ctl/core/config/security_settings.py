--- conflicted
+++ resolved
@@ -3,17 +3,13 @@
 # pylint: disable=C0115,C0116, E0213
 from typing import Dict, List, Optional, Tuple, Union
 
-<<<<<<< HEAD
+import validators
 from fideslib.core.config import SecuritySettings as FideslibSecuritySettings
-from pydantic import validator
-from slowapi.wrappers import parse_many  # type: ignore
-=======
-import validators
 from fideslib.core.config import FidesSettings
 from fideslib.cryptography.cryptographic_util import generate_salt, hash_with_salt
 from fideslib.exceptions import MissingConfig
 from pydantic import validator
->>>>>>> a2c52809
+from slowapi.wrappers import parse_many  # type: ignore
 
 from fides.api.ops.api.v1.scope_registry import SCOPE_REGISTRY
 
@@ -25,17 +21,14 @@
 
     root_user_scopes: Optional[List[str]] = SCOPE_REGISTRY
     subject_request_download_link_ttl_seconds: int = 432000  # 5 days
-<<<<<<< HEAD
     request_rate_limit: str = "1000/minute"
     rate_limit_prefix: str = "fides-"
-=======
     aes_encryption_key_length: int = 16
     aes_gcm_nonce_length: int = 12
     app_encryption_key: str
     drp_jwt_secret: Optional[str] = None
     root_username: Optional[str] = None
     root_password: Optional[str] = None
->>>>>>> a2c52809
     identity_verification_attempt_limit: int = 3  # 3 attempts
     encoding: str = "UTF-8"
 
