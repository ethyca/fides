"""Contains reusable utils for the CLI commands."""

import json
import pprint
import sys
from datetime import datetime, timezone
from functools import update_wrapper
from importlib.metadata import version
from os import getenv
from platform import system
from typing import Any, Callable, Dict, Optional, Union

import click
import requests
from fideslog.sdk.python.client import AnalyticsClient
from fideslog.sdk.python.event import AnalyticsEvent
from fideslog.sdk.python.exceptions import AnalyticsError
from fideslog.sdk.python.utils import (
    CONFIRMATION_COPY,
    EMAIL_PROMPT,
    FIDESCTL_CLI,
    OPT_OUT_COPY,
    OPT_OUT_PROMPT,
    ORGANIZATION_PROMPT,
    generate_client_id,
)
from requests import get, put

import fides
from fides.api.ops.api.v1.urn_registry import REGISTRATION, V1_URL_PREFIX
from fides.ctl.connectors.models import (
    AWSConfig,
    BigQueryConfig,
    DatabaseConfig,
    OktaConfig,
)
from fides.ctl.core import api as _api
from fides.ctl.core.config import FidesConfig
from fides.ctl.core.config.credentials_settings import (
    get_config_aws_credentials,
    get_config_bigquery_credentials,
    get_config_database_credentials,
    get_config_okta_credentials,
)
from fides.ctl.core.config.helpers import get_config_from_file, update_config_file
from fides.ctl.core.utils import check_response, echo_green, echo_red

APP = fides.__name__
PACKAGE = "ethyca-fides"
FIDES_ASCII_ART = """
███████╗██╗██████╗ ███████╗███████╗
██╔════╝██║██╔══██╗██╔════╝██╔════╝
█████╗  ██║██║  ██║█████╗  ███████╗
██╔══╝  ██║██║  ██║██╔══╝  ╚════██║
██║     ██║██████╔╝███████╗███████║
╚═╝     ╚═╝╚═════╝ ╚══════╝╚══════╝
"""


def check_server_health(server_url: str, verbose: bool = True) -> requests.Response:
    """Hit the '/health' endpoint and verify the server is available."""

    healthcheck_url = server_url + "/health"
    try:
        health_response = check_response(_api.ping(healthcheck_url))
    except requests.exceptions.ConnectionError:
        if verbose:
            echo_red(
                f"Connection failed, webserver is unreachable at URL:\n{healthcheck_url}."
            )
        raise SystemExit(1)
    return health_response


def check_server(cli_version: str, server_url: str, quiet: bool = False) -> None:
    """Runs a health check and a version check against the server."""

    health_response = check_server_health(str(server_url) or "")
    if health_response.status_code == 429:
        # The server is ratelimiting us
        echo_red("Server ratelimit reached. Please wait one minute and try again.")
        raise SystemExit(1)

    server_version = health_response.json()["version"]
    normalize_version = lambda v: str(v).replace(".dirty", "", 1)
    if normalize_version(server_version) == normalize_version(cli_version):
        if not quiet:
            echo_green(
                "Server is reachable and the client/server application versions match."
            )
    else:
        echo_red(
            f"Mismatched versions!\nServer Version: {server_version}\nCLI Version: {cli_version}"
        )


def pretty_echo(dict_object: Union[Dict, str], color: str = "white") -> None:
    """
    Given a dict-like object and a color, pretty click echo it.
    """
    click.secho(pprint.pformat(dict_object, indent=2, width=80, compact=True), fg=color)


def handle_cli_response(
    response: requests.Response, verbose: bool = True
) -> requests.Response:
    """Viewable CLI response"""
    if response.status_code >= 200 and response.status_code <= 299:
        if verbose:
            pretty_echo(response.json(), "green")
    else:
        try:
            pretty_echo(response.json(), "red")
        except json.JSONDecodeError:
            click.secho(response.text, fg="red")
        finally:
            sys.exit(1)
    return response


def is_user_registered(config: FidesConfig) -> bool:
    """
    Send a request to the API server, and determine if a registration is already present.
    """

    response = get(f"{config.cli.server_url}{V1_URL_PREFIX}{REGISTRATION}")
    return response.json()["opt_in"]


def register_user(config: FidesConfig, email: str, organization: str) -> None:
    """
    Create a new registration record in the database.
    """

    put(
        f"{config.cli.server_url}{V1_URL_PREFIX}{REGISTRATION}",
        json={
            "analytics_id": config.cli.analytics_id,
            "opt_in": True,
            "user_email": email,
            "user_organization": organization,
        },
    )


def check_and_update_analytics_config(
    config: FidesConfig, config_path: str
) -> FidesConfig:
    """
    Verify that the analytics opt-out value is populated. If not,
    prompt the user to opt-in to analytics and update the config
    file with their preferences if needed.

    NOTE: This doesn't handle the case where we've collected consent for this
    CLI instance, but are connected to a server for the first time that is
    unregistered. This *should* be something we can detect and then
    "re-prompt" the user for their email/org information, but right
    now a lot of our test automation runs headless and this kind of
    prompt can't be skipped otherwise.
    """

    config_updates: Dict[str, Dict] = {}
    if config.user.analytics_opt_out is None:
        click.echo(OPT_OUT_COPY)
        config.user.analytics_opt_out = bool(
            input(OPT_OUT_PROMPT + "\n").lower() == "n"
        )

        config_updates.update(user={"analytics_opt_out": config.user.analytics_opt_out})

        # If we've not opted out, attempt to register the user if they are
        # currently connected to a Fides server
        if config.user.analytics_opt_out is False:
            server_url = config.cli.server_url
            try:
<<<<<<< HEAD
                check_server_health(str(server_url) or "")
                should_attempt_registration = not is_user_registered(config)
=======
                check_server_health(server_url, verbose=False)
                should_attempt_registration = not is_user_registered(ctx)
>>>>>>> 5cc3f259
            except SystemExit:
                should_attempt_registration = False

            if should_attempt_registration:
                email = input(EMAIL_PROMPT)
                organization = input(ORGANIZATION_PROMPT)
                if email and organization:
                    register_user(config, email, organization)

            # Either way, thank the user for their opt-in for analytics!
            click.echo(CONFIRMATION_COPY)

    # Update the analytics ID in the config file if necessary
    is_analytics_id_config_empty = get_config_from_file(
        config_path,
        "cli",
        "analytics_id",
    ) in ("", None)
    is_analytics_id_env_var_set = getenv("FIDES__CLI__ANALYTICS_ID")
    if (
        not config.user.analytics_opt_out
        and is_analytics_id_config_empty
        and not is_analytics_id_env_var_set
    ):
        config_updates.update(cli={"analytics_id": config.cli.analytics_id})

    if len(config_updates) > 0:
        try:
            update_config_file(config_updates, config_path)
        except FileNotFoundError as err:
            echo_red(f"Failed to update config file ({config_path}): {err.strerror}")
            click.echo("Run 'fides init' to create a configuration file.")
    return config


def send_init_analytics(opt_out: bool, config_path: str, executed_at: datetime) -> None:
    """
    Create a new `AnalyticsClient` and send an `AnalyticsEvent` representing
    the execution of `fides init` by a user.
    """

    if opt_out is not False:
        return

    analytics_id = get_config_from_file(config_path, "cli", "analytics_id")

    try:
        client = AnalyticsClient(
            client_id=analytics_id or generate_client_id(FIDESCTL_CLI),
            developer_mode=bool(getenv("FIDES_TEST_MODE") == "True"),
            os=system(),
            product_name=APP + "-cli",
            production_version=version(PACKAGE),
        )

        event = AnalyticsEvent(
            "cli_command_executed",
            executed_at,
            command="fides init",
            docker=bool(getenv("RUNNING_IN_DOCKER") == "TRUE"),
            resource_counts=None,  # TODO: Figure out if it's possible to capture this
        )

        client.send(event)
    except AnalyticsError:
        pass  # cli analytics should fail silently


def with_analytics(func: Callable) -> Callable:
    """
    Click command decorator which can be added to enable publishing anaytics.
    Sends an `AnalyticsEvent` with details about the executed command,
    as long as the CLI has not been configured to opt out of analytics.

    :param func: function to be wrapped by decorator
    """

    def wrapper_func(ctx: click.Context, *args, **kwargs) -> Any:  # type: ignore
        command = " ".join(filter(None, [ctx.info_name, ctx.invoked_subcommand]))
        error = None
        executed_at = datetime.now(timezone.utc)
        status_code = 0

        try:
            return ctx.invoke(func, ctx, *args, **kwargs)
        except Exception as err:
            error = type(err).__name__
            status_code = 1
            raise err
        finally:
            if (
                ctx.obj["CONFIG"].user.analytics_opt_out is False
            ):  # requires explicit opt-in
                event = AnalyticsEvent(
                    "cli_command_executed",
                    executed_at,
                    command=command,
                    docker=bool(getenv("RUNNING_IN_DOCKER") == "TRUE"),
                    error=error,
                    flags=None,  # TODO: Figure out if it's possible to capture this
                    resource_counts=None,  # TODO: Figure out if it's possible to capture this
                    status_code=status_code,
                )

                try:
                    ctx.meta["ANALYTICS_CLIENT"].send(event)
                except AnalyticsError:
                    pass  # cli analytics should fail silently

    return update_wrapper(wrapper_func, func)


def print_divider(character: str = "-", character_length: int = 10) -> None:
    """
    Returns a consistent divider to print to the console for use within fides

    Defaults to using a hyphen of length 10, however this can optionally be
    overridden as required.
    """
    print(character * character_length)


def handle_database_credentials_options(
    fides_config: FidesConfig, connection_string: str, credentials_id: str
) -> str:
    """
    Handles the mutually exclusive database connections options connetion-string and credentials-id.
    Raises errors if neither or both options are provided
    """
    actual_connection_string = connection_string
    if connection_string and credentials_id:
        raise click.UsageError(
            "Illegal usage: connection-string and credentials-id cannot be used together"
        )
    if not connection_string and not credentials_id:
        raise click.UsageError(
            "Illegal usage: connection-string or credentials-id are required"
        )
    if credentials_id:
        database_credentials = get_config_database_credentials(
            credentials_config=fides_config.credentials,
            credentials_id=credentials_id,
        )
        _validate_credentials_id_exists(credentials_id, database_credentials)
        actual_connection_string = (
            database_credentials.connection_string
            if database_credentials is not None
            else actual_connection_string
        )
    return actual_connection_string


def handle_okta_credentials_options(
    fides_config: FidesConfig, token: str, org_url: str, credentials_id: str
) -> Optional[OktaConfig]:
    """
    Handles the mutually exclusive okta connections options org-url/token and credentials-id.
    It is allowed to provide neither as there is support for environment variables
    """
    okta_config: Optional[OktaConfig] = None
    if token or org_url:
        if not token or not org_url:
            raise click.UsageError(
                "Illegal usage: token and org-url must be used together"
            )
        if credentials_id:
            raise click.UsageError(
                "Illegal usage: token/org-url and credentials-id cannot be used together"
            )
        okta_config = OktaConfig(orgUrl=org_url, token=token)
    if credentials_id:
        okta_config = get_config_okta_credentials(
            credentials_config=fides_config.credentials,
            credentials_id=credentials_id,
        )
        _validate_credentials_id_exists(credentials_id, okta_config)

    return okta_config


def handle_aws_credentials_options(
    fides_config: FidesConfig,
    access_key_id: str,
    secret_access_key: str,
    region: str,
    credentials_id: str,
) -> Optional[AWSConfig]:
    """
    Handles the mutually exclusive aws connections options access-key/access-key-id/region
    and credentials-id. It is allowed to provide neither as there is support for environment
    variables.
    """
    aws_config = None
    if access_key_id or secret_access_key or region:
        if not access_key_id or not secret_access_key or not region:
            raise click.UsageError(
                "Illegal usage: access-key-id, secret_access_key and region must be used together"
            )
        if credentials_id:
            raise click.UsageError(
                "Illegal usage: access-key-id/secret_access_key/region and credentials-id cannot be used together"
            )
        aws_config = AWSConfig(
            aws_access_key_id=access_key_id,
            aws_secret_access_key=secret_access_key,
            region_name=region,
        )
    if credentials_id:
        aws_config = get_config_aws_credentials(
            credentials_config=fides_config.credentials,
            credentials_id=credentials_id,
        )
        _validate_credentials_id_exists(credentials_id, aws_config)

    return aws_config


def handle_bigquery_config_options(
    fides_config: FidesConfig,
    dataset: str,
    keyfile_path: str,
    credentials_id: str,
) -> BigQueryConfig:
    """
    Handles the connections options for passing a keyfile, dictionary, or credentials-id.
    """
    bigquery_config = None

    if keyfile_path and credentials_id:
        raise click.UsageError(
            "Illegal usage: keyfile-path and credentials-id cannot be used together"
        )
    if keyfile_path:
        with open(keyfile_path, "r", encoding="utf-8") as credential_file:
            bigquery_config = BigQueryConfig(
                **{
                    "dataset": dataset,
                    "keyfile_creds": json.load(credential_file),
                }
            )
    elif credentials_id:
        bigquery_config = get_config_bigquery_credentials(
            dataset=dataset,
            credentials_config=fides_config.credentials,
            credentials_id=credentials_id,
        )
        _validate_credentials_id_exists(credentials_id, bigquery_config)

    if not bigquery_config:
        raise click.UsageError("Illegal usage: No connection configuration provided")

    return bigquery_config


def _validate_credentials_id_exists(
    credentials_id: str,
    credentials_config: Optional[
        Union[AWSConfig, BigQueryConfig, DatabaseConfig, OktaConfig]
    ],
) -> None:
    if not credentials_config:
        raise click.UsageError(
            f"credentials-id {credentials_id} does not exist in fides config"
        )<|MERGE_RESOLUTION|>--- conflicted
+++ resolved
@@ -173,13 +173,8 @@
         if config.user.analytics_opt_out is False:
             server_url = config.cli.server_url
             try:
-<<<<<<< HEAD
-                check_server_health(str(server_url) or "")
+                check_server_health(server_url, verbose=False)
                 should_attempt_registration = not is_user_registered(config)
-=======
-                check_server_health(server_url, verbose=False)
-                should_attempt_registration = not is_user_registered(ctx)
->>>>>>> 5cc3f259
             except SystemExit:
                 should_attempt_registration = False
 
