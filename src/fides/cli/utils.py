--- conflicted
+++ resolved
@@ -24,12 +24,8 @@
 from requests import get, put
 
 import fides
-<<<<<<< HEAD
 from fides.api.api.v1.urn_registry import REGISTRATION, V1_URL_PREFIX
-=======
-from fides.api.ops.api.v1.urn_registry import REGISTRATION, V1_URL_PREFIX
 from fides.common.utils import check_response, echo_green, echo_red
->>>>>>> 83bada6a
 from fides.connectors.models import (
     AWSConfig,
     BigQueryConfig,
