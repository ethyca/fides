--- conflicted
+++ resolved
@@ -42,17 +42,9 @@
     get_config_database_credentials,
     get_config_okta_credentials,
 )
-<<<<<<< HEAD
-from fides.ctl.core.config.utils import (
-    get_config_from_file,
-    get_dev_mode,
-    update_config_file,
-)
-from fides.ctl.core.utils import check_response, echo_green, echo_red
-=======
 from fides.core.config.helpers import get_config_from_file, update_config_file
+from fides.core.config.utils import get_dev_mode
 from fides.core.utils import check_response, echo_green, echo_red
->>>>>>> 37a2092b
 
 APP = fides.__name__
 PACKAGE = "ethyca-fides"
