"""Contains all of the Utility-type CLI commands for fides."""
from datetime import datetime, timezone
from subprocess import CalledProcessError

import click

import fides
from fides.cli.utils import (
    FIDES_ASCII_ART,
    check_and_update_analytics_config,
    check_server,
    print_divider,
    send_init_analytics,
    with_analytics,
)
from fides.ctl.core.config.helpers import create_config_file
from fides.ctl.core.deploy import (
    check_docker_version,
    check_fides_uploads_dir,
    print_deploy_success,
    pull_specific_docker_image,
    seed_example_data,
    start_application,
    teardown_application,
)
from fides.ctl.core.utils import echo_green


@click.command()
@click.pass_context
@click.argument("fides_directory_location", default=".", type=click.Path(exists=True))
def init(ctx: click.Context, fides_directory_location: str) -> None:
    """
    Initializes a fides instance, creating the default directory (`.fides/`) and
    the configuration file (`fides.toml`) if necessary.

    Additionally, requests the ability to respectfully collect anonymous usage data.
    """

    executed_at = datetime.now(timezone.utc)
    config = ctx.obj["CONFIG"]

    click.echo(FIDES_ASCII_ART)
    click.echo("Initializing fides...")

    # create the config file as needed
    config_path = create_config_file(
        config=config, fides_directory_location=fides_directory_location
    )
    print_divider()

    # request explicit consent for analytics collection
<<<<<<< HEAD
    check_and_update_analytics_config(config=config, config_path=config_path)
    print_divider()
=======
    check_and_update_analytics_config(ctx=ctx, config_path=config_path)
>>>>>>> 5cc3f259

    send_init_analytics(config.user.analytics_opt_out, config_path, executed_at)
    echo_green("fides initialization complete.")


@click.command()
@click.pass_context
@with_analytics
def status(ctx: click.Context) -> None:
    """
    Sends a request to the fides API healthcheck endpoint and prints the response.
    """
    config = ctx.obj["CONFIG"]
    cli_version = fides.__version__
    server_url = config.cli.server_url
    click.echo("Getting server status...")
    check_server(
        cli_version=cli_version,
        server_url=server_url,
    )


@click.command()
@click.pass_context
@click.option("--port", "-p", type=int, default=8080)
def webserver(ctx: click.Context, port: int = 8080) -> None:
    """
    Starts the fides API server using Uvicorn.
    """
    # This has to be here to avoid a circular dependency
    from fides.api.main import start_webserver

    start_webserver(port=port)


@click.command()
@click.pass_context
@with_analytics
def worker(ctx: click.Context) -> None:
    """
    Starts a celery worker.
    """
    # This has to be here to avoid a circular dependency
    from fides.api.ops.tasks import start_worker

    start_worker()


# NOTE: This behaves similarly to 'init' in that it is excluded from analytics
# in the main CLI logic. This allows us to run `fides init` _during_ the deploy
# command, once the sample project server is accessible, to allow us to
# immediately register it
@click.group(name="deploy")
@click.pass_context
def deploy(ctx: click.Context) -> None:
    """
    Deploy a sample project locally to try out Fides.
    """


@deploy.command()
@click.pass_context
@click.option(
    "--no-pull",
    is_flag=True,
    help="Use a local image instead of trying to pull from DockerHub.",
)
@click.option(
    "--no-init",
    is_flag=True,
    help="Disable the initialization of the Fides CLI, to run in headless mode.",
)
def up(ctx: click.Context, no_pull: bool = False, no_init: bool = False) -> None:
    """
    Starts the sample project via docker compose.
    """

    check_docker_version()
    config = ctx.obj["CONFIG"]
    echo_green("Docker version is compatible, starting deploy...")

    if not no_pull:
        pull_specific_docker_image()

    try:
        check_fides_uploads_dir()
        start_application()
        seed_example_data()
        click.clear()

        # Deployment is ready! Perform the same steps as `fides init` to setup CLI
        if not no_init:
            echo_green("Deployment successful! Initializing fides...")
            config_path = create_config_file(config=config)
            check_and_update_analytics_config(config=config, config_path=config_path)
        else:
            echo_green(
                "Deployment successful! Skipping CLI initialization (run 'fides init' to initialize)"
            )
        print_divider()

        print_deploy_success()
    except CalledProcessError:
        teardown_application()
        raise SystemExit(1)


@deploy.command()
@click.pass_context
def down(ctx: click.Context) -> None:
    """
    Stops the sample project and removes all volumes.
    """

    check_docker_version()
    teardown_application()<|MERGE_RESOLUTION|>--- conflicted
+++ resolved
@@ -50,12 +50,7 @@
     print_divider()
 
     # request explicit consent for analytics collection
-<<<<<<< HEAD
     check_and_update_analytics_config(config=config, config_path=config_path)
-    print_divider()
-=======
-    check_and_update_analytics_config(ctx=ctx, config_path=config_path)
->>>>>>> 5cc3f259
 
     send_init_analytics(config.user.analytics_opt_out, config_path, executed_at)
     echo_green("fides initialization complete.")
