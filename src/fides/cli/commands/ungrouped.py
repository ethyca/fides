--- conflicted
+++ resolved
@@ -206,7 +206,7 @@
 )
 @manifests_dir_argument
 @with_analytics
-<<<<<<< HEAD
+@with_server_health_check
 @fides_key_option
 @resource_type_option
 def push(
@@ -224,13 +224,6 @@
         echo_red("Must specify a resource type when using `fides_key`.")
         raise SystemExit(1)
 
-=======
-@with_server_health_check
-def push(ctx: click.Context, dry: bool, diff: bool, manifests_dir: str) -> None:
-    """
-    Parse local manifest files and upload them to the server.
-    """
->>>>>>> 8d2d787b
     config = ctx.obj["CONFIG"]
     taxonomy = _parse.parse(manifests_dir)
     # if the user has specified a specific fides_key, push only that dataset from taxonomy
@@ -359,7 +352,7 @@
 @fides_key_option
 @resource_type_option
 @with_analytics
-<<<<<<< HEAD
+@with_server_health_check
 def pull(
     ctx: click.Context,
     manifests_dir: str,
@@ -367,10 +360,6 @@
     fides_key: Optional[str],
     resource_type: Optional[str],
 ) -> None:
-=======
-@with_server_health_check
-def pull(ctx: click.Context, manifests_dir: str, all_resources: Optional[str]) -> None:
->>>>>>> 8d2d787b
     """
     Update local resource files based on the state of the objects on the server.
     """
