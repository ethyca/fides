--- conflicted
+++ resolved
@@ -43,13 +43,7 @@
     PrivacyRequestStatus,
 )
 from fides.api.service.messaging.message_dispatch_service import message_send_enabled
-<<<<<<< HEAD
 from fides.api.service.privacy_request.duplication_detection import check_for_duplicates
-=======
-from fides.api.service.privacy_request.duplication_detection import (
-    DuplicateDetectionService,
-)
->>>>>>> a53def2c
 from fides.api.service.privacy_request.request_service import (
     build_required_privacy_request_kwargs,
     cache_data,
@@ -380,24 +374,8 @@
                 authenticated,
             )
 
-<<<<<<< HEAD
             if not isinstance(privacy_request_data, PrivacyRequestResubmit):
                 check_for_duplicates(db=self.db, privacy_request=privacy_request)
-=======
-            if self.duplicate_detection_service.is_enabled() and not isinstance(
-                privacy_request_data, PrivacyRequestResubmit
-            ):
-                logger.info(
-                    "Duplicate detection is enabled. Checking if privacy request is a duplicate."
-                )
-                if self.duplicate_detection_service.is_duplicate_request(
-                    privacy_request
-                ):
-                    logger.info("Terminating privacy request: request is a duplicate.")
-                    privacy_request.update(
-                        self.db, data={"status": PrivacyRequestStatus.duplicate}
-                    )
->>>>>>> a53def2c
 
             return privacy_request
 
@@ -988,13 +966,9 @@
     db: Session, config_proxy: ConfigProxy, privacy_request: PrivacyRequest
 ) -> None:
     """Evaluate manual approval and handle processing or pre-approval webhooks."""
-<<<<<<< HEAD
     check_for_duplicates(db=db, privacy_request=privacy_request)
     if privacy_request.status == PrivacyRequestStatus.duplicate:
         return
-=======
-
->>>>>>> a53def2c
     if _manual_approval_required(config_proxy, privacy_request):
         _trigger_pre_approval_webhooks(db, privacy_request)
     else:
