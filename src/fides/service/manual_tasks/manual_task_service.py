--- conflicted
+++ resolved
@@ -1,8 +1,4 @@
-<<<<<<< HEAD
 from typing import TYPE_CHECKING, Any, Optional, cast
-=======
-from typing import Any, Optional, cast
->>>>>>> 68fed805
 
 from loguru import logger
 from sqlalchemy import select
@@ -29,7 +25,6 @@
 from fides.service.manual_tasks.manual_task_config_service import (
     ManualTaskConfigService,
 )
-<<<<<<< HEAD
 from fides.service.manual_tasks.manual_task_instance_service import (
     ManualTaskInstanceService,
 )
@@ -46,9 +41,6 @@
     """Exception raised when a manual task is not found."""
 
     pass
-=======
-from fides.service.manual_tasks.utils import with_task_logging
->>>>>>> 68fed805
 
 
 class ManualTaskService:
@@ -106,17 +98,7 @@
         task = self.db.execute(stmt).scalar_one_or_none()
         if task is None:
             logger.debug(f"No task found with filters: {filter_desc}")
-<<<<<<< HEAD
             raise ManualTaskNotFoundError(f"No task found with filters: {filter_desc}")
-        return task
-
-    @with_task_logging("Verify user IDs")
-    def _non_existent_users(
-        self, non_existent_user_ids: list[str], *, task_id: str
-    ) -> None:
-        """Get users by their IDs.
-=======
-            raise ValueError(f"No task found with filters: {filter_desc}")
         return task
 
     @with_task_logging("Provided user IDs verified")
@@ -126,7 +108,6 @@
         """This is a helper function to raise an error if users do not exist.
         If non_existent_user_ids is empty, this function will instead create
         a success log entry.
->>>>>>> 68fed805
 
         Args:
             non_existent_user_ids: List of non-existent user IDs
@@ -240,7 +221,6 @@
 
         return processed_users, {"task_id": task_id, "details": details}
 
-<<<<<<< HEAD
     def _send_task_assignment_notifications(
         self, task: ManualTask, newly_assigned_users: set[str]
     ) -> None:
@@ -294,8 +274,6 @@
                     f"Failed to send task assignment notification email to {user.email_address}: {str(e)}"
                 )
 
-=======
->>>>>>> 68fed805
     @with_task_logging("Assign users to task")
     def assign_users_to_task(
         self, task_id: str, user_ids: list[str]
@@ -315,7 +293,6 @@
         users_to_assign, log_data = self._handle_user_operation(
             task_id, user_ids, "assign", set(task.assigned_users)
         )
-<<<<<<< HEAD
 
         if users_to_assign:
             self.db.bulk_insert_mappings(
@@ -334,23 +311,6 @@
 
             # Send email notifications to newly assigned users
             self._send_task_assignment_notifications(task, users_to_assign)
-=======
-
-        if users_to_assign:
-            self.db.bulk_insert_mappings(
-                ManualTaskReference,
-                [
-                    {
-                        "task_id": task.id,
-                        "reference_id": user_id,
-                        "reference_type": ManualTaskReferenceType.assigned_user,
-                    }
-                    for user_id in users_to_assign
-                ],
-            )
-            self.db.flush()
-            self.db.refresh(task)
->>>>>>> 68fed805
 
         return task, log_data
 
@@ -413,7 +373,6 @@
 
         # Delete the configuration
         config_id = config.id
-<<<<<<< HEAD
         self.config_service.delete_config(task, config_id)
 
     def create_instance(
@@ -452,7 +411,4 @@
         submission = self.instance_service.create_submission(
             instance_id, field_id, data
         )
-        return cast("ManualTaskSubmission", submission)
-=======
-        self.config_service.delete_config(task, config_id)
->>>>>>> 68fed805
+        return cast("ManualTaskSubmission", submission)