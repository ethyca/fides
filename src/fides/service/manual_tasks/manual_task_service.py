--- conflicted
+++ resolved
@@ -37,19 +37,12 @@
     )
 
 
-<<<<<<< HEAD
-class ManualTaskNotFoundError(Exception):
-    """Exception raised when a manual task is not found."""
-
-    pass
-=======
 class ManualTaskError(Exception):
     """Exception raised when a manual task error occurs."""
 
     def __init__(self, message: str):
         self.message = message
         super().__init__(self.message)
->>>>>>> 2dbf6f1c
 
 
 class ManualTaskService:
@@ -107,11 +100,7 @@
         task = self.db.execute(stmt).scalar_one_or_none()
         if task is None:
             logger.debug(f"No task found with filters: {filter_desc}")
-<<<<<<< HEAD
-            raise ManualTaskNotFoundError(f"No task found with filters: {filter_desc}")
-=======
             raise ManualTaskError(f"No task found with filters: {filter_desc}")
->>>>>>> 2dbf6f1c
         return task
 
     @with_task_logging("Provided user IDs verified")
