<<<<<<< HEAD
from typing import TYPE_CHECKING, Any, Optional, cast
=======
from typing import Any, Optional, cast
>>>>>>> 68fed805

from loguru import logger
from sqlalchemy import select
from sqlalchemy.orm import Session

from fides.api.models.fides_user import FidesUser
from fides.api.models.manual_tasks.manual_task import ManualTask, ManualTaskReference
from fides.api.models.manual_tasks.manual_task_config import ManualTaskConfig
from fides.api.schemas.manual_tasks.manual_task_schemas import (
    ManualTaskParentEntityType,
    ManualTaskReferenceType,
    ManualTaskType,
)
from fides.service.manual_tasks.manual_task_config_service import (
    ManualTaskConfigService,
)
<<<<<<< HEAD
from fides.service.manual_tasks.manual_task_instance_service import (
    ManualTaskInstanceService,
)
from fides.service.manual_tasks.utils import with_task_logging

if TYPE_CHECKING:
    from fides.api.models.manual_tasks.manual_task_instance import (
        ManualTaskInstance,
        ManualTaskSubmission,
    )
=======
from fides.service.manual_tasks.utils import with_task_logging
>>>>>>> 68fed805


class ManualTaskService:
    def __init__(self, db: Session):
        self.db = db
        self.config_service = ManualTaskConfigService(db)
        self.instance_service = ManualTaskInstanceService(db)

    def get_task(
        self,
        task_id: Optional[str] = None,
        parent_entity_id: Optional[str] = None,
        parent_entity_type: Optional[ManualTaskParentEntityType] = None,
        task_type: Optional[ManualTaskType] = None,
    ) -> ManualTask:
        """Get the manual task using provided filters.

        This is a flexible lookup method that can find tasks based on various filters.
        It's normal for this method to return None if no task matches the given filters.

        Args:
            task_id: The task ID
            parent_entity_id: The parent entity ID
            parent_entity_type: The parent entity type
            task_type: The task type

        Returns:
            ManualTask: The matching task
        """
        if not any([task_id, parent_entity_id, parent_entity_type, task_type]):
            logger.debug("No filters provided to get_task")
            raise ValueError("No filters provided to get_task")

        # Build filter conditions and a human-readable description
        filters = []
        filter_desc = []
        if task_id:
            filters.append(ManualTask.id == task_id)
            filter_desc.append(f"task_id={task_id}")
        if parent_entity_id:
            filters.append(ManualTask.parent_entity_id == parent_entity_id)
            filter_desc.append(f"parent_entity_id={parent_entity_id}")
        if parent_entity_type:
            filters.append(ManualTask.parent_entity_type == parent_entity_type)
            filter_desc.append(f"parent_entity_type={parent_entity_type}")
        if task_type:
            filters.append(ManualTask.task_type == task_type)
            filter_desc.append(f"task_type={task_type}")

        # Apply all filters at once
        stmt = select(ManualTask)  # type: ignore[arg-type]
        if filters:
            stmt = stmt.where(*filters)

        task = self.db.execute(stmt).scalar_one_or_none()
        if task is None:
            logger.debug(f"No task found with filters: {filter_desc}")
            raise ValueError(f"No task found with filters: {filter_desc}")
        return task

<<<<<<< HEAD
    @with_task_logging("Verify user IDs")
    def _non_existent_users(
        self, non_existent_user_ids: list[str], *, task_id: str
    ) -> None:
        """Get users by their IDs.
=======
    @with_task_logging("Provided user IDs verified")
    def _non_existent_users(
        self, non_existent_user_ids: list[str], *, task_id: str
    ) -> None:
        """This is a helper function to raise an error if users do not exist.
        If non_existent_user_ids is empty, this function will instead create
        a success log entry.
>>>>>>> 68fed805

        Args:
            non_existent_user_ids: List of non-existent user IDs
            task_id: The task ID

        Returns:
            None
        """
        if len(non_existent_user_ids) > 0:
            raise ValueError(
                f"User(s) {sorted(list(non_existent_user_ids))} do not exist"
            )

    def _create_log_data(self, task_id: str, details: dict[str, Any]) -> dict[str, Any]:
        """Create standard log data structure.

        Args:
            task_id: The task ID
            details: The log details

        Returns:
            dict: The log data structure
        """
        return {
            "task_id": task_id,
            "details": details,
        }

    def _handle_user_errors(
        self,
        non_existent_users: list[str],
        task_id: str,
        details: dict[str, Any],
        success_count: int,
        error_key: str,
    ) -> None:
        """Handle errors for non-existent users.

        Args:
            non_existent_users: List of non-existent user IDs
            task_id: The task ID
            details: The log details to update
            success_count: Number of successful operations
            error_key: Key to use for error details

        Raises:
            ValueError: If no successful operations and users don't exist
        """
        try:
            self._non_existent_users(non_existent_users, task_id=task_id)
        except ValueError as e:
            details[error_key] = sorted(non_existent_users)
            if success_count == 0:
                raise e

    def _get_existing_users(self, user_ids: list[str]) -> set[str]:
        """Get set of existing user IDs from the provided list.

        Args:
            user_ids: List of user IDs to check

        Returns:
            set: Set of existing user IDs
        """
        return set(
            user.id
            for user in self.db.query(FidesUser)
            .filter(FidesUser.id.in_(user_ids))
            .all()
        )

    def _handle_user_operation(
        self,
        task_id: str,
        user_ids: list[str],
        operation_type: str,
        current_users: Optional[set[str]] = None,
    ) -> tuple[set[str], dict[str, Any]]:
        """Handle user assignment/unassignment operations.

        Args:
            task_id: The task ID
            user_ids: List of user IDs to process
            operation_type: Type of operation ('assign' or 'unassign')
            current_users: Optional set of current users

        Returns:
            tuple: (processed_users, log_data)
        """
        if not (user_ids := list(set(user_ids))):
            raise ValueError(f"User ID is required for {operation_type}ment")

        existing_users = set(
            u.id
            for u in self.db.query(FidesUser).filter(FidesUser.id.in_(user_ids)).all()
        )
        processed_users = (
            existing_users - (current_users or set())
            if operation_type == "assign"
            else existing_users
        )
        details = {f"{operation_type}ed_users": sorted(list(processed_users))}

        if non_existing := list(set(user_ids) - existing_users):
            try:
                self._non_existent_users(non_existing, task_id=task_id)
            except ValueError as e:
                details[f"user_ids_not_{operation_type}ed"] = sorted(non_existing)
                if not processed_users:
                    raise e

        return processed_users, {"task_id": task_id, "details": details}

    @with_task_logging("Assign users to task")
    def assign_users_to_task(
        self, task_id: str, user_ids: list[str]
    ) -> tuple[ManualTask, dict[str, Any]]:
        """Assign users to a task.

        Args:
            task_id: The task ID
            user_ids: List of user IDs to assign

        Returns:
            Tuple containing the task and log data, the log data is
            captured by the with_task_logging decorator. and the task is
            returned to the caller.
        """
        task = self.get_task(task_id=task_id)
        users_to_assign, log_data = self._handle_user_operation(
            task_id, user_ids, "assign", set(task.assigned_users)
        )

        if users_to_assign:
            self.db.bulk_insert_mappings(
                ManualTaskReference,
                [
                    {
                        "task_id": task.id,
                        "reference_id": user_id,
                        "reference_type": ManualTaskReferenceType.assigned_user,
                    }
                    for user_id in users_to_assign
                ],
            )
            self.db.flush()
            self.db.refresh(task)

        return task, log_data

    @with_task_logging("Unassign users from task")
    def unassign_users_from_task(
        self, task_id: str, user_ids: list[str]
    ) -> tuple[ManualTask, dict[str, Any]]:
        task = self.get_task(task_id=task_id)
        refs_to_unassign = (
            self.db.query(ManualTaskReference)
            .filter(
                ManualTaskReference.task_id == task.id,
                ManualTaskReference.reference_type
                == ManualTaskReferenceType.assigned_user,
                ManualTaskReference.reference_id.in_(user_ids),
            )
            .all()
        )

        if refs_to_unassign:
            self.db.query(ManualTaskReference).filter(
                ManualTaskReference.id.in_([ref.id for ref in refs_to_unassign])
            ).delete(synchronize_session=False)
            self.db.flush()
            self.db.refresh(task)

        _, log_data = self._handle_user_operation(task_id, user_ids, "unassign")
        return task, log_data

    def create_config(
        self, config_type: str, fields: list[dict], task_id: str
    ) -> ManualTaskConfig:
        """Create a new config for a task.

        Args:
            config_type: The config type
            fields: The fields for the config
            task_id: The task ID

        Returns:
            ManualTaskConfig: The new config
        """
        task = self.get_task(task_id=task_id)
        config = self.config_service.create_new_version(task, config_type, fields)
        return cast(ManualTaskConfig, config)

    def delete_config(self, config: ManualTaskConfig, task_id: str) -> None:
        """Delete this configuration.
        Args:
            config: The config to delete
            task_id: The task ID
        Raises:
            ValueError: If there are active instances using this configuration
            ValueError: If the task does not exist

        Returns:
            dict[str, Any]: The log details - intercepted by the `with_task_logging` decorator.
        """
        task = self.get_task(task_id=task_id)

        # Delete the configuration
        config_id = config.id
<<<<<<< HEAD
        self.config_service.delete_config(task, config_id)

    def create_instance(
        self, task_id: str, config_id: str, entity_id: str, entity_type: str
    ) -> "ManualTaskInstance":
        """Create a new instance for a task.

        Args:
            task_id: The task ID
            config_id: The config ID
            entity_id: The entity ID
            entity_type: The entity type

        Returns:
            ManualTaskInstance: The new instance
        """
        self.get_task(task_id=task_id)
        instance = self.instance_service.create_instance(
            task_id, config_id, entity_id, entity_type
        )
        return cast("ManualTaskInstance", instance)

    def create_submission(
        self, instance_id: str, field_id: str, data: dict[str, Any]
    ) -> "ManualTaskSubmission":
        """Create a new submission for a task.

        Args:
            instance_id: The instance ID
            field_id: The field ID
            data: The data for the submission

        Returns:
            ManualTaskSubmission: The new submission
        """
        submission = self.instance_service.create_submission(
            instance_id, field_id, data
        )
        return cast("ManualTaskSubmission", submission)
=======
        self.config_service.delete_config(task, config_id)
>>>>>>> 68fed805
<|MERGE_RESOLUTION|>--- conflicted
+++ resolved
@@ -1,8 +1,4 @@
-<<<<<<< HEAD
 from typing import TYPE_CHECKING, Any, Optional, cast
-=======
-from typing import Any, Optional, cast
->>>>>>> 68fed805
 
 from loguru import logger
 from sqlalchemy import select
@@ -19,7 +15,6 @@
 from fides.service.manual_tasks.manual_task_config_service import (
     ManualTaskConfigService,
 )
-<<<<<<< HEAD
 from fides.service.manual_tasks.manual_task_instance_service import (
     ManualTaskInstanceService,
 )
@@ -30,9 +25,6 @@
         ManualTaskInstance,
         ManualTaskSubmission,
     )
-=======
-from fides.service.manual_tasks.utils import with_task_logging
->>>>>>> 68fed805
 
 
 class ManualTaskService:
@@ -93,13 +85,6 @@
             raise ValueError(f"No task found with filters: {filter_desc}")
         return task
 
-<<<<<<< HEAD
-    @with_task_logging("Verify user IDs")
-    def _non_existent_users(
-        self, non_existent_user_ids: list[str], *, task_id: str
-    ) -> None:
-        """Get users by their IDs.
-=======
     @with_task_logging("Provided user IDs verified")
     def _non_existent_users(
         self, non_existent_user_ids: list[str], *, task_id: str
@@ -107,7 +92,6 @@
         """This is a helper function to raise an error if users do not exist.
         If non_existent_user_ids is empty, this function will instead create
         a success log entry.
->>>>>>> 68fed805
 
         Args:
             non_existent_user_ids: List of non-existent user IDs
@@ -317,7 +301,6 @@
 
         # Delete the configuration
         config_id = config.id
-<<<<<<< HEAD
         self.config_service.delete_config(task, config_id)
 
     def create_instance(
@@ -356,7 +339,4 @@
         submission = self.instance_service.create_submission(
             instance_id, field_id, data
         )
-        return cast("ManualTaskSubmission", submission)
-=======
-        self.config_service.delete_config(task, config_id)
->>>>>>> 68fed805
+        return cast("ManualTaskSubmission", submission)