--- conflicted
+++ resolved
@@ -15,7 +15,6 @@
 from fides.service.manual_tasks.manual_task_config_service import (
     ManualTaskConfigService,
 )
-<<<<<<< HEAD
 from fides.service.manual_tasks.manual_task_instance_service import (
     ManualTaskInstanceService,
 )
@@ -26,10 +25,8 @@
         ManualTaskInstance,
         ManualTaskSubmission,
     )
-=======
 from fides.service.manual_tasks.utils import with_task_logging
 
->>>>>>> d8d52e9f
 
 
 class ManualTaskService:
@@ -293,7 +290,6 @@
 
         # Delete the configuration
         config_id = config.id
-<<<<<<< HEAD
         self.config_service.delete_config(task, config_id)
 
     def create_instance(
@@ -332,7 +328,4 @@
         submission = self.instance_service.create_submission(
             instance_id, field_id, data
         )
-        return cast("ManualTaskSubmission", submission)
-=======
-        self.config_service.delete_config(task, config_id)
->>>>>>> d8d52e9f
+        return cast("ManualTaskSubmission", submission)