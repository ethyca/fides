--- conflicted
+++ resolved
@@ -15,19 +15,12 @@
 from fides.service.manual_tasks.utils import validate_fields, with_task_logging
 
 
-<<<<<<< HEAD
-class ManualTaskConfigNotFoundError(Exception):
-    """Exception raised when a manual task config is not found."""
-
-    pass
-=======
 class ManualTaskConfigError(Exception):
     """Exception raised when a manual task config error occurs."""
 
     def __init__(self, message: str):
         self.message = message
         super().__init__(self.message)
->>>>>>> 2dbf6f1c
 
 
 class ManualTaskConfigService:
@@ -192,11 +185,7 @@
         )
 
         if not config:
-<<<<<<< HEAD
-            raise ManualTaskConfigNotFoundError(
-=======
             raise ManualTaskConfigError(
->>>>>>> 2dbf6f1c
                 f"No current config found for task {task.id} and type {config_type}"
             )
         return config
