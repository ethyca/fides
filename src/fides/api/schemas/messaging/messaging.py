from __future__ import annotations

from enum import Enum
from typing import Any, Dict, List, Optional, Tuple, Type, Union

from fideslang.default_taxonomy import DEFAULT_TAXONOMY
from fideslang.validation import FidesKey
<<<<<<< HEAD
from pydantic import BaseModel, ConfigDict, model_validator
=======
from pydantic import BaseModel, Extra, Field, root_validator
>>>>>>> c34d3c7a

from fides.api.custom_types import PhoneNumber, SafeStr
from fides.api.schemas import Msg
from fides.api.schemas.api import BulkResponse, BulkUpdateFailed
from fides.api.schemas.privacy_preference import MinimalPrivacyPreferenceHistorySchema
from fides.api.schemas.privacy_request import Consent
from fides.api.schemas.property import MinimalProperty


class MessagingMethod(Enum):
    """Enum for messaging method"""

    EMAIL = "email"
    SMS = "sms"


class MessagingServiceType(Enum):
    """Enum for messaging service type. Upper-cased in the database"""

    mailgun = "mailgun"
    twilio_text = "twilio_text"
    twilio_email = "twilio_email"
    mailchimp_transactional = "mailchimp_transactional"

    @classmethod
    def _missing_(
        cls: Type[MessagingServiceType], value: Any
    ) -> Optional[MessagingServiceType]:
        value = value.lower()
        for member in cls:
            if member.value == value:
                return member
        return None


EMAIL_MESSAGING_SERVICES: Tuple[str, ...] = (
    MessagingServiceType.mailgun.value,
    MessagingServiceType.twilio_email.value,
    MessagingServiceType.mailchimp_transactional.value,
)
SMS_MESSAGING_SERVICES: Tuple[str, ...] = (MessagingServiceType.twilio_text.value,)


class MessagingActionType(str, Enum):
    """Enum for messaging action type"""

    # verify email upon acct creation
    CONSENT_REQUEST = "consent_request"
    SUBJECT_IDENTITY_VERIFICATION = "subject_identity_verification"
    CONSENT_REQUEST_EMAIL_FULFILLMENT = "consent_request_email_fulfillment"
    MESSAGE_ERASURE_REQUEST_FULFILLMENT = "message_erasure_fulfillment"
    PRIVACY_REQUEST_ERROR_NOTIFICATION = "privacy_request_error_notification"
    PRIVACY_REQUEST_RECEIPT = "privacy_request_receipt"
    PRIVACY_REQUEST_COMPLETE_ACCESS = "privacy_request_complete_access"
    PRIVACY_REQUEST_COMPLETE_DELETION = "privacy_request_complete_deletion"
    PRIVACY_REQUEST_REVIEW_DENY = "privacy_request_review_deny"
    PRIVACY_REQUEST_REVIEW_APPROVE = "privacy_request_review_approve"
    TEST_MESSAGE = "test_message"


CONFIGURABLE_MESSAGING_ACTION_TYPES: Tuple[str, ...] = (
    # These messaging action types are configurable in Admin-UI, and thus are the only templates that apply to the
    # property-specific messaging feature. The other action types as associated with hard-coded templates in Fides.
    MessagingActionType.SUBJECT_IDENTITY_VERIFICATION.value,
    MessagingActionType.PRIVACY_REQUEST_RECEIPT.value,
    MessagingActionType.PRIVACY_REQUEST_COMPLETE_ACCESS.value,
    MessagingActionType.PRIVACY_REQUEST_COMPLETE_DELETION.value,
    MessagingActionType.PRIVACY_REQUEST_REVIEW_DENY.value,
    MessagingActionType.PRIVACY_REQUEST_REVIEW_APPROVE.value,
)


class ErrorNotificationBodyParams(BaseModel):
    """Body params required for privacy request error notifications."""

    unsent_errors: int


class SubjectIdentityVerificationBodyParams(BaseModel):
    """Body params required for subject identity verification email/sms template"""

    verification_code: SafeStr
    verification_code_ttl_seconds: int

    def get_verification_code_ttl_minutes(self) -> int:
        """returns verification_code_ttl_seconds in minutes"""
        if self.verification_code_ttl_seconds < 60:
            return 0
        return self.verification_code_ttl_seconds // 60


class RequestReceiptBodyParams(BaseModel):
    """Body params required for privacy request receipt template"""

    request_types: List[SafeStr]


class AccessRequestCompleteBodyParams(BaseModel):
    """Body params required for privacy request completion access template"""

    download_links: List[str]
    subject_request_download_time_in_days: int


class RequestReviewDenyBodyParams(BaseModel):
    """Body params required for privacy request review deny template"""

    rejection_reason: Optional[SafeStr] = None


class ConsentPreferencesByUser(BaseModel):
    """Used for capturing the preferences of a single user.

    Used for ConsentEmailFulfillmentBodyParams where we potentially send a list
    of batched user preferences to a third party vendor all at once.
    """

    identities: Dict[str, Any]
    consent_preferences: List[
        Consent
    ]  # Consent schema for old workflow # TODO Slated for deprecation
    privacy_preferences: List[
        MinimalPrivacyPreferenceHistorySchema
    ]  # Privacy preferences for new workflow

    @model_validator(mode="before")
    @classmethod
    def transform_data_use_format(cls, values: Dict[str, Any]) -> Dict[str, Any]:
        """Transform a data use fides_key to a corresponding name if possible"""
        consent_preferences = values.get("consent_preferences") or []
        for preference in consent_preferences:
            preference.data_use = next(
                (
                    data_use.name
                    for data_use in DEFAULT_TAXONOMY.data_use or []
                    if data_use.fides_key == preference.data_use
                ),
                preference.data_use,
            )
        values["consent_preferences"] = consent_preferences
        return values


class ConsentEmailFulfillmentBodyParams(BaseModel):
    """Body params required to send batched user consent preferences by email"""

    controller: str
    third_party_vendor_name: str
    required_identities: List[str]
    requested_changes: List[ConsentPreferencesByUser]


class ErasureRequestBodyParams(BaseModel):
    """Body params required to send batched user erasure requests by email"""

    controller: str
    third_party_vendor_name: str
    identities: List[str]


class FidesopsMessage(
    BaseModel,
    arbitrary_types_allowed=True,
):
    """A mapping of action_type to body_params"""

    action_type: MessagingActionType
    body_params: Optional[
        Union[
            ConsentEmailFulfillmentBodyParams,
            SubjectIdentityVerificationBodyParams,
            RequestReceiptBodyParams,
            RequestReviewDenyBodyParams,
            AccessRequestCompleteBodyParams,
            ErasureRequestBodyParams,
        ]
    ] = None


class EmailForActionType(BaseModel):
    """
    Represents email details for a specific action type, including subject and body.
    Template variables may be included if provided for the given action type and can be
    used by the downstream mailing service to customize messages, if supported.
    """

    subject: str
    body: str
    template_variables: Optional[Dict[str, Any]] = {}


class MessagingServiceDetails(Enum):
    """Enum for messaging service details"""

    # Generic
    DOMAIN = "domain"
    EMAIL_FROM = "email_from"

    # Mailgun
    IS_EU_DOMAIN = "is_eu_domain"
    API_VERSION = "api_version"

    # Twilio Email
    TWILIO_EMAIL_FROM = "twilio_email_from"


class MessagingServiceDetailsMailchimpTransactional(BaseModel):
    """The details required to represent a Mailchimp Transactional email configuration."""

    email_from: str
    model_config = ConfigDict(extra="forbid")


class MessagingServiceDetailsMailgun(BaseModel):
    """The details required to represent a Mailgun email configuration."""

    is_eu_domain: Optional[bool] = False
    api_version: Optional[str] = "v3"
    domain: str
    model_config = ConfigDict(extra="forbid")


class MessagingServiceDetailsTwilioEmail(BaseModel):
    """The details required to represent a Twilio email configuration."""

    twilio_email_from: str
    model_config = ConfigDict(extra="forbid")


class MessagingServiceSecrets(Enum):
    """Enum for message service secrets"""

    # Mailchimp Transactional
    MAILCHIMP_TRANSACTIONAL_API_KEY = "mailchimp_transactional_api_key"

    # Mailgun
    MAILGUN_API_KEY = "mailgun_api_key"

    # Twilio SMS
    TWILIO_ACCOUNT_SID = "twilio_account_sid"
    TWILIO_AUTH_TOKEN = "twilio_auth_token"
    TWILIO_MESSAGING_SERVICE_SID = "twilio_messaging_service_sid"
    TWILIO_SENDER_PHONE_NUMBER = "twilio_sender_phone_number"

    # Twilio Sendgrid/Email
    TWILIO_API_KEY = "twilio_api_key"


class MessagingServiceSecretsMailchimpTransactional(BaseModel):
    """The secrets required to connect to Mailchimp Transactional."""

    mailchimp_transactional_api_key: str
    model_config = ConfigDict(extra="forbid")


class MessagingServiceSecretsMailgun(BaseModel):
    """The secrets required to connect to Mailgun."""

    mailgun_api_key: str
    model_config = ConfigDict(extra="forbid")


class MessagingServiceSecretsTwilioSMS(BaseModel):
    """The secrets required to connect to Twilio SMS."""

    twilio_account_sid: str
    twilio_auth_token: str
    twilio_messaging_service_sid: Optional[str] = None
    twilio_sender_phone_number: Optional[PhoneNumber] = None
    model_config = ConfigDict(extra="forbid")

    @model_validator(mode="before")
    @classmethod
    def validate_fields(cls, values: Dict[str, Any]) -> Dict[str, Any]:
        sender_phone = values.get("twilio_sender_phone_number")
        if not values.get("twilio_messaging_service_sid") and not sender_phone:
            raise ValueError(
                "Either the twilio_messaging_service_sid or the twilio_sender_phone_number should be supplied."
            )
        return values


class MessagingServiceSecretsTwilioEmail(BaseModel):
    """The secrets required to connect to twilio email."""

    twilio_api_key: str
    model_config = ConfigDict(extra="forbid")


class MessagingConfigBase(BaseModel):
    """Base model shared by messaging config related models"""

    service_type: MessagingServiceType
    details: Optional[
        Union[
            MessagingServiceDetailsMailgun,
            MessagingServiceDetailsTwilioEmail,
            MessagingServiceDetailsMailchimpTransactional,
        ]
    ] = None
    model_config = ConfigDict(
        use_enum_values=False, from_attributes=True, extra="forbid"
    )


class MessagingConfigRequestBase(MessagingConfigBase):
    """Base model shared by messaging config requests to provide validation on request inputs"""

    @model_validator(mode="before")
    @classmethod
    def validate_fields(cls, values: Dict[str, Any]) -> Dict[str, Any]:
        service_type = values.get("service_type")
        if service_type:
            # lowercase to match enums in database
            if isinstance(service_type, str):
                service_type = service_type.lower()

            # assign the transformed service_type value back into the values dict
            values["service_type"] = service_type
            cls.validate_details_schema(service_type, values.get("details", None))
        return values

    @staticmethod
    def validate_details_schema(
        service_type: Union[MessagingServiceType, str],
        details: Optional[Dict[str, Any]],
    ) -> None:
        if isinstance(service_type, MessagingServiceType):
            service_type = service_type.value
        if service_type == MessagingServiceType.mailgun.value:
            if not details:
                raise ValueError("Messaging config must include details")
            MessagingServiceDetailsMailgun.validate(details)
        if service_type == MessagingServiceType.twilio_email.value:
            if not details:
                raise ValueError("Messaging config must include details")
            MessagingServiceDetailsTwilioEmail.validate(details)


class MessagingConfigRequest(MessagingConfigRequestBase):
    """Messaging Config Request Schema"""

    name: str
    key: Optional[FidesKey] = None


class MessagingConfigResponse(MessagingConfigBase):
    """Messaging Config Response Schema"""

    name: str
    key: FidesKey
    model_config = ConfigDict(from_attributes=True, use_enum_values=True)


SUPPORTED_MESSAGING_SERVICE_SECRETS = Union[
    MessagingServiceSecretsMailgun,
    MessagingServiceSecretsTwilioSMS,
    MessagingServiceSecretsTwilioEmail,
    MessagingServiceSecretsMailchimpTransactional,
]


class MessagingConnectionTestStatus(Enum):
    """Enum for supplying statuses of validating credentials for a messaging Config"""

    succeeded = "succeeded"
    failed = "failed"
    skipped = "skipped"


class TestMessagingStatusMessage(Msg):
    """A schema for testing functionality of a messaging config."""

    test_status: Optional[MessagingConnectionTestStatus] = None
    failure_reason: Optional[str] = None


class MessagingConfigStatus(Enum):
    """Enum for configuration statuses of a messaging config"""

    configured = "configured"
    not_configured = "not configured"


class MessagingConfigStatusMessage(BaseModel):
    """A schema for checking configuration status of message config."""

    config_status: Optional[MessagingConfigStatus] = None
    detail: Optional[str] = None


class BasicMessagingTemplateBase(BaseModel):
    type: str
    content: Dict[str, Any] = Field(
        example={
            "subject": "Message subject",
            "body": "Custom message body",
        }
    )


class BasicMessagingTemplateRequest(BasicMessagingTemplateBase):
    pass


class BasicMessagingTemplateResponse(BasicMessagingTemplateBase):
    label: str


class BulkPutBasicMessagingTemplateResponse(BulkResponse):
    succeeded: List[BasicMessagingTemplateResponse]
    failed: List[BulkUpdateFailed]


class MessagingTemplateWithPropertiesBase(BaseModel):
<<<<<<< HEAD
    id: Optional[str] = None  # Since summary returns db or defaults, this can be null
=======
    id: str
>>>>>>> c34d3c7a
    type: str
    is_enabled: bool
    properties: Optional[List[MinimalProperty]] = None

    class Config:
        orm_mode = True
        use_enum_values = True


class MessagingTemplateDefault(BaseModel):
    type: str
    is_enabled: bool
    content: Dict[str, Any] = Field(
        example={
            "subject": "Message subject",
            "body": "Custom message body",
        }
    )


class MessagingTemplateWithPropertiesSummary(MessagingTemplateWithPropertiesBase):
    class Config:
        orm_mode = True
        use_enum_values = True


class MessagingTemplateWithPropertiesDetail(MessagingTemplateWithPropertiesBase):
    content: Dict[str, Any] = Field(
        example={
            "subject": "Message subject",
            "body": "Custom message body",
        }
    )

    class Config:
        orm_mode = True
        use_enum_values = True


class MessagingTemplateWithPropertiesBodyParams(BaseModel):

<<<<<<< HEAD
    content: Dict[str, Any]
    properties: Optional[List[str]] = None
    is_enabled: bool
=======
    content: Dict[str, Any] = Field(
        example={
            "subject": "Message subject",
            "body": "Custom message body",
        }
    )
    properties: Optional[List[str]]
    is_enabled: bool


class MessagingTemplateWithPropertiesPatchBodyParams(BaseModel):

    content: Optional[Dict[str, Any]] = Field(
        example={
            "subject": "Message subject",
            "body": "Custom message body",
        }
    )
    properties: Optional[List[str]]
    is_enabled: Optional[bool]
>>>>>>> c34d3c7a
<|MERGE_RESOLUTION|>--- conflicted
+++ resolved
@@ -5,11 +5,8 @@
 
 from fideslang.default_taxonomy import DEFAULT_TAXONOMY
 from fideslang.validation import FidesKey
-<<<<<<< HEAD
+from pydantic import BaseModel, Extra, Field, root_validator
 from pydantic import BaseModel, ConfigDict, model_validator
-=======
-from pydantic import BaseModel, Extra, Field, root_validator
->>>>>>> c34d3c7a
 
 from fides.api.custom_types import PhoneNumber, SafeStr
 from fides.api.schemas import Msg
@@ -425,18 +422,12 @@
 
 
 class MessagingTemplateWithPropertiesBase(BaseModel):
-<<<<<<< HEAD
-    id: Optional[str] = None  # Since summary returns db or defaults, this can be null
-=======
     id: str
->>>>>>> c34d3c7a
     type: str
     is_enabled: bool
     properties: Optional[List[MinimalProperty]] = None
 
-    class Config:
-        orm_mode = True
-        use_enum_values = True
+    model_config = ConfigDict(from_attributes=True, use_enum_values=True)
 
 
 class MessagingTemplateDefault(BaseModel):
@@ -451,9 +442,9 @@
 
 
 class MessagingTemplateWithPropertiesSummary(MessagingTemplateWithPropertiesBase):
-    class Config:
-        orm_mode = True
-        use_enum_values = True
+
+    model_config = ConfigDict(from_attributes=True, use_enum_values=True)
+
 
 
 class MessagingTemplateWithPropertiesDetail(MessagingTemplateWithPropertiesBase):
@@ -464,25 +455,18 @@
         }
     )
 
-    class Config:
-        orm_mode = True
-        use_enum_values = True
+    model_config = ConfigDict(from_attributes=True, use_enum_values=True)
 
 
 class MessagingTemplateWithPropertiesBodyParams(BaseModel):
 
-<<<<<<< HEAD
-    content: Dict[str, Any]
-    properties: Optional[List[str]] = None
-    is_enabled: bool
-=======
     content: Dict[str, Any] = Field(
         example={
             "subject": "Message subject",
             "body": "Custom message body",
         }
     )
-    properties: Optional[List[str]]
+    properties: Optional[List[str]] = None
     is_enabled: bool
 
 
@@ -495,5 +479,4 @@
         }
     )
     properties: Optional[List[str]]
-    is_enabled: Optional[bool]
->>>>>>> c34d3c7a
+    is_enabled: Optional[bool]