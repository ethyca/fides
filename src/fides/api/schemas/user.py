--- conflicted
+++ resolved
@@ -3,11 +3,7 @@
 from enum import Enum
 from typing import Optional
 
-<<<<<<< HEAD
-from pydantic import field_validator
-=======
-from pydantic import EmailStr, validator
->>>>>>> f3fa4229
+from pydantic import field_validator, EmailStr
 
 from fides.api.cryptography.cryptographic_util import decode_password
 from fides.api.schemas.base_class import FidesSchema
@@ -25,17 +21,11 @@
     """Data required to create a FidesUser."""
 
     username: str
-<<<<<<< HEAD
-    password: str
+    password: Optional[str] = None
+    email_address: EmailStr
     first_name: Optional[str] = None
     last_name: Optional[str] = None
-=======
-    password: Optional[str]
-    email_address: EmailStr
-    first_name: Optional[str]
-    last_name: Optional[str]
     disabled: bool = False
->>>>>>> f3fa4229
 
     @field_validator("username")
     @classmethod
@@ -92,16 +82,11 @@
     id: str
     username: str
     created_at: datetime
-<<<<<<< HEAD
+    email_address: Optional[EmailStr]
     first_name: Optional[str] = None
     last_name: Optional[str] = None
-=======
-    email_address: Optional[EmailStr]
-    first_name: Optional[str]
-    last_name: Optional[str]
     disabled: Optional[bool] = False
-    disabled_reason: Optional[str]
->>>>>>> f3fa4229
+    disabled_reason: Optional[str] = None
 
 
 class UserLoginResponse(FidesSchema):
@@ -127,17 +112,12 @@
 class UserUpdate(FidesSchema):
     """Data required to update a FidesUser"""
 
-<<<<<<< HEAD
+    email_address: Optional[EmailStr] = None
     first_name: Optional[str] = None
     last_name: Optional[str] = None
-=======
-    email_address: Optional[EmailStr]
-    first_name: Optional[str]
-    last_name: Optional[str]
 
 
 class DisabledReason(Enum):
     """Reasons for why a user is disabled"""
 
-    pending_invite = "pending_invite"
->>>>>>> f3fa4229
+    pending_invite = "pending_invite"