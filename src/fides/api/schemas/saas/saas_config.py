--- conflicted
+++ resolved
@@ -191,13 +191,8 @@
 
         return self
 
-<<<<<<< HEAD
     @model_validator(mode="after")
-    def validate_override(self) -> "SaaSRequest":
-=======
-    @root_validator
-    def validate_request(cls, values: Dict[str, Any]) -> Dict[str, Any]:
->>>>>>> 1957636b
+    def validate_request(self) -> "SaaSRequest":
         """Validate that configs related to request overrides are set properly"""
         if not self.request_override:
             if not self.path:
@@ -265,15 +260,9 @@
 class SaaSRequestMap(BaseModel):
     """A map of actions to SaaS requests"""
 
-<<<<<<< HEAD
-    read: Union[SaaSRequest, List[SaaSRequest]] = []
+    read: Union[ReadSaaSRequest, List[ReadSaaSRequest]] = []
     update: Optional[SaaSRequest] = None
     delete: Optional[SaaSRequest] = None
-=======
-    read: Union[ReadSaaSRequest, List[ReadSaaSRequest]] = []
-    update: Optional[SaaSRequest]
-    delete: Optional[SaaSRequest]
->>>>>>> 1957636b
 
 
 class ConsentRequestMap(BaseModel):
