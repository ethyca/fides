from datetime import datetime
from enum import Enum as EnumType
from typing import Any, Dict, List, Optional, Type, Union

from fideslang.validation import FidesKey
<<<<<<< HEAD
from pydantic import ConfigDict, Field, field_validator
=======
from pydantic import Extra, Field, validator
>>>>>>> c34d3c7a

from fides.api.custom_types import SafeStr
from fides.api.models.audit_log import AuditLogAction
from fides.api.models.privacy_request import (
    CheckpointActionRequired,
    ExecutionLogStatus,
    PrivacyRequestStatus,
)
from fides.api.schemas.api import BulkResponse, BulkUpdateFailed
from fides.api.schemas.base_class import FidesSchema
from fides.api.schemas.policy import ActionType
from fides.api.schemas.policy import PolicyResponse as PolicySchema
from fides.api.schemas.redis_cache import CustomPrivacyRequestField, Identity
from fides.api.schemas.user import PrivacyRequestReviewer
from fides.api.util.collection_util import Row
from fides.api.util.encryption.aes_gcm_encryption_scheme import verify_encryption_key
from fides.api.util.enums import ColumnSort
from fides.config import CONFIG


class PrivacyRequestDRPStatus(EnumType):
    """A list of privacy request statuses specified by the Data Rights Protocol."""

    open = "open"
    in_progress = "in_progress"
    fulfilled = "fulfilled"
    revoked = "revoked"
    denied = "denied"
    expired = "expired"


class PrivacyRequestDRPStatusResponse(FidesSchema):
    """A Fidesops PrivacyRequest updated to fit the Data Rights Protocol specification."""

    request_id: str
    received_at: datetime
    expected_by: Optional[datetime]
    processing_details: Optional[str]
    status: PrivacyRequestDRPStatus
    reason: Optional[str]
    user_verification_url: Optional[str]
    model_config = ConfigDict(from_attributes=True, use_enum_values=True)


class Consent(FidesSchema):
    """
    Deprecated: This used to be populated and sent to the server by a `config.json` in the UI
    """

    data_use: str
    data_use_description: Optional[str] = None
    opt_in: bool
    has_gpc_flag: bool = False
    conflicts_with_gpc: bool = False


class ConsentReport(Consent):
    """
    Keeps record of each of the preferences that have been recorded via ConsentReporting endpoints.
    """

    id: str
    identity: Identity
    created_at: datetime
    updated_at: datetime


class PrivacyRequestCreate(FidesSchema):
    """Data required to create a PrivacyRequest"""

    external_id: Optional[str] = None
    started_processing_at: Optional[datetime] = None
    finished_processing_at: Optional[datetime] = None
    requested_at: Optional[datetime] = None
    identity: Identity
    consent_request_id: Optional[str] = None
    custom_privacy_request_fields: Optional[Dict[str, CustomPrivacyRequestField]] = None
    policy_key: FidesKey
    encryption_key: Optional[str] = None
    property_id: Optional[str] = None
    consent_preferences: Optional[List[Consent]] = None  # TODO Slated for deprecation

    @field_validator("encryption_key")
    @classmethod
    def validate_encryption_key(
        cls: Type["PrivacyRequestCreate"], value: Optional[str] = None
    ) -> Optional[str]:
        """Validate encryption key where applicable"""
        if value:
            verify_encryption_key(value.encode(CONFIG.security.encoding))
        return value


class ConsentRequestCreate(FidesSchema):
    """Data required to create a consent PrivacyRequest"""

    identity: Identity
    custom_privacy_request_fields: Optional[Dict[str, CustomPrivacyRequestField]] = None
    property_id: Optional[str]


class FieldsAffectedResponse(FidesSchema):
    """Schema detailing the individual fields affected by a particular query detailed in the ExecutionLog"""

    path: Optional[str]
    field_name: Optional[str]
    data_categories: Optional[List[str]]
    model_config = ConfigDict(from_attributes=True, use_enum_values=True)


class ExecutionLogStatusSerializeOverride(FidesSchema):
    """Override to serialize "paused" Execution Logs as awaiting_processing instead"""

    model_config = ConfigDict(from_attributes=True, use_enum_values=False)

    def dict(self, *args: Any, **kwargs: Any) -> Dict:
        """
        When serializing, use the Execution Log Status name instead of the value

        This is because our "awaiting_processing" status is "paused" in the db,
        but we want to use "awaiting_processing" everywhere in the app.
        """
        data = super().dict(*args, **kwargs)
        if isinstance(data.get("status"), ExecutionLogStatus):
            data["status"] = data["status"].name
        return data


class ExecutionLogResponse(ExecutionLogStatusSerializeOverride):
    """Schema for the embedded ExecutionLogs associated with a PrivacyRequest"""

    collection_name: Optional[str]
    fields_affected: Optional[List[FieldsAffectedResponse]]
    message: Optional[str]
    action_type: ActionType
    status: ExecutionLogStatus
    updated_at: Optional[datetime]


class PrivacyRequestTaskSchema(ExecutionLogStatusSerializeOverride):
    """Schema for Privacy Request Tasks, which are individual nodes that are queued"""

    id: str
    collection_address: str
    status: ExecutionLogStatus
    created_at: datetime
    updated_at: datetime
    upstream_tasks: List[str]
    downstream_tasks: List[str]
    action_type: ActionType


class ExecutionLogDetailResponse(ExecutionLogResponse):
    """Schema for the detailed ExecutionLogs when accessed directly"""

    connection_key: Optional[str]
    dataset_name: Optional[str]


class ExecutionAndAuditLogResponse(ExecutionLogStatusSerializeOverride):
    """Schema for the combined ExecutionLogs and Audit Logs
    associated with a PrivacyRequest"""

    connection_key: Optional[str]
    collection_name: Optional[str]
    fields_affected: Optional[List[FieldsAffectedResponse]]
    message: Optional[str]
    action_type: Optional[ActionType]
    status: Optional[Union[ExecutionLogStatus, AuditLogAction]]
    updated_at: Optional[datetime]
    user_id: Optional[str]
    model_config = ConfigDict(populate_by_name=True)


class RowCountRequest(FidesSchema):
    """Schema for a user to manually confirm data erased for a collection"""

    row_count: int


class CheckpointActionRequiredDetails(CheckpointActionRequired):
    collection: Optional[str] = None  # type: ignore


class VerificationCode(FidesSchema):
    """Request Body for the user to supply their identity verification code"""

    code: str


class ManualWebhookData(FidesSchema):
    checked: bool  # If we have record the user saved data for this webhook (even if it was empty)
    fields: Dict[str, Any]


class PrivacyRequestNotificationInfo(FidesSchema):
    email_addresses: List[str]
    notify_after_failures: int


class PrivacyRequestResponse(FidesSchema):
    """Schema to check the status of a PrivacyRequest"""

    id: str
    created_at: Optional[datetime] = None
    started_processing_at: Optional[datetime] = None
    reviewed_at: Optional[datetime] = None
    reviewed_by: Optional[str] = None
    reviewer: Optional[PrivacyRequestReviewer] = None
    finished_processing_at: Optional[datetime] = None
    identity_verified_at: Optional[datetime] = None
    paused_at: Optional[datetime] = None
    status: PrivacyRequestStatus
    external_id: Optional[str] = None
    # This field intentionally doesn't use the Identity schema
    # as it is an API response field, and we don't want to reveal any more
    # about our PII structure than is explicitly stored in the cache on request
    # creation.
    identity: Optional[Dict[str, Union[Optional[str], Dict[str, Any]]]] = None
    custom_privacy_request_fields: Optional[Dict[str, Any]] = None
    policy: PolicySchema
    action_required_details: Optional[CheckpointActionRequiredDetails] = None
    resume_endpoint: Optional[str] = None
    days_left: Optional[int] = None
    custom_privacy_request_fields_approved_by: Optional[str] = None
    custom_privacy_request_fields_approved_at: Optional[datetime] = None

    model_config = ConfigDict(from_attributes=True, use_enum_values=True)


class PrivacyRequestVerboseResponse(PrivacyRequestResponse):
    """The schema for the more detailed PrivacyRequest response containing both
    detailed execution logs and audit logs."""

    execution_and_audit_logs_by_dataset: Dict[
        str, List[ExecutionAndAuditLogResponse]
    ] = Field(alias="results")
    model_config = ConfigDict(populate_by_name=True)


class ReviewPrivacyRequestIds(FidesSchema):
    """Pass in a list of privacy request ids"""

    request_ids: List[str] = Field(..., max_length=50)


class DenyPrivacyRequests(ReviewPrivacyRequestIds):
    """Pass in a list of privacy request ids and rejection reason"""

    reason: Optional[SafeStr]


class BulkPostPrivacyRequests(BulkResponse):
    """Schema with mixed success/failure responses for Bulk Create of PrivacyRequest responses."""

    succeeded: List[PrivacyRequestResponse]
    failed: List[BulkUpdateFailed]


class BulkReviewResponse(BulkPostPrivacyRequests):
    """Schema with mixed success/failure responses for Bulk Approve/Deny of PrivacyRequest responses."""


class ConsentPreferences(FidesSchema):
    """Schema for consent preferences."""

    consent: Optional[List[Consent]] = None


class ConsentWithExecutableStatus(FidesSchema):
    """Schema for executable consents"""

    data_use: str
    executable: bool


class ConsentPreferencesWithVerificationCode(FidesSchema):
    """Schema for consent preferences including the verification code."""

    code: Optional[str]
    consent: List[Consent]
    policy_key: Optional[FidesKey] = None
    executable_options: Optional[List[ConsentWithExecutableStatus]]
    browser_identity: Optional[Identity]


class ConsentRequestResponse(FidesSchema):
    """Schema for consent request response."""

    consent_request_id: str


class ConsentRequestVerification(FidesSchema):
    """Schema for consent requests."""

    identity: Identity
    data_use: str
    data_use_description: Optional[str] = None
    opt_in: bool


class RequestTaskCallbackRequest(FidesSchema):
    """Request body for Async Callback"""

    access_results: Optional[List[Row]] = Field(
        default=None,
        description="Access results collected asynchronously, as a list of rows.  Use caution; this data may be used by dependent tasks downstream and/or uploaded to the end user.",
    )
    rows_masked: Optional[int] = Field(
        default=None, description="Number of records masked, as an integer"
    )


class PrivacyRequestFilter(FidesSchema):
    request_id: Optional[str] = None
    identities: Optional[Dict[str, Any]] = Field(
        None, example={"email": "user@example.com", "loyalty_id": "CH-1"}
    )
    custom_privacy_request_fields: Optional[Dict[str, Any]] = Field(
        None, example={"site_id": "abc", "subscriber_id": "123"}
    )
    status: Optional[Union[PrivacyRequestStatus, List[PrivacyRequestStatus]]] = None
    created_lt: Optional[datetime] = None
    created_gt: Optional[datetime] = None
    started_lt: Optional[datetime] = None
    started_gt: Optional[datetime] = None
    completed_lt: Optional[datetime] = None
    completed_gt: Optional[datetime] = None
    errored_lt: Optional[datetime] = None
    errored_gt: Optional[datetime] = None
    external_id: Optional[str] = None
    action_type: Optional[ActionType] = None
    verbose: Optional[bool] = False
    include_identities: Optional[bool] = False
    include_custom_privacy_request_fields: Optional[bool] = False
    download_csv: Optional[bool] = False
    sort_field: str = "created_at"
    sort_direction: ColumnSort = ColumnSort.DESC

    class Config:
        extra = Extra.forbid

    @validator("status")
    def validate_status_field(
        cls,
        field_value: Union[PrivacyRequestStatus, List[PrivacyRequestStatus]],
    ) -> List[PrivacyRequestStatus]:
        """
        Keeps the status field flexible but converts a single value to a list for consistent processing.
        """
        if isinstance(field_value, PrivacyRequestStatus):
            return [field_value]
        return field_value<|MERGE_RESOLUTION|>--- conflicted
+++ resolved
@@ -3,11 +3,8 @@
 from typing import Any, Dict, List, Optional, Type, Union
 
 from fideslang.validation import FidesKey
-<<<<<<< HEAD
 from pydantic import ConfigDict, Field, field_validator
-=======
 from pydantic import Extra, Field, validator
->>>>>>> c34d3c7a
 
 from fides.api.custom_types import SafeStr
 from fides.api.models.audit_log import AuditLogAction
@@ -347,8 +344,7 @@
     sort_field: str = "created_at"
     sort_direction: ColumnSort = ColumnSort.DESC
 
-    class Config:
-        extra = Extra.forbid
+    model_config = ConfigDict(extra="forbid")
 
     @validator("status")
     def validate_status_field(
