import json
from typing import ClassVar, List, Optional, Union

<<<<<<< HEAD
from pydantic import EmailStr, Field, field_validator
=======
from google.cloud.bigquery import Client as BigQueryClient
from pydantic import EmailStr, Field, parse_obj_as, validator
>>>>>>> 6467c69c
from pydantic.main import BaseModel

from fides.api.schemas.base_class import NoValidationSchema
from fides.api.schemas.connection_configuration.connection_secrets import (
    ConnectionConfigSecretsSchema,
)


class KeyfileCreds(BaseModel):
    """Schema that holds BigQuery keyfile key/vals"""

    type: Optional[str] = None
    project_id: str = Field(title="Project ID")
    private_key_id: Optional[str] = Field(default=None, title="Private Key ID")
    private_key: Optional[str] = Field(
        default=None, json_schema_extra={"sensitive": True}
    )
    client_email: Optional[EmailStr] = None
    client_id: Optional[str] = Field(default=None, title="Client ID")
    auth_uri: Optional[str] = Field(default=None, title="Auth URI")
    token_uri: Optional[str] = Field(default=None, title="Token URI")
    auth_provider_x509_cert_url: Optional[str] = Field(
        default=None, title="Auth Provider X509 Cert URL"
    )
    client_x509_cert_url: Optional[str] = Field(
        default=None, title="Client X509 Cert URL"
    )


class BigQuerySchema(ConnectionConfigSecretsSchema):
    """Schema to validate the secrets needed to connect to BigQuery"""

    keyfile_creds: KeyfileCreds = Field(
        title="Keyfile Creds",
        json_schema_extra={"sensitive": True},
        description="The contents of the key file that contains authentication credentials for a service account in GCP.",
    )
    dataset: Optional[str] = Field(
        default=None,
        title="BigQuery Dataset",
        description="The dataset within your BigQuery project that contains the tables you want to access.",
    )

    _required_components: ClassVar[List[str]] = ["keyfile_creds"]

    @field_validator("keyfile_creds", mode="before")
    @classmethod
    def parse_keyfile_creds(cls, v: Union[str, dict]) -> KeyfileCreds:
        if isinstance(v, str):
            v = json.loads(v)
        return KeyfileCreds.model_validate(v)

    def get_client(self) -> BigQueryClient:
        return BigQueryClient.from_service_account_info(self.keyfile_creds.dict())


class BigQueryDocsSchema(BigQuerySchema, NoValidationSchema):
    """BigQuery Secrets Schema for API Docs"""<|MERGE_RESOLUTION|>--- conflicted
+++ resolved
@@ -1,12 +1,8 @@
 import json
 from typing import ClassVar, List, Optional, Union
 
-<<<<<<< HEAD
+from google.cloud.bigquery import Client as BigQueryClient
 from pydantic import EmailStr, Field, field_validator
-=======
-from google.cloud.bigquery import Client as BigQueryClient
-from pydantic import EmailStr, Field, parse_obj_as, validator
->>>>>>> 6467c69c
 from pydantic.main import BaseModel
 
 from fides.api.schemas.base_class import NoValidationSchema
@@ -60,7 +56,9 @@
         return KeyfileCreds.model_validate(v)
 
     def get_client(self) -> BigQueryClient:
-        return BigQueryClient.from_service_account_info(self.keyfile_creds.dict())
+        return BigQueryClient.from_service_account_info(
+            self.keyfile_creds.model_dump()  # pylint: disable=no-member
+        )
 
 
 class BigQueryDocsSchema(BigQuerySchema, NoValidationSchema):
