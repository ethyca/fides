import json
from typing import ClassVar, List, Optional, Union

<<<<<<< HEAD
from pydantic import EmailStr, Field, field_validator
=======
from google.cloud.bigquery import Client as BigQueryClient
from pydantic import EmailStr, Field, parse_obj_as, validator
>>>>>>> 6467c69c
from pydantic.main import BaseModel

from fides.api.schemas.base_class import NoValidationSchema
from fides.api.schemas.connection_configuration.connection_secrets import (
    ConnectionConfigSecretsSchema,
)


class KeyfileCreds(BaseModel):
    """Schema that holds BigQuery keyfile key/vals"""

    type: Optional[str] = None
    project_id: str = Field(title="Project ID")
    private_key_id: Optional[str] = Field(default=None, title="Private Key ID")
    private_key: Optional[str] = Field(
        default=None, json_schema_extra={"sensitive": True}
    )
    client_email: Optional[EmailStr] = None
    client_id: Optional[str] = Field(default=None, title="Client ID")
    auth_uri: Optional[str] = Field(default=None, title="Auth URI")
    token_uri: Optional[str] = Field(default=None, title="Token URI")
    auth_provider_x509_cert_url: Optional[str] = Field(
        default=None, title="Auth Provider X509 Cert URL"
    )
    client_x509_cert_url: Optional[str] = Field(
        default=None, title="Client X509 Cert URL"
    )


class BigQuerySchema(ConnectionConfigSecretsSchema):
    """Schema to validate the secrets needed to connect to BigQuery"""

    keyfile_creds: KeyfileCreds = Field(
        title="Keyfile Creds",
        json_schema_extra={"sensitive": True},
        description="The contents of the key file that contains authentication credentials for a service account in GCP.",
    )
    dataset: Optional[str] = Field(
        default=None,
        title="BigQuery Dataset",
        description="The dataset within your BigQuery project that contains the tables you want to access.",
    )

    _required_components: ClassVar[List[str]] = ["keyfile_creds"]

    @field_validator("keyfile_creds", mode="before")
    @classmethod
    def parse_keyfile_creds(cls, v: Union[str, dict]) -> KeyfileCreds:
        if isinstance(v, str):
            v = json.loads(v)
        return KeyfileCreds.model_validate(v)

    def get_client(self) -> BigQueryClient:
        return BigQueryClient.from_service_account_info(self.keyfile_creds.dict())


class BigQueryDocsSchema(BigQuerySchema, NoValidationSchema):
    """BigQuery Secrets Schema for API Docs"""<|MERGE_RESOLUTION|>--- conflicted
+++ resolved
@@ -1,12 +1,8 @@
 import json
 from typing import ClassVar, List, Optional, Union
 
-<<<<<<< HEAD
+from google.cloud.bigquery import Client as BigQueryClient
 from pydantic import EmailStr, Field, field_validator
-=======
-from google.cloud.bigquery import Client as BigQueryClient
-from pydantic import EmailStr, Field, parse_obj_as, validator
->>>>>>> 6467c69c
 from pydantic.main import BaseModel
 
 from fides.api.schemas.base_class import NoValidationSchema
