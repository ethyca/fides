--- conflicted
+++ resolved
@@ -301,8 +301,5 @@
     experience_config: Optional[ExperienceConfigResponse] = Field(
         description="The Experience copy or language"
     )
-<<<<<<< HEAD
-    meta: Optional[ExperienceMeta] = None
-=======
     gvl: Optional[Dict] = None
->>>>>>> 5c741f1b
+    meta: Optional[ExperienceMeta] = None