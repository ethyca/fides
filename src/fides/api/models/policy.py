# pylint: disable=E1101
from enum import Enum as EnumType
<<<<<<< HEAD
from typing import Any, Dict, List, Optional, Set, Tuple, Union
=======
from typing import TYPE_CHECKING, Any, Dict, List, Optional, Set, Tuple, Union
>>>>>>> cdc88c5b

from fideslang.default_taxonomy import DEFAULT_TAXONOMY
from fideslang.models import DataCategory as FideslangDataCategory
from fideslang.validation import FidesKey
from sqlalchemy import Column
from sqlalchemy import Enum as EnumColumn
from sqlalchemy import ForeignKey, Integer, String, UniqueConstraint
from sqlalchemy.ext.mutable import MutableDict
from sqlalchemy.orm import Session, backref, declared_attr, relationship  # type: ignore
from sqlalchemy_utils.types.encrypted.encrypted_type import (
    AesGcmEngine,
    StringEncryptedType,
)

from fides.api import common_exceptions
from fides.api.common_exceptions import (
    StorageConfigNotFoundException,
    WebhookOrderException,
)
from fides.api.db.base_class import Base, FidesBase, JSONTypeOverride
from fides.api.models.client import ClientDetail
from fides.api.models.connectionconfig import ConnectionConfig
from fides.api.models.sql_models import DataCategory  # type: ignore
from fides.api.models.storage import StorageConfig, get_active_default_storage_config
from fides.api.schemas.masking.masking_secrets import MaskingSecretCache
from fides.api.schemas.policy import ActionType, DrpAction
from fides.api.service.masking.strategy.masking_strategy import MaskingStrategy
from fides.api.util.data_category import _validate_data_category
from fides.config import CONFIG

if TYPE_CHECKING:
    from fides.api.graph.traversal import TraversalNode


def _validate_drp_action(drp_action: Optional[str]) -> None:
    """Check that DRP action is supported"""
    if not drp_action:
        return
    if drp_action in [
        DrpAction.sale_opt_in.value,
        DrpAction.sale_opt_out.value,
        DrpAction.access_categories.value,
        DrpAction.access_specific.value,
    ]:
        raise common_exceptions.DrpActionValidationError(
            f"{drp_action} action is not supported at this time."
        )


def _validate_rule(
    action_type: Optional[str],
    storage_destination_id: Optional[str],
    masking_strategy: Optional[Dict[str, Union[str, Dict[str, str]]]],
) -> None:
    """Check that the rule's action_type and storage_destination are valid."""
    if not action_type:
        raise common_exceptions.RuleValidationError("action_type is required.")

    if action_type == ActionType.erasure.value:
        if storage_destination_id is not None:
            raise common_exceptions.RuleValidationError(
                "Erasure Rules cannot have storage destinations."
            )
        if masking_strategy is None:
            raise common_exceptions.RuleValidationError(
                "Erasure Rules must have masking strategies."
            )
    if action_type in [ActionType.update.value]:
        raise common_exceptions.RuleValidationError(
            f"{action_type} Rules are not supported at this time."
        )


class Policy(Base):
    """A set of constraints to apply to a privacy request"""

    name = Column(String, unique=True, nullable=False)
    key = Column(String, index=True, unique=True, nullable=False)
    drp_action = Column(EnumColumn(DrpAction), index=True, unique=True, nullable=True)
    execution_timeframe = Column(Integer, nullable=True)
    client_id = Column(
        String,
        ForeignKey(ClientDetail.id_field_path),
        nullable=True,
    )
    client = relationship(
        ClientDetail,
        backref="policies",
    )  # Which client created the Policy

    @classmethod
    def create_or_update(cls, db: Session, *, data: Dict[str, Any]) -> FidesBase:  # type: ignore[override]
        """Overrides base create or update to add custom error for drp action already exists"""
        db_obj = cls.get_by_key_or_id(db=db, data=data)
        if hasattr(cls, "drp_action"):
            data["drp_action"] = data.get("drp_action", None)
            _validate_drp_action(data["drp_action"])
        if db_obj:
            db_obj.update(db=db, data=data)
        else:
            db_obj = cls.create(db=db, data=data)
        return db_obj

    def delete(self, db: Session) -> Optional[FidesBase]:
        """Cascade delete all rules on deletion of a Policy."""
        _ = [rule.delete(db=db) for rule in self.rules]  # type: ignore[attr-defined]
        return super().delete(db=db)

    def get_access_target_categories(self) -> List[str]:
        """Returns all data categories that are the target of access rules."""
        access_categories = []
        for rule in self.rules:  # type: ignore[attr-defined]
            if rule.action_type == ActionType.access:
                access_categories.extend(rule.get_target_data_categories())

        return access_categories

    def get_erasure_target_categories(self) -> List[str]:
        """Returns all data categories that are the target of erasure rules."""
        erasure_categories = []
        for rule in self.rules:  # type: ignore[attr-defined]
            if rule.action_type == ActionType.erasure:
                erasure_categories.extend(rule.get_target_data_categories())

        return erasure_categories

    def get_rules_for_action(self, action_type: ActionType) -> List["Rule"]:
        """Returns all Rules related to this Policy filtered by `action_type`."""
        return [rule for rule in self.rules if rule.action_type == action_type]  # type: ignore[attr-defined]

    def get_consent_rule(self) -> Optional["Rule"]:
        """Returns a Consent Rule if it exists. There should only be one."""
        consent_rules = self.get_rules_for_action(ActionType.consent)
        return consent_rules[0] if consent_rules else None

    def get_action_type(self) -> Optional[ActionType]:
        try:
            return self.rules[0].action_type  # type: ignore[attr-defined]
        except IndexError:
            return None

<<<<<<< HEAD
    def generate_masking_secrets(self) -> Optional[List[MaskingSecretCache]]:
        """
        Returns a list of masking secrets for the masking strategies in the policy.
        """

        masking_secrets: List[MaskingSecretCache] = []
        erasure_rules = self.get_rules_for_action(action_type=ActionType.erasure)
        unique_masking_strategies_by_name: Set[str] = set()
        for rule in erasure_rules:
            strategy_name: str = rule.masking_strategy["strategy"]  # type: ignore
            configuration = rule.masking_strategy["configuration"]  # type: ignore
            if strategy_name in unique_masking_strategies_by_name:
                continue
            unique_masking_strategies_by_name.add(strategy_name)
            masking_strategy = MaskingStrategy.get_strategy(
                strategy_name, configuration
            )
            if masking_strategy.secrets_required():
                masking_secrets = masking_strategy.generate_secrets_for_cache()
        return masking_secrets
=======
    def applies_to(self, node: "TraversalNode") -> bool:
        """
        Returns True if any data category in the traversal node starts with any of the policy's target categories.
        """

        target_data_categories: Set[str] = set(
            self.get_access_target_categories()
        ) | set(self.get_erasure_target_categories())

        return any(
            any(category.startswith(target) for target in target_data_categories)
            for category in node.get_data_categories()
        )
>>>>>>> cdc88c5b


def _get_ref_from_taxonomy(
    fides_key: FidesKey,
    all_categories: List[DataCategory] = [],
) -> FideslangDataCategory:
    """Returns the DataCategory model from the DEFAULT_TAXONOMY corresponding to fides_key."""
    if not all_categories:
        all_categories = DEFAULT_TAXONOMY.data_category

    for item in all_categories:
        if item.fides_key == fides_key:
            return item

    raise common_exceptions.DataCategoryNotSupported(
        f"The data category {fides_key} is not configured."
    )


def _is_ancestor_of_contained_categories(
    fides_key: FidesKey,
    data_categories: List[str],
    all_categories: List[DataCategory],
) -> Tuple[bool, Optional[str]]:
    """
    Returns True if `fides_key` is an ancestor of any item in `data_categories`.
    Warning that this algorithm is recursive, is susceptible to infinite loops and
    other misconfigurations in the underlying DEFAULT_TAXONOMY imported from fideslang.

    TODO: Should we memoize this function?
    """
    ref = _get_ref_from_taxonomy(
        fides_key=fides_key,
        all_categories=all_categories,
    )
    if ref.parent_key:
        if ref.parent_key in data_categories:
            return True, ref.parent_key

        return _is_ancestor_of_contained_categories(
            fides_key=ref.parent_key,
            data_categories=data_categories,
            all_categories=all_categories,
        )

    return False, None


def _validate_rule_target_collection(
    db: Session,
    target_categories: List[str],
) -> None:
    """
    Validates that no erasure rules within the Policy have conflicting data category targets:
        - We cannot mask the same data categories multiple times
        - We cannot perform separate masking upon a data category's sub-categories
    """
    all_categories = DataCategory.all(db=db)
    for cat in target_categories:
        # Here we check that `cat` is not an ancestor of any other category within `target_categories`
        is_ancestor, ancestor_fides_key = _is_ancestor_of_contained_categories(
            fides_key=cat,  # type: ignore
            data_categories=target_categories,
            all_categories=all_categories,
        )
        if is_ancestor:
            raise common_exceptions.PolicyValidationError(
                f"Policy rules are invalid, action conflict in erasure rules detected for categories {cat} and {ancestor_fides_key}"
            )


class Rule(Base):
    """
    The constraints to apply to data that matches the RuleTargets of Privacy Requests:
        - How to action the privacy request
        - Where to upload any retrieved data
    """

    name = Column(String, unique=True, nullable=False)
    key = Column(String, index=True, unique=True, nullable=False)
    policy_id = Column(
        String,
        ForeignKey(Policy.id_field_path),
        nullable=False,
    )
    policy = relationship(
        Policy,
        backref="rules",
    )
    action_type = Column(
        EnumColumn(ActionType),
        nullable=False,
    )
    masking_strategy = Column(
        MutableDict.as_mutable(
            StringEncryptedType(
                JSONTypeOverride,
                CONFIG.security.app_encryption_key,
                AesGcmEngine,
                "pkcs5",
            )
        ),
        nullable=True,
    )  # Type bytea in the db
    storage_destination_id = Column(
        String,
        ForeignKey(StorageConfig.id_field_path),
        nullable=True,
    )
    storage_destination = relationship(
        StorageConfig,
        backref="rules",
    )
    client_id = Column(
        String,
        ForeignKey(ClientDetail.id_field_path),
        nullable=True,
    )
    client = relationship(
        ClientDetail,
        backref="rules",
    )  # Which client created the Rule

    def save(self, db: Session) -> FidesBase:
        """Validate this object's data before deferring to the superclass on save"""
        _validate_rule(
            action_type=self.action_type,
            storage_destination_id=self.storage_destination_id,
            masking_strategy=self.masking_strategy,
        )
        return super().save(db=db)

    @classmethod
    def create(cls, db: Session, *, data: Dict[str, Any], check_name: bool = True) -> FidesBase:  # type: ignore[override]
        """Validate this object's data before deferring to the superclass on create"""
        policy_id: Optional[str] = data.get("policy_id")

        if not policy_id:
            raise common_exceptions.RuleValidationError(
                "Policy id must be specified on Rule create."
            )

        policy = Policy.get_by(db=db, field="id", value=policy_id)
        if not policy:
            raise common_exceptions.RuleValidationError(
                "Policy id must be specified on Rule create."
            )
        existing_consent_rules = policy.get_rules_for_action(ActionType.consent)

        if (
            existing_consent_rules
            and data.get("action_type") == ActionType.consent.value
        ):
            raise common_exceptions.RuleValidationError(
                f"Policies can only have one consent rule attached.  Existing rule {existing_consent_rules[0].key} found."
            )
        _validate_rule(
            action_type=data.get("action_type"),
            storage_destination_id=data.get("storage_destination_id"),
            masking_strategy=data.get("masking_strategy"),
        )
        return super().create(db=db, data=data, check_name=check_name)

    def delete(self, db: Session) -> Optional[FidesBase]:
        """Cascade delete all targets on deletion of a Rule."""
        _ = [target.delete(db=db) for target in self.targets]  # type: ignore[attr-defined]
        return super().delete(db=db)

    def get_target_data_categories(self) -> List[str]:
        """
        Returns a list of DataCategory enum values representing the targets
        that this Rule is configured to apply to.
        """
        return [target.data_category for target in self.targets]  # type: ignore[attr-defined]

    def get_storage_destination(self, db: Session) -> StorageConfig:
        """
        Utility to return the appropriate proper storage destination for the Rule.
        If the Rule does not have an explicit `storage_destination` set, then the
        application's default storage config will be returned
        """
        if self.storage_destination:
            return self.storage_destination
        storage_destination = get_active_default_storage_config(db)
        if storage_destination is None:
            raise StorageConfigNotFoundException(
                f"The given rule `{self.key}` has no `storage_destination` configured, and there is no active default storage configuration defined"
            )
        return storage_destination

    @classmethod
    def create_or_update(cls, db: Session, *, data: Dict[str, Any]) -> FidesBase:  # type: ignore[override]
        """
        An override of `FidesBase.create_or_update` that handles the specific edge case where
        a `Rule` getting updated may be having its `policy_id` changed, potentially causing
        `Rule`s to unexpectedly bounce between `Policy`ies.
        """
        db_obj = None
        identifier = None

        if data.get("id") is not None:
            # If `id` has been included in `data`, preference that
            db_obj = cls.get(db=db, object_id=data["id"])
            identifier = data.get("id")
        elif data.get("key") is not None:
            # Otherwise, try with `key`
            db_obj = cls.get_by(db=db, field="key", value=data["key"])
            identifier = data.get("key")

        if db_obj:
            if db_obj.policy_id != data["policy_id"]:
                raise common_exceptions.RuleValidationError(
                    f"Rule with identifier {identifier} belongs to another policy."
                )
            db_obj.update(db=db, data=data)
        else:
            db_obj = cls.create(db=db, data=data)  # type: ignore[assignment]

        return db_obj  # type: ignore[return-value]


def _validate_rule_target_name(name: str) -> None:
    """Raises an error if `name` is None"""
    if not name:
        raise common_exceptions.RuleTargetValidationError(
            "A `name` field must be supplied."
        )


class RuleTarget(Base):
    """Which data categories to apply the referenced Rule to"""

    name = Column(String, unique=True, nullable=False)
    key = Column(String, index=True, unique=True, nullable=False)
    data_category = Column(
        String,
        nullable=False,
    )
    rule_id = Column(
        String,
        ForeignKey(Rule.id_field_path),
        nullable=False,
    )
    rule = relationship(
        Rule,
        backref="targets",
    )
    client_id = Column(
        String,
        ForeignKey(ClientDetail.id_field_path),
        nullable=True,
    )
    client = relationship(
        ClientDetail,
        backref="rule_targets",
    )  # Which client created this RuleTarget

    __table_args__ = (
        # NB. __table_args__ requires a Tuple
        UniqueConstraint("rule_id", "data_category", name="_rule_id_data_category_uc"),
    )

    @classmethod
    def get_compound_key(cls, data: Dict[str, Any]) -> str:
        data_category = data.get("data_category")
        if not data_category:
            raise common_exceptions.RuleTargetValidationError(
                "A data_category must be supplied."
            )
        rule_id = data.get("rule_id")
        if not rule_id:
            raise common_exceptions.RuleTargetValidationError(
                "A rule_id must be supplied."
            )

        return f"{rule_id}-{data_category}"

    @classmethod
    def create_or_update(cls, db: Session, *, data: Dict[str, Any]) -> FidesBase:  # type: ignore[override]
        """
        An override of `FidesBase.create_or_update` that handles the specific edge case where
        a `RuleTarget` getting updated may be having its `rule_id` changed, potentially causing
        `RuleTarget`s to unexpectedly bounce between `Rule`s.
        """
        db_obj = None
        identifier = None

        if data.get("id") is not None:
            # If `id` has been included in `data`, preference that
            db_obj = cls.get(db=db, object_id=data["id"])
            identifier = data.get("id")
        elif data.get("key") is not None:
            # Otherwise, try with `key`
            db_obj = cls.get_by(db=db, field="key", value=data["key"])
            identifier = data.get("key")

        if db_obj:
            if db_obj.rule_id != data["rule_id"]:
                raise common_exceptions.RuleTargetValidationError(
                    f"RuleTarget with identifier {identifier} belongs to another rule."
                )
            db_obj.update(db=db, data=data)
        else:
            db_obj = cls.create(db=db, data=data)  # type: ignore[assignment]

        return db_obj  # type: ignore[return-value]

    @classmethod
    def create(cls, db: Session, *, data: Dict[str, Any], check_name: bool = True) -> FidesBase:  # type: ignore[override]
        """Validate data_category on object creation."""
        data_category = data.get("data_category")
        if not data_category:
            raise common_exceptions.RuleTargetValidationError(
                "A data_category must be supplied."
            )
        rule_id = data.get("rule_id")
        if not rule_id:
            raise common_exceptions.RuleTargetValidationError(
                "A rule_id must be supplied."
            )

        default_name = cls.get_compound_key(data=data)
        if data.get("name") is None:
            data["name"] = default_name

        _validate_data_category(
            db=db,
            data_category=data_category,
        )

        # This database query is necessary since we need to access all Rules and their Targets
        # associated with any given Policy, not just those in the local scope of this object.
        rule = Rule.get(db=db, object_id=rule_id)
        if not rule:
            raise common_exceptions.RuleTargetValidationError(
                f"Rule with ID {rule_id} does not exist."
            )

        if rule.action_type.value == ActionType.erasure.value:  # type: ignore[attr-defined]
            # If we're adding a data category to an erasure rule, we need to validate that there
            # are no conflicting actions in the erasure rules.
            erasure_categories = [data_category]
            policy = rule.policy
            if policy:
                erasure_categories.extend(rule.policy.get_erasure_target_categories())

            _validate_rule_target_collection(db, erasure_categories)

        return super().create(db=db, data=data, check_name=check_name)

    def save(self, db: Session) -> FidesBase:
        """Validate data_category on object save."""
        _validate_data_category(
            db=db,
            data_category=self.data_category,
        )
        _validate_rule_target_name(name=self.name)
        return super().save(db=db)

    def update(self, db: Session, *, data: Dict[str, Any]) -> FidesBase:
        """Validate data_category on object update."""
        updated_data_category = data.get("data_category")
        try:
            name = data["name"]
        except KeyError:
            pass
        else:
            if name is None:
                # Don't pass explcit `None` through for `name` because
                # the field is non-nullable
                del data["name"]

        if (
            updated_data_category is not None
            and updated_data_category != self.data_category
        ):
            _validate_data_category(
                db=db,
                data_category=updated_data_category,
            )
        return super().update(db=db, data=data)


class WebhookDirection(EnumType):
    """The webhook direction"""

    one_way = "one_way"  # No response expected
    two_way = "two_way"  # Response expected


class WebhookBase:
    """Mixin class to contain common fields between PolicyPreWebhooks and PolicyPostWebhooks"""

    @declared_attr
    def __tablename__(cls) -> str:
        return cls.__name__.lower()  # type: ignore

    name = Column(String, unique=True, nullable=False)
    key = Column(String, index=True, unique=True, nullable=False)

    @declared_attr
    def policy_id(cls: "WebhookBase") -> Column:
        """Policy id defined as declared_attr because this is needed for FK's on mixins"""
        return Column(
            String,
            ForeignKey(Policy.id_field_path),
            nullable=False,
        )

    @declared_attr
    def connection_config_id(cls: "WebhookBase") -> Column:
        """Connection config id defined as declared_attr because this is needed for FK's on mixins"""
        return Column(
            String, ForeignKey(ConnectionConfig.id_field_path), nullable=False
        )

    direction = Column(
        EnumColumn(WebhookDirection),
        nullable=False,
    )
    order = Column(Integer, nullable=False)

    def reorder_related_webhooks(self, db: Session, new_index: int) -> None:
        """Updates the order of the current webhook, and order of related webhooks where applicable.

        For example, if you had five Pre-Execution webhooks on a Policy and you updated the order of the
        fifth webhook to be the second webhook, the second, third, fourth, and fifth Pre-Execution
        Webhooks on that Policy would likewise have their order updated.
        """

        cls = self.__class__
        webhooks = getattr(self.policy, f"{cls.prefix}_execution_webhooks").order_by(  # type: ignore
            cls.order
        )  # pylint: disable=W0143

        if new_index > webhooks.count() - 1 or new_index < 0:
            raise WebhookOrderException(
                f"Cannot set order to {new_index}: there are only {webhooks.count()} {cls.__name__}(s) defined on this Policy."
            )
        webhook_order = [webhook.key for webhook in webhooks]
        webhook_order.insert(new_index, webhook_order.pop(self.order))

        for webhook in webhooks:
            webhook.update(db=db, data={"order": webhook_order.index(webhook.key)})
        db.commit()


class PolicyPreWebhook(WebhookBase, Base):
    """
    The configuration to describe webhooks that run before
    Privacy Requests are executed for a given Policy.
    """

    prefix = "pre"  # For logging purposes

    connection_config = relationship(
        ConnectionConfig,
        backref="policy_pre_execution_webhooks",
    )

    policy = relationship(
        "Policy", backref=backref("pre_execution_webhooks", lazy="dynamic")
    )

    @classmethod
    def persist_obj(
        cls, db: Session, resource: "PolicyPreWebhook"
    ) -> "PolicyPreWebhook":
        """Override to have PolicyPreWebhooks not be committed to the database automatically."""
        db.add(resource)
        return resource


class PolicyPostWebhook(WebhookBase, Base):
    """
    The configuration to describe webhooks that run after
    Privacy Requests are executed for a given Policy.
    """

    prefix = "post"  # For logging purposes

    connection_config = relationship(
        ConnectionConfig,
        backref="policy_post_execution_webhooks",
    )

    policy = relationship(
        "Policy", backref=backref("post_execution_webhooks", lazy="dynamic")
    )

    @classmethod
    def persist_obj(
        cls, db: Session, resource: "PolicyPostWebhook"
    ) -> "PolicyPostWebhook":
        """Override to have PolicyPostWebhooks not be committed to the database automatically."""
        db.add(resource)
        return resource


WebhookTypes = Union[PolicyPreWebhook, PolicyPostWebhook]<|MERGE_RESOLUTION|>--- conflicted
+++ resolved
@@ -1,10 +1,6 @@
 # pylint: disable=E1101
 from enum import Enum as EnumType
-<<<<<<< HEAD
-from typing import Any, Dict, List, Optional, Set, Tuple, Union
-=======
-from typing import TYPE_CHECKING, Any, Dict, List, Optional, Set, Tuple, Union
->>>>>>> cdc88c5b
+from typing import TYPE_CHECKING, Any, Dict, List, Optional, Set, Set, Tuple, Union
 
 from fideslang.default_taxonomy import DEFAULT_TAXONOMY
 from fideslang.models import DataCategory as FideslangDataCategory
@@ -146,7 +142,6 @@
         except IndexError:
             return None
 
-<<<<<<< HEAD
     def generate_masking_secrets(self) -> Optional[List[MaskingSecretCache]]:
         """
         Returns a list of masking secrets for the masking strategies in the policy.
@@ -167,7 +162,7 @@
             if masking_strategy.secrets_required():
                 masking_secrets = masking_strategy.generate_secrets_for_cache()
         return masking_secrets
-=======
+
     def applies_to(self, node: "TraversalNode") -> bool:
         """
         Returns True if any data category in the traversal node starts with any of the policy's target categories.
@@ -181,7 +176,6 @@
             any(category.startswith(target) for target in target_data_categories)
             for category in node.get_data_categories()
         )
->>>>>>> cdc88c5b
 
 
 def _get_ref_from_taxonomy(
