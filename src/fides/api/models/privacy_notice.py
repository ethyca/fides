--- conflicted
+++ resolved
@@ -210,42 +210,6 @@
         if not data_uses:
             return false()
 
-        or_clauses = [
-            func.array_to_string(Asset.data_uses, ",").ilike(f"{data_use}%")
-            for data_use in data_uses
-        ]
-        return or_(*or_clauses)
-
-    @cached_property
-    def cookies(self) -> List[Asset]:
-        """
-<<<<<<< HEAD
-        Return relevant assets of type 'cookie' (via the data use)
-
-        This is a cached_property, so the database query is only executed
-        once per instance, and the result is cached for subsequent accesses.
-        """
-        db = Session.object_session(self)
-        cookie_filter = self._get_cookie_filter_for_data_uses(self.data_uses)
-
-        return (
-            db.query(Asset)
-            .filter(
-                Asset.asset_type == "Cookie",
-                cookie_filter,
-            )
-            .all()
-=======
-        Return the privacy notice's assets of type 'cookie'.
-        Cookies are matched to the privacy notice if they have at least one data use
-        that is either an exact match or a hierarchical descendant of a one of the
-        data uses in the privacy notice.
-        """
-        db = Session.object_session(self)
-
-        if not self.data_uses:
-            return []
-
         # Use array overlap operator (&&) for exact matches - GIN index friendly
         exact_matches_condition = Asset.data_uses.op("&&")(self.data_uses)
 
@@ -258,14 +222,32 @@
             for i, data_use in enumerate(self.data_uses)
         ]
 
-        asset_matching_condition = or_(
+        return or_(
             exact_matches_condition, *hierarchical_conditions
         )
 
-        query = db.query(Asset).filter(
-            Asset.asset_type == "Cookie",
-            asset_matching_condition,
->>>>>>> 0e1e9db6
+    @cached_property
+    def cookies(self) -> List[Asset]:
+        """
+        Return relevant assets of type 'cookie' (via the data use)
+
+        Cookies are matched to the privacy notice if they have at least one data use
+        that is either an exact match or a hierarchical descendant of a one of the
+        data uses in the privacy notice.
+
+        This is a cached_property, so the database query is only executed
+        once per instance, and the result is cached for subsequent accesses.
+        """
+        db = Session.object_session(self)
+        cookie_filter = self._get_cookie_filter_for_data_uses(self.data_uses)
+
+        return (
+            db.query(Asset)
+            .filter(
+                Asset.asset_type == "Cookie",
+                cookie_filter,
+            )
+            .all()
         )
 
     @classmethod
