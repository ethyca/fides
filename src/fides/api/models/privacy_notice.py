from __future__ import annotations

import re
from collections import defaultdict
from enum import Enum
from html import unescape
from typing import Any, Dict, Iterable, List, Optional, Tuple, Type, Union

from fideslang.validation import FidesKey
from sqlalchemy import Boolean, Column, UniqueConstraint
from sqlalchemy import Enum as EnumColumn
from sqlalchemy import Float, ForeignKey, String, or_
from sqlalchemy.dialects.postgresql import ARRAY, JSONB
<<<<<<< HEAD
=======
from sqlalchemy.ext.mutable import MutableList
>>>>>>> 10f8f0a3
from sqlalchemy.orm import Session, relationship
from sqlalchemy.util import hybridproperty

from fides.api.common_exceptions import ValidationError
from fides.api.db.base_class import Base, FidesBase
from fides.api.models.sql_models import (  # type: ignore[attr-defined]
    Cookies,
    PrivacyDeclaration,
    System,
)


<<<<<<< HEAD
class Language(Enum):
    """Using BCP 47 Language Tags"""

    en_us = "en_us"  # English (US)

    class Config:
        use_enum_values = True
=======
class PrivacyNoticeFramework(Enum):
    gpp_us_national = "gpp_us_national"
    gpp_us_state = "gpp_us_state"
>>>>>>> 10f8f0a3


class UserConsentPreference(Enum):
    opt_in = "opt_in"  # The user wants to opt in to the notice
    opt_out = "opt_out"  # The user wants to opt out of the notice
    acknowledge = "acknowledge"  # The user has acknowledged this notice
    tcf = "tcf"  # Overall preference set for TCF where there are numerous preferences under the single notice


# Enum defined using functional API so we can use regions like "is"
PrivacyNoticeRegion = Enum(
    "PrivacyNoticeRegion",
    [
        ("us", "us"),  # united states
        ("us_al", "us_al"),  # alabama
        ("us_ak", "us_ak"),  # alaska
        ("us_az", "us_az"),  # arizona
        ("us_ar", "us_ar"),  # arkansas
        ("us_ca", "us_ca"),  # california
        ("us_co", "us_co"),  # colorado
        ("us_ct", "us_ct"),  # connecticut
        ("us_de", "us_de"),  # delaware
        ("us_fl", "us_fl"),  # florida
        ("us_ga", "us_ga"),  # georgia
        ("us_hi", "us_hi"),  # hawaii
        ("us_id", "us_id"),  # idaho
        ("us_il", "us_il"),  # illinois
        ("us_in", "us_in"),  # indiana
        ("us_ia", "us_ia"),  # iowa
        ("us_ks", "us_ks"),  # kansas
        ("us_ky", "us_ky"),  # kentucky
        ("us_la", "us_la"),  # louisiana
        ("us_me", "us_me"),  # maine
        ("us_md", "us_md"),  # maryland
        ("us_ma", "us_ma"),  # massachusetts
        ("us_mi", "us_mi"),  # michigan
        ("us_mn", "us_mn"),  # minnesota
        ("us_ms", "us_ms"),  # mississippi
        ("us_mo", "us_mo"),  # missouri
        ("us_mt", "us_mt"),  # montana
        ("us_ne", "us_ne"),  # nebraska
        ("us_nv", "us_nv"),  # nevada
        ("us_nh", "us_nh"),  # new hampshire
        ("us_nj", "us_nj"),  # new jersey
        ("us_nm", "us_nm"),  # new mexico
        ("us_ny", "us_ny"),  # new york
        ("us_nc", "us_nc"),  # north carolina
        ("us_nd", "us_nd"),  # north dakota
        ("us_oh", "us_oh"),  # ohio
        ("us_ok", "us_ok"),  # oklahoma
        ("us_or", "us_or"),  # oregon
        ("us_pa", "us_pa"),  # pennsylvania
        ("us_ri", "us_ri"),  # rhode island
        ("us_sc", "us_sc"),  # south carolina
        ("us_sd", "us_sd"),  # south dakota
        ("us_tn", "us_tn"),  # tennessee
        ("us_tx", "us_tx"),  # texas
        ("us_ut", "us_ut"),  # utah
        ("us_vt", "us_vt"),  # vermont
        ("us_va", "us_va"),  # virginia
        ("us_wa", "us_wa"),  # washington
        ("us_wv", "us_wv"),  # west virginia
        ("us_wi", "us_wi"),  # wisconsin
        ("us_wy", "us_wy"),  # wyoming
        ("eea", "eea"),  # european economic area
        ("be", "be"),  # belgium
        ("bg", "bg"),  # bulgaria
        ("cz", "cz"),  # czechia
        ("dk", "dk"),  # denmark
        ("de", "de"),  # germany
        ("ee", "ee"),  # estonia
        ("ie", "ie"),  # ireland
        ("gr", "gr"),  # greece
        ("es", "es"),  # spain
        ("fr", "fr"),  # france
        ("hr", "hr"),  # croatia
        ("it", "it"),  # italy
        ("cy", "cy"),  # cyprus
        ("lv", "lv"),  # latvia
        ("lt", "lt"),  # lithuania
        ("lu", "lu"),  # luxembourg
        ("hu", "hu"),  # hungary
        ("mt", "mt"),  # malta
        ("nl", "nl"),  # netherlands
        ("at", "at"),  # austria
        ("pl", "pl"),  # poland
        ("pt", "pt"),  # portugal
        ("ro", "ro"),  # romania
        ("si", "si"),  # slovenia
        ("sk", "sk"),  # slovakia
        ("fi", "fi"),  # finland
        ("se", "se"),  # sweden
        ("gb_eng", "gb_eng"),  # england
        ("gb_sct", "gb_sct"),  # scotland
        ("gb_wls", "gb_wls"),  # wales
        ("gb_nir", "gb_nir"),  # northern ireland
        ("is", "is"),  # iceland
        ("no", "no"),  # norway
        ("li", "li"),  # liechtenstein
        ("ca", "ca"),  # canada
        ("ca_ab", "ca_ab"),  # alberta
        ("ca_bc", "ca_bc"),  # british columbia
        ("ca_mb", "ca_mb"),  # manitoba
        ("ca_nb", "ca_nb"),  # new brunswick
        ("ca_nl", "ca_nl"),  # newfoundland and labrador
        ("ca_ns", "ca_ns"),  # nova scotia
        ("ca_on", "ca_on"),  # ontario
        ("ca_pe", "ca_pe"),  # prince edward island
        ("ca_qc", "ca_qc"),  # quebec
        ("ca_sk", "ca_sk"),  # saskatchewan
        ("ca_nt", "ca_nt"),  # northwest territories
        ("ca_nu", "ca_nu"),  # nunavut
        ("ca_yt", "ca_yt"),  # yukon
    ],
)


class ConsentMechanism(Enum):
    opt_in = "opt_in"
    opt_out = "opt_out"
    notice_only = "notice_only"


class EnforcementLevel(Enum):
    """
    Enum is not formalized in the DB because it may be subject to frequent change
    """

    frontend = "frontend"
    system_wide = "system_wide"
    not_applicable = "not_applicable"


class PrivacyNoticeBase:
    """
    This class contains the common fields between PrivacyNoticeTemplate, PrivacyNotice, and PrivacyNoticeHistory
    """

    name = Column(String, nullable=False)
    description = Column(String)  # User-facing description
    internal_description = Column(String)  # Visible to internal users only
    regions = Column(
        ARRAY(EnumColumn(PrivacyNoticeRegion, native_enum=False)),
        index=True,
        nullable=True,
    )
    consent_mechanism = Column(EnumColumn(ConsentMechanism), nullable=False)
    data_uses = Column(
        ARRAY(String),
        nullable=False,
        server_default="{}",
        default=dict,
    )  # a list of `fides_key`s of `DataUse` records
    enforcement_level = Column(EnumColumn(EnforcementLevel), nullable=False)
    disabled = Column(Boolean, nullable=False, default=False)
    has_gpc_flag = Column(Boolean, nullable=False, default=False)
    displayed_in_privacy_center = Column(Boolean, nullable=False, default=False)
    displayed_in_overlay = Column(Boolean, nullable=False, default=False)
    displayed_in_api = Column(Boolean, nullable=False, default=False)
    notice_key = Column(String, nullable=False)
    framework = Column(String, nullable=True)
    gpp_field_mapping = Column(
        MutableList.as_mutable(JSONB), index=False, unique=False, nullable=True
    )

    @property
    def is_gpp(self) -> bool:
        return self.framework in (
            PrivacyNoticeFramework.gpp_us_national.value,
            PrivacyNoticeFramework.gpp_us_state.value,
        )

    def applies_to_system(self, system: System) -> bool:
        """Privacy Notice applies to System if a data use matches or the Privacy Notice
        Data Use is a parent of a System Data Use
        """
        for system_data_use in System.get_data_uses([system], include_parents=True):
            for privacy_notice_data_use in self.data_uses or []:
                if system_data_use == privacy_notice_data_use:
                    return True
        return False

    @classmethod
    def generate_notice_key(cls, name: Optional[str]) -> FidesKey:
        """Generate a notice key from a notice name"""
        if not isinstance(name, str):
            raise Exception("Privacy notice keys must be generated from a string.")
        notice_key: str = re.sub(r"\s+", "_", name.lower().strip())
        return FidesKey(FidesKey.validate(notice_key))


class PrivacyNoticeTemplate(PrivacyNoticeBase, Base):
    """
    This table contains the out-of-the-box Privacy Notices that are shipped with Fides
    """

    translations = Column(ARRAY(JSONB))

    def dry_update(self, *, data: dict[str, Any]) -> FidesBase:
        """
        A utility method to get an updated object without saving it to the db.

        This is used to see what an object update would look like, in memory,
        without actually persisting the update to the db
        """
        # Update our attributes with values in data
        cloned_attributes = self.__dict__.copy()
        for key, val in data.items():
            cloned_attributes[key] = val

        # remove protected fields from the cloned dict
        cloned_attributes.pop("_sa_instance_state")

        # create a new object with the updated attribute data to keep this
        # ORM object (i.e., `self`) pristine
<<<<<<< HEAD
        return PrivacyNoticeTemplate(**cloned_attributes)
=======
        return PrivacyNotice(**cloned_attributes)

    def validate_enabled_has_data_uses(self) -> None:
        """Validated that enabled privacy notices have data uses"""
        if not self.disabled and not self.data_uses:
            raise ValidationError(
                "A privacy notice must have at least one data use assigned in order to be enabled."
            )


class PrivacyNoticeTemplate(PrivacyNoticeBase, Base):
    """
    This table contains the out-of-the-box Privacy Notices that are shipped with Fides
    """
>>>>>>> 10f8f0a3


class PrivacyNotice(PrivacyNoticeBase, Base):
    """
    A notice set up by a system administrator that an end user (i.e., data subject)
    accepts or rejects to indicate their consent for particular data uses
    """

    origin = Column(
        String, ForeignKey(PrivacyNoticeTemplate.id_field_path), nullable=True
    )  # pointer back to the PrivacyNoticeTemplate
    version = Column(Float, nullable=False, default=1.0)

    translations = relationship(
        "NoticeTranslation", backref="privacy_notice", lazy="dynamic"
    )

    experience_configs = relationship(
        "PrivacyExperienceConfig",
        secondary="experiencenotices",
        back_populates="privacy_notices",
    )

    # histories = relationship(
    #     "PrivacyNoticeHistory", backref="privacy_notice", lazy="dynamic"
    # )

    @hybridproperty
    def privacy_notice_history_id(self) -> Optional[str]:
        """Convenience property that returns the historical privacy notice history id for the current version.

        Note that there are possibly many historical records for the given notice, this just returns the current
        corresponding historical record.
        """
        history: PrivacyNoticeHistory = self.histories.filter_by(  # type: ignore # pylint: disable=no-member
            version=self.version
        ).first()
        return history.id if history else None

    @hybridproperty
    def default_preference(self) -> UserConsentPreference:
        """Returns the user's default consent preference given the consent
        mechanism of this notice, or "what is granted to the user"

        For example, if a notice has an opt in consent mechanism, this means
        that they should be granted the opportunity to opt in, but by
        default, they *should be opted out*
        """
        if self.consent_mechanism == ConsentMechanism.opt_in:
            return UserConsentPreference.opt_out  # Intentional
        if self.consent_mechanism == ConsentMechanism.opt_out:
            return UserConsentPreference.opt_in  # Intentional
        if self.consent_mechanism == ConsentMechanism.notice_only:
            return UserConsentPreference.acknowledge

        raise Exception("Invalid notice consent mechanism.")

    @property
    def cookies(self) -> List[Cookies]:
        """Return relevant cookie names (via the data use)"""
        db = Session.object_session(self)
        return (
            db.query(Cookies)
            .join(
                PrivacyDeclaration,
                PrivacyDeclaration.id == Cookies.privacy_declaration_id,
            )
            .filter(
                or_(
                    *[
                        PrivacyDeclaration.data_use.like(f"{notice_use}%")
                        for notice_use in self.data_uses
                    ]
                )
            )
        ).all()

    @property
    def systems_applicable(self) -> bool:
        """Return if any systems overlap with this notice's data uses"""
        db = Session.object_session(self)
        for system in db.query(System):
            if self.applies_to_system(system):
                return True
        return False

    @classmethod
    def create(
        cls: Type[PrivacyNotice],
        db: Session,
        *,
        data: dict[str, Any],
        check_name: bool = False,
    ) -> PrivacyNotice:
        translations = data.pop("translations", [])
        created = super().create(db=db, data=data, check_name=check_name)

        for translation_data in translations:
            data.pop(
                "id", None
            )  # Default Notices have id specified but we don't want to use the same id for the historical record
            translation = NoticeTranslation.create(
                db, data={**translation_data, "privacy_notice_id": created.id}
            )
            PrivacyNoticeHistory.create(
                db,
                data={**data, **translation_data, "translation_id": translation.id},
                check_name=False,
            )

        return created

    def update(self, db: Session, *, data: dict[str, Any]) -> PrivacyNotice:
        """
        Overrides the base update method to automatically bump the version of the
        PrivacyNotice record and also create a new PrivacyNoticeHistory entry
        """
        resource, updated = update_if_modified(self, db=db, data=data)

        if updated:
            history_data = create_historical_data_from_record(resource)
            history_data["privacy_notice_id"] = resource.id
            PrivacyNoticeHistory.create(db, data=history_data, check_name=False)

        return resource  # type: ignore[return-value]

    def dry_update(self, *, data: dict[str, Any]) -> FidesBase:
        """
        A utility method to get an updated object without saving it to the db.

        This is used to see what an object update would look like, in memory,
        without actually persisting the update to the db
        """
        # Update our attributes with values in data
        cloned_attributes = self.__dict__.copy()
        for key, val in data.items():
            cloned_attributes[key] = val

        # remove protected fields from the cloned dict
        cloned_attributes.pop("_sa_instance_state")

        # create a new object with the updated attribute data to keep this
        # ORM object (i.e., `self`) pristine
        return PrivacyNotice(**cloned_attributes)


class NoticeTranslationBase:
    language = Column(EnumColumn(Language), nullable=False)
    title = Column(String, nullable=False)
    description = Column(String)


class NoticeTranslation(NoticeTranslationBase, Base):
    """Available translations for a given Privacy Notice"""

    privacy_notice_id = Column(
        String, ForeignKey(PrivacyNotice.id_field_path), nullable=False
    )

    histories = relationship(
        "PrivacyNoticeHistory", backref="notice_translation", lazy="dynamic"
    )

    __table_args__ = (
        UniqueConstraint("language", "privacy_notice_id", name="notice_translation"),
    )

    @hybridproperty
    def privacy_notice_history_id(self) -> Optional[str]:
        """Convenience property that returns the historical privacy notice history id for the current version.

        Note that there are possibly many historical records for the given notice, this just returns the current
        corresponding historical record.
        """
        history: PrivacyNoticeHistory = self.histories.order_by(
            PrivacyNoticeHistory.version.asc()
        ).first()
        return history.id if history else None


PRIVACY_NOTICE_TYPE = Union[PrivacyNotice, PrivacyNoticeTemplate]


def check_conflicting_notice_keys(
    new_privacy_notices: Iterable[PRIVACY_NOTICE_TYPE],
    existing_privacy_notices: Iterable[Union[PRIVACY_NOTICE_TYPE]],
    ignore_disabled: bool = True,  # For PrivacyNoticeTemplates, set to False
) -> None:
    """
    Checks to see if new notice keys will conflict with any existing notice keys
    """
    new_notice_keys = [
        notice.notice_key
        for notice in new_privacy_notices
        if not (notice.disabled and ignore_disabled)
    ]
    if len(new_notice_keys) > len(set(new_notice_keys)):
        raise ValidationError(message=f"Privacy Notice Keys must be unique")

    existing_notice_keys = [
        notice.notice_key
        for notice in existing_privacy_notices
        if not (notice.disabled and ignore_disabled)
    ]

    overlaps = set(new_notice_keys).intersection(set(existing_notice_keys))
    if set(new_notice_keys).intersection(existing_notice_keys):
        raise ValidationError(
            message=f"Privacy Notice Keys already assigned: {overlaps}'"
        )


def new_data_use_conflicts_with_existing_use(existing_use: str, new_use: str) -> bool:
    """Data use check that prevents grandparent/parent/child, but allows siblings, aunt/child, etc.
    Check needs to happen in both directions.
    This assumes the supplied uses are on notices in the same region.
    """
    return existing_use.startswith(new_use) or new_use.startswith(existing_use)


class PrivacyNoticeHistory(NoticeTranslationBase, PrivacyNoticeBase, Base):
    """
    An "audit table" tracking outdated versions of `PrivacyNotice` records whose
    "current" versions are stored in the `PrivacyNotice` table/model
    """

    origin = Column(
        String, ForeignKey(PrivacyNoticeTemplate.id_field_path), nullable=True
    )  # pointer back to the PrivacyNoticeTemplate
    version = Column(Float, nullable=False, default=1.0)

    translation_id = Column(
        String, ForeignKey(NoticeTranslation.id_field_path), nullable=False
    )  # pointer back to the NoticeTranslation
    privacy_notice_id = Column(
        String, ForeignKey(PrivacyNotice.id_field_path), nullable=True
    )


def update_if_modified(
    resource: Base, db: Session, *, data: dict[str, Any]
) -> Tuple[Base, bool]:
    """Update the resource and increment its version if applicable.

    Return the updated resource and whether it was modified (which determines if we should create
    a corresponding historical record).

    Currently used for PrivacyNotice, PrivacyExperience, and PrivacyExperienceConfig models.
    """
    # run through potential updates now
    for key, value in data.items():
        setattr(resource, key, value)

    if db.is_modified(resource):
        # on any update to a privacy experience record, its version must be incremented
        # version gets incremented by a full integer, i.e. 1.0 -> 2.0 -> 3.0
        resource.version = float(resource.version) + 1.0  # type: ignore
        resource.save(db)
        return resource, True

    return resource, False


def create_historical_data_from_record(resource: Base) -> Dict:
    """Prep data to be saved in a historical table for record keeping"""
    history_data = resource.__dict__.copy()
    history_data.pop("_sa_instance_state")
    history_data.pop("id")
    history_data.pop("created_at")
    history_data.pop("updated_at")
    return history_data<|MERGE_RESOLUTION|>--- conflicted
+++ resolved
@@ -11,10 +11,8 @@
 from sqlalchemy import Enum as EnumColumn
 from sqlalchemy import Float, ForeignKey, String, or_
 from sqlalchemy.dialects.postgresql import ARRAY, JSONB
-<<<<<<< HEAD
-=======
+from sqlalchemy.dialects.postgresql import ARRAY, JSONB
 from sqlalchemy.ext.mutable import MutableList
->>>>>>> 10f8f0a3
 from sqlalchemy.orm import Session, relationship
 from sqlalchemy.util import hybridproperty
 
@@ -27,7 +25,6 @@
 )
 
 
-<<<<<<< HEAD
 class Language(Enum):
     """Using BCP 47 Language Tags"""
 
@@ -35,11 +32,11 @@
 
     class Config:
         use_enum_values = True
-=======
+
+
 class PrivacyNoticeFramework(Enum):
     gpp_us_national = "gpp_us_national"
     gpp_us_state = "gpp_us_state"
->>>>>>> 10f8f0a3
 
 
 class UserConsentPreference(Enum):
@@ -230,36 +227,6 @@
         notice_key: str = re.sub(r"\s+", "_", name.lower().strip())
         return FidesKey(FidesKey.validate(notice_key))
 
-
-class PrivacyNoticeTemplate(PrivacyNoticeBase, Base):
-    """
-    This table contains the out-of-the-box Privacy Notices that are shipped with Fides
-    """
-
-    translations = Column(ARRAY(JSONB))
-
-    def dry_update(self, *, data: dict[str, Any]) -> FidesBase:
-        """
-        A utility method to get an updated object without saving it to the db.
-
-        This is used to see what an object update would look like, in memory,
-        without actually persisting the update to the db
-        """
-        # Update our attributes with values in data
-        cloned_attributes = self.__dict__.copy()
-        for key, val in data.items():
-            cloned_attributes[key] = val
-
-        # remove protected fields from the cloned dict
-        cloned_attributes.pop("_sa_instance_state")
-
-        # create a new object with the updated attribute data to keep this
-        # ORM object (i.e., `self`) pristine
-<<<<<<< HEAD
-        return PrivacyNoticeTemplate(**cloned_attributes)
-=======
-        return PrivacyNotice(**cloned_attributes)
-
     def validate_enabled_has_data_uses(self) -> None:
         """Validated that enabled privacy notices have data uses"""
         if not self.disabled and not self.data_uses:
@@ -272,7 +239,27 @@
     """
     This table contains the out-of-the-box Privacy Notices that are shipped with Fides
     """
->>>>>>> 10f8f0a3
+
+    translations = Column(ARRAY(JSONB))
+
+    def dry_update(self, *, data: dict[str, Any]) -> FidesBase:
+        """
+        A utility method to get an updated object without saving it to the db.
+
+        This is used to see what an object update would look like, in memory,
+        without actually persisting the update to the db
+        """
+        # Update our attributes with values in data
+        cloned_attributes = self.__dict__.copy()
+        for key, val in data.items():
+            cloned_attributes[key] = val
+
+        # remove protected fields from the cloned dict
+        cloned_attributes.pop("_sa_instance_state", None)
+
+        # create a new object with the updated attribute data to keep this
+        # ORM object (i.e., `self`) pristine
+        return PrivacyNoticeTemplate(**cloned_attributes)
 
 
 class PrivacyNotice(PrivacyNoticeBase, Base):
