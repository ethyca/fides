--- conflicted
+++ resolved
@@ -357,41 +357,12 @@
                     value,
                 )
 
-<<<<<<< HEAD
     def get_cached_derived_identity_data(self) -> Dict[str, Any]:
         """Retrieves any derived identity data pertaining to this request from the cache"""
         prefix = f"id-{self.id}-derived-identity-*"
         cache: FidesopsRedis = get_cache()
         keys = cache.keys(prefix)
         return {key.split("-")[-1]: cache.get(key) for key in keys}
-=======
-    def cache_custom_privacy_request_fields(
-        self,
-        custom_privacy_request_fields: Optional[
-            Dict[str, CustomPrivacyRequestFieldSchema]
-        ] = None,
-    ) -> None:
-        """Sets each of the custom privacy request fields values under their own key in the cache"""
-        if not custom_privacy_request_fields:
-            return
-
-        if not CONFIG.execution.allow_custom_privacy_request_field_collection:
-            return
-
-        if CONFIG.execution.allow_custom_privacy_request_fields_in_request_execution:
-            cache: FidesopsRedis = get_cache()
-            for key, item in custom_privacy_request_fields.items():
-                if item is not None:
-                    cache.set_with_autoexpire(
-                        get_custom_privacy_request_field_cache_key(self.id, key),
-                        json.dumps(item.value, cls=CustomJSONEncoder),
-                    )
-        else:
-            logger.info(
-                "Custom fields from privacy request {}, but config setting 'CONFIG.execution.allow_custom_privacy_request_fields_in_request_execution' is set to false and prevents their usage.",
-                self.id,
-            )
->>>>>>> d0988077
 
     def persist_identity(self, db: Session, identity: Identity) -> None:
         """
@@ -543,7 +514,6 @@
 
         logger.info("Caching masking secrets for privacy request {}", self.id)
         cache: FidesopsRedis = get_cache()
-<<<<<<< HEAD
         for masking_secret in masking_secrets:
             cache.set_with_autoexpire(
                 get_masking_secret_cache_key(
@@ -553,15 +523,6 @@
                 ),
                 FidesopsRedis.encode_obj(masking_secret.secret),
             )
-=======
-        keys = cache.keys(prefix)
-        result = {}
-        for key in keys:
-            value = cache.get(key)
-            if value:
-                result[key.split("-")[-1]] = json.loads(value)
-        return result
->>>>>>> d0988077
 
     def get_results(self) -> Dict[str, Any]:
         """Retrieves all cached identity data associated with this Privacy Request"""
@@ -797,10 +758,10 @@
         This is for use by the *manual* connector which is integrated with the graph.
         """
         cache: FidesopsRedis = get_cache()
-        cached_results: Optional[
-            Dict[str, Optional[List[Row]]]
-        ] = cache.get_encoded_objects_by_prefix(
-            f"MANUAL_INPUT__{self.id}__{collection.value}"
+        cached_results: Optional[Dict[str, Optional[List[Row]]]] = (
+            cache.get_encoded_objects_by_prefix(
+                f"MANUAL_INPUT__{self.id}__{collection.value}"
+            )
         )
         return list(cached_results.values())[0] if cached_results else None
 
@@ -838,9 +799,9 @@
     def get_cached_access_graph(self) -> Optional[GraphRepr]:
         """Fetch the graph built for the access request"""
         cache: FidesopsRedis = get_cache()
-        value_dict: Optional[
-            Dict[str, Optional[GraphRepr]]
-        ] = cache.get_encoded_objects_by_prefix(f"ACCESS_GRAPH__{self.id}")
+        value_dict: Optional[Dict[str, Optional[GraphRepr]]] = (
+            cache.get_encoded_objects_by_prefix(f"ACCESS_GRAPH__{self.id}")
+        )
         return list(value_dict.values())[0] if value_dict else None
 
     def cache_data_use_map(self, value: Dict[str, Set[str]]) -> None:
@@ -856,9 +817,9 @@
         Fetch the collection -> data use map cached for this privacy request
         """
         cache: FidesopsRedis = get_cache()
-        value_dict: Optional[
-            Dict[str, Optional[Dict[str, Set[str]]]]
-        ] = cache.get_encoded_objects_by_prefix(f"DATA_USE_MAP__{self.id}")
+        value_dict: Optional[Dict[str, Optional[Dict[str, Set[str]]]]] = (
+            cache.get_encoded_objects_by_prefix(f"DATA_USE_MAP__{self.id}")
+        )
         return list(value_dict.values())[0] if value_dict else None
 
     def trigger_policy_webhook(
@@ -1006,10 +967,10 @@
     """Get raw manual input uploaded to the privacy request for the given webhook
     from the cache without attempting to coerce into a Pydantic schema"""
     cache: FidesopsRedis = get_cache()
-    cached_results: Optional[
-        Optional[Dict[str, Any]]
-    ] = cache.get_encoded_objects_by_prefix(
-        f"WEBHOOK_MANUAL_ACCESS_INPUT__{privacy_request.id}__{manual_webhook.id}"
+    cached_results: Optional[Optional[Dict[str, Any]]] = (
+        cache.get_encoded_objects_by_prefix(
+            f"WEBHOOK_MANUAL_ACCESS_INPUT__{privacy_request.id}__{manual_webhook.id}"
+        )
     )
     if cached_results:
         return list(cached_results.values())[0]
@@ -1022,10 +983,10 @@
     """Get raw manual input uploaded to the privacy request for the given webhook
     from the cache without attempting to coerce into a Pydantic schema"""
     cache: FidesopsRedis = get_cache()
-    cached_results: Optional[
-        Optional[Dict[str, Any]]
-    ] = cache.get_encoded_objects_by_prefix(
-        f"WEBHOOK_MANUAL_ERASURE_INPUT__{privacy_request.id}__{manual_webhook.id}"
+    cached_results: Optional[Optional[Dict[str, Any]]] = (
+        cache.get_encoded_objects_by_prefix(
+            f"WEBHOOK_MANUAL_ERASURE_INPUT__{privacy_request.id}__{manual_webhook.id}"
+        )
     )
     if cached_results:
         return list(cached_results.values())[0]
