from __future__ import annotations

from datetime import datetime
from typing import Dict, Optional, Type, Union

from loguru import logger
from pydantic import ValidationError
from sqlalchemy import Boolean, Column, DateTime, Enum, String
from sqlalchemy.dialects.postgresql import JSONB
from sqlalchemy.ext.mutable import MutableDict
from sqlalchemy.orm import Session
from sqlalchemy_utils.types.encrypted.encrypted_type import (
    AesGcmEngine,
    StringEncryptedType,
)

from fides.api.common_exceptions import MessageDispatchException
from fides.api.db.base_class import Base, JSONTypeOverride
from fides.api.schemas.messaging.messaging import (
    EMAIL_MESSAGING_SERVICES,
    SMS_MESSAGING_SERVICES,
    MessagingConnectionTestStatus,
    MessagingMethod,
<<<<<<< HEAD
    MessagingServiceType,
)
from fides.api.schemas.messaging.shared_schemas import (
    SUPPORTED_MESSAGING_SERVICE_SECRETS,
=======
    MessagingServiceSecretsAWS_SES,
>>>>>>> 5d50626f
    MessagingServiceSecretsMailchimpTransactional,
    MessagingServiceSecretsMailgun,
    MessagingServiceSecretsTwilioEmail,
    MessagingServiceSecretsTwilioSMS,
    PossibleMessagingSecrets,
)
from fides.api.util.logger import Pii
from fides.config import CONFIG
from fides.config.config_proxy import ConfigProxy


def get_messaging_method(
    service_type: Optional[str],
) -> Optional[MessagingMethod]:
    """returns messaging method based on configured service type"""
    if service_type in EMAIL_MESSAGING_SERVICES:
        return MessagingMethod.EMAIL
    if service_type in SMS_MESSAGING_SERVICES:
        return MessagingMethod.SMS
    return None


def get_schema_for_secrets(
    service_type: MessagingServiceType,
    secrets: PossibleMessagingSecrets,
) -> SUPPORTED_MESSAGING_SERVICE_SECRETS:
    """
    Returns the secrets that pertain to `service_type` represented as a Pydantic schema
    for validation purposes.
    """
    messaging_secret_schema_type = Union[
        Type[MessagingServiceSecretsMailgun],
        Type[MessagingServiceSecretsTwilioSMS],
        Type[MessagingServiceSecretsTwilioEmail],
        Type[MessagingServiceSecretsMailchimpTransactional],
        Type[MessagingServiceSecretsAWS_SES],
    ]
    try:
        schema_mapping: Dict[MessagingServiceType, messaging_secret_schema_type] = {
            MessagingServiceType.mailgun: MessagingServiceSecretsMailgun,
            MessagingServiceType.twilio_text: MessagingServiceSecretsTwilioSMS,
            MessagingServiceType.twilio_email: MessagingServiceSecretsTwilioEmail,
            MessagingServiceType.mailchimp_transactional: MessagingServiceSecretsMailchimpTransactional,
            MessagingServiceType.aws_ses: MessagingServiceSecretsAWS_SES,
        }
        schema: messaging_secret_schema_type = schema_mapping[service_type]
    except KeyError:
        raise ValueError(
            f"`service_type` {service_type} has no supported `secrets` validation."
        )

    return schema.model_validate(secrets)


class MessagingConfig(Base):
    """The DB ORM model for MessagingConfig"""

    key = Column(String, index=True, unique=True, nullable=False)
    name = Column(String, unique=True, index=True)
    service_type = Column(
        Enum(MessagingServiceType), index=True, unique=True, nullable=False
    )
    details = Column(MutableDict.as_mutable(JSONB), nullable=True)
    last_test_timestamp = Column(DateTime(timezone=True))
    last_test_succeeded = Column(Boolean)
    secrets = Column(
        MutableDict.as_mutable(
            StringEncryptedType(
                JSONTypeOverride,
                CONFIG.security.app_encryption_key,
                AesGcmEngine,
                "pkcs5",
            )
        ),
        nullable=True,
    )  # Type bytea in the db

    @classmethod
    def get_configuration(cls, db: Session, service_type: str) -> MessagingConfig:
        """
        Fetches the configured MessagingConfig record by service type. Once fetched this function validates that
        the MessagingConfig is configured with secrets.
        """
        instance: Optional[MessagingConfig] = cls.get_by(
            db=db, field="service_type", value=service_type
        )
        if not instance:
            raise MessageDispatchException(
                f"No messaging config found for service_type {service_type}."
            )
        if not instance.secrets:
            logger.warning(
                "Messaging secrets not found for config with key: {}", instance.key
            )
            raise MessageDispatchException(
                f"Messaging secrets not found for config with key: {instance.key}"
            )
        return instance

    @classmethod
    def get_by_type(
        cls,
        db: Session,
        service_type: MessagingServiceType,
    ) -> Optional[MessagingConfig]:
        """
        Retrieve the messaging config of the given type
        """
        return db.query(cls).filter_by(service_type=service_type.value).first()

    def set_secrets(
        self,
        *,
        db: Session,
        messaging_secrets: PossibleMessagingSecrets,
    ) -> None:
        """Creates or updates secrets associated with a config id"""

        service_type = self.service_type
        if not service_type:
            raise ValueError(
                "This object must have a `service_type` to validate secrets."
            )

        try:
            get_schema_for_secrets(
                service_type=service_type,  # type: ignore
                secrets=messaging_secrets,
            )
        except (
            KeyError,
            ValidationError,
        ) as exc:
            logger.error("Error: {}", Pii(str(exc)))
            # We don't want to handle these explicitly here, only in the API view
            raise

        self.secrets = messaging_secrets
        self.save(db=db)

    @classmethod
    def get_active_default(cls, db: Session) -> Optional[MessagingConfig]:
        """
        Utility method to return the active default messaging configuration.

        This is determined by looking at the `notifications.notification_service_type`
        config property. We determine that config property's value by using
        the ConfigProxy, which resolves the value based on API-set or traditional
        config-set mechanisms.
        """
        active_default_messaging_type = ConfigProxy(
            db
        ).notifications.notification_service_type
        if not active_default_messaging_type:
            return None
        try:
            service_type = MessagingServiceType[active_default_messaging_type]
            return cls.get_by_type(db, service_type)
        except KeyError:
            raise ValueError(
                f"Unknown notification_service_type {active_default_messaging_type} configured"
            )

    def update_test_status(
        self, test_status: MessagingConnectionTestStatus, db: Session
    ) -> None:
        """
        Updates last_test_timestamp and last_test_succeeded after an attempt to send a test message.
        """
        self.last_test_timestamp = datetime.now()
        self.last_test_succeeded = (
            test_status == MessagingConnectionTestStatus.succeeded
        )
        self.save(db)


def default_messaging_config_name(service_type: str) -> str:
    """
    Utility function for consistency in generating default message config names.

    Returns a name to be used in a default messaging config for the given type.
    """
    return MessagingServiceType(service_type).human_readable


def default_messaging_config_key(service_type: str) -> str:
    """
    Utility function for consistency in generating default message config keys.

    Returns a key to be used in a default messaging config for the given type.
    """
    return f"default_messaging_config_{service_type.lower()}"<|MERGE_RESOLUTION|>--- conflicted
+++ resolved
@@ -21,14 +21,12 @@
     SMS_MESSAGING_SERVICES,
     MessagingConnectionTestStatus,
     MessagingMethod,
-<<<<<<< HEAD
     MessagingServiceType,
 )
 from fides.api.schemas.messaging.shared_schemas import (
     SUPPORTED_MESSAGING_SERVICE_SECRETS,
-=======
+    MessagingMethod,
     MessagingServiceSecretsAWS_SES,
->>>>>>> 5d50626f
     MessagingServiceSecretsMailchimpTransactional,
     MessagingServiceSecretsMailgun,
     MessagingServiceSecretsTwilioEmail,
