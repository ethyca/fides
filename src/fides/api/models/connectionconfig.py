from __future__ import annotations

import enum
from datetime import datetime
from typing import Any, Dict, Optional, Type

from sqlalchemy import Boolean, Column, DateTime, Enum, ForeignKey, String, event
from sqlalchemy.dialects.postgresql import ARRAY, JSONB
from sqlalchemy.ext.mutable import MutableDict
from sqlalchemy.orm import Session, relationship
from sqlalchemy_utils.types.encrypted.encrypted_type import (
    AesGcmEngine,
    StringEncryptedType,
)

from fides.api.common_exceptions import KeyOrNameAlreadyExists
from fides.api.db.base_class import Base, FidesBase, JSONTypeOverride
from fides.api.models.sql_models import System  # type: ignore[attr-defined]
from fides.api.schemas.policy import ActionType
from fides.api.schemas.saas.saas_config import SaaSConfig
from fides.config import CONFIG


class ConnectionTestStatus(enum.Enum):
    """Enum for supplying statuses of validating credentials for a Connection Config to the user"""

    succeeded = "succeeded"
    failed = "failed"
    skipped = "skipped"


class ConnectionType(enum.Enum):
    """
    Supported types to which we can connect Fides.
    """

    postgres = "postgres"
    mongodb = "mongodb"
    mysql = "mysql"
    https = "https"
    saas = "saas"
    redshift = "redshift"
    snowflake = "snowflake"
    mssql = "mssql"
    mariadb = "mariadb"
    bigquery = "bigquery"
    manual = "manual"  # Deprecated - use manual_webhook instead
    sovrn = "sovrn"
    attentive = "attentive"
    dynamodb = "dynamodb"
    manual_webhook = "manual_webhook"  # Runs upfront before the traversal
    timescale = "timescale"
    fides = "fides"
    generic_erasure_email = "generic_erasure_email"  # Run after the traversal
    generic_consent_email = "generic_consent_email"  # Run after the traversal
<<<<<<< HEAD
    s3 = "s3"
=======
    scylla = "scylla"
>>>>>>> c9124ddb

    @property
    def human_readable(self) -> str:
        """Human-readable mapping for ConnectionTypes
        Add to this mapping if you add a new ConnectionType
        """
        readable_mapping: Dict[str, str] = {
            ConnectionType.attentive.value: "Attentive",
            ConnectionType.bigquery.value: "BigQuery",
            ConnectionType.dynamodb.value: "DynamoDB",
            ConnectionType.fides.value: "Fides Connector",
            ConnectionType.generic_consent_email.value: "Generic Consent Email",
            ConnectionType.generic_erasure_email.value: "Generic Erasure Email",
            ConnectionType.https.value: "Policy Webhook",
            ConnectionType.manual.value: "Manual Connector",
            ConnectionType.manual_webhook.value: "Manual Process",
            ConnectionType.mariadb.value: "MariaDB",
            ConnectionType.mongodb.value: "MongoDB",
            ConnectionType.mssql.value: "Microsoft SQL Server",
            ConnectionType.mysql.value: "MySQL",
            ConnectionType.postgres.value: "PostgreSQL",
            ConnectionType.redshift.value: "Amazon Redshift",
            ConnectionType.s3.value: "Amazon S3",
            ConnectionType.saas.value: "SaaS",
            ConnectionType.scylla.value: "Scylla DB",
            ConnectionType.snowflake.value: "Snowflake",
            ConnectionType.sovrn.value: "Sovrn",
            ConnectionType.timescale.value: "TimescaleDB",
        }
        try:
            return readable_mapping[self.value]
        except KeyError:
            raise NotImplementedError(
                "Add new ConnectionType to human_readable mapping"
            )


class AccessLevel(enum.Enum):
    """
    Perms given to the ConnectionConfig.  For example, with "read" permissions, fidesops promises
    to not modify the data on a connected application database in any way.

    "Write" perms mean we can update/delete items in the connected database.
    """

    read = "read"
    write = "write"


class ConnectionConfig(Base):
    """
    Stores credentials to connect fidesops to an engineer's application databases.
    """

    name = Column(String, nullable=True)
    key = Column(String, index=True, unique=True, nullable=False)
    description = Column(String, index=True, nullable=True)
    connection_type = Column(Enum(ConnectionType), nullable=False)
    access = Column(Enum(AccessLevel), nullable=False)
    secrets = Column(
        MutableDict.as_mutable(
            StringEncryptedType(
                JSONTypeOverride,
                CONFIG.security.app_encryption_key,
                AesGcmEngine,
                "pkcs5",
            )
        ),
        nullable=True,
    )  # Type bytea in the db
    last_test_timestamp = Column(DateTime(timezone=True))
    last_test_succeeded = Column(Boolean)
    disabled = Column(Boolean, server_default="f", default=False)
    disabled_at = Column(DateTime(timezone=True))

    # only applicable to ConnectionConfigs of connection type saas
    saas_config = Column(
        MutableDict.as_mutable(JSONB), index=False, unique=False, nullable=True
    )

    system_id = Column(
        String, ForeignKey(System.id_field_path), nullable=True, index=True
    )

    datasets = relationship(  # type: ignore[misc]
        "DatasetConfig",
        back_populates="connection_config",
        cascade="all, delete",
    )

    access_manual_webhook = relationship(  # type: ignore[misc]
        "AccessManualWebhook",
        back_populates="connection_config",
        cascade="delete",
        uselist=False,
    )

    pre_approval_webhooks = relationship(  # type: ignore[misc]
        "PreApprovalWebhook",
        back_populates="connection_config",
        cascade="delete",
    )

    system = relationship(System, back_populates="connection_configs", uselist=False)

    # Identifies the privacy actions needed from this connection by the associated system.
    enabled_actions = Column(
        ARRAY(Enum(ActionType, native_enum=False)), unique=False, nullable=True
    )

    @property
    def system_key(self) -> Optional[str]:
        """Property for caching a system identifier for systems (or connector names as a fallback) for consent reporting"""
        if self.system:
            return self.system.fides_key
        # TODO: Remove this fallback once all connection configs are linked to systems
        # This will always be None in the future. `self.system` will always be set.
        return self.name

    @property
    def authorized(self) -> bool:
        """Returns True if the connection config has an access token, used for OAuth2 connections"""

        saas_config = self.get_saas_config()
        if not saas_config:
            return False

        authentication = saas_config.client_config.authentication
        if not authentication:
            return False

        # hard-coding to avoid cyclic dependency
        if authentication.strategy != "oauth2_authorization_code":
            return False

        return bool(self.secrets and self.secrets.get("access_token"))

    @classmethod
    def create_without_saving(
        cls: Type[ConnectionConfig], db: Session, *, data: dict[str, Any]
    ) -> ConnectionConfig:
        """Create a ConnectionConfig without persisting to the database"""
        # Build properly formatted key/name for ConnectionConfig.
        # Borrowed from OrmWrappedFidesBase.create
        if hasattr(cls, "key"):
            if db.query(cls).filter_by(key=data["key"]).first():
                raise KeyOrNameAlreadyExists(
                    f"Key {data['key']} already exists in {cls.__name__}. Keys will be snake-cased names if not provided. "
                    f"If you are seeing this error without providing a key, please provide a key or a different name."
                    ""
                )

        # Create
        db_obj = cls(**data)  # type: ignore
        return db_obj

    def get_saas_config(self) -> Optional[SaaSConfig]:
        """Returns a SaaSConfig object from a yaml config"""
        return SaaSConfig(**self.saas_config) if self.saas_config else None

    def update_saas_config(
        self,
        db: Session,
        saas_config: SaaSConfig,
    ) -> None:
        """
        Updates the SaaS config and initializes any empty secrets with
        connector param default values if available (will not override any existing secrets)
        """
        default_secrets = {
            connector_param.name: connector_param.default_value
            for connector_param in saas_config.connector_params
            if connector_param.default_value
        }
        updated_secrets = {**default_secrets, **(self.secrets or {})}
        self.secrets = updated_secrets
        self.saas_config = saas_config.dict()
        self.save(db)

    def update_test_status(
        self, test_status: ConnectionTestStatus, db: Session
    ) -> None:
        """Updates last_test_timestamp and last_test_succeeded after an attempt to make a test connection.

        If the test was skipped, for example, on an HTTP Connector, don't update these fields.
        """
        if test_status == ConnectionTestStatus.skipped:
            return

        self.last_test_timestamp = datetime.now()
        self.last_test_succeeded = test_status == ConnectionTestStatus.succeeded
        self.save(db)

    def delete(self, db: Session) -> Optional[FidesBase]:
        """Hard deletes datastores that map this ConnectionConfig."""
        for dataset in self.datasets:
            dataset.delete(db=db)

        return super().delete(db=db)


@event.listens_for(ConnectionConfig.disabled, "set")
def connection_config_disabled_set(
    target: ConnectionConfig, value: bool, original_value: bool, _: Any
) -> None:
    """Update ConnectionConfig.disabled_at if ConnectionConfig.disabled changes"""
    if value != original_value:
        target.disabled_at = datetime.utcnow() if value else None<|MERGE_RESOLUTION|>--- conflicted
+++ resolved
@@ -53,11 +53,8 @@
     fides = "fides"
     generic_erasure_email = "generic_erasure_email"  # Run after the traversal
     generic_consent_email = "generic_consent_email"  # Run after the traversal
-<<<<<<< HEAD
     s3 = "s3"
-=======
     scylla = "scylla"
->>>>>>> c9124ddb
 
     @property
     def human_readable(self) -> str:
