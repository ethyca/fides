from __future__ import annotations

import enum
from datetime import datetime
from typing import Any, Dict, Optional, Type

from sqlalchemy import Boolean, Column, DateTime, Enum, ForeignKey, String, event
from sqlalchemy.dialects.postgresql import ARRAY, JSONB
from sqlalchemy.ext.mutable import MutableDict
from sqlalchemy.orm import Session, relationship
from sqlalchemy_utils.types.encrypted.encrypted_type import (
    AesGcmEngine,
    StringEncryptedType,
)

from fides.api.common_exceptions import KeyOrNameAlreadyExists
from fides.api.db.base_class import Base, FidesBase, JSONTypeOverride
from fides.api.models.sql_models import System  # type: ignore[attr-defined]
from fides.api.schemas.policy import ActionType
from fides.api.schemas.saas.saas_config import SaaSConfig
from fides.config import CONFIG


class ConnectionTestStatus(enum.Enum):
    """Enum for supplying statuses of validating credentials for a Connection Config to the user"""

    succeeded = "succeeded"
    failed = "failed"
    skipped = "skipped"


class ConnectionType(enum.Enum):
    """
    Supported types to which we can connect Fides.
    """

    attentive = "attentive"
    bigquery = "bigquery"
    dynamodb = "dynamodb"
    fides = "fides"
    generic_consent_email = "generic_consent_email"  # Run after the traversal
    generic_erasure_email = "generic_erasure_email"  # Run after the traversal
    google_cloud_sql_mysql = "google_cloud_sql_mysql"
    https = "https"
    manual = "manual"  # Deprecated - use manual_webhook instead
    manual_webhook = "manual_webhook"  # Runs upfront before the traversal
    mariadb = "mariadb"
    mongodb = "mongodb"
    mssql = "mssql"
    mysql = "mysql"
    postgres = "postgres"
    redshift = "redshift"
    saas = "saas"
    scylla = "scylla"
    snowflake = "snowflake"
    sovrn = "sovrn"
    timescale = "timescale"
<<<<<<< HEAD
=======
    fides = "fides"
    generic_erasure_email = "generic_erasure_email"  # Run after the traversal
    generic_consent_email = "generic_consent_email"  # Run after the traversal
    s3 = "s3"
    scylla = "scylla"
>>>>>>> 167c4a82

    @property
    def human_readable(self) -> str:
        """Human-readable mapping for ConnectionTypes
        Add to this mapping if you add a new ConnectionType
        """
        readable_mapping: Dict[str, str] = {
            ConnectionType.attentive.value: "Attentive",
            ConnectionType.bigquery.value: "BigQuery",
            ConnectionType.dynamodb.value: "DynamoDB",
            ConnectionType.fides.value: "Fides Connector",
            ConnectionType.generic_consent_email.value: "Generic Consent Email",
            ConnectionType.generic_erasure_email.value: "Generic Erasure Email",
            ConnectionType.google_cloud_sql_mysql.value: "Google Cloud SQL for MySQL",
            ConnectionType.https.value: "Policy Webhook",
            ConnectionType.manual_webhook.value: "Manual Process",
            ConnectionType.manual.value: "Manual Connector",
            ConnectionType.mariadb.value: "MariaDB",
            ConnectionType.mongodb.value: "MongoDB",
            ConnectionType.mssql.value: "Microsoft SQL Server",
            ConnectionType.mysql.value: "MySQL",
            ConnectionType.postgres.value: "PostgreSQL",
            ConnectionType.redshift.value: "Amazon Redshift",
            ConnectionType.s3.value: "Amazon S3",
            ConnectionType.saas.value: "SaaS",
            ConnectionType.scylla.value: "Scylla DB",
            ConnectionType.snowflake.value: "Snowflake",
            ConnectionType.sovrn.value: "Sovrn",
            ConnectionType.timescale.value: "TimescaleDB",
        }
        try:
            return readable_mapping[self.value]
        except KeyError:
            raise NotImplementedError(
                "Add new ConnectionType to human_readable mapping"
            )


class AccessLevel(enum.Enum):
    """
    Perms given to the ConnectionConfig.  For example, with "read" permissions, fidesops promises
    to not modify the data on a connected application database in any way.

    "Write" perms mean we can update/delete items in the connected database.
    """

    read = "read"
    write = "write"


class ConnectionConfig(Base):
    """
    Stores credentials to connect fidesops to an engineer's application databases.
    """

    name = Column(String, nullable=True)
    key = Column(String, index=True, unique=True, nullable=False)
    description = Column(String, index=True, nullable=True)
    connection_type = Column(Enum(ConnectionType), nullable=False)
    access = Column(Enum(AccessLevel), nullable=False)
    secrets = Column(
        MutableDict.as_mutable(
            StringEncryptedType(
                JSONTypeOverride,
                CONFIG.security.app_encryption_key,
                AesGcmEngine,
                "pkcs5",
            )
        ),
        nullable=True,
    )  # Type bytea in the db
    last_test_timestamp = Column(DateTime(timezone=True))
    last_test_succeeded = Column(Boolean)
    disabled = Column(Boolean, server_default="f", default=False)
    disabled_at = Column(DateTime(timezone=True))

    # only applicable to ConnectionConfigs of connection type saas
    saas_config = Column(
        MutableDict.as_mutable(JSONB), index=False, unique=False, nullable=True
    )

    system_id = Column(
        String, ForeignKey(System.id_field_path), nullable=True, index=True
    )

    datasets = relationship(  # type: ignore[misc]
        "DatasetConfig",
        back_populates="connection_config",
        cascade="all, delete",
    )

    access_manual_webhook = relationship(  # type: ignore[misc]
        "AccessManualWebhook",
        back_populates="connection_config",
        cascade="delete",
        uselist=False,
    )

    pre_approval_webhooks = relationship(  # type: ignore[misc]
        "PreApprovalWebhook",
        back_populates="connection_config",
        cascade="delete",
    )

    system = relationship(System, back_populates="connection_configs", uselist=False)

    # Identifies the privacy actions needed from this connection by the associated system.
    enabled_actions = Column(
        ARRAY(Enum(ActionType, native_enum=False)), unique=False, nullable=True
    )

    @property
    def system_key(self) -> Optional[str]:
        """Property for caching a system identifier for systems (or connector names as a fallback) for consent reporting"""
        if self.system:
            return self.system.fides_key
        # TODO: Remove this fallback once all connection configs are linked to systems
        # This will always be None in the future. `self.system` will always be set.
        return self.name

    @property
    def authorized(self) -> bool:
        """Returns True if the connection config has an access token, used for OAuth2 connections"""

        saas_config = self.get_saas_config()
        if not saas_config:
            return False

        authentication = saas_config.client_config.authentication
        if not authentication:
            return False

        # hard-coding to avoid cyclic dependency
        if authentication.strategy != "oauth2_authorization_code":
            return False

        return bool(self.secrets and self.secrets.get("access_token"))

    @classmethod
    def create_without_saving(
        cls: Type[ConnectionConfig], db: Session, *, data: dict[str, Any]
    ) -> ConnectionConfig:
        """Create a ConnectionConfig without persisting to the database"""
        # Build properly formatted key/name for ConnectionConfig.
        # Borrowed from OrmWrappedFidesBase.create
        if hasattr(cls, "key"):
            if db.query(cls).filter_by(key=data["key"]).first():
                raise KeyOrNameAlreadyExists(
                    f"Key {data['key']} already exists in {cls.__name__}. Keys will be snake-cased names if not provided. "
                    f"If you are seeing this error without providing a key, please provide a key or a different name."
                    ""
                )

        # Create
        db_obj = cls(**data)  # type: ignore
        return db_obj

    def get_saas_config(self) -> Optional[SaaSConfig]:
        """Returns a SaaSConfig object from a yaml config"""
        return SaaSConfig(**self.saas_config) if self.saas_config else None

    def update_saas_config(
        self,
        db: Session,
        saas_config: SaaSConfig,
    ) -> None:
        """
        Updates the SaaS config and initializes any empty secrets with
        connector param default values if available (will not override any existing secrets)
        """
        default_secrets = {
            connector_param.name: connector_param.default_value
            for connector_param in saas_config.connector_params
            if connector_param.default_value
        }
        updated_secrets = {**default_secrets, **(self.secrets or {})}
        self.secrets = updated_secrets
        self.saas_config = saas_config.dict()
        self.save(db)

    def update_test_status(
        self, test_status: ConnectionTestStatus, db: Session
    ) -> None:
        """Updates last_test_timestamp and last_test_succeeded after an attempt to make a test connection.

        If the test was skipped, for example, on an HTTP Connector, don't update these fields.
        """
        if test_status == ConnectionTestStatus.skipped:
            return

        self.last_test_timestamp = datetime.now()
        self.last_test_succeeded = test_status == ConnectionTestStatus.succeeded
        self.save(db)

    def delete(self, db: Session) -> Optional[FidesBase]:
        """Hard deletes datastores that map this ConnectionConfig."""
        for dataset in self.datasets:
            dataset.delete(db=db)

        return super().delete(db=db)


@event.listens_for(ConnectionConfig.disabled, "set")
def connection_config_disabled_set(
    target: ConnectionConfig, value: bool, original_value: bool, _: Any
) -> None:
    """Update ConnectionConfig.disabled_at if ConnectionConfig.disabled changes"""
    if value != original_value:
        target.disabled_at = datetime.utcnow() if value else None<|MERGE_RESOLUTION|>--- conflicted
+++ resolved
@@ -50,19 +50,12 @@
     mysql = "mysql"
     postgres = "postgres"
     redshift = "redshift"
+    s3 = "s3"
     saas = "saas"
     scylla = "scylla"
     snowflake = "snowflake"
     sovrn = "sovrn"
     timescale = "timescale"
-<<<<<<< HEAD
-=======
-    fides = "fides"
-    generic_erasure_email = "generic_erasure_email"  # Run after the traversal
-    generic_consent_email = "generic_consent_email"  # Run after the traversal
-    s3 = "s3"
-    scylla = "scylla"
->>>>>>> 167c4a82
 
     @property
     def human_readable(self) -> str:
