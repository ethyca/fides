"""EventAudit model and related enums for comprehensive audit logging."""

from enum import Enum as EnumType

from sqlalchemy import Column, String, Text
from sqlalchemy.dialects.postgresql import JSONB
from sqlalchemy.ext.declarative import declared_attr

from fides.api.db.base_class import Base
from fides.api.db.util import EnumColumn


class EventAuditType(str, EnumType):
    """Hierarchical event types for audit logging - variable depth as needed."""

    # System
    system_updated = "system.updated"

    # System group
    system_group_created = "system_group.created"
    system_group_updated = "system_group.updated"
    system_group_deleted = "system_group.deleted"

    # Taxonomy
    taxonomy_created = "taxonomy.created"
    taxonomy_updated = "taxonomy.updated"
    taxonomy_deleted = "taxonomy.deleted"
    taxonomy_usage_updated = "taxonomy.usage.updated"
    taxonomy_usage_deleted = "taxonomy.usage.deleted"
    taxonomy_element_created = "taxonomy.element.created"
    taxonomy_element_updated = "taxonomy.element.updated"
    taxonomy_element_deleted = "taxonomy.element.deleted"

<<<<<<< HEAD
    # Connection operations
    connection_created = "connection.created"
    connection_updated = "connection.updated"
    connection_deleted = "connection.deleted"

    # Connection secrets operations
    connection_secrets_created = "connection.secrets.created"
    connection_secrets_updated = "connection.secrets.updated"
    connection_secrets_deleted = "connection.secrets.deleted"
=======
    # Digest
    digest_execution_started = "digest.execution.started"
    digest_execution_completed = "digest.execution.completed"
    digest_execution_interrupted = "digest.execution.interrupted"
    digest_execution_resumed = "digest.execution.resumed"
    digest_communications_sent = "digest.communications.sent"
    digest_checkpoint_created = "digest.checkpoint.created"
>>>>>>> b894ba29


class EventAuditStatus(str, EnumType):
    """Status enum for event audit logging."""

    succeeded = "succeeded"
    failed = "failed"


class EventAudit(Base):
    """Audit log for significant business events across the Fides platform."""

    @declared_attr
    def __tablename__(cls) -> str:
        return "event_audit"

    # Uses EventAuditType values but left as String to avoid future migrations
    event_type = Column(String, index=True, nullable=False)
    user_id = Column(String, nullable=True, index=True)

    # Resource information
    resource_type = Column(String, nullable=True, index=True)
    resource_identifier = Column(String, nullable=True, index=True)

    # User-friendly description of event
    description = Column(Text, nullable=True)

    # Structured data about event
    event_details = Column(JSONB, nullable=True)

    # Status of the event
    status = Column(
        EnumColumn(EventAuditStatus),
        index=True,
        nullable=False,
    )<|MERGE_RESOLUTION|>--- conflicted
+++ resolved
@@ -31,7 +31,6 @@
     taxonomy_element_updated = "taxonomy.element.updated"
     taxonomy_element_deleted = "taxonomy.element.deleted"
 
-<<<<<<< HEAD
     # Connection operations
     connection_created = "connection.created"
     connection_updated = "connection.updated"
@@ -41,7 +40,7 @@
     connection_secrets_created = "connection.secrets.created"
     connection_secrets_updated = "connection.secrets.updated"
     connection_secrets_deleted = "connection.secrets.deleted"
-=======
+
     # Digest
     digest_execution_started = "digest.execution.started"
     digest_execution_completed = "digest.execution.completed"
@@ -49,7 +48,6 @@
     digest_execution_resumed = "digest.execution.resumed"
     digest_communications_sent = "digest.communications.sent"
     digest_checkpoint_created = "digest.checkpoint.created"
->>>>>>> b894ba29
 
 
 class EventAuditStatus(str, EnumType):
