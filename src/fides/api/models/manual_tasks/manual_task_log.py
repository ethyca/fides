--- conflicted
+++ resolved
@@ -30,19 +30,11 @@
         String, ForeignKey("manual_task.id", ondelete="CASCADE"), nullable=False
     )
     config_id = Column(
-<<<<<<< HEAD
-        String, ForeignKey("manual_task_config.id", ondelete="SET NULL"), nullable=True
-    )
-    instance_id = Column(
-        String,
-        ForeignKey("manual_task_instance.id", ondelete="SET NULL"),
-=======
         String, ForeignKey("manual_task_config.id", ondelete="CASCADE"), nullable=True
     )
     instance_id = Column(
         String,
         ForeignKey("manual_task_instance.id", ondelete="CASCADE"),
->>>>>>> 2dbf6f1c
         nullable=True,
     )
     status = Column(String, nullable=False)
