from __future__ import annotations

from enum import Enum
from typing import Any, Dict, List, Optional, Set, Type
from uuid import uuid4

from sqlalchemy import Boolean, Column
from sqlalchemy import Enum as EnumColumn
from sqlalchemy import Float, ForeignKey, String, UniqueConstraint
from sqlalchemy.dialects.postgresql import ARRAY, JSONB
from sqlalchemy.ext.declarative import declared_attr
from sqlalchemy.orm import Query, RelationshipProperty, Session, relationship
from sqlalchemy.orm.dynamic import AppenderQuery

from fides.api.db.base_class import Base
from fides.api.models import (
    create_historical_data_from_record,
    dry_update_data,
    update_if_modified,
)
from fides.api.models.location_regulation_selections import PrivacyNoticeRegion
from fides.api.models.privacy_notice import PrivacyNotice
from fides.api.models.property import Property
from fides.api.schemas.language import SupportedLanguage


class ExperienceNotices(Base):
    """
    A many-to-many table that linkes Privacy Notices to shared Privacy Experience Configs.
    """

    def generate_uuid(self) -> str:
        """
        Generates a uuid with a prefix based on the tablename to be used as the
        record's ID value
        """
        try:
            prefix = f"{self.current_column.table.name[:3]}_"  # type: ignore
        except AttributeError:
            prefix = ""
        uuid = str(uuid4())
        return f"{prefix}{uuid}"

    # Overrides Base.id so this is not a primary key.
    # Instead, we have a composite PK of notice_id and experience_config_id
    id = Column(String(255), default=generate_uuid)

    notice_id = Column(
        String,
        ForeignKey("privacynotice.id", ondelete="CASCADE"),
        index=True,
        nullable=False,
        primary_key=True,
    )
    experience_config_id = Column(
        String,
        ForeignKey("privacyexperienceconfig.id", ondelete="CASCADE"),
        index=True,
        nullable=False,
        primary_key=True,
    )


class ComponentType(Enum):
    """
    The component type - not formalized in the db

    Overlay type has been deprecated but can't be removed for backwards compatibility
    without significant data migrations.
    """

    overlay = "overlay"  # Deprecated. DO NOT REMOVE.
    banner_and_modal = "banner_and_modal"
    modal = "modal"
    privacy_center = "privacy_center"
    tcf_overlay = "tcf_overlay"  # TCF Banner + modal combined


# Fides JS UX Types - there should only be one of these defined per region
FidesJSUXTypes: List[ComponentType] = [
    ComponentType.banner_and_modal,
    ComponentType.modal,
]


class PrivacyExperienceConfigBase:
    """
    Common fields shared between:
    - ExperienceConfigTemplate
    - PrivacyExperienceConfig
    - PrivacyExperienceConfigHistory

    These are non-translated fields.
    """

    allow_language_selection = Column(
        Boolean,
    )
    auto_detect_language = Column(
        Boolean,
    )
    dismissable = Column(Boolean)

    @declared_attr
    def component(cls) -> Column:
        return Column(
            EnumColumn(ComponentType),
            nullable=False,
            index=True,
        )

    disabled = Column(Boolean, nullable=False, default=True)
    name = Column(String)


class ExperienceConfigTemplate(PrivacyExperienceConfigBase, Base):
    """Table for out-of-the-box Experience Configurations"""

    allow_language_selection = Column(
        Boolean, nullable=False, default=False, server_default="f"
    )  # Overrides PrivacyExperienceConfigBase to make non-nullable
    auto_detect_language = Column(
        Boolean, nullable=False, default=True, server_default="t"
    )  # Overrides PrivacyExperienceConfigBase to make non-nullable
    dismissable = Column(
        Boolean, nullable=False, default=True, server_default="t"
    )  # Overrides PrivacyExperienceConfigBase to make non-nullable
    name = Column(
        String, nullable=False
    )  # Overriding PrivacyExperienceConfigBase to make non-nullable

    privacy_notice_keys = Column(
        ARRAY(String)
    )  # A list of notice keys which should correspond to a subset of out-of-the-box notice keys
    regions = Column(
        ARRAY(EnumColumn(PrivacyNoticeRegion, native_enum=False)),
    )
    translations = Column(
        ARRAY(JSONB)
    )  # A list of all available out of the box translations


class ExperienceTranslationBase:
    """Base schema for fields shared between ExperienceTranslation and PrivacyExperienceHistory."""

    accept_button_label = Column(String)
    acknowledge_button_label = Column(String)
    banner_description = Column(String)
    banner_title = Column(String)
    description = Column(String)
    is_default = Column(Boolean, nullable=False, default=False)

    language = Column(
        EnumColumn(
            SupportedLanguage,
            native_enum=False,
            values_callable=lambda x: [
                i.value for i in x
            ],  # allows enum _values_ to be stored rather than name
        ),
    )

    privacy_policy_link_label = Column(String)
    privacy_policy_url = Column(String)
    privacy_preferences_link_label = Column(String)
    reject_button_label = Column(String)
    save_button_label = Column(String)
    title = Column(String)


class PrivacyExperienceConfig(PrivacyExperienceConfigBase, Base):
    """
    The Privacy Experience Configuration model that stores shared configuration for Privacy Experiences.

    - Translations, Notices, and Regions (via Privacy Experiences) are linked to this resource.
    """

    allow_language_selection = Column(
        Boolean, nullable=False, default=False, server_default="f"
    )  # Overrides PrivacyExperienceConfigBase to make non-nullable
    auto_detect_language = Column(
        Boolean, nullable=False, default=True, server_default="t"
    )  # Overrides PrivacyExperienceConfigBase to make non-nullable
    disabled = Column(
        Boolean, nullable=False, default=True, index=True
    )  # Overridding PrivacyExperienceConfigBase to index
    dismissable = Column(
        Boolean, nullable=False, default=True, server_default="t"
    )  # Overrides PrivacyExperienceConfigBase to make non-nullable
    name = Column(
        String, nullable=False
    )  # Overriding PrivacyExperienceConfigBase to make non-nullable
    origin = Column(String, ForeignKey(ExperienceConfigTemplate.id_field_path))

    # Relationships
    experiences = relationship(
        "PrivacyExperience",
        back_populates="experience_config",
        lazy="dynamic",
        cascade="all,delete",
    )

    privacy_notices: RelationshipProperty[List[PrivacyNotice]] = relationship(
        "PrivacyNotice",
        secondary="experiencenotices",
        back_populates="experience_configs",
        lazy="selectin",
    )

    translations: RelationshipProperty[List[ExperienceTranslation]] = relationship(
        "ExperienceTranslation",
        backref="privacy_experience_config",
        lazy="selectin",
        order_by="ExperienceTranslation.created_at",
    )

    properties: RelationshipProperty[List[Property]] = relationship(
        "Property",
        secondary="plus_privacy_experience_config_property",
        back_populates="experiences",
        lazy="selectin",
    )

    @property
    def regions(self) -> List[PrivacyNoticeRegion]:
        """Return the regions using this experience config"""
        return [exp.region for exp in self.experiences]  # type: ignore[attr-defined]

    def get_translation_by_language(
        self, db: Session, language: Optional[SupportedLanguage]
    ) -> Optional[ExperienceTranslation]:
        """Lookup a translation on an ExperienceConfig by language if it exists"""
        if not language:
            return None
        return (
            db.query(ExperienceTranslation)
            .filter(
                ExperienceTranslation.language == language,
                ExperienceTranslation.experience_config_id == self.id,
            )
            .first()
        )

    @classmethod
    def create(
        cls: Type[PrivacyExperienceConfig],
        db: Session,
        *,
        data: dict[str, Any],
        check_name: bool = False,
    ) -> PrivacyExperienceConfig:
        """
        Creates an Experience Config which is a large exercise!

        - Creates the ExperienceConfig
        - For each Translation supplied, creates an ExperienceTranslation and a historical
        record combining details from the translation and the Experience Config
        - Links regions to the ExperienceConfig (by creating/updating associated PrivacyExperiences
        and adding a FK back to the config)
        - Adds/removes Notices to/from the Experience Config
        """
        translations = data.pop("translations", [])
        regions = data.pop("regions", [])
        privacy_notice_ids = data.pop("privacy_notice_ids", [])
        properties = data.pop("properties", [])
        data.pop(
            "id", None
        )  # Default templates may have ids but we don't want to use them here

        experience_config: PrivacyExperienceConfig = super().create(
            db=db, data=data, check_name=check_name
        )

        for translation_data in translations:
            # Create an ExperienceTranslation
            translation = ExperienceTranslation.create(
                db,
                data={**translation_data, "experience_config_id": experience_config.id},
            )
            # Version the ExperienceTranslation and the original PrivacyExperienceConfig together.
            PrivacyExperienceConfigHistory.create(
                db,
                data={**data, **translation_data, "translation_id": translation.id},
                check_name=False,
            )

        # Link regions to this PrivacyExperienceConfig via the PrivacyExperience table
        upsert_privacy_experiences_after_config_update(db, experience_config, regions)
        # Link Privacy Notices to this Privacy Experience config via the ExperienceNotices table
        link_notices_to_experience_config(
            db, notice_ids=privacy_notice_ids, experience_config=experience_config
        )
        # Link Properties to this Privacy Experience config via the PrivacyExperienceConfigProperty table
        link_properties_to_experience_config(db, properties, experience_config)

        return experience_config

    def update(self, db: Session, *, data: dict[str, Any]) -> PrivacyExperienceConfig:
        """
        Updates a PrivacyExperienceConfig and related resources which is a large exercise!

        - Updates the PrivacyExperienceConfig details
        - For each supplied translation, add, update, or delete translations so they match
        the translations in the update request
        - For each remaining translation, if the translation or the config has changed,
        create a historical record for auditing purposes
        - Link or unlink regions (via Privacy Experiences)
        - Link or unlink Privacy Notices
        """
        request_translations = data.pop("translations", [])
        regions = data.pop("regions", [])
        privacy_notice_ids = data.pop("privacy_notice_ids", [])
        properties = data.pop("properties", [])

        # Do a patch update of the existing privacy experience config if applicable
        config_updated = update_if_modified(self, db=db, data=data)

        for translation_data in request_translations:
            existing_translation: Optional[
                ExperienceTranslation
            ] = self.get_translation_by_language(db, translation_data.get("language"))
            if existing_translation:
                # Do a patch update of the existing experience translation if applicable
                translation_updated: bool = update_if_modified(
                    existing_translation,
                    db=db,
                    data={**translation_data, "experience_config_id": self.id},
                )
                translation = existing_translation
            else:
                translation_updated = True
                # Create a new Experience Translation since one doesn't exist
                translation = ExperienceTranslation.create(
                    db,
                    data={**translation_data, "experience_config_id": self.id},
                )

            if config_updated or translation_updated:
                create_historical_record_for_config_and_translation(
                    db,
                    privacy_experience_config=self,
                    experience_translation=translation,
                )

        # Deletes any Experience Translations that were not supplied in the request
        delete_experience_config_translations(
            db=db,
            privacy_experience_config=self,
            request_translations=request_translations,
        )

        # Link regions to this PrivacyExperienceConfig via the PrivacyExperience table
        upsert_privacy_experiences_after_config_update(db, self, regions)

        # Link Privacy Notices to this Privacy Experience config via the ExperienceNotices table
        link_notices_to_experience_config(
            db, notice_ids=privacy_notice_ids, experience_config=self
        )
        # Link Properties to this Privacy Experience config via the PrivacyExperienceConfigProperty table
        link_properties_to_experience_config(db, properties, self)

        return self  # type: ignore[return-value]

    def dry_update(self, *, data: dict[str, Any]) -> PrivacyExperienceConfig:
        """
        A utility method to get an updated ExperienceConfig without saving it to the db.

        This is used to see what an object update would look like, in memory,
        without actually persisting the update to the db
        """
        updated_attributes = dry_update_data(resource=self, data_updates=data)
        updated_attributes.pop("regions", [])
        updated_attributes.pop("translations", [])
        # Updated privacy notice ids from the request will be in this format
        updated_attributes.pop("privacy_notice_ids", [])
        # Existing privacy notices on the ExperienceConfig need to be popped off here as well
        # to prevent the ExperienceConfig "dry_update" from being added to Session.new
        # (which would cause another PrivacyExperienceConfig to be created!)
        updated_attributes.pop("privacy_notices", [])
        updated_attributes.pop("properties", [])

        return PrivacyExperienceConfig(**updated_attributes)

    def dry_update_translations(
        self, data: list[dict[str, Any]]
    ) -> List[ExperienceTranslation]:
        """A utility method to get updated ExperienceTranslations without saving them to the db"""
        dry_updated_translations = []
        for translation_data in data:
            existing_translation = self.get_translation_by_language(
                Session.object_session(self), translation_data.get("language")
            )
            if existing_translation:
                updated_attributes: Dict = dry_update_data(
                    existing_translation, translation_data
                )
            else:
                updated_attributes = translation_data
            dry_updated_translations.append(ExperienceTranslation(**updated_attributes))
        return dry_updated_translations


class ExperienceTranslation(ExperienceTranslationBase, Base):
    """Stores all the translations for a given Experience Config"""

    experience_config_id = Column(
        String,
        ForeignKey(PrivacyExperienceConfig.id_field_path),
        nullable=False,
        index=True,
    )

    language = Column(
        EnumColumn(
            SupportedLanguage,
            native_enum=False,
            values_callable=lambda x: [
                i.value for i in x
            ],  # allows enum _values_ to be stored rather than name
        ),
        nullable=False,
    )  # Overridding language on ExperienceTranslationBase to make this non-nullable

    __table_args__ = (
        UniqueConstraint(
            "language", "experience_config_id", name="experience_translation"
        ),
    )

    histories: RelationshipProperty[AppenderQuery] = relationship(
        "PrivacyExperienceConfigHistory",
        backref="experience_translation",
        lazy="dynamic",
        order_by="PrivacyExperienceConfigHistory.created_at",
    )

    @property
    def version(self) -> Optional[float]:
        """Convenience property that returns the latest version number of the translation"""
        return (
            self.experience_config_history.version  # type: ignore[return-value]
            if self.experience_config_history
            else None
        )

    @property
    def experience_config_history(self) -> Optional[PrivacyExperienceConfigHistory]:
        """Convenience property that returns the experience config history for the latest version.

        Note that there are possibly many historical records for the given experience config translation,
        this just returns the current corresponding historical record.
        """
        # Histories are sorted at the relationship level
        return self.histories[-1] if self.histories.count() else None

    @property
    def privacy_experience_config_history_id(self) -> Optional[str]:
        """Convenience property that returns the experience config history id for the latest version.

        Note that there are possibly many historical records for the given experience config translation, this just returns the current
        corresponding historical record.
        """
        return (
            self.experience_config_history.id
            if self.experience_config_history
            else None
        )


class DeprecatedPrivacyExperienceConfigHistoryFields:
    """Fields we no longer collect and save, but are retaining on early records for auditing purposes"""

    banner_enabled = Column(
        String(), index=True
    )  # No longer collected, this is now a function of the experience config type itself


class PrivacyExperienceConfigHistory(
    ExperienceTranslationBase,
    PrivacyExperienceConfigBase,
    DeprecatedPrivacyExperienceConfigHistoryFields,
    Base,
):
    """Experience Config History table for auditing purposes.

    When an Experience Config and/or an Experience Translation is modified, a new version is
    created here that stores a snapshot of these records combined.  Consent reporting can contain
    an id to this resource which preserves the details of the Experience viewed by the end user.
    """

    origin = Column(String, ForeignKey(ExperienceConfigTemplate.id_field_path))

    translation_id = Column(
        String,
        ForeignKey(ExperienceTranslation.id_field_path, ondelete="SET NULL"),
        index=True,
    )  # If a translation is deleted, this is set to null, but the overall record remains in the database for reporting purposes

    version = Column(Float, nullable=False, default=1.0)


class PrivacyExperience(Base):
    """Privacy Experiences connect a region to a shared PrivacyExperienceConfig.

    Privacy Experiences are queried by end-users in a specific region.  The configuration is loaded
    from their PrivacyExperienceConfig.
    """

    region = Column(EnumColumn(PrivacyNoticeRegion), nullable=False, index=True)

    experience_config_id = Column(
        String,
        ForeignKey(PrivacyExperienceConfig.id_field_path),
        nullable=False,
        index=True,
    )

    experience_config = relationship(
        "PrivacyExperienceConfig",
        back_populates="experiences",
        uselist=False,
    )

    @property
    def component(self) -> Optional[ComponentType]:
        """For backwards compatibility, returns the component from the attached Privacy Experience Config
        This used to be stored at the PrivacyExperience level too.
        """
        if not self.experience_config_id:
            return None
        return self.experience_config.component  # type: ignore[return-value]

    @property
    def show_banner(self) -> bool:
        """Backwards compatible property for whether the banner should be shown.

        Logic used to be much more complex and calculated at runtime. Now this can be derived from just the component type
        """
        if self.component in [
            ComponentType.tcf_overlay,
            ComponentType.banner_and_modal,
            ComponentType.overlay,
        ]:  # Overlay type is deprecated. For backwards compatibility.
            return True

        return False

    # Attribute that can be added as the result of "get_related_privacy_notices". Privacy notices aren't directly
    # related to experiences.
    privacy_notices: List[PrivacyNotice] = []
    # TCF attributes that can be added at runtime as the result of "get_related_tcf_contents"
    tcf_purpose_consents: List = []
    tcf_purpose_legitimate_interests: List = []
    tcf_special_purposes: List = []
    tcf_vendor_consents: List = []
    tcf_vendor_legitimate_interests: List = []
    tcf_features: List = []
    tcf_special_features: List = []
    tcf_system_consents: List = []
    tcf_system_legitimate_interests: List = []
    gvl: Optional[Dict] = {}
    gvl_translations: Optional[Dict] = {}
    # TCF Developer-Friendly Meta added at runtime as the result of build_tc_data_for_mobile
    meta: Dict = {}

    @property
    def region_country(self) -> str:
        """The experience's country, based on naming convention of its region string."""
        return region_country(self.region.value)  # type: ignore[attr-defined]

    @staticmethod
    def get_experiences_by_region_and_component(
        db: Session, region: str, component: ComponentType
    ) -> Query:
        """Utility method to load experiences for a given region and component type"""
        return (
            db.query(PrivacyExperience)
            .join(
                PrivacyExperienceConfig,
                PrivacyExperienceConfig.id == PrivacyExperience.experience_config_id,
            )
            .filter(
                PrivacyExperience.region == region,
                PrivacyExperienceConfig.component  # pylint: disable=comparison-with-callable
                == component,
            )
        )


def upsert_privacy_experiences_after_config_update(
    db: Session,
    experience_config: PrivacyExperienceConfig,
    regions: List[PrivacyNoticeRegion],
) -> List[PrivacyNoticeRegion]:
    """
    Links regions to a PrivacyExperienceConfig by adding or removing PrivacyExperience records.
    """
    current_regions: List[PrivacyNoticeRegion] = experience_config.regions
    removed_regions: List[
        PrivacyNoticeRegion
    ] = [  # Regions that were not in the request, but currently attached to the Config
        PrivacyNoticeRegion(reg)
        for reg in {reg.value for reg in current_regions}.difference(
            {reg.value for reg in regions}
        )
    ]

    # Delete any PrivacyExperiences whose regions are not in the request
    experience_config.experiences.filter(  # type: ignore[call-arg]
        PrivacyExperience.region.in_(removed_regions)
    ).delete()

    for region in regions:
        existing_experience = (
            db.query(PrivacyExperience)
            .filter(
                PrivacyExperience.experience_config_id == experience_config.id,
                PrivacyExperience.region == region,
            )
            .first()
        )

        if not existing_experience:
            # Create a Privacy Experience for any new regions
            PrivacyExperience.create(
                db,
                data={
                    "region": region,
                    "experience_config_id": experience_config.id,
                },
            )

    return experience_config.regions


def region_country(region: str) -> str:
    """
    Utility function to extract the country string from a region string,
    based on naming convention (i.e. `country_subregion`)
    """
    return region.split("_")[0]


def link_notices_to_experience_config(
    db: Session,
    notice_ids: List[str],
    experience_config: PrivacyExperienceConfig,
) -> List[PrivacyNotice]:
    """
    Link supplied Notices to ExperienceConfig and unlink any notices not supplied.
    """
    new_notices: Query = db.query(PrivacyNotice).filter(
        PrivacyNotice.id.in_(notice_ids)
    )

    for notice in new_notices:
        if notice not in experience_config.privacy_notices:
            experience_config.privacy_notices.append(notice)

    to_remove: Set[PrivacyNotice] = set(
        notice for notice in experience_config.privacy_notices
    ) - set(notice for notice in new_notices)

    for privacy_notice in to_remove:
        experience_config.privacy_notices.remove(privacy_notice)

    experience_config.save(db)
    return experience_config.privacy_notices


def link_properties_to_experience_config(
    db: Session,
    properties: List[Dict[str, Any]],
    experience_config: PrivacyExperienceConfig,
) -> List[Property]:
    """
    Link supplied properties to ExperienceConfig and unlink any properties not supplied.
    """
    new_properties = (
        db.query(Property)
        .filter(Property.id.in_([prop["id"] for prop in properties]))
        .all()
    )
    experience_config.properties = new_properties
    experience_config.save(db)
    return experience_config.properties


def create_historical_record_for_config_and_translation(
    db: Session,
    privacy_experience_config: PrivacyExperienceConfig,
    experience_translation: ExperienceTranslation,
) -> None:
    """
    Create a PrivacyExperienceConfigHistory record that preserves changes from the ExperienceTranslation and/or its
    PrivacyExperienceConfig for consent reporting purposes.

    The id of this record is used to save more context around what an end user was shown when saving privacy preferences.
    """
    existing_version: float = experience_translation.version or 0.0
    history_data: dict = create_historical_data_from_record(privacy_experience_config)
    history_data.pop("privacy_notices", None)
    history_data.pop("translations", None)
<<<<<<< HEAD
    history_data.pop("properties", None)
=======

>>>>>>> 19a8d5a6
    updated_translation_data: dict = create_historical_data_from_record(
        experience_translation
    )
    # Translations have FK's back to experience config but the historical data does not
    updated_translation_data.pop("experience_config_id", None)

    # Create a historical record for reporting purposes, which versions
    # elements from both the PrivacyExperienceConfig and ExperienceTranslation
    PrivacyExperienceConfigHistory.create(
        db,
        data={
            **history_data,
            **updated_translation_data,
            "translation_id": experience_translation.id,
            "version": existing_version + 1.0,
        },
        check_name=False,
    )


def delete_experience_config_translations(
    db: Session,
    privacy_experience_config: PrivacyExperienceConfig,
    request_translations: Dict,
) -> None:
    """Removes any translations that are currently stored on the PrivacyExperienceConfig but not in the update request"""
    experience_translations: List[
        ExperienceTranslation
    ] = privacy_experience_config.translations
    translations_to_remove: Set[SupportedLanguage] = set(  # type: ignore[assignment]
        translation.language for translation in experience_translations
    ).difference(
        set(translation.get("language") for translation in request_translations)
    )

    db.query(ExperienceTranslation).filter(
        ExperienceTranslation.language.in_(translations_to_remove),
        ExperienceTranslation.experience_config_id == privacy_experience_config.id,
    ).delete()
    db.commit()<|MERGE_RESOLUTION|>--- conflicted
+++ resolved
@@ -701,11 +701,8 @@
     history_data: dict = create_historical_data_from_record(privacy_experience_config)
     history_data.pop("privacy_notices", None)
     history_data.pop("translations", None)
-<<<<<<< HEAD
     history_data.pop("properties", None)
-=======
-
->>>>>>> 19a8d5a6
+
     updated_translation_data: dict = create_historical_data_from_record(
         experience_translation
     )
