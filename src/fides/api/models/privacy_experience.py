--- conflicted
+++ resolved
@@ -13,22 +13,12 @@
 from sqlalchemy.orm.dynamic import AppenderQuery
 
 from fides.api.db.base_class import Base
-<<<<<<< HEAD
-from fides.api.models.custom_asset import CustomAsset
-from fides.api.models.privacy_notice import (
-    PrivacyNotice,
-    PrivacyNoticeRegion,
-=======
 from fides.api.models import (
->>>>>>> f4bb0244
     create_historical_data_from_record,
     dry_update_data,
     update_if_modified,
 )
-<<<<<<< HEAD
-=======
 from fides.api.models.privacy_notice import PrivacyNotice, PrivacyNoticeRegion
->>>>>>> f4bb0244
 from fides.api.schemas.language import SupportedLanguage
 
 
@@ -82,7 +72,6 @@
     modal = "modal"
     privacy_center = "privacy_center"
     tcf_overlay = "tcf_overlay"  # TCF Banner + modal combined
-<<<<<<< HEAD
 
 
 # Fides JS UX Types - there should only be one of these defined per region
@@ -92,17 +81,6 @@
 ]
 
 
-=======
-
-
-# Fides JS UX Types - there should only be one of these defined per region
-FidesJSUXTypes: List[ComponentType] = [
-    ComponentType.banner_and_modal,
-    ComponentType.modal,
-]
-
-
->>>>>>> f4bb0244
 class PrivacyExperienceConfigBase:
     """
     Common fields shared between:
@@ -127,7 +105,9 @@
 
     disabled = Column(Boolean, nullable=False, default=True)
     dismissable = Column(Boolean, nullable=False, default=True, server_default="t")
-<<<<<<< HEAD
+    auto_detect_language = Column(
+        Boolean, nullable=False, default=True, server_default="t"
+    )
     name = Column(String)
 
 
@@ -143,31 +123,8 @@
     translations = Column(
         ARRAY(JSONB)
     )  # A list of all available out of the box translations
-=======
-    auto_detect_language = Column(
-        Boolean, nullable=False, default=True, server_default="t"
-    )
-    name = Column(String)
-
->>>>>>> f4bb0244
-
-class ExperienceConfigTemplate(PrivacyExperienceConfigBase, Base):
-    """Table for out-of-the-box Experience Configurations"""
-
-    privacy_notice_keys = Column(
-        ARRAY(String)
-    )  # A list of notice keys which should correspond to a subset of out-of-the-box notice keys
-    regions = Column(
-        ARRAY(EnumColumn(PrivacyNoticeRegion, native_enum=False)),
-    )
-    translations = Column(
-        ARRAY(JSONB)
-    )  # A list of all available out of the box translations
-
-<<<<<<< HEAD
-=======
-
->>>>>>> f4bb0244
+
+
 class ExperienceTranslationBase:
     """Base schema for fields shared between ExperienceTranslation and PrivacyExperienceHistory."""
 
@@ -199,11 +156,6 @@
 
 class DeprecatedConfigFields:
     """Experience Config fields that are pending removal
-<<<<<<< HEAD
-
-    # TODO remove all fields from PrivacyExperienceConfig model.
-    # Some are moving to ExperienceTranslation, others are being removed entirely.
-=======
 
     # TODO remove all fields from PrivacyExperienceConfig model.
     # Some are moving to ExperienceTranslation, others are being removed entirely.
@@ -248,61 +200,12 @@
 class PrivacyExperienceConfig(
     DeprecatedConfigFields, PrivacyExperienceConfigBase, Base
 ):
->>>>>>> f4bb0244
     """
     The Privacy Experience Configuration model that stores shared configuration for Privacy Experiences.
 
     - Translations, Notices, and Regions (via Privacy Experiences) are linked to this resource.
     """
 
-    origin = Column(String, ForeignKey(ExperienceConfigTemplate.id_field_path))
-
-    accept_button_label = Column(
-        String
-    )  # TODO pending removal in favor of ExperienceTranslation
-    acknowledge_button_label = Column(
-        String
-    )  # TODO pending removal in favor of ExperienceTranslation
-    banner_description = Column(
-        String
-    )  # TODO pending removal in favor of ExperienceTranslation
-    banner_enabled = Column(String(), index=True)  # TODO pending removal
-    banner_title = Column(
-        String
-    )  # TODO pending removal in favor of ExperienceTranslation
-    description = Column(
-        String
-    )  # TODO pending removal in favor of ExperienceTranslation
-    is_default = Column(Boolean, nullable=False, default=False)  # TODO will be removed
-    privacy_policy_link_label = Column(
-        String
-    )  # TODO pending removal in favor of ExperienceTranslation
-    privacy_policy_url = Column(
-        String
-    )  # TODO pending removal in favor of ExperienceTranslation
-    privacy_preferences_link_label = Column(
-        String
-    )  # TODO pending removal in favor of ExperienceTranslation
-    reject_button_label = Column(
-        String
-    )  # TODO pending removal in favor of ExperienceTranslation
-    save_button_label = Column(
-        String
-    )  # TODO pending removal in favor of ExperienceTranslation
-    title = Column(String)  # TODO pending removal in favor of ExperienceTranslation
-    version = Column(Float, nullable=False, default=1.0)  # TODO pending removal
-
-
-class PrivacyExperienceConfig(
-    DeprecatedConfigFields, PrivacyExperienceConfigBase, Base
-):
-    """
-    The Privacy Experience Configuration model that stores shared configuration for Privacy Experiences.
-
-    - Translations, Notices, and Regions (via Privacy Experiences) are linked to this resource.
-    """
-
-    custom_asset_id = Column(String, ForeignKey(CustomAsset.id_field_path))
     origin = Column(String, ForeignKey(ExperienceConfigTemplate.id_field_path))
 
     experiences = relationship(
@@ -436,49 +339,6 @@
                 )
 
             if config_updated or translation_updated:
-<<<<<<< HEAD
-                existing_version: float = translation.version or 0.0
-                history_data: dict = create_historical_data_from_record(self)
-                history_data.pop("privacy_notices", None)
-                history_data.pop("translations", None)
-                updated_translation_data: dict = create_historical_data_from_record(
-                    translation
-                )
-                # Create a historical record for reporting purposes, which versions
-                # elements from both the PrivacyExperienceConfig and ExperienceTranslation
-                PrivacyExperienceConfigHistory.create(
-                    db,
-                    data={
-                        **history_data,
-                        **updated_translation_data,
-                        "translation_id": translation.id,
-                        "version": existing_version + 1.0,
-                    },
-                    check_name=False,
-                )
-
-        # Deletes any Experience Translations that were not supplied in the request
-        experience_translations: List[ExperienceTranslation] = self.translations
-        translations_to_remove: Set[SupportedLanguage] = set(  # type: ignore[assignment]
-            translation.language for translation in experience_translations
-        ).difference(
-            set(translation.get("language") for translation in request_translations)
-        )
-
-        db.query(ExperienceTranslation).filter(
-            ExperienceTranslation.language.in_(translations_to_remove),
-            ExperienceTranslation.experience_config_id == self.id,
-        ).delete()
-        db.commit()
-
-        # Link regions to this PrivacyExperienceConfig via the PrivacyExperience table
-        upsert_privacy_experiences_after_config_update(db, self, regions)
-        # Link Privacy Notices to this Privacy Experience config via the ExperienceNotices table
-        link_notices_to_experience_config(
-            db, notice_ids=privacy_notice_ids, experience_config=self
-        )
-
-=======
                 create_historical_record_for_config_and_translation(
                     db,
                     privacy_experience_config=self,
@@ -500,7 +360,6 @@
             db, notice_ids=privacy_notice_ids, experience_config=self
         )
 
->>>>>>> f4bb0244
         return self  # type: ignore[return-value]
 
     def dry_update(self, *, data: dict[str, Any]) -> PrivacyExperienceConfig:
@@ -510,85 +369,6 @@
         This is used to see what an object update would look like, in memory,
         without actually persisting the update to the db
         """
-<<<<<<< HEAD
-        cloned_attributes = self.__dict__.copy()
-        for key, val in data.items():
-            cloned_attributes[key] = val
-        cloned_attributes.pop("_sa_instance_state")
-        cloned_attributes.pop("regions", [])
-        cloned_attributes.pop("translations", [])
-        cloned_attributes.pop("privacy_notice_ids", [])
-        cloned_attributes.pop("id", None)
-        return PrivacyExperienceConfig(**cloned_attributes)
-
-    def dry_update_translations(
-        self, data: list[dict[str, Any]]
-    ) -> List[ExperienceTranslation]:
-        """A utility method to get updated ExperienceTranslations without saving them to the db"""
-        dry_updated_translations = []
-        for translation_data in data:
-            existing_translation = self.get_translation_by_language(
-                Session.object_session(self), translation_data.get("language")
-            )
-            if existing_translation:
-                cloned_attributes = existing_translation.__dict__.copy()
-                for key, val in translation_data.items():
-                    cloned_attributes[key] = val
-                cloned_attributes.pop("_sa_instance_state")
-                cloned_attributes.pop("id")
-            else:
-                cloned_attributes = translation_data
-            dry_updated_translations.append(ExperienceTranslation(**cloned_attributes))
-        return dry_updated_translations
-
-
-class ExperienceTranslation(ExperienceTranslationBase, Base):
-    """Stores all the translations for a given Experience Config"""
-
-    experience_config_id = Column(
-        String, ForeignKey(PrivacyExperienceConfig.id_field_path), nullable=False
-    )
-
-    __table_args__ = (
-        UniqueConstraint(
-            "language", "experience_config_id", name="experience_translation"
-        ),
-    )
-
-    histories: RelationshipProperty[AppenderQuery] = relationship(
-        "PrivacyExperienceConfigHistory",
-        backref="experience_translation",
-        lazy="dynamic",
-        order_by="PrivacyExperienceConfigHistory.created_at",
-    )
-
-    @property
-    def version(self) -> Optional[float]:
-        """Convenience property that returns the latest version number of the translation"""
-        return (
-            self.experience_config_history.version  # type: ignore[return-value]
-            if self.experience_config_history
-            else None
-        )
-
-    @property
-    def experience_config_history(self) -> Optional[PrivacyExperienceConfigHistory]:
-        """Convenience property that returns the experience config history for the latest version.
-
-        Note that there are possibly many historical records for the given experience config translation,
-        this just returns the current corresponding historical record.
-        """
-        # Histories are sorted at the relationship level
-        return self.histories[-1] if self.histories.count() else None
-
-    @property
-    def experience_config_history_id(self) -> Optional[str]:
-        """Convenience property that returns the experience config history id for the latest version.
-
-        Note that there are possibly many historical records for the given experience config translation, this just returns the current
-        corresponding historical record.
-        """
-=======
         updated_attributes = dry_update_data(resource=self, data_updates=data)
         updated_attributes.pop("regions", [])
         updated_attributes.pop("translations", [])
@@ -666,7 +446,6 @@
         Note that there are possibly many historical records for the given experience config translation, this just returns the current
         corresponding historical record.
         """
->>>>>>> f4bb0244
         return (
             self.experience_config_history.id
             if self.experience_config_history
@@ -684,10 +463,6 @@
     an id to this resource which preserves the details of the Experience viewed by the end user.
     """
 
-<<<<<<< HEAD
-    custom_asset_id = Column(String, ForeignKey(CustomAsset.id_field_path))
-=======
->>>>>>> f4bb0244
     origin = Column(String, ForeignKey(ExperienceConfigTemplate.id_field_path))
 
     translation_id = Column(
@@ -706,13 +481,8 @@
 class PrivacyExperience(Base):
     """Privacy Experiences connect a region to a shared PrivacyExperienceConfig.
 
-<<<<<<< HEAD
-    This resource should be queried for an end-user in a specific region, and the configuration
-    will be loaded from the shared Privacy Experience Config.
-=======
     Privacy Experiences are queried by end-users in a specific region.  The configuration is loaded
     from their PrivacyExperienceConfig.
->>>>>>> f4bb0244
     """
 
     region = Column(EnumColumn(PrivacyNoticeRegion), nullable=False, index=True)
@@ -720,11 +490,7 @@
     experience_config_id = Column(
         String,
         ForeignKey(PrivacyExperienceConfig.id_field_path),
-<<<<<<< HEAD
-        nullable=True,  # Needs an ExperienceConfig to be valid though
-=======
         nullable=True,  # Privacy Experiences should always have ExperienceConfigs linked, but for historical reasons, it is possible to not have an ExperienceConfig
->>>>>>> f4bb0244
         index=True,
     )
 
@@ -806,14 +572,7 @@
     regions: List[PrivacyNoticeRegion],
 ) -> List[PrivacyNoticeRegion]:
     """
-<<<<<<< HEAD
-    Links regions to a PrivacyExperienceConfig via the PrivacyExperience table.
-
-    PrivacyExperiences are queried directly for the end-user in a specific region and pull
-    their configuration off of the linked PrivacyExperienceConfig.
-=======
     Links regions to a PrivacyExperienceConfig by adding or removing PrivacyExperience records.
->>>>>>> f4bb0244
     """
     current_regions: List[PrivacyNoticeRegion] = experience_config.regions
     removed_regions: List[
@@ -885,9 +644,6 @@
         experience_config.privacy_notices.remove(privacy_notice)
 
     experience_config.save(db)
-<<<<<<< HEAD
-    return experience_config.privacy_notices
-=======
     return experience_config.privacy_notices
 
 
@@ -942,5 +698,4 @@
         ExperienceTranslation.language.in_(translations_to_remove),
         ExperienceTranslation.experience_config_id == privacy_experience_config.id,
     ).delete()
-    db.commit()
->>>>>>> f4bb0244
+    db.commit()