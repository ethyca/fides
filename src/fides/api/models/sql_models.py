# type: ignore

"""
Contains all of the SqlAlchemy models for the Fides resources.
"""

from __future__ import annotations

from enum import Enum as EnumType
from typing import Any, Dict, List, Optional, Set, Type, TypeVar

from fideslang.models import DataCategory as FideslangDataCategory
from fideslang.models import Dataset as FideslangDataset
from pydantic import BaseModel
from sqlalchemy import BOOLEAN, JSON, Column
from sqlalchemy import Enum as EnumColumn
from sqlalchemy import (
    ForeignKey,
    Index,
    Integer,
    String,
    Text,
    TypeDecorator,
    UniqueConstraint,
    cast,
    type_coerce,
)
from sqlalchemy.dialects.postgresql import ARRAY, BYTEA
from sqlalchemy.exc import IntegrityError
from sqlalchemy.orm import Session, relationship
from sqlalchemy.sql import func
from sqlalchemy.sql.sqltypes import DateTime
from typing_extensions import Protocol, runtime_checkable

from fides.api.common_exceptions import KeyOrNameAlreadyExists
from fides.api.db.base_class import Base
from fides.api.db.base_class import FidesBase as FideslibBase
from fides.api.models.client import ClientDetail
from fides.api.models.fides_user import FidesUser
from fides.api.models.fides_user_permissions import FidesUserPermissions
from fides.config import get_config

CONFIG = get_config()


class FidesBase(FideslibBase):
    """
    The base SQL model for all top-level Fides Resources.
    """

    fides_key = Column(String, primary_key=True, index=True, unique=True)
    organization_fides_key = Column(Text)
    tags = Column(ARRAY(String))
    name = Column(Text)
    description = Column(Text)
    created_at = Column(DateTime(timezone=True), server_default=func.now())
    updated_at = Column(
        DateTime(timezone=True),
        server_default=func.now(),
        onupdate=func.now(),
    )


class PGEncryptedString(TypeDecorator):
    """
    This TypeDecorator handles encrypting and decrypting values at rest
    on the database that would normally be stored as json.

    The values are explicitly cast as json then text to take advantage of
    the pgcrypto extension.
    """

    impl = BYTEA
    python_type = String

    cache_ok = True

    def __init__(self):
        super().__init__()

        self.passphrase = CONFIG.user.encryption_key

    def bind_expression(self, bindparam):
        # Needs to be a string for the encryption, however it also needs to be treated as JSON first

        bindparam = type_coerce(bindparam, JSON)

        return func.pgp_sym_encrypt(cast(bindparam, Text), self.passphrase)

    def column_expression(self, column):
        return cast(func.pgp_sym_decrypt(column, self.passphrase), JSON)

    def process_bind_param(self, value, dialect):
        pass

    def process_literal_param(self, value, dialect):
        pass

    def process_result_value(self, value, dialect):
        pass


class ClassificationDetail(Base):
    """
    The SQL model for a classification instance
    """

    __tablename__ = "cls_classification_detail"
    instance_id = Column(String(255))
    status = Column(Text)
    dataset = Column(Text)
    collection = Column(Text)
    field = Column(Text)
    labels = Column(JSON)
    created_at = Column(DateTime(timezone=True), server_default=func.now())
    updated_at = Column(
        DateTime(timezone=True),
        server_default=func.now(),
        onupdate=func.now(),
    )
    # get the details from a classification json output (likely aggregate and options etc.)


class ClassificationInstance(Base):
    """
    The SQL model for a classification instance
    """

    __tablename__ = "cls_classification_instance"

    status = Column(Text)
    organization_key = Column(Text)
    dataset_key = Column(Text)
    dataset_name = Column(Text)
    target = Column(Text)
    type = Column(Text)
    created_at = Column(DateTime(timezone=True), server_default=func.now())
    updated_at = Column(
        DateTime(timezone=True),
        server_default=func.now(),
        onupdate=func.now(),
    )


DataCategoryType = TypeVar("DataCategoryType", bound="DataCategory")


# Privacy Types
class DataCategory(Base, FidesBase):
    """
    The SQL model for the DataCategory resource.
    """

    __tablename__ = "ctl_data_categories"

    parent_key = Column(Text)
    active = Column(BOOLEAN, default=True, nullable=False)

    # Default Fields
    is_default = Column(BOOLEAN, default=False)
    version_added = Column(Text)
    version_deprecated = Column(Text)
    replaced_by = Column(Text)

    @classmethod
    def from_fideslang_obj(
        cls, data_category: FideslangDataCategory
    ) -> DataCategoryType:
        return cls(
            fides_key=data_category.fides_key,
            organization_fides_key=data_category.organization_fides_key,
            tags=data_category.tags,
            name=data_category.name,
            description=data_category.description,
            parent_key=data_category.parent_key,
            is_default=data_category.is_default,
        )


class DataQualifier(Base, FidesBase):
    """
    The SQL model for the DataQualifier resource.
    """

    __tablename__ = "ctl_data_qualifiers"

    parent_key = Column(Text)
    active = Column(BOOLEAN, default=True, nullable=False)

    # Default Fields
    is_default = Column(BOOLEAN, default=False)
    version_added = Column(Text)
    version_deprecated = Column(Text)
    replaced_by = Column(Text)


class DataSubject(Base, FidesBase):
    """
    The SQL model for the DataSubject resource.
    """

    __tablename__ = "ctl_data_subjects"
    rights = Column(JSON, nullable=True)
    automated_decisions_or_profiling = Column(BOOLEAN, nullable=True)
    active = Column(BOOLEAN, default=True, nullable=False)

    # Default Fields
    is_default = Column(BOOLEAN, default=False)
    version_added = Column(Text)
    version_deprecated = Column(Text)
    replaced_by = Column(Text)


class DataUse(Base, FidesBase):
    """
    The SQL model for the DataUse resource.
    """

    __tablename__ = "ctl_data_uses"

    parent_key = Column(Text)
    legal_basis = Column(
        Text
    )  # Deprecated in favor of PrivacyDeclaration.legal_basis_for_processing
    special_category = Column(
        Text
    )  # Deprecated in favor of PrivacyDeclaration.special_category_legal_basis
    recipients = Column(
        ARRAY(String)
    )  # Deprecated in favor of PrivacyDeclaration.third_parties
    legitimate_interest = Column(BOOLEAN, nullable=True)  # Deprecated
    legitimate_interest_impact_assessment = Column(
        String, nullable=True
    )  # Deprecated in favor of PrivacyDeclaration.legal_basis_for_processing
    active = Column(BOOLEAN, default=True, nullable=False)

    # Default Fields
    is_default = Column(BOOLEAN, default=False)
    version_added = Column(Text)
    version_deprecated = Column(Text)
    replaced_by = Column(Text)

    @staticmethod
    def get_parent_uses_from_key(data_use_key: str) -> Set[str]:
        """
        Utility method to traverse "up" the taxonomy hierarchy and unpack
        a given data use fides key into a set of fides keys that include its
        parent fides keys.

        The utility takes a fides key string input to make the method more applicable -
        since in many spots of our application we do not have a true `DataUse` instance,
        just a "soft" reference to its fides key.

        Example inputs and outputs:
            - `a.b.c` --> [`a.b.c`, `a.b`, `a`]
            - `a` --> [`a`]
        """
        parent_uses = {data_use_key}
        while data_use_key := data_use_key.rpartition(".")[0]:
            parent_uses.add(data_use_key)
        return parent_uses


# Dataset
class Dataset(Base, FidesBase):
    """
    The SQL model for the Dataset resource.
    """

    __tablename__ = "ctl_datasets"

    meta = Column(JSON)
    data_categories = Column(ARRAY(String))
    data_qualifier = Column(String)  # Deprecated
    collections = Column(JSON)
    fides_meta = Column(JSON)
    joint_controller = Column(
        PGEncryptedString, nullable=True
    )  # Deprecated in favor of Systems.joint_controller_info
    retention = Column(
        String
    )  # Deprecated in favor of PrivacyDeclaration.retention_period
    third_country_transfers = Column(
        ARRAY(String)
    )  # Deprecated in favor of Systems.does_international_transfers

    @classmethod
    def create_from_dataset_dict(cls, db: Session, dataset: dict) -> "Dataset":
        """Add a method to create directly using a synchronous session"""
        validated_dataset: FideslangDataset = FideslangDataset(**dataset)
        ctl_dataset = cls(**validated_dataset.dict())
        db.add(ctl_dataset)
        db.commit()
        db.refresh(ctl_dataset)
        return ctl_dataset


# Evaluation
class Evaluation(Base):
    """
    The SQL model for the Evaluation resource.
    """

    __tablename__ = "ctl_evaluations"

    fides_key = Column(String, primary_key=True, index=True, unique=True)
    status = Column(String)
    violations = Column(JSON)
    message = Column(String)


# Organization
class Organization(Base, FidesBase):
    """
    The SQL model for the Organization resource.
    """

    # It inherits this from FidesModel but Organization's don't have this field
    __tablename__ = "ctl_organizations"

    organization_parent_key = Column(String, nullable=True)
    controller = Column(PGEncryptedString, nullable=True)
    data_protection_officer = Column(PGEncryptedString, nullable=True)
    fidesctl_meta = Column(JSON)
    representative = Column(PGEncryptedString, nullable=True)
    security_policy = Column(String, nullable=True)


# Policy
class PolicyCtl(Base, FidesBase):
    """
    The SQL model for the Policy resource.
    """

    __tablename__ = "ctl_policies"

    rules = Column(JSON)


# Registry
class Registry(Base, FidesBase):
    """
    The SQL model for the Registry resource.
    """

    __tablename__ = "ctl_registries"


# System
class System(Base, FidesBase):
    """
    The SQL model for the system resource.
    """

    __tablename__ = "ctl_systems"

    registry_id = Column(String)
    meta = Column(JSON)
    fidesctl_meta = Column(JSON)
    system_type = Column(String)
    joint_controller = Column(
        PGEncryptedString, nullable=True
    )  # Deprecated in favor of System.joint_controller_info
    data_responsibility_title = Column(
        String
    )  # Deprecated in favor of System.responsibility
    third_country_transfers = Column(
        ARRAY(String)
    )  # Deprecated in favor of System.does_international_transfers
    administrating_department = Column(String)
    data_protection_impact_assessment = Column(
        JSON
    )  # Deprecated in favor of System.requires_data_protection_assessments, System.dpa_location, and System.dpa_progress
    egress = Column(JSON)
    ingress = Column(JSON)

    vendor_id = Column(String)
    dataset_references = Column(ARRAY(String), server_default="{}", nullable=False)
    processes_personal_data = Column(BOOLEAN(), server_default="t", nullable=False)
    exempt_from_privacy_regulations = Column(
        BOOLEAN(), server_default="f", nullable=False
    )
    reason_for_exemption = Column(String)
    uses_profiling = Column(BOOLEAN(), server_default="f", nullable=False)
    legal_basis_for_profiling = Column(ARRAY(String), server_default="{}")
    does_international_transfers = Column(BOOLEAN(), server_default="f", nullable=False)
    legal_basis_for_transfers = Column(ARRAY(String), server_default="{}")
    requires_data_protection_assessments = Column(
        BOOLEAN(), server_default="f", nullable=False
    )
    dpa_location = Column(String)
    dpa_progress = Column(String)
    privacy_policy = Column(String)
    legal_name = Column(String)
    legal_address = Column(String)
    responsibility = Column(ARRAY(String), server_default="{}")
    dpo = Column(String)
    joint_controller_info = Column(String)
    data_security_practices = Column(String)
    cookie_max_age_seconds = Column(Integer)
    uses_cookies = Column(BOOLEAN(), default=False, server_default="f", nullable=False)
<<<<<<< HEAD
    cookie_refresh = Column(BOOLEAN(), default=False, server_default="f", nullable=False)
=======
    cookie_refresh = Column(
        BOOLEAN(), default=False, server_default="f", nullable=False
    )
>>>>>>> 4aec3726
    uses_non_cookie_access = Column(
        BOOLEAN(), default=False, server_default="f", nullable=False
    )
    legitimate_interest_disclosure_url = Column(String)

    privacy_declarations = relationship(
        "PrivacyDeclaration",
        cascade="all, delete",
        back_populates="system",
        lazy="selectin",
    )

    data_stewards = relationship(
        "FidesUser",
        secondary="systemmanager",
        back_populates="systems",
        lazy="selectin",
    )

    connection_configs = relationship(
        "ConnectionConfig",
        back_populates="system",
        cascade="all, delete",
        uselist=False,
        lazy="selectin",
    )

    cookies = relationship(
        "Cookies", back_populates="system", lazy="selectin", uselist=True, viewonly=True
    )

    user_id = Column(String, nullable=True)

    @classmethod
    def get_data_uses(
        cls: Type[System], systems: List[System], include_parents: bool = True
    ) -> set[str]:
        """
        Get all data uses that are associated with the provided `systems`
        """
        data_uses = set()
        for system in systems:
            for declaration in system.privacy_declarations:
                if data_use := declaration.data_use:
                    if include_parents:
                        data_uses.update(DataUse.get_parent_uses_from_key(data_use))
                    else:
                        data_uses.add(data_use)
        return data_uses


class PrivacyDeclaration(Base):
    """
    The SQL model for a Privacy Declaration associated with a given System.
    """

    name = Column(
        String, index=True, nullable=True
    )  # labeled as Processing Activity in the UI
    ### keep egress/ingress as JSON blobs as they have always been
    egress = Column(ARRAY(String))
    ingress = Column(ARRAY(String))

    ### references to other tables, but kept as 'soft reference' strings for now
    data_use = Column(String, index=True, nullable=False)
    data_categories = Column(ARRAY(String))
    data_qualifier = Column(String)  # Deprecated
    data_subjects = Column(ARRAY(String))
    dataset_references = Column(ARRAY(String))

    features = Column(ARRAY(String), server_default="{}", nullable=False)
    legal_basis_for_processing = Column(String)
    flexible_legal_basis_for_processing = Column(BOOLEAN())
    impact_assessment_location = Column(String)
    retention_period = Column(String)
    processes_special_category_data = Column(
        BOOLEAN(), server_default="f", nullable=False
    )
    special_category_legal_basis = Column(String)
    data_shared_with_third_parties = Column(
        BOOLEAN(), server_default="f", nullable=False
    )
    third_parties = Column(String)
    shared_categories = Column(ARRAY(String), server_default="{}")

    ### proper FK references to other tables
    # System
    system_id = Column(
        String,
        ForeignKey(System.id),
        nullable=False,
        index=True,
    )
    system = relationship(System, back_populates="privacy_declarations")
    cookies = relationship(
        "Cookies", back_populates="privacy_declaration", lazy="joined", uselist=True
    )

    @classmethod
    def create(
        cls: Type[PrivacyDeclaration],
        db: Session,
        *,
        data: dict[str, Any],
        check_name: bool = False,  # this is the reason for the override
    ) -> PrivacyDeclaration:
        """Overrides base create to avoid unique check on `name` column"""
        return super().create(db=db, data=data, check_name=check_name)


class SystemModel(BaseModel):
    fides_key: str
    registry_id: str
    meta: Optional[Dict[str, Any]]
    fidesctl_meta: Optional[Dict[str, Any]]
    system_type: str
    data_responsibility_title: Optional[str]
    joint_controller: Optional[str]
    third_country_transfers: Optional[List[str]]
    privacy_declarations: Optional[Dict[str, Any]]
    administrating_department: Optional[str]
    data_protection_impact_assessment: Optional[Dict[str, Any]]
    egress: Optional[Dict[str, Any]]
    ingress: Optional[Dict[str, Any]]
    value: Optional[List[Any]]


class SystemScans(Base):
    """
    The SQL model for System Scan instances.
    """

    __tablename__ = "plus_system_scans"

    id = Column(Integer, primary_key=True)
    created_at = Column(DateTime(timezone=True), server_default=func.now())
    error = Column(String, nullable=True)
    is_classified = Column(BOOLEAN, default=False, nullable=False)
    result = Column(JSON, nullable=True)
    status = Column(String, nullable=False)
    system_count = Column(Integer, autoincrement=False, nullable=True)
    updated_at = Column(DateTime(timezone=True), server_default=func.now())


sql_model_map: Dict = {
    "client_detail": ClientDetail,
    "data_category": DataCategory,
    "data_qualifier": DataQualifier,
    "data_subject": DataSubject,
    "data_use": DataUse,
    "dataset": Dataset,
    "fides_user": FidesUser,
    "fides_user_permissions": FidesUserPermissions,
    "organization": Organization,
    "policy": PolicyCtl,
    "registry": Registry,
    "system": System,
    "evaluation": Evaluation,
}


@runtime_checkable
class ModelWithDefaultField(Protocol):
    is_default: bool


class AllowedTypes(str, EnumType):
    """Allowed types for custom field."""

    string = "string"
    string_list = "string[]"


class ResourceTypes(str, EnumType):
    """Resource types that can use custom fields."""

    system = "system"
    data_use = "data use"
    data_category = "data category"
    data_subject = "data subject"
    privacy_declaration = "privacy declaration"


class CustomFieldValueList(Base):
    """Allow-list definitions for custom metadata values"""

    __tablename__ = "plus_custom_field_value_list"

    name = Column(String, nullable=False)
    description = Column(String)
    allowed_values = Column(ARRAY(String))
    custom_field_definition = relationship(
        "CustomFieldDefinition",
        back_populates="allow_list",
    )

    UniqueConstraint("name")


class CustomFieldDefinition(Base):
    """Defines custom metadata for resources."""

    __tablename__ = "plus_custom_field_definition"

    name = Column(String, index=True, nullable=False)
    description = Column(String)
    field_type = Column(
        EnumColumn(AllowedTypes),
        nullable=False,
    )
    allow_list_id = Column(String, ForeignKey(CustomFieldValueList.id), nullable=True)
    resource_type = Column(EnumColumn(ResourceTypes), nullable=False)
    field_definition = Column(String)
    custom_field = relationship(
        "CustomField",
        back_populates="custom_field_definition",
        cascade="delete, delete-orphan",
    )
    allow_list = relationship(
        "CustomFieldValueList",
        back_populates="custom_field_definition",
    )
    active = Column(BOOLEAN, nullable=False, default=True)

    @classmethod
    def create(
        cls: Type[PrivacyDeclaration],
        db: Session,
        *,
        data: dict[str, Any],
        check_name: bool = False,  # this is the reason for the override
    ) -> PrivacyDeclaration:
        """
        Overrides base create to avoid unique check on `name` column
        and to cleanly handle uniqueness constraint on name/resource_type
        """
        try:
            return super().create(db=db, data=data, check_name=check_name)
        except IntegrityError as e:
            if cls.name_resource_index in str(e):
                raise KeyOrNameAlreadyExists(
                    "Custom field definitions must have unique names for a given resource type"
                )
            raise e

    def update(self, db: Session, *, data: Dict[str, Any]) -> FidesBase:
        """Overrides base update to cleanly handle uniqueness constraint on name/resource type"""
        try:
            return super().update(db=db, data=data)
        except IntegrityError as e:
            if CustomFieldDefinition.name_resource_index in str(e):
                raise KeyOrNameAlreadyExists(
                    "Custom field definitions must have unique names for a given resource type"
                )
            raise e

    # unique index on the lowername/resource type for case-insensitive name checking per resource type
    name_resource_index = (
        "ix_plus_custom_field_definition_unique_lowername_resourcetype"
    )
    __table_args__ = (
        Index(
            name_resource_index,
            resource_type,
            func.lower(name),
            unique=True,
        ),
    )


class CustomField(Base):
    """Custom metadata for resources."""

    __tablename__ = "plus_custom_field"

    resource_type = Column(EnumColumn(ResourceTypes), nullable=False)
    resource_id = Column(String, index=True, nullable=False)
    custom_field_definition_id = Column(
        String, ForeignKey(CustomFieldDefinition.id), nullable=False
    )
    value = Column(ARRAY(String))

    custom_field_definition = relationship(
        "CustomFieldDefinition",
        back_populates="custom_field",
    )

    UniqueConstraint("resource_type", "resource_id", "custom_field_definition_id")


class AuditLogResource(Base):
    """The log of user actions against fides resources."""

    __tablename__ = "audit_log_resource"

    user_id = Column(String, nullable=True, index=True)
    request_path = Column(String, nullable=True)
    request_type = Column(String, nullable=True)
    fides_keys = Column(ARRAY(String), nullable=True)
    extra_data = Column(JSON, nullable=True)


class Cookies(Base):
    """
    Stores cookies.  Cookies have a FK to system and privacy declaration. If a privacy declaration is deleted,
    the cookie can still remain linked to the system but unassociated with a data use.
    """

    name = Column(String, index=True, nullable=False)
    path = Column(String)
    domain = Column(String)

    system_id = Column(
        String, ForeignKey(System.id_field_path, ondelete="CASCADE"), index=True
    )  # If system is deleted, remove the associated cookies.

    privacy_declaration_id = Column(
        String,
        ForeignKey(PrivacyDeclaration.id_field_path, ondelete="SET NULL"),
        index=True,
    )  # If privacy declaration is deleted, just set to null and still keep this connected to the system.

    system = relationship(
        "System",
        back_populates="cookies",
        cascade="all,delete",
        uselist=False,
        lazy="selectin",
    )

    privacy_declaration = relationship(
        "PrivacyDeclaration",
        back_populates="cookies",
        uselist=False,
        lazy="joined",  # Joined is intentional, instead of selectin
    )

    __table_args__ = (
        UniqueConstraint(
            "name", "privacy_declaration_id", name="_cookie_name_privacy_declaration_uc"
        ),
    )<|MERGE_RESOLUTION|>--- conflicted
+++ resolved
@@ -399,13 +399,9 @@
     data_security_practices = Column(String)
     cookie_max_age_seconds = Column(Integer)
     uses_cookies = Column(BOOLEAN(), default=False, server_default="f", nullable=False)
-<<<<<<< HEAD
-    cookie_refresh = Column(BOOLEAN(), default=False, server_default="f", nullable=False)
-=======
     cookie_refresh = Column(
         BOOLEAN(), default=False, server_default="f", nullable=False
     )
->>>>>>> 4aec3726
     uses_non_cookie_access = Column(
         BOOLEAN(), default=False, server_default="f", nullable=False
     )
