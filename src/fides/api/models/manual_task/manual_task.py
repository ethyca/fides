--- conflicted
+++ resolved
@@ -244,18 +244,6 @@
             if ref.reference_type == ManualTaskReferenceType.assigned_user
         ]
 
-<<<<<<< HEAD
-=======
-    # CRUD Operations
-    @classmethod
-    def create(
-        cls, db: Session, *, data: dict[str, Any], check_name: bool = True
-    ) -> "ManualTask":
-        """Create a new manual task."""
-        task = super().create(db=db, data=data, check_name=check_name)
-        return task
-
->>>>>>> 3acaf589
 
 class ManualTaskInstance(Base):
     """Model for tracking task status per entity instance."""
@@ -533,8 +521,6 @@
         uselist=True,
     )
 
-<<<<<<< HEAD
-=======
     @classmethod
     def create(
         cls, db: Session, *, data: dict[str, Any], check_name: bool = True
@@ -551,7 +537,6 @@
         # Log the config creation as a task-level log
         return config
 
->>>>>>> 3acaf589
     def get_field(self, field_key: str) -> Optional["ManualTaskConfigField"]:
         """Get a field by its key."""
         for field in self.field_definitions:
@@ -646,24 +631,9 @@
         if not config:
             raise ValueError(f"Config with id {data['config_id']} not found")
 
-<<<<<<< HEAD
-        # Create a log entry
-        if config.task_id:
-            ManualTaskLog.create_log(
-                db=db,
-                task_id=config.task_id,
-                config_id=data["config_id"],
-                status=ManualTaskLogStatus.created,
-                message=f"Created manual task config field for {data['field_key']}",
-            )
-
-        # Create the field and let SQLAlchemy complex type validation handled in service.
-        return super().create(db=db, data=data, check_name=check_name)
-=======
         # Create the field and let SQLAlchemy complex type validation handled in service.
         field = super().create(db=db, data=data, check_name=check_name)
         return field
->>>>>>> 3acaf589
 
 
 class ManualTaskSubmission(Base):
