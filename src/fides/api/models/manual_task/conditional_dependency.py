--- conflicted
+++ resolved
@@ -1,17 +1,10 @@
 from typing import TYPE_CHECKING, Any, Optional, Union
 
-<<<<<<< HEAD
-from sqlalchemy import Column, ForeignKey, String
-from sqlalchemy.ext.declarative import declared_attr
-from sqlalchemy.orm import Session, relationship
-
-=======
 from sqlalchemy import Column, ForeignKey, Index, String
 from sqlalchemy.ext.declarative import declared_attr
 from sqlalchemy.orm import Session, relationship
 
 from fides.api.db.base_class import FidesBase
->>>>>>> 3fd5fb66
 from fides.api.models.conditional_dependency.conditional_dependency_base import (
     ConditionalDependencyBase,
     ConditionalDependencyType,
@@ -32,12 +25,9 @@
     def __tablename__(cls) -> str:
         return "manual_task_conditional_dependency"
 
-<<<<<<< HEAD
-=======
     # We need to redefine it here so that self-referential relationships
     # can properly reference the `id` column instead of the built-in Python function.
     id = Column(String(255), primary_key=True, default=FidesBase.generate_uuid)
->>>>>>> 3fd5fb66
     # Foreign key relationships
     manual_task_id = Column(
         String, ForeignKey("manual_task.id", ondelete="CASCADE"), nullable=False
@@ -48,8 +38,6 @@
         nullable=True,
     )
 
-<<<<<<< HEAD
-=======
     __table_args__ = (
         Index("ix_manual_task_conditional_dependency_manual_task_id", "manual_task_id"),
         Index("ix_manual_task_conditional_dependency_parent_id", "parent_id"),
@@ -57,7 +45,6 @@
         Index("ix_manual_task_conditional_dependency_sort_order", "sort_order"),
     )
 
->>>>>>> 3fd5fb66
     # Relationships
     task = relationship("ManualTask", back_populates="conditional_dependencies")
     parent = relationship(
