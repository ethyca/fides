--- conflicted
+++ resolved
@@ -19,13 +19,8 @@
 )
 from fides.api.graph.data_type import parse_data_type_string
 from fides.api.models.connectionconfig import ConnectionConfig, ConnectionType
-<<<<<<< HEAD
-from fides.api.models.sql_models import (
-    Dataset as CtlDataset,  # type: ignore[attr-defined]
-=======
 from fides.api.models.sql_models import (  # type: ignore[attr-defined]
     Dataset as CtlDataset,
->>>>>>> 820c2105
 )
 from fides.api.util.saas_util import merge_datasets
 
