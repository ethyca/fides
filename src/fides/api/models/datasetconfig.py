from typing import Any, Dict, Optional, Set

from fideslang.models import Dataset, DatasetField, FidesDatasetReference
from fideslang.validation import FidesKey
from loguru import logger
from sqlalchemy import Column, ForeignKey, String
from sqlalchemy.orm import Session, relationship

from fides.api.common_exceptions import ValidationError
from fides.api.db.base_class import Base
from fides.api.graph.config import (
    Collection,
    CollectionAddress,
    Field,
    FieldAddress,
    FieldPath,
    GraphDataset,
    generate_field,
)
from fides.api.graph.data_type import parse_data_type_string
from fides.api.models.connectionconfig import ConnectionConfig, ConnectionType
<<<<<<< HEAD
from fides.api.models.sql_models import (
    Dataset as CtlDataset,  # type: ignore[attr-defined]
)
=======
from fides.api.models.sql_models import Dataset as CtlDataset  # type: ignore[attr-defined]

>>>>>>> a3613291
from fides.api.util.saas_util import merge_datasets


class DatasetConfig(Base):
    """
    Stores a Fides-annotated dataset that belongs to a ConnectionConfig.

    NOTE: For simplicity, this only stores the dataset's fides_key for indexing,
    and the rest of the dataset is stored as JSON. See fideslang.models.Collection
    for details
    """

    connection_config_id = Column(
        String, ForeignKey(ConnectionConfig.id_field_path), nullable=False
    )
    fides_key = Column(String, index=True, unique=True, nullable=False)
    ctl_dataset_id = Column(
        String, ForeignKey(CtlDataset.id), index=True, nullable=False
    )

    connection_config = relationship(
        "ConnectionConfig",
        back_populates="datasets",
    )

    ctl_dataset = relationship(
        CtlDataset,
        backref="dataset_configs",
    )

    @classmethod
    def upsert_with_ctl_dataset(
        cls, db: Session, *, data: Dict[str, Any]
    ) -> "DatasetConfig":
        """
        Create or update the DatasetConfig AND the corresponding CTL Dataset

        If the DatasetConfig exists with the supplied FidesKey, update the linked CtlDataset with the dataset contents.
        If the DatasetConfig *does not exist*, upsert a CtlDataset on fides_key, and then link to the DatasetConfig on creation.

        """

        def upsert_ctl_dataset(ctl_dataset_obj: Optional[CtlDataset]) -> CtlDataset:
            """
            If ctl_dataset_obj specified, update that resource directly, otherwise
            create a new resource.
            """
            ctl_dataset_data = data.copy()
            validated_data = Dataset(**ctl_dataset_data.get("dataset", {}))
            if ctl_dataset_obj:
                # It's possible this updates the ctl_dataset.fides_key and this causes a conflict
                # with another ctl_dataset, if we fetched the datasetconfig.ctl_dataset.
                for key, val in validated_data.dict().items():
                    setattr(
                        ctl_dataset_obj, key, val
                    )  # Just update the existing ctl_dataset with the new values
            else:
                ctl_dataset_obj = CtlDataset(
                    **validated_data.dict()
                )  # Validate the values if creating a new CtlDataset

            db.add(ctl_dataset_obj)
            db.commit()
            db.refresh(ctl_dataset_obj)
            return ctl_dataset_obj

        dataset = DatasetConfig.filter(
            db=db,
            conditions=(
                (DatasetConfig.connection_config_id == data["connection_config_id"])
                & (DatasetConfig.fides_key == data["fides_key"])
            ),
        ).first()

        if dataset:
            upsert_ctl_dataset(
                dataset.ctl_dataset
            )  # Update existing ctl_dataset first.
            data.pop("dataset", None)
            dataset.update(db=db, data=data)
        else:
            fetched_ctl_dataset = (
                db.query(CtlDataset)
                .filter(
                    CtlDataset.fides_key == data.get("dataset", {}).get("fides_key")
                )
                .first()
            )
            ctl_dataset = upsert_ctl_dataset(
                fetched_ctl_dataset
            )  # Create/update existing ctl_dataset first
            data["ctl_dataset_id"] = ctl_dataset.id
            data.pop("dataset", None)
            dataset = cls.create(db=db, data=data)

        return dataset

    @classmethod
    def create_or_update(cls, db: Session, *, data: Dict[str, Any]) -> "DatasetConfig":
        """
        Look up dataset by config and fides_key. If found, update this dataset, otherwise
        create a new one.
        """
        dataset = DatasetConfig.filter(
            db=db,
            conditions=(
                (DatasetConfig.connection_config_id == data["connection_config_id"])
                & (DatasetConfig.fides_key == data["fides_key"])
            ),
        ).first()

        if dataset:
            dataset.update(db=db, data=data)
        else:
            dataset = cls.create(db=db, data=data)

        return dataset

    def get_graph(self) -> GraphDataset:
        """
        Return the saved dataset JSON as a dataset graph for query execution.

        For dataset configs associated to a ConnectionConfig of type saas,
        the corresponding SaaS config is merged in as well
        """
        dataset_graph = convert_dataset_to_graph(
            Dataset.from_orm(self.ctl_dataset), self.connection_config.key  # type: ignore
        )
        if (
            self.connection_config.connection_type == ConnectionType.saas
            and self.connection_config.saas_config is not None
            and self.connection_config.saas_config["fides_key"] == self.fides_key
        ):
            dataset_graph = merge_datasets(
                dataset_graph,
                self.connection_config.get_saas_config().get_graph(self.connection_config.secrets),  # type: ignore
            )
        else:
            logger.debug(
                "Connection config with key {} is not a saas config, skipping merge dataset",
                self.connection_config.key,
            )

        return dataset_graph

    def get_dataset_with_stubbed_collection(self) -> Dataset:
        """
        Return a Dataset with a single mock Collection for use in building a graph
        where we only want one node per dataset, instead of one node per collection.  Note that
        the expectation is that there would be no dependencies between nodes on the eventual graph, and the graph
        doesn't require information stored at the collection-level.

        The single Collection will be the resource that gets practically added to the graph, but the intent
        is that this single node represents the overall Dataset, and will execute Dataset-level requests,
        not Collection-level requests.
        """
        dataset_graph: Dataset = self.get_graph()
        stubbed_collection = Collection(name=dataset_graph.name, fields=[], after=set())

        dataset_graph.collections = [stubbed_collection]
        return dataset_graph


def to_graph_field(
    field: DatasetField, return_all_elements: Optional[bool] = None
) -> Field:
    """Flattens the dataset field type into its graph representation"""

    # NOTE: on the dataset field, annotations like identity & references are
    # declared on the meta object, whereas in our graph representation these are
    # top-level attributes for convenience

    identity = None
    is_pk = False
    is_array = False
    references = []
    meta_section = field.fides_meta
    sub_fields = []
    length = None
    data_type_name = None
    read_only = None
    if meta_section:
        identity = meta_section.identity
        if meta_section.primary_key:
            is_pk = meta_section.primary_key
        if meta_section.references:
            for reference in meta_section.references:
                # Split the "field" address (e.g. "customers.id") into its component
                # parts: (collection, field). If there are multiple levels of nesting,
                # force these all into the field address.
                #
                # For example, the following dataset field reference:
                # ```
                # references:
                #   - dataset: postgres_example_test_dataset
                #     field: address.id
                # ```
                # becomes: (postgres_example_test_dataset, address, id)
                #
                # Whereas a deeply nested field:
                # references:
                #   - dataset: mongo_example_test_dataset
                #     field: customer_details.extra.meta.created
                # ```
                # becomes: (mongo_example_test_dataset, customer_details, extra.meta.created)
                (ref_collection, *ref_fields) = reference.field.split(".")
                address = FieldAddress(reference.dataset, ref_collection, *ref_fields)
                references.append((address, reference.direction))
        if meta_section.length is not None:
            # 'if meta_section.length' will not suffice here, we will want to pass through
            # length for any valid integer if it has been set in the config, including 0.
            #
            # Currently 0 is filtered out by validations but better not to filter out 0's
            # here in case we decide to allow it in the future.
            length = meta_section.length

        (data_type_name, is_array) = parse_data_type_string(meta_section.data_type)

        if meta_section.return_all_elements:
            # If specified on array field, lifts and passes into sub-fields, for example,
            # arrays of objects
            return_all_elements = True

        if meta_section.read_only:
            read_only = True

    if field.fields:
        sub_fields = [to_graph_field(fld, return_all_elements) for fld in field.fields]
    return generate_field(
        name=field.name,
        data_categories=field.data_categories,
        identity=identity,
        data_type_name=data_type_name,  # type: ignore
        references=references,
        is_pk=is_pk,
        length=length,
        is_array=is_array,
        sub_fields=sub_fields,
        return_all_elements=return_all_elements,
        read_only=read_only,
    )


def convert_dataset_to_graph(
    dataset: Dataset, connection_key: FidesKey
) -> GraphDataset:
    """
    Converts the given Fides dataset dataset into the concrete graph
    representation needed for query execution
    """

    dataset_name = dataset.fides_key
    after = set()
    if dataset.fides_meta and dataset.fides_meta.after:
        after = set(dataset.fides_meta.after)
    logger.debug("Parsing dataset '{}' into graph representation", dataset_name)
    graph_collections = []
    for collection in dataset.collections:
        graph_fields = [to_graph_field(field) for field in collection.fields]
        logger.debug(
            "Parsing dataset {}: parsed collection {} with {} fields",
            dataset_name,
            collection.name,
            len(graph_fields),
        )
        collection_after: Set[CollectionAddress] = set()
        if collection.fides_meta and collection.fides_meta.after:
            collection_after = {
                CollectionAddress(*s.split(".")) for s in collection.fides_meta.after
            }

        graph_collection = Collection(
            name=collection.name, fields=graph_fields, after=collection_after
        )
        graph_collections.append(graph_collection)
    logger.debug(
        "Finished parsing dataset {} with {} collections",
        dataset_name,
        len(graph_collections),
    )

    return GraphDataset(
        name=dataset_name,
        collections=graph_collections,
        connection_key=connection_key,
        after=after,
    )


def validate_dataset_reference(
    db: Session, dataset_reference: FidesDatasetReference
) -> None:
    """
    Validates that the provided FidesDatasetReference refers
    to a `Dataset`, `Collection` and `Field` that actually exist in the DB.
    Raises a `ValidationError` if not.
    """
    dataset_config: Optional[DatasetConfig] = (
        db.query(DatasetConfig)
        .filter(DatasetConfig.fides_key == dataset_reference.dataset)
        .first()
    )
    if dataset_config is None:
        raise ValidationError(
            f"Unknown dataset '{dataset_reference.dataset}' referenced by external reference"
        )

    dataset: GraphDataset = convert_dataset_to_graph(
        Dataset.from_orm(dataset_config.ctl_dataset), dataset_config.fides_key  # type: ignore[arg-type]
    )
    collection_name, *field_name = dataset_reference.field.split(".")
    if not field_name or not collection_name or not field_name[0]:
        raise ValidationError(
            "Dataset reference field specifications must include at least two dot-separated components"
        )
    collection = next(
        (
            collection
            for collection in dataset.collections
            if collection.name == collection_name
        ),
        None,
    )
    if collection is None:
        raise ValidationError(
            f"Unknown collection '{collection_name}' in dataset '{dataset_config.fides_key}' referenced by external reference"
        )
    field = collection.field(FieldPath.parse(*field_name))
    if field is None:
        raise ValidationError(
            f"Unknown field '{dataset_reference.field}' in dataset '{dataset_config.fides_key}' referenced by external reference"
        )<|MERGE_RESOLUTION|>--- conflicted
+++ resolved
@@ -19,14 +19,8 @@
 )
 from fides.api.graph.data_type import parse_data_type_string
 from fides.api.models.connectionconfig import ConnectionConfig, ConnectionType
-<<<<<<< HEAD
-from fides.api.models.sql_models import (
-    Dataset as CtlDataset,  # type: ignore[attr-defined]
-)
-=======
 from fides.api.models.sql_models import Dataset as CtlDataset  # type: ignore[attr-defined]
 
->>>>>>> a3613291
 from fides.api.util.saas_util import merge_datasets
 
 
