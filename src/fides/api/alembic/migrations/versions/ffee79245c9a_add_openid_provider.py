"""add openid_provider

Revision ID: ffee79245c9a
Revises: d69cf8f82a58
Create Date: 2024-08-09 19:27:07.222226

"""

import sqlalchemy as sa
import sqlalchemy_utils
from alembic import op

# revision identifiers, used by Alembic.
revision = "ffee79245c9a"
down_revision = "d69cf8f82a58"
branch_labels = None
depends_on = None


def upgrade():
    op.create_table(
        "openid_provider",
        sa.Column("id", sa.String(length=255), nullable=False),
        sa.Column(
            "created_at",
            sa.DateTime(timezone=True),
            server_default=sa.text("now()"),
            nullable=True,
        ),
        sa.Column(
            "updated_at",
            sa.DateTime(timezone=True),
            server_default=sa.text("now()"),
            nullable=True,
        ),
        sa.Column("identifier", sa.String(), nullable=True),
        sa.Column("name", sa.String(), nullable=True),
        sa.Column(
            "provider",
            sa.Enum("google", "okta", "custom", name="providerenum"),
            nullable=True,
        ),
        sa.Column(
            "client_id",
            sqlalchemy_utils.types.encrypted.encrypted_type.StringEncryptedType(),
            nullable=False,
        ),
        sa.Column(
            "client_secret",
            sqlalchemy_utils.types.encrypted.encrypted_type.StringEncryptedType(),
            nullable=False,
        ),
        sa.Column("domain", sa.String(), nullable=True),
        sa.Column("authorization_url", sa.String(), nullable=True),
        sa.Column("token_url", sa.String(), nullable=True),
        sa.Column("user_info_url", sa.String(), nullable=True),
        sa.PrimaryKeyConstraint("id"),
    )
    op.create_index(
        op.f("ix_openid_provider_id"), "openid_provider", ["id"], unique=False
    )
    op.create_index(
        op.f("ix_openid_provider_identifier"),
        "openid_provider",
        ["identifier"],
        unique=True,
    )


def downgrade():
    op.drop_index(op.f("ix_openid_provider_identifier"), table_name="openid_provider")
    op.drop_index(op.f("ix_openid_provider_id"), table_name="openid_provider")
    op.drop_table("openid_provider")
<<<<<<< HEAD
    op.execute("DROP TYPE providerenum")
    # ### end Alembic commands ###
=======
    op.execute("DROP TYPE providerenum")
>>>>>>> 4fbe90d6
<|MERGE_RESOLUTION|>--- conflicted
+++ resolved
@@ -71,9 +71,4 @@
     op.drop_index(op.f("ix_openid_provider_identifier"), table_name="openid_provider")
     op.drop_index(op.f("ix_openid_provider_id"), table_name="openid_provider")
     op.drop_table("openid_provider")
-<<<<<<< HEAD
-    op.execute("DROP TYPE providerenum")
-    # ### end Alembic commands ###
-=======
-    op.execute("DROP TYPE providerenum")
->>>>>>> 4fbe90d6
+    op.execute("DROP TYPE providerenum")