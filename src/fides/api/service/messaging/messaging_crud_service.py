from collections import defaultdict
from typing import List, Optional, Dict, Any

from fideslang.validation import FidesKey
from loguru import logger
from sqlalchemy.orm import Session

from fides.api.common_exceptions import (
    MessagingConfigNotFoundException,
    MessagingConfigValidationException,
)
from fides.api.models.messaging import MessagingConfig
from fides.api.models.messaging_template import (
    DEFAULT_MESSAGING_TEMPLATES,
    MessagingTemplate,
)
from fides.api.models.property import Property, MessagingTemplateToProperty
from fides.api.schemas.messaging.messaging import (
    MessagingConfigRequest,
    MessagingConfigResponse,
    MessagingTemplateWithPropertiesSummary,
    MessagingTemplateWithPropertiesDetail,
    MessagingTemplateWithPropertiesBodyParams,
)


def update_messaging_config(
    db: Session, key: FidesKey, config: MessagingConfigRequest
) -> MessagingConfigResponse:
    existing_config_with_key: Optional[MessagingConfig] = MessagingConfig.get_by(
        db=db, field="key", value=key
    )
    if not existing_config_with_key:
        raise MessagingConfigNotFoundException(
            f"No messaging config found with key {key}"
        )
    return create_or_update_messaging_config(db=db, config=config)


def create_or_update_messaging_config(
    db: Session, config: MessagingConfigRequest
) -> MessagingConfigResponse:
    data = {
        "key": config.key,
        "name": config.name,
        "service_type": config.service_type.value,
    }
    if config.details:
        data["details"] = config.details.__dict__  # type: ignore
    messaging_config: MessagingConfig = MessagingConfig.create_or_update(
        db=db,
        data=data,
    )
    return MessagingConfigResponse(
        name=messaging_config.name,
        key=messaging_config.key,
        service_type=messaging_config.service_type.value,  # type: ignore
        details=messaging_config.details,
    )


def delete_messaging_config(db: Session, key: FidesKey) -> None:
    logger.info("Finding messaging config with key '{}'", key)
    messaging_config: Optional[MessagingConfig] = MessagingConfig.get_by(
        db, field="key", value=key
    )
    if not messaging_config:
        raise MessagingConfigNotFoundException(
            f"No messaging config found with key {key}"
        )
    logger.info("Deleting messaging config with key '{}'", key)
    messaging_config.delete(db)


def get_messaging_config_by_key(db: Session, key: FidesKey) -> MessagingConfigResponse:
    config: Optional[MessagingConfig] = MessagingConfig.get_by(
        db=db, field="key", value=key
    )
    if not config:
        raise MessagingConfigNotFoundException(
            f"No messaging config found with key {key}"
        )
    return MessagingConfigResponse(
        name=config.name,
        key=config.key,
        service_type=config.service_type.value,  # type: ignore[attr-defined]
        details=config.details,
    )


def get_all_basic_messaging_templates(db: Session) -> List[MessagingTemplate]:
    """
    Retrieve all templates from the database, filling in default values if any default template type
    is not found in the database.
    """
    templates = []
    for template_type, template in DEFAULT_MESSAGING_TEMPLATES.items():
        template_from_db = _basic_messaging_template_by_type(db, template_type)
        if template_from_db:
            templates.append(
                MessagingTemplate(
                    type=template_type,
                    content=template_from_db.content,
                )
            )
        else:
            templates.append(
                MessagingTemplate(
                    type=template_type,
                    content=template["content"],
                )
            )

    return templates


def _basic_messaging_template_by_type(
    db: Session, template_type: str
) -> Optional[MessagingTemplate]:
    """
    Provide a consistent way to retrieve basic messaging template given a type.

    Scenario A: One template configured with type
    Result: Return that template

    Scenario B: Multiple templates configured with type, none with default property
    Result: Return the last updated template

    Scenario C: Multiple templates configured with type, one with default property
    Result: Return the template with default property
    """
    template = None
    templates = (
        MessagingTemplate.query(db=db)
        .filter(MessagingTemplate.type == template_type)
        .order_by(MessagingTemplate.updated_at.desc())
        .all()
    )

    if len(templates) == 1:
        template = templates[0]
    elif len(templates) > 1:
        default_property = Property.get_by(db=db, field="is_default", value=True)
        if default_property:
            template = (
                db.query(MessagingTemplate)
                .join(MessagingTemplateToProperty)
                .filter(
                    MessagingTemplate.type == template_type,
                    MessagingTemplateToProperty.property_id == default_property.id,
                )
                .order_by(MessagingTemplate.updated_at.desc())
                .first()
            )
            if not template:
                template = templates[0]
        else:
            template = templates[0]

    return template


def get_basic_messaging_template_by_type_or_default(
    db: Session, template_type: str
) -> Optional[MessagingTemplate]:
    template = _basic_messaging_template_by_type(db, template_type)

    # If no template is found in the database, use the default
    if not template and template_type in DEFAULT_MESSAGING_TEMPLATES:
        content = DEFAULT_MESSAGING_TEMPLATES[template_type]["content"]
        template = MessagingTemplate(type=template_type, content=content)

    return template


<<<<<<< HEAD
def get_enabled_messaging_template_by_type_and_property(
    db: Session,
    template_type: str,
    property_id: Optional[str],
    use_default_property: Optional[bool] = True,
) -> Optional[MessagingTemplate]:
    """
    Retrieve templates that are enabled, given type and property.
    Uses default property if none is found and use_default_property is enabled.
    """
    if not property_id and use_default_property:
        default_property = Property.get_by(db=db, field="is_default", value=True)
        if not default_property:
            return None
        property_id = default_property.id
    logger.info(
        "Getting custom messaging template for template type: {} and property id: {}",
        template_type,
        property_id,
    )
    template = MessagingTemplate.filter(
        db=db,
        conditions=(
            (MessagingTemplate.is_enabled.is_(True))
            & (MessagingTemplate.type == template_type)
            & (Property.id == property_id)
        ),
    ).first()

    return template


=======
>>>>>>> fdce1f85
def create_or_update_basic_templates(
    db: Session, data: Dict[str, Any]
) -> Optional[MessagingTemplate]:
    """
    For "basic", or non property-specific messaging templates, we update if template "type" matches an existing db row,
    otherwise we create a new one.

    There might be multiple templates configured by type, in the edge case where a paid user downgrades to OSS.
    We use the one associated with the default property if found. If no default, we fall back on first item for safety.
    """
    template = _basic_messaging_template_by_type(db, data["type"])

    if template:
        # Preserve properties if they existed before, but do not support changing / adding properties for
        # basic templates
        if template.properties:
            data["properties"] = [{"id": prop.id} for prop in template.properties]
        template = template.update(db=db, data=data)

    else:
        template = MessagingTemplate.create(db=db, data=data)
    return template


def _validate_overlapping_templates(
    db: Session,
    template_type: str,
    new_property_ids: Optional[List[str]],
    is_enabled: bool,
    update_id: Optional[str],
) -> None:
    """
    Validates that only one enabled templates are unique by template type and property.

    The following illustrates which template combinations are and aren't allowed to co-exist in the DB:

    Valid:
    template_1: {"is_enabled": True, "type": "subject_identity_verification", properties: ["FDS-13454"]}
    template_2: {"is_enabled": False, "type": "subject_identity_verification", properties: ["FDS-13454"]}

    Valid:
    template_1: {"is_enabled": True, "type": "subject_identity_verification", properties: ["FDS-13454"]}
    template_2: {"is_enabled": True, "type": "subject_identity_verification", properties: ["FDS-00000"]}

    Invalid:
    template_1: {"is_enabled": True, "type": "subject_identity_verification", properties: ["FDS-13454"]}
    template_2: {"is_enabled": True, "type": "subject_identity_verification", properties: ["FDS-13454", "FDS-00000"]}
    """
    # We don't care about templates that are disabled or have no properties
    if is_enabled is False or new_property_ids is None:
        return

    # If we're updating a template, be sure to exclude this from possible overlapping templates
    possible_overlapping_templates = (
        db.query(MessagingTemplate)
        .filter_by(
            is_enabled=True,
            type=template_type,
        )
        .filter(MessagingTemplate.id != update_id)
        .all()
    )

    if not possible_overlapping_templates:
        return

    # Otherwise, we need to check whether properties will overlap
    for db_template in possible_overlapping_templates:
        for db_property in db_template.properties:
            if db_property.id in new_property_ids:
                raise MessagingConfigValidationException(
                    f"There is already an enabled messaging template with template type {template_type} and property {db_property.id}"
                )


def update_messaging_template(
    db: Session,
    template_id: str,
    template_update_body: MessagingTemplateWithPropertiesBodyParams,
) -> Optional[MessagingTemplate]:
    """
    This method is only for the property-specific messaging templates feature. Not for basic messaging templates.

    Updating template type is not allowed once it is created, so we don't intake it here.
    """
    messaging_template: MessagingTemplate = get_template_by_id(db, template_id)
    _validate_overlapping_templates(
        db,
        messaging_template.type,
        template_update_body.properties,
        template_update_body.is_enabled,
        template_id,
    )

    data = {
        "content": template_update_body.content,
        "is_enabled": template_update_body.is_enabled,
    }
    if template_update_body.properties:
        data["properties"] = [
            {"id": property_id} for property_id in template_update_body.properties
        ]

    return messaging_template.update(db=db, data=data)


def create_messaging_template(
    db: Session,
    template_type: str,
    template_create_body: MessagingTemplateWithPropertiesBodyParams,
) -> Optional[MessagingTemplate]:
    """
    This method is only for the property-specific messaging templates feature. Not for basic messaging templates.
    """
    if template_type not in DEFAULT_MESSAGING_TEMPLATES:
        raise MessagingConfigValidationException(
            f"Messaging template type {template_type} is not supported."
        )
    _validate_overlapping_templates(
        db,
        template_type,
        template_create_body.properties,
        template_create_body.is_enabled,
        None,
    )

    data = {
        "content": template_create_body.content,
        "is_enabled": template_create_body.is_enabled,
        "type": template_type,
    }
    if template_create_body.properties:
        data["properties"] = [
            {"id": property_id} for property_id in template_create_body.properties
        ]
    return MessagingTemplate.create(db=db, data=data)


def delete_template_by_id(db: Session, template_id: str) -> None:
    messaging_template: MessagingTemplate = get_template_by_id(db, template_id)
    templates_with_type = (
        MessagingTemplate.query(db=db)
        .filter(MessagingTemplate.type == messaging_template.type)
        .all()
    )
    if len(templates_with_type) <= 1:
        raise MessagingConfigValidationException(
            f"Messaging template with id {template_id} cannot be deleted because it is the only template with type {messaging_template.type}"
        )
    logger.info("Deleting messaging config with id '{}'", template_id)
    messaging_template.delete(db)


def get_template_by_id(db: Session, template_id: str) -> MessagingTemplate:
    logger.info("Finding messaging config with id '{}'", template_id)
    messaging_template: Optional[MessagingTemplate] = MessagingTemplate.get(
        db, object_id=template_id
    )
    if not messaging_template:
        raise MessagingConfigNotFoundException(
            f"No messaging template found with id {template_id}"
        )
    return messaging_template


def get_default_template_by_type(
    template_type: str,
) -> MessagingTemplateWithPropertiesDetail:
    default_template = DEFAULT_MESSAGING_TEMPLATES.get(template_type)
    if not default_template:
        raise MessagingConfigValidationException(
            f"Messaging template type {template_type} is not supported."
        )
    template = MessagingTemplateWithPropertiesDetail(
        id=None,
        type=template_type,
        content=default_template["content"],
        is_enabled=False,
        properties=[],
    )
    return template


# TODO: (PROD-2058) if id is None, we know on FE that this does not exist yet in DB
def get_all_messaging_templates_summary(
    db: Session,
) -> Optional[List[MessagingTemplateWithPropertiesSummary]]:
    """
    This method is only for the property-specific messaging templates feature. Not for basic messaging templates.
    """
    # Retrieve all templates from the database
    db_templates: Dict[str, List[Dict[str, Any]]] = defaultdict(list)
    for template in MessagingTemplate.all(db):
        db_templates[template.type].append(
            {
                "id": template.id,
                "type": template.type,
                "is_enabled": template.is_enabled,
                "properties": template.properties,
            }
        )

    # Create a list of MessagingTemplate models, using defaults if a key is not found in the database
    templates: List[MessagingTemplateWithPropertiesSummary] = []
    for (
        template_type,
        default_template,  # pylint: disable=W0612
    ) in DEFAULT_MESSAGING_TEMPLATES.items():
        # insert type key, see if there are any matches with DB, else use defaults
        db_templates_with_type: Optional[List[Dict[str, Any]]] = db_templates.get(
            template_type
        )
        if db_templates_with_type:
            for db_template in db_templates_with_type:
                templates.append(
                    MessagingTemplateWithPropertiesSummary(
                        id=db_template["id"],
                        type=template_type,
                        is_enabled=db_template["is_enabled"],
                        properties=db_template["properties"],
                    )
                )
        else:
            templates.append(
                MessagingTemplateWithPropertiesSummary(
                    id=None,
                    type=template_type,
                    is_enabled=False,
                    properties=[],
                )
            )

    return templates<|MERGE_RESOLUTION|>--- conflicted
+++ resolved
@@ -170,10 +170,31 @@
         content = DEFAULT_MESSAGING_TEMPLATES[template_type]["content"]
         template = MessagingTemplate(type=template_type, content=content)
 
+
+def create_or_update_basic_templates(
+    db: Session, data: Dict[str, Any]
+) -> Optional[MessagingTemplate]:
+    """
+    For "basic", or non property-specific messaging templates, we update if template "type" matches an existing db row,
+    otherwise we create a new one.
+
+    There might be multiple templates configured by type, in the edge case where a paid user downgrades to OSS.
+    We use the one associated with the default property if found. If no default, we fall back on first item for safety.
+    """
+    template = _basic_messaging_template_by_type(db, data["type"])
+
+    if template:
+        # Preserve properties if they existed before, but do not support changing / adding properties for
+        # basic templates
+        if template.properties:
+            data["properties"] = [{"id": prop.id} for prop in template.properties]
+        template = template.update(db=db, data=data)
+
+    else:
+        template = MessagingTemplate.create(db=db, data=data)
     return template
 
 
-<<<<<<< HEAD
 def get_enabled_messaging_template_by_type_and_property(
     db: Session,
     template_type: str,
@@ -206,8 +227,6 @@
     return template
 
 
-=======
->>>>>>> fdce1f85
 def create_or_update_basic_templates(
     db: Session, data: Dict[str, Any]
 ) -> Optional[MessagingTemplate]:
