from __future__ import annotations

<<<<<<< HEAD
from io import BytesIO
from typing import Any, Dict, Optional, Tuple
=======
from typing import IO, Any, Dict, Optional, Tuple
>>>>>>> 60fcd789

from boto3.s3.transfer import TransferConfig
from botocore.exceptions import ClientError, ParamValidationError
from fideslang.validation import AnyHttpUrlString
from loguru import logger

from fides.api.schemas.storage.storage import StorageSecrets
from fides.api.util.aws_util import get_s3_client
from fides.config import CONFIG

LARGE_FILE_THRESHOLD = 5 * 1024 * 1024  # 5 MB threshold for large files
LARGE_FILE_WARNING_TEXT = (
    "File is too large to display directly. Please use the provided link to download."
)


def maybe_get_s3_client(
    auth_method: str, storage_secrets: Dict[StorageSecrets, Any]
) -> Any:
    """
    Returns an S3 client if the client can be created successfully, otherwise raises an exception.
    """
    try:
        return get_s3_client(auth_method, storage_secrets)
    except ClientError as e:
        logger.error(
            "Encountered error while uploading and generating link for S3 object: {}", e
        )
        raise e
    except ParamValidationError as e:
        raise ValueError(f"The parameters you provided are incorrect: {e}")


def create_presigned_url_for_s3(
    s3_client: Any, bucket_name: str, file_key: str
) -> AnyHttpUrlString:
    """
    Generates a presigned URL to share an S3 object

    :param s3_client: s3 base client
    :param bucket_name: string
    :param file_key: string
    :return: Presigned URL as string.
    """
    response = s3_client.generate_presigned_url(
        "get_object",
        Params={"Bucket": bucket_name, "Key": file_key},
        ExpiresIn=CONFIG.security.subject_request_download_link_ttl_seconds,
    )

    # The response contains the presigned URL
    return response


def generic_upload_to_s3(  # pylint: disable=R0913
    storage_secrets: Dict[StorageSecrets, Any],
    bucket_name: str,
    file_key: str,
    auth_method: str,
    document: IO[bytes],
    size_threshold: int = LARGE_FILE_THRESHOLD,  # 5 MB threshold
) -> Optional[AnyHttpUrlString]:
    """
    Uploads arbitrary data to S3 returned from an access request.
    Handles both small and large uploads.

    :param storage_secrets: S3 storage secrets
    :param bucket_name: Name of the S3 bucket
    :param file_key: Key of the file in the bucket
    :param auth_method: Authentication method for S3
    :param document: File contents to upload
    """
    logger.info("Starting S3 Upload of {}", file_key)

    s3_client = maybe_get_s3_client(auth_method, storage_secrets)

    # Define a transfer configuration for multipart uploads
    transfer_config = TransferConfig(
        multipart_threshold=size_threshold,
        multipart_chunksize=size_threshold,
    )

    # Use upload_fileobj for efficient uploads (handles both small and large files)
    try:
        # Use upload_fileobj for efficient uploads (handles both small and large files)
        s3_client.upload_fileobj(
            Fileobj=document,
            Bucket=bucket_name,
            Key=file_key,
            Config=transfer_config,
        )
    except Exception as e:
        logger.error(f"Failed to upload file {file_key} to bucket {bucket_name}: {e}")
        raise e  # Re-raise the exception if you want it to propagate

    # Generate a presigned URL for the uploaded file
    logger.info(f"Successfully uploaded file {file_key} to bucket {bucket_name}")
    return create_presigned_url_for_s3(s3_client, bucket_name, file_key)


def generic_download_from_s3(
    storage_secrets: Dict[StorageSecrets, Any],
    bucket_name: str,
    file_key: str,
    auth_method: str,
) -> Optional[AnyHttpUrlString]:
    """
    Returns a presigned URL for downloading an S3 object.

    :param storage_secrets: S3 storage secrets
    :param bucket_name: Name of the S3 bucket
    :param file_key: Key of the file in the bucket
    :param auth_method: Authentication method for S3
    :return: A presigned URL (str) for the S3 object
    """
    logger.info("Generating presigned URL for downloading file: {}", file_key)

    s3_client = maybe_get_s3_client(auth_method, storage_secrets)

    # Generate a presigned URL for the file
    return create_presigned_url_for_s3(s3_client, bucket_name, file_key)


def generic_retrieve_from_s3(
    storage_secrets: Dict[StorageSecrets, Any],
    bucket_name: str,
    file_key: str,
    auth_method: str,
<<<<<<< HEAD
) -> Tuple[str, AnyHttpUrlString]:
    """Retrieves arbitrary data from s3"""
=======
    size_threshold: int = LARGE_FILE_THRESHOLD,  # 5 MB threshold
) -> Tuple[str, AnyHttpUrlString]:
    """
    Retrieves arbitrary data from S3.
    Returns the file contents and presigned url to download the file if the file is small,
    or a warning message with the presigned URL to download the file if it is large.

    :param storage_secrets: S3 storage secrets
    :param bucket_name: Name of the S3 bucket
    :param file_key: Key of the file in the bucket
    :param auth_method: Authentication method for S3
    :param size_threshold: Size threshold in bytes to determine small vs large files
    :return: File contents (BytesIO) for small files or a presigned URL (str) for large files
    """
>>>>>>> 60fcd789
    logger.info("Starting S3 Retrieve of {}", file_key)

    s3_client = maybe_get_s3_client(auth_method, storage_secrets)
    try:
        # Get the object metadata to check its size
        head_response = s3_client.head_object(Bucket=bucket_name, Key=file_key)
        file_size = head_response["ContentLength"]

        if file_size <= size_threshold:
            # File is small, return its contents and presigned url
            response = s3_client.get_object(Bucket=bucket_name, Key=file_key)
            return response["Body"].read(), create_presigned_url_for_s3(
                s3_client, bucket_name, file_key
            )
<<<<<<< HEAD
        except Exception as e:
            logger.error("Encountered error while retrieving s3 object: {}", e)
            raise e
    except ClientError as e:
        logger.error("Encountered error while retrieving s3 object: {}", e)
=======

        # File is large, return warning text and a presigned URL
        return (
            LARGE_FILE_WARNING_TEXT,
            create_presigned_url_for_s3(s3_client, bucket_name, file_key),
        )

    except Exception as e:
        logger.error("Encountered error while retrieving S3 object: {}", e)
>>>>>>> 60fcd789
        raise e


def generic_delete_from_s3(
    storage_secrets: Dict[StorageSecrets, Any],
    bucket_name: str,
    file_key: str,
    auth_method: str,
) -> None:
    """
    Deletes arbitrary data from s3

    :param storage_secrets: S3 storage secrets
    :param bucket_name: Name of the S3 bucket
    :param file_key: Key of the file in the bucket
    :param auth_method: Authentication method for S3
    """
    logger.info("Starting S3 Delete of {}", file_key)

    s3_client = maybe_get_s3_client(auth_method, storage_secrets)
    try:
        s3_client.delete_object(Bucket=bucket_name, Key=file_key)
    except Exception as e:
        logger.error("Encountered error while deleting s3 object: {}", e)
        raise e<|MERGE_RESOLUTION|>--- conflicted
+++ resolved
@@ -1,11 +1,6 @@
 from __future__ import annotations
 
-<<<<<<< HEAD
-from io import BytesIO
-from typing import Any, Dict, Optional, Tuple
-=======
 from typing import IO, Any, Dict, Optional, Tuple
->>>>>>> 60fcd789
 
 from boto3.s3.transfer import TransferConfig
 from botocore.exceptions import ClientError, ParamValidationError
@@ -134,10 +129,6 @@
     bucket_name: str,
     file_key: str,
     auth_method: str,
-<<<<<<< HEAD
-) -> Tuple[str, AnyHttpUrlString]:
-    """Retrieves arbitrary data from s3"""
-=======
     size_threshold: int = LARGE_FILE_THRESHOLD,  # 5 MB threshold
 ) -> Tuple[str, AnyHttpUrlString]:
     """
@@ -152,7 +143,6 @@
     :param size_threshold: Size threshold in bytes to determine small vs large files
     :return: File contents (BytesIO) for small files or a presigned URL (str) for large files
     """
->>>>>>> 60fcd789
     logger.info("Starting S3 Retrieve of {}", file_key)
 
     s3_client = maybe_get_s3_client(auth_method, storage_secrets)
@@ -167,13 +157,6 @@
             return response["Body"].read(), create_presigned_url_for_s3(
                 s3_client, bucket_name, file_key
             )
-<<<<<<< HEAD
-        except Exception as e:
-            logger.error("Encountered error while retrieving s3 object: {}", e)
-            raise e
-    except ClientError as e:
-        logger.error("Encountered error while retrieving s3 object: {}", e)
-=======
 
         # File is large, return warning text and a presigned URL
         return (
@@ -183,7 +166,6 @@
 
     except Exception as e:
         logger.error("Encountered error while retrieving S3 object: {}", e)
->>>>>>> 60fcd789
         raise e
 
 
