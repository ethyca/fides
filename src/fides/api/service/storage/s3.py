--- conflicted
+++ resolved
@@ -144,10 +144,7 @@
     Returns:
         Tuple containing (file_size, presigned_url_or_content)
     """
-<<<<<<< HEAD
-=======
     logger.info("Retrieving S3 object: {}", file_key)
->>>>>>> 26b22b63
     s3_client = get_s3_client(auth_method, storage_secrets)
 
     try:
