import json
import os
import zipfile
from collections import defaultdict
from io import BytesIO
from pathlib import Path
from typing import Any, Dict, List, Optional, Tuple

import jinja2
from jinja2 import Environment, FileSystemLoader

from fides.api.models.privacy_request import PrivacyRequest
from fides.api.schemas.policy import ActionType
from fides.api.util.storage_util import StorageJSONEncoder
<<<<<<< HEAD
from loguru import logger
=======
>>>>>>> f54435fb

DSR_DIRECTORY = Path(__file__).parent.resolve()

TEXT_COLOR = "#4A5568"
HEADER_COLOR = "#FAFAFA"
BORDER_COLOR = "#E2E8F0"


# pylint: disable=too-many-instance-attributes
class DsrReportBuilder:
    """
    Manages populating HTML templates from the given data and adding the generated
    pages to a zip file in a way that the pages can be navigated between.

    The zip file is structured as follows:
    - welcome.html: the main index page
    - data/dataset_name/index.html: the index page for the dataset
    - data/dataset_name/collection_name/index.html: the index page for the collection
    - data/dataset_name/collection_name/item_index.html: the detail page for the item
    - attachments/index.html: the index page for the attachments
    - attachments/attachment_name: the attachment file

    Args:
        privacy_request: the privacy request object
        dsr_data: the DSR data
    """
    def __init__(
        self,
        privacy_request: PrivacyRequest,
        dsr_data: Dict[str, Any],
    ):
        """
        Initializes the DSR report builder.
        """
        # Define pretty_print function for Jinja templates
        jinja2.filters.FILTERS["pretty_print"] = lambda value, indent=4: json.dumps(
            value, indent=indent, cls=StorageJSONEncoder
        )

        # Initialize instance variables
        self.baos = BytesIO()
        # we close this in the finally block of generate()
        # pylint: disable=consider-using-with
        self.out = zipfile.ZipFile(self.baos, "w")
<<<<<<< HEAD
=======

        # Jinja template environment initialization
        def pretty_print(value: str, indent: int = 4) -> str:
            return json.dumps(
                value, indent=indent, default=StorageJSONEncoder().default
            )

        jinja2.filters.FILTERS["pretty_print"] = pretty_print
>>>>>>> f54435fb
        self.template_loader = Environment(
            loader=FileSystemLoader(DSR_DIRECTORY), autoescape=True
        )
        self.template_data: Dict[str, Any] = {
            "text_color": TEXT_COLOR,
            "header_color": HEADER_COLOR,
            "border_color": BORDER_COLOR,
        }
        self.main_links: Dict[str, Any] = {}  # used to track the generated pages
        self.request_data = _map_privacy_request(privacy_request)
        self.dsr_data = dsr_data

    def _populate_template(
        self,
        template_path: str,
        heading: Optional[str] = None,
        description: Optional[str] = None,
        data: Optional[Dict[str, Any]] = None,
    ) -> str:
        """
        Populates the template with the given data.

        Args:
            template_path: the path to the template to populate
            heading: the heading to display on the template
            description: the description to display on the template
            data: the data to populate the template with

        Returns:
            The rendered template as a string.
        """
        report_data = {
            "heading": heading,
            "description": description,
            "data": data,
            "request": self.request_data,
        }
        report_data.update(self.template_data)
        template = self.template_loader.get_template(template_path)
        rendered_template = template.render(report_data)
        return rendered_template

    def _add_file(self, filename: str, contents: str) -> None:
        """
        Adds a file to the zip file.

        Args:
            filename: the name of the file to add
            contents: the contents of the file to add
        """
        if filename and contents:
            self.out.writestr(f"{filename}", contents.encode("utf-8"))

    def _add_dataset(self, dataset_name: str, collections: Dict[str, Any]) -> None:
        """
        Adds a dataset to the zip file.

        Args:
            dataset_name: the name of the dataset to add
            collections: the collections to add to the dataset
        """
        # track links to collection indexes
        collection_links = {}
        for collection_name, rows in collections.items():
            collection_url = f"{collection_name}/index.html"
            self._add_collection(rows, dataset_name, collection_name)
            collection_links[collection_name] = collection_url

        # generate dataset index page
        self._add_file(
            f"data/{dataset_name}/index.html",
            self._populate_template(
                "templates/dataset_index.html",
                dataset_name,
                None,
                collection_links,
            ),
        )

    def _write_attachment_content(
        self,
        file_name: str,
        content: Any,
        content_type: str,
        directory: str,
    ) -> None:
        """
        Writes attachment content to the specified directory, handling different content types appropriately.

        Args:
            file_name: The name of the file to write
            content: The content to write
            content_type: The content type of the file
            directory: The directory to write to (without trailing slash)
        """
        if not content:
            return

        # Handle text-based content types
        if content_type.startswith("text/"):
            if isinstance(content, bytes):
                content = content.decode("utf-8")
            self._add_file(f"{directory}/{file_name}", content)
            return

        # Handle image content types
        if content_type.startswith("image/"):
            if not isinstance(content, bytes):
                content = content.encode("utf-8")
            self.out.writestr(f"{directory}/{file_name}", content)
            return

        # Handle document content types
        if content_type in [
            "application/pdf",
            "application/msword",
            "application/vnd.openxmlformats-officedocument.wordprocessingml.document",
            "application/vnd.ms-excel",
            "application/vnd.openxmlformats-officedocument.spreadsheetml.sheet",
            "application/zip"
        ]:
            if not isinstance(content, bytes):
                content = content.encode("utf-8")
            self.out.writestr(f"{directory}/{file_name}", content)
            return

        # For any other content type, treat as binary
        if not isinstance(content, bytes):
            content = content.encode("utf-8")
        self.out.writestr(f"{directory}/{file_name}", content)

    def _add_collection(
        self, rows: List[Dict[str, Any]], dataset_name: str, collection_name: str
    ) -> None:
        """
        Adds a collection to the zip file.

        Args:
            rows: the rows to add to the collection
            dataset_name: the name of the dataset to add the collection to
            collection_name: the name of the collection to add
        """
        items_content = []

        for index, collection_item in enumerate(rows, 1):
            # Process any attachments in the item
            if "attachments" in collection_item and isinstance(collection_item["attachments"], list):
                for attachment in collection_item["attachments"]:
                    file_name = attachment.get("file_name", "unknown")
                    content = attachment.get("content")
                    content_type = attachment.get("content_type", "")
                    self._write_attachment_content(
                        file_name,
                        content,
                        content_type,
                        f"data/{dataset_name}/{collection_name}"
                    )

            # Add item content to the list
            items_content.append({
                "index": index,
                "heading": f"{collection_name} (item #{index})",
                "data": collection_item
            })

        # Generate the collection index page
        self._add_file(
            f"data/{dataset_name}/{collection_name}/index.html",
            self._populate_template(
                "templates/collection_index.html",
                collection_name,
                None,
                {"collection_items": items_content},
            ),
        )

    def _add_attachments(self, attachments: List[Dict[str, Any]]) -> None:
        """
        Adds top-level attachments to the zip file.

        Args:
            attachments: the attachments to add
        """
        if not attachments or not isinstance(attachments, list):
            return

        # Create attachment links for the index page
        attachment_links = {}
        for attachment in attachments:
            if not isinstance(attachment, dict):
                continue

            file_name = attachment.get("file_name", "unknown")
            content = attachment.get("content")
            content_type = attachment.get("content_type", "")
            attachment_links[file_name] = f"{file_name}"

            # Write the attachment to the top-level attachments directory
            self._write_attachment_content(file_name, content, content_type, "attachments")

        # Generate attachments index page using the attachments index template
        self._add_file(
            "attachments/index.html",
            self._populate_template(
                "templates/attachments_index.html",
                "Attachments",
                "Files attached to this privacy request",
                attachment_links,
            ),
        )

    def _get_datasets_from_dsr_data(self) -> Dict[str, Any]:
        """
        Returns the datasets from the DSR data.
        """
        # pre-process data to split the dataset:collection keys
        datasets: Dict[str, Any] = defaultdict(lambda: defaultdict(list))
        for key, rows in self.dsr_data.items():
            if key == "attachments":
                continue

            parts = key.split(":", 1)
            if len(parts) > 1:
                dataset_name, collection_name = parts
            else:
                for row in rows:
                    if "system_name" in row:
                        dataset_name = row["system_name"]
                        collection_name = parts[0]
                        break
                else:
                    dataset_name = "manual"
                    collection_name = parts[0]

            datasets[dataset_name][collection_name].extend(rows)

        return datasets

    def generate(self) -> BytesIO:
        """
        Processes the request and DSR data to build zip file containing the DSR report.
        Returns the zip file as an in-memory byte array.
        """
        try:
            # all the css for the pages is in main.css
            self._add_file(
                "data/main.css",
                self._populate_template("templates/main.css"),
            )
            self._add_file(
                "data/back.svg",
                Path(os.path.join(DSR_DIRECTORY, "assets/back.svg")).read_text(
                    encoding="utf-8"
                ),
            )

            # pre-process data to split the dataset:collection keys
            datasets = self._get_datasets_from_dsr_data()

            # Sort datasets alphabetically, excluding special cases
            regular_datasets = [name for name in sorted(datasets.keys()) if name != "dataset"] # pylint: disable=invalid-name

            # Add regular datasets in alphabetical order
            for dataset_name in regular_datasets:
                self._add_dataset(dataset_name, datasets[dataset_name])
                self.main_links[dataset_name] = f"data/{dataset_name}/index.html"

            # Add Additional Data if it exists
            if "dataset" in datasets:
                self._add_dataset("dataset", datasets["dataset"])
                self.main_links["Additional Data"] = "data/dataset/index.html"

            # Add Additional Attachments last if it exists
            if "attachments" in self.dsr_data:
                self._add_attachments(self.dsr_data["attachments"])
                self.main_links["Additional Attachments"] = "attachments/index.html"

            logger.info(f"Main links for welcome page: {self.main_links}")
            # create the main index once all the datasets have been added
            self._add_file(
                "welcome.html",
                self._populate_template(
                    "templates/welcome.html", "DSR Report", None, self.main_links
                ),
            )
        finally:
            # close out zip file in the finally block to always close, even when an exception occurs
            self.out.close()

        # reset the file pointer so the file can be fully read by the caller
        self.baos.seek(0)
        logger.info("DSR report generation complete.")
        return self.baos


def _map_privacy_request(privacy_request: PrivacyRequest) -> Dict[str, Any]:
    """Creates a map with a subset of values from the privacy request"""
    request_data: Dict[str, Any] = {}
    request_data["id"] = privacy_request.id

    action_type: Optional[ActionType] = privacy_request.policy.get_action_type()
    if action_type:
        request_data["type"] = action_type.value

    request_data["identity"] = {
        key: value
        for key, value in privacy_request.get_persisted_identity()
        .labeled_dict(include_default_labels=True)
        .items()
        if value["value"] is not None
    }

    if privacy_request.requested_at:
        request_data["requested_at"] = privacy_request.requested_at.strftime(
            "%m/%d/%Y %H:%M %Z"
        )
    return request_data<|MERGE_RESOLUTION|>--- conflicted
+++ resolved
@@ -12,10 +12,8 @@
 from fides.api.models.privacy_request import PrivacyRequest
 from fides.api.schemas.policy import ActionType
 from fides.api.util.storage_util import StorageJSONEncoder
-<<<<<<< HEAD
 from loguru import logger
-=======
->>>>>>> f54435fb
+
 
 DSR_DIRECTORY = Path(__file__).parent.resolve()
 
@@ -60,17 +58,6 @@
         # we close this in the finally block of generate()
         # pylint: disable=consider-using-with
         self.out = zipfile.ZipFile(self.baos, "w")
-<<<<<<< HEAD
-=======
-
-        # Jinja template environment initialization
-        def pretty_print(value: str, indent: int = 4) -> str:
-            return json.dumps(
-                value, indent=indent, default=StorageJSONEncoder().default
-            )
-
-        jinja2.filters.FILTERS["pretty_print"] = pretty_print
->>>>>>> f54435fb
         self.template_loader = Environment(
             loader=FileSystemLoader(DSR_DIRECTORY), autoescape=True
         )
