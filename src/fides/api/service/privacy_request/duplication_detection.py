from datetime import datetime, timedelta, timezone
from typing import Optional
from uuid import uuid4

from loguru import logger
from sqlalchemy.orm import Session

from fides.api.models.privacy_request.privacy_request import PrivacyRequest
from fides.api.schemas.privacy_request import PrivacyRequestStatus
from fides.api.task.conditional_dependencies.schemas import (
    Condition,
    ConditionGroup,
    ConditionLeaf,
    GroupOperator,
    Operator,
)
from fides.api.task.conditional_dependencies.sql_translator import (
    SQLConditionTranslator,
)
from fides.config.duplicate_detection_settings import DuplicateDetectionSettings

ACTIONED_REQUEST_STATUSES = [
    PrivacyRequestStatus.approved,
    PrivacyRequestStatus.in_processing,
    PrivacyRequestStatus.complete,
    PrivacyRequestStatus.requires_manual_finalization,
    PrivacyRequestStatus.requires_input,
    PrivacyRequestStatus.paused,
    PrivacyRequestStatus.awaiting_email_send,
]

<<<<<<< HEAD

=======
>>>>>>> ada551b5
class DuplicateDetectionService:
    def __init__(self, db: Session):
        self.db = db

    def _create_identity_conditions(
        self, current_request: PrivacyRequest, config: DuplicateDetectionSettings
    ) -> list[Condition]:
        """Creates conditions for matching identity fields.

        For identity field matching using the EAV pattern in ProvidedIdentity,
        we need to match both field_name and hashed_value. This function
        creates the required nested conditions for each identity field.

        Also adds a condition for the policy_id to ensure that we are only matching requests for the same policy.
        """
        current_identities: dict[str, str] = {}
        conditions: list[Condition] = []
        current_identities = {
            pi.field_name: pi.hashed_value
            for pi in current_request.provided_identities  # type: ignore [attr-defined]
            if pi.field_name in config.match_identity_fields
        }
        if len(current_identities) != len(config.match_identity_fields):
            missing_fields = [
                field
                for field in config.match_identity_fields
                if field not in current_identities.keys()
            ]
            logger.debug(
                f"Some identity fields were not found in the current request: {missing_fields}"
            )
            return []

        for field_name, hashed_value in current_identities.items():
            identity_condition = ConditionGroup(
                logical_operator=GroupOperator.and_,
                conditions=[
                    ConditionLeaf(
                        field_address="privacyrequest.provided_identities.field_name",
                        operator=Operator.eq,
                        value=field_name,
                    ),
                    ConditionLeaf(
                        field_address="privacyrequest.provided_identities.hashed_value",
                        operator=Operator.eq,
                        value=hashed_value,
                    ),
                ],
            )
            conditions.append(identity_condition)
        policy_condition = ConditionLeaf(
            field_address="privacyrequest.policy_id",
            operator=Operator.eq,
            value=current_request.policy_id,
<<<<<<< HEAD
        )
        conditions.append(policy_condition)
        return conditions

    def _create_time_window_condition(self, time_window_days: int) -> Condition:
        """Creates a condition for matching requests within a time window."""
        cutoff_date = datetime.now(timezone.utc) - timedelta(days=time_window_days)
        condition = ConditionLeaf(
            field_address="privacyrequest.created_at",
            operator=Operator.gte,
            value=cutoff_date.isoformat(),
        )
        return condition

    def create_duplicate_detection_conditions(
        self,
        current_request: PrivacyRequest,
        config: DuplicateDetectionSettings,
    ) -> Optional[ConditionGroup]:
        """
        Create conditions for duplicate detection based on configuration.

        Args:
            current_request: The current privacy request to find duplicates for
            config: Duplicate detection configuration settings

        Returns:
            A ConditionGroup with AND operator, or None if no conditions can be created
        """
        if len(config.match_identity_fields) == 0:
            return None

        identity_conditions = self._create_identity_conditions(current_request, config)
        if not identity_conditions:
            return None  # Only proceed if we have identity conditions

        time_window_condition = self._create_time_window_condition(
            config.time_window_days
        )

        # Combine all conditions with AND operator
        all_conditions: list[Condition] = [*identity_conditions, time_window_condition]
        return ConditionGroup(
            logical_operator=GroupOperator.and_, conditions=all_conditions
        )

    def find_duplicate_privacy_requests(
        self,
        current_request: PrivacyRequest,
        config: DuplicateDetectionSettings,
    ) -> list[PrivacyRequest]:
        """
        Find potential duplicate privacy requests based on duplicate detection configuration.

        Uses the SQLConditionTranslator to build queries from conditions, which handles
        the ProvidedIdentity relationship using SQLAlchemy's .any() method.

        Args:
            current_request: The privacy request to check for duplicates
            config: Duplicate detection configuration settings

        Returns:
            List of PrivacyRequest objects that match the duplicate criteria,
            does not include the current request
        """
        # Create conditions from config
        condition = self.create_duplicate_detection_conditions(current_request, config)

        if condition is None:
            return []

        translator = SQLConditionTranslator(self.db)
        query = translator.generate_query_from_condition(condition)

        query = query.filter(PrivacyRequest.id != current_request.id)
        return query.all()

    def assign_duplicate_request_group_id(
        self, request: PrivacyRequest, duplicates: list[PrivacyRequest]
    ):
        print(f"duplicates: {[duplicate.id for duplicate in duplicates]}")
        print(f"request: {request.id}")
        group_ids = [
            duplicate.duplicate_request_group_id
            for duplicate in duplicates
            if duplicate.duplicate_request_group_id
        ]
        if len(group_ids) == 0:
            group_id = str(uuid4())
            for duplicate in duplicates:
                duplicate.update(
                    db=self.db, data={"duplicate_request_group_id": group_id}
                )
            request.update(db=self.db, data={"duplicate_request_group_id": group_id})
        if len(group_ids) == 1:
            request.update(
                db=self.db, data={"duplicate_request_group_id": group_ids[0]}
            )
        if len(group_ids) > 1:
            most_recent_request = max(duplicates, key=lambda x: x.updated_at)
            request.update(
                db=self.db,
                data={
                    "duplicate_request_group_id": most_recent_request.duplicate_request_group_id
                },
            )

        print(f"request group id: {request.duplicate_request_group_id}")
        print(
            f"group ids: {[duplicate.duplicate_request_group_id for duplicate in duplicates]}"
        )

    def actioned_request_cases(
        self, request: PrivacyRequest, duplicates: list[PrivacyRequest]
    ) -> bool:
        """
        Apply actioned request rules to determine if a request is the canonical request.
        If any existing requests are actioned, the new request is not the canonical request.

        Args:
            request: The privacy request to check
            duplicates: The list of duplicate requests

        Returns:
            True if the request is the canonical request, False otherwise
        """
        actioned_in_group = [
            duplicate
            for duplicate in duplicates
            if duplicate.status in ACTIONED_REQUEST_STATUSES
        ]
        if len(actioned_in_group) > 0:
            return False

    def verified_identity_cases(
        self, request: PrivacyRequest, duplicates: list[PrivacyRequest]
    ) -> bool:
        """
        Apply verified identity rules to determine if a request is the canonical request.
        - If this is the first request to be verified, it is the canonical request
        - If other requests identities that were verified before this request, it is not the canonical request
        Args:
            request: The privacy request to check
            duplicates: The list of duplicate requests

        Returns:
            True if the request is the canonical request, False otherwise
        """
        verified_in_group = [
            duplicate for duplicate in duplicates if duplicate.identity_verified_at
        ]
        print(f"verified in group: {[duplicate.id for duplicate in verified_in_group]}")
        if not request.identity_verified_at:
            if len(verified_in_group) > 0:  # other identities in group are verified
                return False
            if request.created_at < min(
                duplicate.created_at for duplicate in duplicates
            ):
                return True  # this was the first request to be created

        # if the request identitiy is verified and no duplicates are verified, it is the canonical request
        if request.identity_verified_at:
            if not verified_in_group:
                return True

            # if this is the first request to be verified, it is the canonical request
            if request.identity_verified_at < min(
                duplicate.identity_verified_at for duplicate in duplicates
            ):
                return True

    def is_canonical_request(
        self, request: PrivacyRequest, config: DuplicateDetectionSettings
    ) -> bool:
        """
        Determine if a request is the canonical request in a duplicate group.

        Args:
            request: The privacy request to check

        Returns:
            True if the request is the canonical request, False otherwise
        """
        canonical_status = None
        if request.status == PrivacyRequestStatus.duplicate:
            return False
        duplicates = self.find_duplicate_privacy_requests(request, config)
        self.assign_duplicate_request_group_id(request, duplicates)
        # if this is the only request in the group, it is the canonical request
        if len(duplicates) == 0:
            return True

        # only consider canonical requests for the following cases
        canonical_requests = [
            request
            for request in duplicates
            if request.status != PrivacyRequestStatus.duplicate
        ]
        if len(canonical_requests) == 0:
            logger.warning(
                f"No canonical requests found in group {request.duplicate_request_group_id}"
            )
            return True
        canonical_status = self.actioned_request_cases(request, canonical_requests)
        if canonical_status is not None:
            return canonical_status
        canonical_status = self.verified_identity_cases(request, canonical_requests)
        if canonical_status is not None:
            return canonical_status
        if canonical_status is None:
            logger.warning(
                f"No canonical status found for request {request.id} in group {request.duplicate_request_group_id}"
            )
=======
        )
        conditions.append(policy_condition)
        return conditions

    def _create_time_window_condition(self, time_window_days: int) -> Condition:
        """Creates a condition for matching requests within a time window."""
        cutoff_date = datetime.now(timezone.utc) - timedelta(days=time_window_days)
        condition = ConditionLeaf(
            field_address="privacyrequest.created_at",
            operator=Operator.gte,
            value=cutoff_date.isoformat(),
        )
        return condition

    def create_duplicate_detection_conditions(
        self,
        current_request: PrivacyRequest,
        config: DuplicateDetectionSettings,
    ) -> Optional[ConditionGroup]:
        """
        Create conditions for duplicate detection based on configuration.

        Args:
            current_request: The current privacy request to find duplicates for
            config: Duplicate detection configuration settings

        Returns:
            A ConditionGroup with AND operator, or None if no conditions can be created
        """
        if len(config.match_identity_fields) == 0:
            return None

        identity_conditions = self._create_identity_conditions(current_request, config)
        if not identity_conditions:
            return None  # Only proceed if we have identity conditions

        time_window_condition = self._create_time_window_condition(
            config.time_window_days
        )

        # Combine all conditions with AND operator
        all_conditions: list[Condition] = [*identity_conditions, time_window_condition]
        return ConditionGroup(
            logical_operator=GroupOperator.and_, conditions=all_conditions
        )

    def find_duplicate_privacy_requests(
        self,
        current_request: PrivacyRequest,
        config: DuplicateDetectionSettings,
    ) -> list[PrivacyRequest]:
        """
        Find potential duplicate privacy requests based on duplicate detection configuration.

        Uses the SQLConditionTranslator to build queries from conditions, which handles
        the ProvidedIdentity relationship using SQLAlchemy's .any() method.

        Args:
            current_request: The privacy request to check for duplicates
            config: Duplicate detection configuration settings

        Returns:
            List of PrivacyRequest objects that match the duplicate criteria,
            does not include the current request
        """
        # Create conditions from config
        condition = self.create_duplicate_detection_conditions(current_request, config)

        if condition is None:
            return []

        translator = SQLConditionTranslator(self.db)
        query = translator.generate_query_from_condition(condition)

        query = query.filter(PrivacyRequest.id != current_request.id)
        return query.all()
>>>>>>> ada551b5
<|MERGE_RESOLUTION|>--- conflicted
+++ resolved
@@ -29,10 +29,6 @@
     PrivacyRequestStatus.awaiting_email_send,
 ]
 
-<<<<<<< HEAD
-
-=======
->>>>>>> ada551b5
 class DuplicateDetectionService:
     def __init__(self, db: Session):
         self.db = db
@@ -87,7 +83,6 @@
             field_address="privacyrequest.policy_id",
             operator=Operator.eq,
             value=current_request.policy_id,
-<<<<<<< HEAD
         )
         conditions.append(policy_condition)
         return conditions
@@ -300,82 +295,4 @@
         if canonical_status is None:
             logger.warning(
                 f"No canonical status found for request {request.id} in group {request.duplicate_request_group_id}"
-            )
-=======
-        )
-        conditions.append(policy_condition)
-        return conditions
-
-    def _create_time_window_condition(self, time_window_days: int) -> Condition:
-        """Creates a condition for matching requests within a time window."""
-        cutoff_date = datetime.now(timezone.utc) - timedelta(days=time_window_days)
-        condition = ConditionLeaf(
-            field_address="privacyrequest.created_at",
-            operator=Operator.gte,
-            value=cutoff_date.isoformat(),
-        )
-        return condition
-
-    def create_duplicate_detection_conditions(
-        self,
-        current_request: PrivacyRequest,
-        config: DuplicateDetectionSettings,
-    ) -> Optional[ConditionGroup]:
-        """
-        Create conditions for duplicate detection based on configuration.
-
-        Args:
-            current_request: The current privacy request to find duplicates for
-            config: Duplicate detection configuration settings
-
-        Returns:
-            A ConditionGroup with AND operator, or None if no conditions can be created
-        """
-        if len(config.match_identity_fields) == 0:
-            return None
-
-        identity_conditions = self._create_identity_conditions(current_request, config)
-        if not identity_conditions:
-            return None  # Only proceed if we have identity conditions
-
-        time_window_condition = self._create_time_window_condition(
-            config.time_window_days
-        )
-
-        # Combine all conditions with AND operator
-        all_conditions: list[Condition] = [*identity_conditions, time_window_condition]
-        return ConditionGroup(
-            logical_operator=GroupOperator.and_, conditions=all_conditions
-        )
-
-    def find_duplicate_privacy_requests(
-        self,
-        current_request: PrivacyRequest,
-        config: DuplicateDetectionSettings,
-    ) -> list[PrivacyRequest]:
-        """
-        Find potential duplicate privacy requests based on duplicate detection configuration.
-
-        Uses the SQLConditionTranslator to build queries from conditions, which handles
-        the ProvidedIdentity relationship using SQLAlchemy's .any() method.
-
-        Args:
-            current_request: The privacy request to check for duplicates
-            config: Duplicate detection configuration settings
-
-        Returns:
-            List of PrivacyRequest objects that match the duplicate criteria,
-            does not include the current request
-        """
-        # Create conditions from config
-        condition = self.create_duplicate_detection_conditions(current_request, config)
-
-        if condition is None:
-            return []
-
-        translator = SQLConditionTranslator(self.db)
-        query = translator.generate_query_from_condition(condition)
-
-        query = query.filter(PrivacyRequest.id != current_request.id)
-        return query.all()
->>>>>>> ada551b5
+            )