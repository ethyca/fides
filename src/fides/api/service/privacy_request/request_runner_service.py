# pylint: disable=too-many-lines
import time
from copy import deepcopy
from datetime import datetime, timedelta
from typing import Any, Optional, Tuple

import requests
from loguru import logger
from pydantic import ValidationError as PydanticValidationError
from sqlalchemy.orm import Query, Session

from fides.api import common_exceptions
from fides.api.common_exceptions import (
    ClientUnsuccessfulException,
    IdentityNotFoundException,
    ManualWebhookFieldsUnset,
    MaskingSecretsExpired,
    MessageDispatchException,
    NoCachedManualWebhookEntry,
    PrivacyRequestExit,
    PrivacyRequestPaused,
    ValidationError,
)
from fides.api.db.session import get_db_session
from fides.api.graph.config import CollectionAddress
from fides.api.graph.graph import DatasetGraph
from fides.api.models.attachment import Attachment, AttachmentReferenceType
from fides.api.models.audit_log import AuditLog, AuditLogAction
from fides.api.models.connectionconfig import AccessLevel, ConnectionConfig
from fides.api.models.datasetconfig import DatasetConfig
from fides.api.models.manual_webhook import AccessManualWebhook
from fides.api.models.policy import (
    Policy,
    PolicyPostWebhook,
    PolicyPreWebhook,
    Rule,
    WebhookTypes,
)
from fides.api.models.privacy_request import (
    PrivacyRequest,
    ProvidedIdentityType,
    can_run_checkpoint,
)
from fides.api.schemas.base_class import FidesSchema
from fides.api.schemas.messaging.messaging import (
    AccessRequestCompleteBodyParams,
    MessagingActionType,
)
from fides.api.schemas.policy import ActionType, CurrentStep
from fides.api.schemas.privacy_request import PrivacyRequestStatus
from fides.api.schemas.redis_cache import Identity
from fides.api.service.connectors import FidesConnector, get_connector
from fides.api.service.connectors.consent_email_connector import (
    CONSENT_EMAIL_CONNECTOR_TYPES,
)
from fides.api.service.connectors.erasure_email_connector import (
    ERASURE_EMAIL_CONNECTOR_TYPES,
)
from fides.api.service.connectors.fides_connector import filter_fides_connector_datasets
from fides.api.service.messaging.message_dispatch_service import (
    dispatch_message,
    message_send_enabled,
)
from fides.api.service.privacy_request.attachment_handling import (
    get_attachments_content,
    process_attachments_for_upload,
)
from fides.api.service.storage.storage_uploader_service import upload
from fides.api.task.filter_results import filter_data_categories
from fides.api.task.graph_runners import access_runner, consent_runner, erasure_runner
from fides.api.task.graph_task import (
    build_consent_dataset_graph,
    filter_by_enabled_actions,
    get_cached_data_for_erasures,
)
from fides.api.task.manual.manual_task_utils import create_manual_task_artificial_graphs
from fides.api.tasks import DatabaseTask, celery_app
from fides.api.tasks.scheduled.scheduler import scheduler
from fides.api.util.cache import get_all_masking_secret_keys
from fides.api.util.collection_util import Row
from fides.api.util.logger import Pii, _log_exception, _log_warning
from fides.api.util.logger_context_utils import LoggerContextKeys, log_context
from fides.common.api.v1.urn_registry import (
    PRIVACY_REQUEST_TRANSFER_TO_PARENT,
    V1_URL_PREFIX,
)
from fides.config import CONFIG
from fides.config.config_proxy import ConfigProxy


class ManualWebhookResults(FidesSchema):
    """Represents manual webhook data retrieved from the cache and whether privacy request execution should continue"""

    manual_data_for_upload: dict[str, list[dict[str, Optional[Any]]]]
    manual_data_for_storage: dict[str, list[dict[str, Optional[Any]]]]
    proceed: bool


def get_manual_webhook_access_inputs(
    db: Session, privacy_request: PrivacyRequest, policy: Policy
) -> ManualWebhookResults:
    """Retrieves manually uploaded data for all AccessManualWebhooks and formats in a way
    to match automatically retrieved data (a list of rows). Also returns if execution should proceed.

    This data will be uploaded to the user as-is, without filtering.
    """
    manual_inputs_for_upload: dict[str, list[dict[str, Optional[Any]]]] = {}
    manual_inputs_for_storage: dict[str, list[dict[str, Optional[Any]]]] = {}

    if not policy.get_rules_for_action(action_type=ActionType.access):
        # Don't fetch manual inputs unless this policy has an access rule
        return ManualWebhookResults(
            manual_data_for_upload=manual_inputs_for_upload,
            manual_data_for_storage=manual_inputs_for_storage,
            proceed=True,
        )

    try:
        for manual_webhook in AccessManualWebhook.get_enabled(db, ActionType.access):
            # Get the manual webhook input data
            webhook_data_for_storage = (
                privacy_request.get_manual_webhook_access_input_strict(manual_webhook)
            )
            # Add the system name to the webhook data for display purposes
            webhook_data_for_storage["system_name"] = (
                manual_webhook.connection_config.system.name
            )
            webhook_data_for_upload = deepcopy(webhook_data_for_storage)

            # Get any attachments for this webhook, load from db to ensure they have their configs
            webhook_attachments = privacy_request.get_access_manual_webhook_attachments(
                db, manual_webhook.id
            )
            if webhook_attachments:
                attachment_ids = [wa.id for wa in webhook_attachments]
                loaded_attachments = (
                    db.query(Attachment).filter(Attachment.id.in_(attachment_ids)).all()
                )
                (
                    webhook_data_for_upload["attachments"],
                    webhook_data_for_storage["attachments"],
                ) = process_attachments_for_upload(
                    get_attachments_content(loaded_attachments)
                )

            manual_inputs_for_upload[manual_webhook.connection_config.key] = [
                webhook_data_for_upload
            ]
            manual_inputs_for_storage[manual_webhook.connection_config.key] = [  # type: ignore[assignment]
                webhook_data_for_storage
            ]

    except (
        NoCachedManualWebhookEntry,
        ValidationError,
        ManualWebhookFieldsUnset,
    ) as exc:
        logger.info(exc)
        privacy_request.status = PrivacyRequestStatus.requires_input
        privacy_request.save(db)
        return ManualWebhookResults(
            manual_data_for_upload=manual_inputs_for_upload,
            manual_data_for_storage=manual_inputs_for_storage,
            proceed=False,
        )

    return ManualWebhookResults(
        manual_data_for_upload=manual_inputs_for_upload,
        manual_data_for_storage=manual_inputs_for_storage,
        proceed=True,
    )


def get_manual_webhook_erasure_inputs(
    db: Session, privacy_request: PrivacyRequest, policy: Policy
) -> ManualWebhookResults:
    manual_inputs: dict[str, list[dict[str, Optional[Any]]]] = {}

    if not policy.get_rules_for_action(action_type=ActionType.erasure):
        # Don't fetch manual inputs unless this policy has an access rule
        return ManualWebhookResults(
            manual_data_for_upload=manual_inputs,
            manual_data_for_storage=manual_inputs,
            proceed=True,
        )
    try:
        for manual_webhook in AccessManualWebhook().get_enabled(db, ActionType.erasure):
            manual_inputs[manual_webhook.connection_config.key] = [
                privacy_request.get_manual_webhook_erasure_input_strict(manual_webhook)
            ]
    except (
        NoCachedManualWebhookEntry,
        ValidationError,
        ManualWebhookFieldsUnset,
    ) as exc:
        logger.info(exc)
        privacy_request.status = PrivacyRequestStatus.requires_input
        privacy_request.save(db)
        return ManualWebhookResults(
            manual_data_for_upload=manual_inputs,
            manual_data_for_storage=manual_inputs,
            proceed=False,
        )

    return ManualWebhookResults(
        manual_data_for_upload=manual_inputs,
        manual_data_for_storage=manual_inputs,
        proceed=True,
    )


@log_context(capture_args={"privacy_request_id": LoggerContextKeys.privacy_request_id})
def upload_access_results(
    session: Session,
    policy: Policy,
    rule: Rule,
    results_to_upload: dict[str, list[dict[str, Optional[Any]]]],
    dataset_graph: DatasetGraph,
    privacy_request: PrivacyRequest,
    upload_attachments: list[dict[str, Any]],
) -> list[str]:
    """Upload results for a single rule and return download URLs and modified results."""
    start_time = time.time()
    download_urls: list[str] = []
    storage_destination = rule.get_storage_destination(session)

    if upload_attachments:
        results_to_upload["attachments"] = upload_attachments

    logger.info("Starting access request upload for rule {}", rule.key)
    try:
        download_url: Optional[str] = upload(
            db=session,
            privacy_request=privacy_request,
            data=results_to_upload,
            storage_key=storage_destination.key,  # type: ignore
            data_category_field_mapping=dataset_graph.data_category_field_mapping,
            data_use_map=privacy_request.get_cached_data_use_map(),
        )
        if download_url:
            download_urls.append(download_url)
            logger.bind(
                time_taken=time.time() - start_time,
            ).info("Access package upload successful for privacy request.")
            privacy_request.add_success_execution_log(
                session,
                connection_key=None,
                dataset_name="Access package upload",
                collection_name=None,
                message="Access package upload successful for privacy request.",
                action_type=ActionType.access,
            )
    except common_exceptions.StorageUploadError as exc:
        logger.error(
            "Error uploading subject access data for rule {} on policy {}: {}",
            rule.key,
            policy.key,
            Pii(str(exc)),
        )
        privacy_request.add_error_execution_log(
            session,
            connection_key=None,
            dataset_name="Access package upload",
            collection_name=None,
            message="Access package upload failed for privacy request.",
            action_type=ActionType.access,
        )
        privacy_request.status = PrivacyRequestStatus.error

    return download_urls


def save_access_results(
    session: Session,
    privacy_request: PrivacyRequest,
    download_urls: list[str],
    rule_filtered_results: dict[str, dict[str, list[dict[str, Optional[Any]]]]],
) -> None:
    """Save the results we uploaded to the user for later retrieval"""
    # Save the results we uploaded to the user for later retrieval
    privacy_request.save_filtered_access_results(session, rule_filtered_results)
    # Saving access request URL's on the privacy request in case DSR 3.0
    # exits processing before the email is sent
    privacy_request.access_result_urls = {"access_result_urls": download_urls}
    privacy_request.save(session)


@log_context(
    capture_args={
        "privacy_request_id": LoggerContextKeys.privacy_request_id,
    }
)
def upload_and_save_access_results(  # pylint: disable=R0912
    session: Session,
    policy: Policy,
    access_result: dict[str, list[Row]],
    dataset_graph: DatasetGraph,
    privacy_request: PrivacyRequest,
    manual_data_access_results: ManualWebhookResults,
    fides_connector_datasets: set[str],
) -> list[str]:
    """Process the data uploads after the access portion of the privacy request has completed"""
    download_urls: list[str] = []
    # Remove manual webhook attachments from the list of attachments
    # This is done because the manual webhook attachments are already included in the manual_data
    loaded_attachments = [
        attachment
        for attachment in privacy_request.attachments
        if AttachmentReferenceType.access_manual_webhook
        not in [ref.reference_type for ref in attachment.references]
    ]
    attachments = get_attachments_content(loaded_attachments)
    # Process attachments once for both upload and storage
    upload_attachments, storage_attachments = process_attachments_for_upload(
        attachments
    )

    if not access_result:
        logger.info("No results returned for access request")

    rule_filtered_results: dict[str, dict[str, list[dict[str, Optional[Any]]]]] = {}
    for rule in policy.get_rules_for_action(  # pylint: disable=R1702
        action_type=ActionType.access
    ):
        target_categories: set[str] = {target.data_category for target in rule.targets}  # type: ignore[attr-defined]
        filtered_results: dict[str, list[dict[str, Optional[Any]]]] = (
            filter_data_categories(
                access_result,
                target_categories,
                dataset_graph,
                rule.key,
                fides_connector_datasets,
            )
        )
        # Create a copy of filtered results to modify for upload
        results_to_upload = deepcopy(filtered_results)
        results_to_upload.update(manual_data_access_results.manual_data_for_upload)

        rule_download_urls = upload_access_results(
            session,
            policy,
            rule,
            results_to_upload,
            dataset_graph,
            privacy_request,
            upload_attachments,
        )
        download_urls.extend(rule_download_urls)

        # Create results for storage
        filtered_results.update(manual_data_access_results.manual_data_for_storage)
        if storage_attachments:
            filtered_results["attachments"] = storage_attachments
        rule_filtered_results[rule.key] = filtered_results

    save_access_results(session, privacy_request, download_urls, rule_filtered_results)
    return download_urls


@celery_app.task(base=DatabaseTask, bind=True)
# TODO: Add log_context back in, this is just for some temporary testing
# @log_context(capture_args={"privacy_request_id": LoggerContextKeys.privacy_request_id})
def run_privacy_request(
    self: DatabaseTask,
    privacy_request_id: str,
    from_webhook_id: Optional[str] = None,
    from_step: Optional[str] = None,
) -> None:
    # pylint: disable=too-many-statements, too-many-return-statements, too-many-branches
    """
    Dispatch a privacy_request into the execution layer by:
        1. Generate a graph from all the currently configured datasets
        2. Take the provided identity data
        3. Start the access request / erasure request execution
        4. When finished, upload the results to the configured storage destination if applicable

    Celery does not like for the function to be async so the @sync decorator runs the
    coroutine for it.
    """
    resume_step: Optional[CurrentStep] = CurrentStep(from_step) if from_step else None  # type: ignore
    if from_step:
        with logger.contextualize(
            privacy_request_id=privacy_request_id,
        ):
            logger.info("Resuming privacy request from checkpoint: '{}'", from_step)

    with self.get_new_session() as session:
        privacy_request = PrivacyRequest.get(db=session, object_id=privacy_request_id)
        if not privacy_request:
            raise common_exceptions.PrivacyRequestNotFound(
                f"Privacy request with id {privacy_request_id} not found"
            )

        with logger.contextualize(
            privacy_request_source=(
                privacy_request.source.value if privacy_request.source else None
            ),
            privacy_request_id=privacy_request.id,
        ):
            if privacy_request.status == PrivacyRequestStatus.canceled:
                logger.info("Terminating privacy request: request canceled.")
                return

            if privacy_request.deleted_at is not None:
                logger.info("Terminating privacy request: request deleted.")
                return

            logger.info("Dispatching privacy request")
            privacy_request.start_processing(session)

            policy = privacy_request.policy

            # check manual access results and pause if needed
            manual_webhook_access_results: ManualWebhookResults = (
                get_manual_webhook_access_inputs(session, privacy_request, policy)
            )
            if not manual_webhook_access_results.proceed:
                return

            # check manual erasure results and pause if needed
            manual_webhook_erasure_results: ManualWebhookResults = (
                get_manual_webhook_erasure_inputs(session, privacy_request, policy)
            )
            if not manual_webhook_erasure_results.proceed:
                return

            # Pre-Webhooks CHECKPOINT
            if can_run_checkpoint(
                request_checkpoint=CurrentStep.pre_webhooks, from_checkpoint=resume_step
            ):
                privacy_request.cache_failed_checkpoint_details(
                    CurrentStep.pre_webhooks
                )
                # Run pre-execution webhooks
                proceed = run_webhooks_and_report_status(
                    session,
                    privacy_request=privacy_request,
                    webhook_cls=PolicyPreWebhook,  # type: ignore
                    after_webhook_id=from_webhook_id,
                )
                if not proceed:
                    return
            try:
                policy.rules[0]  # type: ignore[attr-defined]
            except IndexError:
                raise common_exceptions.MisconfiguredPolicyException(
                    f"Policy with key {policy.key} must contain at least one Rule."
                )

            try:
                datasets = DatasetConfig.all(db=session)
                dataset_graphs = [
                    dataset_config.get_graph()
                    for dataset_config in datasets
                    if not dataset_config.connection_config.disabled
                ]

                # Add manual task artificial graphs to dataset graphs
                manual_task_graphs = create_manual_task_artificial_graphs(session)
                dataset_graphs.extend(manual_task_graphs)

                dataset_graph = DatasetGraph(*dataset_graphs)

                # Add success log for dataset configuration
                privacy_request.add_success_execution_log(
                    session,
                    connection_key=None,
                    dataset_name="Dataset reference validation",
                    collection_name=None,
                    message=f"Dataset reference validation successful for privacy request: {privacy_request.id}",
                    action_type=privacy_request.policy.get_action_type(),  # type: ignore
                )

                identity_data = {
                    key: value["value"] if isinstance(value, dict) else value
                    for key, value in privacy_request.get_cached_identity_data().items()
                }
                connection_configs = ConnectionConfig.all(db=session)
                fides_connector_datasets: set[str] = filter_fides_connector_datasets(
                    connection_configs
                )

                # Access CHECKPOINT
                if (
                    policy.get_rules_for_action(action_type=ActionType.access)
                    or policy.get_rules_for_action(action_type=ActionType.erasure)
                ) and can_run_checkpoint(
                    request_checkpoint=CurrentStep.access, from_checkpoint=resume_step
                ):
                    privacy_request.cache_failed_checkpoint_details(CurrentStep.access)
                    access_runner(
                        privacy_request=privacy_request,
                        policy=policy,
                        graph=dataset_graph,
                        connection_configs=connection_configs,
                        identity=identity_data,
                        session=session,
                        privacy_request_proceed=True,  # Should always be True unless we're testing
                    )

                # Upload Access Results CHECKPOINT
                access_result_urls: list[str] = []
                raw_access_results: dict = privacy_request.get_raw_access_results()
                if (
                    policy.get_rules_for_action(action_type=ActionType.access)
                    or policy.get_rules_for_action(
                        action_type=ActionType.erasure
                    )  # Intentional to support requeuing the Privacy Request after the Access step for DSR 3.0 for both access/erasure requests
                ) and can_run_checkpoint(
                    request_checkpoint=CurrentStep.upload_access,
                    from_checkpoint=resume_step,
                ):
                    privacy_request.cache_failed_checkpoint_details(
                        CurrentStep.upload_access
                    )
                    filtered_access_results = filter_by_enabled_actions(
                        raw_access_results, connection_configs
                    )
                    access_result_urls = upload_and_save_access_results(
                        session,
                        policy,
                        filtered_access_results,
                        dataset_graph,
                        privacy_request,
                        manual_webhook_access_results,
                        fides_connector_datasets,
                    )

                # Erasure CHECKPOINT
                if policy.get_rules_for_action(
                    action_type=ActionType.erasure
                ) and can_run_checkpoint(
                    request_checkpoint=CurrentStep.erasure, from_checkpoint=resume_step
                ):
                    privacy_request.cache_failed_checkpoint_details(CurrentStep.erasure)
                    _verify_masking_secrets(policy, privacy_request, resume_step)

                    # We only need to run the erasure once until masking strategies are handled
                    erasure_runner(
                        privacy_request=privacy_request,
                        policy=policy,
                        graph=dataset_graph,
                        connection_configs=connection_configs,
                        identity=identity_data,
                        access_request_data=get_cached_data_for_erasures(
                            privacy_request.id
                        ),
                        session=session,
                        privacy_request_proceed=True,  # Should always be True unless we're testing
                    )

                # Finalize Erasure CHECKPOINT
                if can_run_checkpoint(
                    request_checkpoint=CurrentStep.finalize_erasure,
                    from_checkpoint=resume_step,
                ):
                    # This checkpoint allows a Privacy Request to be re-queued
                    # after the Erasure Step is complete for DSR 3.0
                    privacy_request.cache_failed_checkpoint_details(
                        CurrentStep.finalize_erasure
                    )

                if policy.get_rules_for_action(
                    action_type=ActionType.consent
                ) and can_run_checkpoint(
                    request_checkpoint=CurrentStep.consent,
                    from_checkpoint=resume_step,
                ):
                    privacy_request.cache_failed_checkpoint_details(CurrentStep.consent)
                    consent_runner(
                        privacy_request=privacy_request,
                        policy=policy,
                        graph=build_consent_dataset_graph(datasets),
                        connection_configs=connection_configs,
                        identity=identity_data,
                        session=session,
                        privacy_request_proceed=True,  # Should always be True unless we're testing
                    )

                # Finalize Consent CHECKPOINT
                if can_run_checkpoint(
                    request_checkpoint=CurrentStep.finalize_consent,
                    from_checkpoint=resume_step,
                ):
                    # This checkpoint allows a Privacy Request to be re-queued
                    # after the Consent Step is complete for DSR 3.0
                    privacy_request.cache_failed_checkpoint_details(
                        CurrentStep.finalize_consent
                    )

            except PrivacyRequestPaused as exc:
                privacy_request.pause_processing(session)
                _log_warning(exc, CONFIG.dev_mode)
                return

            except PrivacyRequestExit:
                # Privacy Request Exiting awaiting sub task processing (Request Tasks)
                # The access, consent, and erasure runners for DSR 3.0 throw this exception after its
                # Request Tasks have been built.  The Privacy Request will be requeued from
                # the appropriate checkpoint when all the Request Tasks have run.
                return

            except ValidationError as exc:
                # Handle validation errors from dataset graph creation
                logger.error(f"Error validating dataset references: {str(exc)}")
                privacy_request.add_error_execution_log(
                    session,
                    connection_key=None,
                    dataset_name="Dataset reference validation",
                    collection_name=None,
                    message=str(exc),
                    action_type=privacy_request.policy.get_action_type(),  # type: ignore
                )
                privacy_request.error_processing(db=session)
                return

            except BaseException as exc:  # pylint: disable=broad-except
                privacy_request.error_processing(db=session)
                # If dev mode, log traceback
                _log_exception(exc, CONFIG.dev_mode)
                return

            # Check if privacy request needs erasure or consent emails sent
            # Email post-send CHECKPOINT
            if (
                (
                    policy.get_rules_for_action(action_type=ActionType.erasure)
                    or policy.get_rules_for_action(action_type=ActionType.consent)
                )
                and can_run_checkpoint(
                    request_checkpoint=CurrentStep.email_post_send,
                    from_checkpoint=resume_step,
                )
                and needs_batch_email_send(session, identity_data, privacy_request)
            ):
                privacy_request.cache_failed_checkpoint_details(
                    CurrentStep.email_post_send
                )
                privacy_request.pause_processing_for_email_send(session)
                logger.info("Privacy request exiting: awaiting email send.")
                return

            # Post Webhooks CHECKPOINT
            if can_run_checkpoint(
                request_checkpoint=CurrentStep.post_webhooks,
                from_checkpoint=resume_step,
            ):
                privacy_request.cache_failed_checkpoint_details(
                    CurrentStep.post_webhooks
                )
                proceed = run_webhooks_and_report_status(
                    db=session,
                    privacy_request=privacy_request,
                    webhook_cls=PolicyPostWebhook,  # type: ignore
                )
                if not proceed:
                    return

            legacy_request_completion_enabled = ConfigProxy(
                session
            ).notifications.send_request_completion_notification

            action_type = (
                MessagingActionType.PRIVACY_REQUEST_COMPLETE_ACCESS
                if policy.get_rules_for_action(action_type=ActionType.access)
                else MessagingActionType.PRIVACY_REQUEST_COMPLETE_DELETION
            )

            if message_send_enabled(
                session,
                privacy_request.property_id,
                action_type,
                legacy_request_completion_enabled,
            ) and not policy.get_rules_for_action(action_type=ActionType.consent):
                try:
                    if not access_result_urls:
                        # For DSR 3.0, if the request had both access and erasure rules, this needs to be fetched
                        # from the database because the Privacy Request would have exited
                        # processing and lost access to the access_result_urls in memory
                        access_result_urls = (
                            privacy_request.access_result_urls or {}
                        ).get("access_result_urls", [])
                    initiate_privacy_request_completion_email(
                        session,
                        policy,
                        access_result_urls,
                        identity_data,
                        privacy_request.property_id,
                    )
                except (IdentityNotFoundException, MessageDispatchException) as e:
                    privacy_request.error_processing(db=session)
                    # If dev mode, log traceback
                    _log_exception(e, CONFIG.dev_mode)
                    return

            # Only mark as complete if not in error state
            if privacy_request.status != PrivacyRequestStatus.error:
                privacy_request.finished_processing_at = datetime.utcnow()
                AuditLog.create(
                    db=session,
                    data={
                        "user_id": "system",
                        "privacy_request_id": privacy_request.id,
                        "action": AuditLogAction.finished,
                        "message": "",
                    },
                )
                privacy_request.status = PrivacyRequestStatus.complete
                logger.info("Privacy request run completed.")
                privacy_request.save(db=session)


def initiate_privacy_request_completion_email(
    session: Session,
    policy: Policy,
    access_result_urls: list[str],
    identity_data: dict[str, Any],
    property_id: Optional[str],
) -> None:
    """
    :param session: SQLAlchemy Session
    :param policy: Policy
    :param access_result_urls: list of urls generated by access request upload
    :param identity_data: Dict of identity data
    :param property_id: Property id associated with the privacy request
    """
    config_proxy = ConfigProxy(session)
    if not (
        identity_data.get(ProvidedIdentityType.email.value)
        or identity_data.get(ProvidedIdentityType.phone_number.value)
    ):
        raise IdentityNotFoundException(
            "Identity email or phone number was not found, so request completion message could not be sent."
        )
    to_identity: Identity = Identity(
        email=identity_data.get(ProvidedIdentityType.email.value),
        phone_number=identity_data.get(ProvidedIdentityType.phone_number.value),
    )
    if policy.get_rules_for_action(action_type=ActionType.access):
        # synchronous for now since failure to send complete emails is fatal to request
        dispatch_message(
            db=session,
            action_type=MessagingActionType.PRIVACY_REQUEST_COMPLETE_ACCESS,
            to_identity=to_identity,
            service_type=config_proxy.notifications.notification_service_type,
            message_body_params=AccessRequestCompleteBodyParams(
                download_links=access_result_urls,
                subject_request_download_time_in_days=CONFIG.security.subject_request_download_link_ttl_seconds
                / 86400,
            ),
            property_id=property_id,
        )
    if policy.get_rules_for_action(action_type=ActionType.erasure):
        dispatch_message(
            db=session,
            action_type=MessagingActionType.PRIVACY_REQUEST_COMPLETE_DELETION,
            to_identity=to_identity,
            service_type=config_proxy.notifications.notification_service_type,
            message_body_params=None,
            property_id=property_id,
        )


def initiate_paused_privacy_request_followup(privacy_request: PrivacyRequest) -> None:
    """Initiates scheduler to expire privacy request when the redis cache expires"""
    scheduler.add_job(
        func=mark_paused_privacy_request_as_expired,
        kwargs={"privacy_request_id": privacy_request.id},
        id=privacy_request.id,
        replace_existing=True,
        trigger="date",
        run_date=(datetime.now() + timedelta(seconds=CONFIG.redis.default_ttl_seconds)),
    )


def mark_paused_privacy_request_as_expired(privacy_request_id: str) -> None:
    """Mark "paused" PrivacyRequest as "errored" after its associated identity data in the redis cache has expired."""
    SessionLocal = get_db_session(CONFIG)
    db = SessionLocal()
    privacy_request = PrivacyRequest.get(db=db, object_id=privacy_request_id)
    if not privacy_request:
        logger.info(
            "Attempted to mark as expired. No privacy request with id '{}' found.",
            privacy_request_id,
        )
        db.close()
        return
    if privacy_request.status == PrivacyRequestStatus.paused:
        logger.error(
            "Privacy request '{}' has expired. Please resubmit information.",
            privacy_request.id,
        )
        privacy_request.error_processing(db=db)
    db.close()


def _retrieve_child_results(  # pylint: disable=R0911
    fides_connector: Tuple[str, ConnectionConfig],
    rule_key: str,
    access_result: dict[str, list[Row]],
) -> Optional[list[dict[str, Optional[list[Row]]]]]:
    """Get child access request results to add to upload."""
    try:
        connector = FidesConnector(fides_connector[1])
    except Exception as e:
        logger.error(
            "Error create client for child server {}: {}", fides_connector[0], e
        )
        return None

    results = []

    for key, rows in access_result.items():
        address = CollectionAddress.from_string(key)
        privacy_request_id = None
        if address.dataset == fides_connector[0]:
            if not rows:
                logger.info("No rows found for result entry {}", key)
                continue
            privacy_request_id = rows[0]["id"]

        if not privacy_request_id:
            logger.error(
                "No privacy request found for connector key {}", fides_connector[0]
            )
            continue

        try:
            client = connector.create_client()
        except requests.exceptions.HTTPError as e:
            logger.error(
                "Error logger into to child server for privacy request {}: {}",
                privacy_request_id,
                e,
            )
            continue

        try:
            request = client.authenticated_request(
                method="get",
                path=f"{V1_URL_PREFIX}{PRIVACY_REQUEST_TRANSFER_TO_PARENT.format(privacy_request_id=privacy_request_id, rule_key=rule_key)}",
                headers={"Authorization": f"Bearer {client.token}"},
            )
            response = client.session.send(request)
        except requests.exceptions.HTTPError as e:
            logger.error(
                "Error retrieving data from child server for privacy request {}: {}",
                privacy_request_id,
                e,
            )
            continue

        if response.status_code != 200:
            logger.error(
                "Error retrieving data from child server for privacy request {}: {}",
                privacy_request_id,
                response.json(),
            )
            continue

        results.append(response.json())

    if not results:
        return None

    return results


def get_consent_email_connection_configs(db: Session) -> Query:
    """Return enabled consent email connection configs."""
    return db.query(ConnectionConfig).filter(
        ConnectionConfig.connection_type.in_(CONSENT_EMAIL_CONNECTOR_TYPES),
        ConnectionConfig.disabled.is_(False),
        ConnectionConfig.access == AccessLevel.write,
    )


def get_erasure_email_connection_configs(db: Session) -> Query:
    """Return enabled erasure email connection configs."""
    return db.query(ConnectionConfig).filter(
        ConnectionConfig.connection_type.in_(ERASURE_EMAIL_CONNECTOR_TYPES),
        ConnectionConfig.disabled.is_(False),
        ConnectionConfig.access == AccessLevel.write,
    )


def needs_batch_email_send(
    db: Session, user_identities: dict[str, Any], privacy_request: PrivacyRequest
) -> bool:
    """
    Delegates the "needs email" check to each configured email or
    generic email consent connector. Returns true if at least one
    connector needs to send an email.

    If we don't need to send any emails, add skipped logs for any
    relevant erasure and consent email connectors.
    """
    can_skip_erasure_email: list[ConnectionConfig] = []
    can_skip_consent_email: list[ConnectionConfig] = []

    needs_email_send: bool = False

    for connection_config in get_erasure_email_connection_configs(db):
        if get_connector(connection_config).needs_email(  # type: ignore
            user_identities, privacy_request
        ):
            needs_email_send = True
        else:
            can_skip_erasure_email.append(connection_config)

    for connection_config in get_consent_email_connection_configs(db):
        if get_connector(connection_config).needs_email(  # type: ignore
            user_identities, privacy_request
        ):
            needs_email_send = True
        else:
            can_skip_consent_email.append(connection_config)

    if not needs_email_send:
        _create_execution_logs_for_skipped_email_send(
            db, privacy_request, can_skip_erasure_email, can_skip_consent_email
        )

    return needs_email_send


def _create_execution_logs_for_skipped_email_send(
    db: Session,
    privacy_request: PrivacyRequest,
    can_skip_erasure_email: list[ConnectionConfig],
    can_skip_consent_email: list[ConnectionConfig],
) -> None:
    """Create skipped execution logs for relevant connectors
    if this privacy request does not need an email send at all.  For consent requests,
    cache that the system was skipped on any privacy preferences for consent reporting.

    Otherwise, any needed skipped execution logs will be added later
    in the weekly email send.
    """
    for connection_config in can_skip_erasure_email:
        connector = get_connector(connection_config)
        connector.add_skipped_log(db, privacy_request)  # type: ignore[attr-defined]

    for connection_config in can_skip_consent_email:
        connector = get_connector(connection_config)
        connector.add_skipped_log(db, privacy_request)  # type: ignore[attr-defined]


<<<<<<< HEAD
def _verify_masking_secrets(
    policy: Policy, privacy_request: PrivacyRequest, resume_step: Optional[CurrentStep]
) -> None:
    """
    Checks that the required masking secrets are still cached for the given request.
    Raises an exception if masking secrets are needed for the given policy but they don't exist.
    """

    if resume_step is None:
        return

    # if masking can be performed without any masking secrets, we skip the cache check
    if (
        policy.generate_masking_secrets()
        and not get_all_masking_secret_keys(privacy_request.id)
        and not privacy_request.masking_secrets
    ):
        raise MaskingSecretsExpired(
            f"The masking secrets for privacy request ID '{privacy_request.id}' have expired. Please submit a new erasure request."
        )
=======
def run_webhooks_and_report_status(
    db: Session,
    privacy_request: PrivacyRequest,
    webhook_cls: WebhookTypes,
    after_webhook_id: Optional[str] = None,
) -> bool:
    """
    Runs a series of webhooks either pre- or post- privacy request execution, if any are configured.
    Updates privacy request status if execution is paused/errored.
    Returns True if execution should proceed.
    """
    webhooks = db.query(webhook_cls).filter_by(policy_id=privacy_request.policy.id)  # type: ignore

    if after_webhook_id:
        # Only run webhooks configured to run after this Pre-Execution webhook
        pre_webhook = PolicyPreWebhook.get(db=db, object_id=after_webhook_id)
        webhooks = webhooks.filter(  # type: ignore[call-arg]
            webhook_cls.order > pre_webhook.order,  # type: ignore[union-attr]
        )

    current_step = CurrentStep[f"{webhook_cls.prefix}_webhooks"]

    for webhook in webhooks.order_by(webhook_cls.order):  # type: ignore[union-attr]
        try:
            privacy_request.trigger_policy_webhook(
                webhook=webhook,
                policy_action=privacy_request.policy.get_action_type(),
            )
        except PrivacyRequestPaused:
            logger.info(
                "Pausing execution of privacy request {}. Halt instruction received from webhook {}.",
                privacy_request.id,
                webhook.key,
            )
            privacy_request.pause_processing(db)
            initiate_paused_privacy_request_followup(privacy_request)
            return False
        except ClientUnsuccessfulException as exc:
            logger.error(
                "Privacy Request '{}' exited after response from webhook '{}': {}.",
                privacy_request.id,
                webhook.key,
                Pii(str(exc.args[0])),
            )
            privacy_request.error_processing(db)
            privacy_request.cache_failed_checkpoint_details(current_step)
            return False
        except PydanticValidationError:
            logger.error(
                "Privacy Request '{}' errored due to response validation error from webhook '{}'.",
                privacy_request.id,
                webhook.key,
            )
            privacy_request.error_processing(db)
            privacy_request.cache_failed_checkpoint_details(current_step)
            return False

    return True
>>>>>>> 5d50626f
<|MERGE_RESOLUTION|>--- conflicted
+++ resolved
@@ -946,28 +946,6 @@
         connector.add_skipped_log(db, privacy_request)  # type: ignore[attr-defined]
 
 
-<<<<<<< HEAD
-def _verify_masking_secrets(
-    policy: Policy, privacy_request: PrivacyRequest, resume_step: Optional[CurrentStep]
-) -> None:
-    """
-    Checks that the required masking secrets are still cached for the given request.
-    Raises an exception if masking secrets are needed for the given policy but they don't exist.
-    """
-
-    if resume_step is None:
-        return
-
-    # if masking can be performed without any masking secrets, we skip the cache check
-    if (
-        policy.generate_masking_secrets()
-        and not get_all_masking_secret_keys(privacy_request.id)
-        and not privacy_request.masking_secrets
-    ):
-        raise MaskingSecretsExpired(
-            f"The masking secrets for privacy request ID '{privacy_request.id}' have expired. Please submit a new erasure request."
-        )
-=======
 def run_webhooks_and_report_status(
     db: Session,
     privacy_request: PrivacyRequest,
@@ -1026,4 +1004,25 @@
             return False
 
     return True
->>>>>>> 5d50626f
+
+
+def _verify_masking_secrets(
+    policy: Policy, privacy_request: PrivacyRequest, resume_step: Optional[CurrentStep]
+) -> None:
+    """
+    Checks that the required masking secrets are still cached for the given request.
+    Raises an exception if masking secrets are needed for the given policy but they don't exist.
+    """
+
+    if resume_step is None:
+        return
+
+    # if masking can be performed without any masking secrets, we skip the cache check
+    if (
+        policy.generate_masking_secrets()
+        and not get_all_masking_secret_keys(privacy_request.id)
+        and not privacy_request.masking_secrets
+    ):
+        raise MaskingSecretsExpired(
+            f"The masking secrets for privacy request ID '{privacy_request.id}' have expired. Please submit a new erasure request."
+        )