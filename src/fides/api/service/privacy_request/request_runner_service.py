--- conflicted
+++ resolved
@@ -307,7 +307,6 @@
             if privacy_request.status == PrivacyRequestStatus.canceled:
                 logger.info("Terminating privacy request: request canceled.")
                 return
-<<<<<<< HEAD
 
             if privacy_request.deleted_at is not None:
                 logger.info("Terminating privacy request: request deleted.")
@@ -318,18 +317,6 @@
 
             policy = privacy_request.policy
 
-=======
-
-            if privacy_request.deleted_at is not None:
-                logger.info("Terminating privacy request: request deleted.")
-                return
-
-            logger.info("Dispatching privacy request")
-            privacy_request.start_processing(session)
-
-            policy = privacy_request.policy
-
->>>>>>> c1df68e6
             # check manual access results and pause if needed
             manual_webhook_access_results: ManualWebhookResults = (
                 get_manual_webhook_access_inputs(session, privacy_request, policy)
@@ -375,7 +362,17 @@
                     if not dataset_config.connection_config.disabled
                 ]
                 dataset_graph = DatasetGraph(*dataset_graphs)
-<<<<<<< HEAD
+
+                # Add success log for dataset configuration
+                privacy_request.add_success_execution_log(
+                    session,
+                    connection_key=None,
+                    dataset_name="Dataset reference validation",
+                    collection_name=None,
+                    message=f"Dataset reference validation successful for privacy request: {privacy_request.id}",
+                    action_type=privacy_request.policy.get_action_type(),  # type: ignore
+                )
+
                 identity_data = {
                     key: value["value"] if isinstance(value, dict) else value
                     for key, value in privacy_request.get_cached_identity_data().items()
@@ -503,162 +500,6 @@
                 # the appropriate checkpoint when all the Request Tasks have run.
                 return
 
-            except BaseException as exc:  # pylint: disable=broad-except
-                privacy_request.error_processing(db=session)
-                # If dev mode, log traceback
-                _log_exception(exc, CONFIG.dev_mode)
-                return
-
-            # Check if privacy request needs erasure or consent emails sent
-            # Email post-send CHECKPOINT
-            if (
-                (
-                    policy.get_rules_for_action(action_type=ActionType.erasure)
-                    or policy.get_rules_for_action(action_type=ActionType.consent)
-                )
-                and can_run_checkpoint(
-                    request_checkpoint=CurrentStep.email_post_send,
-                    from_checkpoint=resume_step,
-                )
-=======
-
-                # Add success log for dataset configuration
-                privacy_request.add_success_execution_log(
-                    session,
-                    connection_key=None,
-                    dataset_name="Dataset reference validation",
-                    collection_name=None,
-                    message=f"Dataset reference validation successful for privacy request: {privacy_request.id}",
-                    action_type=privacy_request.policy.get_action_type(),  # type: ignore
-                )
-
-                identity_data = {
-                    key: value["value"] if isinstance(value, dict) else value
-                    for key, value in privacy_request.get_cached_identity_data().items()
-                }
-                connection_configs = ConnectionConfig.all(db=session)
-                fides_connector_datasets: Set[str] = filter_fides_connector_datasets(
-                    connection_configs
-                )
-
-                # Access CHECKPOINT
-                if (
-                    policy.get_rules_for_action(action_type=ActionType.access)
-                    or policy.get_rules_for_action(action_type=ActionType.erasure)
-                ) and can_run_checkpoint(
-                    request_checkpoint=CurrentStep.access, from_checkpoint=resume_step
-                ):
-                    privacy_request.cache_failed_checkpoint_details(CurrentStep.access)
-                    access_runner(
-                        privacy_request=privacy_request,
-                        policy=policy,
-                        graph=dataset_graph,
-                        connection_configs=connection_configs,
-                        identity=identity_data,
-                        session=session,
-                        privacy_request_proceed=True,  # Should always be True unless we're testing
-                    )
-
-                # Upload Access Results CHECKPOINT
-                access_result_urls: List[str] = []
-                raw_access_results: Dict = privacy_request.get_raw_access_results()
-                if (
-                    policy.get_rules_for_action(action_type=ActionType.access)
-                    or policy.get_rules_for_action(
-                        action_type=ActionType.erasure
-                    )  # Intentional to support requeuing the Privacy Request after the Access step for DSR 3.0 for both access/erasure requests
-                ) and can_run_checkpoint(
-                    request_checkpoint=CurrentStep.upload_access,
-                    from_checkpoint=resume_step,
-                ):
-                    privacy_request.cache_failed_checkpoint_details(
-                        CurrentStep.upload_access
-                    )
-                    filtered_access_results = filter_by_enabled_actions(
-                        raw_access_results, connection_configs
-                    )
-                    access_result_urls = upload_access_results(
-                        session,
-                        policy,
-                        filtered_access_results,
-                        dataset_graph,
-                        privacy_request,
-                        manual_webhook_access_results.manual_data,
-                        fides_connector_datasets,
-                    )
-
-                # Erasure CHECKPOINT
-                if policy.get_rules_for_action(
-                    action_type=ActionType.erasure
-                ) and can_run_checkpoint(
-                    request_checkpoint=CurrentStep.erasure, from_checkpoint=resume_step
-                ):
-                    privacy_request.cache_failed_checkpoint_details(CurrentStep.erasure)
-                    # We only need to run the erasure once until masking strategies are handled
-                    erasure_runner(
-                        privacy_request=privacy_request,
-                        policy=policy,
-                        graph=dataset_graph,
-                        connection_configs=connection_configs,
-                        identity=identity_data,
-                        access_request_data=get_cached_data_for_erasures(
-                            privacy_request.id
-                        ),
-                        session=session,
-                        privacy_request_proceed=True,  # Should always be True unless we're testing
-                    )
-
-                # Finalize Erasure CHECKPOINT
-                if can_run_checkpoint(
-                    request_checkpoint=CurrentStep.finalize_erasure,
-                    from_checkpoint=resume_step,
-                ):
-                    # This checkpoint allows a Privacy Request to be re-queued
-                    # after the Erasure Step is complete for DSR 3.0
-                    privacy_request.cache_failed_checkpoint_details(
-                        CurrentStep.finalize_erasure
-                    )
-
-                if policy.get_rules_for_action(
-                    action_type=ActionType.consent
-                ) and can_run_checkpoint(
-                    request_checkpoint=CurrentStep.consent,
-                    from_checkpoint=resume_step,
-                ):
-                    privacy_request.cache_failed_checkpoint_details(CurrentStep.consent)
-                    consent_runner(
-                        privacy_request=privacy_request,
-                        policy=policy,
-                        graph=build_consent_dataset_graph(datasets),
-                        connection_configs=connection_configs,
-                        identity=identity_data,
-                        session=session,
-                        privacy_request_proceed=True,  # Should always be True unless we're testing
-                    )
-
-                # Finalize Consent CHECKPOINT
-                if can_run_checkpoint(
-                    request_checkpoint=CurrentStep.finalize_consent,
-                    from_checkpoint=resume_step,
-                ):
-                    # This checkpoint allows a Privacy Request to be re-queued
-                    # after the Consent Step is complete for DSR 3.0
-                    privacy_request.cache_failed_checkpoint_details(
-                        CurrentStep.finalize_consent
-                    )
-
-            except PrivacyRequestPaused as exc:
-                privacy_request.pause_processing(session)
-                _log_warning(exc, CONFIG.dev_mode)
-                return
-
-            except PrivacyRequestExit:
-                # Privacy Request Exiting awaiting sub task processing (Request Tasks)
-                # The access, consent, and erasure runners for DSR 3.0 throw this exception after its
-                # Request Tasks have been built.  The Privacy Request will be requeued from
-                # the appropriate checkpoint when all the Request Tasks have run.
-                return
-
             except ValidationError as exc:
                 # Handle validation errors from dataset graph creation
                 logger.error(f"Error validating dataset references: {str(exc)}")
@@ -690,7 +531,6 @@
                     request_checkpoint=CurrentStep.email_post_send,
                     from_checkpoint=resume_step,
                 )
->>>>>>> c1df68e6
                 and needs_batch_email_send(session, identity_data, privacy_request)
             ):
                 privacy_request.cache_failed_checkpoint_details(
