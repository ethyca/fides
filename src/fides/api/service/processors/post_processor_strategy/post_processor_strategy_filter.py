--- conflicted
+++ resolved
@@ -183,10 +183,6 @@
         if len(components) > 1:
             if isinstance(value, dict):
                 return self._get_nested_values(value, ".".join(components[1:]))
-<<<<<<< HEAD
-
-=======
->>>>>>> 09a50844
             if isinstance(value, list):
                 return pydash.flatten(
                     [
