--- conflicted
+++ resolved
@@ -141,24 +141,6 @@
             logger.exception(f"Error testing connection to remote BigQuery {str(e)}")
             raise ConnectionException(f"Connection error: {e}")
 
-<<<<<<< HEAD
-    def _execute_statements_with_safe_mode(
-        self,
-        statements: List[Executable],
-        safe_mode_enabled: bool,
-        client: Engine,
-    ) -> int:
-        """
-        Execute SQL statements with safe mode support.
-
-        Args:
-            statements: List of SQL statements to execute
-            safe_mode_enabled: Whether safe mode is enabled
-            client: Database client engine
-
-        Returns:
-            Number of rows affected (0 in safe mode)
-=======
     def _execute_statements_with_sql_dry_run(
         self,
         statements: List[Executable],
@@ -175,26 +157,15 @@
 
         Returns:
             int: Number of affected rows (0 in sql_dry_run mode)
->>>>>>> 39c9f86a
         """
         if not statements:
             return 0
 
-<<<<<<< HEAD
-        if safe_mode_enabled:
-            # In safe mode, log the statements instead of executing them
-            for stmt in statements:
-                logger.warning(f"SAFE MODE - Would execute SQL: {stmt}")
-            return 0
-
-        # Normal mode - execute the statements
-=======
         if sql_dry_run_enabled:
             for stmt in statements:
                 logger.warning(f"SQL DRY RUN - Would execute SQL: {stmt}")
             return 0
 
->>>>>>> 39c9f86a
         row_count = 0
         with client.connect() as connection:
             for stmt in statements:
@@ -218,21 +189,6 @@
         update_or_delete_ct = 0
         client = self.client()
 
-<<<<<<< HEAD
-        # Check if safe_mode is enabled
-        safe_mode_enabled = self.get_safe_mode_enabled()
-
-        # Check if we're using DELETE masking strategy
-        if query_config.uses_delete_masking_strategy():
-            # Use batched DELETE for better performance
-            delete_stmts = query_config.generate_delete(client, input_data or {})
-            logger.debug(f"Generated {len(delete_stmts)} DELETE statements")
-            update_or_delete_ct += self._execute_statements_with_safe_mode(
-                delete_stmts, safe_mode_enabled, client
-            )
-        else:
-            # For UPDATE operations, process each row individually since each row may have different masked values
-=======
         if query_config.uses_delete_masking_strategy():
             delete_stmts = query_config.generate_delete(client, input_data or {})
             logger.debug(f"Generated {len(delete_stmts)} DELETE statements")
@@ -240,7 +196,6 @@
                 delete_stmts, self.should_dry_run(SqlDryRunMode.erasure), client
             )
         else:
->>>>>>> 39c9f86a
             for row in rows:
                 update_or_delete_stmts: List[Executable] = query_config.generate_update(
                     row, policy, privacy_request, client
@@ -248,16 +203,9 @@
                 logger.debug(
                     f"Generated {len(update_or_delete_stmts)} UPDATE statements"
                 )
-<<<<<<< HEAD
-                update_or_delete_ct += self._execute_statements_with_safe_mode(
-                    update_or_delete_stmts, safe_mode_enabled, client
-                )
-
-=======
                 update_or_delete_ct += self._execute_statements_with_sql_dry_run(
                     update_or_delete_stmts,
                     self.should_dry_run(SqlDryRunMode.erasure),
                     client,
                 )
->>>>>>> 39c9f86a
         return update_or_delete_ct