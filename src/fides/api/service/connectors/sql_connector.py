import io
from abc import abstractmethod
from typing import Any, Dict, List, Optional, Type

import paramiko
import sshtunnel  # type: ignore
from aiohttp.client_exceptions import ClientResponseError
from loguru import logger
from sqlalchemy import Column, select
from sqlalchemy.dialects.postgresql import JSONB
from sqlalchemy.engine import (  # type: ignore
    Connection,
    CursorResult,
    Engine,
    LegacyCursorResult,
    create_engine,
)
from sqlalchemy.exc import InternalError, OperationalError
from sqlalchemy.orm import Session
from sqlalchemy.sql.elements import TextClause

from fides.api.common_exceptions import (
    ConnectionException,
    SSHTunnelConfigNotFoundException,
)
from fides.api.graph.execution import ExecutionNode
from fides.api.models.connectionconfig import ConnectionConfig, ConnectionTestStatus
from fides.api.models.policy import Policy
from fides.api.models.privacy_request import PrivacyRequest, RequestTask
from fides.api.schemas.application_config import SqlDryRunMode
from fides.api.schemas.connection_configuration import ConnectionConfigSecretsSchema
from fides.api.service.connectors.base_connector import BaseConnector
from fides.api.service.connectors.query_configs.query_config import SQLQueryConfig
from fides.api.util.collection_util import Row
from fides.config import get_config
from fides.config.config_proxy import ConfigProxy

from fides.api.models.sql_models import (  # type: ignore[attr-defined] # isort: skip
    Dataset as CtlDataset,
)

CONFIG = get_config()

sshtunnel.SSH_TIMEOUT = CONFIG.security.bastion_server_ssh_timeout
sshtunnel.TUNNEL_TIMEOUT = CONFIG.security.bastion_server_ssh_tunnel_timeout


class SQLConnector(BaseConnector[Engine]):
    """A SQL connector represents an abstract connector to any datastore that can be
    interacted with via standard SQL via SQLAlchemy"""

    secrets_schema: Type[ConnectionConfigSecretsSchema]

    def __init__(self, configuration: ConnectionConfig):
        """Instantiate a SQL-based connector"""
        super().__init__(configuration)
        if not self.secrets_schema:
            raise NotImplementedError(
                "SQL Connectors must define their secrets schema class"
            )
        self.ssh_server: sshtunnel._ForwardServer = None

<<<<<<< HEAD
    def get_safe_mode_enabled(self) -> bool:
        """
        Get the safe_mode setting from the application configuration.

        Returns:
            bool: True if safe_mode is enabled, False otherwise
=======
    def should_dry_run(self, mode_to_check: SqlDryRunMode) -> bool:
        """
        Check if SQL dry run is enabled for the specified mode.

        Args:
            mode_to_check: The SqlDryRunMode to check for

        Returns:
            bool: True if the current mode matches the mode to check
>>>>>>> 39c9f86a
        """
        from fides.api.api.deps import get_autoclose_db_session as get_db

        with get_db() as db:
            config_proxy = ConfigProxy(db)
<<<<<<< HEAD
            return getattr(config_proxy.execution, "safe_mode", False)
=======
            current_mode = getattr(config_proxy.execution, "sql_dry_run", None)
            return current_mode == mode_to_check
>>>>>>> 39c9f86a

    @staticmethod
    def cursor_result_to_rows(results: CursorResult) -> List[Row]:
        """Convert SQLAlchemy results to a list of dictionaries"""
        columns: List[Column] = results.cursor.description
        rows = []
        for row_tuple in results:
            rows.append(
                {col.name: row_tuple[count] for count, col in enumerate(columns)}
            )
        return rows

    @staticmethod
    def default_cursor_result_to_rows(results: LegacyCursorResult) -> List[Row]:
        """
        Convert SQLAlchemy results to a list of dictionaries
        Overrides BaseConnector.cursor_result_to_rows since SQLAlchemy execute returns LegacyCursorResult for MariaDB
        """
        columns: List[Column] = results.cursor.description
        rows = []
        for row_tuple in results:
            rows.append({col[0]: row_tuple[count] for count, col in enumerate(columns)})
        return rows

    @staticmethod
    def get_namespace_meta(db: Session, dataset: str) -> Optional[Dict[str, Any]]:
        """
        Util function to return the namespace meta for a given ctl_dataset.
        """

        return db.scalar(
            select(CtlDataset.fides_meta["namespace"].cast(JSONB)).where(
                CtlDataset.fides_key == dataset
            )
        )

    @abstractmethod
    def build_uri(self) -> Optional[str]:
        """Build a database specific uri connection string"""

    def query_config(self, node: ExecutionNode) -> SQLQueryConfig:
        """Query wrapper corresponding to the input execution_node."""
        return SQLQueryConfig(node)

    def test_connection(self) -> Optional[ConnectionTestStatus]:
        """Connects to the SQL DB and makes a trivial query."""
        logger.info("Starting test connection to {}", self.configuration.key)

        try:
            engine = self.client()
            with engine.connect() as connection:
                connection.execute("select 1")
        except OperationalError:
            raise ConnectionException(
                f"Operational Error connecting to {self.configuration.connection_type.value} db."  # type: ignore
            )
        except InternalError:
            raise ConnectionException(
                f"Internal Error connecting to {self.configuration.connection_type.value} db."  # type: ignore
            )
        except ClientResponseError as e:
            raise ConnectionException(f"Connection error: {e.message}")
        except Exception as exc:
            raise ConnectionException(f"Connection error: {exc}")

        return ConnectionTestStatus.succeeded

    def execute_standalone_retrieval_query(
        self, node: ExecutionNode, fields: List[str], filters: Dict[str, List[Any]]
    ) -> List[Row]:
        if not node.collection.custom_request_fields():
            logger.error(
                "Cannot call execute_standalone_retrieval_query on a collection without custom request fields"
            )
            return []

        client = self.client()
        query_config = self.query_config(node)
        query = query_config.generate_raw_query(fields, filters)

        if query is None:
            return []

        if self.should_dry_run(SqlDryRunMode.access):
            logger.warning(f"SQL DRY RUN - Would execute SQL: {query}")
            return []

        with client.connect() as connection:
            self.set_schema(connection)
            results = connection.execute(query)
            return self.cursor_result_to_rows(results)

    def retrieve_data(
        self,
        node: ExecutionNode,
        policy: Policy,
        privacy_request: PrivacyRequest,
        request_task: RequestTask,
        input_data: Dict[str, List[Any]],
    ) -> List[Row]:
        """Retrieve sql data"""
        query_config = self.query_config(node)
        client = self.client()
        stmt: Optional[TextClause] = query_config.generate_query(input_data, policy)
        if stmt is None:
            return []

        if self.should_dry_run(SqlDryRunMode.access):
            logger.warning(f"SQL DRY RUN - Would execute SQL: {stmt}")
            return []

        logger.info("Starting data retrieval for {}", node.address)
        with client.connect() as connection:
            self.set_schema(connection)
            if (
                query_config.partitioning
            ):  # only BigQuery supports partitioning, for now
                return self.partitioned_retrieval(query_config, connection, stmt)

            results = connection.execute(stmt)
            return self.cursor_result_to_rows(results)

    def mask_data(
        self,
        node: ExecutionNode,
        policy: Policy,
        privacy_request: PrivacyRequest,
        request_task: RequestTask,
        rows: List[Row],
        input_data: Optional[Dict[str, List[Any]]] = None,
    ) -> int:
        """Execute a masking request. Returns the number of records masked"""
        query_config = self.query_config(node)
        update_ct = 0
        client = self.client()

<<<<<<< HEAD
        # Check if safe_mode is enabled
        safe_mode_enabled = self.get_safe_mode_enabled()

=======
>>>>>>> 39c9f86a
        for row in rows:
            update_stmt: Optional[TextClause] = query_config.generate_update_stmt(
                row, policy, privacy_request
            )
            if update_stmt is not None:
<<<<<<< HEAD
                if safe_mode_enabled:
                    # In safe mode, log the SQL statement instead of executing it
                    logger.warning(f"SAFE MODE - Would execute SQL: {update_stmt}")
                else:
                    # Normal mode - execute the SQL statement
=======
                if self.should_dry_run(SqlDryRunMode.erasure):
                    logger.warning(f"SQL DRY RUN - Would execute SQL: {update_stmt}")
                else:
>>>>>>> 39c9f86a
                    with client.connect() as connection:
                        self.set_schema(connection)
                        results: LegacyCursorResult = connection.execute(update_stmt)
                        update_ct = update_ct + results.rowcount
        return update_ct

    def close(self) -> None:
        """Close any held resources"""
        if self.db_client:
            logger.debug(" disposing of {}", self.__class__)
            self.db_client.dispose()
        if self.ssh_server:
            self.ssh_server.stop()

    def create_client(self) -> Engine:
        """Returns a SQLAlchemy Engine that can be used to interact with a database"""
        uri = (self.configuration.secrets or {}).get("url") or self.build_uri()
        return create_engine(
            uri,
            hide_parameters=self.hide_parameters,
            echo=not self.hide_parameters,
            connect_args=self.get_connect_args(),
        )

    def get_connect_args(self) -> Dict[str, Any]:
        """Get connection arguments for the engine"""
        return {}

    def set_schema(self, connection: Connection) -> None:
        """Optionally override to set the schema for a given database that
        persists through the entire session"""

    def create_ssh_tunnel(self, host: Optional[str], port: Optional[int]) -> None:
        """Creates an SSH Tunnel to forward ports as configured."""
        if not CONFIG.security.bastion_server_ssh_private_key:
            raise SSHTunnelConfigNotFoundException(
                "Fides is configured to use an SSH tunnel without config provided."
            )

        with io.BytesIO(
            CONFIG.security.bastion_server_ssh_private_key.encode("utf8")
        ) as binary_file:
            with io.TextIOWrapper(binary_file, encoding="utf8") as file_obj:
                private_key = paramiko.RSAKey.from_private_key(file_obj=file_obj)

        self.ssh_server = sshtunnel.SSHTunnelForwarder(
            (CONFIG.security.bastion_server_host),
            ssh_username=CONFIG.security.bastion_server_ssh_username,
            ssh_pkey=private_key,
            remote_bind_address=(
                host,
                port,
            ),
        )

    def partitioned_retrieval(
        self,
        query_config: SQLQueryConfig,
        connection: Connection,
        stmt: TextClause,
    ) -> List[Row]:
        """
        Retrieve data against a partitioned table using the partitioning spec configured for this node to execute
        multiple queries against the partitioned table.

        This is only supported by the BigQueryConnector currently, so the base implementation is overridden there.
        """
        raise NotImplementedError(
            "Partitioned retrieval is only supported for BigQuery currently!"
        )<|MERGE_RESOLUTION|>--- conflicted
+++ resolved
@@ -60,14 +60,6 @@
             )
         self.ssh_server: sshtunnel._ForwardServer = None
 
-<<<<<<< HEAD
-    def get_safe_mode_enabled(self) -> bool:
-        """
-        Get the safe_mode setting from the application configuration.
-
-        Returns:
-            bool: True if safe_mode is enabled, False otherwise
-=======
     def should_dry_run(self, mode_to_check: SqlDryRunMode) -> bool:
         """
         Check if SQL dry run is enabled for the specified mode.
@@ -77,18 +69,13 @@
 
         Returns:
             bool: True if the current mode matches the mode to check
->>>>>>> 39c9f86a
         """
         from fides.api.api.deps import get_autoclose_db_session as get_db
 
         with get_db() as db:
             config_proxy = ConfigProxy(db)
-<<<<<<< HEAD
-            return getattr(config_proxy.execution, "safe_mode", False)
-=======
             current_mode = getattr(config_proxy.execution, "sql_dry_run", None)
             return current_mode == mode_to_check
->>>>>>> 39c9f86a
 
     @staticmethod
     def cursor_result_to_rows(results: CursorResult) -> List[Row]:
@@ -225,28 +212,14 @@
         update_ct = 0
         client = self.client()
 
-<<<<<<< HEAD
-        # Check if safe_mode is enabled
-        safe_mode_enabled = self.get_safe_mode_enabled()
-
-=======
->>>>>>> 39c9f86a
         for row in rows:
             update_stmt: Optional[TextClause] = query_config.generate_update_stmt(
                 row, policy, privacy_request
             )
             if update_stmt is not None:
-<<<<<<< HEAD
-                if safe_mode_enabled:
-                    # In safe mode, log the SQL statement instead of executing it
-                    logger.warning(f"SAFE MODE - Would execute SQL: {update_stmt}")
-                else:
-                    # Normal mode - execute the SQL statement
-=======
                 if self.should_dry_run(SqlDryRunMode.erasure):
                     logger.warning(f"SQL DRY RUN - Would execute SQL: {update_stmt}")
                 else:
->>>>>>> 39c9f86a
                     with client.connect() as connection:
                         self.set_schema(connection)
                         results: LegacyCursorResult = connection.execute(update_stmt)
