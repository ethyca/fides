from html import escape
from typing import Any, Dict, List, Optional, Set, Tuple, Type, Union

import yaml
from fastapi import HTTPException
from loguru import logger
from sqlalchemy.orm import Session
from starlette.status import HTTP_404_NOT_FOUND, HTTP_422_UNPROCESSABLE_ENTITY

from fides.api.api.v1.endpoints.utils import transform_fields
from fides.api.common_exceptions import ValidationError
from fides.api.custom_types import SafeStr
from fides.api.models.connectionconfig import ConnectionConfig
from fides.api.models.privacy_experience import (
    PrivacyExperienceConfig,
    upsert_privacy_experiences_after_notice_update,
)
from fides.api.models.privacy_notice import (
    PRIVACY_NOTICE_TYPE,
    EnforcementLevel,
    PrivacyNotice,
    PrivacyNoticeRegion,
    PrivacyNoticeTemplate,
    UserConsentPreference,
    check_conflicting_data_uses,
)
from fides.api.models.privacy_preference import PrivacyPreferenceHistory
from fides.api.models.privacy_request import (
    ExecutionLogStatus,
    PrivacyRequest,
    ProvidedIdentity,
    ProvidedIdentityType,
)
from fides.api.models.sql_models import DataUse, System  # type: ignore[attr-defined]
from fides.api.schemas.privacy_experience import (
    ExperienceConfigCreateWithId,
)
from fides.api.schemas.privacy_notice import PrivacyNoticeCreation, PrivacyNoticeWithId
from fides.api.schemas.redis_cache import Identity
from fides.core.config.helpers import load_file

PRIVACY_NOTICE_ESCAPE_FIELDS = ["name", "description", "internal_description"]
PRIVACY_EXPERIENCE_ESCAPE_FIELDS = [
    "accept_button_label",
    "acknowledge_button_label",
    "description",
    "privacy_policy_link_label",
    "privacy_policy_url",
    "privacy_preferences_link_label",
    "reject_button_label",
    "save_button_label",
    "title",
]
UNESCAPE_SAFESTR_HEADER = "unescape-safestr"


def filter_privacy_preferences_for_propagation(
    system: Optional[System], privacy_preferences: List[PrivacyPreferenceHistory]
) -> List[PrivacyPreferenceHistory]:
    """Filter privacy preferences on a privacy request to just the ones that should be considered for third party
    consent propagation"""

    propagatable_preferences: List[PrivacyPreferenceHistory] = [
        pref
        for pref in privacy_preferences
        if pref.privacy_notice_history.enforcement_level == EnforcementLevel.system_wide
        and pref.preference != UserConsentPreference.acknowledge
    ]

    if not system:
        return propagatable_preferences

    filtered_on_use: List[PrivacyPreferenceHistory] = []
    for pref in propagatable_preferences:
        if pref.privacy_notice_history.applies_to_system(system):
            filtered_on_use.append(pref)
    return filtered_on_use


def should_opt_in_to_service(
    system: Optional[System], privacy_request: PrivacyRequest
) -> Tuple[Optional[bool], List[PrivacyPreferenceHistory]]:
    """
    For SaaS Connectors, examine the Privacy Preferences and collapse this information into a single should we opt in? (True),
    should we opt out? (False) or should we do nothing? (None).

    Email connectors should instead call "filter_privacy_preferences_for_propagation" directly, since we can have preferences with
    conflicting opt in/opt out values for those connector types.

    Also return filtered preferences here so we can cache affected systems and/or secondary identifiers directly on these
    filtered preferences for consent reporting.

    - If using the old workflow (privacyrequest.consent_preferences), return True if all attached consent preferences
    are opt in, otherwise False.  System check is ignored.

    - If using the new workflow (privacyrequest.privacy_preferences), there is more filtering here.  Privacy Preferences
    must have an enforcement level of system-wide and a data use must match a system data use.  If the connector is
    orphaned (no system), skip the data use check. If conflicts, prefer the opt-out preference.
    """

    # OLD WORKFLOW
    if privacy_request.consent_preferences:
        return (
            all(
                consent_pref["opt_in"]
                for consent_pref in privacy_request.consent_preferences
            ),
            [],  # Don't need to return the filtered preferences, this is just relevant for the new workflow
        )

    # NEW WORKFLOW
    relevant_preferences = filter_privacy_preferences_for_propagation(
        system,
        privacy_request.privacy_preferences,  # type: ignore[attr-defined]
    )
    if not relevant_preferences:
        return None, []  # We should do nothing here

    # Collapse relevant preferences into whether we should opt-in or opt-out
    preference_to_propagate: UserConsentPreference = (
        UserConsentPreference.opt_out
        if any(
            filtered_pref.preference == UserConsentPreference.opt_out
            for filtered_pref in relevant_preferences
        )
        else UserConsentPreference.opt_in
    )

    # Hopefully rare final filtering in case there are conflicting preferences
    filtered_preferences: List[PrivacyPreferenceHistory] = [
        pref
        for pref in relevant_preferences
        if pref.preference == preference_to_propagate
    ]

    # Return whether we should opt in, and the filtered preferences so we can update those for consent reporting
    return preference_to_propagate == UserConsentPreference.opt_in, filtered_preferences


def cache_initial_status_and_identities_for_consent_reporting(
    db: Session,
    privacy_request: PrivacyRequest,
    connection_config: ConnectionConfig,
    relevant_preferences: List[PrivacyPreferenceHistory],
    relevant_user_identities: Dict[str, Any],
) -> None:
    """Add a pending system status and cache relevant identities on the applicable PrivacyPreferenceHistory
    records for consent reporting.

    Preferences that aren't relevant for the given system/connector are given a skipped status.

    Typically used when *some* but not all privacy preferences are relevant.  Otherwise,
    other methods just mark all the preferences as skipped.
    """
    for pref in privacy_request.privacy_preferences:  # type: ignore[attr-defined]
        if pref in relevant_preferences:
            pref.update_secondary_user_ids(db, relevant_user_identities)
            pref.cache_system_status(
                db, connection_config.system_key, ExecutionLogStatus.pending
            )
        else:
            pref.cache_system_status(
                db, connection_config.system_key, ExecutionLogStatus.skipped
            )


def add_complete_system_status_for_consent_reporting(
    db: Session,
    privacy_request: PrivacyRequest,
    connection_config: ConnectionConfig,
) -> None:
    """Cache a complete system status for consent reporting on just the subset
    of preferences that were deemed relevant for the connector on failure

    Deeming them relevant if they already had a "pending" log added to them.
    """
    for pref in privacy_request.privacy_preferences:  # type: ignore[attr-defined]
        if (
            pref.affected_system_status
            and pref.affected_system_status.get(connection_config.system_key)
            == ExecutionLogStatus.pending.value
        ):
            pref.cache_system_status(
                db,
                connection_config.system_key,
                ExecutionLogStatus.complete,
            )


def add_errored_system_status_for_consent_reporting(
    db: Session,
    privacy_request: PrivacyRequest,
    connection_config: ConnectionConfig,
) -> None:
    """Cache an errored system status for consent reporting on just the subset
    of preferences that were deemed relevant for the connector on failure

    Deeming them relevant if they already had a "pending" log added to them.
    """
    for pref in privacy_request.privacy_preferences:  # type: ignore[attr-defined]
        if (
            pref.affected_system_status
            and pref.affected_system_status.get(connection_config.system_key)
            == ExecutionLogStatus.pending.value
        ):
            pref.cache_system_status(
                db,
                connection_config.system_key,
                ExecutionLogStatus.error,
            )


def get_fides_user_device_id_provided_identity(
    db: Session, fides_user_device_id: Optional[str]
) -> Optional[ProvidedIdentity]:
    """Look up a fides user device id that is not attached to a privacy request if it exists

    There can be many fides user device ids attached to privacy requests, but we should try to keep them
    unique for consent requests.
    """
    if not fides_user_device_id:
        return None

    return ProvidedIdentity.filter(
        db=db,
        conditions=(
            (ProvidedIdentity.field_name == ProvidedIdentityType.fides_user_device_id)
            & (
                ProvidedIdentity.hashed_value
                == ProvidedIdentity.hash_value(fides_user_device_id)
            )
            & (ProvidedIdentity.privacy_request_id.is_(None))
        ),
    ).first()


def get_or_create_fides_user_device_id_provided_identity(
    db: Session,
    identity_data: Identity,
) -> ProvidedIdentity:
    """Gets an existing fides user device id provided identity or creates one if it doesn't exist.
    Raises an error if no fides user device id is supplied.
    """
    if not identity_data.fides_user_device_id:
        raise HTTPException(
            HTTP_422_UNPROCESSABLE_ENTITY,
            detail="Fides user device id not found in identity data",
        )

    identity = get_fides_user_device_id_provided_identity(
        db, identity_data.fides_user_device_id
    )

    if not identity:
        identity = ProvidedIdentity.create(
            db,
            data={
                "privacy_request_id": None,
                "field_name": ProvidedIdentityType.fides_user_device_id.value,
                "hashed_value": ProvidedIdentity.hash_value(
                    identity_data.fides_user_device_id
                ),
                "encrypted_value": {"value": identity_data.fides_user_device_id},
            },
        )

    return identity  # type: ignore[return-value]


def validate_notice_data_uses(
    privacy_notices: List[Union[PrivacyNoticeWithId, PrivacyNoticeCreation]],
    db: Session,
) -> None:
    """
    Ensures that all the provided `PrivacyNotice`s data has valid data uses.
    Raises a 422 HTTP exception if an unknown data use is found on any `PrivacyNotice`
    """
    valid_data_uses = [data_use.fides_key for data_use in DataUse.query(db).all()]
    try:
        for privacy_notice in privacy_notices:
            privacy_notice.validate_data_uses(valid_data_uses)
    except ValueError as e:
        raise HTTPException(HTTP_422_UNPROCESSABLE_ENTITY, detail=str(e))


def ensure_unique_ids(
    privacy_notices: List[PrivacyNoticeWithId],
) -> None:
    """
    Ensures that all the provided `PrivacyNotice`s have unique IDs
    Raises a 422 HTTP exception if there is more than one PrivacyNotice with the same ID
    """
    ids = set()
    for privacy_notice in privacy_notices:
        if privacy_notice.id not in ids:
            ids.add(privacy_notice.id)
        else:
            raise HTTPException(
                HTTP_422_UNPROCESSABLE_ENTITY,
                detail=f"More than one provided PrivacyNotice with ID {privacy_notice.id}.",
            )


def create_privacy_notices_util(
    db: Session,
    privacy_notice_schemas: List[PrivacyNoticeCreation],
    should_escape: bool = True,
) -> Tuple[List[PrivacyNotice], Set[PrivacyNoticeRegion]]:
    """Performs validation before creating Privacy Notices and Privacy Notice History records
    and then ensures that Privacy Experiences exist for all Privacy Notices.
    """
    validate_notice_data_uses(privacy_notice_schemas, db)  # type: ignore[arg-type]

    existing_notices = PrivacyNotice.query(db).filter(PrivacyNotice.disabled.is_(False)).all()  # type: ignore[attr-defined]

    new_notices = [
        PrivacyNotice(**privacy_notice.dict(exclude_unset=True))
        for privacy_notice in privacy_notice_schemas
    ]
    check_conflicting_data_uses(new_notices, existing_notices)

    created_privacy_notices: List[PrivacyNotice] = []
    affected_regions: Set = set()

    for privacy_notice in privacy_notice_schemas:
        if should_escape:
            # should_escape flag is for when we're creating a notice
            # from a template. The content was already escaped in the
            # template - we don't want to escape twice.
            privacy_notice = transform_fields(
                transformation=escape,
                model=privacy_notice,
                fields=PRIVACY_NOTICE_ESCAPE_FIELDS,
            )
        created_privacy_notice = PrivacyNotice.create(
            db=db,
            data=privacy_notice.dict(exclude_unset=True),
            check_name=False,
        )
        created_privacy_notices.append(created_privacy_notice)
        affected_regions.update(created_privacy_notice.regions)

    # After creating any new notices, make sure experiences exist to back all notices.
    upsert_privacy_experiences_after_notice_update(
        db, affected_regions=list(affected_regions)
    )
    return created_privacy_notices, affected_regions


def validate_privacy_notice_dry_update(dry_update: PrivacyNotice) -> None:
    """
    Verify that a dry update of a PrivacyNotice satisfies the constraints
    for creating a privacy notice.

    This is done here instead of upfront because we need access to the current values
    of the privacy notice in the database combined with the patch updates from the request
    """
    try:
        PrivacyNoticeCreation.from_orm(dry_update)
    except ValueError as exc:
        raise HTTPException(
            status_code=HTTP_422_UNPROCESSABLE_ENTITY,
            # pylint: disable=no-member
            detail=exc.errors(),  # type: ignore
        )


def prepare_privacy_notice_patches(
    privacy_notice_updates: List[PrivacyNoticeWithId],
    db: Session,
    model: Union[Type[PrivacyNotice], Type[PrivacyNoticeTemplate]],
) -> List[Tuple[PrivacyNoticeWithId, Optional[PRIVACY_NOTICE_TYPE]]]:
    """
    Prepares PrivacyNotice or Template upserts including performing data use
    conflict validation on proposed changes.

    For Privacy Notices, returns a list of tuples with the update data alongside the existing Privacy
    db record that will be updated.

    For PrivacyNoticeTemplates, returns a list of tuples with the data to be upserted, alongside
    the existing PrivacyNoticeTemplate if it exists or None otherwise.

    :param privacy_notice_updates: List of privacy notice schemas with ids: appropriate
    for editing PrivacyNotices or upserting PrivacyNoticeTemplates
    :param db: Session
    :param model: one of PrivacyNotice or PrivacyNoticeTemplate
    :return:
    """
    allow_create: bool = model == PrivacyNoticeTemplate
    ignore_disabled: bool = model != PrivacyNoticeTemplate

    # first we populate a map of privacy notices or templates in the db, indexed by ID
    existing_notices: Dict[str, PRIVACY_NOTICE_TYPE] = {}
    for existing_notice in model.query(db).all():
        existing_notices[existing_notice.id] = existing_notice

    # then associate existing notices/templates with their creates/updates
    # we'll return this set of data to actually process updates
    updates_and_existing: List[
        Tuple[PrivacyNoticeWithId, Optional[PRIVACY_NOTICE_TYPE]]
    ] = []
    for update_data in privacy_notice_updates:
        update_data = transform_fields(
            transformation=escape,
            model=update_data,
            fields=PRIVACY_NOTICE_ESCAPE_FIELDS,
        )
        if update_data.id not in existing_notices:
            if not allow_create:
                raise HTTPException(
                    status_code=HTTP_404_NOT_FOUND,
                    detail=f"No {model.__class__.__name__} found for id {update_data.id}.",
                )
            updates_and_existing.append((update_data, None))
        else:
            updates_and_existing.append((update_data, existing_notices[update_data.id]))

    # we temporarily store proposed update data in-memory for validation purposes only
    validation_updates = []
    for update_data, existing_notice in updates_and_existing:
        # add the patched update to our temporary updates for validation
        if existing_notice:
            dry_update = existing_notice.dry_update(
                data=update_data.dict(exclude_unset=True)
            )
            validate_privacy_notice_dry_update(
                dry_update
            )  # Checks consent mechanism + delivery location
            validation_updates.append(
                existing_notice.dry_update(data=update_data.dict(exclude_unset=True))
            )
            # and don't include it anymore in the existing notices used for validation
            existing_notices.pop(existing_notice.id, None)
        else:
            # Add the pending created record to the the temporary updates for validation
            validation_updates.append(model(**update_data.dict(exclude_unset=True)))

    # run the validation here on our proposed "dry-run" updates
    try:
        check_conflicting_data_uses(
            validation_updates,
            existing_notices.values(),
            ignore_disabled=ignore_disabled,
        )
    except ValidationError as e:
        raise HTTPException(HTTP_422_UNPROCESSABLE_ENTITY, detail=e.message)

    # return the tuples of update data associated with their existing db records
    return updates_and_existing


def upsert_privacy_notice_templates_util(
    db: Session,
    template_schemas: List[Union[PrivacyNoticeWithId]],
) -> List[PrivacyNoticeTemplate]:
    """
    Create or update *Privacy Notice Templates*. These are the resources that
    Fides ships with out of the box.
    """
    ensure_unique_ids(template_schemas)
    validate_notice_data_uses(template_schemas, db)  # type: ignore[arg-type]

    upserts_and_existing: List[
        Tuple[PrivacyNoticeWithId, Optional[PrivacyNoticeTemplate]]
    ] = prepare_privacy_notice_patches(  # type: ignore[assignment]
        template_schemas,
        db,
        model=PrivacyNoticeTemplate,
    )

    upserted_templates = []
    for (
        create_or_update_data,
        existing_template,
    ) in upserts_and_existing:
        if existing_template:
            upserted_templates.append(
                existing_template.update(
                    db, data=create_or_update_data.dict(exclude_unset=True)
                )
            )
        else:
            upserted_templates.append(
                PrivacyNoticeTemplate.create(
                    db=db,
                    data=create_or_update_data.dict(exclude_unset=True),
                    check_name=False,
                )
            )
    return upserted_templates  # type: ignore[return-value]


def load_default_notices_on_startup(
    db: Session, notice_yaml_file_path: str
) -> Tuple[List[PrivacyNoticeTemplate], List[PrivacyNotice]]:
    """
    On startup, loads any new PrivacyNoticeTemplates into the database, and updates
    existing templates where applicable.

    Creates Privacy Notices from these templates, if no notices are linked to the given template
    already.  Otherwise, we skip making updates to the Notices themselves automatically.
    """
    logger.info(
        "Loading default privacy notice templates from {}", notice_yaml_file_path
    )
    with open(load_file([notice_yaml_file_path]), "r", encoding="utf-8") as file:
        notices = yaml.safe_load(file).get("privacy_notices", [])

        template_schemas: List[PrivacyNoticeWithId] = []

        # Validate templates
        for privacy_notice_data in notices:
            template_schemas.append(PrivacyNoticeWithId(**privacy_notice_data))

        # Upsert Privacy Notice Templates
        privacy_notice_templates: List[
            PrivacyNoticeTemplate
        ] = upsert_privacy_notice_templates_util(db, template_schemas)

        # Determine which templates don't have corresponding records in PrivacyNotice
        new_templates: List[PrivacyNoticeTemplate] = [
            template
            for template in privacy_notice_templates
            if template.id
            not in [origin for (origin,) in db.query(PrivacyNotice.origin).all()]
        ]

        # Link Privacy Notice Schemas to the Privacy Notice Templates
        notice_schemas: List[PrivacyNoticeCreation] = []
        for template in new_templates:
            privacy_notice_schema = PrivacyNoticeCreation.from_orm(template)
            privacy_notice_schema.origin = SafeStr(template.id)
            notice_schemas.append(privacy_notice_schema)

        # Create PrivacyNotice and PrivacyNoticeHistory records only for new templates
        # Not escaping here, because it was already escaped when the templates were created.
        new_privacy_notices, _ = create_privacy_notices_util(
            db, notice_schemas, should_escape=False
        )

        return new_templates, new_privacy_notices


def load_default_experience_configs_on_startup(
    db: Session, notice_yaml_file_path: str
) -> None:
    """
    On startup, loads default ExperienceConfigs into the database. Creates the defaults
    if they don't exist, otherwise, updates them with any new values from the default
    yaml file if applicable.
    """
    logger.info(
        "Loading default privacy experience configs from {}", notice_yaml_file_path
    )
    with open(load_file([notice_yaml_file_path]), "r", encoding="utf-8") as file:
        experience_configs = yaml.safe_load(file).get("privacy_experience_configs", [])

        for experience_config_data in experience_configs:
            create_default_experience_config(db, experience_config_data)


def create_default_experience_config(
    db: Session, experience_config_data: dict
) -> Optional[PrivacyExperienceConfig]:
    """Create a default experience config on startup.  The id is specified upfront.

    Split from load_default_experience_configs_on_startup for easier testing
    of a function that runs on application startup.
    """
    experience_config_data = (
        experience_config_data.copy()
    )  # Avoids unexpected behavior on update in testing

    experience_config_schema = transform_fields(
        transformation=escape,
        model=(ExperienceConfigCreateWithId(**experience_config_data)),
        fields=PRIVACY_EXPERIENCE_ESCAPE_FIELDS,
    )
    if not experience_config_schema.is_default:
        raise Exception("This method is for created default experience configs.")

    existing_experience_config = PrivacyExperienceConfig.get(
        db=db, object_id=experience_config_schema.id
    )

    if not existing_experience_config:
        logger.info(
            "Creating default experience config {}", experience_config_schema.id
        )
        return PrivacyExperienceConfig.create(
            db,
            data=experience_config_schema.dict(exclude_unset=True),
            check_name=False,
        )
<<<<<<< HEAD

    return None
=======
        # Validating some required fields if this is an overlay
        ExperienceConfigCreate.from_orm(dry_update)

        update_data = experience_config_schema.dict(exclude_unset=True)
        del update_data["component"]
        del update_data["id"]
        # This is important for making sure config is only updated if it actually changed
        existing_experience_config.update(
            db=db, data=ExperienceConfigUpdate(**update_data).dict(exclude_unset=True)
        )
        return False, existing_experience_config

    logger.info("Creating default experience config {}", experience_config_schema.id)
    new_experience_config = PrivacyExperienceConfig.create(
        db,
        data=experience_config_schema.dict(exclude_unset=True),
        check_name=False,
    )
    return True, new_experience_config
>>>>>>> eb400e17
<|MERGE_RESOLUTION|>--- conflicted
+++ resolved
@@ -32,9 +32,7 @@
     ProvidedIdentityType,
 )
 from fides.api.models.sql_models import DataUse, System  # type: ignore[attr-defined]
-from fides.api.schemas.privacy_experience import (
-    ExperienceConfigCreateWithId,
-)
+from fides.api.schemas.privacy_experience import ExperienceConfigCreateWithId
 from fides.api.schemas.privacy_notice import PrivacyNoticeCreation, PrivacyNoticeWithId
 from fides.api.schemas.redis_cache import Identity
 from fides.core.config.helpers import load_file
@@ -592,27 +590,5 @@
             data=experience_config_schema.dict(exclude_unset=True),
             check_name=False,
         )
-<<<<<<< HEAD
-
-    return None
-=======
-        # Validating some required fields if this is an overlay
-        ExperienceConfigCreate.from_orm(dry_update)
-
-        update_data = experience_config_schema.dict(exclude_unset=True)
-        del update_data["component"]
-        del update_data["id"]
-        # This is important for making sure config is only updated if it actually changed
-        existing_experience_config.update(
-            db=db, data=ExperienceConfigUpdate(**update_data).dict(exclude_unset=True)
-        )
-        return False, existing_experience_config
-
-    logger.info("Creating default experience config {}", experience_config_schema.id)
-    new_experience_config = PrivacyExperienceConfig.create(
-        db,
-        data=experience_config_schema.dict(exclude_unset=True),
-        check_name=False,
-    )
-    return True, new_experience_config
->>>>>>> eb400e17
+
+    return None