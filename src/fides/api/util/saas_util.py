--- conflicted
+++ resolved
@@ -252,7 +252,6 @@
             if isinstance(target, list):
                 target.append(value)
             else:
-<<<<<<< HEAD
                 # If the value is a dictionary, add its components to the queue for processing
                 if isinstance(value, dict):
                     target = target.setdefault(keys[-1], {})
@@ -261,9 +260,6 @@
                         queue.append((new_key, inner_value))
                 else:
                     target[keys[-1]] = value
-=======
-                target[keys[-1]] = value
->>>>>>> c91f6880
         except TypeError as exc:
             raise FidesopsException(
                 f"Error unflattening dictionary, conflicting levels detected: {exc}"
