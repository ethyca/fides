from __future__ import annotations

<<<<<<< HEAD
from typing import Any, Dict, Set, List, Optional
=======
from typing import Any, Dict, Optional, Set
>>>>>>> 047dc431

from fides.api.common_exceptions import NoSuchConnectionTypeSecretSchemaError
from fides.api.models.connectionconfig import ConnectionType
from fides.api.schemas.connection_configuration import (
    SaaSSchemaFactory,
    secrets_schemas,
)
from fides.api.schemas.connection_configuration.connection_type_system_map import (
    ConnectionSystemTypeMap,
)
from fides.api.schemas.connection_configuration.enums.system_type import SystemType
from fides.api.schemas.policy import SUPPORTED_ACTION_TYPES, ActionType
from fides.api.schemas.saas.saas_config import SaaSConfig
from fides.api.service.connectors.consent_email_connector import (
    CONSENT_EMAIL_CONNECTOR_TYPES,
)
from fides.api.service.connectors.erasure_email_connector import (
    ERASURE_EMAIL_CONNECTOR_TYPES,
)
from fides.api.service.connectors.saas.connector_registry_service import (
    ConnectorRegistry,
)
from fides.api.util.saas_util import load_config_from_string
from fides.api.schemas.enums.connection_category import ConnectionCategory
from fides.api.schemas.enums.integration_feature import IntegrationFeature


def transform_v2_to_v1_in_place(schema: Dict[str, Any]) -> None:
    """Transform connection secrets from Pydantic V2 format to V1 format for backwards compatibility
    since Connection secrets UI is built off of this data.

    This is error prone and is subject to change as we add more types of schemas.
    We should consider a refactor of both the frontend and backend here.
    """

    def swap_defs_with_definitions(defn: str) -> str:
        """Reverting to v1 schema format for definitions"""
        return defn.replace("#/$defs", "#/definitions")

    def transform_any_of(field_attributes_mapping: Dict[str, Any]) -> None:
        for attributes in field_attributes_mapping.values():
            # Transforming Pydantic V2 schemas -> Pydantic V1 schemas
            if attributes.get("anyOf"):
                anyOf = attributes.get("anyOf")
                for type_annotation in anyOf:
                    # If field has a null default, V2 returns multiple types in a list
                    # of anyOf which isn't compatible with current UI.  Returning
                    # the first non-null type instead.
                    #
                    # BEFORE
                    # "test_email_address": {
                    #  "anyOf": [
                    #          {
                    #           "format": "email",
                    #           "type": "string"
                    #         },
                    #         {
                    #           "type": "null"
                    #         }
                    #       ]
                    #   }
                    # AFTER
                    #   "test_email_address": {
                    #       "type": "string",
                    #       "format": "email"
                    #   },
                    if "type" in type_annotation and type_annotation["type"] != "null":
                        for key, val in type_annotation.items():
                            attributes[key] = val
                        break
                    # Nested schemas have more complex formatting, they reference a
                    # more detailed definition elsewhere in the schema
                    # Advanced settings don't appear to be connected in the UI.
                    # BEFORE
                    #   "advanced_settings": {
                    #       "anyOf": [
                    #             {
                    #               "$ref": "#/$defs/AdvancedSettings"
                    #             },
                    #             {
                    #               "type": "null"
                    #             }
                    #       ]
                    #   }
                    # AFTER
                    #     "advanced_settings": {
                    #       "title": "Advanced Settings",
                    #       "default": {
                    #         "identity_types": {
                    #           "email": true,
                    #           "phone_number": false
                    #         }
                    #       },
                    #       "allOf": [
                    #         {
                    #           "$ref": "#/definitions/AdvancedSettings"
                    #         }
                    #       ]
                    #     }
                    if "$ref" in type_annotation:
                        attributes["allOf"] = [
                            {
                                "$ref": swap_defs_with_definitions(
                                    type_annotation["$ref"]
                                )
                            }
                        ]
                        break

                attributes.pop("anyOf")

            if "default" in attributes and attributes["default"] is None:
                # Backwards compatible with UI, this affects what fields
                # show up as required
                attributes.pop("default")

            if attributes.get("$ref"):
                # V1 called it "#/$defs", V2 dalls it "#/definitions/"
                attributes["$ref"] = swap_defs_with_definitions(attributes["$ref"])

    transform_any_of(schema["properties"])

    for attributes in schema["properties"].values():
        if attributes.get("allOf"):
            for defs in attributes.get("allOf"):
                for key, val in defs.items():
                    defs[key] = swap_defs_with_definitions(val)

    if schema.get("$defs"):
        schema["definitions"] = schema.get("$defs")
        schema.pop("$defs")
        for key, definition in schema["definitions"].items():
            if definition.get("properties"):
                transform_any_of(definition["properties"])


def get_connection_type_secret_schema(*, connection_type: str) -> dict[str, Any]:
    """Returns the secret fields that should be supplied to authenticate with a particular connection type.

    Note that this does not return actual secrets, instead we return the *types* of
    secret fields needed to authenticate.
    """
    connection_system_types: list[ConnectionSystemTypeMap] = get_connection_types(
        include_test_connections=True
    )
    if not any(item.identifier == connection_type for item in connection_system_types):
        raise NoSuchConnectionTypeSecretSchemaError(
            f"No connection type found with name '{connection_type}'."
        )

    if connection_type in [db_type.value for db_type in ConnectionType]:
        schema = secrets_schemas[connection_type].schema()
        transform_v2_to_v1_in_place(schema)
        return schema

    connector_template = ConnectorRegistry.get_connector_template(connection_type)
    if not connector_template:
        raise NoSuchConnectionTypeSecretSchemaError(
            f"No SaaS connector type found with name '{connection_type}'."
        )

    config = SaaSConfig(**load_config_from_string(connector_template.config))
    schema = SaaSSchemaFactory(config).get_saas_schema().schema()
    transform_v2_to_v1_in_place(schema)

    # rearrange the default order of the properties generated by Pydantic
    # to reflect the order defined in the connector_params and external_references
    order = [connector_param.name for connector_param in config.connector_params]
    if config.external_references:
        order.extend(
            [
                external_reference.name
                for external_reference in config.external_references  # pylint:disable=not-an-iterable
            ]
        )

    schema["properties"] = {
        name: value
        for name, value in sorted(
            schema["properties"].items(), key=lambda item: order.index(item[0])
        )
    }
    if schema.get("additionalProperties"):
        schema.pop("additionalProperties")

    # set an empty array for the 'required' key, if there are no required fields on the schema
    # this helps the FE, which is expecting _some_ value here, even if it's an empty list
    if "required" not in schema:
        schema["required"] = []
    return schema


def _is_match(elem: str, search: Optional[str] = None) -> bool:
    """If a search query param was included, is it a substring of an available connector type?"""
    return search.lower() in elem.lower() if search else True


def get_saas_connection_types(
    action_types: Set[ActionType] = SUPPORTED_ACTION_TYPES,
    search: Optional[str] = None,
) -> list[ConnectionSystemTypeMap]:
    def saas_request_type_filter(connection_type: str) -> bool:
        """
        If any of the request type filters are set to true,
        ensure the given saas connector supports requests of at least one of those types.
        """
        if SUPPORTED_ACTION_TYPES == action_types:
            # if none of our filters are enabled, pass quickly to avoid unnecessary overhead
            return True

        template = ConnectorRegistry.get_connector_template(connection_type)
        if template is None:  # shouldn't happen, but we can be safe
            return False

        # Check if the necessary actions are supported
        return any(
            action_type in template.supported_actions for action_type in action_types
        )

    saas_connection_types: list[ConnectionSystemTypeMap] = []
    saas_types: list[str] = sorted(
        [
            saas_type
            for saas_type in ConnectorRegistry.connector_types()
            if _is_match(saas_type, search) and saas_request_type_filter(saas_type)
        ]
    )

    for item in saas_types:
        connector_template = ConnectorRegistry.get_connector_template(item)
        if connector_template is not None:
            saas_connection_types.append(
                ConnectionSystemTypeMap(
                    identifier=item,
                    type=SystemType.saas,
                    human_readable=connector_template.human_readable,
                    encoded_icon=connector_template.icon,
                    authorization_required=connector_template.authorization_required,
                    user_guide=connector_template.user_guide,
                    supported_actions=connector_template.supported_actions,
                )
            )

    return saas_connection_types


# FIXME: this function needs a refactor
def get_connection_types(
    search: str | None = None,
    system_type: SystemType | None = None,
    action_types: Set[ActionType] = SUPPORTED_ACTION_TYPES,
    include_test_connections: bool = False,
) -> list[ConnectionSystemTypeMap]:
    """
    Returns a list of ConnectionSystemTypeMap objects that match the given search and system type.

    If include_test_connections is True, test connections like test_website will be included in the response.
    """
    connection_system_types: list[ConnectionSystemTypeMap] = []
    if (system_type == SystemType.database or system_type is None) and (
        ActionType.access in action_types or ActionType.erasure in action_types
    ):
        database_types: list[ConnectionType] = sorted(
            [
                conn_type
                for conn_type in ConnectionType
                if conn_type
                not in [
                    ConnectionType.attentive_email,
                    ConnectionType.fides,
                    ConnectionType.generic_consent_email,
                    ConnectionType.generic_erasure_email,
                    ConnectionType.dynamic_erasure_email,
                    ConnectionType.https,
                    ConnectionType.manual,
                    ConnectionType.manual_webhook,
                    ConnectionType.saas,
                    ConnectionType.sovrn,
                    ConnectionType.test_website,
                ]
                and _is_match(conn_type.value, search)
            ],
            key=lambda x: x.value,
        )
        connection_system_types.extend(
            [
                ConnectionSystemTypeMap(
                    identifier=item,
                    type=item.system_type,
                    human_readable=item.human_readable,
                    supported_actions=[ActionType.access, ActionType.erasure],
                )
                for item in database_types
            ]
        )
    if system_type == SystemType.saas or system_type is None:
        saas_connection_types = get_saas_connection_types(
            action_types=action_types, search=search
        )
<<<<<<< HEAD

        for item in saas_types:
            connector_template = ConnectorRegistry.get_connector_template(item)
            if connector_template is not None:
                # Get display info from SAAS config or use smart defaults
                category, tags, enabled_features = get_default_saas_display_info(item)

                # If the connector has display_info in its config, use that instead
                try:
                    from fides.api.util.saas_util import load_config_from_string
                    from fides.api.schemas.saas.saas_config import SaaSConfig

                    saas_config = SaaSConfig(**load_config_from_string(connector_template.config))
                    if saas_config.display_info:
                        if saas_config.display_info.category is not None:
                            category = saas_config.display_info.category
                        if saas_config.display_info.tags is not None:
                            tags = saas_config.display_info.tags
                        if saas_config.display_info.enabled_features is not None:
                            enabled_features = saas_config.display_info.enabled_features
                except Exception:
                    # If config parsing fails, use defaults
                    pass

                connection_system_types.append(
                    ConnectionSystemTypeMap(
                        identifier=item,
                        type=SystemType.saas,
                        human_readable=connector_template.human_readable,
                        encoded_icon=connector_template.icon,
                        authorization_required=connector_template.authorization_required,
                        user_guide=connector_template.user_guide,
                        supported_actions=connector_template.supported_actions,
                        category=category,
                        tags=tags,
                        enabled_features=enabled_features,
                    )
                )
=======
        connection_system_types.extend(saas_connection_types)
>>>>>>> 047dc431

    if (system_type == SystemType.manual or system_type is None) and (
        ActionType.access in action_types or ActionType.erasure in action_types
    ):
        manual_types: list[str] = sorted(
            [
                manual_type.value
                for manual_type in ConnectionType
                if manual_type == ConnectionType.manual_webhook
                and _is_match(manual_type.value, search)
            ]
        )
        connection_system_types.extend(
            [
                ConnectionSystemTypeMap(
                    identifier=item,
                    type=SystemType.manual,
                    human_readable=ConnectionType(item).human_readable,
                    supported_actions=[ActionType.access, ActionType.erasure],
                )
                for item in manual_types
            ]
        )

    if system_type == SystemType.email or system_type is None:
        email_types: list[str] = sorted(
            [
                email_type.value
                for email_type in ConnectionType
                if email_type
                in ERASURE_EMAIL_CONNECTOR_TYPES + CONSENT_EMAIL_CONNECTOR_TYPES
                and _is_match(email_type.value, search)
                and (  # include consent or erasure connectors if requested, respectively
                    (
                        ActionType.consent in action_types
                        and email_type in CONSENT_EMAIL_CONNECTOR_TYPES
                    )
                    or (
                        ActionType.erasure in action_types
                        and email_type in ERASURE_EMAIL_CONNECTOR_TYPES
                    )
                )
            ]
        )
        connection_system_types.extend(
            [
                ConnectionSystemTypeMap(
                    identifier=email_type,
                    type=SystemType.email,
                    human_readable=ConnectionType(email_type).human_readable,
                    supported_actions=[
                        (
                            ActionType.consent
                            if ConnectionType(email_type)
                            in CONSENT_EMAIL_CONNECTOR_TYPES
                            else ActionType.erasure
                        )
                    ],
                )
                for email_type in email_types
            ]
        )

<<<<<<< HEAD
    return connection_system_types


def infer_category_from_saas_type(saas_type: str) -> ConnectionCategory:
    """
    Infer the appropriate category for a SAAS integration based on its type identifier.
    Returns ConnectionCategory.CUSTOM as default for unknown types.
    """
    type_lower = saas_type.lower()

    # CRM systems
    if any(keyword in type_lower for keyword in [
        "salesforce", "hubspot", "pipedrive", "zendesk", "intercom",
        "freshworks", "kustomer", "gorgias", "gladly", "outreach", "greenhouse"
    ]):
        return ConnectionCategory.CRM

    # E-commerce platforms
    if any(keyword in type_lower for keyword in [
        "shopify", "stripe", "square", "braintree", "adyen", "recurly",
        "recharge", "saleor", "aftership", "shipstation", "vend", "doordash"
    ]):
        return ConnectionCategory.ECOMMERCE

    # Marketing/Email platforms
    if any(keyword in type_lower for keyword in [
        "mailchimp", "sendgrid", "klaviyo", "braze", "iterable", "attentive",
        "sparkpost", "oracle_responsys", "marigold", "mailchimp_transactional",
        "friendbuy", "talkable", "yotpo", "powerreviews", "unbounce", "digioh", "snap"
    ]):
        return ConnectionCategory.MARKETING

    # Analytics platforms
    if any(keyword in type_lower for keyword in [
        "analytics", "amplitude", "heap", "segment", "datadog", "sentry",
        "fullstory", "statsig", "google_analytics", "universal_analytics",
        "rollbar", "domo", "appsflyer", "simon_data", "splash"
    ]):
        return ConnectionCategory.ANALYTICS

    # Communication platforms
    if any(keyword in type_lower for keyword in [
        "slack", "twilio", "aircall", "gong", "ada_chatbot", "sprig",
        "typeform", "surveymonkey", "alchemer", "qualtrics", "delighted", "iterate"
    ]):
        return ConnectionCategory.COMMUNICATION

    # Payment platforms are now part of ECOMMERCE category
    if any(keyword in type_lower for keyword in [
        "boostr"
    ]) and not any(keyword in type_lower for keyword in [
        "shopify", "saleor", "aftership", "shipstation", "vend", "doordash"
    ]):
        return ConnectionCategory.ECOMMERCE

    # Data warehouse/storage
    if any(keyword in type_lower for keyword in [
        "warehouse", "bigquery"
    ]) and "analytics" not in type_lower:
        return ConnectionCategory.DATA_WAREHOUSE

    # Identity providers
    if any(keyword in type_lower for keyword in [
        "auth0", "firebase_auth", "stytch"
    ]):
        return ConnectionCategory.IDENTITY_PROVIDER

    # Website/tracking
    if any(keyword in type_lower for keyword in [
        "website", "tracking", "web"
    ]):
        return ConnectionCategory.WEBSITE

    # Default to CUSTOM for unknown/uncategorized integrations
    return ConnectionCategory.CUSTOM

def get_default_saas_display_info(saas_type: str) -> tuple[ConnectionCategory, List[str], List[IntegrationFeature]]:
    """
    Generate default display information for SAAS integrations without explicit display_info.
    Returns tuple of (category, tags, enabled_features)
    """
    category = infer_category_from_saas_type(saas_type)
    tags = ["DSR Automation"]
    enabled_features = [IntegrationFeature.DSR_AUTOMATION]

    # Special case for Salesforce - gets additional data discovery feature
    if saas_type.lower() == "salesforce":
        enabled_features.append(IntegrationFeature.DATA_DISCOVERY)
        tags.append("Discovery")

    return category, tags, enabled_features
=======
    if include_test_connections and (
        system_type == SystemType.website or system_type is None
    ):
        connection_system_types.append(
            ConnectionSystemTypeMap(
                identifier=ConnectionType.test_website.value,
                type=SystemType.website,
                human_readable=ConnectionType.test_website.human_readable,
                supported_actions=[],
            )
        )

    return connection_system_types
>>>>>>> 047dc431
<|MERGE_RESOLUTION|>--- conflicted
+++ resolved
@@ -1,10 +1,6 @@
 from __future__ import annotations
 
-<<<<<<< HEAD
 from typing import Any, Dict, Set, List, Optional
-=======
-from typing import Any, Dict, Optional, Set
->>>>>>> 047dc431
 
 from fides.api.common_exceptions import NoSuchConnectionTypeSecretSchemaError
 from fides.api.models.connectionconfig import ConnectionType
@@ -236,6 +232,21 @@
     for item in saas_types:
         connector_template = ConnectorRegistry.get_connector_template(item)
         if connector_template is not None:
+            # Read display info from SAAS config if available
+            category = None
+            tags = None
+            enabled_features = None
+
+            try:
+                saas_config = SaaSConfig(**load_config_from_string(connector_template.config))
+                if saas_config.display_info:
+                    category = saas_config.display_info.category
+                    tags = saas_config.display_info.tags
+                    enabled_features = saas_config.display_info.enabled_features
+            except Exception:
+                # If config parsing fails, leave display info as None
+                pass
+
             saas_connection_types.append(
                 ConnectionSystemTypeMap(
                     identifier=item,
@@ -245,6 +256,9 @@
                     authorization_required=connector_template.authorization_required,
                     user_guide=connector_template.user_guide,
                     supported_actions=connector_template.supported_actions,
+                    category=category,
+                    tags=tags,
+                    enabled_features=enabled_features,
                 )
             )
 
@@ -304,48 +318,7 @@
         saas_connection_types = get_saas_connection_types(
             action_types=action_types, search=search
         )
-<<<<<<< HEAD
-
-        for item in saas_types:
-            connector_template = ConnectorRegistry.get_connector_template(item)
-            if connector_template is not None:
-                # Get display info from SAAS config or use smart defaults
-                category, tags, enabled_features = get_default_saas_display_info(item)
-
-                # If the connector has display_info in its config, use that instead
-                try:
-                    from fides.api.util.saas_util import load_config_from_string
-                    from fides.api.schemas.saas.saas_config import SaaSConfig
-
-                    saas_config = SaaSConfig(**load_config_from_string(connector_template.config))
-                    if saas_config.display_info:
-                        if saas_config.display_info.category is not None:
-                            category = saas_config.display_info.category
-                        if saas_config.display_info.tags is not None:
-                            tags = saas_config.display_info.tags
-                        if saas_config.display_info.enabled_features is not None:
-                            enabled_features = saas_config.display_info.enabled_features
-                except Exception:
-                    # If config parsing fails, use defaults
-                    pass
-
-                connection_system_types.append(
-                    ConnectionSystemTypeMap(
-                        identifier=item,
-                        type=SystemType.saas,
-                        human_readable=connector_template.human_readable,
-                        encoded_icon=connector_template.icon,
-                        authorization_required=connector_template.authorization_required,
-                        user_guide=connector_template.user_guide,
-                        supported_actions=connector_template.supported_actions,
-                        category=category,
-                        tags=tags,
-                        enabled_features=enabled_features,
-                    )
-                )
-=======
         connection_system_types.extend(saas_connection_types)
->>>>>>> 047dc431
 
     if (system_type == SystemType.manual or system_type is None) and (
         ActionType.access in action_types or ActionType.erasure in action_types
@@ -409,99 +382,6 @@
             ]
         )
 
-<<<<<<< HEAD
-    return connection_system_types
-
-
-def infer_category_from_saas_type(saas_type: str) -> ConnectionCategory:
-    """
-    Infer the appropriate category for a SAAS integration based on its type identifier.
-    Returns ConnectionCategory.CUSTOM as default for unknown types.
-    """
-    type_lower = saas_type.lower()
-
-    # CRM systems
-    if any(keyword in type_lower for keyword in [
-        "salesforce", "hubspot", "pipedrive", "zendesk", "intercom",
-        "freshworks", "kustomer", "gorgias", "gladly", "outreach", "greenhouse"
-    ]):
-        return ConnectionCategory.CRM
-
-    # E-commerce platforms
-    if any(keyword in type_lower for keyword in [
-        "shopify", "stripe", "square", "braintree", "adyen", "recurly",
-        "recharge", "saleor", "aftership", "shipstation", "vend", "doordash"
-    ]):
-        return ConnectionCategory.ECOMMERCE
-
-    # Marketing/Email platforms
-    if any(keyword in type_lower for keyword in [
-        "mailchimp", "sendgrid", "klaviyo", "braze", "iterable", "attentive",
-        "sparkpost", "oracle_responsys", "marigold", "mailchimp_transactional",
-        "friendbuy", "talkable", "yotpo", "powerreviews", "unbounce", "digioh", "snap"
-    ]):
-        return ConnectionCategory.MARKETING
-
-    # Analytics platforms
-    if any(keyword in type_lower for keyword in [
-        "analytics", "amplitude", "heap", "segment", "datadog", "sentry",
-        "fullstory", "statsig", "google_analytics", "universal_analytics",
-        "rollbar", "domo", "appsflyer", "simon_data", "splash"
-    ]):
-        return ConnectionCategory.ANALYTICS
-
-    # Communication platforms
-    if any(keyword in type_lower for keyword in [
-        "slack", "twilio", "aircall", "gong", "ada_chatbot", "sprig",
-        "typeform", "surveymonkey", "alchemer", "qualtrics", "delighted", "iterate"
-    ]):
-        return ConnectionCategory.COMMUNICATION
-
-    # Payment platforms are now part of ECOMMERCE category
-    if any(keyword in type_lower for keyword in [
-        "boostr"
-    ]) and not any(keyword in type_lower for keyword in [
-        "shopify", "saleor", "aftership", "shipstation", "vend", "doordash"
-    ]):
-        return ConnectionCategory.ECOMMERCE
-
-    # Data warehouse/storage
-    if any(keyword in type_lower for keyword in [
-        "warehouse", "bigquery"
-    ]) and "analytics" not in type_lower:
-        return ConnectionCategory.DATA_WAREHOUSE
-
-    # Identity providers
-    if any(keyword in type_lower for keyword in [
-        "auth0", "firebase_auth", "stytch"
-    ]):
-        return ConnectionCategory.IDENTITY_PROVIDER
-
-    # Website/tracking
-    if any(keyword in type_lower for keyword in [
-        "website", "tracking", "web"
-    ]):
-        return ConnectionCategory.WEBSITE
-
-    # Default to CUSTOM for unknown/uncategorized integrations
-    return ConnectionCategory.CUSTOM
-
-def get_default_saas_display_info(saas_type: str) -> tuple[ConnectionCategory, List[str], List[IntegrationFeature]]:
-    """
-    Generate default display information for SAAS integrations without explicit display_info.
-    Returns tuple of (category, tags, enabled_features)
-    """
-    category = infer_category_from_saas_type(saas_type)
-    tags = ["DSR Automation"]
-    enabled_features = [IntegrationFeature.DSR_AUTOMATION]
-
-    # Special case for Salesforce - gets additional data discovery feature
-    if saas_type.lower() == "salesforce":
-        enabled_features.append(IntegrationFeature.DATA_DISCOVERY)
-        tags.append("Discovery")
-
-    return category, tags, enabled_features
-=======
     if include_test_connections and (
         system_type == SystemType.website or system_type is None
     ):
@@ -514,5 +394,4 @@
             )
         )
 
-    return connection_system_types
->>>>>>> 047dc431
+    return connection_system_types