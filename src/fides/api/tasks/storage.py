from __future__ import annotations

import json
import zipfile
from io import BytesIO
from typing import TYPE_CHECKING, Any, Optional

from botocore.exceptions import ClientError, ParamValidationError
from fideslang.validation import AnyHttpUrlString
from loguru import logger

from fides.api.schemas.storage.storage import ResponseFormat, StorageSecrets
from fides.api.service.privacy_request.dsr_package.dsr_report_builder import (
    DsrReportBuilder,
)
from fides.api.service.storage.gcs import get_gcs_client
from fides.api.service.storage.s3 import (
    create_presigned_url_for_s3,
    generic_upload_to_s3,
)
from fides.api.service.storage.util import (
    LOCAL_FIDES_UPLOAD_DIRECTORY,
    get_local_filename,
)
from fides.api.tasks.attachment_utils import remove_attachment_content
from fides.api.tasks.csv_utils import write_csv_to_zip
from fides.api.tasks.encryption_utils import encrypt_access_request_results
from fides.api.util.aws_util import get_s3_client
<<<<<<< HEAD
=======
from fides.api.util.cache import get_cache, get_encryption_cache_key
from fides.api.util.encryption.aes_gcm_encryption_scheme import (
    encrypt_to_bytes_verify_secrets_length,
)
>>>>>>> 26b22b63
from fides.api.util.storage_util import StorageJSONEncoder
from fides.config import CONFIG

if TYPE_CHECKING:
    from fides.api.models.privacy_request import PrivacyRequest


def write_to_in_memory_buffer(
    resp_format: str, data: dict[str, Any], privacy_request: PrivacyRequest
) -> BytesIO:
    """Write JSON/CSV data to in-memory file-like object to be passed to S3 or GCS. Encrypt data if encryption key/nonce
    has been cached for the given privacy request id

    :param resp_format: str, should be one of ResponseFormat
    :param data: Dict
    :param request_id: str, The privacy request id
    """

    if resp_format == ResponseFormat.html.value:
        return DsrReportBuilder(
            privacy_request=privacy_request,
            dsr_data=data,
        ).generate()

    # Create a copy of the data to modify
    json_data = data.copy()

    # Remove content from all attachments
    remove_attachment_content(json_data)

    if resp_format == ResponseFormat.json.value:
<<<<<<< HEAD
        return convert_to_encrypted_json(json_data, privacy_request.id)
=======
        json_str = json.dumps(data, indent=2, default=StorageJSONEncoder().default)
        return BytesIO(
            encrypt_access_request_results(json_str, privacy_request.id).encode(
                CONFIG.security.encoding
            )
        )
>>>>>>> 26b22b63

    if resp_format == ResponseFormat.csv.value:
        zipped_csvs = BytesIO()
        with zipfile.ZipFile(zipped_csvs, "w") as f:
            write_csv_to_zip(f, json_data, privacy_request.id)
        zipped_csvs.seek(0)
        return zipped_csvs

    raise NotImplementedError(f"No handling for response format {resp_format}.")


def convert_to_encrypted_json(data: dict[str, Any], privacy_request_id: str) -> BytesIO:
    """Convert data to JSON and encrypt it.

    Args:
        data: The data to convert and encrypt
        privacy_request_id: The ID of the privacy request for encryption

    Returns:
        BytesIO: A file-like object containing the encrypted JSON data

    Raises:
        Exception: If JSON conversion fails
    """
    try:
        json_str = json.dumps(data, indent=2, default=StorageJSONEncoder().default)
        return BytesIO(
            encrypt_access_request_results(json_str, privacy_request_id).encode(
                CONFIG.security.encoding
            )
        )
    except Exception as e:
        logger.error(f"Error converting data to JSON: {str(e)}")
        logger.error(f"Data that failed to convert: {data}")
        raise


def upload_to_s3(  # pylint: disable=R0913
    storage_secrets: dict[StorageSecrets, Any],
    data: dict,
    bucket_name: str,
    file_key: str,
    resp_format: str,
    privacy_request: Optional[PrivacyRequest],
    document: Optional[BytesIO],
    auth_method: str,
) -> Optional[AnyHttpUrlString]:
    """Uploads arbitrary data to s3 returned from an access request"""
    logger.info("Starting S3 Upload of {}", file_key)

    if privacy_request is None and document is not None:
        _, response = generic_upload_to_s3(
            storage_secrets, bucket_name, file_key, auth_method, document
        )
        return response

    if privacy_request is None:
        raise ValueError("Privacy request must be provided")

    try:
        s3_client = get_s3_client(
            auth_method,
            storage_secrets,
            assume_role_arn=CONFIG.credentials.get(  # pylint: disable=no-member
                "storage", {}
            ).get("aws_s3_assume_role_arn"),
        )

        # handles file chunking
        try:
            s3_client.upload_fileobj(
                Fileobj=write_to_in_memory_buffer(resp_format, data, privacy_request),
                Bucket=bucket_name,
                Key=file_key,
            )
        except Exception as e:
            logger.error("Encountered error while uploading s3 object: {}", e)
            raise e

        presigned_url: AnyHttpUrlString = create_presigned_url_for_s3(
            s3_client, bucket_name, file_key
        )

        return presigned_url
    except ClientError as e:
        logger.error(
            "Encountered error while uploading and generating link for s3 object: {}", e
        )
        raise e
    except ParamValidationError as e:
        raise ValueError(f"The parameters you provided are incorrect: {e}")


def upload_to_gcs(
    storage_secrets: dict,
    data: dict,
    bucket_name: str,
    file_key: str,
    resp_format: str,
    privacy_request: PrivacyRequest,
    auth_method: str,
) -> str:
    """Uploads access request data to a Google Cloud Storage bucket"""
    logger.info("Starting Google Cloud Storage upload of {}", file_key)
    logger.debug(f"Response format: {resp_format}")
    logger.debug(f"Data keys: {list(data.keys())}")

    try:
        storage_client = get_gcs_client(auth_method, storage_secrets)
        bucket = storage_client.bucket(bucket_name)
        logger.debug("Successfully created GCS client and bucket")

        blob = bucket.blob(file_key)
        logger.debug("Created blob object")

        try:
            in_memory_file = write_to_in_memory_buffer(
                resp_format, data, privacy_request
            )
            logger.debug("Successfully created in-memory file")
        except Exception as e:
            logger.error(f"Error in write_to_in_memory_buffer: {str(e)}")
            raise

        content_type = {
            ResponseFormat.json.value: "application/json",
            ResponseFormat.csv.value: "application/zip",
            ResponseFormat.html.value: "application/zip",
        }
        logger.debug(f"Using content type: {content_type[resp_format]}")

        try:
            blob.upload_from_string(
                in_memory_file.getvalue(), content_type=content_type[resp_format]
            )
            logger.debug("Successfully uploaded file to GCS")
        except Exception as e:
            logger.error(f"Error uploading to GCS: {str(e)}")
            raise

        logger.info("File {} uploaded to {}", file_key, blob.public_url)

        try:
            presigned_url = blob.generate_signed_url(
                version="v4",
                expiration=CONFIG.security.subject_request_download_link_ttl_seconds,
                method="GET",
            )
            logger.debug("Successfully generated presigned URL")
            return presigned_url
        except Exception as e:
            logger.error(f"Error generating presigned URL: {str(e)}")
            raise

    except Exception as e:
        logger.error(
            "Encountered error while uploading and generating link for Google Cloud Storage object: {}",
            e,
        )
        raise e


def upload_to_local(
    data: dict,
    file_key: str,
    privacy_request: PrivacyRequest,
    resp_format: str = ResponseFormat.json.value,
) -> str:
    """Uploads access request data to a local folder - for testing/demo purposes only"""
    get_local_filename(file_key)

    filename = f"{LOCAL_FIDES_UPLOAD_DIRECTORY}/{file_key}"
    in_memory_file = write_to_in_memory_buffer(resp_format, data, privacy_request)

    with open(filename, "wb") as file:
        file.write(in_memory_file.getvalue())

    return "your local fides_uploads folder"<|MERGE_RESOLUTION|>--- conflicted
+++ resolved
@@ -26,13 +26,10 @@
 from fides.api.tasks.csv_utils import write_csv_to_zip
 from fides.api.tasks.encryption_utils import encrypt_access_request_results
 from fides.api.util.aws_util import get_s3_client
-<<<<<<< HEAD
-=======
 from fides.api.util.cache import get_cache, get_encryption_cache_key
 from fides.api.util.encryption.aes_gcm_encryption_scheme import (
     encrypt_to_bytes_verify_secrets_length,
 )
->>>>>>> 26b22b63
 from fides.api.util.storage_util import StorageJSONEncoder
 from fides.config import CONFIG
 
@@ -64,16 +61,7 @@
     remove_attachment_content(json_data)
 
     if resp_format == ResponseFormat.json.value:
-<<<<<<< HEAD
         return convert_to_encrypted_json(json_data, privacy_request.id)
-=======
-        json_str = json.dumps(data, indent=2, default=StorageJSONEncoder().default)
-        return BytesIO(
-            encrypt_access_request_results(json_str, privacy_request.id).encode(
-                CONFIG.security.encoding
-            )
-        )
->>>>>>> 26b22b63
 
     if resp_format == ResponseFormat.csv.value:
         zipped_csvs = BytesIO()
