from __future__ import annotations

import json
import zipfile
from io import BytesIO
from typing import TYPE_CHECKING, Any, Optional

from botocore.exceptions import ClientError, ParamValidationError
from fideslang.validation import AnyHttpUrlString
from loguru import logger

<<<<<<< HEAD
=======
from fides.api.common_exceptions import StorageUploadError
from fides.api.cryptography.cryptographic_util import bytes_to_b64_str
>>>>>>> 0bfda78b
from fides.api.schemas.storage.storage import ResponseFormat, StorageSecrets
from fides.api.service.privacy_request.dsr_package.dsr_report_builder import (
    DsrReportBuilder,
)
from fides.api.service.storage.gcs import get_gcs_blob
from fides.api.service.storage.s3 import (
    create_presigned_url_for_s3,
    generic_upload_to_s3,
)
from fides.api.service.storage.util import (
    LOCAL_FIDES_UPLOAD_DIRECTORY,
    get_local_filename,
)
from fides.api.tasks.csv_utils import write_csv_to_zip
from fides.api.tasks.encryption_utils import encrypt_access_request_results
from fides.api.util.aws_util import get_s3_client
from fides.api.util.storage_util import StorageJSONEncoder
from fides.config import CONFIG

if TYPE_CHECKING:
    from fides.api.models.privacy_request import PrivacyRequest


def write_to_in_memory_buffer(
    resp_format: str, data: dict[str, Any], privacy_request: PrivacyRequest
) -> BytesIO:
    """Write JSON/CSV data to in-memory file-like object to be passed to S3 or GCS. Encrypt data if encryption key/nonce
    has been cached for the given privacy request id

    :param resp_format: str, should be one of ResponseFormat
    :param data: Dict
    :param request_id: str, The privacy request id
    """

    logger.debug("Writing data to in-memory buffer")
    try:
        if resp_format == ResponseFormat.html.value:
            return DsrReportBuilder(
                privacy_request=privacy_request,
                dsr_data=data,
            ).generate()

        if resp_format == ResponseFormat.json.value:
            return convert_dict_to_encrypted_json(data, privacy_request.id)

        if resp_format == ResponseFormat.csv.value:
            zipped_csvs = BytesIO()
            with zipfile.ZipFile(zipped_csvs, "w") as f:
                write_csv_to_zip(f, data, privacy_request.id)
            zipped_csvs.seek(0)
            return zipped_csvs
    except Exception as e:
        logger.error(f"Error writing data to in-memory buffer: {str(e)}")
        raise e

    raise NotImplementedError(f"No handling for response format {resp_format}.")


def convert_dict_to_encrypted_json(
    data: dict[str, Any], privacy_request_id: str
) -> BytesIO:
    """Convert data to JSON and encrypt it.

    Args:
        data: The data to convert and encrypt
        privacy_request_id: The ID of the privacy request for encryption

    Returns:
        BytesIO: A file-like object containing the encrypted JSON data

    Raises:
        Exception: If JSON conversion fails
    """
    try:
        json_str = json.dumps(data, indent=2, default=StorageJSONEncoder().default)
        return BytesIO(
            encrypt_access_request_results(json_str, privacy_request_id).encode(
                CONFIG.security.encoding
            )
        )
    except Exception as e:
        logger.error(f"Error converting data to JSON: {str(e)}")
        logger.error(f"Data that failed to convert: {data}")
        raise


def upload_to_s3(  # pylint: disable=R0913
    storage_secrets: dict[StorageSecrets, Any],
    data: dict,
    bucket_name: str,
    file_key: str,
    resp_format: str,
    privacy_request: Optional[PrivacyRequest],
    document: Optional[BytesIO],
    auth_method: str,
) -> Optional[AnyHttpUrlString]:
    """Uploads arbitrary data to s3 returned from an access request"""
    logger.info("Starting S3 Upload of {}", file_key)

    if privacy_request is None and document is not None:
        _, response = generic_upload_to_s3(
            storage_secrets, bucket_name, file_key, auth_method, document
        )
        return response

    if privacy_request is None:
        raise ValueError("Privacy request must be provided")

    try:
        s3_client = get_s3_client(
            auth_method,
            storage_secrets,
            assume_role_arn=CONFIG.credentials.get(  # pylint: disable=no-member
                "storage", {}
            ).get("aws_s3_assume_role_arn"),
        )
    except (ClientError, ParamValidationError) as e:
        logger.error(f"Error getting s3 client: {str(e)}")
        raise e

    # handles file chunking
    try:
        s3_client.upload_fileobj(
            Fileobj=write_to_in_memory_buffer(resp_format, data, privacy_request),
            Bucket=bucket_name,
            Key=file_key,
        )
    except ClientError as e:
        logger.error("Encountered error while uploading s3 object: {}", e)
        raise e

    try:
        presigned_url: AnyHttpUrlString = create_presigned_url_for_s3(
            s3_client, bucket_name, file_key
        )

        return presigned_url
    except ClientError as e:
<<<<<<< HEAD
        logger.error("Encountered error while generating link for s3 object: {}", e)
        raise e
=======
        logger.error(
            "Encountered error while uploading and generating link for s3 object: {}", e
        )
        raise StorageUploadError(f"Error uploading to S3: {e}")
    except ParamValidationError as e:
        raise StorageUploadError(f"The parameters you provided are incorrect: {e}")
>>>>>>> 0bfda78b


def upload_to_gcs(
    storage_secrets: dict,
    data: dict,
    bucket_name: str,
    file_key: str,
    resp_format: str,
    privacy_request: PrivacyRequest,
    auth_method: str,
) -> str:
    """Uploads access request data to a Google Cloud Storage bucket"""
    logger.info("Starting Google Cloud Storage upload of {}", file_key)
    content_type = {
        ResponseFormat.json.value: "application/json",
        ResponseFormat.csv.value: "application/zip",
        ResponseFormat.html.value: "application/zip",
    }

    blob = get_gcs_blob(auth_method, storage_secrets, bucket_name, file_key)
    in_memory_file = write_to_in_memory_buffer(resp_format, data, privacy_request)

    try:
        blob.upload_from_string(
            in_memory_file.getvalue(), content_type=content_type[resp_format]
        )
    except Exception as e:
        logger.error("Error uploading to GCS: {}", str(e))
        logger.error(
            "Encountered error while uploading and generating link for Google Cloud Storage object: {}",
            e,
        )
        raise

    logger.info("File {} uploaded to {}", file_key, blob.public_url)

    try:
        presigned_url = blob.generate_signed_url(
            version="v4",
            expiration=CONFIG.security.subject_request_download_link_ttl_seconds,
            method="GET",
        )
        return presigned_url
    except Exception as e:
<<<<<<< HEAD
        logger.error("Error generating presigned URL: {}", str(e))
        raise
=======
        logger.error(
            "Encountered error while uploading and generating link for Google Cloud Storage object: {}",
            e,
        )
        raise StorageUploadError(f"Error uploading to Google Cloud Storage: {e}")
>>>>>>> 0bfda78b


def upload_to_local(
    data: dict,
    file_key: str,
    privacy_request: PrivacyRequest,
    resp_format: str = ResponseFormat.json.value,
) -> str:
    """Uploads access request data to a local folder - for testing/demo purposes only"""
    get_local_filename(file_key)

    filename = f"{LOCAL_FIDES_UPLOAD_DIRECTORY}/{file_key}"
    in_memory_file = write_to_in_memory_buffer(resp_format, data, privacy_request)

    with open(filename, "wb") as file:
        file.write(in_memory_file.getvalue())

    return "your local fides_uploads folder"<|MERGE_RESOLUTION|>--- conflicted
+++ resolved
@@ -9,11 +9,7 @@
 from fideslang.validation import AnyHttpUrlString
 from loguru import logger
 
-<<<<<<< HEAD
-=======
 from fides.api.common_exceptions import StorageUploadError
-from fides.api.cryptography.cryptographic_util import bytes_to_b64_str
->>>>>>> 0bfda78b
 from fides.api.schemas.storage.storage import ResponseFormat, StorageSecrets
 from fides.api.service.privacy_request.dsr_package.dsr_report_builder import (
     DsrReportBuilder,
@@ -152,17 +148,10 @@
 
         return presigned_url
     except ClientError as e:
-<<<<<<< HEAD
-        logger.error("Encountered error while generating link for s3 object: {}", e)
-        raise e
-=======
         logger.error(
             "Encountered error while uploading and generating link for s3 object: {}", e
         )
         raise StorageUploadError(f"Error uploading to S3: {e}")
-    except ParamValidationError as e:
-        raise StorageUploadError(f"The parameters you provided are incorrect: {e}")
->>>>>>> 0bfda78b
 
 
 def upload_to_gcs(
@@ -207,16 +196,11 @@
         )
         return presigned_url
     except Exception as e:
-<<<<<<< HEAD
-        logger.error("Error generating presigned URL: {}", str(e))
-        raise
-=======
         logger.error(
             "Encountered error while uploading and generating link for Google Cloud Storage object: {}",
             e,
         )
         raise StorageUploadError(f"Error uploading to Google Cloud Storage: {e}")
->>>>>>> 0bfda78b
 
 
 def upload_to_local(
