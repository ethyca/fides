--- conflicted
+++ resolved
@@ -497,7 +497,6 @@
     except QueryError:  # pragma: no cover
         pass  # The upsert_resources function will log any error
 
-<<<<<<< HEAD
     if os.getenv("MAILGUN_DOMAIN") and os.getenv("MAILGUN_API_KEY"):
         log.info("Loading Mailgun messaging config")
         with sync_session() as db:
@@ -520,7 +519,7 @@
             )
             CONFIG.notifications.notification_service_type = "mailgun"
             ApplicationConfig.update_config_set(db, CONFIG)
-=======
+
 
 def load_default_organization(db: Session) -> None:
     """
@@ -586,5 +585,4 @@
                 pass
 
         if created_count > 0:
-            log.debug(f"UPSERTED {created_count} {resource_type} resource(s)")
->>>>>>> 5d50626f
+            log.debug(f"UPSERTED {created_count} {resource_type} resource(s)")