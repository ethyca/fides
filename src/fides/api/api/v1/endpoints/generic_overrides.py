--- conflicted
+++ resolved
@@ -188,29 +188,7 @@
     Create a data use. Updates existing data use if data use with name already exists and is disabled.
     """
     try:
-<<<<<<< HEAD
-        if data_use.fides_key is None:
-            disabled_resource_with_name = (
-                db.query(DataUseDbModel)
-                .filter(
-                    DataUseDbModel.active.is_(False),
-                    DataUseDbModel.name == data_use.name,
-                )
-                .first()
-            )
-            data_use.fides_key = get_key_from_data(
-                {"key": data_use.fides_key, "name": data_use.name}, DataUse.__name__
-            )
-            if data_use.parent_key:
-                data_use.fides_key = f"{data_use.parent_key}.{data_use.fides_key}"
-            if disabled_resource_with_name:
-                data_use.active = True
-                return disabled_resource_with_name.update(db, data=data_use.model_dump(mode="json"))  # type: ignore[union-attr]
-            return DataUseDbModel.create(db=db, data=data_use.model_dump(mode="json"))  # type: ignore[union-attr]
-        return DataUseDbModel.create(db=db, data=data_use.model_dump(mode="json"))
-=======
         return create_or_update_taxonomy(db, data_use, DataUseDbModel, DataUse)
->>>>>>> 411c8955
     except KeyOrNameAlreadyExists:
         raise HTTPException(
             status_code=HTTP_422_UNPROCESSABLE_ENTITY,
@@ -239,35 +217,8 @@
     """
 
     try:
-<<<<<<< HEAD
-        if data_category.fides_key is None:
-            disabled_resource_with_name = (
-                db.query(DataCategoryDbModel)
-                .filter(
-                    DataCategoryDbModel.active.is_(False),
-                    DataCategoryDbModel.name == data_category.name,
-                )
-                .first()
-            )
-            data_category.fides_key = get_key_from_data(
-                {"key": data_category.fides_key, "name": data_category.name},
-                DataCategory.__name__,
-            )
-            if data_category.parent_key:
-                data_category.fides_key = (
-                    f"{data_category.parent_key}.{data_category.fides_key}"
-                )
-            if disabled_resource_with_name:
-                data_category.active = True
-                return disabled_resource_with_name.update(db, data=data_category.model_dump(mode="json"))  # type: ignore[union-attr]
-            return DataCategoryDbModel.create(db=db, data=data_category.model_dump(mode="json"))  # type: ignore[union-attr]
-
-        return DataCategoryDbModel.create(
-            db=db, data=data_category.model_dump(mode="json")
-=======
         return create_or_update_taxonomy(
             db, data_category, DataCategoryDbModel, DataCategory
->>>>>>> 411c8955
         )
     except KeyOrNameAlreadyExists:
         raise HTTPException(
@@ -297,30 +248,8 @@
     """
 
     try:
-<<<<<<< HEAD
-        if data_subject.fides_key is None:
-            disabled_resource_with_name = (
-                db.query(DataSubjectDbModel)
-                .filter(
-                    DataSubjectDbModel.active.is_(False),
-                    DataSubjectDbModel.name == data_subject.name,
-                )
-                .first()
-            )
-            data_subject.fides_key = get_key_from_data(
-                {"key": data_subject.fides_key, "name": data_subject.name},
-                DataSubject.__name__,
-            )
-            if disabled_resource_with_name:
-                data_subject.active = True
-                return disabled_resource_with_name.update(db, data=data_subject.model_dump(mode="json"))  # type: ignore[union-attr]
-            return DataSubjectDbModel.create(db=db, data=data_subject.model_dump(mode="json"))  # type: ignore[union-attr]
-        return DataSubjectDbModel.create(
-            db=db, data=data_subject.model_dump(mode="json")
-=======
         return create_or_update_taxonomy(
             db, data_subject, DataSubjectDbModel, DataSubject
->>>>>>> 411c8955
         )
     except KeyOrNameAlreadyExists:
         raise HTTPException(
