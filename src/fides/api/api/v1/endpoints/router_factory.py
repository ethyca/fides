--- conflicted
+++ resolved
@@ -108,14 +108,7 @@
         will return a `403 Forbidden`.
         """
         sql_model = sql_model_map[model_type]
-<<<<<<< HEAD
-        if isinstance(sql_model, ModelWithDefaultField) and resource.is_default:
-=======
-        if isinstance(resource, Dataset):
-            await validate_data_categories(resource, db)
-            validate_masking_strategy(resource)
         if isinstance(resource, ModelWithDefaultField) and resource.is_default:
->>>>>>> fde2c3b7
             raise errors.ForbiddenIsDefaultTaxonomyError(
                 model_type, resource.fides_key, action="create"
             )
