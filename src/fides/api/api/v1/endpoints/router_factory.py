# type: ignore
"""
Contains all of the factory functions to generate generic CRUD endpoints.

Mostly used for `ctl`-related objects.
"""
from typing import Dict, List

from fastapi import Depends, HTTPException, Response, Security, status
from fastapi.encoders import jsonable_encoder
from fideslang import FidesModelType
from fideslang.models import Dataset
from fideslang.validation import FidesKey
from pydantic import ValidationError as PydanticValidationError
from sqlalchemy.ext.asyncio import AsyncSession
from starlette.status import HTTP_422_UNPROCESSABLE_ENTITY

from fides.api.db.crud import (
    create_resource,
    delete_resource,
    get_resource_with_custom_fields,
    list_resource,
    update_resource,
    upsert_resources,
)
from fides.api.db.ctl_session import get_async_db
from fides.api.models.sql_models import (
    DataCategory,
    ModelWithDefaultField,
    sql_model_map,
)
from fides.api.oauth.utils import verify_oauth_client_prod
from fides.api.schemas.dataset import validate_data_categories_against_db
from fides.api.util import errors
from fides.api.util.api_router import APIRouter
from fides.api.util.endpoint_utils import (
    API_PREFIX,
    CLI_SCOPE_PREFIX_MAPPING,
    forbid_if_default,
    forbid_if_editing_any_is_default,
    forbid_if_editing_is_default,
)
from fides.common.api.scope_registry import CREATE, DELETE, READ, UPDATE


async def get_data_categories_from_db(async_session: AsyncSession) -> List[FidesKey]:
    """Similar method to one on the ops side except this uses an async session to retrieve data categories"""
    resources = await list_resource(DataCategory, async_session)
    data_categories = [res.fides_key for res in resources]
    return data_categories


async def validate_data_categories(
    dataset: Dataset, async_session: AsyncSession
) -> None:
    """
    Validate DataCategories on Datasets based on existing DataCategories in the database.
    """
    try:
        defined_data_categories: List[FidesKey] = await get_data_categories_from_db(
            async_session
        )
        validate_data_categories_against_db(dataset, defined_data_categories)
    except PydanticValidationError as e:
        raise HTTPException(
            status_code=HTTP_422_UNPROCESSABLE_ENTITY,
            detail=jsonable_encoder(e.errors(include_url=False, include_input=False)),
        )


def generic_router_factory(fides_model: FidesModelType, model_type: str) -> APIRouter:
    """
    Compose all of the individual route factories into a single coherent Router.
    """

    object_router = APIRouter()

    create_router = create_router_factory(
        fides_model=fides_model, model_type=model_type
    )
    list_router = list_router_factory(fides_model=fides_model, model_type=model_type)
    get_router = get_router_factory(fides_model=fides_model, model_type=model_type)
    delete_router = delete_router_factory(
        fides_model=fides_model, model_type=model_type
    )
    update_router = update_router_factory(
        fides_model=fides_model, model_type=model_type
    )
    upsert_router = upsert_router_factory(
        fides_model=fides_model, model_type=model_type
    )

    object_router.include_router(create_router)
    object_router.include_router(list_router)
    object_router.include_router(get_router)
    object_router.include_router(delete_router)
    object_router.include_router(update_router)
    object_router.include_router(upsert_router)

    return object_router


def create_router_factory(fides_model: FidesModelType, model_type: str) -> APIRouter:
    """Return a configured version of a generic 'Create' route."""

    router = APIRouter(prefix=f"{API_PREFIX}/{model_type}", tags=[fides_model.__name__])

    @router.post(
        name="Create",
        path="/",
        response_model=fides_model,
        status_code=status.HTTP_201_CREATED,
        dependencies=[
            Security(
                verify_oauth_client_prod,
                scopes=[f"{CLI_SCOPE_PREFIX_MAPPING[model_type]}:{CREATE}"],
            )
        ],
        responses={
            status.HTTP_403_FORBIDDEN: {
                "content": {
                    "application/json": {
                        "example": {
                            "detail": {
                                "error": "user does not have permission to modify this resource",
                                "resource_type": model_type,
                                "fides_key": "example.key",
                            }
                        }
                    }
                }
            },
        },
    )
    async def create(
        resource: fides_model,
        db: AsyncSession = Depends(get_async_db),
    ) -> Dict:
        """
        Create a resource.

        Payloads with an is_default field can only be set to False,
        will return a `403 Forbidden`.
        """
        sql_model = sql_model_map[model_type]
        if isinstance(resource, Dataset):
            await validate_data_categories(resource, db)
        if isinstance(sql_model, ModelWithDefaultField) and resource.is_default:
<<<<<<< HEAD
            raise errors.ForbiddenError(model_type, resource.fides_key)
        return await create_resource(sql_model, resource.model_dump(mode="json"), db)
=======
            raise errors.ForbiddenIsDefaultTaxonomyError(
                model_type, resource.fides_key, action="create"
            )
        return await create_resource(sql_model, resource.dict(), db)
>>>>>>> 6467c69c

    return router


def list_router_factory(fides_model: FidesModelType, model_type: str) -> APIRouter:
    """Return a configured version of a generic 'List' router."""

    router = APIRouter(prefix=f"{API_PREFIX}/{model_type}", tags=[fides_model.__name__])

    @router.get(
        path="/",
        dependencies=[
            Security(
                verify_oauth_client_prod,
                scopes=[f"{CLI_SCOPE_PREFIX_MAPPING[model_type]}:{READ}"],
            )
        ],
        response_model=List[fides_model],
        name="List",
    )
    async def ls(  # pylint: disable=invalid-name
        db: AsyncSession = Depends(get_async_db),
    ) -> List:
        """Get a list of all of the resources of this type."""
        sql_model = sql_model_map[model_type]
        return await list_resource(sql_model, db)

    return router


def get_router_factory(fides_model: FidesModelType, model_type: str) -> APIRouter:
    """Return a configured version of a generic 'Get' endpoint."""

    router = APIRouter(prefix=f"{API_PREFIX}/{model_type}", tags=[fides_model.__name__])

    @router.get(
        path="/{fides_key}",
        dependencies=[
            Security(
                verify_oauth_client_prod,
                scopes=[f"{CLI_SCOPE_PREFIX_MAPPING[model_type]}:{READ}"],
            )
        ],
        response_model=fides_model,
    )
    async def get(
        fides_key: str,
        db: AsyncSession = Depends(get_async_db),
    ) -> Dict:
        """Get a resource by its fides_key."""
        sql_model = sql_model_map[model_type]
        return await get_resource_with_custom_fields(sql_model, fides_key, db)

    return router


def update_router_factory(fides_model: FidesModelType, model_type: str) -> APIRouter:
    """Return a configured version of a generic 'Update' route."""

    router = APIRouter(prefix=f"{API_PREFIX}/{model_type}", tags=[fides_model.__name__])

    @router.put(
        path="/",
        response_model=fides_model,
        dependencies=[
            Security(
                verify_oauth_client_prod,
                scopes=[f"{CLI_SCOPE_PREFIX_MAPPING[model_type]}:{UPDATE}"],
            )
        ],
        responses={
            status.HTTP_403_FORBIDDEN: {
                "content": {
                    "application/json": {
                        "example": {
                            "detail": {
                                "error": "user does not have permission to modify this resource",
                                "resource_type": model_type,
                                "fides_key": "example.key",
                            }
                        }
                    }
                }
            },
        },
    )
    async def update(
        resource: fides_model,
        db: AsyncSession = Depends(get_async_db),
    ) -> Dict:
        """
        Update a resource by its fides_key.

        The `is_default` field cannot be updated and will respond
        with a `403 Forbidden` if attempted.
        """
        sql_model = sql_model_map[model_type]
        if isinstance(resource, Dataset):
            await validate_data_categories(resource, db)
        await forbid_if_editing_is_default(sql_model, resource.fides_key, resource, db)
        return await update_resource(sql_model, resource.model_dump(mode="json"), db)

    return router


def upsert_router_factory(fides_model: FidesModelType, model_type: str) -> APIRouter:
    """Return a configured version of a generic 'Upsert' endpoint."""

    router = APIRouter(prefix=f"{API_PREFIX}/{model_type}", tags=[fides_model.__name__])

    @router.post(
        path="/upsert",
        dependencies=[
            Security(
                verify_oauth_client_prod,
                scopes=[
                    f"{CLI_SCOPE_PREFIX_MAPPING[model_type]}:{CREATE}",
                    f"{CLI_SCOPE_PREFIX_MAPPING[model_type]}:{UPDATE}",
                ],
            )
        ],
        responses={
            status.HTTP_200_OK: {
                "content": {
                    "application/json": {
                        "example": {
                            "message": f"Upserted 3 {model_type}(s)",
                            "inserted": 0,
                            "updated": 3,
                        }
                    }
                }
            },
            status.HTTP_201_CREATED: {
                "content": {
                    "application/json": {
                        "example": {
                            "message": f"Upserted 3 {model_type}(s)",
                            "inserted": 1,
                            "updated": 2,
                        }
                    }
                }
            },
            status.HTTP_403_FORBIDDEN: {
                "content": {
                    "application/json": {
                        "example": {
                            "detail": {
                                "error": "user does not have permission to modify this resource",
                                "resource_type": "DataCategory",
                                "fides_key": "example.key",
                            }
                        }
                    }
                }
            },
        },
    )
    async def upsert(
        resources: List[fides_model],
        response: Response,
        db: AsyncSession = Depends(get_async_db),
    ) -> Dict:
        """
        For any resource in `resources` that already exists in the database,
        update the resource by its `fides_key`. Otherwise, create a new resource.

        Responds with a `201 Created` if even a single resource in `resources`
        did not previously exist. Otherwise, responds with a `200 OK`.

        The `is_default` field cannot be updated and will respond
        with a `403 Forbidden` if attempted.
        """

        sql_model = sql_model_map[model_type]
        resource_dicts = [resource.model_dump(mode="json") for resource in resources]
        for resource in resources:
            if isinstance(resource, Dataset):
                await validate_data_categories(resource, db)

        await forbid_if_editing_any_is_default(sql_model, resource_dicts, db)
        result = await upsert_resources(sql_model, resource_dicts, db)
        response.status_code = (
            status.HTTP_201_CREATED if result[0] > 0 else response.status_code
        )

        return {
            "message": f"Upserted {len(resources)} {sql_model.__name__}(s)",
            "inserted": result[0],
            "updated": result[1],
        }

    return router


def delete_router_factory(fides_model: FidesModelType, model_type: str) -> APIRouter:
    """Return a configured version of a generic 'Delete' route."""

    router = APIRouter(prefix=f"{API_PREFIX}/{model_type}", tags=[fides_model.__name__])

    @router.delete(
        path="/{fides_key}",
        dependencies=[
            Security(
                verify_oauth_client_prod,
                scopes=[f"{CLI_SCOPE_PREFIX_MAPPING[model_type]}:{DELETE}"],
            )
        ],
        responses={
            status.HTTP_403_FORBIDDEN: {
                "content": {
                    "application/json": {
                        "example": {
                            "detail": {
                                "error": "user does not have permission to modify this resource",
                                "resource_type": model_type,
                                "fides_key": "example.key",
                            }
                        }
                    }
                }
            },
        },
    )
    async def delete(
        fides_key: str,
        db: AsyncSession = Depends(get_async_db),
    ) -> Dict:
        """
        Delete a resource by its fides_key.

        Resources that have `is_default=True` cannot be deleted and will respond
        with a `403 Forbidden`.
        """
        sql_model = sql_model_map[model_type]
        await forbid_if_default(sql_model, fides_key, db)
        deleted_resource = await delete_resource(sql_model, fides_key, db)
        # Convert the resource to a dict explicitly for the response
        deleted_resource_dict = fides_model.model_validate(deleted_resource).model_dump(
            mode="json"
        )
        return {
            "message": "resource deleted",
            "resource": deleted_resource_dict,
        }

    return router<|MERGE_RESOLUTION|>--- conflicted
+++ resolved
@@ -146,15 +146,10 @@
         if isinstance(resource, Dataset):
             await validate_data_categories(resource, db)
         if isinstance(sql_model, ModelWithDefaultField) and resource.is_default:
-<<<<<<< HEAD
-            raise errors.ForbiddenError(model_type, resource.fides_key)
-        return await create_resource(sql_model, resource.model_dump(mode="json"), db)
-=======
             raise errors.ForbiddenIsDefaultTaxonomyError(
                 model_type, resource.fides_key, action="create"
             )
-        return await create_resource(sql_model, resource.dict(), db)
->>>>>>> 6467c69c
+        return await create_resource(sql_model, resource.model_dump(mode="json"), db)
 
     return router
 
