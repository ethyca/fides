--- conflicted
+++ resolved
@@ -2204,14 +2204,9 @@
     You can either provide explicit request_ids OR use filters to select privacy requests.
     When using filters, you can optionally exclude specific IDs via exclude_ids.
     """
-<<<<<<< HEAD
     # Resolve request IDs from either explicit list or filters
     request_ids = _resolve_request_ids_from_filters(db, privacy_requests)
 
-=======
-    # Type narrowing: validator ensures request_ids is not None when provided
-    assert privacy_requests.request_ids is not None
->>>>>>> c1aa804e
     return privacy_request_service.finalize_privacy_requests(
         request_ids, user_id=client.user_id
     )
@@ -2406,7 +2401,6 @@
     if client.id == CONFIG.security.oauth_root_client_id:
         user_id = "root"
 
-<<<<<<< HEAD
     # Resolve request IDs from either explicit list or filters
     request_ids = _resolve_request_ids_from_filters(db, privacy_requests)
     batches = PrivacyRequestService.get_batches_for_bulk_operation(request_ids)
@@ -2420,22 +2414,6 @@
             .filter(PrivacyRequest.id.in_(batch))
             .all()
         }
-=======
-    request_ids = privacy_requests.request_ids
-    # Type narrowing: validator ensures request_ids is not None when provided
-    assert request_ids is not None
-
-    # Fetch all privacy requests in one query to avoid N+1
-    privacy_requests_dict = {
-        pr.id: pr
-        for pr in PrivacyRequest.query_without_large_columns(db)
-        .filter(PrivacyRequest.id.in_(request_ids))
-        .all()
-    }
-
-    for privacy_request_id in request_ids:
-        privacy_request = privacy_requests_dict.get(privacy_request_id)
->>>>>>> c1aa804e
 
         for privacy_request_id in batch:
             privacy_request = privacy_requests_dict.get(privacy_request_id)
