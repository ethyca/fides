--- conflicted
+++ resolved
@@ -1674,15 +1674,6 @@
     # Resolve request IDs from either explicit list or filters
     request_ids = _resolve_request_ids_from_filters(db, privacy_requests)
 
-<<<<<<< HEAD
-=======
-    # For now, only request_ids are supported (filters will be added in subsequent PRs)
-    if privacy_requests.request_ids is None:
-        raise HTTPException(
-            status_code=HTTP_400_BAD_REQUEST,
-            detail="request_ids must be provided",
-        )
->>>>>>> ec43ab57
     return privacy_request_service.approve_privacy_requests(
         request_ids, reviewed_by=client.user_id
     )
@@ -1714,15 +1705,6 @@
     # Resolve request IDs from either explicit list or filters
     request_ids = _resolve_request_ids_from_filters(db, privacy_requests)
 
-<<<<<<< HEAD
-=======
-    # For now, only request_ids are supported (filters will be added in subsequent PRs)
-    if privacy_requests.request_ids is None:
-        raise HTTPException(
-            status_code=HTTP_400_BAD_REQUEST,
-            detail="request_ids must be provided",
-        )
->>>>>>> ec43ab57
     return privacy_request_service.deny_privacy_requests(
         request_ids, privacy_requests.reason, user_id=client.user_id
     )
@@ -1754,15 +1736,6 @@
     # Resolve request IDs from either explicit list or filters
     request_ids = _resolve_request_ids_from_filters(db, privacy_requests)
 
-<<<<<<< HEAD
-=======
-    # For now, only request_ids are supported (filters will be added in subsequent PRs)
-    if privacy_requests.request_ids is None:
-        raise HTTPException(
-            status_code=HTTP_400_BAD_REQUEST,
-            detail="request_ids must be provided",
-        )
->>>>>>> ec43ab57
     return privacy_request_service.cancel_privacy_requests(
         request_ids, privacy_requests.reason, user_id=client.user_id
     )
@@ -2291,18 +2264,9 @@
     You can either provide explicit request_ids OR use filters to select privacy requests.
     When using filters, you can optionally exclude specific IDs via exclude_ids.
     """
-<<<<<<< HEAD
     # Resolve request IDs from either explicit list or filters
     request_ids = _resolve_request_ids_from_filters(db, privacy_requests)
 
-=======
-    # For now, only request_ids are supported (filters will be added in subsequent PRs)
-    if privacy_requests.request_ids is None:
-        raise HTTPException(
-            status_code=HTTP_400_BAD_REQUEST,
-            detail="request_ids must be provided",
-        )
->>>>>>> ec43ab57
     return privacy_request_service.finalize_privacy_requests(
         request_ids, user_id=client.user_id
     )
@@ -2497,7 +2461,6 @@
     if client.id == CONFIG.security.oauth_root_client_id:
         user_id = "root"
 
-<<<<<<< HEAD
     # Resolve request IDs from either explicit list or filters
     request_ids = _resolve_request_ids_from_filters(db, privacy_requests)
     batches = PrivacyRequestService.get_batches_for_bulk_operation(request_ids)
@@ -2511,26 +2474,6 @@
             .filter(PrivacyRequest.id.in_(batch))
             .all()
         }
-=======
-    request_ids = privacy_requests.request_ids
-    # For now, only request_ids are supported (filters will be added in subsequent PRs)
-    if request_ids is None:
-        raise HTTPException(
-            status_code=HTTP_400_BAD_REQUEST,
-            detail="request_ids must be provided",
-        )
-
-    # Fetch all privacy requests in one query to avoid N+1
-    privacy_requests_dict = {
-        pr.id: pr
-        for pr in PrivacyRequest.query_without_large_columns(db)
-        .filter(PrivacyRequest.id.in_(request_ids))
-        .all()
-    }
-
-    for privacy_request_id in request_ids:
-        privacy_request = privacy_requests_dict.get(privacy_request_id)
->>>>>>> ec43ab57
 
         for privacy_request_id in batch:
             privacy_request = privacy_requests_dict.get(privacy_request_id)
