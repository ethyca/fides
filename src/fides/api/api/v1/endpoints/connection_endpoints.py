--- conflicted
+++ resolved
@@ -22,13 +22,6 @@
     ConnectionTestStatus,
     ConnectionType,
 )
-<<<<<<< HEAD
-=======
-from fides.api.models.datasetconfig import DatasetConfig
-from fides.api.models.sql_models import ( # type: ignore[attr-defined]
-    Dataset as CtlDataset,
-)
->>>>>>> 111bf3bf
 from fides.api.oauth.utils import verify_oauth_client
 from fides.api.schemas.connection_configuration import connection_secrets_schemas
 from fides.api.schemas.connection_configuration.connection_config import (
