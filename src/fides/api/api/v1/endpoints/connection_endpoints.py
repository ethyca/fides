from __future__ import annotations

<<<<<<< HEAD
from typing import Annotated, List, Optional
=======
from typing import Any, Dict, List, Optional
>>>>>>> 07b3289e

from fastapi import Depends
from fastapi.params import Query, Security
from fastapi_pagination import Page, Params
from fastapi_pagination.bases import AbstractPage
from fastapi_pagination.ext.sqlalchemy import paginate
from fideslang.validation import FidesKey
from loguru import logger
from pydantic import Field
from sqlalchemy import null, or_
from sqlalchemy.orm import Session
from sqlalchemy_utils import escape_like
from starlette.status import HTTP_200_OK, HTTP_204_NO_CONTENT

from fides.api.api import deps
from fides.api.models.connectionconfig import ConnectionConfig, ConnectionType
from fides.api.oauth.utils import verify_oauth_client
from fides.api.schemas.connection_configuration import connection_secrets_schemas
from fides.api.schemas.connection_configuration.connection_config import (
    BulkPutConnectionConfiguration,
    ConnectionConfigurationResponse,
    CreateConnectionConfigurationWithSecrets,
)
from fides.api.schemas.connection_configuration.connection_secrets import (
    TestStatusMessage,
)
from fides.api.schemas.connection_configuration.enums.system_type import SystemType
from fides.api.schemas.connection_configuration.enums.test_status import TestStatus
from fides.api.util.api_router import APIRouter
from fides.api.util.connection_util import (
    connection_status,
    delete_connection_config,
    get_connection_config_or_error,
    patch_connection_configs,
    validate_secrets,
)
from fides.common.api.scope_registry import (
    CONNECTION_CREATE_OR_UPDATE,
    CONNECTION_DELETE,
    CONNECTION_READ,
)
from fides.common.api.v1.urn_registry import (
    CONNECTION_BY_KEY,
    CONNECTION_SECRETS,
    CONNECTION_TEST,
    CONNECTIONS,
    V1_URL_PREFIX,
)

router = APIRouter(tags=["Connections"], prefix=V1_URL_PREFIX)


@router.get(
    CONNECTIONS,
    dependencies=[Security(verify_oauth_client, scopes=[CONNECTION_READ])],
    response_model=Page[ConnectionConfigurationResponse],
)
def get_connections(
    *,
    db: Session = Depends(deps.get_db),
    params: Params = Depends(),
    search: Optional[str] = None,
    disabled: Optional[bool] = None,
    test_status: Optional[TestStatus] = None,
    system_type: Optional[SystemType] = None,
    orphaned_from_system: Optional[bool] = None,
    connection_type: Optional[List[str]] = Query(default=None),  # type: ignore
) -> AbstractPage[ConnectionConfig]:
    # pylint: disable=too-many-branches
    """Returns all connection configurations in the database.
    Optionally filter the key, name, and description with a search query param.

    Can also filter on disabled, connection_type, test_status, and system_type.

    Connection_type supports "or" filtering:
    ?connection_type=postgres&connection_type=mongo will be translated
    into an "or" query. This parameter can also be used to filter by specific
    SaaS connector types.
    """
    logger.info(
        "Finding connection configurations with pagination params {} and search query: '{}'.",
        params,
        search if search else "",
    )
    query = ConnectionConfig.query(db)

    if search:
        query = query.filter(
            or_(
                ConnectionConfig.key.ilike(f"%{escape_like(search)}%"),
                ConnectionConfig.name.ilike(f"%{escape_like(search)}%"),
                ConnectionConfig.description.ilike(f"%{escape_like(search)}%"),
            )
        )

    if connection_type:
        connection_types = []
        saas_connection_types = []
        for ct in connection_type:
            ct = ct.lower()
            try:
                conn_type = ConnectionType(ct)
                connection_types.append(conn_type)
            except ValueError:
                # if not a ConnectionType enum, assume it's
                # a SaaS type, since those are dynamic
                saas_connection_types.append(ct)
        query = query.filter(
            or_(
                ConnectionConfig.connection_type.in_(connection_types),
                ConnectionConfig.saas_config["type"].astext.in_(saas_connection_types),
            )
        )

    if disabled is not None:
        query = query.filter(ConnectionConfig.disabled == disabled)

    if test_status:
        query = query.filter(
            ConnectionConfig.last_test_succeeded.is_(test_status.str_to_bool())
        )

    if orphaned_from_system is not None:
        if orphaned_from_system:
            query = query.filter(ConnectionConfig.system_id.is_(null()))
        else:
            query = query.filter(ConnectionConfig.system_id.is_not(null()))  # type: ignore

    if system_type:
        if system_type == SystemType.saas:
            query = query.filter(
                ConnectionConfig.connection_type == ConnectionType.saas
            )
        elif system_type == SystemType.manual:
            query = query.filter(
                ConnectionConfig.connection_type == ConnectionType.manual
            )
        elif system_type == SystemType.database:
            query = query.filter(
                ConnectionConfig.connection_type.notin_(
                    [ConnectionType.saas, ConnectionType.manual]
                )
            )

    return paginate(
        query.order_by(ConnectionConfig.name.asc()),
        params=params,
    )


@router.get(
    CONNECTION_BY_KEY,
    dependencies=[Security(verify_oauth_client, scopes=[CONNECTION_READ])],
    response_model=ConnectionConfigurationResponse,
)
def get_connection_detail(
    connection_key: FidesKey, db: Session = Depends(deps.get_db)
) -> ConnectionConfig:
    """Returns connection configuration with matching key."""
    return get_connection_config_or_error(db, connection_key)


@router.patch(
    CONNECTIONS,
    dependencies=[Security(verify_oauth_client, scopes=[CONNECTION_CREATE_OR_UPDATE])],
    status_code=HTTP_200_OK,
    response_model=BulkPutConnectionConfiguration,
)
def patch_connections(
    *,
    db: Session = Depends(deps.get_db),
    configs: Annotated[List[CreateConnectionConfigurationWithSecrets], Field(max_length=50)],  # type: ignore
) -> BulkPutConnectionConfiguration:
    """
    Given a list of connection config data elements, optionally containing the secrets,
    create or update corresponding ConnectionConfig objects or report failure

    If the key in the payload exists, it will be used to update an existing ConnectionConfiguration.
    Otherwise, a new ConnectionConfiguration will be created for you.
    """
    return patch_connection_configs(db, configs)


@router.delete(
    CONNECTION_BY_KEY,
    dependencies=[Security(verify_oauth_client, scopes=[CONNECTION_DELETE])],
    status_code=HTTP_204_NO_CONTENT,
    response_model=None,
)
def delete_connection(
    connection_key: FidesKey, *, db: Session = Depends(deps.get_db)
) -> None:
    delete_connection_config(db, connection_key)


def validate_and_update_secrets(
    connection_key: FidesKey,
    connection_config: ConnectionConfig,
    db: Session,
    unvalidated_secrets: connection_secrets_schemas,
    verify: Optional[bool],
) -> TestStatusMessage:
    connection_config.secrets = validate_secrets(
        db, unvalidated_secrets, connection_config
    ).dict()
    # Save validated secrets, regardless of whether they've been verified.
    logger.info("Updating connection config secrets for '{}'", connection_key)
    connection_config.save(db=db)

    msg = f"Secrets updated for ConnectionConfig with key: {connection_key}."

    if verify:
        return connection_status(connection_config, msg, db)

    return TestStatusMessage(msg=msg, test_status=None)


@router.put(
    CONNECTION_SECRETS,
    status_code=HTTP_200_OK,
    dependencies=[Security(verify_oauth_client, scopes=[CONNECTION_CREATE_OR_UPDATE])],
    response_model=TestStatusMessage,
)
def put_connection_config_secrets(
    connection_key: FidesKey,
    *,
    db: Session = Depends(deps.get_db),
    unvalidated_secrets: connection_secrets_schemas,
    verify: Optional[bool] = True,
) -> TestStatusMessage:
    """
    Update secrets that will be used to connect to a specified connection_type.

    The specific secrets will be connection-dependent. For example, the components needed to connect to a Postgres DB
    will differ from Dynamo DB.
    """
    connection_config = get_connection_config_or_error(db, connection_key)

<<<<<<< HEAD
    connection_config.secrets = validate_secrets(
        db,
        unvalidated_secrets,
        connection_config,
    ).model_dump(mode="json")
    # Save validated secrets, regardless of whether they've been verified.
    logger.info("Updating connection config secrets for '{}'", connection_key)
    connection_config.save(db=db)
=======
    return validate_and_update_secrets(
        connection_key, connection_config, db, unvalidated_secrets, verify
    )
>>>>>>> 07b3289e


@router.patch(
    CONNECTION_SECRETS,
    status_code=HTTP_200_OK,
    dependencies=[Security(verify_oauth_client, scopes=[CONNECTION_CREATE_OR_UPDATE])],
    response_model=TestStatusMessage,
)
def patch_connection_config_secrets(
    connection_key: FidesKey,
    *,
    db: Session = Depends(deps.get_db),
    unvalidated_secrets: connection_secrets_schemas,
    verify: Optional[bool] = True,
) -> TestStatusMessage:
    """
    Partially update secrets that will be used to connect to a specified connection_type.

    The specific secrets will be connection-dependent. For example, the components needed to connect to a Postgres DB
    will differ from Dynamo DB.
    """
    connection_config = get_connection_config_or_error(db, connection_key)

    existing_secrets: Optional[Dict[str, Any]] = connection_config.secrets

    # We create the new secrets object by combining the existing secrets with the new secrets.
    patched_secrets = {}
    if existing_secrets:
        patched_secrets = {**existing_secrets}

    patched_secrets = {
        **patched_secrets,
        **unvalidated_secrets,
    }

    return validate_and_update_secrets(
        connection_key, connection_config, db, patched_secrets, verify  # type: ignore[arg-type]
    )


@router.get(
    CONNECTION_TEST,
    status_code=HTTP_200_OK,
    dependencies=[Security(verify_oauth_client, scopes=[CONNECTION_READ])],
    response_model=TestStatusMessage,
)
def test_connection_config_secrets(
    connection_key: FidesKey,
    *,
    db: Session = Depends(deps.get_db),
) -> TestStatusMessage:
    """
    Endpoint to test a connection at any time using the saved configuration secrets.
    """
    connection_config = get_connection_config_or_error(db, connection_key)
    msg = f"Test completed for ConnectionConfig with key: {connection_key}."
    return connection_status(connection_config, msg, db)<|MERGE_RESOLUTION|>--- conflicted
+++ resolved
@@ -1,10 +1,6 @@
 from __future__ import annotations
 
-<<<<<<< HEAD
-from typing import Annotated, List, Optional
-=======
-from typing import Any, Dict, List, Optional
->>>>>>> 07b3289e
+from typing import Annotated, Any, Dict, List, Optional
 
 from fastapi import Depends
 from fastapi.params import Query, Security
@@ -209,7 +205,7 @@
 ) -> TestStatusMessage:
     connection_config.secrets = validate_secrets(
         db, unvalidated_secrets, connection_config
-    ).dict()
+    ).model_dump(mode="json")
     # Save validated secrets, regardless of whether they've been verified.
     logger.info("Updating connection config secrets for '{}'", connection_key)
     connection_config.save(db=db)
@@ -243,20 +239,9 @@
     """
     connection_config = get_connection_config_or_error(db, connection_key)
 
-<<<<<<< HEAD
-    connection_config.secrets = validate_secrets(
-        db,
-        unvalidated_secrets,
-        connection_config,
-    ).model_dump(mode="json")
-    # Save validated secrets, regardless of whether they've been verified.
-    logger.info("Updating connection config secrets for '{}'", connection_key)
-    connection_config.save(db=db)
-=======
     return validate_and_update_secrets(
         connection_key, connection_config, db, unvalidated_secrets, verify
     )
->>>>>>> 07b3289e
 
 
 @router.patch(
@@ -289,7 +274,7 @@
 
     patched_secrets = {
         **patched_secrets,
-        **unvalidated_secrets,
+        **unvalidated_secrets,  # type: ignore[dict-item]
     }
 
     return validate_and_update_secrets(
