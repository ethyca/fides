--- conflicted
+++ resolved
@@ -35,13 +35,8 @@
     ConnectionType,
 )
 from fides.api.models.datasetconfig import DatasetConfig
-<<<<<<< HEAD
-from fides.api.models.sql_models import (
-    Dataset as CtlDataset,  # type: ignore[attr-defined]
-=======
 from fides.api.models.sql_models import (  # type: ignore[attr-defined]
     Dataset as CtlDataset,
->>>>>>> 9cddb249
 )
 from fides.api.oauth.utils import verify_oauth_client
 from fides.api.schemas.connection_configuration import connection_secrets_schemas
