import asyncio
import uuid
from html import escape, unescape
from typing import Dict, List, Optional

from fastapi import Depends, HTTPException
from fastapi import Query as FastAPIQuery
from fastapi import Request, Response
from fastapi_pagination import Page, Params
from fastapi_pagination import paginate as fastapi_paginate
from fastapi_pagination.bases import AbstractPage
from loguru import logger
from sqlalchemy.orm import Query, Session
from starlette.status import (
    HTTP_200_OK,
    HTTP_404_NOT_FOUND,
    HTTP_422_UNPROCESSABLE_ENTITY,
)

from fides.api.api import deps
from fides.api.models.privacy_experience import (
    ComponentType,
    PrivacyExperience,
    PrivacyExperienceConfig,
)
from fides.api.models.privacy_notice import PrivacyNotice
from fides.api.models.privacy_request import ProvidedIdentity
from fides.api.schemas.privacy_experience import PrivacyExperienceResponse
from fides.api.util.api_router import APIRouter
from fides.api.util.consent_util import (
    PRIVACY_EXPERIENCE_ESCAPE_FIELDS,
    PRIVACY_NOTICE_ESCAPE_FIELDS,
    UNESCAPE_SAFESTR_HEADER,
    get_fides_user_device_id_provided_identity,
)
from fides.api.util.endpoint_utils import fides_limiter, transform_fields
from fides.api.util.tcf.experience_meta import build_experience_tcf_meta
from fides.api.util.tcf.tcf_experience_contents import (
    TCF_SECTION_MAPPING,
    TCFExperienceContents,
    get_tcf_contents,
    load_gvl,
)
from fides.common.api.v1 import urn_registry as urls
from fides.config import CONFIG

router = APIRouter(tags=["Privacy Experience"], prefix=urls.V1_URL_PREFIX)


def get_privacy_experience_or_error(
    db: Session, experience_id: str
) -> PrivacyExperience:
    """
    Helper method to load PrivacyExperience or throw a 404
    """
    logger.info("Finding PrivacyExperience with id '{}'", experience_id)
    privacy_experience = PrivacyExperience.get(db=db, object_id=experience_id)
    if not privacy_experience:
        raise HTTPException(
            status_code=HTTP_404_NOT_FOUND,
            detail=f"No PrivacyExperience found for id {experience_id}.",
        )

    return privacy_experience


def _filter_experiences_by_region_or_country(
    db: Session, region: Optional[str], experience_query: Query
) -> Query:
    """
    Return at most two privacy experiences: a privacy center experience and an overlay (regular or TCF type)
    that matches the given region. Experiences are looked up by supplied region first.  If nothing is found,
    we attempt to look up by country code.

    For example, if region was "fr_idg" and no experiences were saved under this code, we'd look again for experiences
    saved with "fr".
    """
    if not region:
        return experience_query

    cleaned_region: str = escape(region).replace("-", "_").lower()
    country: str = cleaned_region.split("_")[0]

    overlay: Optional[
        PrivacyExperience
    ] = PrivacyExperience.get_experience_by_region_and_component(
        db, cleaned_region, ComponentType.overlay
    ) or PrivacyExperience.get_experience_by_region_and_component(
        db, country, ComponentType.overlay
    )
    privacy_center: Optional[
        PrivacyExperience
    ] = PrivacyExperience.get_experience_by_region_and_component(
        db, cleaned_region, ComponentType.privacy_center
    ) or PrivacyExperience.get_experience_by_region_and_component(
        db, country, ComponentType.privacy_center
    )
    tcf_overlay: Optional[
        PrivacyExperience
    ] = PrivacyExperience.get_experience_by_region_and_component(
        db, cleaned_region, ComponentType.tcf_overlay
    ) or PrivacyExperience.get_experience_by_region_and_component(
        db, country, ComponentType.tcf_overlay
    )

    experience_ids: List[str] = []

    if privacy_center:
        experience_ids.append(privacy_center.id)

    # Only return TCF overlay or a regular overlay here; not both
    if CONFIG.consent.tcf_enabled and tcf_overlay:
        experience_ids.append(tcf_overlay.id)
    elif overlay:
        experience_ids.append(overlay.id)

    if experience_ids:
        return experience_query.filter(PrivacyExperience.id.in_(experience_ids))
    return db.query(PrivacyExperience).filter(False)


@router.get(
    urls.PRIVACY_EXPERIENCE,
    status_code=HTTP_200_OK,
    response_model=Page[PrivacyExperienceResponse],
)
@fides_limiter.limit(CONFIG.security.public_request_rate_limit)
async def privacy_experience_list(
    *,
    db: Session = Depends(deps.get_db),
    params: Params = Depends(),
    show_disabled: Optional[bool] = True,
    region: Optional[str] = None,
    component: Optional[ComponentType] = None,
    content_required: Optional[bool] = FastAPIQuery(default=None, alias="has_notices"),
    has_config: Optional[bool] = None,
    fides_user_device_id: Optional[str] = None,
    systems_applicable: Optional[bool] = False,
    include_gvl: Optional[bool] = False,
    include_meta: Optional[bool] = False,
    request: Request,  # required for rate limiting
    response: Response,  # required for rate limiting
) -> AbstractPage[PrivacyExperience]:
    """
    Public endpoint that returns a list of PrivacyExperience records for individual regions with
    relevant privacy notices or tcf contents embedded in the response.

    'show_disabled' query params are passed along to further filter
    notices as well.

    :param db:
    :param params:
    :param show_disabled: If False, returns only enabled Experiences and Notices
    :param region: Return the Experiences for the given region
    :param component: Returns Experiences of the given component type
    :param content_required: Return if the Experience has content. (Alias for has_notices query_param)
    :param has_config: If True, returns Experiences with copy. If False, returns just Experiences without copy.
    :param fides_user_device_id: Supplement the response with current saved preferences of the given user
    :param systems_applicable: Only return embedded Notices associated with systems.
    :param include_gvl: Embeds gvl.json in the response provided we also have TCF content
    :param include_meta: If True, returns TCF Experience meta if applicable
    :param request:
    :param response:
    :return:
    """
    logger.info("Finding all Privacy Experiences with pagination params '{}'", params)
    fides_user_provided_identity: Optional[ProvidedIdentity] = None
    if fides_user_device_id:
        try:
            uuid.UUID(fides_user_device_id, version=4)
        except ValueError:
            raise HTTPException(
                status_code=HTTP_422_UNPROCESSABLE_ENTITY,
                detail="Invalid fides user device id format",
            )
        fides_user_provided_identity = get_fides_user_device_id_provided_identity(
            db=db, fides_user_device_id=fides_user_device_id
        )

    await asyncio.sleep(delay=0.001)
    experience_query = db.query(PrivacyExperience)

    if show_disabled is False:
        # This field is actually stored on the PrivacyExperienceConfig.  This is a useful filter in that
        # it forces the ExperienceConfig to exist, and it has to be enabled.
        experience_query = experience_query.join(
            PrivacyExperienceConfig,
            PrivacyExperienceConfig.id == PrivacyExperience.experience_config_id,
        ).filter(PrivacyExperienceConfig.disabled.is_(False))

    await asyncio.sleep(delay=0.001)
    if region is not None:
        experience_query = _filter_experiences_by_region_or_country(
            db=db, region=region, experience_query=experience_query
        )

    await asyncio.sleep(delay=0.001)
    if component is not None:
        # Intentionally relaxes what is returned when querying for "overlay", by returning both types of overlays.
        # This way the frontend doesn't have to know which type of overlay, regular or tcf, just that it is an overlay.
        component_search_map: Dict = {
            ComponentType.overlay: [ComponentType.overlay, ComponentType.tcf_overlay]
        }
        experience_query = experience_query.filter(
            PrivacyExperience.component.in_(
                component_search_map.get(component, [component])
            )
        )
    await asyncio.sleep(delay=0.001)
    if has_config is True:
        experience_query = experience_query.filter(
            PrivacyExperience.experience_config_id.isnot(None)
        )
    await asyncio.sleep(delay=0.001)
    if has_config is False:
        experience_query = experience_query.filter(
            PrivacyExperience.experience_config_id.is_(None)
        )

    results: List[PrivacyExperience] = []
    should_unescape: Optional[str] = request.headers.get(UNESCAPE_SAFESTR_HEADER)
<<<<<<< HEAD
=======

    # Builds TCF Experience Contents once here, in case multiple TCF Experiences are requested
    base_tcf_contents: TCFExperienceContents = get_tcf_contents(db)

>>>>>>> ef52d059
    await asyncio.sleep(delay=0.001)
    for privacy_experience in experience_query.order_by(
        PrivacyExperience.created_at.desc()
    ):
        await asyncio.sleep(delay=0.001)
        content_exists: bool = embed_experience_details(
            db,
            privacy_experience=privacy_experience,
            show_disabled=show_disabled,
            systems_applicable=systems_applicable,
            fides_user_provided_identity=fides_user_provided_identity,
            should_unescape=should_unescape,
            include_gvl=include_gvl,
            include_meta=include_meta,
            base_tcf_contents=base_tcf_contents,
        )

        if content_required and not content_exists:
            continue

        # Temporarily save "show_banner" on the privacy experience object
        await asyncio.sleep(delay=0.001)
        privacy_experience.show_banner = privacy_experience.get_should_show_banner(
            db, show_disabled
        )

        if should_unescape:
            # Unescape the experience config details
            privacy_experience.experience_config = transform_fields(
                transformation=unescape,
                model=privacy_experience.experience_config,
                fields=PRIVACY_EXPERIENCE_ESCAPE_FIELDS,
            )

        results.append(privacy_experience)

    return fastapi_paginate(results, params=params)


def embed_experience_details(
    db: Session,
    privacy_experience: PrivacyExperience,
    show_disabled: Optional[bool],
    systems_applicable: Optional[bool],
    fides_user_provided_identity: Optional[ProvidedIdentity],
    should_unescape: Optional[str],
    include_gvl: Optional[bool],
    include_meta: Optional[bool],
    base_tcf_contents: TCFExperienceContents,
) -> bool:
    """
    Embed the contents of the PrivacyExperience at runtime. Adds Privacy Notices or TCF contents if applicable.

    The PrivacyExperience is updated in-place, and this method returns whether there is content
    on this experience.
    """
    # Reset any temporary cached items just in case
    privacy_experience.privacy_notices = []
    privacy_experience.meta = {}
    privacy_experience.gvl = {}
    for component in TCF_SECTION_MAPPING:
        setattr(privacy_experience, component, [])

    # Updates Privacy Experience in-place with TCF Contents if applicable, and then returns
    # if TCF contents exist
    has_tcf_contents: bool = privacy_experience.update_with_tcf_contents(
        db, base_tcf_contents, fides_user_provided_identity
    )

    if has_tcf_contents:
        if include_meta:
            privacy_experience.meta = build_experience_tcf_meta(base_tcf_contents)
        if include_gvl:
            privacy_experience.gvl = load_gvl()

    privacy_notices: List[
        PrivacyNotice
    ] = privacy_experience.get_related_privacy_notices(
        db, show_disabled, systems_applicable, fides_user_provided_identity
    )

    if should_unescape:
        privacy_notices = [
            transform_fields(
                transformation=unescape,
                model=notice,
                fields=PRIVACY_NOTICE_ESCAPE_FIELDS,
            )
            for notice in privacy_notices
        ]
    # Add Privacy Notices to the Experience if applicable
    privacy_experience.privacy_notices = privacy_notices

    return bool(privacy_notices) or has_tcf_contents<|MERGE_RESOLUTION|>--- conflicted
+++ resolved
@@ -219,13 +219,10 @@
 
     results: List[PrivacyExperience] = []
     should_unescape: Optional[str] = request.headers.get(UNESCAPE_SAFESTR_HEADER)
-<<<<<<< HEAD
-=======
 
     # Builds TCF Experience Contents once here, in case multiple TCF Experiences are requested
     base_tcf_contents: TCFExperienceContents = get_tcf_contents(db)
 
->>>>>>> ef52d059
     await asyncio.sleep(delay=0.001)
     for privacy_experience in experience_query.order_by(
         PrivacyExperience.created_at.desc()
