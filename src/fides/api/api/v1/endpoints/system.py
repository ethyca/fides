from typing import Dict, List, Optional

from fastapi import Depends, HTTPException, Response, Security
from fastapi_pagination import Page, Params
from fastapi_pagination.bases import AbstractPage
from fastapi_pagination.ext.sqlalchemy import paginate
from fideslang.models import System as SystemSchema
from fideslang.validation import FidesKey
from loguru import logger
from pydantic.types import conlist
from sqlalchemy.ext.asyncio import AsyncSession
from sqlalchemy.orm import Session
from starlette import status
from starlette.status import HTTP_200_OK, HTTP_204_NO_CONTENT, HTTP_404_NOT_FOUND

from fides.api.api import deps
from fides.api.api.v1.endpoints.saas_config_endpoints import instantiate_connection
from fides.api.db.crud import (
    get_resource,
    get_resource_with_custom_fields,
    list_resource,
)
from fides.api.db.ctl_session import get_async_db
from fides.api.db.system import (
    create_system,
    get_system,
    update_system,
    upsert_system,
    validate_privacy_declarations,
)
from fides.api.models.connectionconfig import ConnectionConfig, ConnectionType
from fides.api.models.fides_user import FidesUser
from fides.api.models.sql_models import System  # type:ignore[attr-defined]
<<<<<<< HEAD
from fides.api.models.system_history import SystemHistory  # type: ignore[attr-defined]
=======
>>>>>>> 06f2fe81
from fides.api.oauth.system_manager_oauth_util import (
    verify_oauth_client_for_system_from_fides_key,
    verify_oauth_client_for_system_from_fides_key_cli,
    verify_oauth_client_for_system_from_request_body_cli,
)
from fides.api.oauth.utils import get_current_user, verify_oauth_client_prod
from fides.api.schemas.connection_configuration import connection_secrets_schemas
from fides.api.schemas.connection_configuration.connection_config import (
    BulkPutConnectionConfiguration,
    ConnectionConfigurationResponse,
    CreateConnectionConfigurationWithSecrets,
    SaasConnectionTemplateResponse,
)
from fides.api.schemas.connection_configuration.connection_secrets import (
    TestStatusMessage,
)
from fides.api.schemas.connection_configuration.saas_config_template_values import (
    SaasConnectionTemplateValues,
)
from fides.api.schemas.system import SystemHistoryResponse, SystemResponse
from fides.api.util.api_router import APIRouter
from fides.api.util.connection_util import (
    connection_status,
    delete_connection_config,
    get_connection_config_or_error,
    patch_connection_configs,
    validate_secrets,
)
from fides.common.api.scope_registry import (
    CONNECTION_CREATE_OR_UPDATE,
    CONNECTION_DELETE,
    CONNECTION_READ,
    SAAS_CONNECTION_INSTANTIATE,
    SYSTEM_CREATE,
    SYSTEM_DELETE,
    SYSTEM_READ,
    SYSTEM_UPDATE,
)
from fides.common.api.v1.urn_registry import (
    INSTANTIATE_SYSTEM_CONNECTION,
    SYSTEM_CONNECTIONS,
    V1_URL_PREFIX,
)

SYSTEM_ROUTER = APIRouter(tags=["System"], prefix=f"{V1_URL_PREFIX}/system")
SYSTEM_CONNECTIONS_ROUTER = APIRouter(
    tags=["System"], prefix=f"{V1_URL_PREFIX}{SYSTEM_CONNECTIONS}"
)
SYSTEM_CONNECTION_INSTANTIATE_ROUTER = APIRouter(
    tags=["System"],
    prefix=f"{V1_URL_PREFIX}{INSTANTIATE_SYSTEM_CONNECTION}",
)


@SYSTEM_CONNECTIONS_ROUTER.get(
    "",
    dependencies=[
        Security(
            verify_oauth_client_for_system_from_fides_key, scopes=[CONNECTION_READ]
        )
    ],
    status_code=HTTP_200_OK,
    response_model=Page[ConnectionConfigurationResponse],
)
def get_system_connections(
    fides_key: str, params: Params = Depends(), db: Session = Depends(deps.get_db)
) -> AbstractPage[ConnectionConfigurationResponse]:
    """
    Return all the connection configs related to a system.
    """
    system = get_system(db, fides_key)
    query = ConnectionConfig.query(db)
    query = query.filter(ConnectionConfig.system_id == system.id)
    return paginate(query.order_by(ConnectionConfig.name.asc()), params=params)


@SYSTEM_CONNECTIONS_ROUTER.patch(
    "",
    dependencies=[
        Security(
            verify_oauth_client_for_system_from_fides_key,
            scopes=[CONNECTION_CREATE_OR_UPDATE],
        )
    ],
    status_code=HTTP_200_OK,
    response_model=BulkPutConnectionConfiguration,
)
def patch_connections(
    fides_key: str,
    configs: conlist(CreateConnectionConfigurationWithSecrets, max_items=50),  # type: ignore
    db: Session = Depends(deps.get_db),
) -> BulkPutConnectionConfiguration:
    """
    Given a valid System fides key, a list of connection config data elements, optionally
    containing the secrets, create or update corresponding ConnectionConfig objects or report
    failure.

    If the key in the payload exists, it will be used to update an existing ConnectionConfiguration.
    Otherwise, a new ConnectionConfiguration will be created for you.
    """
    system = get_system(db, fides_key)
    return patch_connection_configs(db, configs, system)


@SYSTEM_CONNECTIONS_ROUTER.patch(
    "/secrets",
    dependencies=[
        Security(
            verify_oauth_client_for_system_from_fides_key,
            scopes=[CONNECTION_CREATE_OR_UPDATE],
        )
    ],
    status_code=HTTP_200_OK,
    response_model=TestStatusMessage,
)
def patch_connection_secrets(
    fides_key: FidesKey,
    *,
    db: Session = Depends(deps.get_db),
    unvalidated_secrets: connection_secrets_schemas,
    verify: Optional[bool] = True,
) -> TestStatusMessage:
    """
    Patch secrets that will be used to connect to a specified connection_type.

    The specific secrets will be connection-dependent. For example, the components needed to connect to a Postgres DB
    will differ from Dynamo DB.
    """

    system = get_system(db, fides_key)
    connection_config: ConnectionConfig = get_connection_config_or_error(
        db, system.connection_configs.key
    )
    # Inserts unchanged sensitive values. The FE does not send masked values sensitive secrets.
    if connection_config.secrets is not None:
        for key, value in connection_config.secrets.items():
            if key not in unvalidated_secrets:
                unvalidated_secrets[key] = value  # type: ignore
    else:
        connection_config.secrets = {}

    validated_secrets = validate_secrets(
        db, unvalidated_secrets, connection_config
    ).dict()

    for key, value in validated_secrets.items():
        connection_config.secrets[key] = value  # type: ignore

    # Deauthorize an OAuth connection when the secrets are updated. This is necessary because
    # the existing access tokens may not be valid anymore. This only applies to SaaS connection
    # configurations that use the "oauth2_authorization_code" authentication strategy.
    if (
        connection_config.authorized
        and connection_config.connection_type == ConnectionType.saas
    ):
        del connection_config.secrets["access_token"]

    # Save validated secrets, regardless of whether they've been verified.
    logger.info("Updating connection config secrets for '{}'", connection_config.key)
    connection_config.save(db=db)

    msg = f"Secrets updated for ConnectionConfig with key: {connection_config.key}."
    if verify:
        return connection_status(connection_config, msg, db)

    return TestStatusMessage(msg=msg, test_status=None)


@SYSTEM_CONNECTIONS_ROUTER.delete(
    "",
    dependencies=[
        Security(
            verify_oauth_client_for_system_from_fides_key, scopes=[CONNECTION_DELETE]
        )
    ],
    status_code=HTTP_204_NO_CONTENT,
    response_model=None,
)
def delete_connection(fides_key: str, *, db: Session = Depends(deps.get_db)) -> None:
    system = get_system(db, fides_key)
    if system.connection_configs is None:
        raise HTTPException(
            status_code=HTTP_404_NOT_FOUND,
            detail="No integration found linked to this system",
        )

    # system.connection_configs will temporarily only have one config
    # it will be updated to have multiple configs in the future
    delete_connection_config(db, system.connection_configs.key)


@SYSTEM_ROUTER.put(
    "/",
    response_model=SystemResponse,
    responses={
        status.HTTP_403_FORBIDDEN: {
            "content": {
                "application/json": {
                    "example": {
                        "detail": {
                            "error": "user does not have permission to modify this resource",
                            "resource_type": "system",
                            "fides_key": "example.key",
                        }
                    }
                }
            }
        },
    },
)
async def update(
    resource: SystemSchema = Security(
        verify_oauth_client_for_system_from_request_body_cli,
        scopes=[SYSTEM_UPDATE],
    ),  # Security dependency defined here instead of the path operation decorator so we have access to the request body
    # to be able to look up the system as well as return a value
    db: AsyncSession = Depends(get_async_db),
    current_user: FidesUser = Depends(get_current_user),
) -> Dict:
    """
    Update a System by the fides_key extracted from the request body.  Defined outside of the crud routes
    to add additional "system manager" permission checks.
    """
    await validate_privacy_declarations(db, resource)
<<<<<<< HEAD
    return await update_system(
        resource, db, current_user.username if current_user else None
    )
=======
    return await update_system(resource, db, current_user.id if current_user else None)
>>>>>>> 06f2fe81


@SYSTEM_ROUTER.post(
    "/upsert",
    dependencies=[
        Security(
            verify_oauth_client_prod,
            scopes=[
                SYSTEM_CREATE,
                SYSTEM_UPDATE,
            ],
        )
    ],
)
async def upsert(
    resources: List[SystemSchema],
    response: Response,
    db: AsyncSession = Depends(get_async_db),
    current_user: FidesUser = Depends(get_current_user),
) -> Dict:
    inserted, updated = await upsert_system(
<<<<<<< HEAD
        resources, db, current_user.username if current_user else None
=======
        resources, db, current_user.id if current_user else None
>>>>>>> 06f2fe81
    )
    response.status_code = (
        status.HTTP_201_CREATED if inserted > 0 else response.status_code
    )
    return {
        "message": f"Upserted {len(resources)} System(s)",
        "inserted": inserted,
        "updated": updated,
    }


@SYSTEM_ROUTER.delete(
    "/{fides_key}",
    responses={
        status.HTTP_403_FORBIDDEN: {
            "content": {
                "application/json": {
                    "example": {
                        "detail": {
                            "error": "user does not have permission to modify this resource",
                            "resource_type": "system",
                            "fides_key": "example.key",
                        }
                    }
                }
            }
        },
    },
)
async def delete(
    fides_key: str = Security(
        verify_oauth_client_for_system_from_fides_key_cli,
        scopes=[SYSTEM_DELETE],
    ),  # Security dependency defined here instead of the path operation decorator so we have access to the fides_key
    # to retrieve the System and also return a value
    db: AsyncSession = Depends(get_async_db),
) -> Dict:
    """
    Delete a System by its fides_key. Defined outside of the crud routes
    to add additional "system manager" permission checks.
    """
    system_to_delete = await get_resource(System, fides_key, db)
    async with db.begin():
        await db.delete(system_to_delete)
    # Convert the resource to a dict explicitly for the response
    deleted_resource_dict = SystemSchema.from_orm(system_to_delete).dict()
    return {
        "message": "resource deleted",
        "resource": deleted_resource_dict,
    }


@SYSTEM_ROUTER.post(
    "/",
    response_model=SystemResponse,
    status_code=status.HTTP_201_CREATED,
    dependencies=[
        Security(
            verify_oauth_client_prod,
            scopes=[SYSTEM_CREATE],
        )
    ],
)
async def create(
    resource: SystemSchema,
    db: AsyncSession = Depends(get_async_db),
    current_user: FidesUser = Depends(get_current_user),
) -> Dict:
    """
    Override `System` create/POST to handle `.privacy_declarations` defined inline,
    for backward compatibility and ease of use for API users.
    """
<<<<<<< HEAD
    return await create_system(
        resource, db, current_user.username if current_user else None
    )
=======
    return await create_system(resource, db, current_user.id if current_user else None)
>>>>>>> 06f2fe81


@SYSTEM_ROUTER.get(
    "/",
    dependencies=[
        Security(
            verify_oauth_client_prod,
            scopes=[SYSTEM_READ],
        )
    ],
    response_model=List[SystemResponse],
    name="List",
)
async def ls(  # pylint: disable=invalid-name
    db: AsyncSession = Depends(get_async_db),
) -> List:
    """Get a list of all of the resources of this type."""
    return await list_resource(System, db)


@SYSTEM_ROUTER.get(
    "/{fides_key}",
    dependencies=[
        Security(
            verify_oauth_client_prod,
            scopes=[SYSTEM_READ],
        )
    ],
    response_model=SystemResponse,
)
async def get(
    fides_key: str,
    db: AsyncSession = Depends(get_async_db),
) -> Dict:
    """Get a resource by its fides_key."""
    return await get_resource_with_custom_fields(System, fides_key, db)


@SYSTEM_CONNECTION_INSTANTIATE_ROUTER.post(
    "/",
    dependencies=[
        Security(verify_oauth_client_prod, scopes=[SAAS_CONNECTION_INSTANTIATE])
    ],
    response_model=SaasConnectionTemplateResponse,
)
def instantiate_connection_from_template(
    fides_key: str,
    saas_connector_type: str,
    template_values: SaasConnectionTemplateValues,
    db: Session = Depends(deps.get_db),
) -> SaasConnectionTemplateResponse:
    """
    Instantiates a SaaS connection from the available template and the template values.
    Associates the newly instantiated connection with the provided system.
    """

    system = get_system(db, fides_key)
    return instantiate_connection(db, saas_connector_type, template_values, system)


@SYSTEM_ROUTER.get(
    "/{fides_key}/history",
    dependencies=[Security(verify_oauth_client_prod, scopes=[SYSTEM_READ])],
    response_model=Page[SystemHistoryResponse],
)
def get_system_history(
    fides_key: str,
    db: Session = Depends(deps.get_db),
    params: Params = Depends(),
) -> AbstractPage[SystemHistoryResponse]:
    """
    Returns the paginated change history for the given system.
    """
    system = get_system(db, fides_key)
    return paginate(
        SystemHistory.filter(
            db=db, conditions=(SystemHistory.system_id == system.id)
        ).order_by(SystemHistory.created_at.desc()),
        params,
    )<|MERGE_RESOLUTION|>--- conflicted
+++ resolved
@@ -31,10 +31,6 @@
 from fides.api.models.connectionconfig import ConnectionConfig, ConnectionType
 from fides.api.models.fides_user import FidesUser
 from fides.api.models.sql_models import System  # type:ignore[attr-defined]
-<<<<<<< HEAD
-from fides.api.models.system_history import SystemHistory  # type: ignore[attr-defined]
-=======
->>>>>>> 06f2fe81
 from fides.api.oauth.system_manager_oauth_util import (
     verify_oauth_client_for_system_from_fides_key,
     verify_oauth_client_for_system_from_fides_key_cli,
@@ -259,13 +255,7 @@
     to add additional "system manager" permission checks.
     """
     await validate_privacy_declarations(db, resource)
-<<<<<<< HEAD
-    return await update_system(
-        resource, db, current_user.username if current_user else None
-    )
-=======
     return await update_system(resource, db, current_user.id if current_user else None)
->>>>>>> 06f2fe81
 
 
 @SYSTEM_ROUTER.post(
@@ -287,11 +277,7 @@
     current_user: FidesUser = Depends(get_current_user),
 ) -> Dict:
     inserted, updated = await upsert_system(
-<<<<<<< HEAD
-        resources, db, current_user.username if current_user else None
-=======
         resources, db, current_user.id if current_user else None
->>>>>>> 06f2fe81
     )
     response.status_code = (
         status.HTTP_201_CREATED if inserted > 0 else response.status_code
@@ -364,13 +350,7 @@
     Override `System` create/POST to handle `.privacy_declarations` defined inline,
     for backward compatibility and ease of use for API users.
     """
-<<<<<<< HEAD
-    return await create_system(
-        resource, db, current_user.username if current_user else None
-    )
-=======
     return await create_system(resource, db, current_user.id if current_user else None)
->>>>>>> 06f2fe81
 
 
 @SYSTEM_ROUTER.get(
@@ -428,26 +408,4 @@
     """
 
     system = get_system(db, fides_key)
-    return instantiate_connection(db, saas_connector_type, template_values, system)
-
-
-@SYSTEM_ROUTER.get(
-    "/{fides_key}/history",
-    dependencies=[Security(verify_oauth_client_prod, scopes=[SYSTEM_READ])],
-    response_model=Page[SystemHistoryResponse],
-)
-def get_system_history(
-    fides_key: str,
-    db: Session = Depends(deps.get_db),
-    params: Params = Depends(),
-) -> AbstractPage[SystemHistoryResponse]:
-    """
-    Returns the paginated change history for the given system.
-    """
-    system = get_system(db, fides_key)
-    return paginate(
-        SystemHistory.filter(
-            db=db, conditions=(SystemHistory.system_id == system.id)
-        ).order_by(SystemHistory.created_at.desc()),
-        params,
-    )+    return instantiate_connection(db, saas_connector_type, template_values, system)