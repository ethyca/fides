CLIENT_CREATE = "client:create"
CLIENT_UPDATE = "client:update"
CLIENT_READ = "client:read"
CLIENT_DELETE = "client:delete"

CONFIG_READ = "config:read"

POLICY_CREATE_OR_UPDATE = "policy:create_or_update"
POLICY_READ = "policy:read"
POLICY_DELETE = "policy:delete"

CONNECTION_TYPE_READ = "connection_type:read"

CONNECTION_CREATE_OR_UPDATE = "connection:create_or_update"
CONNECTION_READ = "connection:read"
CONNECTION_DELETE = "connection:delete"
CONNECTION_AUTHORIZE = "connection:authorize"
SAAS_CONNECTION_INSTANTIATE = "connection:instantiate"

CONSENT_READ = "consent:read"

PRIVACY_REQUEST_CREATE = "privacy-request:create"
PRIVACY_REQUEST_READ = "privacy-request:read"
PRIVACY_REQUEST_DELETE = "privacy-request:delete"
PRIVACY_REQUEST_CALLBACK_RESUME = (
    "privacy-request:resume"  # User has permission to resume a privacy request
)
PRIVACY_REQUEST_NOTIFICATIONS_CREATE_OR_UPDATE = (
    "privacy-request-notifications:create_or_update"
)
PRIVACY_REQUEST_NOTIFICATIONS_READ = "privacy-request-notifications:read"
PRIVACY_REQUEST_REVIEW = "privacy-request:review"
PRIVACY_REQUEST_TRANSFER = "privacy-request:transfer"
PRIVACY_REQUEST_UPLOAD_DATA = "privacy-request:upload_data"
PRIVACY_REQUEST_VIEW_DATA = "privacy-request:view_data"

WEBHOOK_CREATE_OR_UPDATE = "webhook:create_or_update"
WEBHOOK_READ = "webhook:read"
WEBHOOK_DELETE = "webhook:delete"

RULE_CREATE_OR_UPDATE = "rule:create_or_update"
RULE_READ = "rule:read"
RULE_DELETE = "rule:delete"

STORAGE_CREATE_OR_UPDATE = "storage:create_or_update"
STORAGE_READ = "storage:read"
STORAGE_DELETE = "storage:delete"

MESSAGING_CREATE_OR_UPDATE = "messaging:create_or_update"
MESSAGING_READ = "messaging:read"
MESSAGING_DELETE = "messaging:delete"

SCOPE_READ = "scope:read"

ENCRYPTION_EXEC = "encryption:exec"

DATASET_CREATE_OR_UPDATE = "dataset:create_or_update"
DATASET_READ = "dataset:read"
DATASET_DELETE = "dataset:delete"

SAAS_CONFIG_CREATE_OR_UPDATE = "saas_config:create_or_update"
SAAS_CONFIG_READ = "saas_config:read"
SAAS_CONFIG_DELETE = "saas_config:delete"

USER_CREATE = "user:create"
USER_UPDATE = "user:update"
USER_READ = "user:read"
USER_DELETE = "user:delete"
USER_PASSWORD_RESET = "user:reset-password"

USER_PERMISSION_CREATE = "user-permission:create"
USER_PERMISSION_UPDATE = "user-permission:update"
USER_PERMISSION_READ = "user-permission:read"

SCOPE_REGISTRY = [
    CLIENT_CREATE,
    CLIENT_UPDATE,
    CLIENT_READ,
    CLIENT_DELETE,
    CONFIG_READ,
    CONNECTION_READ,
    CONNECTION_CREATE_OR_UPDATE,
    CONNECTION_DELETE,
    CONNECTION_AUTHORIZE,
    SAAS_CONNECTION_INSTANTIATE,
    CONSENT_READ,
    CONNECTION_TYPE_READ,
    DATASET_CREATE_OR_UPDATE,
    DATASET_DELETE,
    DATASET_READ,
    ENCRYPTION_EXEC,
    POLICY_CREATE_OR_UPDATE,
    POLICY_READ,
    POLICY_DELETE,
    PRIVACY_REQUEST_CREATE,
    PRIVACY_REQUEST_REVIEW,
    PRIVACY_REQUEST_READ,
    PRIVACY_REQUEST_DELETE,
    PRIVACY_REQUEST_CALLBACK_RESUME,
<<<<<<< HEAD
    PRIVACY_REQUEST_NOTIFICATIONS_CREATE_OR_UPDATE,
    PRIVACY_REQUEST_NOTIFICATIONS_READ,
=======
    PRIVACY_REQUEST_TRANSFER,
>>>>>>> 108736b1
    PRIVACY_REQUEST_UPLOAD_DATA,
    PRIVACY_REQUEST_VIEW_DATA,
    RULE_CREATE_OR_UPDATE,
    RULE_READ,
    RULE_DELETE,
    SCOPE_READ,
    STORAGE_CREATE_OR_UPDATE,
    STORAGE_DELETE,
    STORAGE_READ,
    MESSAGING_CREATE_OR_UPDATE,
    MESSAGING_DELETE,
    MESSAGING_READ,
    WEBHOOK_CREATE_OR_UPDATE,
    WEBHOOK_READ,
    WEBHOOK_DELETE,
    SAAS_CONFIG_CREATE_OR_UPDATE,
    SAAS_CONFIG_READ,
    SAAS_CONFIG_DELETE,
    USER_CREATE,
    USER_UPDATE,
    USER_READ,
    USER_PASSWORD_RESET,
    USER_DELETE,
    USER_PERMISSION_CREATE,
    USER_PERMISSION_UPDATE,
    USER_PERMISSION_READ,
]<|MERGE_RESOLUTION|>--- conflicted
+++ resolved
@@ -97,12 +97,9 @@
     PRIVACY_REQUEST_READ,
     PRIVACY_REQUEST_DELETE,
     PRIVACY_REQUEST_CALLBACK_RESUME,
-<<<<<<< HEAD
     PRIVACY_REQUEST_NOTIFICATIONS_CREATE_OR_UPDATE,
     PRIVACY_REQUEST_NOTIFICATIONS_READ,
-=======
     PRIVACY_REQUEST_TRANSFER,
->>>>>>> 108736b1
     PRIVACY_REQUEST_UPLOAD_DATA,
     PRIVACY_REQUEST_VIEW_DATA,
     RULE_CREATE_OR_UPDATE,
