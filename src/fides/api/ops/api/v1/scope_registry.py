--- conflicted
+++ resolved
@@ -324,15 +324,8 @@
 
 SCOPE_REGISTRY = list(SCOPE_DOCS.keys())
 
-<<<<<<< HEAD
-_SCOPE_REGISTRY_DICT = {key: key for key in SCOPE_REGISTRY}
-# mypy doesn't like taking the dictionary to generate the enum
-# https://github.com/python/mypy/issues/5317
-SCOPE_REGISTRY_ENUM = Enum("ScopeRegistry", _SCOPE_REGISTRY_DICT)  # type: ignore
-=======
 # mypy doesn't like taking the dictionary to generate the enum
 # https://github.com/python/mypy/issues/5317
 ScopeRegistryEnum = Enum(  # type: ignore[misc]
     "ScopeRegistryEnum", {scope: scope for scope in SCOPE_REGISTRY}  # type: ignore
-)
->>>>>>> 9c7d0606
+)