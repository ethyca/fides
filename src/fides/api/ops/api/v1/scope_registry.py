"""
This module contains every scope used in the application.

The format for defining a scope is:
    <SCOPE_SECTION>_<SCOPE_NAME> = "<scope_section>:<scope_name>"
    CLIENT_CREATE = "client:create"

`SCOPE_REGISTRY` is intended as a comprehensive list of all available scopes.

There is a redundant `fides/lib/oauth/scopes.py` file that should not be used.
"""

# These permissions all endpoints used by the CLI's `push` & `evaluate` commands
CLI_OBJECTS_CREATE = "cli-objects:create"
CLI_OBJECTS_READ = "cli-objects:read"
CLI_OBJECTS_UPDATE = "cli-objects:update"
CLI_OBJECTS_DELETE = "cli-objects:delete"

CLIENT_CREATE = "client:create"
CLIENT_UPDATE = "client:update"
CLIENT_READ = "client:read"
CLIENT_DELETE = "client:delete"

CONFIG_READ = "config:read"

CONNECTION_TYPE_READ = "connection_type:read"

CONNECTION_CREATE_OR_UPDATE = "connection:create_or_update"
CONNECTION_READ = "connection:read"
CONNECTION_DELETE = "connection:delete"
CONNECTION_AUTHORIZE = "connection:authorize"
SAAS_CONNECTION_INSTANTIATE = "connection:instantiate"

CONSENT_READ = "consent:read"

DATABASE_RESET = "database:reset"

DATAMAP_READ = "datamap:read"

DATASET_CREATE_OR_UPDATE = "dataset:create_or_update"
DATASET_READ = "dataset:read"
DATASET_DELETE = "dataset:delete"

ENCRYPTION_EXEC = "encryption:exec"

GENERATE_EXEC = "generate:exec"

MESSAGING_CREATE_OR_UPDATE = "messaging:create_or_update"
MESSAGING_READ = "messaging:read"
MESSAGING_DELETE = "messaging:delete"

POLICY_CREATE_OR_UPDATE = "policy:create_or_update"
POLICY_READ = "policy:read"
POLICY_DELETE = "policy:delete"

PRIVACY_REQUEST_CREATE = "privacy-request:create"
PRIVACY_REQUEST_READ = "privacy-request:read"
PRIVACY_REQUEST_DELETE = "privacy-request:delete"
PRIVACY_REQUEST_CALLBACK_RESUME = (
    "privacy-request:resume"  # User has permission to resume a privacy request
)
PRIVACY_REQUEST_NOTIFICATIONS_CREATE_OR_UPDATE = (
    "privacy-request-notifications:create_or_update"
)
PRIVACY_REQUEST_NOTIFICATIONS_READ = "privacy-request-notifications:read"
PRIVACY_REQUEST_REVIEW = "privacy-request:review"
PRIVACY_REQUEST_TRANSFER = "privacy-request:transfer"
PRIVACY_REQUEST_UPLOAD_DATA = "privacy-request:upload_data"
PRIVACY_REQUEST_VIEW_DATA = "privacy-request:view_data"

RULE_CREATE_OR_UPDATE = "rule:create_or_update"
RULE_READ = "rule:read"
RULE_DELETE = "rule:delete"

SAAS_CONFIG_CREATE_OR_UPDATE = "saas_config:create_or_update"
SAAS_CONFIG_READ = "saas_config:read"
SAAS_CONFIG_DELETE = "saas_config:delete"

SCOPE_READ = "scope:read"

STORAGE_CREATE_OR_UPDATE = "storage:create_or_update"
STORAGE_READ = "storage:read"
STORAGE_DELETE = "storage:delete"

USER_CREATE = "user:create"
USER_UPDATE = "user:update"
USER_READ = "user:read"
USER_DELETE = "user:delete"
USER_PASSWORD_RESET = "user:password-reset"

USER_PERMISSION_CREATE = "user-permission:create"
USER_PERMISSION_UPDATE = "user-permission:update"
USER_PERMISSION_READ = "user-permission:read"

<<<<<<< HEAD
SETTINGS_READ = "settings:read"
SETTINGS_UPDATE = "settings:update"

=======
VALIDATE_EXEC = "validate:exec"

WEBHOOK_CREATE_OR_UPDATE = "webhook:create_or_update"
WEBHOOK_READ = "webhook:read"
WEBHOOK_DELETE = "webhook:delete"

# Should contain all scopes listed above.
>>>>>>> 56b888e3
SCOPE_REGISTRY = [
    CLI_OBJECTS_CREATE,
    CLI_OBJECTS_READ,
    CLI_OBJECTS_UPDATE,
    CLI_OBJECTS_DELETE,
    CLIENT_CREATE,
    CLIENT_UPDATE,
    CLIENT_READ,
    CLIENT_DELETE,
    CONFIG_READ,
    CONNECTION_READ,
    CONNECTION_CREATE_OR_UPDATE,
    CONNECTION_DELETE,
    CONNECTION_AUTHORIZE,
    SAAS_CONNECTION_INSTANTIATE,
    CONSENT_READ,
    CONNECTION_TYPE_READ,
    DATABASE_RESET,
    DATAMAP_READ,
    DATASET_CREATE_OR_UPDATE,
    DATASET_DELETE,
    DATASET_READ,
    ENCRYPTION_EXEC,
    GENERATE_EXEC,
    POLICY_CREATE_OR_UPDATE,
    POLICY_READ,
    POLICY_DELETE,
    PRIVACY_REQUEST_CREATE,
    PRIVACY_REQUEST_REVIEW,
    PRIVACY_REQUEST_READ,
    PRIVACY_REQUEST_DELETE,
    PRIVACY_REQUEST_CALLBACK_RESUME,
    PRIVACY_REQUEST_NOTIFICATIONS_CREATE_OR_UPDATE,
    PRIVACY_REQUEST_NOTIFICATIONS_READ,
    PRIVACY_REQUEST_TRANSFER,
    PRIVACY_REQUEST_UPLOAD_DATA,
    PRIVACY_REQUEST_VIEW_DATA,
    RULE_CREATE_OR_UPDATE,
    RULE_READ,
    RULE_DELETE,
    SCOPE_READ,
    STORAGE_CREATE_OR_UPDATE,
    STORAGE_DELETE,
    STORAGE_READ,
    MESSAGING_CREATE_OR_UPDATE,
    MESSAGING_DELETE,
    MESSAGING_READ,
    WEBHOOK_CREATE_OR_UPDATE,
    WEBHOOK_READ,
    WEBHOOK_DELETE,
    SAAS_CONFIG_CREATE_OR_UPDATE,
    SAAS_CONFIG_READ,
    SAAS_CONFIG_DELETE,
    USER_CREATE,
    USER_UPDATE,
    USER_READ,
    USER_PASSWORD_RESET,
    USER_DELETE,
    USER_PERMISSION_CREATE,
    USER_PERMISSION_UPDATE,
    USER_PERMISSION_READ,
<<<<<<< HEAD
    SETTINGS_READ,
    SETTINGS_UPDATE,
=======
    VALIDATE_EXEC,
>>>>>>> 56b888e3
]<|MERGE_RESOLUTION|>--- conflicted
+++ resolved
@@ -92,11 +92,9 @@
 USER_PERMISSION_UPDATE = "user-permission:update"
 USER_PERMISSION_READ = "user-permission:read"
 
-<<<<<<< HEAD
 SETTINGS_READ = "settings:read"
 SETTINGS_UPDATE = "settings:update"
 
-=======
 VALIDATE_EXEC = "validate:exec"
 
 WEBHOOK_CREATE_OR_UPDATE = "webhook:create_or_update"
@@ -104,7 +102,6 @@
 WEBHOOK_DELETE = "webhook:delete"
 
 # Should contain all scopes listed above.
->>>>>>> 56b888e3
 SCOPE_REGISTRY = [
     CLI_OBJECTS_CREATE,
     CLI_OBJECTS_READ,
@@ -166,10 +163,7 @@
     USER_PERMISSION_CREATE,
     USER_PERMISSION_UPDATE,
     USER_PERMISSION_READ,
-<<<<<<< HEAD
     SETTINGS_READ,
     SETTINGS_UPDATE,
-=======
     VALIDATE_EXEC,
->>>>>>> 56b888e3
 ]