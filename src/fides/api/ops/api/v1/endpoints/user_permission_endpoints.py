<<<<<<< HEAD
from fastapi import Depends, HTTPException, Security
from fastapi.security import SecurityScopes
from fideslib.models.fides_user import FidesUser
from fideslib.models.fides_user_permissions import FidesUserPermissions
from loguru import logger
=======
import logging
from typing import Optional

from fastapi import Depends, HTTPException, Security
from fastapi.security import SecurityScopes
>>>>>>> 89e4383b
from sqlalchemy.orm import Session
from starlette.status import HTTP_201_CREATED, HTTP_400_BAD_REQUEST, HTTP_404_NOT_FOUND

from fides.api.ops.api import deps
from fides.api.ops.api.v1 import urn_registry as urls
from fides.api.ops.api.v1.scope_registry import (
    SCOPE_REGISTRY,
    USER_PERMISSION_CREATE,
    USER_PERMISSION_READ,
    USER_PERMISSION_UPDATE,
)
from fides.api.ops.api.v1.urn_registry import V1_URL_PREFIX
from fides.api.ops.schemas.user_permission import (
    UserPermissionsCreate,
    UserPermissionsEdit,
    UserPermissionsResponse,
)
from fides.api.ops.util.api_router import APIRouter
from fides.api.ops.util.oauth_util import (
    get_current_user,
    oauth2_scheme,
    verify_oauth_client,
)
from fides.ctl.core.config import get_config
from fides.lib.models.fides_user import FidesUser
from fides.lib.models.fides_user_permissions import FidesUserPermissions

CONFIG = get_config()
router = APIRouter(tags=["User Permissions"], prefix=V1_URL_PREFIX)


def validate_user_id(db: Session, user_id: str) -> FidesUser:
    user = FidesUser.get_by(db, field="id", value=user_id)

    if not user:
        raise HTTPException(
            status_code=HTTP_404_NOT_FOUND, detail=f"No user found with id {user_id}."
        )
    return user


@router.post(
    urls.USER_PERMISSIONS,
    dependencies=[Security(verify_oauth_client, scopes=[USER_PERMISSION_CREATE])],
    status_code=HTTP_201_CREATED,
    response_model=UserPermissionsResponse,
)
def create_user_permissions(
    *,
    db: Session = Depends(deps.get_db),
    user_id: str,
    permissions: UserPermissionsCreate,
) -> FidesUserPermissions:
    user = validate_user_id(db, user_id)
    if user.permissions is not None:  # type: ignore[attr-defined]
        raise HTTPException(
            status_code=HTTP_400_BAD_REQUEST,
            detail="This user already has permissions set.",
        )
    logger.info("Created FidesUserPermission record")
    return FidesUserPermissions.create(
        db=db, data={"user_id": user_id, **permissions.dict()}
    )


@router.put(
    urls.USER_PERMISSIONS,
    dependencies=[Security(verify_oauth_client, scopes=[USER_PERMISSION_UPDATE])],
    response_model=UserPermissionsResponse,
)
def update_user_permissions(
    *,
    db: Session = Depends(deps.get_db),
    user_id: str,
    permissions: UserPermissionsEdit,
) -> FidesUserPermissions:
    user = validate_user_id(db, user_id)
    logger.info("Updated FidesUserPermission record")
    if user.client:
        user.client.update(db=db, data={"scopes": permissions.scopes})
    return user.permissions.update(  # type: ignore[attr-defined]
        db=db,
        data={"id": user.permissions.id, "user_id": user_id, **permissions.dict()},  # type: ignore[attr-defined]
    )


@router.get(
    urls.USER_PERMISSIONS,
    response_model=UserPermissionsResponse,
)
async def get_user_permissions(
    *,
    db: Session = Depends(deps.get_db),
    authorization: str = Security(oauth2_scheme),
    current_user: FidesUser = Depends(get_current_user),
    user_id: str,
) -> Optional[FidesUserPermissions]:
    # A user is able to retrieve their own permissions.
    if current_user.id == user_id:
        # The root user is a special case because they aren't persisted in the database.
        if current_user.id == CONFIG.security.oauth_root_client_id:
            logger.info("Created FidesUserPermission for root user")
            return FidesUserPermissions(
                id=CONFIG.security.oauth_root_client_id,
                user_id=CONFIG.security.oauth_root_client_id,
                scopes=SCOPE_REGISTRY,
            )

        logger.info("Retrieved FidesUserPermission record for current user")
        return FidesUserPermissions.get_by(db, field="user_id", value=current_user.id)

    # To look up the permissions of another user, that user must exist and the current user must
    # have permission to read users.
    validate_user_id(db, user_id)
    await verify_oauth_client(
        security_scopes=SecurityScopes([USER_PERMISSION_READ]),
        authorization=authorization,
        db=db,
    )

    logger.info("Retrieved FidesUserPermission record")
    return FidesUserPermissions.get_by(db, field="user_id", value=user_id)<|MERGE_RESOLUTION|>--- conflicted
+++ resolved
@@ -1,16 +1,8 @@
-<<<<<<< HEAD
-from fastapi import Depends, HTTPException, Security
-from fastapi.security import SecurityScopes
-from fideslib.models.fides_user import FidesUser
-from fideslib.models.fides_user_permissions import FidesUserPermissions
-from loguru import logger
-=======
-import logging
 from typing import Optional
 
 from fastapi import Depends, HTTPException, Security
 from fastapi.security import SecurityScopes
->>>>>>> 89e4383b
+from loguru import logger
 from sqlalchemy.orm import Session
 from starlette.status import HTTP_201_CREATED, HTTP_400_BAD_REQUEST, HTTP_404_NOT_FOUND
 
