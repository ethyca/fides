--- conflicted
+++ resolved
@@ -29,11 +29,7 @@
 from fides.core.config import CONFIG
 from fides.lib.models.fides_user import FidesUser
 from fides.lib.models.fides_user_permissions import FidesUserPermissions
-<<<<<<< HEAD
-from fides.lib.oauth.roles import APPROVER
-=======
-from fides.lib.oauth.roles import OWNER, RoleRegistryEnum
->>>>>>> 627340c9
+from fides.lib.oauth.roles import APPROVER, OWNER, RoleRegistryEnum
 
 router = APIRouter(tags=["User Permissions"], prefix=V1_URL_PREFIX)
 
@@ -117,15 +113,9 @@
     await owner_role_permission_check(db, permissions.roles, authorization)
 
     if user.client:
-<<<<<<< HEAD
-        user.client.update(
-            db=db, data={"scopes": permissions.scopes, "roles": permissions.roles}
-        )
+        user.client.update(db=db, data={"roles": permissions.roles})
+
     updated_user_perms = user.permissions.update(  # type: ignore[attr-defined]
-=======
-        user.client.update(db=db, data={"roles": permissions.roles})
-    return user.permissions.update(  # type: ignore[attr-defined]
->>>>>>> 627340c9
         db=db,
         data={"id": user.permissions.id, "user_id": user_id, "roles": permissions.roles},  # type: ignore[attr-defined]
     )
