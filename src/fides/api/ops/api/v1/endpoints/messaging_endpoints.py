from typing import Optional

from fastapi import Depends, Security
from fastapi_pagination import Page, Params
from fastapi_pagination.bases import AbstractPage
from fastapi_pagination.ext.sqlalchemy import paginate
<<<<<<< HEAD
from fideslang.validation import FidesKey
=======
from loguru import logger
>>>>>>> 56d2633c
from sqlalchemy.orm import Session
from starlette.exceptions import HTTPException
from starlette.status import (
    HTTP_200_OK,
    HTTP_204_NO_CONTENT,
    HTTP_400_BAD_REQUEST,
    HTTP_404_NOT_FOUND,
    HTTP_422_UNPROCESSABLE_ENTITY,
    HTTP_500_INTERNAL_SERVER_ERROR,
)

from fides.api.ops.api import deps
from fides.api.ops.api.v1.scope_registry import (
    MESSAGING_CREATE_OR_UPDATE,
    MESSAGING_DELETE,
    MESSAGING_READ,
)
from fides.api.ops.api.v1.urn_registry import (
    MESSAGING_BY_KEY,
    MESSAGING_CONFIG,
    MESSAGING_SECRETS,
    V1_URL_PREFIX,
)
from fides.api.ops.common_exceptions import MessagingConfigNotFoundException
from fides.api.ops.models.messaging import MessagingConfig, get_schema_for_secrets
from fides.api.ops.schemas.messaging.messaging import (
    MessagingConfigRequest,
    MessagingConfigResponse,
    TestMessagingStatusMessage,
)
from fides.api.ops.schemas.messaging.messaging_secrets_docs_only import (
    possible_messaging_secrets,
)
from fides.api.ops.service.messaging.messaging_crud_service import (
    create_or_update_messaging_config,
    delete_messaging_config,
    get_messaging_config_by_key,
    update_messaging_config,
)
from fides.api.ops.util.api_router import APIRouter
from fides.api.ops.util.logger import Pii
from fides.api.ops.util.oauth_util import verify_oauth_client

router = APIRouter(tags=["messaging"], prefix=V1_URL_PREFIX)


@router.post(
    MESSAGING_CONFIG,
    status_code=HTTP_200_OK,
    dependencies=[Security(verify_oauth_client, scopes=[MESSAGING_CREATE_OR_UPDATE])],
    response_model=MessagingConfigResponse,
)
def post_config(
    *,
    db: Session = Depends(deps.get_db),
    messaging_config: MessagingConfigRequest,
) -> MessagingConfigResponse:
    """
    Given a messaging config, create corresponding MessagingConfig object, provided no config already exists
    """

    try:
        return create_or_update_messaging_config(db=db, config=messaging_config)
    except ValueError as e:
        logger.warning(
            "Create failed for messaging config {}: {}",
            messaging_config.key,
            Pii(str(e)),
        )
        raise HTTPException(
            status_code=HTTP_400_BAD_REQUEST,
            detail=f"Config with key {messaging_config.key} failed to be added: {e}",
        )
    except Exception as exc:
        logger.warning(
            "Create failed for messaging config {}: {}",
            messaging_config.key,
            Pii(str(exc)),
        )
        raise HTTPException(
            status_code=HTTP_500_INTERNAL_SERVER_ERROR,
            detail=f"Config with key {messaging_config.key} failed to be added: {exc}",
        )


@router.patch(
    MESSAGING_BY_KEY,
    dependencies=[Security(verify_oauth_client, scopes=[MESSAGING_CREATE_OR_UPDATE])],
    response_model=MessagingConfigResponse,
)
def patch_config_by_key(
    config_key: FidesKey,
    *,
    db: Session = Depends(deps.get_db),
    messaging_config: MessagingConfigRequest,
) -> Optional[MessagingConfigResponse]:
    """
    Updates config for messaging by key, provided config with key can be found.
    """
    try:
        return update_messaging_config(db=db, key=config_key, config=messaging_config)
    except MessagingConfigNotFoundException:
        logger.warning("No messaging config found with key {}", config_key)
        raise HTTPException(
            status_code=HTTP_404_NOT_FOUND,
            detail=f"No messaging config found with key {config_key}",
        )
    except Exception as exc:
        logger.warning(
            "Patch failed for messaging config {}: {}",
            messaging_config.key,
            Pii(str(exc)),
        )
        raise HTTPException(
            status_code=HTTP_500_INTERNAL_SERVER_ERROR,
            detail=f"Config with key {messaging_config.key} failed to be added",
        )


@router.put(
    MESSAGING_SECRETS,
    status_code=HTTP_200_OK,
    dependencies=[Security(verify_oauth_client, scopes=[MESSAGING_CREATE_OR_UPDATE])],
    response_model=TestMessagingStatusMessage,
)
def put_config_secrets(
    config_key: FidesKey,
    *,
    db: Session = Depends(deps.get_db),
    unvalidated_messaging_secrets: possible_messaging_secrets,
) -> TestMessagingStatusMessage:
    """
    Add or update secrets for messaging config.
    """
    logger.info("Finding messaging config with key '{}'", config_key)
    messaging_config = MessagingConfig.get_by(db=db, field="key", value=config_key)
    if not messaging_config:
        raise HTTPException(
            status_code=HTTP_404_NOT_FOUND,
            detail=f"No messaging configuration with key {config_key}.",
        )

    try:
        secrets_schema = get_schema_for_secrets(
            service_type=messaging_config.service_type,
            secrets=unvalidated_messaging_secrets,
        )
    except KeyError as exc:
        raise HTTPException(
            status_code=HTTP_422_UNPROCESSABLE_ENTITY,
            detail=exc.args[0],
        )
    except ValueError as exc:
        raise HTTPException(
            status_code=HTTP_400_BAD_REQUEST,
            detail=exc.args[0],
        )

    logger.info(
        "Updating messaging config secrets for config with key '{}'", config_key
    )
    try:
        messaging_config.set_secrets(db=db, messaging_secrets=secrets_schema.dict())
    except ValueError as exc:
        raise HTTPException(
            status_code=HTTP_400_BAD_REQUEST,
            detail=exc.args[0],
        )
    msg = f"Secrets updated for MessagingConfig with key: {config_key}."
    # todo- implement test status for messaging service
    return TestMessagingStatusMessage(msg=msg, test_status=None)


@router.get(
    MESSAGING_CONFIG,
    dependencies=[Security(verify_oauth_client, scopes=[MESSAGING_READ])],
    response_model=Page[MessagingConfigResponse],
)
def get_configs(
    *, db: Session = Depends(deps.get_db), params: Params = Depends()
) -> AbstractPage[MessagingConfig]:
    """
    Retrieves configs for messaging.
    """
    logger.info(
        "Finding all messaging configurations with pagination params {}", params
    )
    return paginate(
        MessagingConfig.query(db=db).order_by(MessagingConfig.created_at.desc()),
        params=params,
    )


@router.get(
    MESSAGING_BY_KEY,
    dependencies=[Security(verify_oauth_client, scopes=[MESSAGING_READ])],
    response_model=MessagingConfigResponse,
)
def get_config_by_key(
    config_key: FidesKey, *, db: Session = Depends(deps.get_db)
) -> MessagingConfigResponse:
    """
    Retrieves configs for messaging service by key.
    """
    logger.info("Finding messaging config with key '{}'", config_key)

    try:
        return get_messaging_config_by_key(db=db, key=config_key)
    except MessagingConfigNotFoundException as e:
        raise HTTPException(
            status_code=HTTP_404_NOT_FOUND,
            detail=e.message,
        )


@router.delete(
    MESSAGING_BY_KEY,
    status_code=HTTP_204_NO_CONTENT,
    dependencies=[Security(verify_oauth_client, scopes=[MESSAGING_DELETE])],
)
def delete_config_by_key(
    config_key: FidesKey, *, db: Session = Depends(deps.get_db)
) -> None:
    """
    Deletes messaging configs by key.
    """
    try:
        delete_messaging_config(db=db, key=config_key)
    except MessagingConfigNotFoundException as e:
        raise HTTPException(
            status_code=HTTP_404_NOT_FOUND,
            detail=e.message,
        )<|MERGE_RESOLUTION|>--- conflicted
+++ resolved
@@ -4,11 +4,8 @@
 from fastapi_pagination import Page, Params
 from fastapi_pagination.bases import AbstractPage
 from fastapi_pagination.ext.sqlalchemy import paginate
-<<<<<<< HEAD
 from fideslang.validation import FidesKey
-=======
 from loguru import logger
->>>>>>> 56d2633c
 from sqlalchemy.orm import Session
 from starlette.exceptions import HTTPException
 from starlette.status import (
