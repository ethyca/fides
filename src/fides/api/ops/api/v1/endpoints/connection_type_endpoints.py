<<<<<<< HEAD
import logging
from typing import Any, Dict, Optional
=======
from typing import Any, Dict, List, Optional
>>>>>>> d484b3e0

from fastapi import APIRouter, Depends, HTTPException
from fastapi.params import Security
from fastapi_pagination import Page, Params, paginate
from fastapi_pagination.bases import AbstractPage
from starlette.status import HTTP_404_NOT_FOUND

from fides.api.ops.api.v1.scope_registry import CONNECTION_TYPE_READ
from fides.api.ops.api.v1.urn_registry import (
    CONNECTION_TYPE_SECRETS,
    CONNECTION_TYPES,
    V1_URL_PREFIX,
)
from fides.api.ops.common_exceptions import NoSuchConnectionTypeSecretSchemaError
from fides.api.ops.schemas.connection_configuration.connection_config import (
    ConnectionSystemTypeMap,
    SystemType,
)
from fides.api.ops.util.connection_type import (
    connection_type_secret_schema,
    get_connection_types,
)
from fides.api.ops.util.oauth_util import verify_oauth_client

router = APIRouter(tags=["Connection Types"], prefix=V1_URL_PREFIX)


@router.get(
    CONNECTION_TYPES,
    dependencies=[Security(verify_oauth_client, scopes=[CONNECTION_TYPE_READ])],
    response_model=Page[ConnectionSystemTypeMap],
)
def get_all_connection_types(
    *,
    params: Params = Depends(),
    search: Optional[str] = None,
    system_type: Optional[SystemType] = None,
) -> AbstractPage[ConnectionSystemTypeMap]:
    """Returns a list of connection options in Fidesops - includes only database and saas options here."""

    return paginate(
        get_connection_types(search, system_type),
        params,
    )


@router.get(
    CONNECTION_TYPE_SECRETS,
    dependencies=[Security(verify_oauth_client, scopes=[CONNECTION_TYPE_READ])],
)
def get_connection_type_secret_schema(
    *, connection_type: str
) -> Optional[Dict[str, Any]]:
    """Returns the secret fields that should be supplied to authenticate with a particular connection type

    Note that this endpoint should never return actual secrets, we return the *types* of secret fields needed
    to authenticate.
    """
    try:
        return connection_type_secret_schema(connection_type=connection_type)
    except NoSuchConnectionTypeSecretSchemaError:
        raise HTTPException(
            status_code=HTTP_404_NOT_FOUND,
            detail=f"No connection type found with name '{connection_type}'.",
        )<|MERGE_RESOLUTION|>--- conflicted
+++ resolved
@@ -1,9 +1,4 @@
-<<<<<<< HEAD
-import logging
 from typing import Any, Dict, Optional
-=======
-from typing import Any, Dict, List, Optional
->>>>>>> d484b3e0
 
 from fastapi import APIRouter, Depends, HTTPException
 from fastapi.params import Security
