--- conflicted
+++ resolved
@@ -2,11 +2,7 @@
 
 from fastapi import Depends, HTTPException
 from fastapi.params import Security
-<<<<<<< HEAD
-from fideslib.exceptions import KeyOrNameAlreadyExists
 from loguru import logger
-=======
->>>>>>> 89e4383b
 from sqlalchemy.orm import Session
 from starlette.status import (
     HTTP_200_OK,
