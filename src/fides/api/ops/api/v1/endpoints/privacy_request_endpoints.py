# pylint: disable=too-many-branches,too-many-lines, too-many-statements

import csv
import io
import logging
from collections import defaultdict
from datetime import datetime
from typing import Any, Callable, DefaultDict, Dict, List, Optional, Set, Union

import sqlalchemy
from fastapi import Body, Depends, HTTPException, Security
from fastapi.params import Query as FastAPIQuery
from fastapi_pagination import Page, Params
from fastapi_pagination.bases import AbstractPage
from fastapi_pagination.ext.sqlalchemy import paginate
from fideslib.models.audit_log import AuditLog, AuditLogAction
from fideslib.models.client import ClientDetail
from pydantic import ValidationError as PydanticValidationError
from pydantic import conlist
from sqlalchemy import cast, column, null
from sqlalchemy.orm import Query, Session
from sqlalchemy.sql.expression import nullslast
from starlette.responses import StreamingResponse
from starlette.status import (
    HTTP_200_OK,
    HTTP_400_BAD_REQUEST,
    HTTP_403_FORBIDDEN,
    HTTP_404_NOT_FOUND,
    HTTP_422_UNPROCESSABLE_ENTITY,
    HTTP_424_FAILED_DEPENDENCY,
)

from fides.api.ops import common_exceptions
from fides.api.ops.api import deps
from fides.api.ops.api.v1.endpoints.dataset_endpoints import _get_connection_config
from fides.api.ops.api.v1.endpoints.manual_webhook_endpoints import (
    get_access_manual_webhook_or_404,
)
from fides.api.ops.api.v1.scope_registry import (
    PRIVACY_REQUEST_CALLBACK_RESUME,
    PRIVACY_REQUEST_CREATE,
    PRIVACY_REQUEST_NOTIFICATIONS_CREATE_OR_UPDATE,
    PRIVACY_REQUEST_NOTIFICATIONS_READ,
    PRIVACY_REQUEST_READ,
    PRIVACY_REQUEST_REVIEW,
    PRIVACY_REQUEST_TRANSFER,
    PRIVACY_REQUEST_UPLOAD_DATA,
    PRIVACY_REQUEST_VIEW_DATA,
)
from fides.api.ops.api.v1.urn_registry import (
    PRIVACY_REQUEST_ACCESS_MANUAL_WEBHOOK_INPUT,
    PRIVACY_REQUEST_APPROVE,
    PRIVACY_REQUEST_AUTHENTICATED,
    PRIVACY_REQUEST_BULK_RETRY,
    PRIVACY_REQUEST_DENY,
    PRIVACY_REQUEST_MANUAL_ERASURE,
    PRIVACY_REQUEST_MANUAL_INPUT,
    PRIVACY_REQUEST_NOTIFICATIONS,
    PRIVACY_REQUEST_RESUME,
    PRIVACY_REQUEST_RESUME_FROM_REQUIRES_INPUT,
    PRIVACY_REQUEST_RETRY,
    PRIVACY_REQUEST_TRANSFER_TO_PARENT,
    PRIVACY_REQUEST_VERIFY_IDENTITY,
    PRIVACY_REQUESTS,
    REQUEST_PREVIEW,
    REQUEST_STATUS_LOGS,
    V1_URL_PREFIX,
)
from fides.api.ops.common_exceptions import (
    FunctionalityNotConfigured,
    IdentityNotFoundException,
    IdentityVerificationException,
    ManualWebhookFieldsUnset,
    MessageDispatchException,
    NoCachedManualWebhookEntry,
    PolicyNotFoundException,
    TraversalError,
    ValidationError,
)
from fides.api.ops.graph.config import CollectionAddress
from fides.api.ops.graph.graph import DatasetGraph, Node
from fides.api.ops.graph.traversal import Traversal
from fides.api.ops.models.connectionconfig import ConnectionConfig
from fides.api.ops.models.datasetconfig import DatasetConfig
from fides.api.ops.models.manual_webhook import AccessManualWebhook
from fides.api.ops.models.policy import (
    ActionType,
    CurrentStep,
    Policy,
    PolicyPreWebhook,
    Rule,
)
from fides.api.ops.models.privacy_request import (
    CheckpointActionRequired,
    ExecutionLog,
    PrivacyRequest,
    PrivacyRequestNotifications,
    PrivacyRequestStatus,
    ProvidedIdentity,
    ProvidedIdentityType,
)
from fides.api.ops.schemas.dataset import (
    CollectionAddressResponse,
    DryRunDatasetResponse,
)
from fides.api.ops.schemas.external_https import PrivacyRequestResumeFormat
from fides.api.ops.schemas.messaging.messaging import (
    FidesopsMessage,
    MessagingActionType,
    RequestReceiptBodyParams,
    RequestReviewDenyBodyParams,
)
from fides.api.ops.schemas.privacy_request import (
    BulkPostPrivacyRequests,
    BulkReviewResponse,
    DenyPrivacyRequests,
    ExecutionLogDetailResponse,
    ManualWebhookData,
    PrivacyRequestCreate,
    PrivacyRequestNotificationInfo,
    PrivacyRequestResponse,
    PrivacyRequestVerboseResponse,
    ReviewPrivacyRequestIds,
    RowCountRequest,
    VerificationCode,
)
from fides.api.ops.schemas.redis_cache import Identity
from fides.api.ops.service._verification import send_verification_code_to_user
from fides.api.ops.service.messaging.message_dispatch_service import (
<<<<<<< HEAD
=======
    EMAIL_JOIN_STRING,
>>>>>>> ec7aee8b
    check_and_dispatch_error_notifications,
    dispatch_message_task,
)
from fides.api.ops.service.privacy_request.request_runner_service import (
    queue_privacy_request,
)
from fides.api.ops.service.privacy_request.request_service import (
    build_required_privacy_request_kwargs,
    cache_data,
)
from fides.api.ops.task.filter_results import filter_data_categories
from fides.api.ops.task.graph_task import EMPTY_REQUEST, collect_queries
from fides.api.ops.task.task_resources import TaskResources
from fides.api.ops.tasks import MESSAGING_QUEUE_NAME
from fides.api.ops.util.api_router import APIRouter
from fides.api.ops.util.cache import FidesopsRedis
from fides.api.ops.util.collection_util import Row
from fides.api.ops.util.enums import ColumnSort
from fides.api.ops.util.logger import Pii
from fides.api.ops.util.oauth_util import verify_callback_oauth, verify_oauth_client
from fides.ctl.core.config import get_config

logger = logging.getLogger(__name__)
router = APIRouter(tags=["Privacy Requests"], prefix=V1_URL_PREFIX)
CONFIG = get_config()
EMBEDDED_EXECUTION_LOG_LIMIT = 50


def get_privacy_request_or_error(
    db: Session, privacy_request_id: str
) -> PrivacyRequest:
    """Load the privacy request or throw a 404"""
    logger.info("Finding privacy request with id '%s'", privacy_request_id)

    privacy_request = PrivacyRequest.get(db, object_id=privacy_request_id)

    if not privacy_request:
        raise HTTPException(
            status_code=HTTP_404_NOT_FOUND,
            detail=f"No privacy request found with id '{privacy_request_id}'.",
        )

    return privacy_request


@router.post(
    PRIVACY_REQUESTS,
    status_code=HTTP_200_OK,
    response_model=BulkPostPrivacyRequests,
)
async def create_privacy_request(
    *,
    db: Session = Depends(deps.get_db),
    data: conlist(PrivacyRequestCreate, max_items=50) = Body(...),  # type: ignore
) -> BulkPostPrivacyRequests:
    """
    Given a list of privacy request data elements, create corresponding PrivacyRequest objects
    or report failure and execute them within the Fidesops system.
    You cannot update privacy requests after they've been created.
    """
    return _create_privacy_request(db, data, False)


@router.post(
    PRIVACY_REQUEST_AUTHENTICATED,
    status_code=HTTP_200_OK,
    dependencies=[Security(verify_oauth_client, scopes=[PRIVACY_REQUEST_CREATE])],
    response_model=BulkPostPrivacyRequests,
)
async def create_privacy_request_authenticated(
    *,
    db: Session = Depends(deps.get_db),
    data: conlist(PrivacyRequestCreate, max_items=50) = Body(...),  # type: ignore
) -> BulkPostPrivacyRequests:
    """
    Given a list of privacy request data elements, create corresponding PrivacyRequest objects
    or report failure and execute them within the Fidesops system.
    You cannot update privacy requests after they've been created.
    This route requires authentication instead of using verification codes.
    """
    return _create_privacy_request(db, data, True)


def _send_privacy_request_receipt_message_to_user(
    policy: Optional[Policy], to_identity: Optional[Identity]
) -> None:
    """Helper function to send request receipt message to the user"""
    if not to_identity:
        logger.error(
            IdentityNotFoundException(
                "Identity was not found, so request receipt message could not be sent."
            )
        )
        return
    if not policy:
        logger.error(
            PolicyNotFoundException(
                "Policy was not found, so request receipt message could not be sent."
            )
        )
        return
    request_types: Set[str] = set()
    for action_type in ActionType:
        if policy.get_rules_for_action(action_type=ActionType(action_type)):
            request_types.add(action_type)
    dispatch_message_task.apply_async(
        queue=MESSAGING_QUEUE_NAME,
        kwargs={
            "message_meta": FidesopsMessage(
                action_type=MessagingActionType.PRIVACY_REQUEST_RECEIPT,
                body_params=RequestReceiptBodyParams(request_types=request_types),
            ).dict(),
            "service_type": CONFIG.notifications.notification_service_type,
            "to_identity": to_identity.dict(),
        },
    )


def privacy_request_csv_download(
    db: Session, privacy_request_query: Query
) -> StreamingResponse:
    """Download privacy requests as CSV for Admin UI"""
    f = io.StringIO()
    csv_file = csv.writer(f)

    csv_file.writerow(
        [
            "Time received",
            "Subject identity",
            "Policy key",
            "Request status",
            "Reviewer",
            "Time approved/denied",
            "Denial reason",
        ]
    )
    privacy_request_ids: List[str] = [r.id for r in privacy_request_query]
    denial_audit_log_query: Query = db.query(AuditLog).filter(
        AuditLog.action == AuditLogAction.denied,
        AuditLog.privacy_request_id.in_(privacy_request_ids),
    )
    denial_audit_logs: Dict[str, str] = {
        r.privacy_request_id: r.message for r in denial_audit_log_query
    }

    for pr in privacy_request_query:
        denial_reason = (
            denial_audit_logs[pr.id]
            if pr.status == PrivacyRequestStatus.denied and pr.id in denial_audit_logs
            else None
        )
        csv_file.writerow(
            [
                pr.created_at,
                pr.get_persisted_identity().dict(),
                pr.policy.key if pr.policy else None,
                pr.status.value if pr.status else None,
                pr.reviewed_by,
                pr.reviewed_at,
                denial_reason,
            ]
        )
    f.seek(0)
    response = StreamingResponse(f, media_type="text/csv")
    response.headers[
        "Content-Disposition"
    ] = f"attachment; filename=privacy_requests_download_{datetime.today().strftime('%Y-%m-%d')}.csv"
    return response


def execution_and_audit_logs_by_dataset_name(
    self: PrivacyRequest,
) -> DefaultDict[str, List["ExecutionLog"]]:
    """
    Returns a combined mapping of execution and audit logs for the given privacy request.

    Audit Logs are for the entire privacy request as a whole, while execution logs are created for specific collections.
    Logs here are grouped by dataset, but if it is an audit log, it is just given a fake dataset name, here "Request + status"
    ExecutionLogs for each dataset are truncated.

    Added as a conditional property to the PrivacyRequest class at runtime to
    show optionally embedded execution and audit logs.

    An example response might include your execution logs from your mongo db in one group, and execution logs from
    your postgres db in a different group, plus audit logs for when the request was approved and denied.
    """
    db: Session = Session.object_session(self)
    all_logs: DefaultDict[str, List[Union["AuditLog", "ExecutionLog"]]] = defaultdict(
        list
    )

    execution_log_query: Query = db.query(
        ExecutionLog.id,
        ExecutionLog.created_at,
        ExecutionLog.updated_at,
        ExecutionLog.message,
        cast(ExecutionLog.status, sqlalchemy.String).label("status"),
        ExecutionLog.privacy_request_id,
        ExecutionLog.dataset_name,
        ExecutionLog.collection_name,
        ExecutionLog.fields_affected,
        ExecutionLog.action_type,
        null().label("user_id"),
    ).filter(ExecutionLog.privacy_request_id == self.id)

    audit_log_query: Query = db.query(
        AuditLog.id,
        AuditLog.created_at,
        AuditLog.updated_at,
        AuditLog.message,
        cast(AuditLog.action.label("status"), sqlalchemy.String).label("status"),
        AuditLog.privacy_request_id,
        null().label("dataset_name"),
        null().label("collection_name"),
        null().label("fields_affected"),
        null().label("action_type"),
        AuditLog.user_id,
    ).filter(AuditLog.privacy_request_id == self.id)

    combined: Query = execution_log_query.union_all(audit_log_query)

    for log in combined.order_by(ExecutionLog.updated_at.asc()):
        dataset_name: str = log.dataset_name or f"Request {log.status}"

        if len(all_logs[dataset_name]) > EMBEDDED_EXECUTION_LOG_LIMIT - 1:
            continue
        all_logs[dataset_name].append(log)
    return all_logs


def _filter_privacy_request_queryset(
    db: Session,
    query: Query,
    request_id: Optional[str] = None,
    identity: Optional[str] = None,
    status: Optional[List[PrivacyRequestStatus]] = None,
    created_lt: Optional[datetime] = None,
    created_gt: Optional[datetime] = None,
    started_lt: Optional[datetime] = None,
    started_gt: Optional[datetime] = None,
    completed_lt: Optional[datetime] = None,
    completed_gt: Optional[datetime] = None,
    errored_lt: Optional[datetime] = None,
    errored_gt: Optional[datetime] = None,
    external_id: Optional[str] = None,
) -> Query:
    """
    Utility method to apply filters to our privacy request query.

    Status supports "or" filtering:
    ?status=approved&status=pending will be translated into an "or" query.
    """
    if any([completed_lt, completed_gt]) and any([errored_lt, errored_gt]):
        raise HTTPException(
            status_code=HTTP_400_BAD_REQUEST,
            detail="Cannot specify both succeeded and failed query params.",
        )

    for end, start, field_name in [
        [created_lt, created_gt, "created"],
        [completed_lt, completed_gt, "completed"],
        [errored_lt, errored_gt, "errored"],
        [started_lt, started_gt, "started"],
    ]:
        if end is None or start is None:
            continue

        if not (isinstance(end, datetime) and isinstance(start, datetime)):
            continue

        if end < start:
            # With date fields, if the start date is after the end date, return a 400
            # because no records will lie within this range.
            raise HTTPException(
                status_code=HTTP_400_BAD_REQUEST,
                detail=f"Value specified for {field_name}_lt: {end} must be after {field_name}_gt: {start}.",
            )

    if identity:
        hashed_identity = ProvidedIdentity.hash_value(value=identity)
        identities: Set[str] = {
            identity[0]
            for identity in ProvidedIdentity.filter(
                db=db,
                conditions=(
                    (ProvidedIdentity.hashed_value == hashed_identity)
                    & (ProvidedIdentity.privacy_request_id.isnot(None))
                ),
            ).values(column("privacy_request_id"))
        }
        query = query.filter(PrivacyRequest.id.in_(identities))
    # Further restrict all PrivacyRequests by query params
    if request_id:
        query = query.filter(PrivacyRequest.id.ilike(f"{request_id}%"))
    if external_id:
        query = query.filter(PrivacyRequest.external_id.ilike(f"{external_id}%"))
    if status:
        query = query.filter(PrivacyRequest.status.in_(status))
    if created_lt:
        query = query.filter(PrivacyRequest.created_at < created_lt)
    if created_gt:
        query = query.filter(PrivacyRequest.created_at > created_gt)
    if started_lt:
        query = query.filter(PrivacyRequest.started_processing_at < started_lt)
    if started_gt:
        query = query.filter(PrivacyRequest.started_processing_at > started_gt)
    if completed_lt:
        query = query.filter(
            PrivacyRequest.status == PrivacyRequestStatus.complete,
            PrivacyRequest.finished_processing_at < completed_lt,
        )
    if completed_gt:
        query = query.filter(
            PrivacyRequest.status == PrivacyRequestStatus.complete,
            PrivacyRequest.finished_processing_at > completed_gt,
        )
    if errored_lt:
        query = query.filter(
            PrivacyRequest.status == PrivacyRequestStatus.error,
            PrivacyRequest.finished_processing_at < errored_lt,
        )
    if errored_gt:
        query = query.filter(
            PrivacyRequest.status == PrivacyRequestStatus.error,
            PrivacyRequest.finished_processing_at > errored_gt,
        )

    return query


def _sort_privacy_request_queryset(
    query: Query, sort_field: str, sort_direction: ColumnSort
) -> Query:
    if hasattr(PrivacyRequest, sort_field) is False:
        raise HTTPException(
            status_code=HTTP_422_UNPROCESSABLE_ENTITY,
            detail=f"{sort_field} is not on PrivacyRequest",
        )

    sort_object_attribute = getattr(PrivacyRequest, sort_field)
    sort_func = getattr(sort_object_attribute, sort_direction)
    return query.order_by(nullslast(sort_func()))


def attach_resume_instructions(privacy_request: PrivacyRequest) -> None:
    """
    Temporarily update a paused/errored/requires_input privacy request object with instructions from the Redis cache
    about how to resume manually if applicable.
    """
    resume_endpoint: Optional[str] = None
    action_required_details: Optional[CheckpointActionRequired] = None

    if privacy_request.status == PrivacyRequestStatus.paused:
        action_required_details = privacy_request.get_paused_collection_details()

        if action_required_details:
            # Graph is paused on a specific collection
            resume_endpoint = (
                PRIVACY_REQUEST_MANUAL_ERASURE
                if action_required_details.step == CurrentStep.erasure
                else PRIVACY_REQUEST_MANUAL_INPUT
            )
        else:
            # Graph is paused on a pre-processing webhook
            resume_endpoint = PRIVACY_REQUEST_RESUME

    elif privacy_request.status == PrivacyRequestStatus.error:
        action_required_details = privacy_request.get_failed_checkpoint_details()
        resume_endpoint = PRIVACY_REQUEST_RETRY

    elif privacy_request.status == PrivacyRequestStatus.requires_input:
        # No action required details because this doesn't need to resume from a
        # specific step or collection
        resume_endpoint = PRIVACY_REQUEST_RESUME_FROM_REQUIRES_INPUT

    if action_required_details:
        action_required_details.step = action_required_details.step.value  # type: ignore
        action_required_details.collection = (
            action_required_details.collection.value if action_required_details.collection else None  # type: ignore
        )

    privacy_request.action_required_details = action_required_details
    # replaces the placeholder in the url with the privacy request id
    privacy_request.resume_endpoint = (
        resume_endpoint.format(privacy_request_id=privacy_request.id)
        if resume_endpoint
        else None
    )


@router.get(
    PRIVACY_REQUESTS,
    dependencies=[Security(verify_oauth_client, scopes=[PRIVACY_REQUEST_READ])],
    response_model=Page[
        Union[
            PrivacyRequestVerboseResponse,
            PrivacyRequestResponse,
        ]
    ],
)
def get_request_status(
    *,
    db: Session = Depends(deps.get_db),
    params: Params = Depends(),
    request_id: Optional[str] = None,
    identity: Optional[str] = None,
    status: Optional[List[PrivacyRequestStatus]] = FastAPIQuery(
        default=None
    ),  # type:ignore
    created_lt: Optional[datetime] = None,
    created_gt: Optional[datetime] = None,
    started_lt: Optional[datetime] = None,
    started_gt: Optional[datetime] = None,
    completed_lt: Optional[datetime] = None,
    completed_gt: Optional[datetime] = None,
    errored_lt: Optional[datetime] = None,
    errored_gt: Optional[datetime] = None,
    external_id: Optional[str] = None,
    verbose: Optional[bool] = False,
    include_identities: Optional[bool] = False,
    download_csv: Optional[bool] = False,
    sort_field: str = "created_at",
    sort_direction: ColumnSort = ColumnSort.DESC,
) -> Union[StreamingResponse, AbstractPage[PrivacyRequest]]:
    """Returns PrivacyRequest information. Supports a variety of optional query params.

    To fetch a single privacy request, use the request_id query param `?request_id=`.
    To see individual execution logs, use the verbose query param `?verbose=True`.
    """
    logger.info("Finding all request statuses with pagination params %s", params)

    query = db.query(PrivacyRequest)
    query = _filter_privacy_request_queryset(
        db,
        query,
        request_id,
        identity,
        status,
        created_lt,
        created_gt,
        started_lt,
        started_gt,
        completed_lt,
        completed_gt,
        errored_lt,
        errored_gt,
        external_id,
    )

    logger.info(
        "Sorting requests by field: %s and direction: %s", sort_field, sort_direction
    )
    query = _sort_privacy_request_queryset(query, sort_field, sort_direction)

    if download_csv:
        # Returning here if download_csv param was specified
        logger.info("Downloading privacy requests as csv")
        return privacy_request_csv_download(db, query)

    # Conditionally embed execution log details in the response.
    if verbose:
        logger.info("Finding execution and audit log details")
        PrivacyRequest.execution_and_audit_logs_by_dataset = property(
            execution_and_audit_logs_by_dataset_name
        )
    else:
        PrivacyRequest.execution_and_audit_logs_by_dataset = property(lambda self: None)

    paginated = paginate(query, params)
    if include_identities:
        # Conditionally include the cached identity data in the response if
        # it is explicitly requested
        for item in paginated.items:  # type: ignore
            item.identity = item.get_persisted_identity().dict()
            attach_resume_instructions(item)
    else:
        for item in paginated.items:  # type: ignore
            attach_resume_instructions(item)

    return paginated


@router.get(
    REQUEST_STATUS_LOGS,
    dependencies=[Security(verify_oauth_client, scopes=[PRIVACY_REQUEST_READ])],
    response_model=Page[ExecutionLogDetailResponse],
)
def get_request_status_logs(
    privacy_request_id: str,
    *,
    db: Session = Depends(deps.get_db),
    params: Params = Depends(),
) -> AbstractPage[ExecutionLog]:
    """Returns all the execution logs associated with a given privacy request ordered by updated asc."""

    get_privacy_request_or_error(db, privacy_request_id)

    logger.info(
        "Finding all execution logs for privacy request %s with params '%s'",
        privacy_request_id,
        params,
    )

    return paginate(
        ExecutionLog.query(db=db)
        .filter(ExecutionLog.privacy_request_id == privacy_request_id)
        .order_by(ExecutionLog.updated_at.asc()),
        params,
    )


@router.get(
    PRIVACY_REQUEST_NOTIFICATIONS,
    status_code=HTTP_200_OK,
    response_model=PrivacyRequestNotificationInfo,
    dependencies=[
        Security(
            verify_oauth_client,
            scopes=[PRIVACY_REQUEST_NOTIFICATIONS_READ],
        )
    ],
)
def get_privacy_request_notification_info(
    *, db: Session = Depends(deps.get_db)
) -> PrivacyRequestNotificationInfo:
    """Retrieve privacy request notification email addresses and number of failures to trigger notifications."""
    info = PrivacyRequestNotifications.all(db)

    if not info:
        raise HTTPException(
            status_code=HTTP_404_NOT_FOUND,
            detail="No privacy request notification info found",
        )

    return PrivacyRequestNotificationInfo(
<<<<<<< HEAD
        email_addresses=[x for x in info[0].email.split(", ")],
=======
        email_addresses=[x for x in info[0].email.split(EMAIL_JOIN_STRING)],
>>>>>>> ec7aee8b
        notify_after_failures=info[0].notify_after_failures,
    )


@router.put(
    PRIVACY_REQUEST_NOTIFICATIONS,
    status_code=HTTP_200_OK,
    response_model=PrivacyRequestNotificationInfo,
    dependencies=[
        Security(
            verify_oauth_client,
            scopes=[PRIVACY_REQUEST_NOTIFICATIONS_CREATE_OR_UPDATE],
        )
    ],
)
def create_or_update_privacy_request_notifications(
    *, db: Session = Depends(deps.get_db), request_body: PrivacyRequestNotificationInfo
) -> PrivacyRequestNotificationInfo:
    """Create or update list of email addresses and number of failures for privacy request notifications."""
<<<<<<< HEAD
    notification_info = {
        "email": ", ".join(request_body.email_addresses),
=======
    # If email_addresses is empty it means notifications were turned off and the email
    # information should be deleted from the database. In this situation an empty list
    # of email address is returned along with the notify_after_failures sent from the
    # front end. This allows the first end to control the default notifiy_after_failures
    # number.
    if not request_body.email_addresses:
        info = PrivacyRequestNotifications.all(db)
        if info:
            info[0].delete(db)
        return PrivacyRequestNotificationInfo(
            email_addresses=[],
            notify_after_failures=request_body.notify_after_failures,
        )

    notification_info = {
        "email": EMAIL_JOIN_STRING.join(request_body.email_addresses),
>>>>>>> ec7aee8b
        "notify_after_failures": request_body.notify_after_failures,
    }
    info_check = PrivacyRequestNotifications.all(db)
    if info_check:
        info = info_check[0].update(db=db, data=notification_info)
        return PrivacyRequestNotificationInfo(
            email_addresses=info.email.split(", "),
            notify_after_failures=info.notify_after_failures,
        )

    info = PrivacyRequestNotifications.create(db=db, data=notification_info)
    return PrivacyRequestNotificationInfo(
        email_addresses=info.email.split(", "),
        notify_after_failures=info.notify_after_failures,
    )


@router.put(
    REQUEST_PREVIEW,
    status_code=HTTP_200_OK,
    response_model=List[DryRunDatasetResponse],
    dependencies=[Security(verify_oauth_client, scopes=[PRIVACY_REQUEST_READ])],
)
def get_request_preview_queries(
    *,
    db: Session = Depends(deps.get_db),
    dataset_keys: Optional[List[str]] = Body(None),
) -> List[DryRunDatasetResponse]:
    """Returns dry run queries given a list of dataset ids.  If a dataset references another dataset, both dataset
    keys must be in the request body."""
    dataset_configs: List[DatasetConfig] = []
    if not dataset_keys:
        dataset_configs = DatasetConfig.all(db=db)
        if not dataset_configs:
            raise HTTPException(
                status_code=HTTP_404_NOT_FOUND,
                detail="No datasets could be found",
            )
    else:
        for dataset_key in dataset_keys:
            dataset_config = DatasetConfig.get_by(
                db=db, field="fides_key", value=dataset_key
            )
            if not dataset_config:
                raise HTTPException(
                    status_code=HTTP_404_NOT_FOUND,
                    detail=f"No dataset with id '{dataset_key}'",
                )
            dataset_configs.append(dataset_config)
    try:
        connection_configs: List[ConnectionConfig] = [
            ConnectionConfig.get(db=db, object_id=dataset.connection_config_id)
            for dataset in dataset_configs
        ]

        try:
            dataset_graph: DatasetGraph = DatasetGraph(
                *[dataset.get_graph() for dataset in dataset_configs]
            )
        except ValidationError as exc:
            raise HTTPException(
                status_code=HTTP_400_BAD_REQUEST,
                detail=f"{exc}. Make sure all referenced datasets are included in the request body.",
            )

        identity_seed: Dict[str, str] = {
            k: "something" for k in dataset_graph.identity_keys.values()
        }
        traversal: Traversal = Traversal(dataset_graph, identity_seed)
        queries: Dict[CollectionAddress, str] = collect_queries(
            traversal,
            TaskResources(EMPTY_REQUEST, Policy(), connection_configs, db),
        )
        return [
            DryRunDatasetResponse(
                collectionAddress=CollectionAddressResponse(
                    dataset=key.dataset, collection=key.collection
                ),
                query=value,
            )
            for key, value in queries.items()
        ]
    except TraversalError as err:
        logger.info("Dry run failed: %s", err)
        raise HTTPException(
            status_code=HTTP_400_BAD_REQUEST,
            detail="Dry run failed",
        )


@router.post(
    PRIVACY_REQUEST_RESUME,
    status_code=HTTP_200_OK,
    response_model=PrivacyRequestResponse,
)
async def resume_privacy_request(
    privacy_request_id: str,
    *,
    db: Session = Depends(deps.get_db),
    webhook: PolicyPreWebhook = Security(
        verify_callback_oauth, scopes=[PRIVACY_REQUEST_CALLBACK_RESUME]
    ),
    webhook_callback: PrivacyRequestResumeFormat,
) -> PrivacyRequestResponse:
    """Resume running a privacy request after it was paused by a Pre-Execution webhook"""
    privacy_request = get_privacy_request_or_error(db, privacy_request_id)
    # We don't want to persist derived identities because they have not been provided
    # by the end user
    privacy_request.cache_identity(webhook_callback.derived_identity)  # type: ignore

    if privacy_request.status != PrivacyRequestStatus.paused:
        raise HTTPException(
            status_code=HTTP_400_BAD_REQUEST,
            detail=f"Invalid resume request: privacy request '{privacy_request.id}' status = {privacy_request.status.value}.",  # type: ignore
        )

    logger.info(
        "Resuming privacy request '%s' from webhook '%s'",
        privacy_request_id,
        webhook.key,
    )

    privacy_request.status = PrivacyRequestStatus.in_processing
    privacy_request.save(db=db)

    queue_privacy_request(
        privacy_request_id=privacy_request.id,
        from_webhook_id=webhook.id,
    )
    return privacy_request


def validate_manual_input(
    manual_rows: List[Row],
    collection: CollectionAddress,
    dataset_graph: DatasetGraph,
) -> None:
    """Validate manually-added data for a collection.

    The specified collection must exist and all fields must be previously defined.
    """
    for row in manual_rows:
        for field_name in row:
            if not dataset_graph.nodes[collection].contains_field(
                lambda f: f.name == field_name  # pylint: disable=W0640
            ):
                raise HTTPException(
                    status_code=HTTP_422_UNPROCESSABLE_ENTITY,
                    detail=f"Cannot save manual rows. No '{field_name}' field defined on the '{collection.value}' collection.",
                )


async def resume_privacy_request_with_manual_input(
    privacy_request_id: str,
    db: Session,
    expected_paused_step: CurrentStep,
    manual_rows: List[Row] = [],
    manual_count: Optional[int] = None,
) -> PrivacyRequest:
    """Resume privacy request after validating and caching manual data for an access or an erasure request.

    This assumes the privacy request is being resumed from a specific collection in the graph.
    """
    privacy_request: PrivacyRequest = get_privacy_request_or_error(
        db, privacy_request_id
    )
    if privacy_request.status != PrivacyRequestStatus.paused:
        raise HTTPException(
            status_code=HTTP_400_BAD_REQUEST,
            detail=f"Invalid resume request: privacy request '{privacy_request.id}' "  # type: ignore
            f"status = {privacy_request.status.value}. Privacy request is not paused.",
        )

    paused_details: Optional[
        CheckpointActionRequired
    ] = privacy_request.get_paused_collection_details()
    if not paused_details:
        raise HTTPException(
            status_code=HTTP_400_BAD_REQUEST,
            detail=f"Cannot resume privacy request '{privacy_request.id}'; no paused details.",
        )

    paused_step: CurrentStep = paused_details.step
    paused_collection: Optional[CollectionAddress] = paused_details.collection

    if paused_step != expected_paused_step:
        raise HTTPException(
            status_code=HTTP_400_BAD_REQUEST,
            detail=f"Collection '{paused_collection}' is paused at the {paused_step.value} step. Pass in manual data instead to "
            f"'{PRIVACY_REQUEST_MANUAL_ERASURE if paused_step == CurrentStep.erasure else PRIVACY_REQUEST_MANUAL_INPUT}' to resume.",
        )

    datasets = DatasetConfig.all(db=db)
    dataset_graphs = [dataset_config.get_graph() for dataset_config in datasets]
    dataset_graph = DatasetGraph(*dataset_graphs)

    if not paused_collection:
        raise HTTPException(
            status_code=HTTP_422_UNPROCESSABLE_ENTITY,
            detail="Cannot save manual data on paused collection. No paused collection saved'.",
        )

    node: Optional[Node] = dataset_graph.nodes.get(paused_collection)
    if not node:
        raise HTTPException(
            status_code=HTTP_422_UNPROCESSABLE_ENTITY,
            detail=f"Cannot save manual data. No collection in graph with name: '{paused_collection.value}'.",
        )

    if paused_step == CurrentStep.access:
        validate_manual_input(manual_rows, paused_collection, dataset_graph)
        logger.info(
            "Caching manual input for privacy request '%s', collection: '%s'",
            privacy_request_id,
            paused_collection,
        )
        privacy_request.cache_manual_input(paused_collection, manual_rows)

    elif paused_step == CurrentStep.erasure:
        logger.info(
            "Caching manually erased row count for privacy request '%s', collection: '%s'",
            privacy_request_id,
            paused_collection,
        )
        privacy_request.cache_manual_erasure_count(paused_collection, manual_count)  # type: ignore

    logger.info(
        "Resuming privacy request '%s', %s step, from collection '%s'",
        privacy_request_id,
        paused_step.value,
        paused_collection.value,
    )

    privacy_request.status = PrivacyRequestStatus.in_processing
    privacy_request.save(db=db)

    queue_privacy_request(
        privacy_request_id=privacy_request.id,
        from_step=paused_step.value,
    )

    return privacy_request


@router.post(
    PRIVACY_REQUEST_MANUAL_INPUT,
    status_code=HTTP_200_OK,
    response_model=PrivacyRequestResponse,
    dependencies=[
        Security(verify_oauth_client, scopes=[PRIVACY_REQUEST_CALLBACK_RESUME])
    ],
)
async def resume_with_manual_input(
    privacy_request_id: str,
    *,
    db: Session = Depends(deps.get_db),
    manual_rows: List[Row],
) -> PrivacyRequestResponse:
    """Resume a privacy request by passing in manual input for the paused collection.

    If there's no manual data to submit, pass in an empty list to resume the privacy request.
    """
    return await resume_privacy_request_with_manual_input(
        privacy_request_id=privacy_request_id,
        db=db,
        expected_paused_step=CurrentStep.access,
        manual_rows=manual_rows,
    )


@router.post(
    PRIVACY_REQUEST_MANUAL_ERASURE,
    status_code=HTTP_200_OK,
    response_model=PrivacyRequestResponse,
    dependencies=[
        Security(verify_oauth_client, scopes=[PRIVACY_REQUEST_CALLBACK_RESUME])
    ],
)
async def resume_with_erasure_confirmation(
    privacy_request_id: str,
    *,
    db: Session = Depends(deps.get_db),
    cache: FidesopsRedis = Depends(deps.get_cache),
    manual_count: RowCountRequest,
) -> PrivacyRequestResponse:
    """Resume the erasure portion of privacy request by passing in the number of rows that were manually masked.

    If no rows were masked, pass in a 0 to resume the privacy request.
    """
    return await resume_privacy_request_with_manual_input(
        privacy_request_id=privacy_request_id,
        db=db,
        expected_paused_step=CurrentStep.erasure,
        manual_count=manual_count.row_count,
    )


@router.post(
    PRIVACY_REQUEST_BULK_RETRY,
    status_code=HTTP_200_OK,
    response_model=BulkPostPrivacyRequests,
    dependencies=[
        Security(verify_oauth_client, scopes=[PRIVACY_REQUEST_CALLBACK_RESUME])
    ],
)
async def bulk_restart_privacy_request_from_failure(
    privacy_request_ids: List[str],
    *,
    db: Session = Depends(deps.get_db),
) -> BulkPostPrivacyRequests:
    """Bulk restart a of privacy request from failure."""

    succeeded: List[PrivacyRequestResponse] = []
    failed: List[Dict[str, Any]] = []

    #    privacy_request = PrivacyRequest.get(db, object_id=request_id)

    for privacy_request_id in privacy_request_ids:
        privacy_request = PrivacyRequest.get(db, object_id=privacy_request_id)

        if not privacy_request:
            failed.append(
                {
                    "message": f"No privacy request found with id '{privacy_request_id}'",
                    "data": {"privacy_request_id": privacy_request_id},
                }
            )
            continue

        if privacy_request.status != PrivacyRequestStatus.error:
            failed.append(
                {
                    "message": f"Cannot restart privacy request from failure: privacy request '{privacy_request.id}' status = {privacy_request.status.value}.",
                    "data": {"privacy_request_id": privacy_request_id},
                }
            )
            continue

        failed_details: Optional[
            CheckpointActionRequired
        ] = privacy_request.get_failed_checkpoint_details()
        if not failed_details:
            failed.append(
                {
                    "message": f"Cannot restart privacy request from failure '{privacy_request.id}'; no failed step or collection.",
                    "data": {"privacy_request_id": privacy_request_id},
                }
            )
            continue

        succeeded.append(
            _process_privacy_request_restart(
                privacy_request, failed_details.step, failed_details.collection, db
            )
        )

    return BulkPostPrivacyRequests(succeeded=succeeded, failed=failed)


@router.post(
    PRIVACY_REQUEST_RETRY,
    status_code=HTTP_200_OK,
    response_model=PrivacyRequestResponse,
    dependencies=[
        Security(verify_oauth_client, scopes=[PRIVACY_REQUEST_CALLBACK_RESUME])
    ],
)
async def restart_privacy_request_from_failure(
    privacy_request_id: str,
    *,
    db: Session = Depends(deps.get_db),
) -> PrivacyRequestResponse:
    """Restart a privacy request from failure"""
    privacy_request: PrivacyRequest = get_privacy_request_or_error(
        db, privacy_request_id
    )

    if privacy_request.status != PrivacyRequestStatus.error:
        raise HTTPException(
            status_code=HTTP_400_BAD_REQUEST,
            detail=f"Cannot restart privacy request from failure: privacy request '{privacy_request.id}' status = {privacy_request.status.value}.",  # type: ignore
        )

    failed_details: Optional[
        CheckpointActionRequired
    ] = privacy_request.get_failed_checkpoint_details()
    if not failed_details:
        raise HTTPException(
            status_code=HTTP_400_BAD_REQUEST,
            detail=f"Cannot restart privacy request from failure '{privacy_request.id}'; no failed step or collection.",
        )

    return _process_privacy_request_restart(
        privacy_request, failed_details.step, failed_details.collection, db
    )


def review_privacy_request(
    db: Session,
    request_ids: List[str],
    process_request_function: Callable,
) -> BulkReviewResponse:
    """Helper method shared between the approve and deny privacy request endpoints"""
    succeeded: List[PrivacyRequest] = []
    failed: List[Dict[str, Any]] = []

    for request_id in request_ids:
        privacy_request = PrivacyRequest.get(db, object_id=request_id)
        if not privacy_request:
            failed.append(
                {
                    "message": f"No privacy request found with id '{request_id}'",
                    "data": {"privacy_request_id": request_id},
                }
            )
            continue

        if privacy_request.status != PrivacyRequestStatus.pending:
            failed.append(
                {
                    "message": "Cannot transition status",
                    "data": PrivacyRequestResponse.from_orm(privacy_request),
                }
            )
            continue

        try:
            process_request_function(privacy_request)
        except Exception:
            failure = {
                "message": "Privacy request could not be updated",
                "data": PrivacyRequestResponse.from_orm(privacy_request),
            }
            failed.append(failure)
        else:
            succeeded.append(privacy_request)

    return BulkReviewResponse(
        succeeded=succeeded,
        failed=failed,
    )


def _send_privacy_request_review_message_to_user(
    action_type: MessagingActionType,
    identity_data: Dict[str, Any],
    rejection_reason: Optional[str],
) -> None:
    """Helper method to send review notification message to user, shared between approve and deny"""
    if not identity_data:
        logger.error(
            IdentityNotFoundException(
                "Identity was not found, so request review message could not be sent."
            )
        )
    to_identity: Identity = Identity(
        email=identity_data.get(ProvidedIdentityType.email.value),
        phone_number=identity_data.get(ProvidedIdentityType.phone_number.value),
    )
    dispatch_message_task.apply_async(
        queue=MESSAGING_QUEUE_NAME,
        kwargs={
            "message_meta": FidesopsMessage(
                action_type=action_type,
                body_params=RequestReviewDenyBodyParams(
                    rejection_reason=rejection_reason
                )
                if action_type is MessagingActionType.PRIVACY_REQUEST_REVIEW_DENY
                else None,
            ).dict(),
            "service_type": CONFIG.notifications.notification_service_type,
            "to_identity": to_identity.dict(),
        },
    )


@router.post(
    PRIVACY_REQUEST_VERIFY_IDENTITY,
    status_code=HTTP_200_OK,
    response_model=PrivacyRequestResponse,
)
async def verify_identification_code(
    privacy_request_id: str,
    *,
    db: Session = Depends(deps.get_db),
    provided_code: VerificationCode,
) -> PrivacyRequestResponse:
    """Verify the supplied identity verification code.

    If successful, and we don't need separate manual request approval, queue the privacy request
    for execution.
    """

    privacy_request: PrivacyRequest = get_privacy_request_or_error(
        db, privacy_request_id
    )
    try:
        privacy_request.verify_identity(db, provided_code.code)
        policy: Optional[Policy] = Policy.get(
            db=db, object_id=privacy_request.policy_id
        )
        if CONFIG.notifications.send_request_receipt_notification:
            _send_privacy_request_receipt_message_to_user(
                policy, privacy_request.get_persisted_identity()
            )
    except IdentityVerificationException as exc:
        raise HTTPException(status_code=HTTP_400_BAD_REQUEST, detail=exc.message)
    except PermissionError as exc:
        logger.info("Invalid verification code provided for %s.", privacy_request.id)
        raise HTTPException(status_code=HTTP_403_FORBIDDEN, detail=exc.args[0])

    logger.info("Identity verified for %s.", privacy_request.id)

    if not CONFIG.execution.require_manual_request_approval:
        AuditLog.create(
            db=db,
            data={
                "user_id": "system",
                "privacy_request_id": privacy_request.id,
                "action": AuditLogAction.approved,
                "message": "",
            },
        )
        queue_privacy_request(privacy_request.id)

    return privacy_request


@router.patch(
    PRIVACY_REQUEST_APPROVE,
    status_code=HTTP_200_OK,
    response_model=BulkReviewResponse,
)
def approve_privacy_request(
    *,
    db: Session = Depends(deps.get_db),
    client: ClientDetail = Security(
        verify_oauth_client,
        scopes=[PRIVACY_REQUEST_REVIEW],
    ),
    privacy_requests: ReviewPrivacyRequestIds,
) -> BulkReviewResponse:
    """Approve and dispatch a list of privacy requests and/or report failure"""
    user_id = client.user_id

    def _approve_request(privacy_request: PrivacyRequest) -> None:
        """Method for how to process requests - approved"""
        privacy_request.status = PrivacyRequestStatus.approved
        privacy_request.reviewed_at = datetime.utcnow()
        privacy_request.reviewed_by = user_id
        privacy_request.save(db=db)
        AuditLog.create(
            db=db,
            data={
                "user_id": user_id,
                "privacy_request_id": privacy_request.id,
                "action": AuditLogAction.approved,
                "message": "",
            },
        )
        if CONFIG.notifications.send_request_review_notification:
            _send_privacy_request_review_message_to_user(
                action_type=MessagingActionType.PRIVACY_REQUEST_REVIEW_APPROVE,
                identity_data=privacy_request.get_cached_identity_data(),
                rejection_reason=None,
            )

        queue_privacy_request(privacy_request_id=privacy_request.id)

    return review_privacy_request(
        db=db,
        request_ids=privacy_requests.request_ids,
        process_request_function=_approve_request,
    )


@router.patch(
    PRIVACY_REQUEST_DENY,
    status_code=HTTP_200_OK,
    response_model=BulkReviewResponse,
)
def deny_privacy_request(
    *,
    db: Session = Depends(deps.get_db),
    client: ClientDetail = Security(
        verify_oauth_client,
        scopes=[PRIVACY_REQUEST_REVIEW],
    ),
    privacy_requests: DenyPrivacyRequests,
) -> BulkReviewResponse:
    """Deny a list of privacy requests and/or report failure"""
    user_id = client.user_id

    def _deny_request(
        privacy_request: PrivacyRequest,
    ) -> None:
        """Method for how to process requests - denied"""
        privacy_request.status = PrivacyRequestStatus.denied
        privacy_request.reviewed_at = datetime.utcnow()
        privacy_request.reviewed_by = user_id
        privacy_request.save(db=db)
        AuditLog.create(
            db=db,
            data={
                "user_id": user_id,
                "privacy_request_id": privacy_request.id,
                "action": AuditLogAction.denied,
                "message": privacy_requests.reason,
            },
        )
        if CONFIG.notifications.send_request_review_notification:
            _send_privacy_request_review_message_to_user(
                action_type=MessagingActionType.PRIVACY_REQUEST_REVIEW_DENY,
                identity_data=privacy_request.get_cached_identity_data(),
                rejection_reason=privacy_requests.reason,
            )

    return review_privacy_request(
        db=db,
        request_ids=privacy_requests.request_ids,
        process_request_function=_deny_request,
    )


@router.patch(
    PRIVACY_REQUEST_ACCESS_MANUAL_WEBHOOK_INPUT,
    status_code=HTTP_200_OK,
    dependencies=[Security(verify_oauth_client, scopes=[PRIVACY_REQUEST_UPLOAD_DATA])],
    response_model=None,
)
def upload_manual_webhook_data(
    *,
    connection_config: ConnectionConfig = Depends(_get_connection_config),
    privacy_request_id: str,
    db: Session = Depends(deps.get_db),
    input_data: Dict[str, Any],
) -> None:
    """Upload manual input for the privacy request for the fields defined on the access manual webhook.
    The data collected here is not included in the graph but uploaded directly to the user at the end
    of privacy request execution.

    Because a 'manual_webhook' ConnectionConfig has one AccessManualWebhook associated with it,
    we are using the ConnectionConfig key as the AccessManualWebhook identifier here.
    """
    privacy_request: PrivacyRequest = get_privacy_request_or_error(
        db, privacy_request_id
    )
    access_manual_webhook: AccessManualWebhook = get_access_manual_webhook_or_404(
        connection_config
    )

    if not privacy_request.status == PrivacyRequestStatus.requires_input:
        raise HTTPException(
            status_code=HTTP_400_BAD_REQUEST,
            detail=f"Invalid access manual webhook upload request: privacy request '{privacy_request.id}' status = {privacy_request.status.value}.",  # type: ignore
        )

    try:
        privacy_request.cache_manual_webhook_input(access_manual_webhook, input_data)
    except PydanticValidationError as exc:
        raise HTTPException(
            status_code=HTTP_422_UNPROCESSABLE_ENTITY, detail=exc.errors()
        )

    logger.info(
        "Input saved for access manual webhook '%s' for privacy_request '%s'.",
        access_manual_webhook,
        privacy_request,
    )


@router.get(
    PRIVACY_REQUEST_TRANSFER_TO_PARENT,
    status_code=HTTP_200_OK,
    dependencies=[Security(verify_oauth_client, scopes=[PRIVACY_REQUEST_TRANSFER])],
    response_model=Dict[str, Optional[List[Row]]],
)
def privacy_request_data_transfer(
    *,
    privacy_request_id: str,
    rule_key: str,
    db: Session = Depends(deps.get_db),
    cache: FidesopsRedis = Depends(deps.get_cache),
) -> Dict[str, Optional[List[Row]]]:
    """Transfer access request iinformation to the parent server."""
    privacy_request = PrivacyRequest.get(db=db, object_id=privacy_request_id)

    if not privacy_request:
        raise HTTPException(
            status_code=HTTP_404_NOT_FOUND,
            detail=f"No privacy request with id {privacy_request_id} found",
        )

    rule = Rule.filter(db=db, conditions=(Rule.key == rule_key)).first()
    if not rule:
        raise HTTPException(
            status_code=HTTP_404_NOT_FOUND,
            detail=f"Rule key {rule_key} not found",
        )

    value_dict: Dict[str, Optional[List[Row]]] = cache.get_encoded_objects_by_prefix(
        f"{privacy_request_id}__access_request"
    )

    if not value_dict:
        raise HTTPException(
            status_code=HTTP_404_NOT_FOUND,
            detail=f"No access request information found for privacy request id {privacy_request_id}",
        )

    access_result = {k.split("__")[-1]: v for k, v in value_dict.items()}
    datasets = DatasetConfig.all(db=db)
    if not datasets:
        raise HTTPException(
            status_code=HTTP_404_NOT_FOUND,
            detail=f"No datasets found for privacy request {privacy_request_id}",
        )

    dataset_graphs = [dataset_config.get_graph() for dataset_config in datasets]
    if not dataset_graphs:
        raise HTTPException(
            status_code=HTTP_404_NOT_FOUND,
            detail=f"No dataset graphs found for privacy request {privacy_request_id}",
        )
    dataset_graph = DatasetGraph(*dataset_graphs)
    target_categories = {target.data_category for target in rule.targets}
    filtered_results: Optional[Dict[str, Optional[List[Row]]]] = filter_data_categories(
        access_result,  # type: ignore
        target_categories,
        dataset_graph.data_category_field_mapping,
    )

    if filtered_results is None:
        raise HTTPException(
            status_code=404,
            detail=f"No results found for privacy request {privacy_request_id}",
        )

    return filtered_results


@router.get(
    PRIVACY_REQUEST_ACCESS_MANUAL_WEBHOOK_INPUT,
    status_code=HTTP_200_OK,
    dependencies=[Security(verify_oauth_client, scopes=[PRIVACY_REQUEST_VIEW_DATA])],
    response_model=Optional[ManualWebhookData],
)
def view_uploaded_manual_webhook_data(
    *,
    connection_config: ConnectionConfig = Depends(_get_connection_config),
    privacy_request_id: str,
    db: Session = Depends(deps.get_db),
) -> Optional[ManualWebhookData]:
    """
    View uploaded data for this privacy request for the given access manual webhook

    If no data exists for this webhook, we just return all fields as None.
    If we have missing or extra fields saved, we'll just return the overlap between what is saved and what is defined on the webhook.

    If checked=False, data must be reviewed before submission. The privacy request should not be submitted as-is.
    """
    privacy_request: PrivacyRequest = get_privacy_request_or_error(
        db, privacy_request_id
    )
    access_manual_webhook: AccessManualWebhook = get_access_manual_webhook_or_404(
        connection_config
    )

    if not privacy_request.status == PrivacyRequestStatus.requires_input:
        raise HTTPException(
            status_code=HTTP_400_BAD_REQUEST,
            detail=f"Invalid access manual webhook upload request: privacy request "
            f"'{privacy_request.id}' status = {privacy_request.status.value}.",  # type: ignore
        )

    try:
        logger.info(
            "Retrieving input data for access manual webhook '%s' for privacy request '%s'.",
            connection_config.key,
            privacy_request.id,
        )
        data: Dict[str, Any] = privacy_request.get_manual_webhook_input_strict(
            access_manual_webhook
        )
        checked = True
    except (
        PydanticValidationError,
        ManualWebhookFieldsUnset,
        NoCachedManualWebhookEntry,
    ) as exc:
        logger.info(exc)
        data = privacy_request.get_manual_webhook_input_non_strict(
            manual_webhook=access_manual_webhook
        )
        checked = False

    return ManualWebhookData(checked=checked, fields=data)


@router.post(
    PRIVACY_REQUEST_RESUME_FROM_REQUIRES_INPUT,
    status_code=HTTP_200_OK,
    response_model=PrivacyRequestResponse,
    dependencies=[
        Security(verify_oauth_client, scopes=[PRIVACY_REQUEST_CALLBACK_RESUME])
    ],
)
async def resume_privacy_request_from_requires_input(
    privacy_request_id: str,
    *,
    db: Session = Depends(deps.get_db),
) -> PrivacyRequestResponse:
    """Resume a privacy request from 'requires_input' status."""
    privacy_request: PrivacyRequest = get_privacy_request_or_error(
        db, privacy_request_id
    )

    if privacy_request.status != PrivacyRequestStatus.requires_input:
        raise HTTPException(
            status_code=HTTP_400_BAD_REQUEST,
            detail=f"Cannot resume privacy request from 'requires_input': privacy request '{privacy_request.id}' status = {privacy_request.status.value}.",  # type: ignore
        )

    access_manual_webhooks: List[AccessManualWebhook] = AccessManualWebhook.get_enabled(
        db
    )
    try:
        for manual_webhook in access_manual_webhooks:
            privacy_request.get_manual_webhook_input_strict(manual_webhook)
    except (
        NoCachedManualWebhookEntry,
        PydanticValidationError,
        ManualWebhookFieldsUnset,
    ) as exc:
        raise HTTPException(
            status_code=HTTP_400_BAD_REQUEST,
            detail=f"Cannot resume privacy request. {exc}",
        )

    logger.info(
        "Resuming privacy request '%s' after manual inputs verified",
        privacy_request_id,
    )

    privacy_request.status = PrivacyRequestStatus.in_processing
    privacy_request.save(db=db)
    queue_privacy_request(
        privacy_request_id=privacy_request.id,
    )

    return privacy_request


def _create_privacy_request(
    db: Session,
    data: conlist(PrivacyRequestCreate),  # type: ignore
    authenticated: bool = False,
) -> BulkPostPrivacyRequests:
    """Creates privacy requests.

    If authenticated is True the identity verification step is bypassed.
    """
    if not CONFIG.redis.enabled:
        raise FunctionalityNotConfigured(
            "Application redis cache required, but it is currently disabled! Please update your application configuration to enable integration with a redis cache."
        )

    created = []
    failed = []
    # Optional fields to validate here are those that are both nullable in the DB, and exist
    # on the Pydantic schema

    logger.info("Starting creation for %s privacy requests", len(data))

    optional_fields = ["external_id", "started_processing_at", "finished_processing_at"]
    for privacy_request_data in data:
        if not any(privacy_request_data.identity.dict().values()):
            logger.warning(
                "Create failed for privacy request with no identity provided"
            )
            failure = {
                "message": "You must provide at least one identity to process",
                "data": privacy_request_data,
            }
            failed.append(failure)
            continue

        logger.info("Finding policy with key '%s'", privacy_request_data.policy_key)
        policy: Optional[Policy] = Policy.get_by(
            db=db,
            field="key",
            value=privacy_request_data.policy_key,
        )
        if policy is None:
            logger.warning(
                "Create failed for privacy request with invalid policy key %s'",
                privacy_request_data.policy_key,
            )

            failure = {
                "message": f"Policy with key {privacy_request_data.policy_key} does not exist",
                "data": privacy_request_data,
            }
            failed.append(failure)
            continue

        kwargs = build_required_privacy_request_kwargs(
            privacy_request_data.requested_at, policy.id
        )
        for field in optional_fields:
            attr = getattr(privacy_request_data, field)
            if attr is not None:
                kwargs[field] = attr

        try:
            privacy_request: PrivacyRequest = PrivacyRequest.create(db=db, data=kwargs)
            privacy_request.persist_identity(
                db=db, identity=privacy_request_data.identity
            )

            cache_data(
                privacy_request,
                policy,
                privacy_request_data.identity,
                privacy_request_data.encryption_key,
                None,
            )

            check_and_dispatch_error_notifications(db=db)

            if (
                not authenticated
                and CONFIG.execution.subject_identity_verification_required
            ):
                send_verification_code_to_user(
                    db, privacy_request, privacy_request_data.identity
                )
                created.append(privacy_request)
                continue  # Skip further processing for this privacy request
            if (
                not authenticated
                and CONFIG.notifications.send_request_receipt_notification
            ):
                _send_privacy_request_receipt_message_to_user(
                    policy, privacy_request_data.identity
                )
            if not CONFIG.execution.require_manual_request_approval:
                AuditLog.create(
                    db=db,
                    data={
                        "user_id": "system",
                        "privacy_request_id": privacy_request.id,
                        "action": AuditLogAction.approved,
                        "message": "",
                    },
                )
                queue_privacy_request(privacy_request.id)
        except MessageDispatchException as exc:
            kwargs["privacy_request_id"] = privacy_request.id
            logger.error("MessageDispatchException: %s", exc)
            failure = {
                "message": "Verification message could not be sent.",
                "data": kwargs,
            }
            failed.append(failure)
        except common_exceptions.RedisConnectionError as exc:
            logger.error("RedisConnectionError: %s", Pii(str(exc)))
            # Thrown when cache.ping() fails on cache connection retrieval
            raise HTTPException(
                status_code=HTTP_424_FAILED_DEPENDENCY,
                detail=exc.args[0],
            )
        except Exception as exc:
            logger.error("Exception: %s", Pii(str(exc)))
            failure = {
                "message": "This record could not be added",
                "data": kwargs,
            }
            failed.append(failure)
        else:
            created.append(privacy_request)

    return BulkPostPrivacyRequests(
        succeeded=created,
        failed=failed,
    )


def _process_privacy_request_restart(
    privacy_request: PrivacyRequest,
    failed_step: CurrentStep,
    failed_collection: Optional[CollectionAddress],
    db: Session,
) -> PrivacyRequestResponse:

    logger.info(
        "Restarting failed privacy request '%s' from '%s step, 'collection '%s'",
        privacy_request.id,
        failed_step,
        failed_collection,
    )

    privacy_request.status = PrivacyRequestStatus.in_processing
    privacy_request.save(db=db)
    queue_privacy_request(
        privacy_request_id=privacy_request.id,
        from_step=failed_step.value,
    )

    privacy_request.cache_failed_checkpoint_details()  # Reset failed step and collection to None

    return privacy_request<|MERGE_RESOLUTION|>--- conflicted
+++ resolved
@@ -127,10 +127,7 @@
 from fides.api.ops.schemas.redis_cache import Identity
 from fides.api.ops.service._verification import send_verification_code_to_user
 from fides.api.ops.service.messaging.message_dispatch_service import (
-<<<<<<< HEAD
-=======
     EMAIL_JOIN_STRING,
->>>>>>> ec7aee8b
     check_and_dispatch_error_notifications,
     dispatch_message_task,
 )
@@ -666,11 +663,7 @@
         )
 
     return PrivacyRequestNotificationInfo(
-<<<<<<< HEAD
-        email_addresses=[x for x in info[0].email.split(", ")],
-=======
         email_addresses=[x for x in info[0].email.split(EMAIL_JOIN_STRING)],
->>>>>>> ec7aee8b
         notify_after_failures=info[0].notify_after_failures,
     )
 
@@ -690,10 +683,6 @@
     *, db: Session = Depends(deps.get_db), request_body: PrivacyRequestNotificationInfo
 ) -> PrivacyRequestNotificationInfo:
     """Create or update list of email addresses and number of failures for privacy request notifications."""
-<<<<<<< HEAD
-    notification_info = {
-        "email": ", ".join(request_body.email_addresses),
-=======
     # If email_addresses is empty it means notifications were turned off and the email
     # information should be deleted from the database. In this situation an empty list
     # of email address is returned along with the notify_after_failures sent from the
@@ -710,7 +699,6 @@
 
     notification_info = {
         "email": EMAIL_JOIN_STRING.join(request_body.email_addresses),
->>>>>>> ec7aee8b
         "notify_after_failures": request_body.notify_after_failures,
     }
     info_check = PrivacyRequestNotifications.all(db)
