# pylint: disable=too-many-branches,too-many-lines, too-many-statements

import csv
import io
import logging
from collections import defaultdict
from datetime import datetime
from typing import Any, Callable, DefaultDict, Dict, List, Optional, Set, Union

import sqlalchemy
from fastapi import Body, Depends, HTTPException, Security
from fastapi.params import Query as FastAPIQuery
from fastapi_pagination import Page, Params
from fastapi_pagination.bases import AbstractPage
from fastapi_pagination.ext.sqlalchemy import paginate
from fideslib.models.audit_log import AuditLog, AuditLogAction
from fideslib.models.client import ClientDetail
from pydantic import ValidationError as PydanticValidationError
from pydantic import conlist
from sqlalchemy import cast, column, null
from sqlalchemy.orm import Query, Session
from sqlalchemy.sql.expression import nullslast
from starlette.responses import StreamingResponse
from starlette.status import (
    HTTP_200_OK,
    HTTP_400_BAD_REQUEST,
    HTTP_403_FORBIDDEN,
    HTTP_404_NOT_FOUND,
    HTTP_422_UNPROCESSABLE_ENTITY,
    HTTP_424_FAILED_DEPENDENCY,
)

from fides.api.ops import common_exceptions
from fides.api.ops.api import deps
<<<<<<< HEAD
from fides.api.ops.api.v1 import scope_registry as scopes
=======
>>>>>>> 12f650bd
from fides.api.ops.api.v1.endpoints.dataset_endpoints import _get_connection_config
from fides.api.ops.api.v1.endpoints.manual_webhook_endpoints import (
    get_access_manual_webhook_or_404,
)
from fides.api.ops.api.v1.scope_registry import (
    PRIVACY_REQUEST_CALLBACK_RESUME,
<<<<<<< HEAD
    PRIVACY_REQUEST_CREATE,
=======
    PRIVACY_REQUEST_NOTIFICATIONS_CREATE_OR_UPDATE,
    PRIVACY_REQUEST_NOTIFICATIONS_READ,
>>>>>>> 12f650bd
    PRIVACY_REQUEST_READ,
    PRIVACY_REQUEST_REVIEW,
    PRIVACY_REQUEST_UPLOAD_DATA,
    PRIVACY_REQUEST_VIEW_DATA,
)
from fides.api.ops.api.v1.urn_registry import (
    PRIVACY_REQUEST_ACCESS_MANUAL_WEBHOOK_INPUT,
    PRIVACY_REQUEST_APPROVE,
    PRIVACY_REQUEST_AUTHENTICATED,
    PRIVACY_REQUEST_BULK_RETRY,
    PRIVACY_REQUEST_DENY,
    PRIVACY_REQUEST_MANUAL_ERASURE,
    PRIVACY_REQUEST_MANUAL_INPUT,
    PRIVACY_REQUEST_NOTIFICATIONS,
    PRIVACY_REQUEST_RESUME,
    PRIVACY_REQUEST_RESUME_FROM_REQUIRES_INPUT,
    PRIVACY_REQUEST_RETRY,
    PRIVACY_REQUEST_VERIFY_IDENTITY,
    PRIVACY_REQUESTS,
    REQUEST_PREVIEW,
    REQUEST_STATUS_LOGS,
    V1_URL_PREFIX,
)
from fides.api.ops.common_exceptions import (
    FunctionalityNotConfigured,
    IdentityNotFoundException,
    IdentityVerificationException,
    ManualWebhookFieldsUnset,
    MessageDispatchException,
    NoCachedManualWebhookEntry,
    PolicyNotFoundException,
    TraversalError,
    ValidationError,
)
from fides.api.ops.graph.config import CollectionAddress
from fides.api.ops.graph.graph import DatasetGraph, Node
from fides.api.ops.graph.traversal import Traversal
from fides.api.ops.models.connectionconfig import ConnectionConfig
from fides.api.ops.models.datasetconfig import DatasetConfig
from fides.api.ops.models.manual_webhook import AccessManualWebhook
from fides.api.ops.models.policy import (
    ActionType,
    CurrentStep,
    Policy,
    PolicyPreWebhook,
)
from fides.api.ops.models.privacy_request import (
    CheckpointActionRequired,
    ExecutionLog,
    PrivacyRequest,
    PrivacyRequestNotifications,
    PrivacyRequestStatus,
    ProvidedIdentity,
    ProvidedIdentityType,
)
from fides.api.ops.schemas.dataset import (
    CollectionAddressResponse,
    DryRunDatasetResponse,
)
from fides.api.ops.schemas.external_https import PrivacyRequestResumeFormat
from fides.api.ops.schemas.messaging.messaging import (
    FidesopsMessage,
    MessagingActionType,
    RequestReceiptBodyParams,
    RequestReviewDenyBodyParams,
)
from fides.api.ops.schemas.privacy_request import (
    BulkPostPrivacyRequests,
    BulkReviewResponse,
    DenyPrivacyRequests,
    ExecutionLogDetailResponse,
    ManualWebhookData,
    PrivacyRequestCreate,
    PrivacyRequestNotificationInfo,
    PrivacyRequestResponse,
    PrivacyRequestVerboseResponse,
    ReviewPrivacyRequestIds,
    RowCountRequest,
    VerificationCode,
)
from fides.api.ops.schemas.redis_cache import Identity
from fides.api.ops.service._verification import send_verification_code_to_user
from fides.api.ops.service.messaging.message_dispatch_service import (
    check_and_dispatch_error_notifications,
    dispatch_message_task,
)
from fides.api.ops.service.privacy_request.request_runner_service import (
    queue_privacy_request,
)
from fides.api.ops.service.privacy_request.request_service import (
    build_required_privacy_request_kwargs,
    cache_data,
)
from fides.api.ops.task.graph_task import EMPTY_REQUEST, collect_queries
from fides.api.ops.task.task_resources import TaskResources
from fides.api.ops.tasks import MESSAGING_QUEUE_NAME
from fides.api.ops.util.api_router import APIRouter
from fides.api.ops.util.cache import FidesopsRedis
from fides.api.ops.util.collection_util import Row
from fides.api.ops.util.enums import ColumnSort
from fides.api.ops.util.logger import Pii
from fides.api.ops.util.oauth_util import verify_callback_oauth, verify_oauth_client
from fides.ctl.core.config import get_config

logger = logging.getLogger(__name__)
router = APIRouter(tags=["Privacy Requests"], prefix=V1_URL_PREFIX)
CONFIG = get_config()
EMBEDDED_EXECUTION_LOG_LIMIT = 50


def get_privacy_request_or_error(
    db: Session, privacy_request_id: str
) -> PrivacyRequest:
    """Load the privacy request or throw a 404"""
    logger.info("Finding privacy request with id '%s'", privacy_request_id)

    privacy_request = PrivacyRequest.get(db, object_id=privacy_request_id)

    if not privacy_request:
        raise HTTPException(
            status_code=HTTP_404_NOT_FOUND,
            detail=f"No privacy request found with id '{privacy_request_id}'.",
        )

    return privacy_request


@router.post(
    PRIVACY_REQUESTS,
    status_code=HTTP_200_OK,
    response_model=BulkPostPrivacyRequests,
)
async def create_privacy_request(
    *,
    db: Session = Depends(deps.get_db),
    data: conlist(PrivacyRequestCreate, max_items=50) = Body(...),  # type: ignore
) -> BulkPostPrivacyRequests:
    """
    Given a list of privacy request data elements, create corresponding PrivacyRequest objects
    or report failure and execute them within the Fidesops system.

    You cannot update privacy requests after they've been created.
    """
    return _create_privacy_request(db, data, False)


@router.post(
    PRIVACY_REQUEST_AUTHENTICATED,
    status_code=HTTP_200_OK,
    dependencies=[Security(verify_oauth_client, scopes=[PRIVACY_REQUEST_CREATE])],
    response_model=BulkPostPrivacyRequests,
)
async def create_privacy_request_authenticated(
    *,
    db: Session = Depends(deps.get_db),
    data: conlist(PrivacyRequestCreate, max_items=50) = Body(...),  # type: ignore
) -> BulkPostPrivacyRequests:
    """
    Given a list of privacy request data elements, create corresponding PrivacyRequest objects
    or report failure and execute them within the Fidesops system.

<<<<<<< HEAD
    You cannot update privacy requests after they've been created.
=======
            check_and_dispatch_error_notifications(db=db)

            if CONFIG.execution.subject_identity_verification_required:
                send_verification_code_to_user(
                    db, privacy_request, privacy_request_data.identity
                )
                created.append(privacy_request)
                continue  # Skip further processing for this privacy request
            if CONFIG.notifications.send_request_receipt_notification:
                _send_privacy_request_receipt_message_to_user(
                    policy, privacy_request_data.identity
                )
            if not CONFIG.execution.require_manual_request_approval:
                AuditLog.create(
                    db=db,
                    data={
                        "user_id": "system",
                        "privacy_request_id": privacy_request.id,
                        "action": AuditLogAction.approved,
                        "message": "",
                    },
                )
                queue_privacy_request(privacy_request.id)
        except MessageDispatchException as exc:
            kwargs["privacy_request_id"] = privacy_request.id
            logger.error("MessageDispatchException: %s", exc)
            failure = {
                "message": "Verification message could not be sent.",
                "data": kwargs,
            }
            failed.append(failure)
        except common_exceptions.RedisConnectionError as exc:
            logger.error("RedisConnectionError: %s", Pii(str(exc)))
            # Thrown when cache.ping() fails on cache connection retrieval
            raise HTTPException(
                status_code=HTTP_424_FAILED_DEPENDENCY,
                detail=exc.args[0],
            )
        except Exception as exc:
            logger.error("Exception: %s", Pii(str(exc)))
            failure = {
                "message": "This record could not be added",
                "data": kwargs,
            }
            failed.append(failure)
        else:
            created.append(privacy_request)
>>>>>>> 12f650bd

    This route requires authentication instead of using verification codes.
    """
    return _create_privacy_request(db, data, True)


def _send_privacy_request_receipt_message_to_user(
    policy: Optional[Policy], to_identity: Optional[Identity]
) -> None:
    """Helper function to send request receipt message to the user"""
    if not to_identity:
        logger.error(
            IdentityNotFoundException(
                "Identity was not found, so request receipt message could not be sent."
            )
        )
        return
    if not policy:
        logger.error(
            PolicyNotFoundException(
                "Policy was not found, so request receipt message could not be sent."
            )
        )
        return
    request_types: Set[str] = set()
    for action_type in ActionType:
        if policy.get_rules_for_action(action_type=ActionType(action_type)):
            request_types.add(action_type)
    dispatch_message_task.apply_async(
        queue=MESSAGING_QUEUE_NAME,
        kwargs={
            "message_meta": FidesopsMessage(
                action_type=MessagingActionType.PRIVACY_REQUEST_RECEIPT,
                body_params=RequestReceiptBodyParams(request_types=request_types),
            ).dict(),
            "service_type": CONFIG.notifications.notification_service_type,
            "to_identity": to_identity.dict(),
        },
    )


def privacy_request_csv_download(
    db: Session, privacy_request_query: Query
) -> StreamingResponse:
    """Download privacy requests as CSV for Admin UI"""
    f = io.StringIO()
    csv_file = csv.writer(f)

    csv_file.writerow(
        [
            "Time received",
            "Subject identity",
            "Policy key",
            "Request status",
            "Reviewer",
            "Time approved/denied",
            "Denial reason",
        ]
    )
    privacy_request_ids: List[str] = [r.id for r in privacy_request_query]
    denial_audit_log_query: Query = db.query(AuditLog).filter(
        AuditLog.action == AuditLogAction.denied,
        AuditLog.privacy_request_id.in_(privacy_request_ids),
    )
    denial_audit_logs: Dict[str, str] = {
        r.privacy_request_id: r.message for r in denial_audit_log_query
    }

    for pr in privacy_request_query:
        denial_reason = (
            denial_audit_logs[pr.id]
            if pr.status == PrivacyRequestStatus.denied and pr.id in denial_audit_logs
            else None
        )
        csv_file.writerow(
            [
                pr.created_at,
                pr.get_persisted_identity().dict(),
                pr.policy.key if pr.policy else None,
                pr.status.value if pr.status else None,
                pr.reviewed_by,
                pr.reviewed_at,
                denial_reason,
            ]
        )
    f.seek(0)
    response = StreamingResponse(f, media_type="text/csv")
    response.headers[
        "Content-Disposition"
    ] = f"attachment; filename=privacy_requests_download_{datetime.today().strftime('%Y-%m-%d')}.csv"
    return response


def execution_and_audit_logs_by_dataset_name(
    self: PrivacyRequest,
) -> DefaultDict[str, List["ExecutionLog"]]:
    """
    Returns a combined mapping of execution and audit logs for the given privacy request.

    Audit Logs are for the entire privacy request as a whole, while execution logs are created for specific collections.
    Logs here are grouped by dataset, but if it is an audit log, it is just given a fake dataset name, here "Request + status"
    ExecutionLogs for each dataset are truncated.

    Added as a conditional property to the PrivacyRequest class at runtime to
    show optionally embedded execution and audit logs.

    An example response might include your execution logs from your mongo db in one group, and execution logs from
    your postgres db in a different group, plus audit logs for when the request was approved and denied.
    """
    db: Session = Session.object_session(self)
    all_logs: DefaultDict[str, List[Union["AuditLog", "ExecutionLog"]]] = defaultdict(
        list
    )

    execution_log_query: Query = db.query(
        ExecutionLog.id,
        ExecutionLog.created_at,
        ExecutionLog.updated_at,
        ExecutionLog.message,
        cast(ExecutionLog.status, sqlalchemy.String).label("status"),
        ExecutionLog.privacy_request_id,
        ExecutionLog.dataset_name,
        ExecutionLog.collection_name,
        ExecutionLog.fields_affected,
        ExecutionLog.action_type,
        null().label("user_id"),
    ).filter(ExecutionLog.privacy_request_id == self.id)

    audit_log_query: Query = db.query(
        AuditLog.id,
        AuditLog.created_at,
        AuditLog.updated_at,
        AuditLog.message,
        cast(AuditLog.action.label("status"), sqlalchemy.String).label("status"),
        AuditLog.privacy_request_id,
        null().label("dataset_name"),
        null().label("collection_name"),
        null().label("fields_affected"),
        null().label("action_type"),
        AuditLog.user_id,
    ).filter(AuditLog.privacy_request_id == self.id)

    combined: Query = execution_log_query.union_all(audit_log_query)

    for log in combined.order_by(ExecutionLog.updated_at.asc()):
        dataset_name: str = log.dataset_name or f"Request {log.status}"

        if len(all_logs[dataset_name]) > EMBEDDED_EXECUTION_LOG_LIMIT - 1:
            continue
        all_logs[dataset_name].append(log)
    return all_logs


def _filter_privacy_request_queryset(
    db: Session,
    query: Query,
    request_id: Optional[str] = None,
    identity: Optional[str] = None,
    status: Optional[List[PrivacyRequestStatus]] = None,
    created_lt: Optional[datetime] = None,
    created_gt: Optional[datetime] = None,
    started_lt: Optional[datetime] = None,
    started_gt: Optional[datetime] = None,
    completed_lt: Optional[datetime] = None,
    completed_gt: Optional[datetime] = None,
    errored_lt: Optional[datetime] = None,
    errored_gt: Optional[datetime] = None,
    external_id: Optional[str] = None,
) -> Query:
    """
    Utility method to apply filters to our privacy request query.

    Status supports "or" filtering:
    ?status=approved&status=pending will be translated into an "or" query.
    """
    if any([completed_lt, completed_gt]) and any([errored_lt, errored_gt]):
        raise HTTPException(
            status_code=HTTP_400_BAD_REQUEST,
            detail="Cannot specify both succeeded and failed query params.",
        )

    for end, start, field_name in [
        [created_lt, created_gt, "created"],
        [completed_lt, completed_gt, "completed"],
        [errored_lt, errored_gt, "errored"],
        [started_lt, started_gt, "started"],
    ]:
        if end is None or start is None:
            continue

        if not (isinstance(end, datetime) and isinstance(start, datetime)):
            continue

        if end < start:
            # With date fields, if the start date is after the end date, return a 400
            # because no records will lie within this range.
            raise HTTPException(
                status_code=HTTP_400_BAD_REQUEST,
                detail=f"Value specified for {field_name}_lt: {end} must be after {field_name}_gt: {start}.",
            )

    if identity:
        hashed_identity = ProvidedIdentity.hash_value(value=identity)
        identities: Set[str] = {
            identity[0]
            for identity in ProvidedIdentity.filter(
                db=db,
                conditions=(
                    (ProvidedIdentity.hashed_value == hashed_identity)
                    & (ProvidedIdentity.privacy_request_id.isnot(None))
                ),
            ).values(column("privacy_request_id"))
        }
        query = query.filter(PrivacyRequest.id.in_(identities))
    # Further restrict all PrivacyRequests by query params
    if request_id:
        query = query.filter(PrivacyRequest.id.ilike(f"{request_id}%"))
    if external_id:
        query = query.filter(PrivacyRequest.external_id.ilike(f"{external_id}%"))
    if status:
        query = query.filter(PrivacyRequest.status.in_(status))
    if created_lt:
        query = query.filter(PrivacyRequest.created_at < created_lt)
    if created_gt:
        query = query.filter(PrivacyRequest.created_at > created_gt)
    if started_lt:
        query = query.filter(PrivacyRequest.started_processing_at < started_lt)
    if started_gt:
        query = query.filter(PrivacyRequest.started_processing_at > started_gt)
    if completed_lt:
        query = query.filter(
            PrivacyRequest.status == PrivacyRequestStatus.complete,
            PrivacyRequest.finished_processing_at < completed_lt,
        )
    if completed_gt:
        query = query.filter(
            PrivacyRequest.status == PrivacyRequestStatus.complete,
            PrivacyRequest.finished_processing_at > completed_gt,
        )
    if errored_lt:
        query = query.filter(
            PrivacyRequest.status == PrivacyRequestStatus.error,
            PrivacyRequest.finished_processing_at < errored_lt,
        )
    if errored_gt:
        query = query.filter(
            PrivacyRequest.status == PrivacyRequestStatus.error,
            PrivacyRequest.finished_processing_at > errored_gt,
        )

    return query


def _sort_privacy_request_queryset(
    query: Query, sort_field: str, sort_direction: ColumnSort
) -> Query:
    if hasattr(PrivacyRequest, sort_field) is False:
        raise HTTPException(
            status_code=HTTP_422_UNPROCESSABLE_ENTITY,
            detail=f"{sort_field} is not on PrivacyRequest",
        )

    sort_object_attribute = getattr(PrivacyRequest, sort_field)
    sort_func = getattr(sort_object_attribute, sort_direction)
    return query.order_by(nullslast(sort_func()))


def attach_resume_instructions(privacy_request: PrivacyRequest) -> None:
    """
    Temporarily update a paused/errored/requires_input privacy request object with instructions from the Redis cache
    about how to resume manually if applicable.
    """
    resume_endpoint: Optional[str] = None
    action_required_details: Optional[CheckpointActionRequired] = None

    if privacy_request.status == PrivacyRequestStatus.paused:
        action_required_details = privacy_request.get_paused_collection_details()

        if action_required_details:
            # Graph is paused on a specific collection
            resume_endpoint = (
                PRIVACY_REQUEST_MANUAL_ERASURE
                if action_required_details.step == CurrentStep.erasure
                else PRIVACY_REQUEST_MANUAL_INPUT
            )
        else:
            # Graph is paused on a pre-processing webhook
            resume_endpoint = PRIVACY_REQUEST_RESUME

    elif privacy_request.status == PrivacyRequestStatus.error:
        action_required_details = privacy_request.get_failed_checkpoint_details()
        resume_endpoint = PRIVACY_REQUEST_RETRY

    elif privacy_request.status == PrivacyRequestStatus.requires_input:
        # No action required details because this doesn't need to resume from a
        # specific step or collection
        resume_endpoint = PRIVACY_REQUEST_RESUME_FROM_REQUIRES_INPUT

    if action_required_details:
        action_required_details.step = action_required_details.step.value  # type: ignore
        action_required_details.collection = (
            action_required_details.collection.value if action_required_details.collection else None  # type: ignore
        )

    privacy_request.action_required_details = action_required_details
    # replaces the placeholder in the url with the privacy request id
    privacy_request.resume_endpoint = (
        resume_endpoint.format(privacy_request_id=privacy_request.id)
        if resume_endpoint
        else None
    )


@router.get(
    PRIVACY_REQUESTS,
<<<<<<< HEAD
    dependencies=[Security(verify_oauth_client, scopes=[scopes.PRIVACY_REQUEST_READ])],
=======
    dependencies=[Security(verify_oauth_client, scopes=[PRIVACY_REQUEST_READ])],
>>>>>>> 12f650bd
    response_model=Page[
        Union[
            PrivacyRequestVerboseResponse,
            PrivacyRequestResponse,
        ]
    ],
)
def get_request_status(
    *,
    db: Session = Depends(deps.get_db),
    params: Params = Depends(),
    request_id: Optional[str] = None,
    identity: Optional[str] = None,
    status: Optional[List[PrivacyRequestStatus]] = FastAPIQuery(
        default=None
    ),  # type:ignore
    created_lt: Optional[datetime] = None,
    created_gt: Optional[datetime] = None,
    started_lt: Optional[datetime] = None,
    started_gt: Optional[datetime] = None,
    completed_lt: Optional[datetime] = None,
    completed_gt: Optional[datetime] = None,
    errored_lt: Optional[datetime] = None,
    errored_gt: Optional[datetime] = None,
    external_id: Optional[str] = None,
    verbose: Optional[bool] = False,
    include_identities: Optional[bool] = False,
    download_csv: Optional[bool] = False,
    sort_field: str = "created_at",
    sort_direction: ColumnSort = ColumnSort.DESC,
) -> Union[StreamingResponse, AbstractPage[PrivacyRequest]]:
    """Returns PrivacyRequest information. Supports a variety of optional query params.

    To fetch a single privacy request, use the request_id query param `?request_id=`.
    To see individual execution logs, use the verbose query param `?verbose=True`.
    """
    logger.info("Finding all request statuses with pagination params %s", params)

    query = db.query(PrivacyRequest)
    query = _filter_privacy_request_queryset(
        db,
        query,
        request_id,
        identity,
        status,
        created_lt,
        created_gt,
        started_lt,
        started_gt,
        completed_lt,
        completed_gt,
        errored_lt,
        errored_gt,
        external_id,
    )

    logger.info(
        "Sorting requests by field: %s and direction: %s", sort_field, sort_direction
    )
    query = _sort_privacy_request_queryset(query, sort_field, sort_direction)

    if download_csv:
        # Returning here if download_csv param was specified
        logger.info("Downloading privacy requests as csv")
        return privacy_request_csv_download(db, query)

    # Conditionally embed execution log details in the response.
    if verbose:
        logger.info("Finding execution and audit log details")
        PrivacyRequest.execution_and_audit_logs_by_dataset = property(
            execution_and_audit_logs_by_dataset_name
        )
    else:
        PrivacyRequest.execution_and_audit_logs_by_dataset = property(lambda self: None)

    paginated = paginate(query, params)
    if include_identities:
        # Conditionally include the cached identity data in the response if
        # it is explicitly requested
        for item in paginated.items:  # type: ignore
            item.identity = item.get_persisted_identity().dict()
            attach_resume_instructions(item)
    else:
        for item in paginated.items:  # type: ignore
            attach_resume_instructions(item)

    return paginated


@router.get(
    REQUEST_STATUS_LOGS,
<<<<<<< HEAD
    dependencies=[Security(verify_oauth_client, scopes=[scopes.PRIVACY_REQUEST_READ])],
=======
    dependencies=[Security(verify_oauth_client, scopes=[PRIVACY_REQUEST_READ])],
>>>>>>> 12f650bd
    response_model=Page[ExecutionLogDetailResponse],
)
def get_request_status_logs(
    privacy_request_id: str,
    *,
    db: Session = Depends(deps.get_db),
    params: Params = Depends(),
) -> AbstractPage[ExecutionLog]:
    """Returns all the execution logs associated with a given privacy request ordered by updated asc."""

    get_privacy_request_or_error(db, privacy_request_id)

    logger.info(
        "Finding all execution logs for privacy request %s with params '%s'",
        privacy_request_id,
        params,
    )

    return paginate(
        ExecutionLog.query(db=db)
        .filter(ExecutionLog.privacy_request_id == privacy_request_id)
        .order_by(ExecutionLog.updated_at.asc()),
        params,
    )


@router.get(
    PRIVACY_REQUEST_NOTIFICATIONS,
    status_code=HTTP_200_OK,
    response_model=PrivacyRequestNotificationInfo,
    dependencies=[
        Security(
            verify_oauth_client,
            scopes=[PRIVACY_REQUEST_NOTIFICATIONS_READ],
        )
    ],
)
def get_privacy_request_notification_info(
    *, db: Session = Depends(deps.get_db)
) -> PrivacyRequestNotificationInfo:
    """Retrieve privacy request notification email addresses and number of failures to trigger notifications."""
    info = PrivacyRequestNotifications.all(db)

    if not info:
        raise HTTPException(
            status_code=HTTP_404_NOT_FOUND,
            detail="No privacy request notification info found",
        )

    return PrivacyRequestNotificationInfo(
        email_addresses=[x for x in info[0].email.split(", ")],
        notify_after_failures=info[0].notify_after_failures,
    )


@router.put(
    PRIVACY_REQUEST_NOTIFICATIONS,
    status_code=HTTP_200_OK,
    response_model=PrivacyRequestNotificationInfo,
    dependencies=[
        Security(
            verify_oauth_client,
            scopes=[PRIVACY_REQUEST_NOTIFICATIONS_CREATE_OR_UPDATE],
        )
    ],
)
def create_or_update_privacy_request_notifications(
    *, db: Session = Depends(deps.get_db), request_body: PrivacyRequestNotificationInfo
) -> PrivacyRequestNotificationInfo:
    """Create or update list of email addresses and number of failures for privacy request notifications."""
    notification_info = {
        "email": ", ".join(request_body.email_addresses),
        "notify_after_failures": request_body.notify_after_failures,
    }
    info_check = PrivacyRequestNotifications.all(db)
    if info_check:
        info = info_check[0].update(db=db, data=notification_info)
        return PrivacyRequestNotificationInfo(
            email_addresses=info.email.split(", "),
            notify_after_failures=info.notify_after_failures,
        )

    info = PrivacyRequestNotifications.create(db=db, data=notification_info)
    return PrivacyRequestNotificationInfo(
        email_addresses=info.email.split(", "),
        notify_after_failures=info.notify_after_failures,
    )


@router.put(
    REQUEST_PREVIEW,
    status_code=HTTP_200_OK,
    response_model=List[DryRunDatasetResponse],
    dependencies=[Security(verify_oauth_client, scopes=[PRIVACY_REQUEST_READ])],
)
def get_request_preview_queries(
    *,
    db: Session = Depends(deps.get_db),
    dataset_keys: Optional[List[str]] = Body(None),
) -> List[DryRunDatasetResponse]:
    """Returns dry run queries given a list of dataset ids.  If a dataset references another dataset, both dataset
    keys must be in the request body."""
    dataset_configs: List[DatasetConfig] = []
    if not dataset_keys:
        dataset_configs = DatasetConfig.all(db=db)
        if not dataset_configs:
            raise HTTPException(
                status_code=HTTP_404_NOT_FOUND,
                detail="No datasets could be found",
            )
    else:
        for dataset_key in dataset_keys:
            dataset_config = DatasetConfig.get_by(
                db=db, field="fides_key", value=dataset_key
            )
            if not dataset_config:
                raise HTTPException(
                    status_code=HTTP_404_NOT_FOUND,
                    detail=f"No dataset with id '{dataset_key}'",
                )
            dataset_configs.append(dataset_config)
    try:
        connection_configs: List[ConnectionConfig] = [
            ConnectionConfig.get(db=db, object_id=dataset.connection_config_id)
            for dataset in dataset_configs
        ]

        try:
            dataset_graph: DatasetGraph = DatasetGraph(
                *[dataset.get_graph() for dataset in dataset_configs]
            )
        except ValidationError as exc:
            raise HTTPException(
                status_code=HTTP_400_BAD_REQUEST,
                detail=f"{exc}. Make sure all referenced datasets are included in the request body.",
            )

        identity_seed: Dict[str, str] = {
            k: "something" for k in dataset_graph.identity_keys.values()
        }
        traversal: Traversal = Traversal(dataset_graph, identity_seed)
        queries: Dict[CollectionAddress, str] = collect_queries(
            traversal,
            TaskResources(EMPTY_REQUEST, Policy(), connection_configs, db),
        )
        return [
            DryRunDatasetResponse(
                collectionAddress=CollectionAddressResponse(
                    dataset=key.dataset, collection=key.collection
                ),
                query=value,
            )
            for key, value in queries.items()
        ]
    except TraversalError as err:
        logger.info("Dry run failed: %s", err)
        raise HTTPException(
            status_code=HTTP_400_BAD_REQUEST,
            detail="Dry run failed",
        )


@router.post(
    PRIVACY_REQUEST_RESUME,
    status_code=HTTP_200_OK,
    response_model=PrivacyRequestResponse,
)
async def resume_privacy_request(
    privacy_request_id: str,
    *,
    db: Session = Depends(deps.get_db),
    webhook: PolicyPreWebhook = Security(
        verify_callback_oauth, scopes=[PRIVACY_REQUEST_CALLBACK_RESUME]
    ),
    webhook_callback: PrivacyRequestResumeFormat,
) -> PrivacyRequestResponse:
    """Resume running a privacy request after it was paused by a Pre-Execution webhook"""
    privacy_request = get_privacy_request_or_error(db, privacy_request_id)
    # We don't want to persist derived identities because they have not been provided
    # by the end user
    privacy_request.cache_identity(webhook_callback.derived_identity)  # type: ignore

    if privacy_request.status != PrivacyRequestStatus.paused:
        raise HTTPException(
            status_code=HTTP_400_BAD_REQUEST,
            detail=f"Invalid resume request: privacy request '{privacy_request.id}' status = {privacy_request.status.value}.",  # type: ignore
        )

    logger.info(
        "Resuming privacy request '%s' from webhook '%s'",
        privacy_request_id,
        webhook.key,
    )

    privacy_request.status = PrivacyRequestStatus.in_processing
    privacy_request.save(db=db)

    queue_privacy_request(
        privacy_request_id=privacy_request.id,
        from_webhook_id=webhook.id,
    )
    return privacy_request


def validate_manual_input(
    manual_rows: List[Row],
    collection: CollectionAddress,
    dataset_graph: DatasetGraph,
) -> None:
    """Validate manually-added data for a collection.

    The specified collection must exist and all fields must be previously defined.
    """
    for row in manual_rows:
        for field_name in row:
            if not dataset_graph.nodes[collection].contains_field(
                lambda f: f.name == field_name  # pylint: disable=W0640
            ):
                raise HTTPException(
                    status_code=HTTP_422_UNPROCESSABLE_ENTITY,
                    detail=f"Cannot save manual rows. No '{field_name}' field defined on the '{collection.value}' collection.",
                )


async def resume_privacy_request_with_manual_input(
    privacy_request_id: str,
    db: Session,
    expected_paused_step: CurrentStep,
    manual_rows: List[Row] = [],
    manual_count: Optional[int] = None,
) -> PrivacyRequest:
    """Resume privacy request after validating and caching manual data for an access or an erasure request.

    This assumes the privacy request is being resumed from a specific collection in the graph.
    """
    privacy_request: PrivacyRequest = get_privacy_request_or_error(
        db, privacy_request_id
    )
    if privacy_request.status != PrivacyRequestStatus.paused:
        raise HTTPException(
            status_code=HTTP_400_BAD_REQUEST,
            detail=f"Invalid resume request: privacy request '{privacy_request.id}' "  # type: ignore
            f"status = {privacy_request.status.value}. Privacy request is not paused.",
        )

    paused_details: Optional[
        CheckpointActionRequired
    ] = privacy_request.get_paused_collection_details()
    if not paused_details:
        raise HTTPException(
            status_code=HTTP_400_BAD_REQUEST,
            detail=f"Cannot resume privacy request '{privacy_request.id}'; no paused details.",
        )

    paused_step: CurrentStep = paused_details.step
    paused_collection: Optional[CollectionAddress] = paused_details.collection

    if paused_step != expected_paused_step:
        raise HTTPException(
            status_code=HTTP_400_BAD_REQUEST,
            detail=f"Collection '{paused_collection}' is paused at the {paused_step.value} step. Pass in manual data instead to "
            f"'{PRIVACY_REQUEST_MANUAL_ERASURE if paused_step == CurrentStep.erasure else PRIVACY_REQUEST_MANUAL_INPUT}' to resume.",
        )

    datasets = DatasetConfig.all(db=db)
    dataset_graphs = [dataset_config.get_graph() for dataset_config in datasets]
    dataset_graph = DatasetGraph(*dataset_graphs)

    if not paused_collection:
        raise HTTPException(
            status_code=HTTP_422_UNPROCESSABLE_ENTITY,
            detail="Cannot save manual data on paused collection. No paused collection saved'.",
        )

    node: Optional[Node] = dataset_graph.nodes.get(paused_collection)
    if not node:
        raise HTTPException(
            status_code=HTTP_422_UNPROCESSABLE_ENTITY,
            detail=f"Cannot save manual data. No collection in graph with name: '{paused_collection.value}'.",
        )

    if paused_step == CurrentStep.access:
        validate_manual_input(manual_rows, paused_collection, dataset_graph)
        logger.info(
            "Caching manual input for privacy request '%s', collection: '%s'",
            privacy_request_id,
            paused_collection,
        )
        privacy_request.cache_manual_input(paused_collection, manual_rows)

    elif paused_step == CurrentStep.erasure:
        logger.info(
            "Caching manually erased row count for privacy request '%s', collection: '%s'",
            privacy_request_id,
            paused_collection,
        )
        privacy_request.cache_manual_erasure_count(paused_collection, manual_count)  # type: ignore

    logger.info(
        "Resuming privacy request '%s', %s step, from collection '%s'",
        privacy_request_id,
        paused_step.value,
        paused_collection.value,
    )

    privacy_request.status = PrivacyRequestStatus.in_processing
    privacy_request.save(db=db)

    queue_privacy_request(
        privacy_request_id=privacy_request.id,
        from_step=paused_step.value,
    )

    return privacy_request


@router.post(
    PRIVACY_REQUEST_MANUAL_INPUT,
    status_code=HTTP_200_OK,
    response_model=PrivacyRequestResponse,
    dependencies=[
        Security(verify_oauth_client, scopes=[PRIVACY_REQUEST_CALLBACK_RESUME])
    ],
)
async def resume_with_manual_input(
    privacy_request_id: str,
    *,
    db: Session = Depends(deps.get_db),
    manual_rows: List[Row],
) -> PrivacyRequestResponse:
    """Resume a privacy request by passing in manual input for the paused collection.

    If there's no manual data to submit, pass in an empty list to resume the privacy request.
    """
    return await resume_privacy_request_with_manual_input(
        privacy_request_id=privacy_request_id,
        db=db,
        expected_paused_step=CurrentStep.access,
        manual_rows=manual_rows,
    )


@router.post(
    PRIVACY_REQUEST_MANUAL_ERASURE,
    status_code=HTTP_200_OK,
    response_model=PrivacyRequestResponse,
    dependencies=[
        Security(verify_oauth_client, scopes=[PRIVACY_REQUEST_CALLBACK_RESUME])
    ],
)
async def resume_with_erasure_confirmation(
    privacy_request_id: str,
    *,
    db: Session = Depends(deps.get_db),
    cache: FidesopsRedis = Depends(deps.get_cache),
    manual_count: RowCountRequest,
) -> PrivacyRequestResponse:
    """Resume the erasure portion of privacy request by passing in the number of rows that were manually masked.

    If no rows were masked, pass in a 0 to resume the privacy request.
    """
    return await resume_privacy_request_with_manual_input(
        privacy_request_id=privacy_request_id,
        db=db,
        expected_paused_step=CurrentStep.erasure,
        manual_count=manual_count.row_count,
    )


@router.post(
    PRIVACY_REQUEST_BULK_RETRY,
    status_code=HTTP_200_OK,
    response_model=BulkPostPrivacyRequests,
    dependencies=[
        Security(verify_oauth_client, scopes=[PRIVACY_REQUEST_CALLBACK_RESUME])
    ],
)
async def bulk_restart_privacy_request_from_failure(
    privacy_request_ids: List[str],
    *,
    db: Session = Depends(deps.get_db),
) -> BulkPostPrivacyRequests:
    """Bulk restart a of privacy request from failure."""

    succeeded: List[PrivacyRequestResponse] = []
    failed: List[Dict[str, Any]] = []

    #    privacy_request = PrivacyRequest.get(db, object_id=request_id)

    for privacy_request_id in privacy_request_ids:
        privacy_request = PrivacyRequest.get(db, object_id=privacy_request_id)

        if not privacy_request:
            failed.append(
                {
                    "message": f"No privacy request found with id '{privacy_request_id}'",
                    "data": {"privacy_request_id": privacy_request_id},
                }
            )
            continue

        if privacy_request.status != PrivacyRequestStatus.error:
            failed.append(
                {
                    "message": f"Cannot restart privacy request from failure: privacy request '{privacy_request.id}' status = {privacy_request.status.value}.",
                    "data": {"privacy_request_id": privacy_request_id},
                }
            )
            continue

        failed_details: Optional[
            CheckpointActionRequired
        ] = privacy_request.get_failed_checkpoint_details()
        if not failed_details:
            failed.append(
                {
                    "message": f"Cannot restart privacy request from failure '{privacy_request.id}'; no failed step or collection.",
                    "data": {"privacy_request_id": privacy_request_id},
                }
            )
            continue

        succeeded.append(
            _process_privacy_request_restart(
                privacy_request, failed_details.step, failed_details.collection, db
            )
        )

    return BulkPostPrivacyRequests(succeeded=succeeded, failed=failed)


@router.post(
    PRIVACY_REQUEST_RETRY,
    status_code=HTTP_200_OK,
    response_model=PrivacyRequestResponse,
    dependencies=[
        Security(verify_oauth_client, scopes=[PRIVACY_REQUEST_CALLBACK_RESUME])
    ],
)
async def restart_privacy_request_from_failure(
    privacy_request_id: str,
    *,
    db: Session = Depends(deps.get_db),
) -> PrivacyRequestResponse:
    """Restart a privacy request from failure"""
    privacy_request: PrivacyRequest = get_privacy_request_or_error(
        db, privacy_request_id
    )

    if privacy_request.status != PrivacyRequestStatus.error:
        raise HTTPException(
            status_code=HTTP_400_BAD_REQUEST,
            detail=f"Cannot restart privacy request from failure: privacy request '{privacy_request.id}' status = {privacy_request.status.value}.",  # type: ignore
        )

    failed_details: Optional[
        CheckpointActionRequired
    ] = privacy_request.get_failed_checkpoint_details()
    if not failed_details:
        raise HTTPException(
            status_code=HTTP_400_BAD_REQUEST,
            detail=f"Cannot restart privacy request from failure '{privacy_request.id}'; no failed step or collection.",
        )

    return _process_privacy_request_restart(
        privacy_request, failed_details.step, failed_details.collection, db
    )


def review_privacy_request(
    db: Session,
    request_ids: List[str],
    process_request_function: Callable,
) -> BulkReviewResponse:
    """Helper method shared between the approve and deny privacy request endpoints"""
    succeeded: List[PrivacyRequest] = []
    failed: List[Dict[str, Any]] = []

    for request_id in request_ids:
        privacy_request = PrivacyRequest.get(db, object_id=request_id)
        if not privacy_request:
            failed.append(
                {
                    "message": f"No privacy request found with id '{request_id}'",
                    "data": {"privacy_request_id": request_id},
                }
            )
            continue

        if privacy_request.status != PrivacyRequestStatus.pending:
            failed.append(
                {
                    "message": "Cannot transition status",
                    "data": PrivacyRequestResponse.from_orm(privacy_request),
                }
            )
            continue

        try:
            process_request_function(privacy_request)
        except Exception:
            failure = {
                "message": "Privacy request could not be updated",
                "data": PrivacyRequestResponse.from_orm(privacy_request),
            }
            failed.append(failure)
        else:
            succeeded.append(privacy_request)

    return BulkReviewResponse(
        succeeded=succeeded,
        failed=failed,
    )


def _send_privacy_request_review_message_to_user(
    action_type: MessagingActionType,
    identity_data: Dict[str, Any],
    rejection_reason: Optional[str],
) -> None:
    """Helper method to send review notification message to user, shared between approve and deny"""
    if not identity_data:
        logger.error(
            IdentityNotFoundException(
                "Identity was not found, so request review message could not be sent."
            )
        )
    to_identity: Identity = Identity(
        email=identity_data.get(ProvidedIdentityType.email.value),
        phone_number=identity_data.get(ProvidedIdentityType.phone_number.value),
    )
    dispatch_message_task.apply_async(
        queue=MESSAGING_QUEUE_NAME,
        kwargs={
            "message_meta": FidesopsMessage(
                action_type=action_type,
                body_params=RequestReviewDenyBodyParams(
                    rejection_reason=rejection_reason
                )
                if action_type is MessagingActionType.PRIVACY_REQUEST_REVIEW_DENY
                else None,
            ).dict(),
            "service_type": CONFIG.notifications.notification_service_type,
            "to_identity": to_identity.dict(),
        },
    )


@router.post(
    PRIVACY_REQUEST_VERIFY_IDENTITY,
    status_code=HTTP_200_OK,
    response_model=PrivacyRequestResponse,
)
async def verify_identification_code(
    privacy_request_id: str,
    *,
    db: Session = Depends(deps.get_db),
    provided_code: VerificationCode,
) -> PrivacyRequestResponse:
    """Verify the supplied identity verification code.

    If successful, and we don't need separate manual request approval, queue the privacy request
    for execution.
    """

    privacy_request: PrivacyRequest = get_privacy_request_or_error(
        db, privacy_request_id
    )
    try:
        privacy_request.verify_identity(db, provided_code.code)
        policy: Optional[Policy] = Policy.get(
            db=db, object_id=privacy_request.policy_id
        )
        if CONFIG.notifications.send_request_receipt_notification:
            _send_privacy_request_receipt_message_to_user(
                policy, privacy_request.get_persisted_identity()
            )
    except IdentityVerificationException as exc:
        raise HTTPException(status_code=HTTP_400_BAD_REQUEST, detail=exc.message)
    except PermissionError as exc:
        logger.info("Invalid verification code provided for %s.", privacy_request.id)
        raise HTTPException(status_code=HTTP_403_FORBIDDEN, detail=exc.args[0])

    logger.info("Identity verified for %s.", privacy_request.id)

    if not CONFIG.execution.require_manual_request_approval:
        AuditLog.create(
            db=db,
            data={
                "user_id": "system",
                "privacy_request_id": privacy_request.id,
                "action": AuditLogAction.approved,
                "message": "",
            },
        )
        queue_privacy_request(privacy_request.id)

    return privacy_request


@router.patch(
    PRIVACY_REQUEST_APPROVE,
    status_code=HTTP_200_OK,
    response_model=BulkReviewResponse,
)
def approve_privacy_request(
    *,
    db: Session = Depends(deps.get_db),
    client: ClientDetail = Security(
        verify_oauth_client,
        scopes=[PRIVACY_REQUEST_REVIEW],
    ),
    privacy_requests: ReviewPrivacyRequestIds,
) -> BulkReviewResponse:
    """Approve and dispatch a list of privacy requests and/or report failure"""
    user_id = client.user_id

    def _approve_request(privacy_request: PrivacyRequest) -> None:
        """Method for how to process requests - approved"""
        privacy_request.status = PrivacyRequestStatus.approved
        privacy_request.reviewed_at = datetime.utcnow()
        privacy_request.reviewed_by = user_id
        privacy_request.save(db=db)
        AuditLog.create(
            db=db,
            data={
                "user_id": user_id,
                "privacy_request_id": privacy_request.id,
                "action": AuditLogAction.approved,
                "message": "",
            },
        )
        if CONFIG.notifications.send_request_review_notification:
            _send_privacy_request_review_message_to_user(
                action_type=MessagingActionType.PRIVACY_REQUEST_REVIEW_APPROVE,
                identity_data=privacy_request.get_cached_identity_data(),
                rejection_reason=None,
            )

        queue_privacy_request(privacy_request_id=privacy_request.id)

    return review_privacy_request(
        db=db,
        request_ids=privacy_requests.request_ids,
        process_request_function=_approve_request,
    )


@router.patch(
    PRIVACY_REQUEST_DENY,
    status_code=HTTP_200_OK,
    response_model=BulkReviewResponse,
)
def deny_privacy_request(
    *,
    db: Session = Depends(deps.get_db),
    client: ClientDetail = Security(
        verify_oauth_client,
        scopes=[PRIVACY_REQUEST_REVIEW],
    ),
    privacy_requests: DenyPrivacyRequests,
) -> BulkReviewResponse:
    """Deny a list of privacy requests and/or report failure"""
    user_id = client.user_id

    def _deny_request(
        privacy_request: PrivacyRequest,
    ) -> None:
        """Method for how to process requests - denied"""
        privacy_request.status = PrivacyRequestStatus.denied
        privacy_request.reviewed_at = datetime.utcnow()
        privacy_request.reviewed_by = user_id
        privacy_request.save(db=db)
        AuditLog.create(
            db=db,
            data={
                "user_id": user_id,
                "privacy_request_id": privacy_request.id,
                "action": AuditLogAction.denied,
                "message": privacy_requests.reason,
            },
        )
        if CONFIG.notifications.send_request_review_notification:
            _send_privacy_request_review_message_to_user(
                action_type=MessagingActionType.PRIVACY_REQUEST_REVIEW_DENY,
                identity_data=privacy_request.get_cached_identity_data(),
                rejection_reason=privacy_requests.reason,
            )

    return review_privacy_request(
        db=db,
        request_ids=privacy_requests.request_ids,
        process_request_function=_deny_request,
    )


@router.patch(
    PRIVACY_REQUEST_ACCESS_MANUAL_WEBHOOK_INPUT,
    status_code=HTTP_200_OK,
    dependencies=[Security(verify_oauth_client, scopes=[PRIVACY_REQUEST_UPLOAD_DATA])],
    response_model=None,
)
def upload_manual_webhook_data(
    *,
    connection_config: ConnectionConfig = Depends(_get_connection_config),
    privacy_request_id: str,
    db: Session = Depends(deps.get_db),
    input_data: Dict[str, Any],
) -> None:
    """Upload manual input for the privacy request for the fields defined on the access manual webhook.
    The data collected here is not included in the graph but uploaded directly to the user at the end
    of privacy request execution.

    Because a 'manual_webhook' ConnectionConfig has one AccessManualWebhook associated with it,
    we are using the ConnectionConfig key as the AccessManualWebhook identifier here.
    """
    privacy_request: PrivacyRequest = get_privacy_request_or_error(
        db, privacy_request_id
    )
    access_manual_webhook: AccessManualWebhook = get_access_manual_webhook_or_404(
        connection_config
    )

    if not privacy_request.status == PrivacyRequestStatus.requires_input:
        raise HTTPException(
            status_code=HTTP_400_BAD_REQUEST,
            detail=f"Invalid access manual webhook upload request: privacy request '{privacy_request.id}' status = {privacy_request.status.value}.",  # type: ignore
        )

    try:
        privacy_request.cache_manual_webhook_input(access_manual_webhook, input_data)
    except PydanticValidationError as exc:
        raise HTTPException(
            status_code=HTTP_422_UNPROCESSABLE_ENTITY, detail=exc.errors()
        )

    logger.info(
        "Input saved for access manual webhook '%s' for privacy_request '%s'.",
        access_manual_webhook,
        privacy_request,
    )


@router.get(
    PRIVACY_REQUEST_ACCESS_MANUAL_WEBHOOK_INPUT,
    status_code=HTTP_200_OK,
    dependencies=[Security(verify_oauth_client, scopes=[PRIVACY_REQUEST_VIEW_DATA])],
    response_model=Optional[ManualWebhookData],
)
def view_uploaded_manual_webhook_data(
    *,
    connection_config: ConnectionConfig = Depends(_get_connection_config),
    privacy_request_id: str,
    db: Session = Depends(deps.get_db),
) -> Optional[ManualWebhookData]:
    """
    View uploaded data for this privacy request for the given access manual webhook

    If no data exists for this webhook, we just return all fields as None.
    If we have missing or extra fields saved, we'll just return the overlap between what is saved and what is defined on the webhook.

    If checked=False, data must be reviewed before submission. The privacy request should not be submitted as-is.
    """
    privacy_request: PrivacyRequest = get_privacy_request_or_error(
        db, privacy_request_id
    )
    access_manual_webhook: AccessManualWebhook = get_access_manual_webhook_or_404(
        connection_config
    )

    if not privacy_request.status == PrivacyRequestStatus.requires_input:
        raise HTTPException(
            status_code=HTTP_400_BAD_REQUEST,
            detail=f"Invalid access manual webhook upload request: privacy request "
            f"'{privacy_request.id}' status = {privacy_request.status.value}.",  # type: ignore
        )

    try:
        logger.info(
            "Retrieving input data for access manual webhook '%s' for privacy request '%s'.",
            connection_config.key,
            privacy_request.id,
        )
        data: Dict[str, Any] = privacy_request.get_manual_webhook_input_strict(
            access_manual_webhook
        )
        checked = True
    except (
        PydanticValidationError,
        ManualWebhookFieldsUnset,
        NoCachedManualWebhookEntry,
    ) as exc:
        logger.info(exc)
        data = privacy_request.get_manual_webhook_input_non_strict(
            manual_webhook=access_manual_webhook
        )
        checked = False

    return ManualWebhookData(checked=checked, fields=data)


@router.post(
    PRIVACY_REQUEST_RESUME_FROM_REQUIRES_INPUT,
    status_code=HTTP_200_OK,
    response_model=PrivacyRequestResponse,
    dependencies=[
        Security(verify_oauth_client, scopes=[PRIVACY_REQUEST_CALLBACK_RESUME])
    ],
)
async def resume_privacy_request_from_requires_input(
    privacy_request_id: str,
    *,
    db: Session = Depends(deps.get_db),
) -> PrivacyRequestResponse:
    """Resume a privacy request from 'requires_input' status."""
    privacy_request: PrivacyRequest = get_privacy_request_or_error(
        db, privacy_request_id
    )

    if privacy_request.status != PrivacyRequestStatus.requires_input:
        raise HTTPException(
            status_code=HTTP_400_BAD_REQUEST,
            detail=f"Cannot resume privacy request from 'requires_input': privacy request '{privacy_request.id}' status = {privacy_request.status.value}.",  # type: ignore
        )

    access_manual_webhooks: List[AccessManualWebhook] = AccessManualWebhook.get_enabled(
        db
    )
    try:
        for manual_webhook in access_manual_webhooks:
            privacy_request.get_manual_webhook_input_strict(manual_webhook)
    except (
        NoCachedManualWebhookEntry,
        PydanticValidationError,
        ManualWebhookFieldsUnset,
    ) as exc:
        raise HTTPException(
            status_code=HTTP_400_BAD_REQUEST,
            detail=f"Cannot resume privacy request. {exc}",
        )

    logger.info(
        "Resuming privacy request '%s' after manual inputs verified",
        privacy_request_id,
    )

    privacy_request.status = PrivacyRequestStatus.in_processing
    privacy_request.save(db=db)
    queue_privacy_request(
        privacy_request_id=privacy_request.id,
    )

    return privacy_request


def _create_privacy_request(
    db: Session,
    data: conlist(PrivacyRequestCreate),  # type: ignore
    authenticated: bool = False,
) -> BulkPostPrivacyRequests:
    """Creates privacy requests.

    If authenticated is True the identity verification step is bypassed.
    """
    if not CONFIG.redis.enabled:
        raise FunctionalityNotConfigured(
            "Application redis cache required, but it is currently disabled! Please update your application configuration to enable integration with a redis cache."
        )

    created = []
    failed = []
    # Optional fields to validate here are those that are both nullable in the DB, and exist
    # on the Pydantic schema

    logger.info("Starting creation for %s privacy requests", len(data))

    optional_fields = ["external_id", "started_processing_at", "finished_processing_at"]
    for privacy_request_data in data:
        if not any(privacy_request_data.identity.dict().values()):
            logger.warning(
                "Create failed for privacy request with no identity provided"
            )
            failure = {
                "message": "You must provide at least one identity to process",
                "data": privacy_request_data,
            }
            failed.append(failure)
            continue

        logger.info("Finding policy with key '%s'", privacy_request_data.policy_key)
        policy: Optional[Policy] = Policy.get_by(
            db=db,
            field="key",
            value=privacy_request_data.policy_key,
        )
        if policy is None:
            logger.warning(
                "Create failed for privacy request with invalid policy key %s'",
                privacy_request_data.policy_key,
            )

            failure = {
                "message": f"Policy with key {privacy_request_data.policy_key} does not exist",
                "data": privacy_request_data,
            }
            failed.append(failure)
            continue

        kwargs = build_required_privacy_request_kwargs(
            privacy_request_data.requested_at, policy.id
        )
        for field in optional_fields:
            attr = getattr(privacy_request_data, field)
            if attr is not None:
                kwargs[field] = attr

        try:
            privacy_request: PrivacyRequest = PrivacyRequest.create(db=db, data=kwargs)
            privacy_request.persist_identity(
                db=db, identity=privacy_request_data.identity
            )

            cache_data(
                privacy_request,
                policy,
                privacy_request_data.identity,
                privacy_request_data.encryption_key,
                None,
            )

            if (
                not authenticated
                and CONFIG.execution.subject_identity_verification_required
            ):
                send_verification_code_to_user(
                    db, privacy_request, privacy_request_data.identity
                )
                created.append(privacy_request)
                continue  # Skip further processing for this privacy request
            if (
                not authenticated
                and CONFIG.notifications.send_request_receipt_notification
            ):
                _send_privacy_request_receipt_message_to_user(
                    policy, privacy_request_data.identity
                )
            if not CONFIG.execution.require_manual_request_approval:
                AuditLog.create(
                    db=db,
                    data={
                        "user_id": "system",
                        "privacy_request_id": privacy_request.id,
                        "action": AuditLogAction.approved,
                        "message": "",
                    },
                )
                queue_privacy_request(privacy_request.id)
        except MessageDispatchException as exc:
            kwargs["privacy_request_id"] = privacy_request.id
            logger.error("MessageDispatchException: %s", exc)
            failure = {
                "message": "Verification message could not be sent.",
                "data": kwargs,
            }
            failed.append(failure)
        except common_exceptions.RedisConnectionError as exc:
            logger.error("RedisConnectionError: %s", Pii(str(exc)))
            # Thrown when cache.ping() fails on cache connection retrieval
            raise HTTPException(
                status_code=HTTP_424_FAILED_DEPENDENCY,
                detail=exc.args[0],
            )
        except Exception as exc:
            logger.error("Exception: %s", Pii(str(exc)))
            failure = {
                "message": "This record could not be added",
                "data": kwargs,
            }
            failed.append(failure)
        else:
            created.append(privacy_request)

    return BulkPostPrivacyRequests(
        succeeded=created,
        failed=failed,
    )


def _process_privacy_request_restart(
    privacy_request: PrivacyRequest,
    failed_step: CurrentStep,
    failed_collection: Optional[CollectionAddress],
    db: Session,
) -> PrivacyRequestResponse:

    logger.info(
        "Restarting failed privacy request '%s' from '%s step, 'collection '%s'",
        privacy_request.id,
        failed_step,
        failed_collection,
    )

    privacy_request.status = PrivacyRequestStatus.in_processing
    privacy_request.save(db=db)
    queue_privacy_request(
        privacy_request_id=privacy_request.id,
        from_step=failed_step.value,
    )

    privacy_request.cache_failed_checkpoint_details()  # Reset failed step and collection to None

    return privacy_request<|MERGE_RESOLUTION|>--- conflicted
+++ resolved
@@ -32,22 +32,15 @@
 
 from fides.api.ops import common_exceptions
 from fides.api.ops.api import deps
-<<<<<<< HEAD
-from fides.api.ops.api.v1 import scope_registry as scopes
-=======
->>>>>>> 12f650bd
 from fides.api.ops.api.v1.endpoints.dataset_endpoints import _get_connection_config
 from fides.api.ops.api.v1.endpoints.manual_webhook_endpoints import (
     get_access_manual_webhook_or_404,
 )
 from fides.api.ops.api.v1.scope_registry import (
     PRIVACY_REQUEST_CALLBACK_RESUME,
-<<<<<<< HEAD
     PRIVACY_REQUEST_CREATE,
-=======
     PRIVACY_REQUEST_NOTIFICATIONS_CREATE_OR_UPDATE,
     PRIVACY_REQUEST_NOTIFICATIONS_READ,
->>>>>>> 12f650bd
     PRIVACY_REQUEST_READ,
     PRIVACY_REQUEST_REVIEW,
     PRIVACY_REQUEST_UPLOAD_DATA,
@@ -209,57 +202,7 @@
     Given a list of privacy request data elements, create corresponding PrivacyRequest objects
     or report failure and execute them within the Fidesops system.
 
-<<<<<<< HEAD
     You cannot update privacy requests after they've been created.
-=======
-            check_and_dispatch_error_notifications(db=db)
-
-            if CONFIG.execution.subject_identity_verification_required:
-                send_verification_code_to_user(
-                    db, privacy_request, privacy_request_data.identity
-                )
-                created.append(privacy_request)
-                continue  # Skip further processing for this privacy request
-            if CONFIG.notifications.send_request_receipt_notification:
-                _send_privacy_request_receipt_message_to_user(
-                    policy, privacy_request_data.identity
-                )
-            if not CONFIG.execution.require_manual_request_approval:
-                AuditLog.create(
-                    db=db,
-                    data={
-                        "user_id": "system",
-                        "privacy_request_id": privacy_request.id,
-                        "action": AuditLogAction.approved,
-                        "message": "",
-                    },
-                )
-                queue_privacy_request(privacy_request.id)
-        except MessageDispatchException as exc:
-            kwargs["privacy_request_id"] = privacy_request.id
-            logger.error("MessageDispatchException: %s", exc)
-            failure = {
-                "message": "Verification message could not be sent.",
-                "data": kwargs,
-            }
-            failed.append(failure)
-        except common_exceptions.RedisConnectionError as exc:
-            logger.error("RedisConnectionError: %s", Pii(str(exc)))
-            # Thrown when cache.ping() fails on cache connection retrieval
-            raise HTTPException(
-                status_code=HTTP_424_FAILED_DEPENDENCY,
-                detail=exc.args[0],
-            )
-        except Exception as exc:
-            logger.error("Exception: %s", Pii(str(exc)))
-            failure = {
-                "message": "This record could not be added",
-                "data": kwargs,
-            }
-            failed.append(failure)
-        else:
-            created.append(privacy_request)
->>>>>>> 12f650bd
 
     This route requires authentication instead of using verification codes.
     """
@@ -575,11 +518,7 @@
 
 @router.get(
     PRIVACY_REQUESTS,
-<<<<<<< HEAD
-    dependencies=[Security(verify_oauth_client, scopes=[scopes.PRIVACY_REQUEST_READ])],
-=======
     dependencies=[Security(verify_oauth_client, scopes=[PRIVACY_REQUEST_READ])],
->>>>>>> 12f650bd
     response_model=Page[
         Union[
             PrivacyRequestVerboseResponse,
@@ -671,11 +610,7 @@
 
 @router.get(
     REQUEST_STATUS_LOGS,
-<<<<<<< HEAD
-    dependencies=[Security(verify_oauth_client, scopes=[scopes.PRIVACY_REQUEST_READ])],
-=======
     dependencies=[Security(verify_oauth_client, scopes=[PRIVACY_REQUEST_READ])],
->>>>>>> 12f650bd
     response_model=Page[ExecutionLogDetailResponse],
 )
 def get_request_status_logs(
