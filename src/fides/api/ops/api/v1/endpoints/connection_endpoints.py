from __future__ import annotations

from typing import List, Optional

from fastapi import Depends, HTTPException
from fastapi.params import Query, Security
from fastapi_pagination import Page, Params
from fastapi_pagination.bases import AbstractPage
from fastapi_pagination.ext.sqlalchemy import paginate
<<<<<<< HEAD
from fideslang.validation import FidesKey
from fideslib.exceptions import KeyOrNameAlreadyExists
=======
from loguru import logger
>>>>>>> 56d2633c
from pydantic import ValidationError, conlist
from sqlalchemy import or_
from sqlalchemy.orm import Session
from sqlalchemy_utils import escape_like
from starlette.status import (
    HTTP_200_OK,
    HTTP_204_NO_CONTENT,
    HTTP_404_NOT_FOUND,
    HTTP_422_UNPROCESSABLE_ENTITY,
)

from fides.api.ops.api import deps
from fides.api.ops.api.v1.scope_registry import (
    CONNECTION_CREATE_OR_UPDATE,
    CONNECTION_DELETE,
    CONNECTION_READ,
)
from fides.api.ops.api.v1.urn_registry import (
    CONNECTION_BY_KEY,
    CONNECTION_SECRETS,
    CONNECTION_TEST,
    CONNECTIONS,
    SAAS_CONFIG,
    V1_URL_PREFIX,
)
from fides.api.ops.common_exceptions import (
    ClientUnsuccessfulException,
    ConnectionException,
)
from fides.api.ops.common_exceptions import ValidationError as FidesopsValidationError
from fides.api.ops.models.connectionconfig import (
    ConnectionConfig,
    ConnectionTestStatus,
    ConnectionType,
)
from fides.api.ops.models.manual_webhook import AccessManualWebhook
from fides.api.ops.models.privacy_request import PrivacyRequest, PrivacyRequestStatus
from fides.api.ops.schemas.api import BulkUpdateFailed
from fides.api.ops.schemas.connection_configuration import (
    connection_secrets_schemas,
    get_connection_secrets_schema,
)
from fides.api.ops.schemas.connection_configuration.connection_config import (
    BulkPutConnectionConfiguration,
    ConnectionConfigurationResponse,
    CreateConnectionConfiguration,
    SystemType,
    TestStatus,
)
from fides.api.ops.schemas.connection_configuration.connection_secrets import (
    ConnectionConfigSecretsSchema,
    TestStatusMessage,
)
from fides.api.ops.schemas.connection_configuration.connection_secrets_saas import (
    validate_saas_secrets_external_references,
)
from fides.api.ops.service.connectors import get_connector
from fides.api.ops.service.privacy_request.request_runner_service import (
    queue_privacy_request,
)
from fides.api.ops.util.api_router import APIRouter
from fides.api.ops.util.logger import Pii
from fides.api.ops.util.oauth_util import verify_oauth_client
from fides.lib.exceptions import KeyOrNameAlreadyExists

router = APIRouter(tags=["Connections"], prefix=V1_URL_PREFIX)


def get_connection_config_or_error(
    db: Session, connection_key: FidesKey
) -> ConnectionConfig:
    """Helper to load the ConnectionConfig object or throw a 404"""
    connection_config = ConnectionConfig.get_by(db, field="key", value=connection_key)
    logger.info("Finding connection configuration with key '{}'", connection_key)
    if not connection_config:
        raise HTTPException(
            status_code=HTTP_404_NOT_FOUND,
            detail=f"No connection configuration found with key '{connection_key}'.",
        )
    return connection_config


@router.get(
    CONNECTIONS,
    dependencies=[Security(verify_oauth_client, scopes=[CONNECTION_READ])],
    response_model=Page[ConnectionConfigurationResponse],
)
def get_connections(
    *,
    db: Session = Depends(deps.get_db),
    params: Params = Depends(),
    search: Optional[str] = None,
    disabled: Optional[bool] = None,
    test_status: Optional[TestStatus] = None,
    system_type: Optional[SystemType] = None,
    connection_type: Optional[List[str]] = Query(default=None),  # type: ignore
) -> AbstractPage[ConnectionConfig]:
    """Returns all connection configurations in the database.
    Optionally filter the key, name, and description with a search query param.

    Can also filter on disabled, connection_type, test_status, and system_type.

    Connection_type supports "or" filtering:
    ?connection_type=postgres&connection_type=mongo will be translated
    into an "or" query. This parameter can also be used to filter by specific
    SaaS connector types.
    """
    logger.info(
        "Finding connection configurations with pagination params {} and search query: '{}'.",
        params,
        search if search else "",
    )
    query = ConnectionConfig.query(db)

    if search:
        query = query.filter(
            or_(
                ConnectionConfig.key.ilike(f"%{escape_like(search)}%"),
                ConnectionConfig.name.ilike(f"%{escape_like(search)}%"),
                ConnectionConfig.description.ilike(f"%{escape_like(search)}%"),
            )
        )

    if connection_type:
        connection_types = []
        saas_connection_types = []
        for ct in connection_type:
            ct = ct.lower()
            try:
                conn_type = ConnectionType(ct)
                connection_types.append(conn_type)
            except ValueError:
                # if not a ConnectionType enum, assume it's
                # a SaaS type, since those are dynamic
                saas_connection_types.append(ct)
        query = query.filter(
            or_(
                ConnectionConfig.connection_type.in_(connection_types),
                ConnectionConfig.saas_config["type"].astext.in_(saas_connection_types),
            )
        )

    if disabled is not None:
        query = query.filter(ConnectionConfig.disabled == disabled)

    if test_status:
        query = query.filter(
            ConnectionConfig.last_test_succeeded.is_(test_status.str_to_bool())
        )

    if system_type:
        if system_type == SystemType.saas:
            query = query.filter(
                ConnectionConfig.connection_type == ConnectionType.saas
            )
        elif system_type == SystemType.manual:
            query = query.filter(
                ConnectionConfig.connection_type == ConnectionType.manual
            )
        elif system_type == SystemType.database:
            query = query.filter(
                ConnectionConfig.connection_type.notin_(
                    [ConnectionType.saas, ConnectionType.manual]
                )
            )

    return paginate(
        query.order_by(ConnectionConfig.name.asc()),
        params=params,
    )


@router.get(
    CONNECTION_BY_KEY,
    dependencies=[Security(verify_oauth_client, scopes=[CONNECTION_READ])],
    response_model=ConnectionConfigurationResponse,
)
def get_connection_detail(
    connection_key: FidesKey, db: Session = Depends(deps.get_db)
) -> ConnectionConfig:
    """Returns connection configuration with matching key."""
    return get_connection_config_or_error(db, connection_key)


@router.patch(
    CONNECTIONS,
    dependencies=[Security(verify_oauth_client, scopes=[CONNECTION_CREATE_OR_UPDATE])],
    status_code=HTTP_200_OK,
    response_model=BulkPutConnectionConfiguration,
)
def patch_connections(
    *,
    db: Session = Depends(deps.get_db),
    configs: conlist(CreateConnectionConfiguration, max_items=50),  # type: ignore
) -> BulkPutConnectionConfiguration:
    """
    Given a list of connection config data elements, create or update corresponding ConnectionConfig objects
    or report failure

    If the key in the payload exists, it will be used to update an existing ConnectionConfiguration.
    Otherwise, a new ConnectionConfiguration will be created for you.

    Note that ConnectionConfiguration.secrets are not updated through this endpoint.
    """
    created_or_updated: List[ConnectionConfig] = []
    failed: List[BulkUpdateFailed] = []
    logger.info("Starting bulk upsert for {} connection configuration(s)", len(configs))

    for config in configs:
        orig_data = config.dict().copy()
        try:
            connection_config = ConnectionConfig.create_or_update(
                db, data=config.dict()
            )
            created_or_updated.append(connection_config)
        except KeyOrNameAlreadyExists as exc:
            logger.warning(
                "Create/update failed for connection config with key '{}': {}",
                config.key,
                exc,
            )
            failed.append(
                BulkUpdateFailed(
                    message=exc.args[0],
                    data=orig_data,
                )
            )
        except Exception:
            logger.warning(
                "Create/update failed for connection config with key '{}'.", config.key
            )
            failed.append(
                BulkUpdateFailed(
                    message="This connection configuration could not be added.",
                    data=orig_data,
                )
            )

    # Check if possibly disabling a manual webhook here causes us to need to queue affected privacy requests
    requeue_requires_input_requests(db)

    return BulkPutConnectionConfiguration(
        succeeded=created_or_updated,
        failed=failed,
    )


@router.delete(
    CONNECTION_BY_KEY,
    dependencies=[Security(verify_oauth_client, scopes=[CONNECTION_DELETE])],
    status_code=HTTP_204_NO_CONTENT,
)
def delete_connection(
    connection_key: FidesKey, *, db: Session = Depends(deps.get_db)
) -> None:
    """Removes the connection configuration with matching key."""
    connection_config = get_connection_config_or_error(db, connection_key)
    connection_type = connection_config.connection_type
    logger.info("Deleting connection config with key '{}'.", connection_key)
    connection_config.delete(db)

    # Access Manual Webhooks are cascade deleted if their ConnectionConfig is deleted,
    # so we queue any privacy requests that are no longer blocked by webhooks
    if connection_type == ConnectionType.manual_webhook:
        requeue_requires_input_requests(db)


def validate_secrets(
    db: Session,
    request_body: connection_secrets_schemas,
    connection_config: ConnectionConfig,
) -> ConnectionConfigSecretsSchema:
    """Validate incoming connection configuration secrets."""

    connection_type = connection_config.connection_type
    saas_config = connection_config.get_saas_config()
    if connection_type == ConnectionType.saas and saas_config is None:
        raise HTTPException(
            status_code=HTTP_422_UNPROCESSABLE_ENTITY,
            detail="A SaaS config to validate the secrets is unavailable for this "
            f"connection config, please add one via {SAAS_CONFIG}",
        )

    try:
        schema = get_connection_secrets_schema(connection_type.value, saas_config)  # type: ignore
        logger.info(
            "Validating secrets on connection config with key '{}'",
            connection_config.key,
        )
        connection_secrets = schema.parse_obj(request_body)
    except ValidationError as e:
        raise HTTPException(
            status_code=HTTP_422_UNPROCESSABLE_ENTITY, detail=e.errors()
        )

    # SaaS secrets with external references must go through extra validation
    if connection_type == ConnectionType.saas:
        try:
            validate_saas_secrets_external_references(db, schema, connection_secrets)  # type: ignore
        except FidesopsValidationError as e:
            raise HTTPException(
                status_code=HTTP_422_UNPROCESSABLE_ENTITY, detail=e.message
            )

    return connection_secrets


def connection_status(
    connection_config: ConnectionConfig, msg: str, db: Session = Depends(deps.get_db)
) -> TestStatusMessage:
    """Connect, verify with a trivial query or API request, and report the status."""

    connector = get_connector(connection_config)
    try:
        status: ConnectionTestStatus | None = connector.test_connection()

    except (ConnectionException, ClientUnsuccessfulException) as exc:
        logger.warning(
            "Connection test failed on {}: {}",
            connection_config.key,
            Pii(str(exc)),
        )
        connection_config.update_test_status(
            test_status=ConnectionTestStatus.failed, db=db
        )
        return TestStatusMessage(
            msg=msg,
            test_status=ConnectionTestStatus.failed,
            failure_reason=str(exc),
        )

    logger.info("Connection test {} on {}", status.value, connection_config.key)  # type: ignore
    connection_config.update_test_status(test_status=status, db=db)  # type: ignore

    return TestStatusMessage(
        msg=msg,
        test_status=status,
    )


@router.put(
    CONNECTION_SECRETS,
    status_code=HTTP_200_OK,
    dependencies=[Security(verify_oauth_client, scopes=[CONNECTION_CREATE_OR_UPDATE])],
    response_model=TestStatusMessage,
)
def put_connection_config_secrets(
    connection_key: FidesKey,
    *,
    db: Session = Depends(deps.get_db),
    unvalidated_secrets: connection_secrets_schemas,
    verify: Optional[bool] = True,
) -> TestStatusMessage:
    """
    Update secrets that will be used to connect to a specified connection_type.

    The specific secrets will be connection-dependent. For example, the components needed to connect to a Postgres DB
    will differ from Dynamo DB.
    """
    connection_config = get_connection_config_or_error(db, connection_key)

    connection_config.secrets = validate_secrets(
        db, unvalidated_secrets, connection_config
    ).dict()
    # Save validated secrets, regardless of whether they've been verified.
    logger.info("Updating connection config secrets for '{}'", connection_key)
    connection_config.save(db=db)

    msg = f"Secrets updated for ConnectionConfig with key: {connection_key}."
    if verify:
        return connection_status(connection_config, msg, db)

    return TestStatusMessage(msg=msg, test_status=None)


@router.get(
    CONNECTION_TEST,
    status_code=HTTP_200_OK,
    dependencies=[Security(verify_oauth_client, scopes=[CONNECTION_READ])],
    response_model=TestStatusMessage,
)
def test_connection_config_secrets(
    connection_key: FidesKey,
    *,
    db: Session = Depends(deps.get_db),
) -> TestStatusMessage:
    """
    Endpoint to test a connection at any time using the saved configuration secrets.
    """
    connection_config = get_connection_config_or_error(db, connection_key)
    msg = f"Test completed for ConnectionConfig with key: {connection_key}."
    return connection_status(connection_config, msg, db)


def requeue_requires_input_requests(db: Session) -> None:
    """
    Queue privacy requests with request status "requires_input" if they are no longer blocked by
    access manual webhooks.

    For use when all access manual webhooks have been either disabled or deleted, leaving privacy requests
    lingering in a "requires_input" state.
    """
    if not AccessManualWebhook.get_enabled(db):
        for pr in PrivacyRequest.filter(
            db=db,
            conditions=(PrivacyRequest.status == PrivacyRequestStatus.requires_input),
        ):
            logger.info(
                "Queuing privacy request '{} with '{}' status now that manual inputs are no longer required.",
                pr.id,
                pr.status.value,
            )
            pr.status = PrivacyRequestStatus.in_processing
            pr.save(db=db)
            queue_privacy_request(
                privacy_request_id=pr.id,
            )<|MERGE_RESOLUTION|>--- conflicted
+++ resolved
@@ -7,12 +7,8 @@
 from fastapi_pagination import Page, Params
 from fastapi_pagination.bases import AbstractPage
 from fastapi_pagination.ext.sqlalchemy import paginate
-<<<<<<< HEAD
 from fideslang.validation import FidesKey
-from fideslib.exceptions import KeyOrNameAlreadyExists
-=======
 from loguru import logger
->>>>>>> 56d2633c
 from pydantic import ValidationError, conlist
 from sqlalchemy import or_
 from sqlalchemy.orm import Session
