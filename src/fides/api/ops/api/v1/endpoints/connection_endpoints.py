from __future__ import annotations

from typing import List, Optional

from fastapi import Depends, HTTPException
from fastapi.params import Query, Security
from fastapi_pagination import Page, Params
from fastapi_pagination.bases import AbstractPage
from fastapi_pagination.ext.sqlalchemy import paginate
<<<<<<< HEAD
from fideslib.exceptions import KeyOrNameAlreadyExists
from loguru import logger
=======
>>>>>>> 89e4383b
from pydantic import ValidationError, conlist
from sqlalchemy import or_
from sqlalchemy.orm import Session
from sqlalchemy_utils import escape_like
from starlette.status import (
    HTTP_200_OK,
    HTTP_204_NO_CONTENT,
    HTTP_404_NOT_FOUND,
    HTTP_422_UNPROCESSABLE_ENTITY,
)

from fides.api.ops.api import deps
from fides.api.ops.api.v1.scope_registry import (
    CONNECTION_CREATE_OR_UPDATE,
    CONNECTION_DELETE,
    CONNECTION_READ,
)
from fides.api.ops.api.v1.urn_registry import (
    CONNECTION_BY_KEY,
    CONNECTION_SECRETS,
    CONNECTION_TEST,
    CONNECTIONS,
    SAAS_CONFIG,
    V1_URL_PREFIX,
)
from fides.api.ops.common_exceptions import (
    ClientUnsuccessfulException,
    ConnectionException,
)
from fides.api.ops.common_exceptions import ValidationError as FidesopsValidationError
from fides.api.ops.models.connectionconfig import (
    ConnectionConfig,
    ConnectionTestStatus,
    ConnectionType,
)
from fides.api.ops.models.manual_webhook import AccessManualWebhook
from fides.api.ops.models.privacy_request import PrivacyRequest, PrivacyRequestStatus
from fides.api.ops.schemas.api import BulkUpdateFailed
from fides.api.ops.schemas.connection_configuration import (
    connection_secrets_schemas,
    get_connection_secrets_schema,
)
from fides.api.ops.schemas.connection_configuration.connection_config import (
    BulkPutConnectionConfiguration,
    ConnectionConfigurationResponse,
    CreateConnectionConfiguration,
    SystemType,
    TestStatus,
)
from fides.api.ops.schemas.connection_configuration.connection_secrets import (
    ConnectionConfigSecretsSchema,
    TestStatusMessage,
)
from fides.api.ops.schemas.connection_configuration.connection_secrets_saas import (
    validate_saas_secrets_external_references,
)
from fides.api.ops.schemas.shared_schemas import FidesOpsKey
from fides.api.ops.service.connectors import get_connector
from fides.api.ops.service.privacy_request.request_runner_service import (
    queue_privacy_request,
)
from fides.api.ops.util.api_router import APIRouter
from fides.api.ops.util.logger import Pii
from fides.api.ops.util.oauth_util import verify_oauth_client
from fides.lib.exceptions import KeyOrNameAlreadyExists

router = APIRouter(tags=["Connections"], prefix=V1_URL_PREFIX)


def get_connection_config_or_error(
    db: Session, connection_key: FidesOpsKey
) -> ConnectionConfig:
    """Helper to load the ConnectionConfig object or throw a 404"""
    connection_config = ConnectionConfig.get_by(db, field="key", value=connection_key)
    logger.info("Finding connection configuration with key '{}'", connection_key)
    if not connection_config:
        raise HTTPException(
            status_code=HTTP_404_NOT_FOUND,
            detail=f"No connection configuration found with key '{connection_key}'.",
        )
    return connection_config


@router.get(
    CONNECTIONS,
    dependencies=[Security(verify_oauth_client, scopes=[CONNECTION_READ])],
    response_model=Page[ConnectionConfigurationResponse],
)
def get_connections(
    *,
    db: Session = Depends(deps.get_db),
    params: Params = Depends(),
    search: Optional[str] = None,
    disabled: Optional[bool] = None,
    test_status: Optional[TestStatus] = None,
    system_type: Optional[SystemType] = None,
    connection_type: Optional[List[str]] = Query(default=None),  # type: ignore
) -> AbstractPage[ConnectionConfig]:
    """Returns all connection configurations in the database.
    Optionally filter the key, name, and description with a search query param.

    Can also filter on disabled, connection_type, test_status, and system_type.

    Connection_type supports "or" filtering:
    ?connection_type=postgres&connection_type=mongo will be translated
    into an "or" query. This parameter can also be used to filter by specific
    SaaS connector types.
    """
    logger.info(
        "Finding connection configurations with pagination params {} and search query: '{}'.",
        params,
        search if search else "",
    )
    query = ConnectionConfig.query(db)

    if search:
        query = query.filter(
            or_(
                ConnectionConfig.key.ilike(f"%{escape_like(search)}%"),
                ConnectionConfig.name.ilike(f"%{escape_like(search)}%"),
                ConnectionConfig.description.ilike(f"%{escape_like(search)}%"),
            )
        )

    if connection_type:
        connection_types = []
        saas_connection_types = []
        for ct in connection_type:
            ct = ct.lower()
            try:
                conn_type = ConnectionType(ct)
                connection_types.append(conn_type)
            except ValueError:
                # if not a ConnectionType enum, assume it's
                # a SaaS type, since those are dynamic
                saas_connection_types.append(ct)
        query = query.filter(
            or_(
                ConnectionConfig.connection_type.in_(connection_types),
                ConnectionConfig.saas_config["type"].astext.in_(saas_connection_types),
            )
        )

    if disabled is not None:
        query = query.filter(ConnectionConfig.disabled == disabled)

    if test_status:
        query = query.filter(
            ConnectionConfig.last_test_succeeded.is_(test_status.str_to_bool())
        )

    if system_type:
        if system_type == SystemType.saas:
            query = query.filter(
                ConnectionConfig.connection_type == ConnectionType.saas
            )
        elif system_type == SystemType.manual:
            query = query.filter(
                ConnectionConfig.connection_type == ConnectionType.manual
            )
        elif system_type == SystemType.database:
            query = query.filter(
                ConnectionConfig.connection_type.notin_(
                    [ConnectionType.saas, ConnectionType.manual]
                )
            )

    return paginate(
        query.order_by(ConnectionConfig.name.asc()),
        params=params,
    )


@router.get(
    CONNECTION_BY_KEY,
    dependencies=[Security(verify_oauth_client, scopes=[CONNECTION_READ])],
    response_model=ConnectionConfigurationResponse,
)
def get_connection_detail(
    connection_key: FidesOpsKey, db: Session = Depends(deps.get_db)
) -> ConnectionConfig:
    """Returns connection configuration with matching key."""
    return get_connection_config_or_error(db, connection_key)


@router.patch(
    CONNECTIONS,
    dependencies=[Security(verify_oauth_client, scopes=[CONNECTION_CREATE_OR_UPDATE])],
    status_code=HTTP_200_OK,
    response_model=BulkPutConnectionConfiguration,
)
def patch_connections(
    *,
    db: Session = Depends(deps.get_db),
    configs: conlist(CreateConnectionConfiguration, max_items=50),  # type: ignore
) -> BulkPutConnectionConfiguration:
    """
    Given a list of connection config data elements, create or update corresponding ConnectionConfig objects
    or report failure

    If the key in the payload exists, it will be used to update an existing ConnectionConfiguration.
    Otherwise, a new ConnectionConfiguration will be created for you.

    Note that ConnectionConfiguration.secrets are not updated through this endpoint.
    """
    created_or_updated: List[ConnectionConfig] = []
    failed: List[BulkUpdateFailed] = []
    logger.info("Starting bulk upsert for {} connection configuration(s)", len(configs))

    for config in configs:
        orig_data = config.dict().copy()
        try:
            connection_config = ConnectionConfig.create_or_update(
                db, data=config.dict()
            )
            created_or_updated.append(connection_config)
        except KeyOrNameAlreadyExists as exc:
            logger.warning(
                "Create/update failed for connection config with key '{}': {}",
                config.key,
                exc,
            )
            failed.append(
                BulkUpdateFailed(
                    message=exc.args[0],
                    data=orig_data,
                )
            )
        except Exception:
            logger.warning(
                "Create/update failed for connection config with key '{}'.", config.key
            )
            failed.append(
                BulkUpdateFailed(
                    message="This connection configuration could not be added.",
                    data=orig_data,
                )
            )

    # Check if possibly disabling a manual webhook here causes us to need to queue affected privacy requests
    requeue_requires_input_requests(db)

    return BulkPutConnectionConfiguration(
        succeeded=created_or_updated,
        failed=failed,
    )


@router.delete(
    CONNECTION_BY_KEY,
    dependencies=[Security(verify_oauth_client, scopes=[CONNECTION_DELETE])],
    status_code=HTTP_204_NO_CONTENT,
)
def delete_connection(
    connection_key: FidesOpsKey, *, db: Session = Depends(deps.get_db)
) -> None:
    """Removes the connection configuration with matching key."""
    connection_config = get_connection_config_or_error(db, connection_key)
    connection_type = connection_config.connection_type
    logger.info("Deleting connection config with key '{}'.", connection_key)
    connection_config.delete(db)

    # Access Manual Webhooks are cascade deleted if their ConnectionConfig is deleted,
    # so we queue any privacy requests that are no longer blocked by webhooks
    if connection_type == ConnectionType.manual_webhook:
        requeue_requires_input_requests(db)


def validate_secrets(
    db: Session,
    request_body: connection_secrets_schemas,
    connection_config: ConnectionConfig,
) -> ConnectionConfigSecretsSchema:
    """Validate incoming connection configuration secrets."""

    connection_type = connection_config.connection_type
    saas_config = connection_config.get_saas_config()
    if connection_type == ConnectionType.saas and saas_config is None:
        raise HTTPException(
            status_code=HTTP_422_UNPROCESSABLE_ENTITY,
            detail="A SaaS config to validate the secrets is unavailable for this "
            f"connection config, please add one via {SAAS_CONFIG}",
        )

    try:
        schema = get_connection_secrets_schema(connection_type.value, saas_config)  # type: ignore
        logger.info(
            "Validating secrets on connection config with key '{}'",
            connection_config.key,
        )
        connection_secrets = schema.parse_obj(request_body)
    except ValidationError as e:
        raise HTTPException(
            status_code=HTTP_422_UNPROCESSABLE_ENTITY, detail=e.errors()
        )

    # SaaS secrets with external references must go through extra validation
    if connection_type == ConnectionType.saas:
        try:
            validate_saas_secrets_external_references(db, schema, connection_secrets)  # type: ignore
        except FidesopsValidationError as e:
            raise HTTPException(
                status_code=HTTP_422_UNPROCESSABLE_ENTITY, detail=e.message
            )

    return connection_secrets


def connection_status(
    connection_config: ConnectionConfig, msg: str, db: Session = Depends(deps.get_db)
) -> TestStatusMessage:
    """Connect, verify with a trivial query or API request, and report the status."""

    connector = get_connector(connection_config)
    try:
        status: ConnectionTestStatus | None = connector.test_connection()

    except (ConnectionException, ClientUnsuccessfulException) as exc:
        logger.warning(
            "Connection test failed on {}: {}",
            connection_config.key,
            Pii(str(exc)),
        )
        connection_config.update_test_status(
            test_status=ConnectionTestStatus.failed, db=db
        )
        return TestStatusMessage(
            msg=msg,
            test_status=ConnectionTestStatus.failed,
            failure_reason=str(exc),
        )

    logger.info("Connection test {} on {}", status.value, connection_config.key)  # type: ignore
    connection_config.update_test_status(test_status=status, db=db)  # type: ignore

    return TestStatusMessage(
        msg=msg,
        test_status=status,
    )


@router.put(
    CONNECTION_SECRETS,
    status_code=HTTP_200_OK,
    dependencies=[Security(verify_oauth_client, scopes=[CONNECTION_CREATE_OR_UPDATE])],
    response_model=TestStatusMessage,
)
def put_connection_config_secrets(
    connection_key: FidesOpsKey,
    *,
    db: Session = Depends(deps.get_db),
    unvalidated_secrets: connection_secrets_schemas,
    verify: Optional[bool] = True,
) -> TestStatusMessage:
    """
    Update secrets that will be used to connect to a specified connection_type.

    The specific secrets will be connection-dependent. For example, the components needed to connect to a Postgres DB
    will differ from Dynamo DB.
    """
    connection_config = get_connection_config_or_error(db, connection_key)

    connection_config.secrets = validate_secrets(
        db, unvalidated_secrets, connection_config
    ).dict()
    # Save validated secrets, regardless of whether they've been verified.
    logger.info("Updating connection config secrets for '{}'", connection_key)
    connection_config.save(db=db)

    msg = f"Secrets updated for ConnectionConfig with key: {connection_key}."
    if verify:
        return connection_status(connection_config, msg, db)

    return TestStatusMessage(msg=msg, test_status=None)


@router.get(
    CONNECTION_TEST,
    status_code=HTTP_200_OK,
    dependencies=[Security(verify_oauth_client, scopes=[CONNECTION_READ])],
    response_model=TestStatusMessage,
)
def test_connection_config_secrets(
    connection_key: FidesOpsKey,
    *,
    db: Session = Depends(deps.get_db),
) -> TestStatusMessage:
    """
    Endpoint to test a connection at any time using the saved configuration secrets.
    """
    connection_config = get_connection_config_or_error(db, connection_key)
    msg = f"Test completed for ConnectionConfig with key: {connection_key}."
    return connection_status(connection_config, msg, db)


def requeue_requires_input_requests(db: Session) -> None:
    """
    Queue privacy requests with request status "requires_input" if they are no longer blocked by
    access manual webhooks.

    For use when all access manual webhooks have been either disabled or deleted, leaving privacy requests
    lingering in a "requires_input" state.
    """
    if not AccessManualWebhook.get_enabled(db):
        for pr in PrivacyRequest.filter(
            db=db,
            conditions=(PrivacyRequest.status == PrivacyRequestStatus.requires_input),
        ):
            logger.info(
                "Queuing privacy request '{} with '{}' status now that manual inputs are no longer required.",
                pr.id,
                pr.status.value,
            )
            pr.status = PrivacyRequestStatus.in_processing
            pr.save(db=db)
            queue_privacy_request(
                privacy_request_id=pr.id,
            )<|MERGE_RESOLUTION|>--- conflicted
+++ resolved
@@ -7,11 +7,7 @@
 from fastapi_pagination import Page, Params
 from fastapi_pagination.bases import AbstractPage
 from fastapi_pagination.ext.sqlalchemy import paginate
-<<<<<<< HEAD
-from fideslib.exceptions import KeyOrNameAlreadyExists
 from loguru import logger
-=======
->>>>>>> 89e4383b
 from pydantic import ValidationError, conlist
 from sqlalchemy import or_
 from sqlalchemy.orm import Session
