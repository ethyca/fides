from __future__ import annotations

import logging
from typing import List, Optional

from fastapi import Depends, HTTPException
from fastapi.params import Query, Security
from fastapi_pagination import Page, Params
from fastapi_pagination.bases import AbstractPage
from fastapi_pagination.ext.sqlalchemy import paginate
from fideslib.exceptions import KeyOrNameAlreadyExists
from pydantic import ValidationError, conlist
from sqlalchemy import or_
from sqlalchemy.orm import Session
from sqlalchemy_utils import escape_like
from starlette.status import (
    HTTP_200_OK,
    HTTP_204_NO_CONTENT,
    HTTP_404_NOT_FOUND,
    HTTP_422_UNPROCESSABLE_ENTITY,
)

from fides.api.ops.api import deps
from fides.api.ops.api.v1.scope_registry import (
    CONNECTION_CREATE_OR_UPDATE,
    CONNECTION_DELETE,
    CONNECTION_READ,
)
from fides.api.ops.api.v1.urn_registry import (
    CONNECTION_BY_KEY,
    CONNECTION_SECRETS,
    CONNECTION_TEST,
    CONNECTIONS,
    SAAS_CONFIG,
    V1_URL_PREFIX,
)
from fides.api.ops.common_exceptions import (
    ClientUnsuccessfulException,
    ConnectionException,
)
<<<<<<< HEAD
from fides.api.ops.models.connectionconfig import (
    ConnectionConfig,
    ConnectionTestStatus,
    ConnectionType,
)
=======
from fides.api.ops.models.connectionconfig import ConnectionConfig, ConnectionType
from fides.api.ops.models.manual_webhook import AccessManualWebhook
from fides.api.ops.models.privacy_request import PrivacyRequest, PrivacyRequestStatus
>>>>>>> fa9ef622
from fides.api.ops.schemas.api import BulkUpdateFailed
from fides.api.ops.schemas.connection_configuration import (
    connection_secrets_schemas,
    get_connection_secrets_validator,
)
from fides.api.ops.schemas.connection_configuration.connection_config import (
    BulkPutConnectionConfiguration,
    ConnectionConfigurationResponse,
    CreateConnectionConfiguration,
    SystemType,
    TestStatus,
)
from fides.api.ops.schemas.connection_configuration.connection_secrets import (
    ConnectionConfigSecretsSchema,
    TestStatusMessage,
)
from fides.api.ops.schemas.shared_schemas import FidesOpsKey
from fides.api.ops.service.connectors import get_connector
from fides.api.ops.service.privacy_request.request_runner_service import (
    queue_privacy_request,
)
from fides.api.ops.util.api_router import APIRouter
from fides.api.ops.util.logger import Pii
from fides.api.ops.util.oauth_util import verify_oauth_client

router = APIRouter(tags=["Connections"], prefix=V1_URL_PREFIX)

logger = logging.getLogger(__name__)


def get_connection_config_or_error(
    db: Session, connection_key: FidesOpsKey
) -> ConnectionConfig:
    """Helper to load the ConnectionConfig object or throw a 404"""
    connection_config = ConnectionConfig.get_by(db, field="key", value=connection_key)
    logger.info("Finding connection configuration with key '%s'", connection_key)
    if not connection_config:
        raise HTTPException(
            status_code=HTTP_404_NOT_FOUND,
            detail=f"No connection configuration found with key '{connection_key}'.",
        )
    return connection_config


@router.get(
    CONNECTIONS,
    dependencies=[Security(verify_oauth_client, scopes=[CONNECTION_READ])],
    response_model=Page[ConnectionConfigurationResponse],
)
def get_connections(
    *,
    db: Session = Depends(deps.get_db),
    params: Params = Depends(),
    search: Optional[str] = None,
    disabled: Optional[bool] = None,
    test_status: Optional[TestStatus] = None,
    system_type: Optional[SystemType] = None,
    connection_type: Optional[List[ConnectionType]] = Query(
        default=None
    ),  # type:ignore
) -> AbstractPage[ConnectionConfig]:
    """Returns all connection configurations in the database.
    Optionally filter the key, name, and description with a search query param.

    Can also filter on disabled, connection_type, test_status, and system_type.

    Connection_type supports "or" filtering:
    ?connection_type=postgres&connection_type=mongo will be translated
    into an "or" query.
    """
    logger.info(
        "Finding connection configurations with pagination params %s and search query: '%s'.",
        params,
        search if search else "",
    )
    query = ConnectionConfig.query(db)

    if search:
        query = query.filter(
            or_(
                ConnectionConfig.key.ilike(f"%{escape_like(search)}%"),
                ConnectionConfig.name.ilike(f"%{escape_like(search)}%"),
                ConnectionConfig.description.ilike(f"%{escape_like(search)}%"),
            )
        )

    if connection_type:
        query = query.filter(ConnectionConfig.connection_type.in_(connection_type))

    if disabled is not None:
        query = query.filter(ConnectionConfig.disabled == disabled)

    if test_status:
        query = query.filter(
            ConnectionConfig.last_test_succeeded.is_(test_status.str_to_bool())
        )

    if system_type:
        if system_type == SystemType.saas:
            query = query.filter(
                ConnectionConfig.connection_type == ConnectionType.saas
            )
        elif system_type == SystemType.manual:
            query = query.filter(
                ConnectionConfig.connection_type == ConnectionType.manual
            )
        elif system_type == SystemType.database:
            query = query.filter(
                ConnectionConfig.connection_type.notin_(
                    [ConnectionType.saas, ConnectionType.manual]
                )
            )

    return paginate(
        query.order_by(ConnectionConfig.name.asc()),
        params=params,
    )


@router.get(
    CONNECTION_BY_KEY,
    dependencies=[Security(verify_oauth_client, scopes=[CONNECTION_READ])],
    response_model=ConnectionConfigurationResponse,
)
def get_connection_detail(
    connection_key: FidesOpsKey, db: Session = Depends(deps.get_db)
) -> ConnectionConfig:
    """Returns connection configuration with matching key."""
    return get_connection_config_or_error(db, connection_key)


@router.patch(
    CONNECTIONS,
    dependencies=[Security(verify_oauth_client, scopes=[CONNECTION_CREATE_OR_UPDATE])],
    status_code=HTTP_200_OK,
    response_model=BulkPutConnectionConfiguration,
)
def patch_connections(
    *,
    db: Session = Depends(deps.get_db),
    configs: conlist(CreateConnectionConfiguration, max_items=50),  # type: ignore
) -> BulkPutConnectionConfiguration:
    """
    Given a list of connection config data elements, create or update corresponding ConnectionConfig objects
    or report failure

    If the key in the payload exists, it will be used to update an existing ConnectionConfiguration.
    Otherwise, a new ConnectionConfiguration will be created for you.

    Note that ConnectionConfiguration.secrets are not updated through this endpoint.
    """
    created_or_updated: List[ConnectionConfig] = []
    failed: List[BulkUpdateFailed] = []
    logger.info("Starting bulk upsert for %s connection configuration(s)", len(configs))

    for config in configs:
        orig_data = config.dict().copy()
        try:
            connection_config = ConnectionConfig.create_or_update(
                db, data=config.dict()
            )
            created_or_updated.append(connection_config)
        except KeyOrNameAlreadyExists as exc:
            logger.warning(
                "Create/update failed for connection config with key '%s': %s",
                config.key,
                exc,
            )
            failed.append(
                BulkUpdateFailed(
                    message=exc.args[0],
                    data=orig_data,
                )
            )
        except Exception:
            logger.warning(
                "Create/update failed for connection config with key '%s'.", config.key
            )
            failed.append(
                BulkUpdateFailed(
                    message="This connection configuration could not be added.",
                    data=orig_data,
                )
            )

    # Check if possibly disabling a manual webhook here causes us to need to queue affected privacy requests
    requeue_requires_input_requests(db)

    return BulkPutConnectionConfiguration(
        succeeded=created_or_updated,
        failed=failed,
    )


@router.delete(
    CONNECTION_BY_KEY,
    dependencies=[Security(verify_oauth_client, scopes=[CONNECTION_DELETE])],
    status_code=HTTP_204_NO_CONTENT,
)
def delete_connection(
    connection_key: FidesOpsKey, *, db: Session = Depends(deps.get_db)
) -> None:
    """Removes the connection configuration with matching key."""
    connection_config = get_connection_config_or_error(db, connection_key)
    connection_type = connection_config.connection_type
    logger.info("Deleting connection config with key '%s'.", connection_key)
    connection_config.delete(db)

    # Access Manual Webhooks are cascade deleted if their ConnectionConfig is deleted,
    # so we queue any privacy requests that are no longer blocked by webhooks
    if connection_type == ConnectionType.manual_webhook:
        requeue_requires_input_requests(db)


def validate_secrets(
    request_body: connection_secrets_schemas, connection_config: ConnectionConfig
) -> ConnectionConfigSecretsSchema:
    """Validate incoming connection configuration secrets."""

    connection_type = connection_config.connection_type
    saas_config = connection_config.get_saas_config()
    if connection_type == ConnectionType.saas and saas_config is None:
        raise HTTPException(
            status_code=HTTP_422_UNPROCESSABLE_ENTITY,
            detail="A SaaS config to validate the secrets is unavailable for this "
            f"connection config, please add one via {SAAS_CONFIG}",
        )

    try:
        schema = get_connection_secrets_validator(connection_type.value, saas_config)  # type: ignore
        logger.info(
            "Validating secrets on connection config with key '%s'",
            connection_config.key,
        )
        connection_secrets = schema.parse_obj(request_body)
    except ValidationError as e:
        raise HTTPException(
            status_code=HTTP_422_UNPROCESSABLE_ENTITY, detail=e.errors()
        )

    return connection_secrets


def connection_status(
    connection_config: ConnectionConfig, msg: str, db: Session = Depends(deps.get_db)
) -> TestStatusMessage:
    """Connect, verify with a trivial query or API request, and report the status."""

    connector = get_connector(connection_config)
    try:
        status: ConnectionTestStatus | None = connector.test_connection()

    except (ConnectionException, ClientUnsuccessfulException) as exc:
        logger.warning(
            "Connection test failed on %s: %s",
            connection_config.key,
            Pii(str(exc)),
        )
        connection_config.update_test_status(
            test_status=ConnectionTestStatus.failed, db=db
        )
        return TestStatusMessage(
            msg=msg,
            test_status=ConnectionTestStatus.failed,
            failure_reason=str(exc),
        )

    logger.info("Connection test %s on %s", status.value, connection_config.key)  # type: ignore
    connection_config.update_test_status(test_status=status, db=db)  # type: ignore

    return TestStatusMessage(
        msg=msg,
        test_status=status,
    )


@router.put(
    CONNECTION_SECRETS,
    status_code=HTTP_200_OK,
    dependencies=[Security(verify_oauth_client, scopes=[CONNECTION_CREATE_OR_UPDATE])],
    response_model=TestStatusMessage,
)
async def put_connection_config_secrets(
    connection_key: FidesOpsKey,
    *,
    db: Session = Depends(deps.get_db),
    unvalidated_secrets: connection_secrets_schemas,
    verify: Optional[bool] = True,
) -> TestStatusMessage:
    """
    Update secrets that will be used to connect to a specified connection_type.

    The specific secrets will be connection-dependent. For example, the components needed to connect to a Postgres DB
    will differ from Dynamo DB.
    """
    connection_config = get_connection_config_or_error(db, connection_key)

    connection_config.secrets = validate_secrets(
        unvalidated_secrets, connection_config
    ).dict()
    # Save validated secrets, regardless of whether they've been verified.
    logger.info("Updating connection config secrets for '%s'", connection_key)
    connection_config.save(db=db)

    msg = f"Secrets updated for ConnectionConfig with key: {connection_key}."
    if verify:
        return connection_status(connection_config, msg, db)

    return TestStatusMessage(msg=msg, test_status=None)


@router.get(
    CONNECTION_TEST,
    status_code=HTTP_200_OK,
    dependencies=[Security(verify_oauth_client, scopes=[CONNECTION_READ])],
    response_model=TestStatusMessage,
)
async def test_connection_config_secrets(
    connection_key: FidesOpsKey,
    *,
    db: Session = Depends(deps.get_db),
) -> TestStatusMessage:
    """
    Endpoint to test a connection at any time using the saved configuration secrets.
    """
    connection_config = get_connection_config_or_error(db, connection_key)
    msg = f"Test completed for ConnectionConfig with key: {connection_key}."
    return connection_status(connection_config, msg, db)


def requeue_requires_input_requests(db: Session) -> None:
    """
    Queue privacy requests with request status "requires_input" if they are no longer blocked by
    access manual webhooks.

    For use when all access manual webhooks have been either disabled or deleted, leaving privacy requests
    lingering in a "requires_input" state.
    """
    if not AccessManualWebhook.get_enabled(db):
        for pr in PrivacyRequest.filter(
            db=db,
            conditions=(PrivacyRequest.status == PrivacyRequestStatus.requires_input),
        ):
            logger.info(
                "Queuing privacy request '%s with '%s' status now that manual inputs are no longer required.",
                pr.id,
                pr.status.value,
            )
            pr.status = PrivacyRequestStatus.in_processing
            pr.save(db=db)
            queue_privacy_request(
                privacy_request_id=pr.id,
            )<|MERGE_RESOLUTION|>--- conflicted
+++ resolved
@@ -38,17 +38,13 @@
     ClientUnsuccessfulException,
     ConnectionException,
 )
-<<<<<<< HEAD
 from fides.api.ops.models.connectionconfig import (
     ConnectionConfig,
     ConnectionTestStatus,
     ConnectionType,
 )
-=======
-from fides.api.ops.models.connectionconfig import ConnectionConfig, ConnectionType
 from fides.api.ops.models.manual_webhook import AccessManualWebhook
 from fides.api.ops.models.privacy_request import PrivacyRequest, PrivacyRequestStatus
->>>>>>> fa9ef622
 from fides.api.ops.schemas.api import BulkUpdateFailed
 from fides.api.ops.schemas.connection_configuration import (
     connection_secrets_schemas,
