from typing import Dict, List, Optional

from fastapi import Body, Depends, HTTPException, Request, Security
from fastapi.security import HTTPBasic
from loguru import logger
from sqlalchemy.orm import Session
from starlette.status import (
    HTTP_400_BAD_REQUEST,
    HTTP_404_NOT_FOUND,
    HTTP_422_UNPROCESSABLE_ENTITY,
)

from fides.api.ops.api.deps import get_db
from fides.api.ops.api.v1.endpoints.saas_config_endpoints import (
    verify_oauth_connection_config,
)
from fides.api.ops.api.v1.scope_registry import (
    CLIENT_CREATE,
    CLIENT_DELETE,
    CLIENT_READ,
    CLIENT_UPDATE,
    SCOPE_READ,
    SCOPE_REGISTRY,
<<<<<<< HEAD
    SCOPE_REGISTRY_ENUM,
=======
    ScopeRegistryEnum,
>>>>>>> 9c7d0606
)
from fides.api.ops.api.v1.urn_registry import (
    CLIENT,
    CLIENT_BY_ID,
    CLIENT_SCOPE,
    OAUTH_CALLBACK,
    ROLE,
    SCOPE,
    TOKEN,
    V1_URL_PREFIX,
)
from fides.api.ops.common_exceptions import (
    AuthenticationFailure,
    FidesopsException,
    OAuth2TokenException,
)
from fides.api.ops.models.authentication_request import AuthenticationRequest
from fides.api.ops.models.connectionconfig import ConnectionConfig
from fides.api.ops.schemas.client import ClientCreatedResponse
from fides.api.ops.service.authentication.authentication_strategy import (
    AuthenticationStrategy,
)
from fides.api.ops.service.authentication.authentication_strategy_oauth2_authorization_code import (
    OAuth2AuthorizationCodeAuthenticationStrategy,
)
from fides.api.ops.util.api_router import APIRouter
from fides.api.ops.util.oauth_util import verify_oauth_client
from fides.core.config import CONFIG
from fides.lib.models.client import ClientDetail
from fides.lib.oauth.roles import ROLES_TO_SCOPES_MAPPING
from fides.lib.oauth.schemas.oauth import (
    AccessToken,
    OAuth2ClientCredentialsRequestForm,
)

router = APIRouter(tags=["OAuth"], prefix=V1_URL_PREFIX)


@router.post(
    TOKEN,
    response_model=AccessToken,
)
async def acquire_access_token(
    request: Request,
    form_data: OAuth2ClientCredentialsRequestForm = Depends(),
    db: Session = Depends(get_db),
) -> AccessToken:
    """Returns an access token if given credentials are correct, raises 401
    exception if not"""

    basic_credentials = await HTTPBasic(auto_error=False)(request)

    if form_data.client_id and form_data.client_secret:
        client_id = form_data.client_id
        client_secret = form_data.client_secret
    elif basic_credentials:
        client_id = basic_credentials.username
        client_secret = basic_credentials.password
    else:
        raise AuthenticationFailure(detail="Authentication Failure")

    # scopes/roles params are only used if client is root client, otherwise we use the client's associated scopes and/or roles
    client_detail = ClientDetail.get(
        db,
        object_id=client_id,
        config=CONFIG,
        scopes=CONFIG.security.root_user_scopes,
        roles=CONFIG.security.root_user_roles,
    )

    if client_detail is None:
        raise AuthenticationFailure(detail="Authentication Failure")

    if not client_detail.credentials_valid(client_secret):
        raise AuthenticationFailure(detail="Authentication Failure")

    logger.info("Creating access token")

    access_code = client_detail.create_access_code_jwe(
        CONFIG.security.app_encryption_key
    )
    return AccessToken(access_token=access_code)


@router.post(
    CLIENT,
    dependencies=[Security(verify_oauth_client, scopes=[CLIENT_CREATE])],
    response_model=ClientCreatedResponse,
)
def create_client(
    *,
    db: Session = Depends(get_db),
    scopes: List[str] = Body([]),
) -> ClientCreatedResponse:
    """Creates a new client and returns the credentials. Only direct scopes can be added to the client via this endpoint."""
    logger.info("Creating new client")
    if not all(scope in SCOPE_REGISTRY for scope in scopes):
        raise HTTPException(
            status_code=HTTP_422_UNPROCESSABLE_ENTITY,
            detail=f"Invalid Scope. Scopes must be one of {SCOPE_REGISTRY}.",
        )

    client, secret = ClientDetail.create_client_and_secret(
        db,
        CONFIG.security.oauth_client_id_length_bytes,
        CONFIG.security.oauth_client_secret_length_bytes,
        scopes=scopes,
    )
    return ClientCreatedResponse(client_id=client.id, client_secret=secret)


@router.delete(
    CLIENT_BY_ID, dependencies=[Security(verify_oauth_client, scopes=[CLIENT_DELETE])]
)
def delete_client(client_id: str, db: Session = Depends(get_db)) -> None:
    """Deletes the client associated with the client_id. Does nothing if the client does
    not exist"""
    client = ClientDetail.get(db, object_id=client_id, config=CONFIG)
    if not client:
        return
    logger.info("Deleting client")
    client.delete(db)


@router.get(
    CLIENT_SCOPE,
    dependencies=[Security(verify_oauth_client, scopes=[CLIENT_READ])],
    response_model=List[str],
)
def get_client_scopes(client_id: str, db: Session = Depends(get_db)) -> List[str]:
    """Returns a list of the directly-assigned scopes associated with the client.
    Does not return roles associated with the client.
    Returns an empty list if client does not exist."""
    client = ClientDetail.get(db, object_id=client_id, config=CONFIG)
    if not client:
        return []

    logger.info("Getting client scopes")
    return client.scopes or []


@router.put(
    CLIENT_SCOPE,
    dependencies=[Security(verify_oauth_client, scopes=[CLIENT_UPDATE])],
    response_model=None,
)
def set_client_scopes(
    client_id: str,
    scopes: List[str],
    db: Session = Depends(get_db),
) -> None:
    """Overwrites the client's directly-assigned scopes with those provided.
    Roles cannot be edited via this endpoint.
    Does nothing if the client doesn't exist"""
    client = ClientDetail.get(db, object_id=client_id, config=CONFIG)
    if not client:
        return

    if not all(elem in SCOPE_REGISTRY for elem in scopes):
        raise HTTPException(
            status_code=HTTP_422_UNPROCESSABLE_ENTITY,
            detail=f"Invalid Scope. Scopes must be one of {SCOPE_REGISTRY}.",
        )

    logger.info("Updating client scopes")
    client.update(db, data={"scopes": scopes})


@router.get(
    SCOPE,
    dependencies=[Security(verify_oauth_client, scopes=[SCOPE_READ])],
<<<<<<< HEAD
    response_model=List[SCOPE_REGISTRY_ENUM],
=======
    response_model=List[ScopeRegistryEnum],
>>>>>>> 9c7d0606
)
def read_scopes() -> List[str]:
    """Returns a list of all scopes available for assignment in the system"""
    logger.info("Getting all available scopes")
    return SCOPE_REGISTRY


@router.get(
    ROLE,
    dependencies=[Security(verify_oauth_client, scopes=[SCOPE_READ])],
)
def read_roles_to_scopes_mapping() -> Dict[str, List]:
    """Returns a list of all roles and associated scopes available for assignment in the system"""
    logger.info("Getting all available roles")
    return ROLES_TO_SCOPES_MAPPING


@router.get(OAUTH_CALLBACK, response_model=None)
def oauth_callback(code: str, state: str, db: Session = Depends(get_db)) -> None:
    """
    Uses the passed in code to generate the token access request
    for the connection associated with the given state.
    """

    # find authentication request by state
    authentication_request: Optional[
        AuthenticationRequest
    ] = AuthenticationRequest.get_by(db, field="state", value=state)
    if not authentication_request:
        raise HTTPException(
            status_code=HTTP_404_NOT_FOUND,
            detail="No authentication request found for the given state.",
        )

    connection_config: ConnectionConfig = ConnectionConfig.get_by(
        db, field="key", value=authentication_request.connection_key
    )
    verify_oauth_connection_config(connection_config)

    try:
        authentication = (
            connection_config.get_saas_config().client_config.authentication  # type: ignore
        )
        auth_strategy: OAuth2AuthorizationCodeAuthenticationStrategy = AuthenticationStrategy.get_strategy(  # type: ignore
            authentication.strategy, authentication.configuration  # type: ignore
        )
        connection_config.secrets = {**connection_config.secrets, "code": code}  # type: ignore
        auth_strategy.get_access_token(connection_config, db)
    except (OAuth2TokenException, FidesopsException) as exc:
        raise HTTPException(status_code=HTTP_400_BAD_REQUEST, detail=str(exc))<|MERGE_RESOLUTION|>--- conflicted
+++ resolved
@@ -21,11 +21,7 @@
     CLIENT_UPDATE,
     SCOPE_READ,
     SCOPE_REGISTRY,
-<<<<<<< HEAD
-    SCOPE_REGISTRY_ENUM,
-=======
     ScopeRegistryEnum,
->>>>>>> 9c7d0606
 )
 from fides.api.ops.api.v1.urn_registry import (
     CLIENT,
@@ -197,11 +193,7 @@
 @router.get(
     SCOPE,
     dependencies=[Security(verify_oauth_client, scopes=[SCOPE_READ])],
-<<<<<<< HEAD
-    response_model=List[SCOPE_REGISTRY_ENUM],
-=======
     response_model=List[ScopeRegistryEnum],
->>>>>>> 9c7d0606
 )
 def read_scopes() -> List[str]:
     """Returns a list of all scopes available for assignment in the system"""
