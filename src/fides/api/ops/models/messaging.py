--- conflicted
+++ resolved
@@ -29,12 +29,8 @@
     possible_messaging_secrets,
 )
 from fides.api.ops.util.logger import Pii
-<<<<<<< HEAD
 from fides.core.config import CONFIG
-=======
-from fides.core.config import get_config
 from fides.core.config.config_proxy import ConfigProxy
->>>>>>> e286cf7e
 from fides.lib.db.base import Base  # type: ignore[attr-defined]
 
 
