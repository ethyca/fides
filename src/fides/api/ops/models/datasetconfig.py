--- conflicted
+++ resolved
@@ -1,12 +1,8 @@
 from typing import Any, Dict, Optional, Set
 
-<<<<<<< HEAD
 from fideslang.models import Dataset, DatasetField, FidesDatasetReference
 from fideslang.validation import FidesKey
-from fideslib.db.base_class import Base
-=======
 from loguru import logger
->>>>>>> 56d2633c
 from sqlalchemy import Column, ForeignKey, String
 from sqlalchemy.dialects.postgresql import JSONB
 from sqlalchemy.ext.mutable import MutableDict
@@ -189,15 +185,9 @@
 
     dataset_name = dataset.fides_key
     after = set()
-<<<<<<< HEAD
     if dataset.fides_meta and dataset.fides_meta.after:
         after = set(dataset.fides_meta.after)
-    logger.debug("Parsing dataset '%s' into graph representation", dataset_name)
-=======
-    if dataset.fidesops_meta and dataset.fidesops_meta.after:
-        after = set(dataset.fidesops_meta.after)
     logger.debug("Parsing dataset '{}' into graph representation", dataset_name)
->>>>>>> 56d2633c
     graph_collections = []
     for collection in dataset.collections:
         graph_fields = [to_graph_field(field) for field in collection.fields]
