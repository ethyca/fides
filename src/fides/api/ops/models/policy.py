# pylint: disable=E1101
from enum import Enum as EnumType
from typing import Any, Dict, List, Optional, Tuple, Union

from fideslang import DEFAULT_TAXONOMY
from fideslang.models import DataCategory as FideslangDataCategory
from fideslang.validation import FidesKey
from sqlalchemy import Column
from sqlalchemy import Enum as EnumColumn
from sqlalchemy import ForeignKey, Integer, String, UniqueConstraint
from sqlalchemy.ext.mutable import MutableDict
from sqlalchemy.orm import Session, backref, declared_attr, relationship  # type: ignore
from sqlalchemy_utils.types.encrypted.encrypted_type import (
    AesGcmEngine,
    StringEncryptedType,
)

from fides.api.ops import common_exceptions
from fides.api.ops.common_exceptions import (
    StorageConfigNotFoundException,
    WebhookOrderException,
)
from fides.api.ops.db.base_class import JSONTypeOverride
from fides.api.ops.models.connectionconfig import ConnectionConfig
from fides.api.ops.models.storage import (
    StorageConfig,
    get_active_default_storage_config,
)
from fides.api.ops.util.data_category import _validate_data_category
from fides.core.config import get_config
from fides.lib.db.base_class import Base, FidesBase
from fides.lib.models.client import ClientDetail

CONFIG = get_config()


class CurrentStep(EnumType):
    pre_webhooks = "pre_webhooks"
    access = "access"
    erasure = "erasure"
    consent = "consent"
    erasure_email_post_send = "erasure_email_post_send"
    post_webhooks = "post_webhooks"


class ActionType(str, EnumType):
    """The purpose of a particular privacy request"""

    access = "access"
    consent = "consent"
    erasure = "erasure"
    update = "update"


class DrpAction(EnumType):
    """
    Enum to hold valid DRP actions. For more details, see:
    https://github.com/consumer-reports-digital-lab/data-rights-protocol#301-supported-rights-actions
    """

    access = "access"
    deletion = "deletion"
    # below are not supported
    sale_opt_out = "sale:opt_out"
    sale_opt_in = "sale:opt_in"
    access_categories = "access:categories"
    access_specific = "access:specific"


def _validate_drp_action(drp_action: Optional[str]) -> None:
    """Check that DRP action is supported"""
    if not drp_action:
        return
    if drp_action in [
        DrpAction.sale_opt_in.value,
        DrpAction.sale_opt_out.value,
        DrpAction.access_categories.value,
        DrpAction.access_specific.value,
    ]:
        raise common_exceptions.DrpActionValidationError(
            f"{drp_action} action is not supported at this time."
        )


def _validate_rule(
    action_type: Optional[str],
    storage_destination_id: Optional[str],
    masking_strategy: Optional[Dict[str, Union[str, Dict[str, str]]]],
) -> None:
    """Check that the rule's action_type and storage_destination are valid."""
    if not action_type:
        raise common_exceptions.RuleValidationError("action_type is required.")

    if action_type == ActionType.erasure.value:
        if storage_destination_id is not None:
            raise common_exceptions.RuleValidationError(
                "Erasure Rules cannot have storage destinations."
            )
        if masking_strategy is None:
            raise common_exceptions.RuleValidationError(
                "Erasure Rules must have masking strategies."
            )
<<<<<<< HEAD
    if action_type in [ActionType.consent.value, ActionType.update.value]:
=======
    if action_type == ActionType.access.value:
        if storage_destination_id is None:
            raise common_exceptions.RuleValidationError(
                "Access Rules must have a storage destination."
            )
    if action_type in [ActionType.update.value]:
>>>>>>> 56b888e3
        raise common_exceptions.RuleValidationError(
            f"{action_type} Rules are not supported at this time."
        )


class Policy(Base):
    """A set of constraints to apply to a privacy request"""

    name = Column(String, unique=True, nullable=False)
    key = Column(String, index=True, unique=True, nullable=False)
    drp_action = Column(EnumColumn(DrpAction), index=True, unique=True, nullable=True)
    execution_timeframe = Column(Integer, nullable=True)
    client_id = Column(
        String,
        ForeignKey(ClientDetail.id_field_path),
        nullable=False,
    )
    client = relationship(
        ClientDetail,
        backref="policies",
    )  # Which client created the Policy

    @classmethod
    def create_or_update(cls, db: Session, *, data: Dict[str, Any]) -> FidesBase:  # type: ignore[override]
        """Overrides base create or update to add custom error for drp action already exists"""
        db_obj = cls.get_by_key_or_id(db=db, data=data)
        if hasattr(cls, "drp_action"):
            data["drp_action"] = data.get("drp_action", None)
            _validate_drp_action(data["drp_action"])
        if db_obj:
            db_obj.update(db=db, data=data)
        else:
            db_obj = cls.create(db=db, data=data)
        return db_obj

    def delete(self, db: Session) -> Optional[FidesBase]:
        """Cascade delete all rules on deletion of a Policy."""
        _ = [rule.delete(db=db) for rule in self.rules]  # type: ignore[attr-defined]
        return super().delete(db=db)

    def get_erasure_target_categories(self) -> List[str]:
        """Returns all data categories that are the target of erasure rules."""
        erasure_categories = []
        for rule in self.rules:  # type: ignore[attr-defined]
            if rule.action_type == ActionType.erasure:
                erasure_categories.extend(rule.get_target_data_categories())

        return erasure_categories

    def get_rules_for_action(self, action_type: ActionType) -> List["Rule"]:
        """Returns all Rules related to this Policy filtered by `action_type`."""
        return [rule for rule in self.rules if rule.action_type == action_type]  # type: ignore[attr-defined]

    def get_consent_rule(self) -> Optional["Rule"]:
        """Returns a Consent Rule if it exists. There should only be one."""
        consent_rules = self.get_rules_for_action(ActionType.consent)
        return consent_rules[0] if consent_rules else None


def _get_ref_from_taxonomy(fides_key: FidesKey) -> FideslangDataCategory:
    """Returns the DataCategory model from the DEFAULT_TAXONOMY corresponding to fides_key."""
    for item in DEFAULT_TAXONOMY.data_category:
        if item.fides_key == fides_key:
            return item

    raise common_exceptions.DataCategoryNotSupported(
        f"The data category {fides_key} has no Fideslang reference."
    )


def _is_ancestor_of_contained_categories(
    fides_key: FidesKey,
    data_categories: List[str],
) -> Tuple[bool, Optional[str]]:
    """
    Returns True if `fides_key` is an ancestor of any item in `data_categories`.
    Warning that this algorithm is recursive, is susceptible to infinite loops and
    other misconfigurations in the underlying DEFAULT_TAXONOMY imported from fideslang.

    TODO: Should we memoize this function?
    """
    ref = _get_ref_from_taxonomy(fides_key=fides_key)
    if ref.parent_key:
        if ref.parent_key in data_categories:
            return True, ref.parent_key

        return _is_ancestor_of_contained_categories(
            fides_key=ref.parent_key,
            data_categories=data_categories,
        )

    return False, None


def _validate_rule_target_collection(target_categories: List[str]) -> None:
    """
    Validates that no erasure rules within the Policy have conflicting data category targets:
        - We cannot mask the same data categories multiple times
        - We cannot perform separate masking upon a data category's sub-categories
    """

    for cat in target_categories:
        # Here we check that `cat` is not an ancestor of any other category within `target_categories`
        is_ancestor, ancestor_fides_key = _is_ancestor_of_contained_categories(
            fides_key=cat,  # type: ignore
            data_categories=target_categories,
        )
        if is_ancestor:
            raise common_exceptions.PolicyValidationError(
                f"Policy rules are invalid, action conflict in erasure rules detected for categories {cat} and {ancestor_fides_key}"
            )


class Rule(Base):
    """
    The constraints to apply to data that matches the RuleTargets of Privacy Requests:
        - How to action the privacy request
        - Where to upload any retrieved data
    """

    name = Column(String, unique=True, nullable=False)
    key = Column(String, index=True, unique=True, nullable=False)
    policy_id = Column(
        String,
        ForeignKey(Policy.id_field_path),
        nullable=False,
    )
    policy = relationship(
        Policy,
        backref="rules",
    )
    action_type = Column(
        EnumColumn(ActionType),
        nullable=False,
    )
    masking_strategy = Column(
        MutableDict.as_mutable(
            StringEncryptedType(
                JSONTypeOverride,
                CONFIG.security.app_encryption_key,
                AesGcmEngine,
                "pkcs5",
            )
        ),
        nullable=True,
    )  # Type bytea in the db
    storage_destination_id = Column(
        String,
        ForeignKey(StorageConfig.id_field_path),
        nullable=True,
    )
    _storage_destination = relationship(
        StorageConfig,
        backref="rules",
    )
    client_id = Column(
        String,
        ForeignKey(ClientDetail.id_field_path),
        nullable=True,
    )
    client = relationship(
        ClientDetail,
        backref="rules",
    )  # Which client created the Rule

    def save(self, db: Session) -> FidesBase:
        """Validate this object's data before deferring to the superclass on save"""
        _validate_rule(
            action_type=self.action_type,
            storage_destination_id=self.storage_destination_id,
            masking_strategy=self.masking_strategy,
        )
        return super().save(db=db)

    @classmethod
    def create(cls, db: Session, *, data: Dict[str, Any]) -> FidesBase:  # type: ignore[override]
        """Validate this object's data before deferring to the superclass on create"""
        policy_id: Optional[str] = data.get("policy_id")

        if not policy_id:
            raise common_exceptions.RuleValidationError(
                "Policy id must be specified on Rule create."
            )

        policy = Policy.get_by(db=db, field="id", value=policy_id)
        if not policy:
            raise common_exceptions.RuleValidationError(
                "Policy id must be specified on Rule create."
            )
        existing_consent_rules = policy.get_rules_for_action(ActionType.consent)

        if (
            existing_consent_rules
            and data.get("action_type") == ActionType.consent.value
        ):
            raise common_exceptions.RuleValidationError(
                f"Policies can only have one consent rule attached.  Existing rule {existing_consent_rules[0].key} found."
            )
        _validate_rule(
            action_type=data.get("action_type"),
            storage_destination_id=data.get("storage_destination_id"),
            masking_strategy=data.get("masking_strategy"),
        )
        return super().create(db=db, data=data)

    def delete(self, db: Session) -> Optional[FidesBase]:
        """Cascade delete all targets on deletion of a Rule."""
        _ = [target.delete(db=db) for target in self.targets]  # type: ignore[attr-defined]
        return super().delete(db=db)

    def get_target_data_categories(self) -> List[str]:
        """
        Returns a list of DataCategory enum values representing the targets
        that this Rule is configured to apply to.
        """
        return [target.data_category for target in self.targets]  # type: ignore[attr-defined]

    def get_storage_destination(self, db: Session) -> StorageConfig:
        """
        Utility to return the appropriate proper storage destination for the Rule.
        If the Rule does not have an explicit `storage_destination` set, then the
        application's default storage config will be returned
        """
        if self._storage_destination:
            return self._storage_destination
        storage_destination = get_active_default_storage_config(db)
        if storage_destination is None:
            raise StorageConfigNotFoundException(
                f"The given rule `{self.key}` has no `storage_destination` configured, and there is no active default storage configuration defined"
            )
        return storage_destination

    @classmethod
    def create_or_update(cls, db: Session, *, data: Dict[str, Any]) -> FidesBase:  # type: ignore[override]
        """
        An override of `FidesBase.create_or_update` that handles the specific edge case where
        a `Rule` getting updated may be having its `policy_id` changed, potentially causing
        `Rule`s to unexpectedly bounce between `Policy`ies.
        """
        db_obj = None
        if data.get("id") is not None:
            # If `id` has been included in `data`, preference that
            db_obj = cls.get(db=db, object_id=data["id"])
            identifier = data.get("id")
        elif data.get("key") is not None:
            # Otherwise, try with `key`
            db_obj = cls.get_by(db=db, field="key", value=data["key"])
            identifier = data.get("key")

        if db_obj:
            if db_obj.policy_id != data["policy_id"]:
                raise common_exceptions.RuleValidationError(
                    f"Rule with identifier {identifier} belongs to another policy."
                )
            db_obj.update(db=db, data=data)
        else:
            db_obj = cls.create(db=db, data=data)  # type: ignore[assignment]

        return db_obj  # type: ignore[return-value]


def _validate_rule_target_name(name: str) -> None:
    """Raises an error if `name` is None"""
    if not name:
        raise common_exceptions.RuleTargetValidationError(
            "A `name` field must be supplied."
        )


class RuleTarget(Base):
    """Which data categories to apply the referenced Rule to"""

    name = Column(String, unique=True, nullable=False)
    key = Column(String, index=True, unique=True, nullable=False)
    data_category = Column(
        String,
        nullable=False,
    )
    rule_id = Column(
        String,
        ForeignKey(Rule.id_field_path),
        nullable=False,
    )
    rule = relationship(
        Rule,
        backref="targets",
    )
    client_id = Column(
        String,
        ForeignKey(ClientDetail.id_field_path),
        nullable=True,
    )
    client = relationship(
        ClientDetail,
        backref="rule_targets",
    )  # Which client created this RuleTarget

    __table_args__ = (
        # NB. __table_args__ requires a Tuple
        UniqueConstraint("rule_id", "data_category", name="_rule_id_data_category_uc"),
    )

    @classmethod
    def get_compound_key(cls, data: Dict[str, Any]) -> str:
        data_category = data.get("data_category")
        if not data_category:
            raise common_exceptions.RuleTargetValidationError(
                "A data_category must be supplied."
            )
        rule_id = data.get("rule_id")
        if not rule_id:
            raise common_exceptions.RuleTargetValidationError(
                "A rule_id must be supplied."
            )

        return f"{rule_id}-{data_category}"

    @classmethod
    def create_or_update(cls, db: Session, *, data: Dict[str, Any]) -> FidesBase:  # type: ignore[override]
        """
        An override of `FidesBase.create_or_update` that handles the specific edge case where
        a `RuleTarget` getting updated may be having its `rule_id` changed, potentially causing
        `RuleTarget`s to unexpectedly bounce between `Rule`s.
        """
        db_obj = None
        if data.get("id") is not None:
            # If `id` has been included in `data`, preference that
            db_obj = cls.get(db=db, object_id=data["id"])
            identifier = data.get("id")
        elif data.get("key") is not None:
            # Otherwise, try with `key`
            db_obj = cls.get_by(db=db, field="key", value=data["key"])
            identifier = data.get("key")

        if db_obj:
            if db_obj.rule_id != data["rule_id"]:
                raise common_exceptions.RuleTargetValidationError(
                    f"RuleTarget with identifier {identifier} belongs to another rule."
                )
            db_obj.update(db=db, data=data)
        else:
            db_obj = cls.create(db=db, data=data)  # type: ignore[assignment]

        return db_obj  # type: ignore[return-value]

    @classmethod
    def create(cls, db: Session, *, data: Dict[str, Any]) -> FidesBase:  # type: ignore[override]
        """Validate data_category on object creation."""
        data_category = data.get("data_category")
        if not data_category:
            raise common_exceptions.RuleTargetValidationError(
                "A data_category must be supplied."
            )
        rule_id = data.get("rule_id")
        if not rule_id:
            raise common_exceptions.RuleTargetValidationError(
                "A rule_id must be supplied."
            )

        default_name = cls.get_compound_key(data=data)
        if data.get("name") is None:
            data["name"] = default_name

        _validate_data_category(data_category=data_category)

        # This database query is necessary since we need to access all Rules and their Targets
        # associated with any given Policy, not just those in the local scope of this object.
        rule = Rule.get(db=db, object_id=rule_id)
        if not rule:
            raise common_exceptions.RuleTargetValidationError(
                f"Rule with ID {rule_id} does not exist."
            )

        if rule.action_type.value == ActionType.erasure.value:  # type: ignore[attr-defined]
            # If we're adding a data category to an erasure rule, we need to validate that there
            # are no conflicting actions in the erasure rules.
            erasure_categories = [data_category]
            policy = rule.policy
            if policy:
                erasure_categories.extend(rule.policy.get_erasure_target_categories())

            _validate_rule_target_collection(erasure_categories)

        return super().create(db=db, data=data)

    def save(self, db: Session) -> FidesBase:
        """Validate data_category on object save."""
        _validate_data_category(data_category=self.data_category)
        _validate_rule_target_name(name=self.name)
        return super().save(db=db)

    def update(self, db: Session, *, data: Dict[str, Any]) -> FidesBase:
        """Validate data_category on object update."""
        updated_data_category = data.get("data_category")
        try:
            name = data["name"]
        except KeyError:
            pass
        else:
            if name is None:
                # Don't pass explcit `None` through for `name` because
                # the field is non-nullable
                del data["name"]

        if (
            updated_data_category is not None
            and updated_data_category != self.data_category
        ):
            _validate_data_category(data_category=updated_data_category)
        return super().update(db=db, data=data)


class WebhookDirection(EnumType):
    """The webhook direction"""

    one_way = "one_way"  # No response expected
    two_way = "two_way"  # Response expected


class WebhookBase:
    """Mixin class to contain common fields between PolicyPreWebhooks and PolicyPostWebhooks"""

    @declared_attr
    def __tablename__(cls) -> str:
        return cls.__name__.lower()  # type: ignore

    name = Column(String, unique=True, nullable=False)
    key = Column(String, index=True, unique=True, nullable=False)

    @declared_attr
    def policy_id(cls: "WebhookBase") -> Column:
        """Policy id defined as declared_attr because this is needed for FK's on mixins"""
        return Column(
            String,
            ForeignKey(Policy.id_field_path),
            nullable=False,
        )

    @declared_attr
    def connection_config_id(cls: "WebhookBase") -> Column:
        """Connection config id defined as declared_attr because this is needed for FK's on mixins"""
        return Column(
            String, ForeignKey(ConnectionConfig.id_field_path), nullable=False
        )

    direction = Column(
        EnumColumn(WebhookDirection),
        nullable=False,
    )
    order = Column(Integer, nullable=False)

    def reorder_related_webhooks(self, db: Session, new_index: int) -> None:
        """Updates the order of the current webhook, and order of related webhooks where applicable.

        For example, if you had five Pre-Execution webhooks on a Policy and you updated the order of the
        fifth webhook to be the second webhook, the second, third, fourth, and fifth Pre-Execution
        Webhooks on that Policy would likewise have their order updated.
        """

        cls = self.__class__
        webhooks = getattr(self.policy, f"{cls.prefix}_execution_webhooks").order_by(  # type: ignore
            cls.order
        )  # pylint: disable=W0143

        if new_index > webhooks.count() - 1 or new_index < 0:
            raise WebhookOrderException(
                f"Cannot set order to {new_index}: there are only {webhooks.count()} {cls.__name__}(s) defined on this Policy."
            )
        webhook_order = [webhook.key for webhook in webhooks]
        webhook_order.insert(new_index, webhook_order.pop(self.order))

        for webhook in webhooks:
            webhook.update(db=db, data={"order": webhook_order.index(webhook.key)})
        db.commit()


class PolicyPreWebhook(WebhookBase, Base):
    """
    The configuration to describe webhooks that run before
    Privacy Requests are executed for a given Policy.
    """

    prefix = "pre"  # For logging purposes

    connection_config = relationship(
        ConnectionConfig,
        backref="policy_pre_execution_webhooks",
    )

    policy = relationship(
        "Policy", backref=backref("pre_execution_webhooks", lazy="dynamic")
    )

    @classmethod
    def persist_obj(
        cls, db: Session, resource: "PolicyPreWebhook"
    ) -> "PolicyPreWebhook":
        """Override to have PolicyPreWebhooks not be committed to the database automatically."""
        db.add(resource)
        return resource


class PolicyPostWebhook(WebhookBase, Base):
    """
    The configuration to describe webhooks that run after
    Privacy Requests are executed for a given Policy.
    """

    prefix = "post"  # For logging purposes

    connection_config = relationship(
        ConnectionConfig,
        backref="policy_post_execution_webhooks",
    )

    policy = relationship(
        "Policy", backref=backref("post_execution_webhooks", lazy="dynamic")
    )

    @classmethod
    def persist_obj(
        cls, db: Session, resource: "PolicyPostWebhook"
    ) -> "PolicyPostWebhook":
        """Override to have PolicyPostWebhooks not be committed to the database automatically."""
        db.add(resource)
        return resource


WebhookTypes = Union[PolicyPreWebhook, PolicyPostWebhook]<|MERGE_RESOLUTION|>--- conflicted
+++ resolved
@@ -100,16 +100,7 @@
             raise common_exceptions.RuleValidationError(
                 "Erasure Rules must have masking strategies."
             )
-<<<<<<< HEAD
-    if action_type in [ActionType.consent.value, ActionType.update.value]:
-=======
-    if action_type == ActionType.access.value:
-        if storage_destination_id is None:
-            raise common_exceptions.RuleValidationError(
-                "Access Rules must have a storage destination."
-            )
     if action_type in [ActionType.update.value]:
->>>>>>> 56b888e3
         raise common_exceptions.RuleValidationError(
             f"{action_type} Rules are not supported at this time."
         )
