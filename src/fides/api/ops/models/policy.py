# pylint: disable=E1101
from enum import Enum as EnumType
from typing import Any, Dict, List, Optional, Tuple, Union

from fideslang import DEFAULT_TAXONOMY
from fideslang.models import DataCategory as FideslangDataCategory
<<<<<<< HEAD
from fideslang.validation import FidesKey
from fideslib.db.base_class import Base, FidesBase
from fideslib.models.client import ClientDetail
=======
>>>>>>> 56d2633c
from sqlalchemy import Column
from sqlalchemy import Enum as EnumColumn
from sqlalchemy import ForeignKey, Integer, String, UniqueConstraint
from sqlalchemy.ext.mutable import MutableDict
from sqlalchemy.orm import Session, backref, declared_attr, relationship  # type: ignore
from sqlalchemy_utils.types.encrypted.encrypted_type import (
    AesGcmEngine,
    StringEncryptedType,
)

from fides.api.ops import common_exceptions
from fides.api.ops.common_exceptions import WebhookOrderException
from fides.api.ops.db.base_class import JSONTypeOverride
from fides.api.ops.models.connectionconfig import ConnectionConfig
from fides.api.ops.models.storage import StorageConfig
from fides.api.ops.util.data_category import _validate_data_category
from fides.ctl.core.config import get_config
from fides.lib.db.base_class import Base, FidesBase
from fides.lib.models.client import ClientDetail

CONFIG = get_config()


class CurrentStep(EnumType):
    pre_webhooks = "pre_webhooks"
    access = "access"
    erasure = "erasure"
    erasure_email_post_send = "erasure_email_post_send"
    post_webhooks = "post_webhooks"


class ActionType(str, EnumType):
    """The purpose of a particular privacy request"""

    access = "access"
    consent = "consent"
    erasure = "erasure"
    update = "update"


class DrpAction(EnumType):
    """
    Enum to hold valid DRP actions. For more details, see:
    https://github.com/consumer-reports-digital-lab/data-rights-protocol#301-supported-rights-actions
    """

    access = "access"
    deletion = "deletion"
    # below are not supported
    sale_opt_out = "sale:opt_out"
    sale_opt_in = "sale:opt_in"
    access_categories = "access:categories"
    access_specific = "access:specific"


def _validate_drp_action(drp_action: Optional[str]) -> None:
    """Check that DRP action is supported"""
    if not drp_action:
        return
    if drp_action in [
        DrpAction.sale_opt_in.value,
        DrpAction.sale_opt_out.value,
        DrpAction.access_categories.value,
        DrpAction.access_specific.value,
    ]:
        raise common_exceptions.DrpActionValidationError(
            f"{drp_action} action is not supported at this time."
        )


def _validate_rule(
    action_type: Optional[str],
    storage_destination_id: Optional[str],
    masking_strategy: Optional[Dict[str, Union[str, Dict[str, str]]]],
) -> None:
    """Check that the rule's action_type and storage_destination are valid."""
    if not action_type:
        raise common_exceptions.RuleValidationError("action_type is required.")
    if action_type == ActionType.erasure.value:
        if storage_destination_id is not None:
            raise common_exceptions.RuleValidationError(
                "Erasure Rules cannot have storage destinations."
            )
        if masking_strategy is None:
            raise common_exceptions.RuleValidationError(
                "Erasure Rules must have masking strategies."
            )
    if action_type == ActionType.access.value:
        if storage_destination_id is None:
            raise common_exceptions.RuleValidationError(
                "Access Rules must have a storage destination."
            )
    if action_type in [ActionType.consent.value, ActionType.update.value]:
        raise common_exceptions.RuleValidationError(
            f"{action_type} Rules are not supported at this time."
        )


class Policy(Base):
    """A set of constraints to apply to a privacy request"""

    name = Column(String, unique=True, nullable=False)
    key = Column(String, index=True, unique=True, nullable=False)
    drp_action = Column(EnumColumn(DrpAction), index=True, unique=True, nullable=True)
    execution_timeframe = Column(Integer, nullable=True)
    client_id = Column(
        String,
        ForeignKey(ClientDetail.id_field_path),
        nullable=False,
    )
    client = relationship(
        ClientDetail,
        backref="policies",
    )  # Which client created the Policy

    @classmethod
    def create_or_update(cls, db: Session, *, data: Dict[str, Any]) -> FidesBase:  # type: ignore[override]
        """Overrides base create or update to add custom error for drp action already exists"""
        db_obj = cls.get_by_key_or_id(db=db, data=data)
        if hasattr(cls, "drp_action"):
            data["drp_action"] = data.get("drp_action", None)
            _validate_drp_action(data["drp_action"])
        if db_obj:
            db_obj.update(db=db, data=data)
        else:
            db_obj = cls.create(db=db, data=data)
        return db_obj

    def delete(self, db: Session) -> Optional[FidesBase]:
        """Cascade delete all rules on deletion of a Policy."""
        _ = [rule.delete(db=db) for rule in self.rules]  # type: ignore[attr-defined]
        return super().delete(db=db)

    def get_erasure_target_categories(self) -> List[str]:
        """Returns all data categories that are the target of erasure rules."""
        erasure_categories = []
        for rule in self.rules:  # type: ignore[attr-defined]
            if rule.action_type == ActionType.erasure:
                erasure_categories.extend(rule.get_target_data_categories())

        return erasure_categories

    def get_rules_for_action(self, action_type: ActionType) -> List["Rule"]:
        """Returns all Rules related to this Policy filtered by `action_type`."""
        return [rule for rule in self.rules if rule.action_type == action_type]  # type: ignore[attr-defined]


def _get_ref_from_taxonomy(fides_key: FidesKey) -> FideslangDataCategory:
    """Returns the DataCategory model from the DEFAULT_TAXONOMY corresponding to fides_key."""
    for item in DEFAULT_TAXONOMY.data_category:
        if item.fides_key == fides_key:
            return item

    raise common_exceptions.DataCategoryNotSupported(
        f"The data category {fides_key} has no Fideslang reference."
    )


def _is_ancestor_of_contained_categories(
    fides_key: FidesKey,
    data_categories: List[str],
) -> Tuple[bool, Optional[str]]:
    """
    Returns True if `fides_key` is an ancestor of any item in `data_categories`.
    Warning that this algorithm is recursive, is susceptible to infinite loops and
    other misconfigurations in the underlying DEFAULT_TAXONOMY imported from fideslang.

    TODO: Should we memoize this function?
    """
    ref = _get_ref_from_taxonomy(fides_key=fides_key)
    if ref.parent_key:
        if ref.parent_key in data_categories:
            return True, ref.parent_key

        return _is_ancestor_of_contained_categories(
            fides_key=ref.parent_key,
            data_categories=data_categories,
        )

    return False, None


def _validate_rule_target_collection(target_categories: List[str]) -> None:
    """
    Validates that no erasure rules within the Policy have conflicting data category targets:
        - We cannot mask the same data categories multiple times
        - We cannot perform separate masking upon a data category's sub-categories
    """

    for cat in target_categories:
        # Here we check that `cat` is not an ancestor of any other category within `target_categories`
        is_ancestor, ancestor_fides_key = _is_ancestor_of_contained_categories(
            fides_key=cat,  # type: ignore
            data_categories=target_categories,
        )
        if is_ancestor:
            raise common_exceptions.PolicyValidationError(
                f"Policy rules are invalid, action conflict in erasure rules detected for categories {cat} and {ancestor_fides_key}"
            )


class Rule(Base):
    """
    The constraints to apply to data that matches the RuleTargets of Privacy Requests:
        - How to action the privacy request
        - Where to upload any retrieved data
    """

    name = Column(String, unique=True, nullable=False)
    key = Column(String, index=True, unique=True, nullable=False)
    policy_id = Column(
        String,
        ForeignKey(Policy.id_field_path),
        nullable=False,
    )
    policy = relationship(
        Policy,
        backref="rules",
    )
    action_type = Column(
        EnumColumn(ActionType),
        nullable=False,
    )
    masking_strategy = Column(
        MutableDict.as_mutable(
            StringEncryptedType(
                JSONTypeOverride,
                CONFIG.security.app_encryption_key,
                AesGcmEngine,
                "pkcs5",
            )
        ),
        nullable=True,
    )  # Type bytea in the db
    storage_destination_id = Column(
        String,
        ForeignKey(StorageConfig.id_field_path),
        nullable=True,
    )
    storage_destination = relationship(
        StorageConfig,
        backref="rules",
    )
    client_id = Column(
        String,
        ForeignKey(ClientDetail.id_field_path),
        nullable=True,
    )
    client = relationship(
        ClientDetail,
        backref="rules",
    )  # Which client created the Rule

    def save(self, db: Session) -> FidesBase:
        """Validate this object's data before deferring to the superclass on save"""
        _validate_rule(
            action_type=self.action_type,
            storage_destination_id=self.storage_destination_id,
            masking_strategy=self.masking_strategy,
        )
        return super().save(db=db)

    @classmethod
    def create(cls, db: Session, *, data: Dict[str, Any]) -> FidesBase:  # type: ignore[override]
        """Validate this object's data before deferring to the superclass on update"""
        _validate_rule(
            action_type=data.get("action_type"),
            storage_destination_id=data.get("storage_destination_id"),
            masking_strategy=data.get("masking_strategy"),
        )
        return super().create(db=db, data=data)

    def delete(self, db: Session) -> Optional[FidesBase]:
        """Cascade delete all targets on deletion of a Rule."""
        _ = [target.delete(db=db) for target in self.targets]  # type: ignore[attr-defined]
        return super().delete(db=db)

    def get_target_data_categories(self) -> List[str]:
        """
        Returns a list of DataCategory enum values representing the targets
        that this Rule is configured to apply to.
        """
        return [target.data_category for target in self.targets]  # type: ignore[attr-defined]

    @classmethod
    def create_or_update(cls, db: Session, *, data: Dict[str, Any]) -> FidesBase:  # type: ignore[override]
        """
        An override of `FidesBase.create_or_update` that handles the specific edge case where
        a `Rule` getting updated may be having its `policy_id` changed, potentially causing
        `Rule`s to unexpectedly bounce between `Policy`ies.
        """
        db_obj = None
        if data.get("id") is not None:
            # If `id` has been included in `data`, preference that
            db_obj = cls.get(db=db, object_id=data["id"])
            identifier = data.get("id")
        elif data.get("key") is not None:
            # Otherwise, try with `key`
            db_obj = cls.get_by(db=db, field="key", value=data["key"])
            identifier = data.get("key")

        if db_obj:
            if db_obj.policy_id != data["policy_id"]:
                raise common_exceptions.RuleValidationError(
                    f"Rule with identifier {identifier} belongs to another policy."
                )
            db_obj.update(db=db, data=data)
        else:
            db_obj = cls.create(db=db, data=data)  # type: ignore[assignment]

        return db_obj  # type: ignore[return-value]


def _validate_rule_target_name(name: str) -> None:
    """Raises an error if `name` is None"""
    if not name:
        raise common_exceptions.RuleTargetValidationError(
            "A `name` field must be supplied."
        )


class RuleTarget(Base):
    """Which data categories to apply the referenced Rule to"""

    name = Column(String, unique=True, nullable=False)
    key = Column(String, index=True, unique=True, nullable=False)
    data_category = Column(
        String,
        nullable=False,
    )
    rule_id = Column(
        String,
        ForeignKey(Rule.id_field_path),
        nullable=False,
    )
    rule = relationship(
        Rule,
        backref="targets",
    )
    client_id = Column(
        String,
        ForeignKey(ClientDetail.id_field_path),
        nullable=True,
    )
    client = relationship(
        ClientDetail,
        backref="rule_targets",
    )  # Which client created this RuleTarget

    __table_args__ = (
        # NB. __table_args__ requires a Tuple
        UniqueConstraint("rule_id", "data_category", name="_rule_id_data_category_uc"),
    )

    @classmethod
    def get_compound_key(cls, data: Dict[str, Any]) -> str:
        data_category = data.get("data_category")
        if not data_category:
            raise common_exceptions.RuleTargetValidationError(
                "A data_category must be supplied."
            )
        rule_id = data.get("rule_id")
        if not rule_id:
            raise common_exceptions.RuleTargetValidationError(
                "A rule_id must be supplied."
            )

        return f"{rule_id}-{data_category}"

    @classmethod
    def create_or_update(cls, db: Session, *, data: Dict[str, Any]) -> FidesBase:  # type: ignore[override]
        """
        An override of `FidesBase.create_or_update` that handles the specific edge case where
        a `RuleTarget` getting updated may be having its `rule_id` changed, potentially causing
        `RuleTarget`s to unexpectedly bounce between `Rule`s.
        """
        db_obj = None
        if data.get("id") is not None:
            # If `id` has been included in `data`, preference that
            db_obj = cls.get(db=db, object_id=data["id"])
            identifier = data.get("id")
        elif data.get("key") is not None:
            # Otherwise, try with `key`
            db_obj = cls.get_by(db=db, field="key", value=data["key"])
            identifier = data.get("key")

        if db_obj:
            if db_obj.rule_id != data["rule_id"]:
                raise common_exceptions.RuleTargetValidationError(
                    f"RuleTarget with identifier {identifier} belongs to another rule."
                )
            db_obj.update(db=db, data=data)
        else:
            db_obj = cls.create(db=db, data=data)  # type: ignore[assignment]

        return db_obj  # type: ignore[return-value]

    @classmethod
    def create(cls, db: Session, *, data: Dict[str, Any]) -> FidesBase:  # type: ignore[override]
        """Validate data_category on object creation."""
        data_category = data.get("data_category")
        if not data_category:
            raise common_exceptions.RuleTargetValidationError(
                "A data_category must be supplied."
            )
        rule_id = data.get("rule_id")
        if not rule_id:
            raise common_exceptions.RuleTargetValidationError(
                "A rule_id must be supplied."
            )

        default_name = cls.get_compound_key(data=data)
        if data.get("name") is None:
            data["name"] = default_name

        _validate_data_category(data_category=data_category)

        # This database query is necessary since we need to access all Rules and their Targets
        # associated with any given Policy, not just those in the local scope of this object.
        rule = Rule.get(db=db, object_id=rule_id)
        if not rule:
            raise common_exceptions.RuleTargetValidationError(
                f"Rule with ID {rule_id} does not exist."
            )

        if rule.action_type.value == ActionType.erasure.value:  # type: ignore[attr-defined]
            # If we're adding a data category to an erasure rule, we need to validate that there
            # are no conflicting actions in the erasure rules.
            erasure_categories = [data_category]
            policy = rule.policy
            if policy:
                erasure_categories.extend(rule.policy.get_erasure_target_categories())

            _validate_rule_target_collection(erasure_categories)

        return super().create(db=db, data=data)

    def save(self, db: Session) -> FidesBase:
        """Validate data_category on object save."""
        _validate_data_category(data_category=self.data_category)
        _validate_rule_target_name(name=self.name)
        return super().save(db=db)

    def update(self, db: Session, *, data: Dict[str, Any]) -> FidesBase:
        """Validate data_category on object update."""
        updated_data_category = data.get("data_category")
        try:
            name = data["name"]
        except KeyError:
            pass
        else:
            if name is None:
                # Don't pass explcit `None` through for `name` because
                # the field is non-nullable
                del data["name"]

        if (
            updated_data_category is not None
            and updated_data_category != self.data_category
        ):
            _validate_data_category(data_category=updated_data_category)
        return super().update(db=db, data=data)


class WebhookDirection(EnumType):
    """The webhook direction"""

    one_way = "one_way"  # No response expected
    two_way = "two_way"  # Response expected


class WebhookBase:
    """Mixin class to contain common fields between PolicyPreWebhooks and PolicyPostWebhooks"""

    @declared_attr
    def __tablename__(cls) -> str:
        return cls.__name__.lower()  # type: ignore

    name = Column(String, unique=True, nullable=False)
    key = Column(String, index=True, unique=True, nullable=False)

    @declared_attr
    def policy_id(cls: "WebhookBase") -> Column:
        """Policy id defined as declared_attr because this is needed for FK's on mixins"""
        return Column(
            String,
            ForeignKey(Policy.id_field_path),
            nullable=False,
        )

    @declared_attr
    def connection_config_id(cls: "WebhookBase") -> Column:
        """Connection config id defined as declared_attr because this is needed for FK's on mixins"""
        return Column(
            String, ForeignKey(ConnectionConfig.id_field_path), nullable=False
        )

    direction = Column(
        EnumColumn(WebhookDirection),
        nullable=False,
    )
    order = Column(Integer, nullable=False)

    def reorder_related_webhooks(self, db: Session, new_index: int) -> None:
        """Updates the order of the current webhook, and order of related webhooks where applicable.

        For example, if you had five Pre-Execution webhooks on a Policy and you updated the order of the
        fifth webhook to be the second webhook, the second, third, fourth, and fifth Pre-Execution
        Webhooks on that Policy would likewise have their order updated.
        """

        cls = self.__class__
        webhooks = getattr(self.policy, f"{cls.prefix}_execution_webhooks").order_by(  # type: ignore
            cls.order
        )  # pylint: disable=W0143

        if new_index > webhooks.count() - 1 or new_index < 0:
            raise WebhookOrderException(
                f"Cannot set order to {new_index}: there are only {webhooks.count()} {cls.__name__}(s) defined on this Policy."
            )
        webhook_order = [webhook.key for webhook in webhooks]
        webhook_order.insert(new_index, webhook_order.pop(self.order))

        for webhook in webhooks:
            webhook.update(db=db, data={"order": webhook_order.index(webhook.key)})
        db.commit()


class PolicyPreWebhook(WebhookBase, Base):
    """
    The configuration to describe webhooks that run before
    Privacy Requests are executed for a given Policy.
    """

    prefix = "pre"  # For logging purposes

    connection_config = relationship(
        ConnectionConfig,
        backref="policy_pre_execution_webhooks",
    )

    policy = relationship(
        "Policy", backref=backref("pre_execution_webhooks", lazy="dynamic")
    )

    @classmethod
    def persist_obj(
        cls, db: Session, resource: "PolicyPreWebhook"
    ) -> "PolicyPreWebhook":
        """Override to have PolicyPreWebhooks not be committed to the database automatically."""
        db.add(resource)
        return resource


class PolicyPostWebhook(WebhookBase, Base):
    """
    The configuration to describe webhooks that run after
    Privacy Requests are executed for a given Policy.
    """

    prefix = "post"  # For logging purposes

    connection_config = relationship(
        ConnectionConfig,
        backref="policy_post_execution_webhooks",
    )

    policy = relationship(
        "Policy", backref=backref("post_execution_webhooks", lazy="dynamic")
    )

    @classmethod
    def persist_obj(
        cls, db: Session, resource: "PolicyPostWebhook"
    ) -> "PolicyPostWebhook":
        """Override to have PolicyPostWebhooks not be committed to the database automatically."""
        db.add(resource)
        return resource


WebhookTypes = Union[PolicyPreWebhook, PolicyPostWebhook]<|MERGE_RESOLUTION|>--- conflicted
+++ resolved
@@ -4,12 +4,7 @@
 
 from fideslang import DEFAULT_TAXONOMY
 from fideslang.models import DataCategory as FideslangDataCategory
-<<<<<<< HEAD
 from fideslang.validation import FidesKey
-from fideslib.db.base_class import Base, FidesBase
-from fideslib.models.client import ClientDetail
-=======
->>>>>>> 56d2633c
 from sqlalchemy import Column
 from sqlalchemy import Enum as EnumColumn
 from sqlalchemy import ForeignKey, Integer, String, UniqueConstraint
