--- conflicted
+++ resolved
@@ -2,16 +2,12 @@
 from typing import Any, Dict, Optional, Tuple
 
 from fideslib.db.base_class import Base, FidesBase
-<<<<<<< HEAD
 from fideslog.sdk.python.registration import Registration
 from sqlalchemy import (
     Boolean,
     Column,
     String,
 )
-=======
-from sqlalchemy import Boolean, Column, String
->>>>>>> 819ebf74
 from sqlalchemy.orm import Session
 from sqlalchemy_utils import StringEncryptedType
 from sqlalchemy_utils.types.encrypted.encrypted_type import AesEngine
