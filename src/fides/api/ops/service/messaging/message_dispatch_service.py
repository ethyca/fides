from __future__ import annotations

import json
from typing import Any, Callable, Dict, List, Optional, Union

import requests
import sendgrid
from loguru import logger
from sendgrid.helpers.mail import Content, Email, Mail, To
from sqlalchemy.orm import Session
from twilio.base.exceptions import TwilioRestException
from twilio.rest import Client

from fides.api.ops.common_exceptions import MessageDispatchException
from fides.api.ops.email_templates import get_email_template
from fides.api.ops.models.messaging import (  # type: ignore[attr-defined]
    EMAIL_MESSAGING_SERVICES,
    MessagingConfig,
    get_messaging_method,
)
from fides.api.ops.models.privacy_request import (
    CheckpointActionRequired,
    PrivacyRequestError,
    PrivacyRequestNotifications,
)
from fides.api.ops.schemas.messaging.messaging import (
    AccessRequestCompleteBodyParams,
    ConsentEmailFulfillmentBodyParams,
    EmailForActionType,
    ErrorNotificationBodyParams,
    FidesopsMessage,
    MessagingActionType,
    MessagingMethod,
    MessagingServiceDetails,
    MessagingServiceSecrets,
    MessagingServiceType,
    RequestReceiptBodyParams,
    RequestReviewDenyBodyParams,
    SubjectIdentityVerificationBodyParams,
)
from fides.api.ops.schemas.redis_cache import Identity
from fides.api.ops.tasks import MESSAGING_QUEUE_NAME, DatabaseTask, celery_app
from fides.api.ops.util.logger import Pii
from fides.core.config import get_config
from fides.core.config.config_proxy import ConfigProxy

CONFIG = get_config()


EMAIL_JOIN_STRING = ", "


def check_and_dispatch_error_notifications(db: Session) -> None:
    config_proxy = ConfigProxy(db)
    privacy_request_notifications = PrivacyRequestNotifications.all(db=db)
    if not privacy_request_notifications:
        return None

    unsent_errors = PrivacyRequestError.filter(
        db=db, conditions=(PrivacyRequestError.message_sent.is_(False))
    ).all()
    if not unsent_errors:
        return None

    email_config = (
        config_proxy.notifications.notification_service_type in EMAIL_MESSAGING_SERVICES
    )

    if (
        email_config
        and len(unsent_errors) >= privacy_request_notifications[0].notify_after_failures
    ):
        for email in privacy_request_notifications[0].email.split(EMAIL_JOIN_STRING):
            dispatch_message_task.apply_async(
                queue=MESSAGING_QUEUE_NAME,
                kwargs={
                    "message_meta": FidesopsMessage(
                        action_type=MessagingActionType.PRIVACY_REQUEST_ERROR_NOTIFICATION,
                        body_params=ErrorNotificationBodyParams(
                            unsent_errors=len(unsent_errors)
                        ),
                    ).dict(),
                    "service_type": config_proxy.notifications.notification_service_type,
                    "to_identity": {"email": email},
                },
            )

        for error in unsent_errors:
            error.update(db=db, data={"message_sent": True})

    return None


@celery_app.task(base=DatabaseTask, bind=True)
def dispatch_message_task(
    self: DatabaseTask,
    message_meta: Dict[str, Any],
    service_type: Optional[str],
    to_identity: Dict[str, Any],
) -> None:
    """
    A wrapper function to dispatch a message task into the Celery queues
    """
    schema = FidesopsMessage.parse_obj(message_meta)
    with self.get_new_session() as db:
        dispatch_message(
            db,
            schema.action_type,
            Identity.parse_obj(to_identity),
            service_type,
            schema.body_params,
        )


def dispatch_message(
    db: Session,
    action_type: MessagingActionType,
    to_identity: Optional[Identity],
    service_type: Optional[str],
    message_body_params: Optional[
        Union[
            AccessRequestCompleteBodyParams,
            ConsentEmailFulfillmentBodyParams,
            SubjectIdentityVerificationBodyParams,
            RequestReceiptBodyParams,
            RequestReviewDenyBodyParams,
            List[CheckpointActionRequired],
        ]
    ] = None,
    subject_override: Optional[str] = None,
) -> None:
    """
    Sends a message to `to_identity` with content supplied in `message_body_params`
    """
    if not to_identity:
        logger.error("Message failed to send. No identity supplied.")
        raise MessageDispatchException("No identity supplied.")
    if not service_type:
        logger.error("Message failed to send. No notification service type configured.")
        raise MessageDispatchException("No notification service type configured.")

    logger.info("Retrieving message config")
    messaging_config: MessagingConfig = MessagingConfig.get_configuration(
        db=db, service_type=service_type
    )
    logger.info(
        "Building appropriate message template for action type: {}", action_type
    )
    messaging_method = get_messaging_method(service_type)
    message: Optional[Union[EmailForActionType, str]] = None

    if messaging_method == MessagingMethod.EMAIL:
        message = _build_email(
            action_type=action_type,
            body_params=message_body_params,
        )
    elif messaging_method == MessagingMethod.SMS:
        message = _build_sms(
            action_type=action_type,
            body_params=message_body_params,
        )
<<<<<<< HEAD
    else:
        logger.error("Notification service type is not valid: {}", service_type)
=======
    else:  # pragma: no cover
        # This is here as a fail safe, but it should be impossible to reach because
        # is controlled by a datbase enum field.
        logger.error(
            "Notification service type is not valid: {}",
            CONFIG.notifications.notification_service_type,
        )
>>>>>>> 53e13d50
        raise MessageDispatchException(
            f"Notification service type is not valid: {service_type}"
        )
    messaging_service: MessagingServiceType = messaging_config.service_type  # type: ignore
    logger.info(
        "Retrieving appropriate dispatcher for email service: {}", messaging_service
    )
    dispatcher: Optional[
        Callable[[MessagingConfig, Any, Optional[str]], None]
    ] = _get_dispatcher_from_config_type(message_service_type=messaging_service)
    if not dispatcher:
        logger.error(
            "Dispatcher has not been implemented for message service type: {}",
            messaging_service,
        )
        raise MessageDispatchException(
            f"Dispatcher has not been implemented for message service type: {messaging_service}"
        )
    logger.info(
        "Starting message dispatch for messaging service with action type: {}",
        action_type,
    )

    if subject_override and isinstance(message, EmailForActionType):
        message.subject = subject_override

    dispatcher(
        messaging_config,
        message,
        to_identity.email
        if messaging_method == MessagingMethod.EMAIL
        else to_identity.phone_number,
    )


def _build_sms(  # pylint: disable=too-many-return-statements
    action_type: MessagingActionType,
    body_params: Any,
) -> str:
    separator = ","
    if action_type == MessagingActionType.SUBJECT_IDENTITY_VERIFICATION:
        return (
            f"Your privacy request verification code is {body_params.verification_code}. "
            f"Please return to the Privacy Center and enter the code to continue. "
            f"This code will expire in {body_params.get_verification_code_ttl_minutes()} minutes"
        )
    if action_type == MessagingActionType.CONSENT_REQUEST:
        return (
            f"Your consent request verification code is {body_params.verification_code}. "
            "Please return to the consent request page and enter the code to continue. "
            f"This code will expire in {body_params.get_verification_code_ttl_minutes()} minutes"
        )
    if action_type == MessagingActionType.PRIVACY_REQUEST_RECEIPT:
        if len(body_params.request_types) > 1:
            return f"The following requests have been received: {separator.join(body_params.request_types)}"
        return f"Your {body_params.request_types[0]} request has been received"
    if action_type == MessagingActionType.PRIVACY_REQUEST_COMPLETE_ACCESS:
        if len(body_params.download_links) > 1:
            return (
                "Your data access has been completed and can be downloaded at the following links. "
                "For security purposes, these secret links will expire in 24 hours: "
                f"{separator.join(body_params.download_links)}"
            )
        return (
            f"Your data access has been completed and can be downloaded at {body_params.download_links[0]}. "
            f"For security purposes, this secret link will expire in 24 hours."
        )
    if action_type == MessagingActionType.PRIVACY_REQUEST_COMPLETE_DELETION:
        return "Your privacy request for deletion has been completed."
    if action_type == MessagingActionType.PRIVACY_REQUEST_REVIEW_APPROVE:
        return "Your privacy request has been approved and is currently processing."
    if action_type == MessagingActionType.PRIVACY_REQUEST_REVIEW_DENY:
        if body_params.rejection_reason:
            return f"Your privacy request has been denied for the following reason: {body_params.rejection_reason}"
        return "Your privacy request has been denied."
    if action_type == MessagingActionType.TEST_MESSAGE:
        return "Test message from Fides."
    logger.error("Message action type {} is not implemented", action_type)
    raise MessageDispatchException(
        f"Message action type {action_type} is not implemented"
    )


def _build_email(  # pylint: disable=too-many-return-statements
    action_type: MessagingActionType,
    body_params: Any,
) -> EmailForActionType:
    if action_type == MessagingActionType.CONSENT_REQUEST:
        template = get_email_template(action_type)
        return EmailForActionType(
            subject="Your one-time code",
            body=template.render(
                {
                    "code": body_params.verification_code,
                    "minutes": body_params.get_verification_code_ttl_minutes(),
                }
            ),
        )
    if action_type == MessagingActionType.SUBJECT_IDENTITY_VERIFICATION:
        template = get_email_template(action_type)
        return EmailForActionType(
            subject="Your one-time code",
            body=template.render(
                {
                    "code": body_params.verification_code,
                    "minutes": body_params.get_verification_code_ttl_minutes(),
                }
            ),
        )
    if action_type == MessagingActionType.MESSAGE_ERASURE_REQUEST_FULFILLMENT:
        base_template = get_email_template(action_type)
        return EmailForActionType(
            subject="Data erasure request",
            body=base_template.render(
                {"dataset_collection_action_required": body_params}
            ),
        )
    if action_type == MessagingActionType.CONSENT_REQUEST_EMAIL_FULFILLMENT:
        base_template = get_email_template(action_type)
        return EmailForActionType(
            subject="Notification of users' consent preference changes",
            body=base_template.render({"body": body_params}),
        )
    if action_type == MessagingActionType.PRIVACY_REQUEST_RECEIPT:
        base_template = get_email_template(action_type)
        return EmailForActionType(
            subject="Your request has been received",
            body=base_template.render({"request_types": body_params.request_types}),
        )
    if action_type == MessagingActionType.PRIVACY_REQUEST_COMPLETE_ACCESS:
        base_template = get_email_template(action_type)
        return EmailForActionType(
            subject="Your data is ready to be downloaded",
            body=base_template.render(
                {
                    "download_links": body_params.download_links,
                }
            ),
        )
    if action_type == MessagingActionType.PRIVACY_REQUEST_COMPLETE_DELETION:
        base_template = get_email_template(action_type)
        return EmailForActionType(
            subject="Your data has been deleted",
            body=base_template.render(),
        )
    if action_type == MessagingActionType.PRIVACY_REQUEST_ERROR_NOTIFICATION:
        base_template = get_email_template(action_type)
        return EmailForActionType(
            subject="Privacy Request Error Alert",
            body=base_template.render(),
        )
    if action_type == MessagingActionType.PRIVACY_REQUEST_REVIEW_APPROVE:
        base_template = get_email_template(action_type)
        return EmailForActionType(
            subject="Your request has been approved",
            body=base_template.render(),
        )
    if action_type == MessagingActionType.PRIVACY_REQUEST_REVIEW_DENY:
        base_template = get_email_template(action_type)
        return EmailForActionType(
            subject="Your request has been denied",
            body=base_template.render(
                {"rejection_reason": body_params.rejection_reason}
            ),
        )
    if action_type == MessagingActionType.TEST_MESSAGE:
        base_template = get_email_template(action_type)
        return EmailForActionType(
            subject="Test message from fides", body=base_template.render()
        )
    logger.error("Message action type {} is not implemented", action_type)
    raise MessageDispatchException(
        f"Message action type {action_type} is not implemented"
    )


def _get_dispatcher_from_config_type(
    message_service_type: MessagingServiceType,
) -> Optional[Callable[[MessagingConfig, Any, Optional[str]], None]]:
    """Determines which dispatcher to use based on message service type"""
    if message_service_type == MessagingServiceType.MAILGUN:
        return _mailgun_dispatcher
    if message_service_type == MessagingServiceType.TWILIO_TEXT:
        return _twilio_sms_dispatcher
    if message_service_type == MessagingServiceType.TWILIO_EMAIL:
        return _twilio_email_dispatcher
    return None


def _mailgun_dispatcher(
    messaging_config: MessagingConfig,
    message: EmailForActionType,
    to: Optional[str],
) -> None:
    """Dispatches email using mailgun"""
    if not to:
        logger.error("Message failed to send. No email identity supplied.")
        raise MessageDispatchException("No email identity supplied.")
    if not messaging_config.details or not messaging_config.secrets:
        logger.error(
            "Message failed to send. No mailgun config details or secrets supplied."
        )
        raise MessageDispatchException("No mailgun config details or secrets supplied.")
    base_url = (
        "https://api.mailgun.net"
        if messaging_config.details[MessagingServiceDetails.IS_EU_DOMAIN.value] is False
        else "https://api.eu.mailgun.net"
    )

    domain = messaging_config.details[MessagingServiceDetails.DOMAIN.value]

    try:
        # Check if a fides template exists
        template_test = requests.get(
            f"{base_url}/{messaging_config.details[MessagingServiceDetails.API_VERSION.value]}/{domain}/templates/fides",
            auth=(
                "api",
                messaging_config.secrets[MessagingServiceSecrets.MAILGUN_API_KEY.value],
            ),
        )

        data = {
            "from": f"<mailgun@{domain}>",
            "to": [to.strip()],
            "subject": message.subject,
        }

        if template_test.status_code == 200:
            data["template"] = "fides"
            data["h:X-Mailgun-Variables"] = json.dumps(
                {"fides_email_body": message.body}
            )
            response = requests.post(
                f"{base_url}/{messaging_config.details[MessagingServiceDetails.API_VERSION.value]}/{domain}/messages",
                auth=(
                    "api",
                    messaging_config.secrets[
                        MessagingServiceSecrets.MAILGUN_API_KEY.value
                    ],
                ),
                data=data,
            )

            if not response.ok:
                logger.error(
                    "Email failed to send with status code: %s", response.status_code
                )
                raise MessageDispatchException(
                    f"Email failed to send with status code {response.status_code}"
                )
        else:
            data["html"] = message.body
            response = requests.post(
                f"{base_url}/{messaging_config.details[MessagingServiceDetails.API_VERSION.value]}/{domain}/messages",
                auth=(
                    "api",
                    messaging_config.secrets[
                        MessagingServiceSecrets.MAILGUN_API_KEY.value
                    ],
                ),
                data=data,
            )
            if not response.ok:
                logger.error(
                    "Email failed to send with status code: %s", response.status_code
                )
                raise MessageDispatchException(
                    f"Email failed to send with status code {response.status_code}"
                )
    except Exception as e:
        logger.error("Email failed to send: {}", Pii(str(e)))
        raise MessageDispatchException(f"Email failed to send due to: {Pii(e)}")


def _twilio_email_dispatcher(
    messaging_config: MessagingConfig,
    message: EmailForActionType,
    to: Optional[str],
) -> None:
    """Dispatches email using twilio sendgrid"""
    if not to:
        logger.error("Message failed to send. No email identity supplied.")
        raise MessageDispatchException("No email identity supplied.")
    if not messaging_config.details or not messaging_config.secrets:
        logger.error(
            "Message failed to send. No twilio email config details or secrets supplied."
        )
        raise MessageDispatchException(
            "No twilio email config details or secrets supplied."
        )

    try:
        sg = sendgrid.SendGridAPIClient(
            api_key=messaging_config.secrets[
                MessagingServiceSecrets.TWILIO_API_KEY.value
            ]
        )
        from_email = Email(
            messaging_config.details[MessagingServiceDetails.TWILIO_EMAIL_FROM.value]
        )
        to_email = To(to.strip())
        subject = message.subject
        content = Content("text/html", message.body)
        mail = Mail(from_email, to_email, subject, content)
        response = sg.client.mail.send.post(request_body=mail.get())
        if response.status_code >= 400:
            logger.error(
                "Email failed to send: %s: %s",
                response.status_code,
                Pii(str(response.body)),
            )
            raise MessageDispatchException(
                f"Email failed to send: {response.status_code}, {Pii(str(response.body))}"
            )
    except Exception as e:
        logger.error("Email failed to send: {}", Pii(str(e)))
        raise MessageDispatchException(f"Email failed to send due to: {Pii(e)}")


def _twilio_sms_dispatcher(
    messaging_config: MessagingConfig,
    message: str,
    to: Optional[str],
) -> None:
    """Dispatches SMS using Twilio"""
    if not to:
        logger.error("Message failed to send. No phone identity supplied.")
        raise MessageDispatchException("No phone identity supplied.")
    if messaging_config.secrets is None:
        logger.error("Message failed to send. No config secrets supplied.")
        raise MessageDispatchException("No config secrets supplied.")
    account_sid = messaging_config.secrets[
        MessagingServiceSecrets.TWILIO_ACCOUNT_SID.value
    ]
    auth_token = messaging_config.secrets[
        MessagingServiceSecrets.TWILIO_AUTH_TOKEN.value
    ]
    messaging_service_id = messaging_config.secrets.get(
        MessagingServiceSecrets.TWILIO_MESSAGING_SERVICE_SID.value
    )
    sender_phone_number = messaging_config.secrets.get(
        MessagingServiceSecrets.TWILIO_SENDER_PHONE_NUMBER.value
    )

    client = Client(account_sid, auth_token)
    try:
        if messaging_service_id:
            client.messages.create(
                to=to, messaging_service_sid=messaging_service_id, body=message
            )
        elif sender_phone_number:
            client.messages.create(to=to, from_=sender_phone_number, body=message)
        else:
            logger.error(
                "Message failed to send. Either sender phone number or messaging service sid must be provided."
            )
            raise MessageDispatchException(
                "Message failed to send. Either sender phone number or messaging service sid must be provided."
            )
    except TwilioRestException as e:
        logger.error("Twilio SMS failed to send: {}", Pii(str(e)))
        raise MessageDispatchException(f"Twilio SMS failed to send due to: {Pii(e)}")<|MERGE_RESOLUTION|>--- conflicted
+++ resolved
@@ -159,18 +159,10 @@
             action_type=action_type,
             body_params=message_body_params,
         )
-<<<<<<< HEAD
-    else:
-        logger.error("Notification service type is not valid: {}", service_type)
-=======
     else:  # pragma: no cover
         # This is here as a fail safe, but it should be impossible to reach because
         # is controlled by a datbase enum field.
-        logger.error(
-            "Notification service type is not valid: {}",
-            CONFIG.notifications.notification_service_type,
-        )
->>>>>>> 53e13d50
+        logger.error("Notification service type is not valid: {}", service_type)
         raise MessageDispatchException(
             f"Notification service type is not valid: {service_type}"
         )
