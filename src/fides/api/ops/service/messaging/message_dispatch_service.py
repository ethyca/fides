--- conflicted
+++ resolved
@@ -1,10 +1,6 @@
 from __future__ import annotations
 
-<<<<<<< HEAD
 import json
-import logging
-=======
->>>>>>> 580b70ad
 from typing import Any, Callable, Dict, List, Optional, Union
 
 import requests
@@ -361,7 +357,6 @@
                 messaging_config.secrets[MessagingServiceSecrets.MAILGUN_API_KEY.value],
             ),
         )
-<<<<<<< HEAD
 
         if template_test.status_code == 200:
             response = requests.post(
@@ -381,12 +376,8 @@
                         {"fides_email_body": message.body}
                     ),
                 },
-=======
-        if not response.ok:
-            logger.error(
-                "Email failed to send with status code: {}", response.status_code
->>>>>>> 580b70ad
-            )
+            )
+
             if not response.ok:
                 logger.error(
                     "Email failed to send with status code: %s", response.status_code
