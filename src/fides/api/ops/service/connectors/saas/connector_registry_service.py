--- conflicted
+++ resolved
@@ -4,22 +4,12 @@
 from operator import getitem
 from typing import Any, Dict, Iterable, List, Optional, Tuple, Union
 
-<<<<<<< HEAD
 from AccessControl.ZopeGuards import safe_builtins
 from loguru import logger
 from packaging.version import LegacyVersion, Version
 from packaging.version import parse as parse_version
 from RestrictedPython import compile_restricted
 from RestrictedPython.transformer import RestrictingNodeTransformer
-=======
-import os
-from abc import ABC, abstractmethod
-from typing import Dict, Iterable, List, Optional, Union
-
-from loguru import logger
-from packaging.version import LegacyVersion, Version
-from packaging.version import parse as parse_version
->>>>>>> dfabd1d8
 from sqlalchemy.orm import Session
 
 from fides.api.ops.api.deps import get_api_session
@@ -47,33 +37,19 @@
 from fides.core.config import CONFIG
 
 
-<<<<<<< HEAD
 class ConnectorTemplateLoader(ABC):
     @abstractmethod
     def get_connector_templates(self) -> Dict[str, ConnectorTemplate]:
         """Returns a map of connection templates"""
-=======
->>>>>>> dfabd1d8
-
-class ConnectorTemplateLoader(ABC):
-    @abstractmethod
-    def get_connector_templates(self) -> Dict[str, ConnectorTemplate]:
-        """Returns a map of connection templates"""
-
-<<<<<<< HEAD
-=======
-
->>>>>>> dfabd1d8
+
+
 class FileConnectorTemplateLoader(ConnectorTemplateLoader):
     """
     Loads SaaS connector templates from the data/saas directory.
     """
 
     def __init__(self) -> None:
-<<<<<<< HEAD
         logger.info("Loading connectors templates from the data/saas directory")
-=======
->>>>>>> dfabd1d8
         self.templates: Dict[str, ConnectorTemplate] = {}
         for file in os.listdir("data/saas/config"):
             if file.endswith(".yml"):
@@ -89,7 +65,6 @@
                         f"Could not find the expected {connector_type}.svg in the data/saas/icon/ directory, using default icon"
                     )
                     icon = encode_file_contents("data/saas/icon/default.svg")
-<<<<<<< HEAD
 
                 # store connector template for retrieval
                 try:
@@ -106,30 +81,8 @@
 
     def get_connector_templates(self) -> Dict[str, ConnectorTemplate]:
         return self.templates
-=======
-
-                # store connector template for retrieval
-                try:
-                    self.templates[connector_type] = ConnectorTemplate(
-                        config=load_yaml_as_string(config_file),
-                        dataset=load_yaml_as_string(
-                            f"data/saas/dataset/{connector_type}_dataset.yml"
-                        ),
-                        icon=icon,
-                        human_readable=human_readable,
-                    )
-                except Exception:
-                    logger.exception("Unable to load {} connector", connector_type)
-
-    def get_connector_templates(self) -> Dict[str, ConnectorTemplate]:
-        return self.templates
-
->>>>>>> dfabd1d8
-
-# pylint: disable=protected-access
-class ConnectorRegistry:
-
-<<<<<<< HEAD
+
+
 class CustomConnectorTemplateLoader(ConnectorTemplateLoader):
     """
     Loads custom connector templates defined in the custom_connector_template database table.
@@ -184,20 +137,6 @@
             }
         return cls._instance
 
-=======
-    _instance = None
-    _templates: Dict[str, ConnectorTemplate] = {}
-
-    @classmethod
-    def get_instance(cls) -> "ConnectorRegistry":
-        if cls._instance is None:
-            cls._instance = cls()
-            cls._instance._templates = (
-                FileConnectorTemplateLoader().get_connector_templates()
-            )
-        return cls._instance
-
->>>>>>> dfabd1d8
     @classmethod
     def connector_types(cls) -> List[str]:
         """List of registered SaaS connector types"""
@@ -209,7 +148,6 @@
         Returns an object containing the various SaaS connector artifacts
         """
         return cls.get_instance()._templates.get(connector_type)
-<<<<<<< HEAD
 
     @classmethod
     def register_template(
@@ -217,8 +155,6 @@
     ) -> None:
         """Used to register new connector templates during runtime"""
         cls.get_instance()._templates[connector_type] = template
-=======
->>>>>>> dfabd1d8
 
 
 def create_connection_config_from_template_no_save(
