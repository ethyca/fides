from __future__ import annotations

from os.path import exists
from typing import Dict, Iterable, List, Optional, Union

<<<<<<< HEAD
from fideslang.models import Dataset
from fideslib.core.config import load_toml
=======
from loguru import logger
>>>>>>> 56d2633c
from packaging.version import LegacyVersion, Version
from packaging.version import parse as parse_version
from pydantic import BaseModel, validator
from sqlalchemy.orm import Session
from toml import load as load_toml

from fides.api.ops.models.connectionconfig import (
    AccessLevel,
    ConnectionConfig,
    ConnectionType,
)
from fides.api.ops.models.datasetconfig import DatasetConfig
from fides.api.ops.schemas.connection_configuration.connection_config import (
    SaasConnectionTemplateValues,
)
from fides.api.ops.schemas.saas.saas_config import SaaSConfig
from fides.api.ops.util.saas_util import (
    load_config,
    load_config_with_replacement,
    load_dataset,
    load_dataset_with_replacement,
)

_registry: Optional[ConnectorRegistry] = None
registry_file = "data/saas/saas_connector_registry.toml"


class ConnectorTemplate(BaseModel):
    """
    A collection of paths to artifacts that make up
    a complete SaaS connector (SaaS config, dataset, etc.)
    """

    config: str
    dataset: str
    icon: str
    human_readable: str

    @validator("config")
    def validate_config(cls, config: str) -> str:
        """Validates the config at the given path"""
        SaaSConfig(**load_config(config))
        return config

    @validator("dataset")
    def validate_dataset(cls, dataset: str) -> str:
        """Validates the dataset at the given path"""
        Dataset(**load_dataset(dataset)[0])
        return dataset

    @validator("icon")
    def validate_icon(cls, icon: str) -> str:
        """Validates the icon at the given path"""
        if not exists(icon):
            raise ValueError(f"Icon file {icon} was not found")
        return icon


class ConnectorRegistry(BaseModel):
    """A map of SaaS connector templates"""

    __root__: Dict[str, ConnectorTemplate]

    def connector_types(self) -> List[str]:
        """List of registered SaaS connector types"""
        return list(self.__root__)

    def get_connector_template(
        self, connector_type: str
    ) -> Optional[ConnectorTemplate]:
        """
        Returns an object containing the references to the various SaaS connector artifacts
        """
        return self.__root__.get(connector_type)


def create_connection_config_from_template_no_save(
    db: Session,
    template: ConnectorTemplate,
    template_values: SaasConnectionTemplateValues,
) -> ConnectionConfig:
    """Creates a SaaS connection config from a template without saving it."""
    # Load saas config from template and replace every instance of "<instance_fides_key>" with the fides_key
    # the user has chosen
    config_from_template: Dict = load_config_with_replacement(
        template.config, "<instance_fides_key>", template_values.instance_key
    )

    # Create SaaS ConnectionConfig
    connection_config = ConnectionConfig.create_without_saving(
        db,
        data={
            "name": template_values.name,
            "key": template_values.key,
            "description": template_values.description,
            "connection_type": ConnectionType.saas,
            "access": AccessLevel.write,
            "saas_config": config_from_template,
        },
    )

    return connection_config


def upsert_dataset_config_from_template(
    db: Session,
    connection_config: ConnectionConfig,
    template: ConnectorTemplate,
    template_values: SaasConnectionTemplateValues,
) -> DatasetConfig:
    """
    Creates a `DatasetConfig` from a template
    and associates it with a ConnectionConfig.
    If the `DatasetConfig` already exists in the db,
    then the existing record is updated.
    """
    # Load the dataset config from template and replace every instance of "<instance_fides_key>" with the fides_key
    # the user has chosen
    dataset_from_template: Dict = load_dataset_with_replacement(
        template.dataset, "<instance_fides_key>", template_values.instance_key
    )[0]
    data = {
        "connection_config_id": connection_config.id,
        "fides_key": template_values.instance_key,
        "dataset": dataset_from_template,
    }
    dataset_config = DatasetConfig.create_or_update(db, data=data)
    return dataset_config


def load_registry(config_file: str) -> ConnectorRegistry:
    """Loads a SaaS connector registry from the given config file."""
    global _registry  # pylint: disable=W0603
    if _registry is None:
<<<<<<< HEAD
        toml_file = load_toml([config_file])
        _registry = ConnectorRegistry.parse_obj(toml_file)
=======
        _registry = ConnectorRegistry.parse_obj(load_toml(config_file))
>>>>>>> 56d2633c
    return _registry


def update_saas_configs(registry: ConnectorRegistry, db: Session) -> None:
    """
    Updates SaaS config instances currently in the DB if to the
    corresponding template in the registry are found.

    Effectively an "update script" for SaaS config instances,
    to be run on server bootstrap.
    """
    for connector_type in registry.connector_types():
        logger.debug(
            "Determining if any updates are needed for connectors of type {} based on templates...",
            connector_type,
        )
        template: ConnectorTemplate = registry.get_connector_template(  # type: ignore
            connector_type
        )
        saas_config_template = SaaSConfig.parse_obj(load_config(template.config))
        template_version: Union[LegacyVersion, Version] = parse_version(
            saas_config_template.version
        )

        connection_configs: Iterable[ConnectionConfig] = ConnectionConfig.filter(
            db=db,
            conditions=(ConnectionConfig.saas_config["type"].astext == connector_type),
        ).all()
        for connection_config in connection_configs:
            saas_config_instance = SaaSConfig.parse_obj(connection_config.saas_config)
            if parse_version(saas_config_instance.version) < template_version:
                logger.info(
                    "Updating SaaS config instance '{}' of type '{}' as its version, {}, was found to be lower than the template version {}",
                    saas_config_instance.fides_key,
                    connector_type,
                    saas_config_instance.version,
                    template_version,
                )
                try:
                    update_saas_instance(
                        db,
                        connection_config,
                        template,
                        saas_config_instance,
                    )
                except Exception:
                    logger.error(
                        "Encountered error attempting to update SaaS config instance {}",
                        saas_config_instance.fides_key,
                        exc_info=True,
                    )


def update_saas_instance(
    db: Session,
    connection_config: ConnectionConfig,
    template: ConnectorTemplate,
    saas_config_instance: SaaSConfig,
) -> None:
    """
    Replace in the DB the existing SaaS instance configuration data
    (SaaSConfig, DatasetConfig) associated with the given ConnectionConfig
    with new instance configuration data based on the given ConnectorTemplate
    """
    template_vals = SaasConnectionTemplateValues(
        name=connection_config.name,
        key=connection_config.key,
        description=connection_config.description,
        secrets=connection_config.secrets,
        instance_key=saas_config_instance.fides_key,
    )

    config_from_template: Dict = load_config_with_replacement(
        template.config, "<instance_fides_key>", template_vals.instance_key
    )

    connection_config.update_saas_config(db, SaaSConfig(**config_from_template))

    upsert_dataset_config_from_template(db, connection_config, template, template_vals)<|MERGE_RESOLUTION|>--- conflicted
+++ resolved
@@ -3,12 +3,8 @@
 from os.path import exists
 from typing import Dict, Iterable, List, Optional, Union
 
-<<<<<<< HEAD
 from fideslang.models import Dataset
-from fideslib.core.config import load_toml
-=======
 from loguru import logger
->>>>>>> 56d2633c
 from packaging.version import LegacyVersion, Version
 from packaging.version import parse as parse_version
 from pydantic import BaseModel, validator
@@ -143,12 +139,7 @@
     """Loads a SaaS connector registry from the given config file."""
     global _registry  # pylint: disable=W0603
     if _registry is None:
-<<<<<<< HEAD
-        toml_file = load_toml([config_file])
-        _registry = ConnectorRegistry.parse_obj(toml_file)
-=======
         _registry = ConnectorRegistry.parse_obj(load_toml(config_file))
->>>>>>> 56d2633c
     return _registry
 
 
