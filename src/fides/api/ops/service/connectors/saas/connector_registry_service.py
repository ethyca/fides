--- conflicted
+++ resolved
@@ -3,11 +3,7 @@
 from abc import ABC, abstractmethod
 from ast import AST, AnnAssign
 from operator import getitem
-<<<<<<< HEAD
-from typing import Any, Dict, Iterable, List, Optional, Tuple
-=======
 from typing import Any, Dict, Iterable, List, Optional, Tuple, Type
->>>>>>> 78865fb3
 from zipfile import ZipFile
 
 from AccessControl.ZopeGuards import safe_builtins
@@ -48,12 +44,6 @@
 
 
 class ConnectorTemplateLoader(ABC):
-<<<<<<< HEAD
-    @classmethod
-    @abstractmethod
-    def get_connector_templates(cls) -> Dict[str, ConnectorTemplate]:
-        """Returns a map of connection templates"""
-=======
     _instance: Optional["ConnectorTemplateLoader"] = None
 
     def __new__(cls: Type["ConnectorTemplateLoader"]) -> "ConnectorTemplateLoader":
@@ -71,7 +61,6 @@
     @abstractmethod
     def _load_connector_templates(self) -> None:
         """Load connector templates into the _templates dictionary"""
->>>>>>> 78865fb3
 
 
 class FileConnectorTemplateLoader(ConnectorTemplateLoader):
@@ -79,9 +68,6 @@
     Loads SaaS connector templates from the data/saas directory.
     """
 
-<<<<<<< HEAD
-    _instance = None
-=======
     def _load_connector_templates(self) -> None:
         logger.info("Loading connectors templates from the data/saas directory")
         for file in os.listdir("data/saas/config"):
@@ -90,7 +76,6 @@
                 config_dict = load_config(config_file)
                 connector_type = config_dict["type"]
                 human_readable = config_dict["name"]
->>>>>>> 78865fb3
 
     def __new__(cls: Any, *args: Any, **kwargs: Any) -> "FileConnectorTemplateLoader":
         if cls._instance is None:
@@ -98,51 +83,6 @@
             cls._instance._templates = {}
         return cls._instance
 
-<<<<<<< HEAD
-    @classmethod
-    def get_instance(cls) -> "FileConnectorTemplateLoader":
-        if cls._instance is None:
-            logger.info("Loading connectors templates from the data/saas directory")
-            cls._instance = cls()
-            for file in os.listdir("data/saas/config"):
-                if file.endswith(".yml"):
-                    config_file = os.path.join("data/saas/config", file)
-                    config_dict = load_config(config_file)
-                    connector_type = config_dict["type"]
-                    human_readable = config_dict["name"]
-
-                    try:
-                        icon = encode_file_contents(
-                            f"data/saas/icon/{connector_type}.svg"
-                        )
-                    except FileNotFoundError:
-                        logger.debug(
-                            f"Could not find the expected {connector_type}.svg in the data/saas/icon/ directory, using default icon"
-                        )
-                        icon = encode_file_contents("data/saas/icon/default.svg")
-
-                    # store connector template for retrieval
-                    try:
-                        cls.get_instance()._templates[  # type: ignore[attr-defined]
-                            connector_type
-                        ] = ConnectorTemplate(
-                            config=load_yaml_as_string(config_file),
-                            dataset=load_yaml_as_string(
-                                f"data/saas/dataset/{connector_type}_dataset.yml"
-                            ),
-                            icon=icon,
-                            functions=None,
-                            human_readable=human_readable,
-                        )
-                    except Exception:
-                        logger.exception("Unable to load {} connector", connector_type)
-        return cls._instance
-
-    @classmethod
-    def get_connector_templates(cls) -> Dict[str, ConnectorTemplate]:
-        return cls.get_instance()._templates  # type: ignore[attr-defined]
-
-=======
                 # store connector template for retrieval
                 try:
                     FileConnectorTemplateLoader.get_connector_templates()[
@@ -159,40 +99,29 @@
                 except Exception:
                     logger.exception("Unable to load {} connector", connector_type)
 
->>>>>>> 78865fb3
 
 class CustomConnectorTemplateLoader(ConnectorTemplateLoader):
     """
     Loads custom connector templates defined in the custom_connector_template database table.
     """
 
-<<<<<<< HEAD
-    _instance = None
-
-    def __new__(cls: Any, *args: Any, **kwargs: Any) -> "CustomConnectorTemplateLoader":
-        if cls._instance is None:
-            cls._instance = super().__new__(cls, *args, **kwargs)
-            cls._instance._templates = {}
-        return cls._instance
-
-    @classmethod
-    def get_instance(cls) -> "CustomConnectorTemplateLoader":
-        if cls._instance is None:
-            logger.info("Loading connectors templates from the database.")
-            cls._instance = cls()
-            db = get_api_session()
-            for template in CustomConnectorTemplate.all(db=db):
-                if template.replaceable and cls._replacement_available(template):
-                    logger.info(
-                        f"Replacing {template.key} connector template with newer version."
-                    )
-                    template.delete(db=db)
-                    continue
-                try:
-                    cls._register_template(template)
-                except Exception:
-                    logger.exception("Unable to load {} connector", template.key)
-        return cls._instance
+    def _load_connector_templates(self) -> None:
+        logger.info("Loading connectors templates from the database.")
+        db = get_api_session()
+        for template in CustomConnectorTemplate.all(db=db):
+            if (
+                template.replaceable
+                and CustomConnectorTemplateLoader._replacement_available(template)
+            ):
+                logger.info(
+                    f"Replacing {template.key} connector template with newer version."
+                )
+                template.delete(db=db)
+                continue
+            try:
+                CustomConnectorTemplateLoader._register_template(template)
+            except Exception:
+                logger.exception("Unable to load {} connector", template.key)
 
     @staticmethod
     def _replacement_available(template: CustomConnectorTemplate) -> bool:
@@ -238,7 +167,9 @@
             )
 
         # register the template in the loader's template dictionary
-        cls.get_instance()._templates[template.key] = connector_template  # type: ignore
+        CustomConnectorTemplateLoader.get_connector_templates()[
+            template.key
+        ] = connector_template
 
     # pylint: disable=too-many-branches
     @classmethod
@@ -296,8 +227,11 @@
         if not dataset_contents:
             raise ValidationError("Zip file does not contain a dataset.yml file.")
 
+        # early validation of SaaS config and dataset
+        saas_config = SaaSConfig(**load_config_from_string(config_contents))
+        Dataset(**load_dataset_from_string(dataset_contents))
+
         # extract connector_type, human_readable, and replaceable values from the SaaS config
-        saas_config = SaaSConfig(**load_config_from_string(config_contents))
         connector_type = saas_config.type
         human_readable = saas_config.name
         replaceable = saas_config.replaceable
@@ -330,7 +264,7 @@
         )
 
         # attempt to register the template, raises an exception if validation fails
-        cls._register_template(template)
+        CustomConnectorTemplateLoader._register_template(template)
 
         # save the custom connector to the database if it passed validation
         CustomConnectorTemplate.create_or_update(
@@ -346,31 +280,19 @@
             },
         )
 
-    @classmethod
-    def get_connector_templates(cls) -> Dict[str, ConnectorTemplate]:
-        return cls.get_instance()._templates  # type: ignore[attr-defined]
-
 
 class ConnectorRegistry:
     @classmethod
-=======
-    def _load_connector_templates(self) -> None:
-        logger.info("Loading connectors templates from the database.")
-        db = get_api_session()
-        for template in CustomConnectorTemplate.all(db=db):
-            if (
-                template.replaceable
-                and CustomConnectorTemplateLoader._replacement_available(template)
-            ):
-                logger.info(
-                    f"Replacing {template.key} connector template with newer version."
-                )
-                template.delete(db=db)
-                continue
-            try:
-                CustomConnectorTemplateLoader._register_template(template)
-            except Exception:
-                logger.exception("Unable to load {} connector", template.key)
+    def _get_combined_templates(cls) -> Dict[str, ConnectorTemplate]:
+        """
+        Returns a combined map of connector templates from all registered loaders.
+        The resulting map is an aggregation of templates from the file loader and the custom loader,
+        with custom loader templates taking precedence in case of conflicts.
+        """
+        return {
+            **FileConnectorTemplateLoader.get_connector_templates(),  # type: ignore
+            **CustomConnectorTemplateLoader.get_connector_templates(),  # type: ignore
+        }
 
     @staticmethod
     def _replacement_available(template: CustomConnectorTemplate) -> bool:
@@ -416,9 +338,7 @@
             )
 
         # register the template in the loader's template dictionary
-        CustomConnectorTemplateLoader.get_connector_templates()[
-            template.key
-        ] = connector_template
+        cls.get_instance()._templates[template.key] = connector_template  # type: ignore
 
     # pylint: disable=too-many-branches
     @classmethod
@@ -476,11 +396,8 @@
         if not dataset_contents:
             raise ValidationError("Zip file does not contain a dataset.yml file.")
 
-        # early validation of SaaS config and dataset
+        # extract connector_type, human_readable, and replaceable values from the SaaS config
         saas_config = SaaSConfig(**load_config_from_string(config_contents))
-        Dataset(**load_dataset_from_string(dataset_contents))
-
-        # extract connector_type, human_readable, and replaceable values from the SaaS config
         connector_type = saas_config.type
         human_readable = saas_config.name
         replaceable = saas_config.replaceable
@@ -513,7 +430,7 @@
         )
 
         # attempt to register the template, raises an exception if validation fails
-        CustomConnectorTemplateLoader._register_template(template)
+        cls._register_template(template)
 
         # save the custom connector to the database if it passed validation
         CustomConnectorTemplate.create_or_update(
@@ -529,10 +446,13 @@
             },
         )
 
+    @classmethod
+    def get_connector_templates(cls) -> Dict[str, ConnectorTemplate]:
+        return cls.get_instance()._templates  # type: ignore[attr-defined]
+
 
 class ConnectorRegistry:
     @classmethod
->>>>>>> 78865fb3
     def _get_combined_templates(cls) -> Dict[str, ConnectorTemplate]:
         """
         Returns a combined map of connector templates from all registered loaders.
