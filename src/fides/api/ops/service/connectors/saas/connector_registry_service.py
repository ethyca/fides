--- conflicted
+++ resolved
@@ -1,16 +1,10 @@
-<<<<<<< HEAD
 # pylint: disable=protected-access
-=======
->>>>>>> 2e74479d
 import os
 from abc import ABC, abstractmethod
 from ast import AST, AnnAssign
 from operator import getitem
 from typing import Any, Dict, Iterable, List, Optional, Tuple
-<<<<<<< HEAD
 from zipfile import ZipFile
-=======
->>>>>>> 2e74479d
 
 from AccessControl.ZopeGuards import safe_builtins
 from loguru import logger
@@ -21,11 +15,7 @@
 from sqlalchemy.orm import Session
 
 from fides.api.ops.api.deps import get_api_session
-<<<<<<< HEAD
 from fides.api.ops.common_exceptions import FidesopsException, ValidationError
-=======
-from fides.api.ops.common_exceptions import FidesopsException
->>>>>>> 2e74479d
 from fides.api.ops.models.connectionconfig import (
     AccessLevel,
     ConnectionConfig,
@@ -47,10 +37,7 @@
     replace_dataset_placeholders,
 )
 from fides.core.config import CONFIG
-<<<<<<< HEAD
 from fides.lib.cryptography.cryptographic_util import bytes_to_b64_str, str_to_b64_str
-=======
->>>>>>> 2e74479d
 
 
 class ConnectorTemplateLoader(ABC):
@@ -65,20 +52,8 @@
     Loads SaaS connector templates from the data/saas directory.
     """
 
-<<<<<<< HEAD
     _instance = None
     _templates: Dict[str, ConnectorTemplate] = {}
-=======
-    def __init__(self) -> None:
-        logger.info("Loading connectors templates from the data/saas directory")
-        self.templates: Dict[str, ConnectorTemplate] = {}
-        for file in os.listdir("data/saas/config"):
-            if file.endswith(".yml"):
-                config_file = os.path.join("data/saas/config", file)
-                config_dict = load_config(config_file)
-                connector_type = config_dict["type"]
-                human_readable = config_dict["name"]
->>>>>>> 2e74479d
 
     @classmethod
     def get_instance(cls) -> "FileConnectorTemplateLoader":
@@ -259,48 +234,6 @@
         return cls.get_instance()._templates
 
 
-<<<<<<< HEAD
-=======
-class CustomConnectorTemplateLoader(ConnectorTemplateLoader):
-    """
-    Loads custom connector templates defined in the custom_connector_template database table.
-    """
-
-    def __init__(self) -> None:
-        logger.info("Loading connectors templates from the database")
-        self.templates: Dict[str, ConnectorTemplate] = {}
-        for template in CustomConnectorTemplate.all(db=get_api_session()):
-            try:
-                connector_template = ConnectorTemplate(
-                    config=template.config,
-                    dataset=template.dataset,
-                    icon=template.icon,
-                    human_readable=template.name,
-                )
-
-                # register custom functions if available
-                if template.functions:
-                    if CONFIG.security.allow_custom_connector_functions:
-                        register_custom_functions(template.functions)
-                        logger.info(
-                            f"Loaded functions from the custom connector template '{template.key}'"
-                        )
-                    else:
-                        raise FidesopsException(
-                            message="The import of connector templates with custom functions is disabled by the 'security.allow_custom_connector_functions' setting"
-                        )
-
-                # only load the template if there were no issues loading the custom functions
-                self.templates[template.key] = connector_template
-            except Exception:
-                logger.exception("Unable to load {} connector", template.key)
-
-    def get_connector_templates(self) -> Dict[str, ConnectorTemplate]:
-        return self.templates
-
-
-# pylint: disable=protected-access
->>>>>>> 2e74479d
 class ConnectorRegistry:
     _instance = None
 
@@ -308,13 +241,10 @@
     def get_instance(cls) -> "ConnectorRegistry":
         if cls._instance is None:
             cls._instance = cls()
-<<<<<<< HEAD
-=======
             cls._instance._templates = {
                 **FileConnectorTemplateLoader().get_connector_templates(),
                 **CustomConnectorTemplateLoader().get_connector_templates(),
             }
->>>>>>> 2e74479d
         return cls._instance
 
     @classmethod
@@ -493,15 +423,11 @@
         script (str): The Python script containing the custom functions to be registered.
 
     Raises:
-<<<<<<< HEAD
         FidesopsException: If allow_custom_connector_functions is disabled.
-=======
->>>>>>> 2e74479d
         SyntaxError: If the script contains a syntax error or uses restricted language features.
         Exception: If an exception occurs during the execution of the script.
     """
 
-<<<<<<< HEAD
     if CONFIG.security.allow_custom_connector_functions:
         restricted_code = compile_restricted(
             script, "<string>", "exec", policy=CustomRestrictingNodeTransformer
@@ -523,24 +449,6 @@
         raise FidesopsException(
             message="The import of connector templates with custom functions is disabled by the 'security.allow_custom_connector_functions' setting."
         )
-=======
-    restricted_code = compile_restricted(
-        script, "<string>", "exec", policy=CustomRestrictingNodeTransformer
-    )
-    safe_builtins["__import__"] = custom_guarded_import
-    safe_builtins["_getitem_"] = getitem
-    safe_builtins["staticmethod"] = staticmethod
-
-    # pylint: disable=exec-used
-    exec(
-        restricted_code,
-        {
-            "__metaclass__": type,
-            "__name__": "restricted_module",
-            "__builtins__": safe_builtins,
-        },
-    )
->>>>>>> 2e74479d
 
 
 class CustomRestrictingNodeTransformer(RestrictingNodeTransformer):
