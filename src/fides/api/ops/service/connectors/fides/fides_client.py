from __future__ import annotations

from typing import Any, Dict, List, Optional

import requests
<<<<<<< HEAD
from fideslib.oauth.schemas.user import UserLogin
from httpx import AsyncClient
from loguru import logger as log
=======
from loguru import logger
>>>>>>> 37a2092b
from requests import PreparedRequest, Request, RequestException, Session

from fides.api.ctl.utils.errors import FidesError
from fides.api.ops.api.v1 import urn_registry as urls
from fides.api.ops.models.privacy_request import PrivacyRequestStatus
from fides.api.ops.schemas.privacy_request import (
    PrivacyRequestCreate,
    PrivacyRequestResponse,
)
from fides.api.ops.schemas.redis_cache import Identity
from fides.api.ops.service.privacy_request.request_service import (
    poll_server_for_completion,
)
from fides.api.ops.util.collection_util import Row
from fides.api.ops.util.wrappers import sync
from fides.core.config import get_config
from fides.lib.oauth.schemas.user import UserLogin

CONFIG = get_config()

COMPLETION_STATUSES = [
    PrivacyRequestStatus.complete,
    PrivacyRequestStatus.canceled,
    PrivacyRequestStatus.error,
    PrivacyRequestStatus.denied,
]


class FidesClient:
    """
    A helper client class to broker communications between Fides servers.
    """

    def __init__(
        self,
        uri: str,
        username: str,
        password: str,
    ):
        self.session = Session()
        self.uri = uri
        self.username = username
        self.password = password
        self.token = None

    def login(self) -> None:
        ul: UserLogin = UserLogin(username=self.username, password=self.password)
        logger.info(
            "Logging in to remote fides {} with username '{}'...",
            self.uri,
            self.username,
        )
        try:
            response = requests.post(
                f"{self.uri}{urls.V1_URL_PREFIX}{urls.LOGIN}", json=ul.dict()
            )
        except RequestException as e:
            logger.error("Error logging in on remote Fides {}: {}", self.uri, str(e))
            raise e

        if response.ok:
            self.token = response.json()["token_data"]["access_token"]
            logger.info(
                "Successfully logged in to remote fides {} with username '{}'",
                self.uri,
                self.username,
            )
        else:
            logger.error("Error logging in on remote Fides {}", self.uri)
            response.raise_for_status()

    def authenticated_request(
        self,
        method: str,
        path: str,
        headers: Optional[Dict[str, Any]] = {},
        query_params: Optional[Dict[str, Any]] = {},
        data: Optional[Any] = None,
        json: Optional[Any] = None,
    ) -> PreparedRequest:

        if not self.token:
            raise FidesError(
                f"Unable to create authenticated request. No token for Fides connector for server {self.uri}"
            )

        req: PreparedRequest = Request(
            method=method,
            url=f"{self.uri}{path}",
            headers=headers,
            params=query_params,
            data=data,
            json=json,
        ).prepare()
        req.headers["Authorization"] = f"Bearer {self.token}"
        return req

    def create_privacy_request(
        self, external_id: Optional[str], identity: Identity, policy_key: str
    ) -> str:
        """
        Create privacy request on remote fides by hitting privacy request endpoint
        Returns the created privacy request ID
        """
        pr: PrivacyRequestCreate = PrivacyRequestCreate(
            external_id=external_id,
            identity=identity,
            policy_key=policy_key,
        )

        logger.info(
            "Creating privacy request with external_id {} on remote fides {}...",
            external_id,
            self.uri,
        )
        request: PreparedRequest = self.authenticated_request(
            method="POST",
            path=urls.V1_URL_PREFIX + urls.PRIVACY_REQUEST_AUTHENTICATED,
            json=[pr.dict()],
        )
        response = self.session.send(request)
        if not response.ok:
            logger.error("Error creating privacy request on remote Fides {}", self.uri)
            response.raise_for_status()
        if response.json()["failed"]:
            # TODO better handle errored state here?
            raise FidesError(
                f"Failed privacy request creation on remote Fides {self.uri} with failure message: {response.json()['failed'][0]['message']}"
            )

        pr_id = response.json()["succeeded"][0]["id"]
        logger.info(
            "Successfully created privacy request with id {} and external_id {} on remote fides {}",
            pr_id,
            external_id,
            self.uri,
        )
        return pr_id

    @sync
    async def poll_for_request_completion(
        self,
        privacy_request_id: str,
        timeout: int,
        interval: int,
        async_client: AsyncClient | None = None,
    ) -> PrivacyRequestResponse:
        """
        Poll remote fides for status of privacy request with the given ID until it is complete.
        This is effectively a blocking call, i.e. it will block the current thread until
        it determines completion, or until timeout is reached.

        Returns the privacy request record, or error
        """

        if not self.token:
            raise FidesError(
                f"Unable to poll for request completion. No token for Fides connector for server {self.uri}"
            )

        logger.info(
            "Polling remote fides {} for completion of privacy request with id {}...",
            self.uri,
            privacy_request_id,
        )
        status: PrivacyRequestResponse = await poll_server_for_completion(
            privacy_request_id=privacy_request_id,
            server_url=self.uri,
            token=self.token,
            poll_interval_seconds=interval,
            timeout_seconds=timeout,
            client=async_client,
        )
        if status.status == PrivacyRequestStatus.error:
            raise FidesError(
                f"Privacy request [{privacy_request_id}] on remote Fides {self.uri} encountered an error. Look at the remote Fides for more information."
            )
        if status.status == PrivacyRequestStatus.canceled:
            raise FidesError(
                f"Privacy request [{privacy_request_id}] on remote Fides {self.uri} was canceled. Look at the remote Fides for more information."
            )
        if status.status == PrivacyRequestStatus.denied:
            raise FidesError(
                f"Privacy request [{privacy_request_id}] on remote Fides {self.uri} was denied. Look at the remote Fides for more information."
            )
        if status.status == PrivacyRequestStatus.complete:
            logger.info(
                "Privacy request [{}] is complete on remote Fides {}!",
                privacy_request_id,
                self.uri,
            )
            return status

        raise FidesError(
            f"Privacy request [{privacy_request_id}] on remote Fides {self.uri} is in an unknown state. Look at the remote Fides for more information."
        )

    def request_status(self, privacy_request_id: str = None) -> List[Dict[str, Any]]:
        """
        Return privacy request object that tracks its status
        """
        if privacy_request_id:
            logger.info(
                "Retrieving request status for privacy request {} on remote fides {}...",
                privacy_request_id,
                self.uri,
            )
        else:
            logger.info(
                "Retrieving request status for all privacy requests on remote fides {}...",
                self.uri,
            )

        request: PreparedRequest = self.authenticated_request(
            method="GET",
            path=urls.V1_URL_PREFIX + urls.PRIVACY_REQUESTS,
            query_params={"request_id": privacy_request_id}
            if privacy_request_id
            else None,
        )
        response = self.session.send(request, timeout=5)
        if not response.ok:
            logger.error(
                "Error retrieving status of privacy request [{}] on remote Fides {}",
                privacy_request_id,
                self.uri,
            )
            response.raise_for_status()

        if privacy_request_id:
            logger.info(
                "Retrieved request status for privacy request {} on remote fides {}",
                privacy_request_id,
                self.uri,
            )
        else:
            logger.info(
                "Retrieved request status for all privacy requests on remote fides {}",
                self.uri,
            )
        return response.json()["items"]

    def retrieve_request_results(
        self, privacy_request_id: str, rule_key: str
    ) -> Dict[str, List[Row]]:
        """
        Retrieve the filtered access results on the remote fides associated with
        the given `privacy_request_id` and `rule_key`, by invoking the
        `privacy_request_data_transfer` endpoint on the remote Fides.

        Returns the filtered access results as a `Dict[str, List[Row]]
        """
        try:
            logger.info(
                "Retrieving request results for privacy request {} on remote fides {}...",
                privacy_request_id,
                self.uri,
            )
            request = self.authenticated_request(
                method="get",
                path=f"{urls.V1_URL_PREFIX}{urls.PRIVACY_REQUEST_TRANSFER_TO_PARENT.format(privacy_request_id=privacy_request_id, rule_key=rule_key)}",
                headers={"Authorization": f"Bearer {self.token}"},
            )
            response = self.session.send(request)
        except requests.exceptions.HTTPError as e:
            logger.error(
                "Error retrieving data from child server for privacy request {}: {}",
                privacy_request_id,
                e,
            )

        if response.status_code != 200:
            logger.error(
                "Error retrieving data from child server for privacy request {}: {}",
                privacy_request_id,
                response.text,
            )
            return {}

        logger.info(
            "Retrieved request results for privacy request {} on remote fides {}",
            privacy_request_id,
            self.uri,
        )
        return response.json()<|MERGE_RESOLUTION|>--- conflicted
+++ resolved
@@ -3,13 +3,8 @@
 from typing import Any, Dict, List, Optional
 
 import requests
-<<<<<<< HEAD
-from fideslib.oauth.schemas.user import UserLogin
 from httpx import AsyncClient
-from loguru import logger as log
-=======
 from loguru import logger
->>>>>>> 37a2092b
 from requests import PreparedRequest, Request, RequestException, Session
 
 from fides.api.ctl.utils.errors import FidesError
