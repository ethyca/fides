from __future__ import annotations

from typing import Any, Dict, List, Optional

import requests
<<<<<<< HEAD
from fideslib.oauth.schemas.user import UserLogin
from loguru import logger
=======
from loguru import logger as log
>>>>>>> 89e4383b
from requests import PreparedRequest, Request, RequestException, Session

from fides.api.ctl.utils.errors import FidesError
from fides.api.ops.api.v1 import urn_registry as urls
from fides.api.ops.models.privacy_request import PrivacyRequestStatus
from fides.api.ops.schemas.privacy_request import (
    PrivacyRequestCreate,
    PrivacyRequestResponse,
)
from fides.api.ops.schemas.redis_cache import Identity
from fides.api.ops.service.privacy_request.request_service import (
    poll_server_for_completion,
)
from fides.api.ops.util.collection_util import Row
from fides.api.ops.util.wrappers import sync
from fides.ctl.core.config import get_config
from fides.lib.oauth.schemas.user import UserLogin

CONFIG = get_config()

COMPLETION_STATUSES = [
    PrivacyRequestStatus.complete,
    PrivacyRequestStatus.canceled,
    PrivacyRequestStatus.error,
    PrivacyRequestStatus.denied,
]


class FidesClient:
    """
    A helper client class to broker communications between Fides servers.
    """

    def __init__(
        self,
        uri: str,
        username: str,
        password: str,
    ):
        self.session = Session()
        self.uri = uri
        self.username = username
        self.password = password
        self.token = None

    def login(self) -> None:
        ul: UserLogin = UserLogin(username=self.username, password=self.password)
        logger.info(
            "Logging in to remote fides {} with username '{}'...",
            self.uri,
            self.username,
        )
        try:
            response = requests.post(
                f"{self.uri}{urls.V1_URL_PREFIX}{urls.LOGIN}", json=ul.dict()
            )
        except RequestException as e:
            logger.error("Error logging in on remote Fides {}: {}", self.uri, str(e))
            raise e

        if response.ok:
            self.token = response.json()["token_data"]["access_token"]
            logger.info(
                "Successfully logged in to remote fides {} with username '{}'",
                self.uri,
                self.username,
            )
        else:
            logger.error("Error logging in on remote Fides {}", self.uri)
            response.raise_for_status()

    def authenticated_request(
        self,
        method: str,
        path: str,
        headers: Optional[Dict[str, Any]] = {},
        query_params: Optional[Dict[str, Any]] = {},
        data: Optional[Any] = None,
        json: Optional[Any] = None,
    ) -> PreparedRequest:

        if not self.token:
            raise FidesError(
                f"Unable to create authenticated request. No token for Fides connector for server {self.uri}"
            )

        req: PreparedRequest = Request(
            method=method,
            url=f"{self.uri}{path}",
            headers=headers,
            params=query_params,
            data=data,
            json=json,
        ).prepare()
        req.headers["Authorization"] = f"Bearer {self.token}"
        return req

    def create_privacy_request(
        self, external_id: Optional[str], identity: Identity, policy_key: str
    ) -> str:
        """
        Create privacy request on remote fides by hitting privacy request endpoint
        Retruns the created privacy request ID
        """
        pr: PrivacyRequestCreate = PrivacyRequestCreate(
            external_id=external_id,
            identity=identity,
            policy_key=policy_key,
        )

        logger.info(
            "Creating privacy request with external_id {} on remote fides {}...",
            external_id,
            self.uri,
        )
        request: PreparedRequest = self.authenticated_request(
            method="POST",
            path=urls.V1_URL_PREFIX + urls.PRIVACY_REQUEST_AUTHENTICATED,
            json=[pr.dict()],
        )
        response = self.session.send(request)
        if not response.ok:
            logger.error("Error creating privacy request on remote Fides {}", self.uri)
            response.raise_for_status()
        if response.json()["failed"]:
            # TODO better handle errored state here?
            raise FidesError(
                f"Failed privacy request creation on remote Fides {self.uri} with failure message: {response.json()['failed'][0]['message']}"
            )

        pr_id = response.json()["succeeded"][0]["id"]
        logger.info(
            "Successfully created privacy request with id {} and external_id {} on remote fides {}",
            pr_id,
            external_id,
            self.uri,
        )
        return pr_id

    @sync
    async def poll_for_request_completion(
        self, privacy_request_id: str, timeout: int, interval: int
    ) -> PrivacyRequestResponse:
        """
        Poll remote fides for status of privacy request with the given ID until it is complete.
        This is effectively a blocking call, i.e. it will block the current thread until
        it determines completion, or until timeout is reached.

        Returns the privacy request record, or error
        """

        if not self.token:
            raise FidesError(
                f"Unable to poll for request completion. No token for Fides connector for server {self.uri}"
            )

        logger.info(
            "Polling remote fides {} for completion of privacy request with id {}...",
            self.uri,
            privacy_request_id,
        )
        status: PrivacyRequestResponse = await poll_server_for_completion(
            privacy_request_id=privacy_request_id,
            server_url=self.uri,
            token=self.token,
            poll_interval_seconds=interval,
            timeout_seconds=timeout,
        )
        if status.status == PrivacyRequestStatus.error:
            raise FidesError(
                f"Privacy request [{privacy_request_id}] on remote Fides {self.uri} encountered an error. Look at the remote Fides for more information."
            )
        if status.status == PrivacyRequestStatus.canceled:
            raise FidesError(
                f"Privacy request [{privacy_request_id}] on remote Fides {self.uri} was canceled. Look at the remote Fides for more information."
            )
        if status.status == PrivacyRequestStatus.denied:
            raise FidesError(
                f"Privacy request [{privacy_request_id}] on remote Fides {self.uri} was denied. Look at the remote Fides for more information."
            )
        if status.status == PrivacyRequestStatus.complete:
            logger.info(
                "Privacy request [{}] is complete on remote Fides {}!",
                privacy_request_id,
                self.uri,
            )
            return status

        raise FidesError(
            f"Privacy request [{privacy_request_id}] on remote Fides {self.uri} is in an unknown state. Look at the remote Fides for more information."
        )

    def request_status(self, privacy_request_id: str = None) -> List[Dict[str, Any]]:
        """
        Return privacy request object that tracks its status
        """
        if privacy_request_id:
            logger.info(
                "Retrieving request status for privacy request {} on remote fides {}...",
                privacy_request_id,
                self.uri,
            )
        else:
            logger.info(
                "Retrieving request status for all privacy requests on remote fides {}...",
                self.uri,
            )

        request: PreparedRequest = self.authenticated_request(
            method="GET",
            path=urls.V1_URL_PREFIX + urls.PRIVACY_REQUESTS,
            query_params={"request_id": privacy_request_id}
            if privacy_request_id
            else None,
        )
        response = self.session.send(request, timeout=5)
        if not response.ok:
            logger.error(
                "Error retrieving status of privacy request [{}] on remote Fides {}",
                privacy_request_id,
                self.uri,
            )
            response.raise_for_status()

        if privacy_request_id:
            logger.info(
                "Retrieved request status for privacy request {} on remote fides {}",
                privacy_request_id,
                self.uri,
            )
        else:
            logger.info(
                "Retrieved request status for all privacy requests on remote fides {}",
                self.uri,
            )
        return response.json()["items"]

    def retrieve_request_results(
        self, privacy_request_id: str, rule_key: str
    ) -> Dict[str, List[Row]]:
        """
        Retrieve the filtered access results on the remote fides associated with
        the given `privacy_request_id` and `rule_key`, by invoking the
        `privacy_request_data_transfer` endpoint on the remote Fides.

        Returns the filtered access results as a `Dict[str, List[Row]]
        """
        try:
            logger.info(
                "Retrieving request results for privacy request {} on remote fides {}...",
                privacy_request_id,
                self.uri,
            )
            request = self.authenticated_request(
                method="get",
                path=f"{urls.V1_URL_PREFIX}{urls.PRIVACY_REQUEST_TRANSFER_TO_PARENT.format(privacy_request_id=privacy_request_id, rule_key=rule_key)}",
                headers={"Authorization": f"Bearer {self.token}"},
            )
            response = self.session.send(request)
        except requests.exceptions.HTTPError as e:
            logger.error(
                "Error retrieving data from child server for privacy request {}: {}",
                privacy_request_id,
                e,
            )

        if response.status_code != 200:
            logger.error(
                "Error retrieving data from child server for privacy request {}: {}",
                privacy_request_id,
                response.text,
            )
            return {}

        logger.info(
            "Retrieved request results for privacy request {} on remote fides {}",
            privacy_request_id,
            self.uri,
        )
        return response.json()<|MERGE_RESOLUTION|>--- conflicted
+++ resolved
@@ -3,12 +3,7 @@
 from typing import Any, Dict, List, Optional
 
 import requests
-<<<<<<< HEAD
-from fideslib.oauth.schemas.user import UserLogin
 from loguru import logger
-=======
-from loguru import logger as log
->>>>>>> 89e4383b
 from requests import PreparedRequest, Request, RequestException, Session
 
 from fides.api.ctl.utils.errors import FidesError
