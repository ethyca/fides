from typing import Any, Dict, List, Optional

<<<<<<< HEAD
from fideslib.models.audit_log import AuditLog, AuditLogAction
from loguru import logger
=======
>>>>>>> 89e4383b
from sqlalchemy.orm import Session

from fides.api.ops.common_exceptions import (
    MessageDispatchException,
    PrivacyRequestErasureEmailSendRequired,
)
from fides.api.ops.graph.config import CollectionAddress, FieldPath
from fides.api.ops.graph.traversal import TraversalNode
from fides.api.ops.models.connectionconfig import (
    ConnectionConfig,
    ConnectionTestStatus,
    ConnectionType,
)
from fides.api.ops.models.datasetconfig import DatasetConfig
from fides.api.ops.models.messaging import MessagingConfig
from fides.api.ops.models.policy import CurrentStep, Policy, Rule
from fides.api.ops.models.privacy_request import (
    CheckpointActionRequired,
    ManualAction,
    PrivacyRequest,
)
from fides.api.ops.schemas.connection_configuration import EmailSchema
from fides.api.ops.schemas.messaging.messaging import (
    MessagingActionType,
    MessagingServiceType,
)
from fides.api.ops.schemas.redis_cache import Identity
from fides.api.ops.service.connectors.base_connector import BaseConnector
from fides.api.ops.service.connectors.query_config import ManualQueryConfig
from fides.api.ops.service.messaging.message_dispatch_service import dispatch_message
from fides.api.ops.util.collection_util import Row, append
from fides.lib.models.audit_log import AuditLog, AuditLogAction


class EmailConnector(BaseConnector[None]):
    def query_config(self, node: TraversalNode) -> ManualQueryConfig:
        """Intentionally reusing the ManualQueryConfig here. We're only using methods off of the base
        QueryConfig class here.
        """
        return ManualQueryConfig(node)

    def create_client(self) -> None:
        """Stub"""

    def close(self) -> None:
        """N/A for the EmailConnector"""

    def test_connection(self) -> Optional[ConnectionTestStatus]:
        """
        Sends an email to the "test_email" configured, just to establish that the email workflow is working.
        """
        config = EmailSchema(**self.configuration.secrets or {})
        logger.info("Starting test connection to {}", self.configuration.key)

        db = Session.object_session(self.configuration)

        email_service: Optional[str] = _get_email_messaging_config_service_type(db=db)

        try:
            # synchronous for now since failure to send is considered a connection test failure
            dispatch_message(
                db=db,
                action_type=MessagingActionType.MESSAGE_ERASURE_REQUEST_FULFILLMENT,
                to_identity=Identity(email=config.test_email),
                service_type=email_service,
                message_body_params=[
                    CheckpointActionRequired(
                        step=CurrentStep.erasure,
                        collection=CollectionAddress("test_dataset", "test_collection"),
                        action_needed=[
                            ManualAction(
                                locators={"id": ["example_id"]},
                                get=None,
                                update={
                                    "test_field": "null_rewrite",
                                },
                            )
                        ],
                    )
                ],
            )
        except MessageDispatchException as exc:
            logger.info("Email connector test failed with exception {}", exc)
            return ConnectionTestStatus.failed
        return ConnectionTestStatus.succeeded

    def retrieve_data(  # type: ignore
        self,
        node: TraversalNode,
        policy: Policy,
        privacy_request: PrivacyRequest,
        input_data: Dict[str, List[Any]],
    ) -> Optional[List[Row]]:
        """Access requests are not supported at this time."""
        logger.info(
            "Access requests not supported for email connector '{}' at this time.",
            node.address.value,
        )
        return []

    def mask_data(  # type: ignore
        self,
        node: TraversalNode,
        policy: Policy,
        privacy_request: PrivacyRequest,
        rows: List[Row],
        input_data: Dict[str, List[Any]],
    ) -> None:
        """Cache instructions for how to mask data in this collection.
        One email will be sent for all collections in this dataset at the end of the privacy request execution.
        """

        manual_action: ManualAction = self.build_masking_instructions(
            node, policy, input_data
        )

        logger.info("Caching action needed for collection: '{}", node.address.value)
        privacy_request.cache_email_connector_template_contents(
            step=CurrentStep.erasure,
            collection=node.address,
            action_needed=[manual_action],
        )

        # Raises a special exception just to update the ExecutionLog message.  The email send itself
        # is postponed until all collections have been visited.
        raise PrivacyRequestErasureEmailSendRequired("email prepared")

    def build_masking_instructions(
        self, node: TraversalNode, policy: Policy, input_data: Dict[str, List[Any]]
    ) -> ManualAction:
        """
        Generate information on how to find and mask relevant records on this collection.

        Because we don't have any rows from a completed "access request" for this source, we pass on both "access"
        and "erasure" instructions to the source.
        """

        # Values for locating relevant records on the current collection.
        locators: Dict[str, Any] = node.typed_filtered_values(input_data)
        # Add additional locators from the same dataset for which we don't have data
        for edge in node.incoming_edges_from_same_dataset():
            append(locators, edge.f2.field_path.string_path, str(edge.f1))

        # Build which fields to mask and how to mask
        fields_to_mask_by_rule: Dict[Rule, List[FieldPath]] = self.query_config(
            node
        ).build_rule_target_field_paths(policy)
        mask_map: Dict[str, Any] = {}
        for rule, field_paths in fields_to_mask_by_rule.items():
            for rule_field_path in field_paths:
                # Map field paths to the specified masking strategy.  If multiple rules target
                # the same field path, the last one will win
                mask_map[rule_field_path.string_path] = (
                    rule.masking_strategy.get("strategy")
                    if rule.masking_strategy
                    else None
                )

        # Returns a ManualAction even if there are no fields to mask on this collection,
        # because the locators still may be needed to find data to mask on dependent collections
        return ManualAction(locators=locators, update=mask_map if mask_map else None)


def email_connector_erasure_send(db: Session, privacy_request: PrivacyRequest) -> None:
    """
    Send emails to configured third-parties with instructions on how to erase remaining data.
    Combined all the collections on each email-based dataset into one email.
    """
    email_dataset_configs = db.query(DatasetConfig, ConnectionConfig).filter(
        DatasetConfig.connection_config_id == ConnectionConfig.id,
        ConnectionConfig.connection_type == ConnectionType.email,
    )
    for ds, cc in email_dataset_configs:
        template_values: List[
            CheckpointActionRequired
        ] = privacy_request.get_email_connector_template_contents_by_dataset(
            CurrentStep.erasure, ds.dataset.get("fides_key")
        )

        if not template_values:
            logger.info(
                "No email sent: no template values saved for '{}'",
                ds.dataset.get("fides_key"),
            )
            return

        if not any(
            (
                action_required.action_needed[0].update
                if action_required and action_required.action_needed
                else False
                for action_required in template_values
            )
        ):
            logger.info(
                "No email sent: no masking needed on '{}'", ds.dataset.get("fides_key")
            )
            return

        email_service: Optional[str] = _get_email_messaging_config_service_type(db=db)

        dispatch_message(
            db,
            action_type=MessagingActionType.MESSAGE_ERASURE_REQUEST_FULFILLMENT,
            to_identity=Identity(email=cc.secrets.get("to_email")),
            service_type=email_service,
            message_body_params=template_values,
        )

        logger.info(
            "Email send succeeded for request '{}' for dataset: '{}'",
            privacy_request.id,
            ds.dataset.get("fides_key"),
        )
        AuditLog.create(
            db=db,
            data={
                "user_id": "system",
                "privacy_request_id": privacy_request.id,
                "action": AuditLogAction.email_sent,
                "message": f"Erasure email instructions dispatched for '{ds.dataset.get('fides_key')}'",
            },
        )


def _get_email_messaging_config_service_type(db: Session) -> Optional[str]:
    """
    Email connectors require that an email messaging service has been configured.
    Prefers Twilio if both Twilio email AND Mailgun has been configured.
    """
    messaging_configs: Optional[List[MessagingConfig]] = MessagingConfig.query(
        db=db
    ).all()
    if not messaging_configs:
        # let messaging dispatch service handle non-existent service
        return None
    twilio_email_config = next(
        (
            config
            for config in messaging_configs
            if config.service_type == MessagingServiceType.TWILIO_EMAIL
        ),
        None,
    )
    mailgun_config = next(
        (
            config
            for config in messaging_configs
            if config.service_type == MessagingServiceType.MAILGUN
        ),
        None,
    )
    if twilio_email_config:
        # we prefer twilio over mailgun
        return MessagingServiceType.TWILIO_EMAIL.value
    if mailgun_config:
        return MessagingServiceType.MAILGUN.value
    return None<|MERGE_RESOLUTION|>--- conflicted
+++ resolved
@@ -1,10 +1,6 @@
 from typing import Any, Dict, List, Optional
 
-<<<<<<< HEAD
-from fideslib.models.audit_log import AuditLog, AuditLogAction
 from loguru import logger
-=======
->>>>>>> 89e4383b
 from sqlalchemy.orm import Session
 
 from fides.api.ops.common_exceptions import (
