from __future__ import annotations

import json
from itertools import product
from typing import Any, Dict, List, Literal, Optional, TypeVar

import pydash
<<<<<<< HEAD
from fideslang.models import FidesDatasetReference
=======
from loguru import logger
>>>>>>> 56d2633c

from fides.api.ops.common_exceptions import FidesopsException
from fides.api.ops.graph.config import ScalarField
from fides.api.ops.graph.traversal import TraversalNode
from fides.api.ops.models.policy import Policy
from fides.api.ops.models.privacy_request import PrivacyRequest
from fides.api.ops.schemas.saas.saas_config import Endpoint, SaaSConfig, SaaSRequest
from fides.api.ops.schemas.saas.shared_schemas import SaaSRequestParams
from fides.api.ops.service.connectors.query_config import QueryConfig
from fides.api.ops.util import saas_util
from fides.api.ops.util.collection_util import Row, merge_dicts
from fides.api.ops.util.saas_util import (
    ALL_OBJECT_FIELDS,
    FIDESOPS_GROUPED_INPUTS,
    MASKED_OBJECT_FIELDS,
    PRIVACY_REQUEST_ID,
    unflatten_dict,
)
from fides.ctl.core.config import get_config

CONFIG = get_config()

T = TypeVar("T")


class SaaSQueryConfig(QueryConfig[SaaSRequestParams]):
    """Query config that generates populated SaaS requests for a given collection"""

    def __init__(
        self,
        node: TraversalNode,
        endpoints: Dict[str, Endpoint],
        secrets: Dict[str, Any],
        data_protection_request: Optional[SaaSRequest] = None,
        privacy_request: Optional[PrivacyRequest] = None,
    ):
        super().__init__(node)
        self.collection_name = node.address.collection
        self.endpoints = endpoints
        self.secrets = secrets
        self.data_protection_request = data_protection_request
        self.privacy_request = privacy_request
        self.action: Optional[str] = None
        self.current_request: Optional[SaaSRequest] = None

    def get_read_requests_by_identity(self) -> List[SaaSRequest]:
        """
        Returns the appropriate request configs based on the current collection and identity
        """
        collection_name = self.node.address.collection

        try:
            requests = self.endpoints[collection_name].requests
        except KeyError:
            logger.error("The '{}' endpoint is not defined", collection_name)
            return []

        if not requests.read:
            return []

        read_requests = (
            requests.read if isinstance(requests.read, list) else [requests.read]
        )
        filtered_requests = self._requests_using_identity(read_requests)
        # return all the requests if none contained an identity reference
        return read_requests if not filtered_requests else filtered_requests

    def _requests_using_identity(
        self, requests: List[SaaSRequest]
    ) -> List[SaaSRequest]:
        """Filters for the requests using the provided identity"""

        return [
            request
            for request in requests
            if any(
                param_value
                for param_value in request.param_values or []
                if param_value.identity == self._get_identity()
            )
        ]

    def get_erasure_request_by_action(
        self, action: Literal["update", "delete"]
    ) -> Optional[SaaSRequest]:
        """
        Returns the appropriate request config based on the
        current collection and preferred erasure action (update or delete)
        """

        collection_name = self.node.address.collection
        request: Optional[SaaSRequest] = getattr(
            self.endpoints[collection_name].requests, action
        )
        if request:
            logger.info(
                "Found matching endpoint to {} '{}' collection", action, collection_name
            )
        else:
            logger.info(
                "Unable to find matching endpoint to {} '{}' collection",
                action,
                collection_name,
            )
        return request

    def get_masking_request(self) -> Optional[SaaSRequest]:
        """
        Returns a tuple of the preferred action and SaaSRequest to use for masking.
        An update request is preferred, but we can use a gdpr delete endpoint or
        delete endpoint if not MASKING_STRICT.
        """

        update: Optional[SaaSRequest] = self.get_erasure_request_by_action("update")
        gdpr_delete: Optional[SaaSRequest] = None
        delete: Optional[SaaSRequest] = None

        if not CONFIG.execution.masking_strict:
            gdpr_delete = self.data_protection_request
            delete = self.get_erasure_request_by_action("delete")

        try:
            # Return first viable option
            action_type: str = next(
                action
                for action in [
                    "update" if update else None,
                    "data_protection_request" if gdpr_delete else None,
                    "delete" if delete else None,
                ]
                if action
            )

            # store action name for logging purposes
            self.action = action_type

            logger.info(
                "Selecting '{}' action to perform masking request for '{}' collection.",
                action_type,
                self.collection_name,
            )
            return next(request for request in [update, gdpr_delete, delete] if request)
        except StopIteration:
            return None

    def generate_requests(
        self,
        input_data: Dict[str, List[Any]],
        policy: Optional[Policy],
        read_request: SaaSRequest,
    ) -> List[SaaSRequestParams]:
        """
        Takes the identity and reference values from input_data and combines them
        with the connector_param values in use by the read request to generate
        a list of request params.
        """

        request_params = []
        filtered_secrets = self._filtered_secrets(read_request)
        grouped_inputs_list = input_data.pop(FIDESOPS_GROUPED_INPUTS, None)

        # unpack the inputs
        # list_ids: [[1,2,3]] -> list_ids: [1,2,3]
        for param_value in read_request.param_values or []:
            if param_value.unpack:
                value = param_value.name
                input_data[value] = pydash.flatten(input_data.get(value))

        # set the read_request as the current request so it is available in
        # generate_query (conform to the interface for QueryConfig)
        self.current_request = read_request

        # we want to preserve the grouped_input relationships so we take each
        # individual group and generate the product with the ungrouped inputs
        for grouped_inputs in grouped_inputs_list or [{}]:
            param_value_maps = self._generate_product_list(
                input_data, filtered_secrets, grouped_inputs
            )
            for param_value_map in param_value_maps:
                request_params.append(
                    self.generate_query(
                        {name: [value] for name, value in param_value_map.items()},
                        policy,
                    )
                )

        return request_params

    def _get_identity(self) -> Optional[str]:
        """
        Returns a single identity or raises an exception if more than one identity is defined
        """

        identities: List[str] = []
        if self.privacy_request:
            identity_data: Dict[
                str, Any
            ] = self.privacy_request.get_cached_identity_data()
            # filters out keys where associated value is None or empty str
            identities = list({k for k, v in identity_data.items() if v})
            if len(identities) > 1:
                raise FidesopsException(
                    "Only one identity can be specified for SaaS connector traversal"
                )
        return identities[0] if identities else None

    def _filtered_secrets(self, current_request: SaaSRequest) -> Dict[str, Any]:
        """Return a filtered map of secrets used by the request"""
        param_names = [
            param_value.connector_param
            for param_value in current_request.param_values or []
        ]

        # add external references used in the request, as their values
        # are stored in secrets
        if current_request.param_values:
            param_names.extend(
                [
                    external_reference
                    for reference_list in [
                        param_value.references
                        for param_value in current_request.param_values
                        if param_value.references
                    ]
                    for external_reference in reference_list
                    if isinstance(
                        external_reference, str
                    )  # str references are external references
                ]
            )
        return {
            name: value for name, value in self.secrets.items() if name in param_names
        }

    @staticmethod
    def _generate_product_list(*args: Dict[str, Any]) -> List[Dict[str, Any]]:
        """
        Accepts a variable number of dicts and produces the product of the values from all the dicts.

        Example:

            `_generate_product_list({ "first": ["a", "b"] }, { "second": ["1", "2", "3"] })`

        Returns:
        ```
            [
                { "first": "a", "second": "1" }
                { "first": "a", "second": "2" }
                { "first": "a", "second": "3" }
                { "first": "b", "second": "1" }
                { "first": "b", "second": "2" }
                { "first": "b", "second": "3" }
            ]
        ```
        """

        merged_dicts = merge_dicts(*args)
        return [
            dict(zip(merged_dicts.keys(), values))
            for values in product(
                *(
                    value if isinstance(value, list) else [value]
                    for value in merged_dicts.values()
                )
            )
        ]

    def generate_query(
        self,
        input_data: Dict[str, List[Any]],
        policy: Optional[Policy],
    ) -> SaaSRequestParams:
        """
        This returns the method, path, header, query, and body params needed to make an API call.
        This is the API equivalent of building the components of a database
        query statement (select statement, where clause, limit, offset, etc.)
        """

        if not self.current_request:
            raise FidesopsException(
                f"The 'read' action is not defined for the '{self.collection_name}' "
                f"endpoint in {self.node.node.dataset.connection_key}"
            )

        # create the source of param values to populate the various placeholders
        # in the path, headers, query_params, and body
        param_values: Dict[str, Any] = {}
        for param_value in self.current_request.param_values or []:
            if param_value.references or param_value.identity:
                input_list = input_data.get(param_value.name)
                if input_list:
                    param_values[param_value.name] = input_list[0]
            elif param_value.connector_param:
                param_values[param_value.name] = pydash.get(
                    input_data, param_value.connector_param
                )[0]

        if self.privacy_request:
            param_values[PRIVACY_REQUEST_ID] = self.privacy_request.id

        # map param values to placeholders in path, headers, and query params
        saas_request_params: SaaSRequestParams = saas_util.map_param_values(
            self.action, self.collection_name, self.current_request, param_values  # type: ignore
        )

        logger.info("Populated request params for {}", self.current_request.path)

        return saas_request_params

    def generate_update_stmt(
        self, row: Row, policy: Policy, request: PrivacyRequest
    ) -> SaaSRequestParams:
        """
        This returns the method, path, header, query, and body params needed to make an API call.
        The fields in the row are masked according to the policy and added to the request body
        if specified by the body field of the masking request.
        """
        current_request: SaaSRequest = self.get_masking_request()  # type: ignore
        param_values: Dict[str, Any] = self.generate_update_param_values(
            row, policy, request, current_request
        )

        return self.generate_update_request_params(param_values, current_request)

    def generate_update_param_values(  # pylint: disable=R0914
        self,
        row: Row,
        policy: Policy,
        privacy_request: PrivacyRequest,
        saas_request: SaaSRequest,
    ) -> Dict[str, Any]:
        """
        A utility that generates the update request param values
        based on the provided inputs for the given SaaSRequest.

        The update param values are returned as a `dict`. The
        `masked_object_fields` key maps to a JSON structure that holds
        the fields in the provided row that have been masked according
        to provided policy. The `all_object_fields` key maps to a JSON structure
        that holds all values, including those that have not been masked.
        """

        collection_name: str = self.node.address.collection
        collection_values: Dict[str, Row] = {collection_name: row}
        identity_data: Dict[str, Any] = privacy_request.get_cached_identity_data()

        # create the source of param values to populate the various placeholders
        # in the path, headers, query_params, and body
        param_values: Dict[str, Any] = {}
        for param_value in saas_request.param_values or []:
            if param_value.references:
                # we resolve the param reference here for consistency,
                # i.e. as if it may be a pointer to an `external_reference`.
                # however, `references` in update requests can, currently, only reference
                # the same collection the same collection, and so it is highly unlikely
                # that this would be an external reference at this point.
                reference: FidesDatasetReference = SaaSConfig.resolve_param_reference(
                    param_value.references[0], self.secrets
                )
                param_values[param_value.name] = pydash.get(
                    collection_values, reference.field
                )
            elif param_value.identity:
                param_values[param_value.name] = pydash.get(
                    identity_data, param_value.identity
                )
            elif param_value.connector_param:
                param_values[param_value.name] = pydash.get(
                    self.secrets, param_value.connector_param
                )

        if self.privacy_request:
            param_values[PRIVACY_REQUEST_ID] = self.privacy_request.id

        # remove any row values for fields marked as read-only, these will be omitted from all update maps
        for field_path, field in self.field_map().items():
            if field.read_only:
                pydash.unset(row, field_path.string_path)

        # mask row values
        update_value_map: Dict[str, Any] = self.update_value_map(
            row, policy, privacy_request
        )
        masked_object: Dict[str, Any] = unflatten_dict(update_value_map)

        # map of all values including those not being masked/updated
        all_value_map: Dict[str, Any] = self.all_value_map(row)
        # both maps use field paths for the keys so we can merge them before unflattening
        # values in update_value_map will override values in all_value_map
        complete_object: Dict[str, Any] = unflatten_dict(
            merge_dicts(all_value_map, update_value_map)
        )

        param_values[MASKED_OBJECT_FIELDS] = masked_object
        param_values[ALL_OBJECT_FIELDS] = complete_object

        return param_values

    def generate_update_request_params(
        self, param_values: dict[str, Any], masking_request: SaaSRequest
    ) -> SaaSRequestParams:
        """
        A utility that, based on the provided param values and masking request,
        generates the `SaaSRequestParams` that are to be used in request execution
        """

        # removes outer {} wrapper from body for greater flexibility in custom body config
        param_values[MASKED_OBJECT_FIELDS] = json.dumps(
            param_values[MASKED_OBJECT_FIELDS]
        )[1:-1]
        param_values[ALL_OBJECT_FIELDS] = json.dumps(param_values[ALL_OBJECT_FIELDS])[
            1:-1
        ]

        # map param values to placeholders in path, headers, and query params
        saas_request_params: SaaSRequestParams = saas_util.map_param_values(
            self.action, self.collection_name, masking_request, param_values  # type: ignore
        )

        logger.info("Populated request params for {}", masking_request.path)

        return saas_request_params

    def all_value_map(self, row: Row) -> Dict[str, Any]:
        """
        Takes a row and preserves only the fields that are defined in the Dataset.
        Used for scenarios when an update endpoint has required fields other than
        just the fields being updated.
        """
        all_value_map: Dict[str, Any] = {}
        for field_path, field in self.field_map().items():
            # only map scalar fields
            if (
                isinstance(field, ScalarField)
                and pydash.get(row, field_path.string_path) is not None
            ):
                all_value_map[field_path.string_path] = pydash.get(
                    row, field_path.string_path
                )
        return all_value_map

    def query_to_str(self, t: T, input_data: Dict[str, List[Any]]) -> str:
        """Convert query to string"""
        return "Not yet supported for SaaSQueryConfig"

    def dry_run_query(self) -> Optional[str]:
        """dry run query for display"""
        return None<|MERGE_RESOLUTION|>--- conflicted
+++ resolved
@@ -5,11 +5,8 @@
 from typing import Any, Dict, List, Literal, Optional, TypeVar
 
 import pydash
-<<<<<<< HEAD
 from fideslang.models import FidesDatasetReference
-=======
 from loguru import logger
->>>>>>> 56d2633c
 
 from fides.api.ops.common_exceptions import FidesopsException
 from fides.api.ops.graph.config import ScalarField
