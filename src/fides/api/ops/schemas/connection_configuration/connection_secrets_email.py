--- conflicted
+++ resolved
@@ -1,8 +1,6 @@
 from typing import Any, Dict, List, Optional
 
-from pydantic import BaseModel, Extra, root_validator
-
-from pydantic import EmailStr
+from pydantic import BaseModel, EmailStr, Extra, root_validator
 
 from fides.api.ops.schemas.base_class import NoValidationSchema
 
@@ -19,15 +17,10 @@
 class EmailSchema(BaseModel):
     """Schema to validate the secrets needed for a generic email connector"""
 
-<<<<<<< HEAD
     third_party_vendor_name: str
-    recipient_email_address: str
-    test_email_address: Optional[str]  # Email to send a connection test email
+    recipient_email_address: EmailStr
+    test_email_address: Optional[EmailStr]  # Email to send a connection test email
     advanced_settings: AdvancedSettings
-=======
-    to_email: str
-    test_email: Optional[EmailStr]  # Email to send a connection test email
->>>>>>> aa8b7c04
 
     class Config:
         """Only permit selected secret fields to be stored."""
