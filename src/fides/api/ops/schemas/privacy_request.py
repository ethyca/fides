--- conflicted
+++ resolved
@@ -2,12 +2,7 @@
 from enum import Enum as EnumType
 from typing import Any, Dict, List, Optional, Union
 
-<<<<<<< HEAD
 from fideslang.validation import FidesKey
-from fideslib.models.audit_log import AuditLogAction
-from fideslib.oauth.schemas.user import PrivacyRequestReviewer
-=======
->>>>>>> 56d2633c
 from pydantic import Field, validator
 
 from fides.api.ops.models.policy import ActionType
