--- conflicted
+++ resolved
@@ -374,11 +374,8 @@
             if fields:
                 grouped_inputs: Set[str] = set()
                 if read_requests:
-<<<<<<< HEAD
-=======
                     # the endpoint validator enforces that grouped inputs are the same
                     # for all read requests so we can just take the first one
->>>>>>> cd7dd5a5
                     grouped_inputs = set(read_requests[0].grouped_inputs or [])
                 collections.append(
                     Collection(
