from typing import Any, Dict, List, Literal, Optional, Set, Union

from pydantic import BaseModel, Extra, root_validator, validator

from fides.api.ops.graph.config import (
    Collection,
    CollectionAddress,
    Dataset,
    Field,
    FieldAddress,
    ScalarField,
)
from fides.api.ops.schemas.base_class import BaseSchema
from fides.api.ops.schemas.dataset import FidesCollectionKey, FidesopsDatasetReference
from fides.api.ops.schemas.saas.shared_schemas import HTTPMethod
from fides.api.ops.schemas.shared_schemas import FidesOpsKey


class ParamValue(BaseModel):
    """
    A named variable which can be sourced from identities, dataset references, or connector params. These values
    are used to replace the placeholders in the path, header, query, and body param values.
    """

    name: str
    identity: Optional[str]
    references: Optional[List[Union[FidesopsDatasetReference, str]]]
    connector_param: Optional[str]
    unpack: Optional[bool] = False

    @validator("references")
    def check_reference_direction(
        cls, references: Optional[List[Union[FidesopsDatasetReference, str]]]
    ) -> Optional[List[FidesopsDatasetReference]]:
        """Validates the request_param only contains inbound references"""
        for reference in references or {}:
            if isinstance(reference, FidesopsDatasetReference):
                if reference.direction == "to":
                    raise ValueError(
                        "References can only have a direction of 'from', found 'to'"
                    )
        return references

    @root_validator
    def check_exactly_one_value_field(cls, values: Dict[str, Any]) -> Dict[str, Any]:
        value_fields = [
            bool(values.get("identity")),
            bool(values.get("references")),
            bool(values.get("connector_param")),
        ]
        if sum(value_fields) != 1:
            raise ValueError(
                "Must have exactly one of 'identity', 'references', or 'connector_param'"
            )
        return values


class Strategy(BaseModel):
    """General shape for swappable strategies (ex: auth, processors, pagination, etc.)"""

    strategy: str
    configuration: Dict[str, Any]


class ClientConfig(BaseModel):
    """Definition for an authenticated base HTTP client"""

    protocol: str
    host: str
    authentication: Optional[Strategy]


class Header(BaseModel):
    name: str
    value: str


class QueryParam(BaseModel):
    name: str
    value: Union[int, str]


class SaaSRequest(BaseModel):
    """
    A single request with static or dynamic path, headers, query, and body params.
    Also specifies the names and sources for the param values needed to build the request.

    Includes optional strategies for postprocessing and pagination.
    """

    request_override: Optional[str]
    path: Optional[str]
    method: Optional[HTTPMethod]
    headers: Optional[List[Header]] = []
    query_params: Optional[List[QueryParam]] = []
    body: Optional[str]
    param_values: Optional[List[ParamValue]]
    client_config: Optional[ClientConfig]
    data_path: Optional[str]
    postprocessors: Optional[List[Strategy]]
    pagination: Optional[Strategy]
    grouped_inputs: Optional[List[str]] = []
    ignore_errors: Optional[bool] = False

    class Config:
        """Populate models with the raw value of enum fields, rather than the enum itself"""

        orm_mode = True
        use_enum_values = True
        extra = Extra.forbid

    @root_validator(pre=True)
    def validate_request_for_pagination(cls, values: Dict[str, Any]) -> Dict[str, Any]:
        """
        Calls the appropriate validation logic for the request based on
        the specified pagination strategy. Passes in the raw value dict
        before any field validation.
        """

        # delay import to avoid cyclic-dependency error - We still ignore the pylint error
        from fides.api.ops.service.pagination.pagination_strategy import (  # pylint: disable=R0401
            PaginationStrategy,
        )

        pagination = values.get("pagination")
        if pagination is not None:
            pagination_strategy = PaginationStrategy.get_strategy(
                pagination.get("strategy"), pagination.get("configuration")
            )
            pagination_strategy.validate_request(values)
        return values

    @root_validator
    def validate_grouped_inputs(cls, values: Dict[str, Any]) -> Dict[str, Any]:
        """Validate that grouped_inputs must reference fields from the same collection"""
        grouped_inputs = set(values.get("grouped_inputs", []))

        if grouped_inputs:
            param_values = values.get("param_values", [])
            names = {param.name for param in param_values}

            if not grouped_inputs.issubset(names):
                raise ValueError(
                    "Grouped input fields must also be declared as param_values."
                )

            referenced_collections: List[str] = []
            for param in param_values:
                if param.name in grouped_inputs:
                    if not param.references and not param.identity:
                        raise ValueError(
                            "Grouped input fields must either be reference fields or identity fields."
                        )
                    if param.references:
                        # reference may be a str, in which case it's an external reference.
                        # since external references are parameterized via secrets,
                        # they cannot be resolved and checked at this point in the validation.
                        # so here we only perform the check if the reference is a FidesopsDatasetReference
                        if isinstance(param.references[0], FidesopsDatasetReference):
                            collect = param.references[0].field.split(".")[0]
                            referenced_collections.append(collect)

            if len(set(referenced_collections)) != 1:
                raise ValueError(
                    "Grouped input fields must all reference the same collection."
                )

        return values

    @root_validator
    def validate_override(cls, values: Dict[str, Any]) -> Dict[str, Any]:
        """Validate that configs related to request overrides are set properly"""
        if not values.get("request_override"):
            if not values.get("path"):
                raise ValueError(
                    "A request must specify a path if no request_override is provided"
                )
            if not values.get("method"):
                raise ValueError(
                    "A request must specify a method if no request_override is provided"
                )

        else:  # if a request override is specified, many fields are NOT allowed
            invalid = [
                k
                for k in values.keys()
                if values.get(k)
                and k not in ("request_override", "param_values", "grouped_inputs")
            ]
            if invalid:
                invalid_joined = ", ".join(invalid)
                raise ValueError(
                    f"Invalid properties [{invalid_joined}] on a request with request_override specified"
                )

        return values


class Endpoint(BaseModel):
    """A collection of read/update/delete requests which corresponds to a FidesopsDataset collection (by name)"""

    name: str
    requests: Dict[Literal["read", "update", "delete"], SaaSRequest]
    after: List[FidesCollectionKey] = []


class ConnectorParam(BaseModel):
    """Used to define the required parameters for the connector (user and constants)"""

    name: str
    label: Optional[str]
    options: Optional[List[str]]  # list of possible values for the connector param
    default_value: Optional[Union[str, List[str]]]
    multiselect: Optional[bool] = False
    description: Optional[str]

    @root_validator
    def validate_connector_param(cls, values: Dict[str, Any]) -> Dict[str, Any]:
        """Verify the default_value is one of the values specified in the options list"""

        name = values.get("name")
        options: Optional[List[str]] = values.get("options")
        default_value: Optional[Union[str, List[str]]] = values.get("default_value")
        multiselect: Optional[bool] = values.get("multiselect")

        if options:
            if isinstance(default_value, str) and default_value not in options:
                raise ValueError(
                    f"'{default_value}' is not a valid option, default_value must be a value from [{', '.join(options)}]"
                )
            if isinstance(default_value, list):
                if not multiselect:
                    raise ValueError(
                        f"The default_value for the {name} connector_param must be a single value when multiselect is not enabled, not a list"
                    )

                invalid_options = [
                    value for value in default_value if value not in options
                ]
                if invalid_options:
                    raise ValueError(
                        f"[{', '.join(invalid_options)}] are not valid options, default_value must be a list of values from [{', '.join(options)}]"
                    )

        if multiselect and not options:
            raise ValueError(
                f"The 'multiselect' field in the {name} connector_param must be accompanied by an 'options' field containing a list of values."
            )

        return values


class ExternalDatasetReference(BaseModel):
    name: str
    label: Optional[str]
    description: Optional[str]


class SaaSConfigBase(BaseModel):
    """
    Used to store base info for a saas config
    """

    fides_key: FidesOpsKey
    name: str
    type: str

    @property
    def fides_key_prop(self) -> FidesOpsKey:
        return self.fides_key

    @property
    def name_prop(self) -> str:
        return self.name

    @validator("type", pre=True)
    def lowercase_saas_type(cls, value: str) -> str:
        """Enforce lowercase on saas type."""
        return value.lower()

    class Config:
        """Populate models with the raw value of enum fields, rather than the enum itself"""

        use_enum_values = True


class SaaSConfig(SaaSConfigBase):
    """
    Used to store endpoint and param configurations for a SaaS connector.
    This is done to separate the details of how to make the API calls
    from the data provided by a given API collection.

    The required fields for the config are converted into a Dataset which is
    merged with the standard Fidesops Dataset to provide a complete set of dependencies
    for the graph traversal.
    """

    description: str
    version: str
    connector_params: List[ConnectorParam]
    external_references: Optional[List[ExternalDatasetReference]]
    client_config: ClientConfig
    endpoints: List[Endpoint]
    test_request: SaaSRequest
    data_protection_request: Optional[SaaSRequest] = None  # GDPR Delete

    @property
    def top_level_endpoint_dict(self) -> Dict[str, Endpoint]:
        """Returns a map of endpoint names mapped to Endpoints"""
        return {endpoint.name: endpoint for endpoint in self.endpoints}

    def get_graph(self, secrets: Dict[str, Any]) -> Dataset:
        """Converts endpoints to a Dataset with collections and field references"""
        collections = []
        for endpoint in self.endpoints:
<<<<<<< HEAD
            fields = []
            for param in endpoint.requests["read"].param_values or []:
                if param.references:
                    references = []
                    for reference in param.references:
                        if isinstance(reference, str):
                            reference = FidesopsDatasetReference.parse_obj(
                                secrets[reference]
                            )
                        first, *rest = reference.field.split(".")
                        references.append(
                            (
                                FieldAddress(reference.dataset, first, *rest),
                                reference.direction,
=======
            fields: List[Field] = []
            read_request = endpoint.requests.get("read")
            delete_request = endpoint.requests.get("delete")
            if read_request:
                for param in read_request.param_values or []:
                    if param.references:
                        references = []
                        for reference in param.references:
                            first, *rest = reference.field.split(".")
                            references.append(
                                (
                                    FieldAddress(reference.dataset, first, *rest),
                                    reference.direction,
                                )
>>>>>>> 07959d9d
                            )
                        fields.append(
                            ScalarField(name=param.name, references=references)
                        )
                    if param.identity:
                        fields.append(
                            ScalarField(name=param.name, identity=param.identity)
                        )
            elif delete_request:
                # The preferred way to build the graph for a SaaS connector is to convert
                # a read requests' param_values into identity and dataset references.
                # If the endpoint only specifies a delete request without a read,
                # then we must create a single placeholder field for the graph traversal
                # to still visit this delete-only collection and call the delete request.
                fields.append(
                    ScalarField(
                        name="placeholder", identity="email", primary_key="True"
                    )
                )

            if fields:
                grouped_inputs: Optional[Set[str]] = set()
                if endpoint.requests.get("read"):
                    grouped_inputs = set(endpoint.requests["read"].grouped_inputs or [])
                collections.append(
                    Collection(
                        name=endpoint.name,
                        fields=fields,
                        grouped_inputs=grouped_inputs,
                        after={
                            CollectionAddress(*s.split(".")) for s in endpoint.after
                        },
                    )
                )

        return Dataset(
            name=super().name_prop,
            collections=collections,
            connection_key=super().fides_key_prop,
        )

    @staticmethod
    def _process_param_values(
        fields: List[Field], param_values: Optional[List[ParamValue]]
    ) -> None:
        """
        Converts param values to dataset fields with identity and dataset references
        """
        for param in param_values or []:
            if param.references:
                references = []
                for reference in param.references:
                    first, *rest = reference.field.split(".")
                    references.append(
                        (
                            FieldAddress(reference.dataset, first, *rest),
                            reference.direction,
                        )
                    )
                fields.append(ScalarField(name=param.name, references=references))
            if param.identity:
                fields.append(ScalarField(name=param.name, identity=param.identity))


class SaaSConfigValidationDetails(BaseSchema):
    """
    Message with any validation issues with the SaaS config
    """

    msg: Optional[str]


class ValidateSaaSConfigResponse(BaseSchema):
    """
    Response model for validating a SaaS config, which includes both the SaaS config
    itself (if valid) plus a details object describing any validation errors.
    """

    saas_config: SaaSConfig
    validation_details: SaaSConfigValidationDetails<|MERGE_RESOLUTION|>--- conflicted
+++ resolved
@@ -312,23 +312,7 @@
     def get_graph(self, secrets: Dict[str, Any]) -> Dataset:
         """Converts endpoints to a Dataset with collections and field references"""
         collections = []
-        for endpoint in self.endpoints:
-<<<<<<< HEAD
-            fields = []
-            for param in endpoint.requests["read"].param_values or []:
-                if param.references:
-                    references = []
-                    for reference in param.references:
-                        if isinstance(reference, str):
-                            reference = FidesopsDatasetReference.parse_obj(
-                                secrets[reference]
-                            )
-                        first, *rest = reference.field.split(".")
-                        references.append(
-                            (
-                                FieldAddress(reference.dataset, first, *rest),
-                                reference.direction,
-=======
+        for endpoint in self.endpoints:  # pylint: disable=too-many-nested-blocks
             fields: List[Field] = []
             read_request = endpoint.requests.get("read")
             delete_request = endpoint.requests.get("delete")
@@ -337,13 +321,16 @@
                     if param.references:
                         references = []
                         for reference in param.references:
+                            if isinstance(reference, str):
+                                reference = FidesopsDatasetReference.parse_obj(
+                                    secrets[reference]
+                                )
                             first, *rest = reference.field.split(".")
                             references.append(
                                 (
                                     FieldAddress(reference.dataset, first, *rest),
                                     reference.direction,
                                 )
->>>>>>> 07959d9d
                             )
                         fields.append(
                             ScalarField(name=param.name, references=references)
