--- conflicted
+++ resolved
@@ -321,31 +321,7 @@
             read_request = endpoint.requests.get("read")
             delete_request = endpoint.requests.get("delete")
             if read_request:
-<<<<<<< HEAD
-                for param in read_request.param_values or []:
-                    if param.references:
-                        references = []
-                        for reference in param.references:
-                            reference = SaaSConfig.resolve_param_reference(
-                                reference, secrets
-                            )  # resolve the param reference in case it's an external reference
-                            first, *rest = reference.field.split(".")
-                            references.append(
-                                (
-                                    FieldAddress(reference.dataset, first, *rest),
-                                    reference.direction,
-                                )
-                            )
-                        fields.append(
-                            ScalarField(name=param.name, references=references)
-                        )
-                    if param.identity:
-                        fields.append(
-                            ScalarField(name=param.name, identity=param.identity)
-                        )
-=======
                 self._process_param_values(fields, read_request.param_values)
->>>>>>> 8af7c06a
             elif delete_request:
                 # If the endpoint only specifies a delete request without a read,
                 # then we must use the delete request's param_values instead.
@@ -377,6 +353,28 @@
         )
 
     @staticmethod
+    def _process_param_values(
+        fields: List[Field], param_values: Optional[List[ParamValue]]
+    ) -> None:
+        """
+        Converts param values to dataset fields with identity and dataset references
+        """
+        for param in param_values or []:
+            if param.references:
+                references = []
+                for reference in param.references:
+                    first, *rest = reference.field.split(".")
+                    references.append(
+                        (
+                            FieldAddress(reference.dataset, first, *rest),
+                            reference.direction,
+                        )
+                    )
+                fields.append(ScalarField(name=param.name, references=references))
+            if param.identity:
+                fields.append(ScalarField(name=param.name, identity=param.identity))
+
+    @staticmethod
     def resolve_param_reference(
         reference: Union[str, FidesopsDatasetReference], secrets: Dict[str, Any]
     ) -> FidesopsDatasetReference:
