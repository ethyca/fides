from typing import Any, ContextManager, Dict, List, MutableMapping, Optional, Union

from celery import Celery, Task
from loguru import logger
from sqlalchemy.orm import Session
from toml import load as load_toml

from fides.ctl.core.config import FidesConfig, get_config
from fides.lib.db.session import get_db_session

CONFIG = get_config()
MESSAGING_QUEUE_NAME = "fidesops.messaging"


class DatabaseTask(Task):  # pylint: disable=W0223
    _session = None

    @property
    def session(self) -> ContextManager[Session]:
        """Creates Session once per process"""
        if self._session is None:
            SessionLocal = get_db_session(CONFIG)
            self._session = SessionLocal()

        return self._session


def _create_celery(config: FidesConfig = get_config()) -> Celery:
    """
    Returns a configured version of the Celery application
    """
    logger.info("Creating Celery app...")
    app = Celery(__name__)

    celery_config: Dict[str, Any] = {
        # Defaults for the celery config
        "broker_url": config.redis.connection_url,
        "result_backend": config.redis.connection_url,
        "event_queue_prefix": "fides_worker",
        "task_always_eager": True,
        # Ops requires this to route emails to separate queues
        "task_create_missing_queues": True,
        "task_default_queue": "fides",
    }

<<<<<<< HEAD
    try:
        celery_config_overrides: MutableMapping[str, Any] = load_toml([config_path])
    except FileNotFoundError as e:
        logger.warning("{} could not be loaded: {}", config_path, e)
    else:
        celery_config.update(celery_config_overrides)
=======
    celery_config.update(config.celery)
>>>>>>> 89e4383b

    app.conf.update(celery_config)

    logger.info("Autodiscovering tasks...")
    app.autodiscover_tasks(
        [
            "fides.api.ops.tasks",
            "fides.api.ops.tasks.scheduled",
            "fides.api.ops.service.privacy_request",
            "fides.api.ops.service.privacy_request.request_runner_service",
        ]
    )
    return app


celery_app = _create_celery()


def get_worker_ids() -> List[Optional[str]]:
    """
    Returns a list of the connected heahtly worker UUIDs.
    """
    try:
        connected_workers = [
            key for key, _ in celery_app.control.inspect().ping().items()
        ]
    except Exception as exception:
        logger.critical(exception)
        connected_workers = []
    return connected_workers


def start_worker() -> None:
    logger.info("Running Celery worker...")
    default_queue_name = celery_app.conf.get("task_default_queue", "celery")
    celery_app.worker_main(
        argv=[
            "worker",
            "--loglevel=info",
            "--concurrency=2",
            f"--queues={default_queue_name},{MESSAGING_QUEUE_NAME}",
        ]
    )


if __name__ == "__main__":
    start_worker()<|MERGE_RESOLUTION|>--- conflicted
+++ resolved
@@ -43,16 +43,7 @@
         "task_default_queue": "fides",
     }
 
-<<<<<<< HEAD
-    try:
-        celery_config_overrides: MutableMapping[str, Any] = load_toml([config_path])
-    except FileNotFoundError as e:
-        logger.warning("{} could not be loaded: {}", config_path, e)
-    else:
-        celery_config.update(celery_config_overrides)
-=======
     celery_config.update(config.celery)
->>>>>>> 89e4383b
 
     app.conf.update(celery_config)
 
