<<<<<<< HEAD
from typing import TYPE_CHECKING, Optional

=======
>>>>>>> fcb49b2e
from sqlalchemy.orm import Session

from fides.api.graph.config import (
    Collection,
    CollectionAddress,
    GraphDataset,
    ScalarField,
)
<<<<<<< HEAD
from fides.api.graph.graph import DatasetGraph, Node
=======
from fides.api.graph.graph import Node
>>>>>>> fcb49b2e
from fides.api.graph.traversal import TraversalNode
from fides.api.models.connectionconfig import ConnectionConfig

# Import application models
from fides.api.models.manual_task import (
    ManualTask,
    ManualTaskConfig,
    ManualTaskConfigurationType,
    ManualTaskEntityType,
    ManualTaskInstance,
)
from fides.api.models.manual_task.conditional_dependency import (
    ManualTaskConditionalDependency,
    ManualTaskConditionalDependencyType,
)
from fides.api.models.privacy_request import PrivacyRequest
from fides.api.schemas.policy import ActionType
from fides.api.task.manual.manual_task_address import ManualTaskAddress

<<<<<<< HEAD
# TYPE_CHECKING import placed after all runtime imports to avoid lint issues
if TYPE_CHECKING:  # pragma: no cover
    from fides.api.models.policy import Policy  # noqa: F401


PRIVACY_REQUEST_CONFIG_TYPES = {
    ManualTaskConfigurationType.access_privacy_request,
    ManualTaskConfigurationType.erasure_privacy_request,
}


=======

>>>>>>> fcb49b2e
def get_connection_configs_with_manual_tasks(db: Session) -> list[ConnectionConfig]:
    """
    Get all connection configs that have manual tasks.
    """
    return (
        db.query(ConnectionConfig)
        .join(ManualTask, ConnectionConfig.id == ManualTask.parent_entity_id)
        .filter(ManualTask.parent_entity_type == "connection_config")
        .filter(ConnectionConfig.disabled.is_(False))
        .all()
    )


def get_manual_task_addresses(db: Session) -> list[CollectionAddress]:
    """
    Get manual task addresses for all connection configs that have manual tasks.

    Note: Manual tasks should be included in the graph if they exist for any connection config
    that's part of the dataset graph, regardless of specific policy targets. This allows
    manual tasks to collect additional data that may be needed for the privacy request.
    """
    # Get all connection configs that have manual tasks (excluding disabled ones)
    connection_configs_with_manual_tasks = get_connection_configs_with_manual_tasks(db)

    # Create addresses for all connections that have manual tasks
    manual_task_addresses = []
    for config in connection_configs_with_manual_tasks:
        manual_task_addresses.append(ManualTaskAddress.create(config.key))

    return manual_task_addresses


def get_manual_task_for_connection_config(
    db: Session, connection_config_key: str
) -> ManualTask:
    """Get the ManualTask for a specific connection config,
    the manual task/connection config relationship is 1:1.
    """
    return (
        db.query(ManualTask)
        .join(ConnectionConfig, ManualTask.parent_entity_id == ConnectionConfig.id)
        .filter(
            ConnectionConfig.key == connection_config_key,
            ManualTask.parent_entity_type == "connection_config",
        )
<<<<<<< HEAD
        .first()
=======
        .one_or_none()
>>>>>>> fcb49b2e
    )


def create_data_category_scalar_fields(manual_task: ManualTask) -> list[ScalarField]:
    """
    Create scalar fields for each field in the given manual task configs.
    """
    fields = []
    # Get current privacy request configs for this manual task
    current_configs = [
        config
        for config in manual_task.configs
        if config.is_current and config.config_type in PRIVACY_REQUEST_CONFIG_TYPES
    ]
    for config in current_configs:
        for field in config.field_definitions:
            # Create a scalar field for each manual task field
            # Extract data categories from field metadata if available
            field_metadata = field.field_metadata or {}
            data_categories = field_metadata.get("data_categories", [])

            scalar_field = ScalarField(
                name=field.field_key,
                data_categories=data_categories,
                # Manual task fields don't have complex relationships
            )
            fields.append(scalar_field)
    return fields


def create_conditional_dependency_scalar_fields(
    field_addresses: set[str],
) -> list[ScalarField]:
    fields = []
    for field_address in field_addresses:
        # Extract the field name from the address (e.g., "user.age" -> "age")
        field_name = (
            field_address.split(".")[-1] if "." in field_address else field_address
        )

<<<<<<< HEAD
        scalar_field = ScalarField(
            name=field_name,
            data_categories=[],  # Conditional dependency fields don't have predefined data categories
            # Conditional dependency fields don't have complex relationships
        )
        fields.append(scalar_field)
=======
    # Get manual tasks for this connection to determine fields
    manual_task = get_manual_task_for_connection_config(db, connection_key)

    # Create fields based on ManualTaskConfigFields
    fields: list[Field] = []
    for config in manual_task.configs:
        for field in config.field_definitions:
            # Create a scalar field for each manual task field
            # Extract data categories from field metadata if available
            field_metadata = field.field_metadata or {}
            data_categories = field_metadata.get("data_categories", [])

            scalar_field = ScalarField(
                name=field.field_key,
                data_categories=data_categories,
                # Manual task fields don't have complex relationships
            )
            fields.append(scalar_field)
>>>>>>> fcb49b2e

    return fields


def get_traversal_node_for_manual_task(
    connection_key: str, collection: Collection
) -> TraversalNode:
    """
    Get a TraversalNode for a manual task.
    """
    # Create a synthetic GraphDataset
    dataset = GraphDataset(
        name=connection_key,
        collections=[collection],
        connection_key=connection_key,
        after=set(),
    )

<<<<<<< HEAD
    # Create Node and TraversalNode
=======
>>>>>>> fcb49b2e
    node = Node(dataset, collection)
    traversal_node = TraversalNode(node)

    return traversal_node


def create_collection_for_connection_key(
    db: Session, connection_key: str, dataset_graph: Optional["DatasetGraph"] = None
) -> Optional[Collection]:
    # Get the manual task for this connection config
    manual_task = get_manual_task_for_connection_config(db, connection_key)

    if not manual_task:
        # No manual tasks - create empty collection for backward compatibility
        return Collection(
            name=ManualTaskAddress.MANUAL_DATA_COLLECTION,
            fields=[],
            after=set(),
        )

    # Get conditional dependency field addresses - raw field data
    conditional_field_addresses: set[str] = (
        _extract_field_addresses_from_conditional_dependencies(db, manual_task)
    )

    # Find collections that provide the fields referenced in conditional dependencies - determines execution order
    dependency_collections: set[CollectionAddress] = (
        _find_collections_for_conditional_dependencies(db, manual_task, dataset_graph)
    )

    # Create scalar fields for data category fields and conditional dependency field addresses
    fields: list[ScalarField] = []
    fields.extend(create_data_category_scalar_fields(manual_task))
    fields.extend(
        create_conditional_dependency_scalar_fields(conditional_field_addresses)
    )

    # Only create collection if there are fields
    if fields:
        return Collection(
            name=ManualTaskAddress.MANUAL_DATA_COLLECTION,
            fields=fields,
            # Manual task has dependencies on regular tasks that provide conditional dependency fields
            after=dependency_collections,
        )
    return None


def create_manual_data_traversal_node(
    db: Session, address: CollectionAddress
) -> "TraversalNode":
    """
    Create a TraversalNode for a manual_data collection.

    Since there's only one manual task per connection config, this function
    creates a single collection with the task's fields and dependencies.
    """
    connection_key = address.dataset

    # Get the collection for this connection config
    collection = create_collection_for_connection_key(db, connection_key)

    if not collection:
        # No collection created (no fields) - create empty collection for backward compatibility
        collection = Collection(
            name=ManualTaskAddress.MANUAL_DATA_COLLECTION,
            fields=[],
            after=set(),
        )

    return get_traversal_node_for_manual_task(connection_key, collection)


def create_manual_task_instances_for_privacy_request(
    db: Session, privacy_request: PrivacyRequest
) -> list[ManualTaskInstance]:
    """Create ManualTaskInstance entries for all active manual tasks relevant to a privacy request."""
    instances = []

    # Get all connection configs that have manual tasks (excluding disabled ones)
    connection_configs_with_manual_tasks = get_connection_configs_with_manual_tasks(db)

    # Determine the privacy request type based on policy rules
    has_access_rules = bool(
        privacy_request.policy.get_rules_for_action(action_type=ActionType.access)
    )
    has_erasure_rules = bool(
        privacy_request.policy.get_rules_for_action(action_type=ActionType.erasure)
    )

    for connection_config in connection_configs_with_manual_tasks:
        manual_tasks = (
            db.query(ManualTask)
            .filter(
                ManualTask.parent_entity_id == connection_config.id,
                ManualTask.parent_entity_type == "connection_config",
            )
            .all()
        )

        for manual_task in manual_tasks:
            # Get the active config for this manual task, filtered by request type
            active_config_query = db.query(ManualTaskConfig).filter(
                ManualTaskConfig.task_id == manual_task.id,
                ManualTaskConfig.is_current.is_(True),
            )

            # Filter by configuration type based on privacy request type
            if has_access_rules and has_erasure_rules:
                # If both access and erasure rules exist, include both types
                active_config_query = active_config_query.filter(
                    ManualTaskConfig.config_type.in_(
                        [
                            ManualTaskConfigurationType.access_privacy_request,
                            ManualTaskConfigurationType.erasure_privacy_request,
                        ]
                    )
                )
            elif has_access_rules:
                # Only access rules - only include access configurations
                active_config_query = active_config_query.filter(
                    ManualTaskConfig.config_type
                    == ManualTaskConfigurationType.access_privacy_request
                )
            elif has_erasure_rules:
                # Only erasure rules - only include erasure configurations
                active_config_query = active_config_query.filter(
                    ManualTaskConfig.config_type
                    == ManualTaskConfigurationType.erasure_privacy_request
                )
            else:
                # No relevant rules - skip this manual task
                continue

            active_configs = active_config_query.all()

            if not active_configs:
                continue  # Skip if no active configs

            # Create instances for each active config
            for active_config in active_configs:
                # Check if instance already exists for this config
                existing_instance = (
                    db.query(ManualTaskInstance)
                    .filter(
                        ManualTaskInstance.entity_id == privacy_request.id,
                        ManualTaskInstance.entity_type == "privacy_request",
                        ManualTaskInstance.task_id == manual_task.id,
                        ManualTaskInstance.config_id == active_config.id,
                    )
                    .first()
                )

                if not existing_instance:
                    instance = ManualTaskInstance(
                        entity_id=privacy_request.id,
                        entity_type=ManualTaskEntityType.privacy_request,
                        task_id=manual_task.id,
                        config_id=active_config.id,
                    )
                    db.add(instance)
                    instances.append(instance)

    if instances:
        db.commit()

    return instances


def get_manual_task_instances_for_privacy_request(
    db: Session, privacy_request: PrivacyRequest
) -> list[ManualTaskInstance]:
    """Get all manual task instances for a privacy request."""
    return (
        db.query(ManualTaskInstance)
        .filter(
            ManualTaskInstance.entity_id == privacy_request.id,
            ManualTaskInstance.entity_type == "privacy_request",
        )
        .all()
    )


def create_manual_task_artificial_graphs(
<<<<<<< HEAD
    db: Session, dataset_graph: Optional["DatasetGraph"] = None
=======
    db: Session,
>>>>>>> fcb49b2e
) -> list:
    """
    Create artificial GraphDataset objects for manual tasks that can be included
    in the main dataset graph during the dataset configuration phase.

    Each manual task gets its own collection with its own dependencies based on
    its specific conditional dependencies. This allows individual manual tasks
    to receive only the data they need from regular tasks.

    Args:
        db: Database session
        dataset_graph: The actual graph being executed (optional for backward compatibility)

    Returns:
        List of GraphDataset objects representing manual tasks as individual collections
    """

    manual_task_graphs = []
    manual_addresses = get_manual_task_addresses(db)

    for address in manual_addresses:
        connection_key = address.dataset

<<<<<<< HEAD
        # Get the collection for this connection config using the reusable function
        collection = create_collection_for_connection_key(
            db, connection_key, dataset_graph
        )
=======
        # Get manual tasks for this connection to determine fields
        manual_task = get_manual_task_for_connection_config(db, connection_key)

        # Create fields based only on ManualTaskConfigFields
        fields: list = []

        # Manual task collections act as root nodes - they don't need identity dependencies
        # since they provide manually-entered data rather than consuming identity data.
        current_configs = [
            config for config in manual_task.configs if config.is_current
        ]
        for config in current_configs:
            if config.config_type not in [
                ManualTaskConfigurationType.access_privacy_request,
                ManualTaskConfigurationType.erasure_privacy_request,
            ]:
                continue

            for field in config.field_definitions:
                # Create a scalar field for each manual task field
                field_metadata = field.field_metadata or {}
                data_categories = field_metadata.get("data_categories", [])

                scalar_field = ScalarField(
                    name=field.field_key,
                    data_categories=data_categories,
                )
                fields.append(scalar_field)

        if fields:  # Only create graph if there are fields
            # Create a synthetic Collection
            collection = Collection(
                name=ManualTaskAddress.MANUAL_DATA_COLLECTION,
                fields=fields,
                # Manual tasks have no dependencies - they're root nodes
                after=set(),
            )
>>>>>>> fcb49b2e

        if collection:  # Only create graph if there are collections
            # Create a synthetic GraphDataset with all manual task collections
            # The graph should inherit dependencies from its collections
            # Convert CollectionAddress objects to strings for GraphDataset.after
            after_dependencies = {str(addr) for addr in collection.after}
            graph_dataset = GraphDataset(
                name=connection_key,
                collections=[collection],
                connection_key=connection_key,
                after=after_dependencies,
            )

            manual_task_graphs.append(graph_dataset)

    return manual_task_graphs


def _extract_field_addresses_from_conditional_dependencies(
    db: Session, manual_task: ManualTask
) -> set[str]:
    """
    Extract all field addresses from conditional dependencies for a manual task.

    Args:
        db: Database session
        manual_task: The manual task to extract field addresses from

    Returns:
        Set of field addresses from all conditional dependency leafs
    """
    field_addresses = set()

    # Get all conditional dependencies for this manual task
    conditional_dependencies = (
        db.query(ManualTaskConditionalDependency)
        .filter(ManualTaskConditionalDependency.manual_task_id == manual_task.id)
        .all()
    )

    for dependency in conditional_dependencies:
        if dependency.condition_type == ManualTaskConditionalDependencyType.leaf:
            # For leaf conditions, extract the field_address directly
            if dependency.field_address:
                field_addresses.add(dependency.field_address)
        elif dependency.condition_type == ManualTaskConditionalDependencyType.group:
            # For group conditions, recursively check all children
            _extract_field_addresses_from_group(dependency, field_addresses)

    return field_addresses


def _extract_field_addresses_from_group(
    group_dependency: ManualTaskConditionalDependency, field_addresses: set[str]
) -> None:
    """
    Recursively extract field addresses from a group conditional dependency.

    Args:
        group_dependency: The group conditional dependency to process
        field_addresses: Set to accumulate field addresses
    """
    for child in group_dependency.children:  # type: ignore[attr-defined]
        if child.condition_type == ManualTaskConditionalDependencyType.leaf:
            # For leaf conditions, extract the field_address directly
            if child.field_address:
                field_addresses.add(child.field_address)
        elif child.condition_type == ManualTaskConditionalDependencyType.group:
            # For group conditions, recursively check all children
            _extract_field_addresses_from_group(child, field_addresses)


def _find_collections_for_conditional_dependencies(
    db: Session, manual_task: ManualTask, dataset_graph: Optional["DatasetGraph"] = None
) -> set[CollectionAddress]:
    """
    Find collections that provide fields referenced in conditional dependencies.

    This function analyzes the conditional dependencies of a manual task and
    identifies which regular task collections need to be executed before the
    manual task to provide the required field data.

    Args:
        db: Database session
        manual_task: The manual task to analyze
        dataset_graph: The actual graph being executed (optional for backward compatibility)

    Returns:
        Set of CollectionAddress objects for collections that provide conditional dependency fields
    """
    from loguru import logger

    dependency_collections = set()

    # Get all conditional dependencies for this manual task
    conditional_dependencies = (
        db.query(ManualTaskConditionalDependency)
        .filter(ManualTaskConditionalDependency.manual_task_id == manual_task.id)
        .all()
    )

    logger.info(
        f"🔍 Found {len(conditional_dependencies)} conditional dependencies for manual task {manual_task.id}"
    )

    for dependency in conditional_dependencies:
        logger.info(
            f"📋 Processing dependency: {dependency.condition_type} - {dependency.field_address}"
        )

        if dependency.condition_type == ManualTaskConditionalDependencyType.leaf:
            if dependency.field_address:
                # Parse the field address to determine which collection provides this field
                collection_address = _get_collection_for_field_address(
                    dependency.field_address, dataset_graph
                )
                if collection_address:
                    logger.info(f"✅ Added dependency: {collection_address}")
                    dependency_collections.add(collection_address)
                else:
                    logger.warning(
                        f"❌ No collection found for field address: {dependency.field_address}"
                    )
        elif dependency.condition_type == ManualTaskConditionalDependencyType.group:
            # For group conditions, recursively check all children
            children = getattr(dependency, "children", [])
            logger.info(f"🔍 Processing group dependency with {len(children)} children")
            _find_collections_from_group_recursive(
                dependency, dependency_collections, dataset_graph
            )

    logger.info(f"📊 Final dependency collections: {dependency_collections}")
    return dependency_collections


def _find_collections_from_group_recursive(
    group_dependency: ManualTaskConditionalDependency,
    dependency_collections: set[CollectionAddress],
    dataset_graph: Optional["DatasetGraph"] = None,
) -> None:
    """
    Recursively find collections from group conditional dependencies.

    Args:
        group_dependency: The group conditional dependency to process
        dependency_collections: Set to accumulate collection addresses
        dataset_graph: The actual graph being executed (optional for backward compatibility)
    """
    for child in group_dependency.children:  # type: ignore[attr-defined]
        if child.condition_type == ManualTaskConditionalDependencyType.leaf:
            if child.field_address:
                collection_address = _get_collection_for_field_address(
                    child.field_address, dataset_graph
                )
                if collection_address:
                    dependency_collections.add(collection_address)
        elif child.condition_type == ManualTaskConditionalDependencyType.group:
            # For group conditions, recursively check all children
            _find_collections_from_group_recursive(
                child, dependency_collections, dataset_graph
            )


def _get_collection_for_field_address(
    field_address: str,
    dataset_graph: Optional["DatasetGraph"] = None,
) -> Optional[CollectionAddress]:
    """
    Determine which collection provides a given field address.

    This function searches through the actual dataset graph to find collections
    that contain fields matching the field address pattern.

    Args:
        field_address: The field address to analyze (e.g., "user.profile.age")
        dataset_graph: The actual graph being executed (optional for backward compatibility)

    Returns:
        CollectionAddress for the collection that provides this field, or None if not found
    """
    from loguru import logger

    logger.info(f"🔍 Looking for field address: {field_address}")
    logger.info(f"📊 Dataset graph provided: {dataset_graph is not None}")

    if not field_address or "." not in field_address:
        logger.warning(f"❌ Invalid field address: {field_address}")
        return None

    # If we have the actual graph, search through its collections
    if dataset_graph:
        logger.info(
            f"🔍 Searching through {len(dataset_graph.nodes)} collections in graph"
        )

        for node_address, node in dataset_graph.nodes.items():
            collection = node.collection
            logger.info(
                f"📋 Checking collection: {node_address} with {len(collection.field_dict)} fields"
            )

            # Check if any field in this collection matches the field address pattern
            for field_path, _ in collection.field_dict.items():
                # Convert field path to string for comparison
                field_string = field_path.string_path
                logger.debug(f"  🔍 Field: {field_string} vs target: {field_address}")

                # Check if the field address ends with this field path
                # e.g., "user.profile.age" should match field "profile.age" or "age"
                if (
                    field_address.endswith(field_string)
                    or field_string in field_address
                ):
                    logger.info(f"✅ Found match! {field_address} -> {node_address}")
                    return node_address

        logger.warning(f"❌ No match found for field address: {field_address}")
        return None

    logger.warning(
        f"❌ No dataset graph provided, cannot find collection for: {field_address}"
    )
    return None<|MERGE_RESOLUTION|>--- conflicted
+++ resolved
@@ -1,8 +1,5 @@
-<<<<<<< HEAD
 from typing import TYPE_CHECKING, Optional
 
-=======
->>>>>>> fcb49b2e
 from sqlalchemy.orm import Session
 
 from fides.api.graph.config import (
@@ -11,11 +8,7 @@
     GraphDataset,
     ScalarField,
 )
-<<<<<<< HEAD
 from fides.api.graph.graph import DatasetGraph, Node
-=======
-from fides.api.graph.graph import Node
->>>>>>> fcb49b2e
 from fides.api.graph.traversal import TraversalNode
 from fides.api.models.connectionconfig import ConnectionConfig
 
@@ -35,7 +28,6 @@
 from fides.api.schemas.policy import ActionType
 from fides.api.task.manual.manual_task_address import ManualTaskAddress
 
-<<<<<<< HEAD
 # TYPE_CHECKING import placed after all runtime imports to avoid lint issues
 if TYPE_CHECKING:  # pragma: no cover
     from fides.api.models.policy import Policy  # noqa: F401
@@ -47,9 +39,6 @@
 }
 
 
-=======
-
->>>>>>> fcb49b2e
 def get_connection_configs_with_manual_tasks(db: Session) -> list[ConnectionConfig]:
     """
     Get all connection configs that have manual tasks.
@@ -95,11 +84,7 @@
             ConnectionConfig.key == connection_config_key,
             ManualTask.parent_entity_type == "connection_config",
         )
-<<<<<<< HEAD
-        .first()
-=======
         .one_or_none()
->>>>>>> fcb49b2e
     )
 
 
@@ -140,33 +125,12 @@
             field_address.split(".")[-1] if "." in field_address else field_address
         )
 
-<<<<<<< HEAD
         scalar_field = ScalarField(
             name=field_name,
             data_categories=[],  # Conditional dependency fields don't have predefined data categories
             # Conditional dependency fields don't have complex relationships
         )
         fields.append(scalar_field)
-=======
-    # Get manual tasks for this connection to determine fields
-    manual_task = get_manual_task_for_connection_config(db, connection_key)
-
-    # Create fields based on ManualTaskConfigFields
-    fields: list[Field] = []
-    for config in manual_task.configs:
-        for field in config.field_definitions:
-            # Create a scalar field for each manual task field
-            # Extract data categories from field metadata if available
-            field_metadata = field.field_metadata or {}
-            data_categories = field_metadata.get("data_categories", [])
-
-            scalar_field = ScalarField(
-                name=field.field_key,
-                data_categories=data_categories,
-                # Manual task fields don't have complex relationships
-            )
-            fields.append(scalar_field)
->>>>>>> fcb49b2e
 
     return fields
 
@@ -185,10 +149,7 @@
         after=set(),
     )
 
-<<<<<<< HEAD
     # Create Node and TraversalNode
-=======
->>>>>>> fcb49b2e
     node = Node(dataset, collection)
     traversal_node = TraversalNode(node)
 
@@ -373,11 +334,7 @@
 
 
 def create_manual_task_artificial_graphs(
-<<<<<<< HEAD
     db: Session, dataset_graph: Optional["DatasetGraph"] = None
-=======
-    db: Session,
->>>>>>> fcb49b2e
 ) -> list:
     """
     Create artificial GraphDataset objects for manual tasks that can be included
@@ -401,50 +358,10 @@
     for address in manual_addresses:
         connection_key = address.dataset
 
-<<<<<<< HEAD
         # Get the collection for this connection config using the reusable function
         collection = create_collection_for_connection_key(
             db, connection_key, dataset_graph
         )
-=======
-        # Get manual tasks for this connection to determine fields
-        manual_task = get_manual_task_for_connection_config(db, connection_key)
-
-        # Create fields based only on ManualTaskConfigFields
-        fields: list = []
-
-        # Manual task collections act as root nodes - they don't need identity dependencies
-        # since they provide manually-entered data rather than consuming identity data.
-        current_configs = [
-            config for config in manual_task.configs if config.is_current
-        ]
-        for config in current_configs:
-            if config.config_type not in [
-                ManualTaskConfigurationType.access_privacy_request,
-                ManualTaskConfigurationType.erasure_privacy_request,
-            ]:
-                continue
-
-            for field in config.field_definitions:
-                # Create a scalar field for each manual task field
-                field_metadata = field.field_metadata or {}
-                data_categories = field_metadata.get("data_categories", [])
-
-                scalar_field = ScalarField(
-                    name=field.field_key,
-                    data_categories=data_categories,
-                )
-                fields.append(scalar_field)
-
-        if fields:  # Only create graph if there are fields
-            # Create a synthetic Collection
-            collection = Collection(
-                name=ManualTaskAddress.MANUAL_DATA_COLLECTION,
-                fields=fields,
-                # Manual tasks have no dependencies - they're root nodes
-                after=set(),
-            )
->>>>>>> fcb49b2e
 
         if collection:  # Only create graph if there are collections
             # Create a synthetic GraphDataset with all manual task collections
