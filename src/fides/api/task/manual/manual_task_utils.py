--- conflicted
+++ resolved
@@ -22,13 +22,9 @@
 from fides.api.models.privacy_request import PrivacyRequest
 from fides.api.schemas.policy import ActionType
 from fides.api.task.manual.manual_task_address import ManualTaskAddress
-<<<<<<< HEAD
-
-
-=======
-
-
->>>>>>> fcb49b2e
+
+
+
 def get_connection_configs_with_manual_tasks(db: Session) -> list[ConnectionConfig]:
     """
     Get all connection configs that have manual tasks.
@@ -74,11 +70,7 @@
             ConnectionConfig.key == connection_config_key,
             ManualTask.parent_entity_type == "connection_config",
         )
-<<<<<<< HEAD
-        .first()
-=======
         .one_or_none()
->>>>>>> fcb49b2e
     )
 
 
