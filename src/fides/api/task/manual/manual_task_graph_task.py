--- conflicted
+++ resolved
@@ -126,13 +126,8 @@
         """
         Execute manual task logic following the standard GraphTask pattern:
         1. Create ManualTaskInstances if they don't exist
-<<<<<<< HEAD
-        2. Check for submissions
+        2. Check if all required submissions are present
         3. Return data if submitted, raise AwaitingAsyncTask if not
-=======
-        2. Check if all required submissions are present
-        3. Return data if submitted, raise AwaitingAsyncTaskCallback if not
->>>>>>> d7f4b2b8
         """
         manual_task = self._get_manual_task_or_none()
         if manual_task is None:
@@ -255,16 +250,12 @@
             self.resources.request.status = PrivacyRequestStatus.requires_input
             self.resources.request.save(self.resources.session)
 
-<<<<<<< HEAD
-        # This should trigger log_awaiting_processing via the @retry decorator
-        raise AwaitingAsyncTask(f"Manual task for {connection_key} requires user input")
-=======
         # This will trigger log_awaiting_processing via the @retry decorator; include conditional details
         base_msg = f"Manual task for {self.connection_key} requires user input"
         if awaiting_detail_message:
             base_msg = f"{base_msg}. {awaiting_detail_message}"
-        raise AwaitingAsyncTaskCallback(base_msg)
->>>>>>> d7f4b2b8
+        raise AwaitingAsyncTask(base_msg)
+
 
     def _ensure_manual_task_instances(
         self,
@@ -433,46 +424,8 @@
             if instance.task_id == manual_task.id
         ]
 
-<<<<<<< HEAD
-        if not has_erasure_configs:
-            # No erasure configs - complete immediately
-            self.log_end(ActionType.erasure)
-            return 0
-
-        # Create ManualTaskInstances for ERASURE configs only
-        self._ensure_manual_task_instances(
-            db,
-            manual_task,
-            self.resources.request,
-            ManualTaskConfigurationType.erasure_privacy_request,
-        )
-
-        # Check for full submissions – reuse helper used by access flow, filtering ERASURE configs
-        submissions_complete = self._get_submitted_data(
-            db,
-            manual_task,
-            self.resources.request,
-            ManualTaskConfigurationType.erasure_privacy_request,
-        )
-
-        # If any field submissions are missing, pause processing
-        if submissions_complete is None:
-            if self.resources.request.status != PrivacyRequestStatus.requires_input:
-                self.resources.request.status = PrivacyRequestStatus.requires_input
-                self.resources.request.save(db)
-            raise AwaitingAsyncTask(
-                f"Manual erasure task for {connection_key} requires user input"
-            )
-
-        # Mark rows_masked = 0 (manual tasks do not mask data directly)
-        if self.request_task.id:
-            # Storing result for DSR 3.0; SQLAlchemy column typing triggers mypy warning
-            self.request_task.rows_masked = 0  # type: ignore[assignment]
-=======
         if instances_to_remove:
->>>>>>> d7f4b2b8
-
             # Remove instances from the database
             for instance in instances_to_remove:
                 instance.delete(self.resources.session)
-                self.resources.session.commit()+                self.resources.session.commit()
