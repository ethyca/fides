--- conflicted
+++ resolved
@@ -260,26 +260,46 @@
     """Run an individual task in the access graph for DSR 3.0 and queue downstream nodes
     upon completion if applicable"""
 
-    try:
-        with self.get_new_session() as session:
-            privacy_request, request_task, upstream_results = (
-                run_prerequisite_task_checks(
-                    session, privacy_request_id, privacy_request_task_id
-                )
-            )
-            with logger.contextualize(
-                privacy_request_source=(
-                    privacy_request.source.value if privacy_request.source else None
-                )
-<<<<<<< HEAD
-                # Pass in access data dependencies in the same order as the input keys.
-                # If we don't have access data for an upstream node, pass in an empty list
-                upstream_access_data: List[List[Row]] = [
-                    upstream.get_access_data() if upstream else []
-                    for upstream in ordered_upstream_tasks
-                ]
-                # Run the main access function
-                graph_task.access_request(*upstream_access_data)
+    with self.get_new_session() as session:
+        privacy_request, request_task, upstream_results = (
+            run_prerequisite_task_checks(
+                session, privacy_request_id, privacy_request_task_id
+            )
+        )
+        with logger.contextualize(
+            privacy_request_source=(
+                privacy_request.source.value if privacy_request.source else None
+            )
+        ):
+            log_task_starting(request_task)
+
+            if can_run_task_body(request_task):
+                # Build GraphTask resource to facilitate execution
+                with TaskResources(
+                    privacy_request,
+                    privacy_request.policy,
+                    session.query(ConnectionConfig).all(),
+                    request_task,
+                    session,
+                ) as resources:
+                    graph_task: GraphTask = create_graph_task(
+                        session, request_task, resources
+                    )
+                    # Currently, upstream tasks and "input keys" (which are built by data dependencies)
+                    # are the same, but they may not be the same in the future.
+                    ordered_upstream_tasks: List[Optional[RequestTask]] = (
+                        _order_tasks_by_input_key(
+                            graph_task.execution_node.input_keys, upstream_results
+                        )
+                    )
+                    # Pass in access data dependencies in the same order as the input keys.
+                    # If we don't have access data for an upstream node, pass in an empty list
+                    upstream_access_data: List[List[Row]] = [
+                        upstream.get_access_data() if upstream else []
+                        for upstream in ordered_upstream_tasks
+                    ]
+                    # Run the main access function
+                    graph_task.access_request(*upstream_access_data)
 
     queue_downstream_tasks_with_retries(
         self,
@@ -288,49 +308,6 @@
         CurrentStep.upload_access,
         privacy_request_proceed,
     )
-=======
-            ):
-                log_task_starting(request_task)
-
-                if can_run_task_body(request_task):
-                    # Build GraphTask resource to facilitate execution
-                    with TaskResources(
-                        privacy_request,
-                        privacy_request.policy,
-                        session.query(ConnectionConfig).all(),
-                        request_task,
-                        session,
-                    ) as resources:
-                        graph_task: GraphTask = create_graph_task(
-                            session, request_task, resources
-                        )
-                        # Currently, upstream tasks and "input keys" (which are built by data dependencies)
-                        # are the same, but they may not be the same in the future.
-                        ordered_upstream_tasks: List[Optional[RequestTask]] = (
-                            _order_tasks_by_input_key(
-                                graph_task.execution_node.input_keys, upstream_results
-                            )
-                        )
-                        # Pass in access data dependencies in the same order as the input keys.
-                        # If we don't have access data for an upstream node, pass in an empty list
-                        upstream_access_data: List[List[Row]] = [
-                            upstream.get_access_data() if upstream else []
-                            for upstream in ordered_upstream_tasks
-                        ]
-                        # Run the main access function
-                        graph_task.access_request(*upstream_access_data)
-
-        queue_downstream_tasks_with_retries(
-            self,
-            privacy_request_id,
-            privacy_request_task_id,
-            CurrentStep.upload_access,
-            privacy_request_proceed,
-        )
-    except Exception as e:
-        logger.error(f"Error in run_access_node: {e}")
-        raise
->>>>>>> 92c6866f
 
 
 @celery_app.task(base=DatabaseTask, bind=True)
