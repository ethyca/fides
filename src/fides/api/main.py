--- conflicted
+++ resolved
@@ -249,21 +249,17 @@
         CONFIG.log_all_config_values()
 
 
-<<<<<<< HEAD
 @app.on_event("startup")
 async def setup_server() -> None:
     "Run all of the required setup steps for the webserver."
     await log_startup()
 
     if CONFIG.database.sync_database_uri:
-        await configure_db(CONFIG.database.sync_database_uri)
+        await configure_db(
+            CONFIG.database.sync_database_uri, samples=CONFIG.database.load_samples
+        )
     else:
         raise FidesError("No database uri provided")
-=======
-    await configure_db(
-        CONFIG.database.sync_database_uri, samples=CONFIG.database.load_samples
-    )
->>>>>>> 8db0ceb0
 
     try:
         create_or_update_parent_user()
