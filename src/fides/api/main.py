--- conflicted
+++ resolved
@@ -226,15 +226,11 @@
         raise FidesError(f"Error creating parent user: {str(e)}")
 
     log.info("Validating SaaS connector templates...")
-<<<<<<< HEAD
-    registry = load_registry(registry_file)
-    log.info("Finished loading saas templates")
-=======
->>>>>>> 306b2c55
     try:
         registry = load_registry(registry_file)
         db = get_api_session()
         update_saas_configs(registry, db)
+        log.info("Finished loading saas templates")
     except Exception as e:
         log.error(
             f"Error occurred during SaaS connector template validation: {str(e)}",
