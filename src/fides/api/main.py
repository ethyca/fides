--- conflicted
+++ resolved
@@ -273,11 +273,7 @@
     try:
         db = get_api_session()
         update_saas_configs(db)
-<<<<<<< HEAD
         logger.info("Finished loading SaaS templates")
-=======
-        logger.info("Finished loading saas templates")
->>>>>>> dfabd1d8
     except Exception as e:
         logger.error(
             "Error occurred during SaaS connector template validation: {}",
