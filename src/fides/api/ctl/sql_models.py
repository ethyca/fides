# type: ignore

"""
Contains all of the SqlAlchemy models for the Fides resources.
"""

from enum import Enum as EnumType
from typing import Dict

<<<<<<< HEAD
from fideslang.models import Dataset as FideslangDataset
=======
from sqlalchemy import ARRAY, BOOLEAN, JSON, Column
from sqlalchemy import Enum as EnumColumn
>>>>>>> ec77b62a
from sqlalchemy import (
    ForeignKey,
    Integer,
    String,
    Text,
    TypeDecorator,
    UniqueConstraint,
    cast,
    type_coerce,
)
from sqlalchemy.dialects.postgresql import BYTEA
<<<<<<< HEAD
from sqlalchemy.orm import Session
=======
from sqlalchemy.orm import relationship
>>>>>>> ec77b62a
from sqlalchemy.sql import func
from sqlalchemy.sql.sqltypes import DateTime

from fides.core.config import FidesConfig, get_config
from fides.lib.db.base import (  # type: ignore[attr-defined]
    Base,
    ClientDetail,
    FidesUser,
    FidesUserPermissions,
)
from fides.lib.db.base_class import FidesBase as FideslibBase

CONFIG: FidesConfig = get_config()


class FidesBase(FideslibBase):
    """
    The base SQL model for all top-level Fides Resources.
    """

    fides_key = Column(String, primary_key=True, index=True, unique=True)
    organization_fides_key = Column(Text)
    tags = Column(ARRAY(String))
    name = Column(Text)
    description = Column(Text)
    created_at = Column(DateTime(timezone=True), server_default=func.now())
    updated_at = Column(
        DateTime(timezone=True),
        server_default=func.now(),
        onupdate=func.now(),
    )


class PGEncryptedString(TypeDecorator):
    """
    This TypeDecorator handles encrypting and decrypting values at rest
    on the database that would normally be stored as json.

    The values are explicitly cast as json then text to take advantage of
    the pgcrypto extension.
    """

    impl = BYTEA
    python_type = String

    cache_ok = True

    def __init__(self):
        super().__init__()

        self.passphrase = CONFIG.user.encryption_key

    def bind_expression(self, bindparam):
        # Needs to be a string for the encryption, however it also needs to be treated as JSON first

        bindparam = type_coerce(bindparam, JSON)

        return func.pgp_sym_encrypt(cast(bindparam, Text), self.passphrase)

    def column_expression(self, column):
        return cast(func.pgp_sym_decrypt(column, self.passphrase), JSON)

    def process_bind_param(self, value, dialect):
        pass

    def process_literal_param(self, value, dialect):
        pass

    def process_result_value(self, value, dialect):
        pass


class ClassificationDetail(Base):
    """
    The SQL model for a classification instance
    """

    __tablename__ = "cls_classification_detail"
    instance_id = Column(String(255))
    status = Column(Text)
    dataset = Column(Text)
    collection = Column(Text)
    field = Column(Text)
    labels = Column(JSON)
    created_at = Column(DateTime(timezone=True), server_default=func.now())
    updated_at = Column(
        DateTime(timezone=True),
        server_default=func.now(),
        onupdate=func.now(),
    )
    # get the details from a classification json output (likely aggregate and options etc.)


class ClassificationInstance(Base):
    """
    The SQL model for a classification instance
    """

    __tablename__ = "cls_classification_instance"

    status = Column(Text)
    organization_key = Column(Text)
    dataset_key = Column(Text)
    dataset_name = Column(Text)
    target = Column(Text)
    type = Column(Text)
    created_at = Column(DateTime(timezone=True), server_default=func.now())
    updated_at = Column(
        DateTime(timezone=True),
        server_default=func.now(),
        onupdate=func.now(),
    )


# Privacy Types
class DataCategory(Base, FidesBase):
    """
    The SQL model for the DataCategory resource.
    """

    __tablename__ = "ctl_data_categories"

    parent_key = Column(Text)
    is_default = Column(BOOLEAN, default=False)


class DataQualifier(Base, FidesBase):
    """
    The SQL model for the DataQualifier resource.
    """

    __tablename__ = "ctl_data_qualifiers"

    parent_key = Column(Text)
    is_default = Column(BOOLEAN, default=False)


class DataSubject(Base, FidesBase):
    """
    The SQL model for the DataSubject resource.
    """

    __tablename__ = "ctl_data_subjects"
    rights = Column(JSON, nullable=True)
    automated_decisions_or_profiling = Column(BOOLEAN, nullable=True)
    is_default = Column(BOOLEAN, default=False)


class DataUse(Base, FidesBase):
    """
    The SQL model for the DataUse resource.
    """

    __tablename__ = "ctl_data_uses"

    parent_key = Column(Text)
    legal_basis = Column(Text)
    special_category = Column(Text)
    recipients = Column(ARRAY(String))
    legitimate_interest = Column(BOOLEAN, nullable=True)
    legitimate_interest_impact_assessment = Column(String, nullable=True)
    is_default = Column(BOOLEAN, default=False)


# Dataset
class Dataset(Base, FidesBase):
    """
    The SQL model for the Dataset resource.
    """

    __tablename__ = "ctl_datasets"

    meta = Column(JSON)
    data_categories = Column(ARRAY(String))
    data_qualifier = Column(String)
    collections = Column(JSON)
    fides_meta = Column(JSON)
    joint_controller = Column(PGEncryptedString, nullable=True)
    retention = Column(String)
    third_country_transfers = Column(ARRAY(String))

    @classmethod
    def create_from_dataset_dict(cls, db: Session, dataset: dict) -> "Dataset":
        """Add a method to create directly using a synchronous session"""
        validated_dataset: FideslangDataset = FideslangDataset(**dataset)
        ctl_dataset = cls(**validated_dataset.dict())
        db.add(ctl_dataset)
        db.commit()
        db.refresh(ctl_dataset)
        return ctl_dataset


# Evaluation
class Evaluation(Base):
    """
    The SQL model for the Evaluation resource.
    """

    __tablename__ = "ctl_evaluations"

    fides_key = Column(String, primary_key=True, index=True, unique=True)
    status = Column(String)
    violations = Column(JSON)
    message = Column(String)


# Organization
class Organization(Base, FidesBase):
    """
    The SQL model for the Organization resource.
    """

    # It inherits this from FidesModel but Organization's don't have this field
    __tablename__ = "ctl_organizations"

    organization_parent_key = Column(String, nullable=True)
    controller = Column(PGEncryptedString, nullable=True)
    data_protection_officer = Column(PGEncryptedString, nullable=True)
    fidesctl_meta = Column(JSON)
    representative = Column(PGEncryptedString, nullable=True)
    security_policy = Column(String, nullable=True)


# Policy
class PolicyCtl(Base, FidesBase):
    """
    The SQL model for the Policy resource.
    """

    __tablename__ = "ctl_policies"

    rules = Column(JSON)


# Registry
class Registry(Base, FidesBase):
    """
    The SQL model for the Registry resource.
    """

    __tablename__ = "ctl_registries"


# System
class System(Base, FidesBase):
    """
    The SQL model for the system resource.
    """

    __tablename__ = "ctl_systems"

    registry_id = Column(String)
    meta = Column(JSON)
    fidesctl_meta = Column(JSON)
    system_type = Column(String)
    data_responsibility_title = Column(String)
    system_dependencies = Column(ARRAY(String))
    joint_controller = Column(PGEncryptedString, nullable=True)
    third_country_transfers = Column(ARRAY(String))
    privacy_declarations = Column(JSON)
    administrating_department = Column(String)
    data_protection_impact_assessment = Column(JSON)
    egress = Column(JSON)
    ingress = Column(JSON)


class SystemScans(Base):
    """
    The SQL model for System Scan instances.
    """

    __tablename__ = "plus_system_scans"

    id = Column(Integer, primary_key=True)
    created_at = Column(DateTime(timezone=True), server_default=func.now())
    error = Column(String, nullable=True)
    is_classified = Column(BOOLEAN, default=False, nullable=False)
    result = Column(JSON, nullable=True)
    status = Column(String, nullable=False)
    system_count = Column(Integer, autoincrement=False, nullable=True)
    updated_at = Column(DateTime(timezone=True), server_default=func.now())


sql_model_map: Dict = {
    "client_detail": ClientDetail,
    "data_category": DataCategory,
    "data_qualifier": DataQualifier,
    "data_subject": DataSubject,
    "data_use": DataUse,
    "dataset": Dataset,
    "fides_user": FidesUser,
    "fides_user_permissions": FidesUserPermissions,
    "organization": Organization,
    "policy": PolicyCtl,
    "registry": Registry,
    "system": System,
    "evaluation": Evaluation,
}

models_with_default_field = [
    sql_model
    for _, sql_model in sql_model_map.items()
    if hasattr(sql_model, "is_default")
]


class AllowedTypes(str, EnumType):
    """Allowed types for custom field."""

    string = "string"
    string_list = "string[]"


class ResourceTypes(str, EnumType):
    """Resource types that can use custom fields."""

    system = "system"
    data_use = "data use"
    data_category = "data category"
    data_subject = "data subject"


class CustomFieldValueList(Base):
    """Allow-list definitions for custom metadata values"""

    __tablename__ = "plus_custom_field_value_list"

    name = Column(String, nullable=False)
    description = Column(String)
    allowed_values = Column(ARRAY(String))
    custom_field_definition = relationship(
        "CustomFieldDefinition",
        back_populates="allow_list",
    )

    UniqueConstraint("name")


class CustomFieldDefinition(Base):
    """Defines custom metadata for resources."""

    __tablename__ = "plus_custom_field_definition"

    name = Column(String, index=True, nullable=False)
    description = Column(String)
    field_type = Column(
        EnumColumn(AllowedTypes),
        nullable=False,
    )
    allow_list_id = Column(String, ForeignKey(CustomFieldValueList.id), nullable=True)
    resource_type = Column(EnumColumn(ResourceTypes), nullable=False)
    field_definition = Column(String, index=True)
    custom_field = relationship(
        "CustomField",
        back_populates="custom_field_definition",
        cascade="delete, delete-orphan",
    )
    allow_list = relationship(
        "CustomFieldValueList",
        back_populates="custom_field_definition",
    )
    active = Column(BOOLEAN, nullable=False, default=True)

    UniqueConstraint("name", "resource_type")


class CustomField(Base):
    """Custom metadata for resources."""

    __tablename__ = "plus_custom_field"

    resource_type = Column(EnumColumn(ResourceTypes), nullable=False)
    resource_id = Column(String, index=True, nullable=False)
    custom_field_definition_id = Column(
        String, ForeignKey(CustomFieldDefinition.id), nullable=False
    )
    value = Column(ARRAY(String))

    custom_field_definition = relationship(
        "CustomFieldDefinition",
        back_populates="custom_field",
    )

    UniqueConstraint("resource_type", "resource_id", "custom_field_definition_id")<|MERGE_RESOLUTION|>--- conflicted
+++ resolved
@@ -7,12 +7,9 @@
 from enum import Enum as EnumType
 from typing import Dict
 
-<<<<<<< HEAD
 from fideslang.models import Dataset as FideslangDataset
-=======
 from sqlalchemy import ARRAY, BOOLEAN, JSON, Column
 from sqlalchemy import Enum as EnumColumn
->>>>>>> ec77b62a
 from sqlalchemy import (
     ForeignKey,
     Integer,
@@ -24,11 +21,7 @@
     type_coerce,
 )
 from sqlalchemy.dialects.postgresql import BYTEA
-<<<<<<< HEAD
-from sqlalchemy.orm import Session
-=======
-from sqlalchemy.orm import relationship
->>>>>>> ec77b62a
+from sqlalchemy.orm import relationship, Session
 from sqlalchemy.sql import func
 from sqlalchemy.sql.sqltypes import DateTime
 
