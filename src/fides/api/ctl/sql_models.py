--- conflicted
+++ resolved
@@ -31,23 +31,13 @@
 from sqlalchemy.sql import func
 from sqlalchemy.sql.sqltypes import DateTime
 
+from fides.api.ops.common_exceptions import KeyOrNameAlreadyExists
 from fides.api.ops.db.base_class import Base
 from fides.api.ops.db.base_class import FidesBase as FideslibBase
 from fides.api.ops.models.client import ClientDetail
 from fides.api.ops.models.fides_user import FidesUser
 from fides.api.ops.models.fides_user_permissions import FidesUserPermissions
 from fides.core.config import CONFIG
-<<<<<<< HEAD
-=======
-from fides.lib.db.base import (  # type: ignore[attr-defined]
-    Base,
-    ClientDetail,
-    FidesUser,
-    FidesUserPermissions,
-)
-from fides.lib.db.base_class import FidesBase as FideslibBase
-from fides.lib.exceptions import KeyOrNameAlreadyExists
->>>>>>> b5b1649c
 
 
 class FidesBase(FideslibBase):
