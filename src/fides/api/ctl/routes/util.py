--- conflicted
+++ resolved
@@ -1,11 +1,7 @@
 from typing import Dict, List
 
 from fideslang import FidesModelType
-<<<<<<< HEAD
-from fideslib.db.base import Base
 from sqlalchemy.ext.asyncio import AsyncSession
-=======
->>>>>>> 37a2092b
 
 from fides.api.ctl.database.crud import get_resource, list_resource
 from fides.api.ctl.sql_models import (  # type: ignore[attr-defined]
