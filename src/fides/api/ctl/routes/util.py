from typing import Dict, List

from fideslang import FidesModelType
from sqlalchemy.ext.asyncio import AsyncSession

<<<<<<< HEAD
from fides.api.api.v1.scope_registry import (
=======
from fides.api.ctl.database.crud import get_resource, list_resource
from fides.api.ctl.sql_models import (  # type: ignore[attr-defined]
    models_with_default_field,
)
from fides.api.ctl.utils import errors
from fides.api.ops.api.v1.scope_registry import (
>>>>>>> 83bada6a
    CTL_DATASET,
    CTL_POLICY,
    DATA_CATEGORY,
    DATA_QUALIFIER,
    DATA_SUBJECT,
    DATA_USE,
    EVALUATION,
    ORGANIZATION,
    REGISTRY,
    SYSTEM,
)
from fides.api.ctl.database.crud import get_resource, list_resource
from fides.api.ctl.sql_models import (  # type: ignore[attr-defined]
    models_with_default_field,
)
from fides.api.ctl.utils import errors
from fides.api.ctl.utils.api_router import APIRouter
from fides.api.db.base import Base  # type: ignore[attr-defined]

API_PREFIX = "/api/v1"


async def forbid_if_editing_is_default(
    sql_model: Base,
    fides_key: str,
    payload: FidesModelType,
    async_session: AsyncSession,
) -> None:
    """
    Raise a forbidden error if the user is trying modify the `is_default` field
    """
    if sql_model in models_with_default_field:
        resource = await get_resource(sql_model, fides_key, async_session)
        if resource.is_default != payload.is_default:
            raise errors.ForbiddenError(sql_model.__name__, fides_key)


async def forbid_if_default(
    sql_model: Base, fides_key: str, async_session: AsyncSession
) -> None:
    """
    Raise a forbidden error if the user is trying to operate on a resource
    with `is_default=True`
    """
    if sql_model in models_with_default_field:
        resource = await get_resource(sql_model, fides_key, async_session)
        if resource.is_default:
            raise errors.ForbiddenError(sql_model.__name__, fides_key)


async def forbid_if_editing_any_is_default(
    sql_model: Base, resources: List[Dict], async_session: AsyncSession
) -> None:
    """
    Raise a forbidden error if any of the existing resources' `is_default`
    field is being modified, or if there is a new resource with `is_default=True`
    """
    if sql_model in models_with_default_field:
        fides_keys = [resource["fides_key"] for resource in resources]
        existing_resources = {
            r.fides_key: r
            for r in await list_resource(sql_model, async_session)
            if r.fides_key in fides_keys
        }
        for resource in resources:
            if existing_resources.get(resource["fides_key"]) is None:
                # new resource is being upserted
                if resource["is_default"]:
                    raise errors.ForbiddenError(
                        sql_model.__name__, resource["fides_key"]
                    )
            elif (
                resource["is_default"]
                != existing_resources[resource["fides_key"]].is_default
            ):
                raise errors.ForbiddenError(sql_model.__name__, resource["fides_key"])


# Map the ctl model type to the scope prefix.
# Policies and datasets have ctl-* prefixes to
# avoid overlapping with ops scopes of same name
CLI_SCOPE_PREFIX_MAPPING: Dict[str, str] = {
    "data_category": DATA_CATEGORY,
    "data_qualifier": DATA_QUALIFIER,
    "data_subject": DATA_SUBJECT,
    "data_use": DATA_USE,
    "dataset": CTL_DATASET,
    "evaluation": EVALUATION,
    "organization": ORGANIZATION,
    "policy": CTL_POLICY,
    "registry": REGISTRY,
    "system": SYSTEM,
}<|MERGE_RESOLUTION|>--- conflicted
+++ resolved
@@ -3,16 +3,7 @@
 from fideslang import FidesModelType
 from sqlalchemy.ext.asyncio import AsyncSession
 
-<<<<<<< HEAD
 from fides.api.api.v1.scope_registry import (
-=======
-from fides.api.ctl.database.crud import get_resource, list_resource
-from fides.api.ctl.sql_models import (  # type: ignore[attr-defined]
-    models_with_default_field,
-)
-from fides.api.ctl.utils import errors
-from fides.api.ops.api.v1.scope_registry import (
->>>>>>> 83bada6a
     CTL_DATASET,
     CTL_POLICY,
     DATA_CATEGORY,
@@ -29,7 +20,6 @@
     models_with_default_field,
 )
 from fides.api.ctl.utils import errors
-from fides.api.ctl.utils.api_router import APIRouter
 from fides.api.db.base import Base  # type: ignore[attr-defined]
 
 API_PREFIX = "/api/v1"
