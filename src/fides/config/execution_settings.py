from typing import Optional

from pydantic import Field
from pydantic_settings import SettingsConfigDict

from .fides_settings import FidesSettings

ENV_PREFIX = "FIDES__EXECUTION__"


class ExecutionSettings(FidesSettings):
    """Configuration settings for DSR execution."""

    privacy_request_delay_timeout: int = Field(
        default=3600,
        description="The amount of time to wait for actions which delay privacy requests (e.g., pre- and post-processing webhooks).",
    )
    require_manual_request_approval: bool = Field(
        default=False,
        description="Whether access and erasure privacy requests require explicit approval to execute. Consent privacy requests are always auto-approved.",
    )
    subject_identity_verification_required: bool = Field(
        default=False,
        description="Whether privacy requests require user identity verification.",
    )
    disable_consent_identity_verification: Optional[bool] = Field(
        default=None,
        description="Allows selective disabling of identity verification specifically for consent requests. Identity verification for consent requests will be enabled if subject_identity_verification_required is set to true and this setting is empty or false.",
    )
    task_retry_backoff: int = Field(
        default=1,
        description="The backoff factor for retries, to space out repeated retries.",
    )
    task_retry_count: int = Field(
        default=0, description="The number of times a failed request will be retried."
    )
    task_retry_delay: int = Field(
        default=1, description="The delays between retries in seconds."
    )
    allow_custom_privacy_request_field_collection: bool = Field(
        default=False,
        description="Allows the collection of custom privacy request fields from incoming privacy requests.",
    )
    allow_custom_privacy_request_fields_in_request_execution: bool = Field(
        default=False,
        description="Allows custom privacy request fields to be used in request execution.",
    )
    request_task_ttl: int = Field(
        default=604800,
        description="The number of seconds a request task should live.",
    )
    state_polling_interval: int = Field(
        default=30,
        description="Seconds between polling for Privacy Requests that should change state",
    )
    interrupted_task_requeue_interval: int = Field(
        default=300,
        description="Seconds between polling for interrupted tasks to requeue",
    )
    privacy_request_requeue_retry_count: int = Field(
        default=3,
        description="The number of times a privacy request will be requeued when its tasks are interrupted before being marked as error",
    )
<<<<<<< HEAD
=======
    async_tasks_status_polling_interval_seconds: int = Field(
        default=3600,
        description="Seconds between polling for async tasks to requeue",
    )
    use_dsr_3_0: bool = Field(
        default=False,
        description="Temporary flag to switch to using DSR 3.0 to process your tasks.",
    )
>>>>>>> ceba0cd1
    erasure_request_finalization_required: bool = Field(
        default=False,
        description="Whether erasure requests require an additional finalization step after all collections have been executed.",
    )
    fuzzy_search_enabled: bool = Field(
        default=True,
        description="Whether fuzzy search is enabled for privacy request lookups.",
    )
    email_send_cron_expression: str = Field(
        default="0 12 * * mon",
        description="The cron expression to send batch emails for DSR email integration. Defaults to weekly on Mondays at 12pm (noon).",
    )
    email_send_timezone: str = Field(
        default="US/Eastern",
        description="The timezone to send batch emails for DSR email integration.",
    )
    memory_watchdog_enabled: bool = Field(
        default=False,
        description="Whether the memory watchdog is enabled to monitor and gracefully terminate tasks that approach memory limits.",
    )
    model_config = SettingsConfigDict(env_prefix=ENV_PREFIX)<|MERGE_RESOLUTION|>--- conflicted
+++ resolved
@@ -61,17 +61,10 @@
         default=3,
         description="The number of times a privacy request will be requeued when its tasks are interrupted before being marked as error",
     )
-<<<<<<< HEAD
-=======
     async_tasks_status_polling_interval_seconds: int = Field(
         default=3600,
         description="Seconds between polling for async tasks to requeue",
     )
-    use_dsr_3_0: bool = Field(
-        default=False,
-        description="Temporary flag to switch to using DSR 3.0 to process your tasks.",
-    )
->>>>>>> ceba0cd1
     erasure_request_finalization_required: bool = Field(
         default=False,
         description="Whether erasure requests require an additional finalization step after all collections have been executed.",
