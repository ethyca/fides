<<<<<<< HEAD
from pydantic import Field
from pydantic_settings import SettingsConfigDict
=======
from typing import Optional

from pydantic import AnyHttpUrl, Field
>>>>>>> f3fa4229

from .fides_settings import FidesSettings


class AdminUISettings(FidesSettings):
    """Configuration settings for the Admin UI."""

    enabled: bool = Field(
        default=True, description="Toggle whether the Admin UI is served."
    )
<<<<<<< HEAD
    model_config = SettingsConfigDict(env_prefix="FIDES__ADMIN_UI__")
=======
    url: Optional[AnyHttpUrl] = Field(
        default=None, description="The base URL for the Admin UI."
    )

    class Config:
        env_prefix = "FIDES__ADMIN_UI__"
>>>>>>> f3fa4229
<|MERGE_RESOLUTION|>--- conflicted
+++ resolved
@@ -1,11 +1,7 @@
-<<<<<<< HEAD
-from pydantic import Field
-from pydantic_settings import SettingsConfigDict
-=======
 from typing import Optional
 
-from pydantic import AnyHttpUrl, Field
->>>>>>> f3fa4229
+from pydantic import Field, AnyHttpUrl
+from pydantic_settings import SettingsConfigDict
 
 from .fides_settings import FidesSettings
 
@@ -16,13 +12,7 @@
     enabled: bool = Field(
         default=True, description="Toggle whether the Admin UI is served."
     )
-<<<<<<< HEAD
-    model_config = SettingsConfigDict(env_prefix="FIDES__ADMIN_UI__")
-=======
     url: Optional[AnyHttpUrl] = Field(
         default=None, description="The base URL for the Admin UI."
     )
-
-    class Config:
-        env_prefix = "FIDES__ADMIN_UI__"
->>>>>>> f3fa4229
+    model_config = SettingsConfigDict(env_prefix="FIDES__ADMIN_UI__")