--- conflicted
+++ resolved
@@ -5,10 +5,6 @@
 import requests
 
 from fides.cli.utils import handle_cli_response
-<<<<<<< HEAD
-from fides.core.utils import echo_green, echo_red
-=======
-from fides.core.config import get_config
 from fides.core.utils import (
     Credentials,
     echo_green,
@@ -18,7 +14,6 @@
     read_credentials_file,
     write_credentials_file,
 )
->>>>>>> f13801a3
 from fides.lib.cryptography.cryptographic_util import str_to_b64_str
 from fides.lib.oauth.scopes import SCOPES
 
