--- conflicted
+++ resolved
@@ -16,10 +16,7 @@
     write_credentials_file,
 )
 from fides.lib.cryptography.cryptographic_util import str_to_b64_str
-<<<<<<< HEAD
 from fides.lib.oauth.roles import ADMIN
-=======
->>>>>>> b864d737
 
 CREATE_USER_PATH = "/api/v1/user"
 LOGIN_PATH = "/api/v1/login"
