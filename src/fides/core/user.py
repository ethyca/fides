--- conflicted
+++ resolved
@@ -4,7 +4,7 @@
 
 import requests
 
-from fides.api.ops.api.v1.scope_registry import SCOPE_REGISTRY
+from fides.api.ops.api.v1.scope_registry import SCOPE_REGISTRY as SCOPES
 from fides.cli.utils import handle_cli_response
 from fides.core.config import get_config
 from fides.core.utils import (
@@ -17,11 +17,7 @@
     write_credentials_file,
 )
 from fides.lib.cryptography.cryptographic_util import str_to_b64_str
-<<<<<<< HEAD
 from fides.lib.oauth.roles import ADMIN
-=======
-from fides.api.ops.api.v1.scope_registry import SCOPE_REGISTRY as SCOPES
->>>>>>> 5b430ecd
 
 config = get_config()
 CREATE_USER_PATH = "/api/v1/user"
@@ -126,7 +122,7 @@
     user_id = user_response.json()["id"]
     update_user_permissions(
         user_id=user_id,
-        scopes=SCOPE_REGISTRY,
+        scopes=SCOPES,
         auth_header=auth_header,
         server_url=server_url,
         roles=[ADMIN],
