--- conflicted
+++ resolved
@@ -368,7 +368,17 @@
     return unique_bigquery_datasets
 
 
-<<<<<<< HEAD
+def generate_dynamo_db_datasets(aws_config: Optional[AWSConfig]) -> Dataset:
+    """
+    Given an AWS config, extract all DynamoDB tables/fields and generate corresponding datasets.
+    """
+    client = get_aws_client(service="dynamodb", aws_config=aws_config)
+    dynamo_tables = get_dynamo_tables(client)
+    described_dynamo_tables = describe_dynamo_tables(client, dynamo_tables)
+    dynamo_dataset = create_dynamodb_dataset(described_dynamo_tables)
+    return dynamo_dataset
+
+  
 def get_snowflake_datasets(
     engine: Engine,
 ) -> Dict[str, Dict[str, List[str]]]:
@@ -396,15 +406,4 @@
                 )
                 columns = [row[2] for row in column_cursor]
                 metadata[schema][table] = columns
-    return metadata
-=======
-def generate_dynamo_db_datasets(aws_config: Optional[AWSConfig]) -> Dataset:
-    """
-    Given an AWS config, extract all DynamoDB tables/fields and generate corresponding datasets.
-    """
-    client = get_aws_client(service="dynamodb", aws_config=aws_config)
-    dynamo_tables = get_dynamo_tables(client)
-    described_dynamo_tables = describe_dynamo_tables(client, dynamo_tables)
-    dynamo_dataset = create_dynamodb_dataset(described_dynamo_tables)
-    return dynamo_dataset
->>>>>>> 8b0fd674
+    return metadata