"""
Contains all of the endpoints required to manage generating resources.
"""
from enum import Enum
from typing import Dict, List, Optional, Union

from fastapi import APIRouter, HTTPException, Response, status
from fideslang.models import Dataset, Organization, System
from loguru import logger as log
from pydantic import BaseModel, root_validator

from fidesapi.routes.crud import get_resource
from fidesapi.routes.util import (
    API_PREFIX,
    route_requires_aws_connector,
    route_requires_okta_connector,
)
from fidesapi.sql_models import sql_model_map
from fidesctl.connectors.models import (
    AWSConfig,
    ConnectorAuthFailureException,
    DatabaseConfig,
    OktaConfig,
)
<<<<<<< HEAD
from fidesctl.core.dataset import generate_db_datasets
from fidesctl.core.system import generate_aws_systems
=======
from fidesctl.core.system import generate_aws_systems, generate_okta_systems
>>>>>>> 1d72ccaa


class ValidTargets(str, Enum):
    """
    Validation of targets attempted to generate resources from
    """

    AWS = "aws"
<<<<<<< HEAD
    DB = "db"
=======
    OKTA = "okta"
>>>>>>> 1d72ccaa


class GenerateTypes(str, Enum):
    """
    Generate Type Enum to capture the discrete possible values
    for a valid type of resource to generate.
    """

    SYSTEM = "systems"
    DATASET = "datasets"


class Generate(BaseModel):
    """
    Defines attributes for generating resources included in a request.
    """

    config: Union[AWSConfig, OktaConfig, DatabaseConfig]
    target: ValidTargets
    type: GenerateTypes

    @root_validator()
    @classmethod
    def target_matches_type(cls, values: Dict) -> Dict:
        """
        Ensures that both of the target and type attributes are a valid
        pair (returning an error on an ('aws', 'dataset') as an example).
        """
        target_type = (values.get("target"), values.get("type"))
<<<<<<< HEAD
        valid_target_types = [("aws", "systems"), ("db", "datasets")]
=======
        valid_target_types = [("aws", "systems"), ("okta", "systems")]
>>>>>>> 1d72ccaa
        if target_type not in valid_target_types:
            raise ValueError("Target and Type are not a valid match")
        return values


class GenerateRequestPayload(BaseModel):
    """
    The model for the request body housing generate information.
    """

    organization_key: str
    generate: Generate


class GenerateResponse(BaseModel):
    """
    The model to house the response for generated infrastructure.
    """

    generate_results: Optional[List[Union[Dataset, System]]]


router = APIRouter(tags=["Generate"], prefix=f"{API_PREFIX}/generate")


@router.post(
    "/",
    status_code=status.HTTP_200_OK,
    response_model=GenerateResponse,
    responses={
        status.HTTP_400_BAD_REQUEST: {
            "content": {
                "application/json": {
                    "example": {"detail": "Unable to generate resources."}
                }
            }
        },
    },
)
async def generate(
    generate_request_payload: GenerateRequestPayload, response: Response
) -> GenerateResponse:
    """
    A multi-purpose endpoint to generate Fides resources based on existing
    infrastructure

    Currently generates Fides resources for the following:
    * AWS: Systems
    * Okta: Systems

    In the future, this will include options for other Systems & Datasets,
    examples include:
    * Snowflake: Datasets

    All production deployments should implement HTTPS for security purposes
    """
    organization = await get_resource(
        sql_model_map["organization"], generate_request_payload.organization_key
    )
    try:
        if generate_request_payload.generate.target.lower() == "aws":
            generate_results = generate_aws(
<<<<<<< HEAD
                aws_config=AWSConfig(**generate_request_payload.generate.config.dict()),
                organization=organization,
            )
        elif generate_request_payload.generate.target.lower() == "db":
            generate_results = generate_db(
                db_config=generate_request_payload.generate.config,
=======
                aws_config=generate_request_payload.generate.config,
                organization=organization,
            )
        elif generate_request_payload.generate.target.lower() == "okta":
            generate_results = await generate_okta(
                okta_config=generate_request_payload.generate.config,
                organization=organization,
>>>>>>> 1d72ccaa
            )
    except ConnectorAuthFailureException as error:
        raise HTTPException(
            status_code=status.HTTP_403_FORBIDDEN,
            detail=str(error),
        )
    return GenerateResponse(generate_results=generate_results)


@route_requires_aws_connector
def generate_aws(
    aws_config: AWSConfig, organization: Organization
) -> List[Dict[str, str]]:
    """
    Returns a list of Systems found in AWS.
    """
    log.info("Generating systems from AWS")
    aws_systems = generate_aws_systems(organization=organization, aws_config=aws_config)
<<<<<<< HEAD

    return [i.dict(exclude_none=True) for i in aws_systems]


def generate_db(db_config: DatabaseConfig) -> List[Dict[str, str]]:
    """
    Returns a list of datasets found in a database.
    """
    log.info("Generating datasets from database")
    db_datasets = generate_db_datasets(connection_string=db_config.connection_string)

    return [i.dict(exclude_none=True) for i in db_datasets]
=======
    return [i.dict(exclude_none=True) for i in aws_systems]


@route_requires_okta_connector
async def generate_okta(
    okta_config: OktaConfig, organization: Organization
) -> List[Dict[str, str]]:
    """
    Returns a list of Systems found in Okta.
    """
    log.info("Generating systems from Okta")
    okta_systems = await generate_okta_systems(
        organization=organization, okta_config=okta_config
    )
    return [i.dict(exclude_none=True) for i in okta_systems]
>>>>>>> 1d72ccaa
<|MERGE_RESOLUTION|>--- conflicted
+++ resolved
@@ -22,12 +22,8 @@
     DatabaseConfig,
     OktaConfig,
 )
-<<<<<<< HEAD
 from fidesctl.core.dataset import generate_db_datasets
-from fidesctl.core.system import generate_aws_systems
-=======
 from fidesctl.core.system import generate_aws_systems, generate_okta_systems
->>>>>>> 1d72ccaa
 
 
 class ValidTargets(str, Enum):
@@ -36,11 +32,8 @@
     """
 
     AWS = "aws"
-<<<<<<< HEAD
     DB = "db"
-=======
     OKTA = "okta"
->>>>>>> 1d72ccaa
 
 
 class GenerateTypes(str, Enum):
@@ -70,11 +63,7 @@
         pair (returning an error on an ('aws', 'dataset') as an example).
         """
         target_type = (values.get("target"), values.get("type"))
-<<<<<<< HEAD
-        valid_target_types = [("aws", "systems"), ("db", "datasets")]
-=======
-        valid_target_types = [("aws", "systems"), ("okta", "systems")]
->>>>>>> 1d72ccaa
+        valid_target_types = [("aws", "systems"), ("okta", "systems"), ("db", "datasets")]
         if target_type not in valid_target_types:
             raise ValueError("Target and Type are not a valid match")
         return values
@@ -137,14 +126,12 @@
     try:
         if generate_request_payload.generate.target.lower() == "aws":
             generate_results = generate_aws(
-<<<<<<< HEAD
                 aws_config=AWSConfig(**generate_request_payload.generate.config.dict()),
                 organization=organization,
             )
         elif generate_request_payload.generate.target.lower() == "db":
             generate_results = generate_db(
                 db_config=generate_request_payload.generate.config,
-=======
                 aws_config=generate_request_payload.generate.config,
                 organization=organization,
             )
@@ -152,7 +139,6 @@
             generate_results = await generate_okta(
                 okta_config=generate_request_payload.generate.config,
                 organization=organization,
->>>>>>> 1d72ccaa
             )
     except ConnectorAuthFailureException as error:
         raise HTTPException(
@@ -171,22 +157,8 @@
     """
     log.info("Generating systems from AWS")
     aws_systems = generate_aws_systems(organization=organization, aws_config=aws_config)
-<<<<<<< HEAD
 
     return [i.dict(exclude_none=True) for i in aws_systems]
-
-
-def generate_db(db_config: DatabaseConfig) -> List[Dict[str, str]]:
-    """
-    Returns a list of datasets found in a database.
-    """
-    log.info("Generating datasets from database")
-    db_datasets = generate_db_datasets(connection_string=db_config.connection_string)
-
-    return [i.dict(exclude_none=True) for i in db_datasets]
-=======
-    return [i.dict(exclude_none=True) for i in aws_systems]
-
 
 @route_requires_okta_connector
 async def generate_okta(
@@ -200,4 +172,12 @@
         organization=organization, okta_config=okta_config
     )
     return [i.dict(exclude_none=True) for i in okta_systems]
->>>>>>> 1d72ccaa
+
+def generate_db(db_config: DatabaseConfig) -> List[Dict[str, str]]:
+    """
+    Returns a list of datasets found in a database.
+    """
+    log.info("Generating datasets from database")
+    db_datasets = generate_db_datasets(connection_string=db_config.connection_string)
+
+    return [i.dict(exclude_none=True) for i in db_datasets]