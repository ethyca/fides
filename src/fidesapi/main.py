--- conflicted
+++ resolved
@@ -19,11 +19,7 @@
 from fidesapi import view
 from fidesapi.database import database
 from fidesapi.database.database import get_db_health
-<<<<<<< HEAD
-from fidesapi.routes import crud, datamap, generate, visualize
-=======
-from fidesapi.routes import crud, generate, validate, visualize
->>>>>>> 5bd9f0c9
+from fidesapi.routes import crud, datamap, generate, validate, visualize
 from fidesapi.routes.util import API_PREFIX, WEBAPP_DIRECTORY, WEBAPP_INDEX
 from fidesapi.utils.errors import get_full_exception_name
 from fidesapi.utils.logger import setup as setup_logging
@@ -42,11 +38,8 @@
 
     app.include_router(view.router)
     app.include_router(generate.router)
-<<<<<<< HEAD
     app.include_router(datamap.router)
-=======
     app.include_router(validate.router)
->>>>>>> 5bd9f0c9
 
 
 # Configure the routes here so we can generate the openapi json file
