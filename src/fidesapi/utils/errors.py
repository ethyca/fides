from fastapi import HTTPException, status


class AlreadyExistsError(HTTPException):
    """
    To be raised when attempting to create a new resource violates a uniqueness constraint.
    """

    def __init__(self, resource_type: str, fides_key: str) -> None:
        detail = {
            "error": "resource already exists",
            "resource_type": resource_type,
            "fides_key": fides_key,
        }

        super().__init__(status.HTTP_409_CONFLICT, detail=detail)


class DatabaseUnavailableError(HTTPException):
    """
    To be raised when attempting to connect to an uninitialized database.
    """

    def __init__(self) -> None:
        super().__init__(
            status.HTTP_500_INTERNAL_SERVER_ERROR,
            detail={"error": "database unavailable"},
        )


class NotFoundError(HTTPException):
    """
    To be raised when a requested resource does not exist in the database.
    """

    def __init__(self, resource_type: str, fides_key: str) -> None:
        detail = {
            "error": "resource does not exist",
            "resource_type": resource_type,
            "fides_key": fides_key,
        }

        super().__init__(status.HTTP_404_NOT_FOUND, detail=detail)


class QueryError(HTTPException):
    """
    To be raised when a database query fails.
    TODO: Improve the messaging here.
    """

    def __init__(self) -> None:
        super().__init__(
            status.HTTP_500_INTERNAL_SERVER_ERROR,
            detail={"error": "a database query failed"},
        )


<<<<<<< HEAD
class FailedConnectionError(HTTPException):
    """
    To be raised when a connection fails for any reason.
    Due to the potential for import errors, keeping this
    generic seems to be a shrewd option at this time.
    """

    def __init__(self) -> None:
        super().__init__(
            status.HTTP_401_UNAUTHORIZED,
            detail={"error": "unable to successfully connect"},
        )
=======
def get_full_exception_name(exception: Exception) -> str:
    """Get the full exception name
    i.e. get sqlalchemy.exc.IntegrityError instead of just IntegrityError
    """
    module = exception.__class__.__module__
    if module is None or module == str.__class__.__module__:
        return exception.__class__.__name__
    return module + "." + exception.__class__.__name__
>>>>>>> ef0f636c
<|MERGE_RESOLUTION|>--- conflicted
+++ resolved
@@ -56,7 +56,6 @@
         )
 
 
-<<<<<<< HEAD
 class FailedConnectionError(HTTPException):
     """
     To be raised when a connection fails for any reason.
@@ -69,7 +68,8 @@
             status.HTTP_401_UNAUTHORIZED,
             detail={"error": "unable to successfully connect"},
         )
-=======
+
+
 def get_full_exception_name(exception: Exception) -> str:
     """Get the full exception name
     i.e. get sqlalchemy.exc.IntegrityError instead of just IntegrityError
@@ -77,5 +77,4 @@
     module = exception.__class__.__module__
     if module is None or module == str.__class__.__module__:
         return exception.__class__.__name__
-    return module + "." + exception.__class__.__name__
->>>>>>> ef0f636c
+    return module + "." + exception.__class__.__name__