services:
  fides:
    image: ethyca/fides:local
    command: uvicorn --host 0.0.0.0 --port 8080 --reload --reload-dir src fides.api.main:app
    healthcheck:
      test: [ "CMD", "curl", "-f", "http://0.0.0.0:8080/health" ]
      interval: 20s
      timeout: 5s
      retries: 10
    ports:
      - "8080:8080"
    depends_on:
      fides-db:
        condition: service_healthy
      redis:
        condition: service_started
    expose:
      - 8080
    env_file:
      - .env
    environment:
      FIDES__CONFIG_PATH: ${FIDES__CONFIG_PATH:-/fides/.fides/fides.toml}
      FIDES__CLI__ANALYTICS_ID: ${FIDES__CLI__ANALYTICS_ID:-}
      FIDES__CLI__SERVER_HOST: "fides"
      FIDES__CLI__SERVER_PORT: "8080"
      FIDES__DATABASE__SERVER: "fides-db"
      FIDES__DEV_MODE: "True"
      FIDES__REDIS__ENABLED: "True"
      FIDES__TEST_MODE: "True"
      FIDES__USER__ANALYTICS_OPT_OUT: "True"
      VAULT_ADDR: ${VAULT_ADDR:-}
      VAULT_NAMESPACE: ${VAULT_NAMESPACE:-}
      VAULT_TOKEN: ${VAULT_TOKEN:-}
    volumes:
      - type: bind
        source: .
        target: /fides
        read_only: False

  fides-ui:
    image: ethyca/fides:local-ui
    command: npm run dev
    expose:
      - 3000
    ports:
      - "3000:3000"
    volumes:
      - type: bind
        source: .
        target: /fides
        read_only: False
      # do not volume mount over the node_modules
      - /fides/clients/admin-ui/node_modules
    environment:
      - NEXT_PUBLIC_FIDESCTL_API_SERVER=http://fides:8080

  fides-pc:
    image: ethyca/fides-privacy-center:local
    expose:
      - 3000
    ports:
      - "3001:3000"
    volumes:
      - type: bind
        source: ./src/fides/data/test_env/privacy_center_config
        target: /app/config
        read_only: False

  fides-db:
    image: postgres:12
    healthcheck:
      test: [ "CMD-SHELL", "pg_isready -U postgres" ]
      interval: 15s
      timeout: 5s
      retries: 5
    volumes:
      - postgres:/var/lib/postgresql/data
    expose:
      - 5432
    ports:
      - "5432:5432"
    environment:
      POSTGRES_USER: "postgres"
      POSTGRES_PASSWORD: "fides"
      POSTGRES_DB: "fides"
    deploy:
      placement:
        constraints:
          - node.labels.fides.app-db-data == true

  docs:
    build:
      context: .
      dockerfile: docs/fides/Dockerfile
    volumes:
      - ./docs/fides:/docs
      - ./:/fides
    expose:
      - 8000
    ports:
      - "8000:8000"
    environment:
      - FIDES__DEV_MODE=True
      - FIDES__CLI__ANALYTICS_ID=${FIDES__CLI__ANALYTICS_ID:-}

<<<<<<< HEAD
=======
  worker:
    image: ethyca/fides:local
    command: fides worker
    depends_on:
      redis:
        condition: service_started
    restart: always
    environment:
      FIDES__CONFIG_PATH: ${FIDES__CONFIG_PATH:-/fides/.fides/fides.toml}
      FIDES__TEST_MODE: "True"
      FIDES__USER__ANALYTICS_OPT_OUT: "True"
    volumes:
      - type: bind
        source: ./
        target: /fides
        read_only: False
      - /fides/src/fides.egg-info
>>>>>>> 0fe77a27

  redis:
    image: "redis:6.2.5-alpine"
    command: redis-server --requirepass testpassword
    environment:
      - REDIS_PASSWORD=testpassword
    expose:
      - 6379
    ports:
      - "0.0.0.0:6379:6379"

volumes:
  postgres: null

networks:
  fides_network:<|MERGE_RESOLUTION|>--- conflicted
+++ resolved
@@ -103,8 +103,6 @@
       - FIDES__DEV_MODE=True
       - FIDES__CLI__ANALYTICS_ID=${FIDES__CLI__ANALYTICS_ID:-}
 
-<<<<<<< HEAD
-=======
   worker:
     image: ethyca/fides:local
     command: fides worker
@@ -122,7 +120,6 @@
         target: /fides
         read_only: False
       - /fides/src/fides.egg-info
->>>>>>> 0fe77a27
 
   redis:
     image: "redis:6.2.5-alpine"
