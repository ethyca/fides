--- conflicted
+++ resolved
@@ -77,17 +77,14 @@
     volumes:
       - ./docs/fides:/docs
       - ./:/fides
-<<<<<<< HEAD
     expose:
       - 8000
     ports:
       - "8000:8000"
-=======
     environment:
       - FIDES__DEV_MODE=True
       - FIDES__CLI__ANALYTICS_ID=${FIDES__CLI__ANALYTICS_ID}
       - FIDES__EXECUTION__WORKER_ENABLED=True
->>>>>>> 772e1aea
 
   redis:
     image: "redis:6.2.5-alpine"
