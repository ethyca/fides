--- conflicted
+++ resolved
@@ -100,13 +100,8 @@
 	@$(RUN_NO_DEPS) black --check src/
 
 # The order of dependent targets here is intentional
-<<<<<<< HEAD
-check-all: build-local check-install fidesctl black pylint \
-			mypy xenon pytest-unit pytest-integration
-=======
 check-all: build-local check-install fidesctl fidesctl-db-scan black \
-			pylint mypy xenon pytest-unit pytest-integration pytest-external
->>>>>>> f9e73dc0
+			pylint mypy xenon pytest-unit pytest-integration
 	@echo "Running formatter, linter, typechecker and tests..."
 
 check-install:
