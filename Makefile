--- conflicted
+++ resolved
@@ -100,14 +100,8 @@
 	@$(RUN_NO_DEPS) pylint src/
 
 pytest: compose-build
-<<<<<<< HEAD
 	@export FIDESCTL_TEST_MODE=True; docker-compose up -d $(IMAGE_NAME)
-	@export FIDESCTL_TEST_MODE=True; docker-compose run --rm $(IMAGE_NAME) \
-	pytest
-=======
-	@docker-compose up -d $(IMAGE_NAME)
 	@$(RUN) pytest
->>>>>>> 46284722
 
 xenon: compose-build
 	@$(RUN_NO_DEPS) xenon src \
