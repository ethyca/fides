"""Script to create test data for the Admin UI"""

import string
from datetime import datetime, timedelta
from uuid import uuid4

from fideslib.db.session import get_db_session
from fideslib.models.audit_log import AuditLog, AuditLogAction
from fideslib.models.client import ClientDetail
from fideslib.models.fides_user import FidesUser
from sqlalchemy import orm

from fides.ctl.core.config import get_config
from fides.api.ops.db.database import init_db
from fides.api.ops.models.connectionconfig import (
    AccessLevel,
    ConnectionConfig,
    ConnectionType,
)
<<<<<<< HEAD
from fides.api.ops.models.policy import ActionType, Policy, Rule, RuleTarget
from fides.api.ops.models.privacy_request import (
=======
from fidesops.ops.models.policy import ActionType, Policy, Rule, RuleTarget
from fidesops.ops.models.privacy_request import (
>>>>>>> e0505c1d
    ExecutionLog,
    ExecutionLogStatus,
    PrivacyRequest,
    PrivacyRequestStatus,
)
<<<<<<< HEAD
from fides.api.ops.models.storage import ResponseFormat, StorageConfig
from fides.api.ops.schemas.redis_cache import PrivacyRequestIdentity
from fides.api.ops.schemas.storage.storage import (
    FileNaming,
    StorageDetails,
    StorageType,
)
from fides.api.ops.util.data_category import DataCategory

CONFIG = get_config()
=======
from fidesops.ops.models.storage import ResponseFormat, StorageConfig
from fidesops.ops.schemas.redis_cache import PrivacyRequestIdentity
from fidesops.ops.schemas.storage.storage import FileNaming, StorageDetails, StorageType
from fidesops.ops.util.data_category import DataCategory
>>>>>>> e0505c1d


def _create_policy(
    db: orm.Session,
    action_type: str,
    client_id: str,
    policy_key: str,
) -> Policy:
    """
    Util method to create policies
    """
    created, policy = Policy.get_or_create(
        db=db,
        data={
            "key": policy_key,
        },
    )

    if not created:
        # If the Policy is already created, don't create it again
        return policy
    else:
        policy.client_id = client_id
        policy.name = policy_key
        policy.save(db=db)

    rand = string.ascii_lowercase[:5]
    data = {}
    if action_type == ActionType.erasure.value:
        data = {
            "action_type": action_type,
            "name": f"{action_type} Rule {rand}",
            "policy_id": policy.id,
            "masking_strategy": {
                "strategy": "null_rewrite",
                "configuration": {},
            },
            "client_id": client_id,
        }
    elif action_type == ActionType.access.value:
        _, storage_config = StorageConfig.get_or_create(
            db=db,
            data={
                "name": "test storage config",
                "type": StorageType.s3,
                "details": {
                    StorageDetails.NAMING.value: FileNaming.request_id.value,
                    StorageDetails.BUCKET.value: "test_bucket",
                },
                "key": f"storage_config_for_{policy_key}",
                "format": ResponseFormat.json,
            },
        )
        data = {
            "action_type": action_type,
            "name": f"{action_type} Rule {rand}",
            "policy_id": policy.id,
            "storage_destination_id": storage_config.id,
            "client_id": client_id,
        }

    rule = Rule.create(
        db=db,
        data=data,
    )

    RuleTarget.create(
        db=db,
        data={
            "data_category": DataCategory("user.name").value,
            "rule_id": rule.id,
            "client_id": client_id,
        },
    )
    return policy


def _create_connection_configs(db: orm.Session) -> None:
    ConnectionConfig.get_or_create(
        db=db,
        data={
            "key": "ci_create_test_data_datastore_connection",
            "name": "seed datastore connection",
            "connection_type": ConnectionType.postgres,
            "access": AccessLevel.read,
        },
    )
    ConnectionConfig.get_or_create(
        db=db,
        data={
            "key": "ci_create_test_data_datastore_connection_disabled",
            "name": "seed datastore connection disabled",
            "connection_type": ConnectionType.mysql,
            "access": AccessLevel.read,
            "disabled": True,
            "disabled_at": datetime.utcnow(),
        },
    )
    ConnectionConfig.get_or_create(
        db=db,
        data={
            "key": "ci_create_test_data_saas_connection",
            "name": "seed saas connection",
            "connection_type": ConnectionType.saas,
            "access": AccessLevel.write,
        },
    )
    ConnectionConfig.get_or_create(
        db=db,
        data={
            "key": "ci_create_test_data_saas_connection_disabled",
            "name": "seed saas connection disabled",
            "connection_type": ConnectionType.saas,
            "access": AccessLevel.write,
            "disabled": True,
            "disabled_at": datetime.utcnow(),
        },
    )


def create_test_data(db: orm.Session) -> FidesUser:
    """Script to create test data for the Admin UI"""
    print("Seeding database with privacy requests")
    _, client = ClientDetail.get_or_create(
        db=db,
        data={
            "fides_key": "ci_create_test_data",
            "hashed_secret": "autoseededdata",
            "salt": "autoseededdata",
            "scopes": [],
        },
    )

    policies = []
    policies.append(
        _create_policy(
            db=db,
            action_type=ActionType.erasure.value,
            client_id=client.id,
            policy_key="delete",
        )
    )
    policies.append(
        _create_policy(
            db=db,
            action_type=ActionType.access.value,
            client_id=client.id,
            policy_key="download",
        )
    )

    for policy in policies:
        for status in PrivacyRequestStatus.__members__.values():
            pr = PrivacyRequest.create(
                db=db,
                data={
                    "external_id": f"ext-{uuid4()}",
                    "started_processing_at": datetime.utcnow(),
                    "requested_at": datetime.utcnow() - timedelta(days=1),
                    "status": status,
                    "origin": f"https://example.com/{status.value}/",
                    "policy_id": policy.id,
                    "client_id": policy.client_id,
                },
            )
            pr.persist_identity(
                db=db,
                identity=PrivacyRequestIdentity(
                    email="test@example.com",
                    phone_number="+1 234 567 8910",
                ),
            )
            for action_type in [
                AuditLogAction.denied,  # Run denied before approved to simulate a realistic order
                AuditLogAction.approved,
                AuditLogAction.finished,
            ]:
                AuditLog.create(
                    db=session,
                    data={
                        "user_id": "system",
                        "privacy_request_id": pr.id,
                        "action": action_type,
                        "message": f"Audit log for request with id {pr.id} and action_type {action_type}",
                    },
                )

            for action_type in [
                ActionType.access.value,
                ActionType.erasure.value,
            ]:
                for exl_status in [
                    ExecutionLogStatus.in_processing,
                    ExecutionLogStatus.pending,
                    ExecutionLogStatus.complete,
                    ExecutionLogStatus.error,
                    ExecutionLogStatus.paused,
                    ExecutionLogStatus.retrying,
                    ExecutionLogStatus.skipped,
                ]:
                    ExecutionLog.create(
                        db=db,
                        data={
                            "dataset_name": "dummy_dataset",
                            "collection_name": "dummy_collection",
                            "fields_affected": [
                                {
                                    "path": "dummy_dataset:dummy_collection:dummy_field_1",
                                    "field_name": "dummy_field",
                                    "data_categories": [
                                        "data_category_1",
                                        "data_category_2",
                                    ],
                                },
                                {
                                    "path": "dummy_dataset:dummy_collection:dummy_field_2",
                                    "field_name": "dummy_field_2",
                                    "data_categories": [
                                        "data_category_2",
                                        "data_category_3",
                                    ],
                                },
                            ],
                            "action_type": action_type,
                            "status": exl_status,
                            "privacy_request_id": pr.id,
                            "message": f"Execution log for request id {pr.id} status {status} and action_type {action_type}",
                        },
                    )

    print("Adding connection configs")
    _create_connection_configs(db)
    print("Data seeding complete!")


if __name__ == "__main__":
    init_db(CONFIG.database.sqlalchemy_database_uri)
    session_local = get_db_session(CONFIG)
    with session_local() as session:
        create_test_data(session)<|MERGE_RESOLUTION|>--- conflicted
+++ resolved
@@ -17,35 +17,17 @@
     ConnectionConfig,
     ConnectionType,
 )
-<<<<<<< HEAD
-from fides.api.ops.models.policy import ActionType, Policy, Rule, RuleTarget
-from fides.api.ops.models.privacy_request import (
-=======
 from fidesops.ops.models.policy import ActionType, Policy, Rule, RuleTarget
 from fidesops.ops.models.privacy_request import (
->>>>>>> e0505c1d
     ExecutionLog,
     ExecutionLogStatus,
     PrivacyRequest,
     PrivacyRequestStatus,
 )
-<<<<<<< HEAD
-from fides.api.ops.models.storage import ResponseFormat, StorageConfig
-from fides.api.ops.schemas.redis_cache import PrivacyRequestIdentity
-from fides.api.ops.schemas.storage.storage import (
-    FileNaming,
-    StorageDetails,
-    StorageType,
-)
-from fides.api.ops.util.data_category import DataCategory
-
-CONFIG = get_config()
-=======
 from fidesops.ops.models.storage import ResponseFormat, StorageConfig
 from fidesops.ops.schemas.redis_cache import PrivacyRequestIdentity
 from fidesops.ops.schemas.storage.storage import FileNaming, StorageDetails, StorageType
 from fidesops.ops.util.data_category import DataCategory
->>>>>>> e0505c1d
 
 
 def _create_policy(
