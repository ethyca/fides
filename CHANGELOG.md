# Changelog

All notable changes to this project will be documented in this file.

The format is based on [Keep a Changelog](https://keepachangelog.com/en/)

The types of changes are:

- `Added` for new features.
- `Changed` for changes in existing functionality.
- `Developer Experience` for changes in developer workflow or tooling.
- `Deprecated` for soon-to-be removed features.
- `Docs` for documentation only changes.
- `Removed` for now removed features.
- `Fixed` for any bug fixes.
- `Security` in case of vulnerabilities.

Changes can also be flagged with a GitHub label for tracking purposes. The URL of the label should be put at the end of the entry. The possible labels are:
- https://github.com/ethyca/fides/labels/high-risk: to indicate that a change is a "high-risk" change that could potentially lead to unanticipated regressions or degradations
- https://github.com/ethyca/fides/labels/db-migration: to indicate that a given change includes a DB migration

## [Unreleased](https://github.com/ethyca/fides/compare/2.64.1...main)

### Added
- Added ManualTaskInstance and ManualTaskSubmission models, foundational for for ManualDSRs [#6212](https://github.com/ethyca/fides/pull/6212) https://github.com/ethyca/fides/labels/db-migration
- Expose shopify() interface on Fides within docs [#6269](https://github.com/ethyca/fides/pull/6269)
- Added a new time-based partitioning spec to simplify BigQuery partition definitions [#6182](https://github.com/ethyca/fides/pull/6182)

### Changed
- Update FastAPI to 0.115.2 for starlette 0.40.0 [#6244](https://github.com/ethyca/fides/pull/6244)
- Refactored fides-js SDK to use React Context for global state management and simplified consent updating method [#6257](https://github.com/ethyca/fides/pull/6257)

### Developer Experience
- Updated SQLAlchemy models to match the contents of the Alembic migrations [#6262](https://github.com/ethyca/fides/pull/6262)

### Fixed
<<<<<<< HEAD
- Fixed a bug where number fields in integration forms were un-editable [#6275](https://github.com/ethyca/fides/pull/6275)
=======
- Fixed an accessibility issue where tooltips could not be triggered by keyboard focus. [#6276](https://github.com/ethyca/fides/pull/6276)
>>>>>>> 613f42fd

## [2.64.1](https://github.com/ethyca/fides/compare/2.64.0...2.64.1)

### Fixed
- Fixed Postgres Monitor's usage of SSL Mode [#6247](https://github.com/ethyca/fides/pull/6247)


## [2.64.0](https://github.com/ethyca/fides/compare/2.63.3...2.64.0)

### Added
- Added support for Salesforce custom object monitoring using Helios [#6096](https://github.com/ethyca/fides/pull/6096)
- Added ManualTaskConfig and ManualTaskConfigField models, foundational for for ManualDSRs [#6208](https://github.com/ethyca/fides/pull/6208) https://github.com/ethyca/fides/labels/db-migration
- Adds config for sale_of_data default in Fides Shopify integration [#6233](https://github.com/ethyca/fides/pull/6233)
- Added detailed trigger tracking to all FidesJS events including element type, label, and interaction origin [#6229](https://github.com/ethyca/fides/pull/6229)
- Added validation for URLs in website integration forms [#6230](https://github.com/ethyca/fides/pull/6230)
- Adds Janus SDK enum to PrivacyRequestSource [#6243](https://github.com/ethyca/fides/pull/6243)

### Changed
- Integrations detail page now includes a setup guide component. [#6096](https://github.com/ethyca/fides/pull/6096)
- Minor improvements to Redis read-only connections [#6227](https://github.com/ethyca/fides/pull/6227)

### Fixed
- Added missing "Awaiting email send" status to privacy request statuses [#6218](https://github.com/ethyca/fides/pull/6218)
- Fixed FidesJS AMD module loading conflicts when RequireJS or other AMD loaders are present [#6210](https://github.com/ethyca/fides/pull/6210)
- Fixed the system integration form formatting dataset references incorrectly [#6225](https://github.com/ethyca/fides/pull/6225)
- Fixed a bug with pagination on the action center tables [#6231](https://github.com/ethyca/fides/pull/6231)
- Ensured that property ID is always included when saving consent in fides.js [#6238](https://github.com/ethyca/fides/pull/6238)


## [2.63.3](https://github.com/ethyca/fides/compare/2.63.2...2.63.3)

### Changed
- Updated the `re-classify` button to avoid sending `monitored` fields back to classification [#6236](https://github.com/ethyca/fides/pull/6236)


## [2.63.2](https://github.com/ethyca/fides/compare/2.63.1...2.63.2)

### Added
- AWS SES notification service now supports assumed roles through environment variable configuration through `FIDES__CREDENTIALS__NOTIFICATIONS__AWS_SES_ASSUME_ROLE_ARN` [#6206](https://github.com/ethyca/fides/pull/6206)
- Added Fides-Client header to http logger middleware [#6195](https://github.com/ethyca/fides/pull/6195)
- Added settings for read-only Redis instance [#6217](https://github.com/ethyca/fides/pull/6217)

### Changed
- TCF Banners will no longer resurface on reload after dismissal [#6200](https://github.com/ethyca/fides/pull/6200)
- Earlier initialization strategy for Shopify integration [#6202](https://github.com/ethyca/fides/pull/6202)
- Upgraded GPP library to `3.1.7` and added support for Oregon section [#6215](https://github.com/ethyca/fides/pull/6215)


## [2.63.1](https://github.com/ethyca/fides/compare/2.63.0...2.63.1)
- Added support for large (>1GB) database columns by writing the contents to external storage [#6199](https://github.com/ethyca/fides/pull/6199)
- Added `MonitorTask` and `MonitorTaskExecutionLog` models and db tables [#6178](https://github.com/ethyca/fides/pull/6178) https://github.com/ethyca/fides/labels/db-migration
- Added ManualTask and ManualTaskReference models, foundational for for ManualDSRs [#6205](https://github.com/ethyca/fides/pull/6205) https://github.com/ethyca/fides/labels/db-migration

## [2.63.0](https://github.com/ethyca/fides/compare/2.62.0...2.63.0)

### Added
- Added ability to add internal comments to privacy requests [#6165](https://github.com/ethyca/fides/pull/6165)
- Attachments can now be stored with GCS [#6161](https://github.com/ethyca/fides/pull/6161)
- Attachments can now retrieve their content as well as their download urls [#6169 ](https://github.com/ethyca/fides/pull/6169)
- Added pagination support to integrations list page for better navigation with large datasets [#6184](https://github.com/ethyca/fides/pull/6184)
- Shared monitor config model [#6167](https://github.com/ethyca/fides/pull/6167)
- Added data_sales to Shopify consent_map [#6169](https://github.com/ethyca/fides/pull/6189)
- Added new user types respondent and external_respondent [#6177](https://github.com/ethyca/fides/pull/6177) https://github.com/ethyca/fides/labels/db-migration
- Added Execution logging for uploading Access Packages [#6191](https://github.com/ethyca/fides/pull/6191)
- Added UI for creating shared monitor configurations [#6188](https://github.com/ethyca/fides/pull/6188)
- Added StagedResourceAncestor table to support dynamic `child_diff_statuses` calculations [#6185](https://github.com/ethyca/fides/pull/6185) https://github.com/ethyca/fides/labels/high-risk https://github.com/ethyca/fides/labels/db-migration

### Changed
- Deprecated `FidesInitialized` event and added `FidesConsentLoaded` and `FidesReady` events for more granular initialization state handling [#6181](https://github.com/ethyca/fides/pull/6181)
- Changed GPC to support custom notices in TCF experiences [#6176](https://github.com/ethyca/fides/pull/6176)
- Removed `masking_strict` configuration for a better onboarding experience [#6180](https://github.com/ethyca/fides/pull/6180)
- Detection resources can no longer show a "Confirm" button and will always show "Monitor" [#6193](https://github.com/ethyca/fides/pull/6193)
- Integration secrets forms now show select inputs for enums and schemas with `options` [#6190](https://github.com/ethyca/fides/pull/6190/)

### Developer Experience
- Refactored FidesJS init logic for better clarity and TCF separation [#6173](https://github.com/ethyca/fides/pull/6173)

### Fixed
- Fixed Monitor button not appearing for tables with both classified fields and new discoveries in Data detection view [#6179](https://github.com/ethyca/fides/pull/6179)
- Fixed TCF banner incorrectly resurfacing when consent was previously set by override [#6186](https://github.com/ethyca/fides/pull/6186)

## [2.62.0](https://github.com/ethyca/fides/compare/2.61.1...2.62.0)

### Added
- Exposes configuration settings for the async db engine connection [#6128](https://github.com/ethyca/fides/pull/6128)
- Added support for uploading files as internal attachments to privacy requests [#6069](https://github.com/ethyca/fides/pull/6069)
- Implements Fallback Locations in CMP [#6158](https://github.com/ethyca/fides/pull/6158)
- Added dedicated Celery queues for discovery monitor operations (detection, classification, and promotion) [#6144](https://github.com/ethyca/fides/pull/6144)
- Added a new method to Fides object for updating user consent [#6151](https://github.com/ethyca/fides/pull/6151)
- Privacy Center log level support and additional logging [#6133](https://github.com/ethyca/fides/pull/6133)
- Privacy Center support for throwing an error when an experience could not be prefetched [#6133](https://github.com/ethyca/fides/pull/6133)
- Privacy Center support for retrying the experience prefetch when an error is encountered calling the API [#6133](https://github.com/ethyca/fides/pull/6133)

### Changed
- Attachment uploads now check for file extension types, retrieving and attachment also returns the file size. [#6124](https://github.com/ethyca/fides/pull/6124)
- Updated the AC string version from v1 to v2 format, which now includes a disclosed vendors section [#6155](https://github.com/ethyca/fides/pull/6155)
- Locked down the version for @iabtechlabtcf packages for better control [#6145](https://github.com/ethyca/fides/pull/6145)

### Developer Experience
- Refactored Fides initialization code to reduce duplication and improve maintainability. [#6143](https://github.com/ethyca/fides/pull/6143)
- Improved endpoint profiler to output all frames. [#6153](https://github.com/ethyca/fides/pull/6153)

### Fixed
- Fix Special-purpose vendors with restricted purposes not correctly encoded in TC string [#6145](https://github.com/ethyca/fides/pull/6145) https://github.com/ethyca/fides/labels/high-risk
- Fixed an issue where consent mechanism string values and/or non-applicable notices not applied to Fides.consent during initialization [#6157](https://github.com/ethyca/fides/pull/6157)
- Fixed vendor display when switching between consent and legitimate interest purposes in TCF UI [#6171](https://github.com/ethyca/fides/pull/6171)

## [2.61.1](https://github.com/ethyca/fides/compare/2.61.0...2.61.1)

### Fixed
- Added certifi to fix SSL CA Error [#6139](https://github.com/ethyca/fides/pull/6139)

## [2.61.0](https://github.com/ethyca/fides/compare/2.60.1...2.61.0)

### Added
- Added Recorded URL to Consent Report [#6077](https://github.com/ethyca/fides/pull/6077)
- Added support for consent mechanism string values and non-applicable notices in FidesJS [#6115](https://github.com/ethyca/fides/pull/6115)
- Added ConnectionType.okta, OktaSchema, OktaConnector as support for the Okta Monitor [#6078](https://github.com/ethyca/fides/pull/6078)
- Added "View" detail links to success toasts in action center [#6113](https://github.com/ethyca/fides/pull/6113)
- Setting to allow Admin UI errors to be surfaced to a toast. [#6121](https://github.com/ethyca/fides/pull/6121)

### Changed
- Abstract OT consent migration logic, allow write to Fides preferences api [#6099](https://github.com/ethyca/fides/pull/6099)
- Tweaked discovered assets table so rows remain selected after bulk actions [#6108](https://github.com/ethyca/fides/pull/6108)
- Migrated some dropdown menus to use Ant's Dropdown component [#6107](https://github.com/ethyca/fides/pull/6107)
- Refactor OT consent migration [#6099](https://github.com/ethyca/fides/pull/6126)

### Developer Experience
- Cleaning up test fixtures [#6008](https://github.com/ethyca/fides/pull/6008)
- Migrated last remaining Chakra icon button to Ant [#6127](https://github.com/ethyca/fides/pull/6127)

### Fixed
- Fixed handling of empty SSL mode in the MySQL connector [#6123](https://github.com/ethyca/fides/pull/6123)
- Suppressing SQLAlchemy logging related to caching queries [#6089](https://github.com/ethyca/fides/pull/6089)
- FidesJS css variable `--fides-overlay-container-border-width` now applies to banner (only applied to modal before) [#6097](https://github.com/ethyca/fides/pull/6097) https://github.com/ethyca/fides/labels/high-risk
- Fixed vendor restriction form validation and input handling [#6101](https://github.com/ethyca/fides/pull/6101)
- Fixed special purpose vendor check in Fides JS logic [#6118](https://github.com/ethyca/fides/pull/6118)
- Update Add Vendor tooltip to match navigation option [#6111](https://github.com/ethyca/fides/pull/6111)
- Fixed UX issues with action center tables [#6116](https://github.com/ethyca/fides/pull/6116)
- Fixed incorrect font styling on some table headers [#6129](https://github.com/ethyca/fides/pull/6129)
- Fixed a bug with refreshing or deep-linking to pages sometimes redirecting to homepage [#6125](https://github.com/ethyca/fides/pull/6125)
- Fixed a bug that prevented from showing all the integrations when on the system page [#6138](https://github.com/ethyca/fides/pull/6138)

### Removed
- Removed unused libxslt-dev dependency [#6119](https://github.com/ethyca/fides/pull/6119)

## [2.60.1](https://github.com/ethyca/fides/compare/2.60.0...2.60.1)

### Fixed
- Fixed GTM integration to properly handle duplicate notice keys [#6090](https://github.com/ethyca/fides/pull/6090)
- Fix Special-purpose only vendors not correctly encoded in TC string [#6086](https://github.com/ethyca/fides/pull/6086)

## [2.60.0](https://github.com/ethyca/fides/compare/2.59.2...2.60.0)

### Added
- Migrate `Cookies` resources to `Asset` resources of type `Cookie` [#5776](https://github.com/ethyca/fides/pull/5776) https://github.com/ethyca/fides/labels/db-migration https://github.com/ethyca/fides/labels/high-risk
- Added support for selecting TCF Publisher Override configuration when configuring Privacy Experience (behind beta feature flag) [#6033](https://github.com/ethyca/fides/pull/6033)
- Added Google Cloud Storage as a storage option [#6006](https://github.com/ethyca/fides/pull/6006)
- Update the Datahub Permissions section to include required permissions from Datahub [#6052](https://github.com/ethyca/fides/pull/6052)
- Added assumed role arn capabilities to aws Storage [#6027](https://github.com/ethyca/fides/pull/6027)
- Added the ability to create new TCF Experiences within Admin UI [#6055](https://github.com/ethyca/fides/pull/6055)
- PostgreSQL connection config now supports SSL Mode [#6068](https://github.com/ethyca/fides/pull/6068)
- Added ability to "restore" ignored assets in action center [#6080](https://github.com/ethyca/fides/pull/6080)
- Added support for TCF publisher restrictions in FidesJS [#6102](https://github.com/ethyca/fides/pull/6102)

### Changed
- Changed how TCF Publisher Overrides gets configured in consent settings (behind beta feature flag) [#6013](https://github.com/ethyca/fides/pull/6013)
- Frontend now do not generate `key` when creating a Website Monitor [#6041](https://github.com/ethyca/fides/pull/6041)
- Integrations manage modals now are cappable of showing a small description [#6037](https://github.com/ethyca/fides/pull/6037)
- UI now allows assigning of non-consent-category data uses to system assets [#6049](https://github.com/ethyca/fides/pull/6049)
- Updated bulk ignore assets toast message [#6043](https://github.com/ethyca/fides/pull/6043)
- Updated UI behavior for editing languages in the Experience config for consistency and clarity [#6055](https://github.com/ethyca/fides/pull/6055)
- Moved detection & discovery features out of beta [#6059](https://github.com/ethyca/fides/pull/6059)
- Show notice-only notices before other notices in modals of non-TCF experiences [#6074](https://github.com/ethyca/fides/pull/6074)

### Developer Experience
- Reduced animations on Cypress tests in Privacy Center for quicker results [#5976](https://github.com/ethyca/fides/pull/5976)
- Migrated Tooltip components to Ant Design across Admin UI [#6060](https://github.com/ethyca/fides/pull/6060)
- Added custom Typography component to FidesUI with configurable text sizes [#6062](https://github.com/ethyca/fides/pull/6062)
- Updated the Docker image used for MSSQL integration tests [#6063](https://github.com/ethyca/fides/pull/6063)
- Improved Docker image build times by using separate amd64/arm64 Github runners [#6073](https://github.com/ethyca/fides/pull/6073)
- Enhanced Fides.js demo pages with improved styling and JSON visualization [#6075](https://github.com/ethyca/fides/pull/6075)

### Fixed
- Fixed typo in Vermont US state name [#6029](https://github.com/ethyca/fides/pull/6029)
- Fixed two Georgia's in regions list and incorrect name for the state SD [#6036](https://github.com/ethyca/fides/pull/6036)
- Fixed performance issues in Data map report in Admin UI [#6046](https://github.com/ethyca/fides/pull/6046)
- Fixed details requirements in AWS SES setup [#6047](https://github.com/ethyca/fides/pull/6047)
- Addressed some performance issues with Experience configuration previews [#6055](https://github.com/ethyca/fides/pull/6055)
- Fixed icon sizing in request manager table [#6079](https://github.com/ethyca/fides/pull/6079)
- Fixed GCP SQL connection to support ip_type [#6065](https://github.com/ethyca/fides/pull/6065)
- TCF overlay option no longer an Experience option when TCF is not enabled [#6091](https://github.com/ethyca/fides/pull/6091)

## [2.59.2](https://github.com/ethyca/fides/compare/2.59.1...2.59.2)

### Added
- Added PostgreSQL connection config form to the "integrations" page to support use with discovery monitors [#6018](https://github.com/ethyca/fides/pull/6018)
- Added SSL Mode field for MySQL connections [#6048](https://github.com/ethyca/fides/pull/6048)

### Changed
- Removed `dbname` as a required field for PostgreSQL connection configs to support use with discovery monitors [#6018](https://github.com/ethyca/fides/pull/6018)
- Updated consent automation models to support echo detection in Fidesplus [#6054](https://github.com/ethyca/fides/pull/6054)

### Fixed
- Fixed Privacy Center issue where unconfigured fields (eg. phone) were being passed as null form values [#6045](https://github.com/ethyca/fides/pull/6045)
- Fixed startup issues with Celery workers [#6058](https://github.com/ethyca/fides/pull/6058)


## [2.59.1](https://github.com/ethyca/fides/compare/2.59.0...2.59.1)

### Added
- Adds embedded-consent route to Privacy Center [#6040](https://github.com/ethyca/fides/pull/6040)

## [2.59.0](https://github.com/ethyca/fides/compare/2.58.2...2.59.0)

### Added
- Added `reject_all_mechanism` to `PrivacyExperienceConfig` [#5952](https://github.com/ethyca/fides/pull/5952) https://github.com/ethyca/fides/labels/db-migration
- Added DataHub dataset sync functionality UI with feedback and error handling [#5949](https://github.com/ethyca/fides/pull/5949)
- Added support for TCF preview in Admin UI experience form [#5962](https://github.com/ethyca/fides/pull/5962)
- Added `opt_in_only` to `Layer1ButtonOption` [#5958](https://github.com/ethyca/fides/pull/5958)
- Added support for links in `<a>` tags on the custom HTML description [#5960](https://github.com/ethyca/fides/pull/5960)
- Added "Reject all" behavior and visibility options to TCF Experience config form [#5964](https://github.com/ethyca/fides/pull/5964)
- Added `TCFConfiguration` and `TCFPublisherRestriction` models [#5983](https://github.com/ethyca/fides/pull/5983) https://github.com/ethyca/fides/labels/db-migration
- Added tab navigation to action center system aggregate table [#6011](https://github.com/ethyca/fides/pull/6011)
- Support `Quarterly` and `Yearly` monitor scheduling [#5981](https://github.com/ethyca/fides/pull/5981)
- Adds integration tests for Enterprise Bigquery DSR nested fields [#5969](https://github.com/ethyca/fides/pull/5969)
- Added `tcf_configuration_id` to `PrivacyExperienceConfig` and fixes `TCFPublisherRestriction` validations [#6012](https://github.com/ethyca/fides/pull/6012) https://github.com/ethyca/fides/labels/db-migration
- Added a `--separate-files` flag to the `fides pull dataset` CLI command to pull each dataset into its own file [#6007](https://github.com/ethyca/fides/pull/6007)
- Added a `readonly_server` database setting to support specifying a read-only database [#6023](https://github.com/ethyca/fides/pull/6023)

### Changed
- Bumped Next.js for all frontend apps to latest patch versions. [#5946](https://github.com/ethyca/fides/pull/5946)
- Updating UI for Integrations, the tags now represent capabilities of the integrations [#5973](https://github.com/ethyca/fides/pull/5973)
- Changed action center result tables to use expandable cells for multi-value results [#5963](https://github.com/ethyca/fides/pull/5963)
- Changed action center homepage to use CSS grid layout [#5982](https://github.com/ethyca/fides/pull/5982)
- Updated the UI for the activity tab of the privacy request detail page [#6005](https://github.com/ethyca/fides/pull/6005)
- Unified frontend formatKey method, so its behavior is closer to the backend behavior [#6010](https://github.com/ethyca/fides/pull/6010)
- Action center table's checkboxes were improved, also improved change indications [#6021](https://github.com/ethyca/fides/pull/6021)

### Fixed
- Updated relationships for Comments, Attachments and PrivacyRequests to remove overlap sqlalchemy error. [#5929](https://github.com/ethyca/fides/pull/5929)
- Hide "Reclassify" option on fields in D&D tables [#5956](https://github.com/ethyca/fides/pull/5956)
- Fix D&D action errors not surfacing in UI [#5997](https://github.com/ethyca/fides/pull/5997)
- Fixes translation bug in TCF custom notices [#6003](https://github.com/ethyca/fides/pull/6003)
- Fixed issue with SaaS integration update payloads [#6001](https://github.com/ethyca/fides/pull/6001)
- Fix non-consent-category data uses showing up in system assets table [#5999](https://github.com/ethyca/fides/pull/5999)
- Fix `TCFConfiguration` relationship definitions [#6031](https://github.com/ethyca/fides/pull/6031)

### Removed
- Removed datasetClassificationUpdates flag from admin UI. [#5950](https://github.com/ethyca/fides/pull/5950)

## [2.58.2](https://github.com/ethyca/fides/compare/2.58.1...2.58.2)

### Changed
- Writes fides consent cookie during OT consent migration [#6009](https://github.com/ethyca/fides/pull/6009)

## [2.58.1](https://github.com/ethyca/fides/compare/2.58.0...2.58.1)

### Fixed
- Fixed an issue with banner dismisal resulting in resurfaced banner [#5979](https://github.com/ethyca/fides/pull/5979)

## [2.58.0](https://github.com/ethyca/fides/compare/2.57.1...2.58.0)

### Added
- Support for location based privacy center actions [#5803](https://github.com/ethyca/fides/pull/5803)
- Added `is_country` field on locations [#5885](https://github.com/ethyca/fides/pull/5885)
- Added `page` column to `Asset` table/model [#5898](https://github.com/ethyca/fides/pull/5898) https://github.com/ethyca/fides/labels/db-migration
- Added new `has_next` parameter for the `cursor` pagination strategy [#5888](https://github.com/ethyca/fides/pull/5888)
- Support `FIDES_PRIVACY_CENTER__FIDES_JS_MAX_AGE_SECONDS` configuration option for `fides-privacy-center` to override default cache duration for /fides.js [#5909](https://github.com/ethyca/fides/pull/5909)
- Add properties for user assigned systems/data_uses on staged resources [5841](https://github.com/ethyca/fides/pull/5841) https://github.com/ethyca/fides/labels/db-migration
- Added tooltips to the buttons in the dataset test UI [#5899](https://github.com/ethyca/fides/pull/5899)
- Added the ability to stop a test privacy request in the dataset test UI [#5901](https://github.com/ethyca/fides/pull/5901)
- Support setting publisher country code in Consent Settings [#5902](https://github.com/ethyca/fides/pull/5902)
- Added option for disabling consent notice toggles [#5872](https://github.com/ethyca/fides/pull/5872)
- Added UI to manually update Assets in the system asset view [#5914](https://github.com/ethyca/fides/pull/5914)
- Use the experience's `tcf_publisher_country_code` when building TC strings [#5921](https://github.com/ethyca/fides/pull/5921)
- Added size thresholds to S3 upload and retrieval methods for more efficient document processing. [#5922](https://github.com/ethyca/fides/pull/5922)
- Added support for Notice Consent String integration in Fides String [#5895](https://github.com/ethyca/fides/pull/5895)
- Added support for new options for Fides.gtm method [#5917](https://github.com/ethyca/fides/pull/5917)
- Added tab-based filtering and row persistence to web monitor assets table [#5933](https://github.com/ethyca/fides/pull/5933)
- Add inline editing for system assets table [#5940](https://github.com/ethyca/fides/pull/5940)

### Changed
- Privacy Center was updated to use React 19 and Nextjs 15 [#5803](https://github.com/ethyca/fides/pull/5803) https://github.com/ethyca/fides/labels/high-risk
- Change `Browser Request` values to `Browser request` in Asset and StagedResource models [#5898](https://github.com/ethyca/fides/pull/5898) https://github.com/ethyca/fides/labels/db-migration
- Changed discovered asset "system" cell to use `user_assigned_system_key` property [#5908](https://github.com/ethyca/fides/pull/5908)
- Changed Dataset endpoint, it now has `minimal` parameter, and can be filtered by `fides_meta.namespace.connection_type` [#5915](https://github.com/ethyca/fides/pull/5915)
- Datahub integration now allows datasets to be selected [#5926](https://github.com/ethyca/fides/pull/5926)
- Enable Consent Reporting screen by default. Update consent lookup table column. [#5936](https://github.com/ethyca/fides/pull/5936)

### Fixed
- Fixed UX issues with website monitor form [#5884](https://github.com/ethyca/fides/pull/5884)
- Fixed consent reporting table issues, add external id column [#5918](https://github.com/ethyca/fides/pull/5918)
- Removed excessive authorization debug logs [#5920](https://github.com/ethyca/fides/pull/5920)
- Fixed fix incorrect calls to TCF api update method [#5916](https://github.com/ethyca/fides/pull/5916)
- Fixed "unvisited edges" error when dealing with optional identities [#5923](https://github.com/ethyca/fides/pull/5923)
- Fixed issue where sometimes an experience translation couldn't be added [#5942](https://github.com/ethyca/fides/pull/5942)

### Removed
- Removed beta flag for Datahub feature [#5937](https://github.com/ethyca/fides/pull/5937)

## [2.57.1](https://github.com/ethyca/fides/compare/2.57.0...2.57.1)

### Changed
- Added extra debug logging and fixed handler time calculation [#5927](https://github.com/ethyca/fides/pull/5927)

## [2.57.0](https://github.com/ethyca/fides/compare/2.56.2...2.57.0)

### Added
- DB model support for Attachments [#5784](https://github.com/ethyca/fides/pull/5784) https://github.com/ethyca/fides/labels/db-migration
- DB migration to add `description` column to `asset` [#5822](https://github.com/ethyca/fides/pull/5822) https://github.com/ethyca/fides/labels/db-migration
- DB model support for messages on `MonitorExecution` records [#5846](https://github.com/ethyca/fides/pull/5846) https://github.com/ethyca/fides/labels/db-migration
- Added support for GPP String integration in Fides String [#5845](https://github.com/ethyca/fides/pull/5845)
- Attachments storage capabilities (S3 or local) [#5812](https://github.com/ethyca/fides/pull/5812) https://github.com/ethyca/fides/labels/db-migration
- DB model support for Comments [#5833](https://github.com/ethyca/fides/pull/5833/files) https://github.com/ethyca/fides/labels/db-migration
- Added UI for configuring website integrations and monitors [#5867](https://github.com/ethyca/fides/pull/5867)
- Adding support for BigQuery struct updates [#5849](https://github.com/ethyca/fides/pull/5849)
- Added support for OneTrust Consent Migration [#5873](https://github.com/ethyca/fides/pull/5873)

### Changed
- Bumped supported Python versions to `3.10.16` and `3.9.21` [#5840](https://github.com/ethyca/fides/pull/5840)
- Update the privacy request detail page to a new layout and improved styling [#5824](https://github.com/ethyca/fides/pull/5824)
- Updated privacy request handling to still succeed if not all identities are provided [#5836](https://github.com/ethyca/fides/pull/5836)
- Refactored privacy request processing to never re-use sessions [#5862](https://github.com/ethyca/fides/pull/5862)
- Updated hover state of menu items to be more visible [#5868](https://github.com/ethyca/fides/pull/5868)
- Use `gpp_settings.cmp_api_required` to determine if GPP CMP API should be included in bundle [#5883](https://github.com/ethyca/fides/pull/5883)
- Updates Fides interface docs to expose additional fields [#5878](https://github.com/ethyca/fides/pull/5878)

### Developer Experience
- Moved non-prod Admin UI dependencies to devDependencies [#5832](https://github.com/ethyca/fides/pull/5832)
- Prevent Admin UI and Privacy Center from starting when running `nox -s dev` with datastore params [#5843](https://github.com/ethyca/fides/pull/5843)
- Remove plotly (unused package) to reduce fides image size [#5852](https://github.com/ethyca/fides/pull/5852)
- Fixed issue where the log_context decorator didn't support positional arguments [#5866](https://github.com/ethyca/fides/pull/5866)

### Fixed
- Fixed pagination bugs on some tables [#5819](https://github.com/ethyca/fides/pull/5819)
- Fixed load_samples to wrap variables in quotes to prevent YAML parsing errors [#5857](https://github.com/ethyca/fides/pull/5857)
- Fixed incorrect value being set for `MonitorExecution.started` column [#5864](https://github.com/ethyca/fides/pull/5864)
- Improved the behavior and state management of MSPA-related settings [#5861](https://github.com/ethyca/fides/pull/5861)
- Fixed CORS origins handling to be more consistent across config (toml/env var) and API settings; allow `0.0.0.0` as an origin [#5853](https://github.com/ethyca/fides/pull/5853)
- Fixed an issue with the update payloads for select SaaS integrations [#5860](https://github.com/ethyca/fides/pull/5860)
- Fixed `/privacy-request/<id>/resubmit` endpoint so it doesn't queue the request twice [#5870](https://github.com/ethyca/fides/pull/5870)
- Fixed the system assets table being the wrong width [#5879](https://github.com/ethyca/fides/pull/5879)
- Fixed vendor override handling in FidesJS CMP [#5886](https://github.com/ethyca/fides/pull/5886)
- Fix `extraDetails.preference` on `FidesUIChanged` events from FidesJS SDK to include the correct `notice_key` when using custom purposes in TCF experience [#5892](https://github.com/ethyca/fides/pull/5892)

## [2.56.2](https://github.com/ethyca/fides/compare/2.56.1...2.56.2)

### Added
- Update FidesJS to push all `FidesEvent` types to GTM (except `FidesInitializing`) [#5821](https://github.com/ethyca/fides/pull/5821)
- Added a consent reporting table and consent lookup feature [#5839](https://github.com/ethyca/fides/pull/5839)
- Added a high-precision `timestamp` to all `FidesEvents` from FidesJS SDK [#5859](https://github.com/ethyca/fides/pull/5859)
- Added a `extraDetails.trigger` to `FidesUIChanged` events from FidesJS SDK with info about the UI element that triggered the event [#5859](https://github.com/ethyca/fides/pull/5859)
- Added a `extraDetails.preference` to `FidesUIChanged` events from FidesJS SDK with info about the preference that was changed (notice, TCF purpose, TCF vendor, etc.) [#5859](https://github.com/ethyca/fides/pull/5859)

### Fixed
- Addressed TCModel console error when opting into some purposes [#5850](https://github.com/ethyca/fides/pull/5850)
- Opt out of all in TCF no longer affects "notice only" notices [#5850](https://github.com/ethyca/fides/pull/5850)
- Corrected the Tag color for some columns of the Privacy requests table. [#5848](https://github.com/ethyca/fides/pull/5848)

## [2.56.1](https://github.com/ethyca/fides/compare/2.56.0...2.56.1)

### Changed
- Custom TCF purposes respect NOTICE_ONLY [#5830](https://github.com/ethyca/fides/pull/5830)

### Fixed
- Fixed usage of stale DB sessions when running privacy requests [#5834](https://github.com/ethyca/fides/pull/5834)

## [2.56.0](https://github.com/ethyca/fides/compare/2.55.4...2.56.0)

### Added
- DB model support for Web Monitoring [#5616](https://github.com/ethyca/fides/pull/5616) https://github.com/ethyca/fides/labels/db-migration
- Added support for queue-specific Celery workers [#5761](https://github.com/ethyca/fides/pull/5761)
- Added support for AWS SES as an email provider [#5804](https://github.com/ethyca/fides/pull/5804)
- Nested identity query support for BigQuery [#5814](https://github.com/ethyca/fides/pull/5814)
- Added job that automatically requeues interrupted tasks for in progress privacy requests [#5800](https://github.com/ethyca/fides/pull/5800)
- Added "Assets" tab on system view for web monitor assets [#5811](https://github.com/ethyca/fides/pull/5811)
- Support for MySQL Data Detection & Discovery Monitors [#5798](https://github.com/ethyca/fides/pull/5798)

### Changed
- Improved dataset validation for namespace metadata and dataset reachability [#5744](https://github.com/ethyca/fides/pull/5744)
- Taxonomy page can now be accessed by users with only read permissions [#5815](https://github.com/ethyca/fides/pull/5815)

### Developer Experience
- Modified Dependabot configuration to support monorepo security updates [#5810](https://github.com/ethyca/fides/pull/5810)
- Fix load_samples to correctly collect & load sample connections with "False" secret values [#5828](https://github.com/ethyca/fides/pull/5828)

### Docs
- Removed version pins in LDFLAGS & CFLAGS for local MSSQL builds [#5760](https://github.com/ethyca/fides/pull/5760)

### Fixed
- Fixed background color of the message indicating the rows selected [#5847](https://github.com/ethyca/fides/pull/5847)
- Fixed bug with D&D table column widths [#5813](https://github.com/ethyca/fides/pull/5813)
- Fixed `poll_for_exited_privacy_request_tasks` for DSR-processing improvements [#5820](https://github.com/ethyca/fides/pull/5820)

## [2.55.4](https://github.com/ethyca/fides/compare/2.55.3...2.55.4)

### Added
- Added setting to control fuzzy search for privacy requests [#5748](https://github.com/ethyca/fides/pull/5748)

### Fixed
- Fixed BQ partition clause validation to allow `-` characters in operands [#5796](https://github.com/ethyca/fides/pull/5796)

## [2.55.3](https://github.com/ethyca/fides/compare/2.55.2...2.55.3)

### Fixed
- Fixed BigQuery DSR integration generates invalid queries when having a dataset with nested fields [#5785](https://github.com/ethyca/fides/pull/5785)

## [2.55.2](https://github.com/ethyca/fides/compare/2.55.1...2.55.2)

### Changed
- Release version bump. No code changes.

## [2.55.1](https://github.com/ethyca/fides/compare/2.55.0...2.55.1)

### Fixed
- Fixed GPP string and section inconsistencies [#5765](https://github.com/ethyca/fides/pull/5765)
- Fixed sending of notifications for privacy request receipts [#5777](https://github.com/ethyca/fides/pull/5777)
- Fixed create systems with vendor_deleted_at field [#5786](https://github.com/ethyca/fides/pull/5786)

## [2.55.0](https://github.com/ethyca/fides/compare/2.54.0...2.55.0)

### Added
- Added editing support for categories of consent on discovered assets [#5739](https://github.com/ethyca/fides/pull/5739)
- Added a read-only consent category cell to Action Center aggregate system results table [#5737](https://github.com/ethyca/fides/pull/5737)
- Added detail trays to items in data catalog view [#5729](https://github.com/ethyca/fides/pull/5729)
- Support rendering and saving consent from custom notices in TCF Overlay [#5742](https://github.com/ethyca/fides/pull/5742)
- Added worker stats endpoint to monitor worker status and task queue length [#5725](https://github.com/ethyca/fides/pull/5725)
- New "Headless" experience type to support custom UI implementations [#5751](https://github.com/ethyca/fides/pull/5751)

### Changed
- Added frequency field to DataHubSchema integration config [#5716](https://github.com/ethyca/fides/pull/5716)
- Added glossary_node field to DataHubSchema integration config [#5734](https://github.com/ethyca/fides/pull/5734)
- Added initial support for upcoming "headless" CMP experience type [#5731](https://github.com/ethyca/fides/pull/5731)
- All Select dropdowns will now allow searching to narrow down the options by default [#5738](https://github.com/ethyca/fides/pull/5738)
- Exposes privacy notice picker for TCF components [#5730](https://github.com/ethyca/fides/pull/5730)
- Model changes to support new privacy center config options [5732](https://github.com/ethyca/fides/pull/5732)

### Fixed
- Fixed `fides annotate dataset` command enters incorrect value on the `direction` field. [#5727](https://github.com/ethyca/fides/pull/5727)
- Fixed Bigquery flakey tests. [#5713](https://github.com/ethyca/fides/pull/5713)
- Fixed breadcrumb navigation issues in data catalog view [#5717](https://github.com/ethyca/fides/pull/5717)
- Fixed `window.Fides.experience` of FidesJS to be a merged version of the minimal and full experience. [#5726](https://github.com/ethyca/fides/pull/5726)
- Fixed vendor count template string on FidesJS embedded layer 2 descriptions [#5736](https://github.com/ethyca/fides/pull/5736)
- Allowing a list with a single dataset in the YAML dataset editor [#5750](https://github.com/ethyca/fides/pull/5750)
- Fixed edge case translation string issue on FidesJS embedded layer 2 [#5749](https://github.com/ethyca/fides/pull/5749)
- Standardized taxonomy endpoint behavior for URLs with and without trailing slashes to ensure all endpoints properly enforce the latest data validation rules [#5753](https://github.com/ethyca/fides/pull/5753)

## [2.54.0](https://github.com/ethyca/fides/compare/2.53.0...2.54.0)

### Added
- Migration to add the `data_uses` column to `stagedresource` table, prereqs for Data Catalog work in Fidesplus [#5600](https://github.com/ethyca/fides/pull/5600/) https://github.com/ethyca/fides/labels/db-migration
- Added a new endpoint to fully resubmit any errored privacy requests [#5658](https://github.com/ethyca/fides/pull/5658) https://github.com/ethyca/fides/labels/db-migration
- Migration to add the `monitorexecution` table used by fidesplus to persist `MonitorExecution` records to DB [#5704](https://github.com/ethyca/fides/pull/5704) https://github.com/ethyca/fides/labels/db-migration

### Changed
- Updated UI colors to new brand. Update logo, homepage cards. [#5668](https://github.com/ethyca/fides/pull/5668)
- Privacy request status tags colors have been updated [#5699](https://github.com/ethyca/fides/pull/5699)
- The privacy declarations for a system are now sorted alphabetically by name. [#5683](https://github.com/ethyca/fides/pull/5683)
- Upgraded GPP library to `3.1.5` and added support for all available state sections (ustx, usde, usia, etc.) [#5696](https://github.com/ethyca/fides/pull/5696)
- Updating DSR execution to allow collections to be unreachable when they don't contain policy-relevant data categories [#5689](https://github.com/ethyca/fides/pull/5689)
- Added "All activity" root breadcrumb to D&D results tables [#5694](https://github.com/ethyca/fides/pull/5694)

### Developer Experience
- Migrated radio buttons and groups to Ant Design [#5681](https://github.com/ethyca/fides/pull/5681)

### Fixed
- Updating mongodb connectors so it can support usernames and password with URL encoded characters [#5682](https://github.com/ethyca/fides/pull/5682)
- After creating a new system, the url is now updated correctly to the new system edit page [#5701](https://github.com/ethyca/fides/pull/5701)
- Visual fixes for table header buttons [#5693](https://github.com/ethyca/fides/pull/5693)

## [2.53.0](https://github.com/ethyca/fides/compare/2.52.0...2.53.0)

### Added
- Added Action Center MVP behind new feature flag [#5622](https://github.com/ethyca/fides/pull/5622)
- Added Data Catalog MVP behind new feature flag [#5628](https://github.com/ethyca/fides/pull/5628)
- Added cache-clearing methods to the `DBCache` model to allow deleting cache entries [#5629](https://github.com/ethyca/fides/pull/5629)
- Adds partitioning, custom identities, multiple identities to test coverage for BigQuery Enterprise [#5618](https://github.com/ethyca/fides/pull/5618)
- Added Datahub groundwork required by Fidesplus [#5666](https://github.com/ethyca/fides/pull/5666)

### Changed
- Updated brand link url [#5656](https://github.com/ethyca/fides/pull/5656)
- Changed "Reclassify" D&D button to show in an overflow menu when row actions are overcrowded [#5655](https://github.com/ethyca/fides/pull/5655)
- Removed primary key requirements for BigQuery and Postgres erasures [#5591](https://github.com/ethyca/fides/pull/5591)
- Updated `DBCache` model so setting cache value always updates the updated_at field [#5669](https://github.com/ethyca/fides/pull/5669)
- Changed sizes of buttons in table headers [#5654](https://github.com/ethyca/fides/pull/5654)
- Adds new config for max number of rows in DSR download through Admin-UI [#5671](https://github.com/ethyca/fides/pull/5671)
- Added CSS variable to FidesJS: `--fides-base-font-size: 16px` for better consistency. Overriding this variable with "1rem" will mimic legacy behavior. [#5673](https://github.com/ethyca/fides/pull/5673) https://github.com/ethyca/fides/labels/high-risk

### Fixed
- Fixed issue where the custom report "reset" button was not working as expected [#5649](https://github.com/ethyca/fides/pull/5649)
- Fixed column ordering issue in the Data Map report [#5649](https://github.com/ethyca/fides/pull/5649)
- Fixed issue where the Data Map report filter dialog was missing an Accordion item label [#5649](https://github.com/ethyca/fides/pull/5649)
- Improved database session management for long running access request tasks [#5667](https://github.com/ethyca/fides/pull/5667)
- Ensured decode_password function properly handles plaintext but valid base64 passwords [#5698](https://github.com/ethyca/fides/pull/5698)

## [2.52.0](https://github.com/ethyca/fides/compare/2.51.2...2.52.0)

### Added
- New page in the Cookie House sample app to demonstrate the use of embedding the FidesJS SDK on the page [#5564](https://github.com/ethyca/fides/pull/5564)
- Added event based communication example to the Cookie House sample app [#5597](https://github.com/ethyca/fides/pull/5597)
- Added new erasure tests for BigQuery Enterprise [#5554](https://github.com/ethyca/fides/pull/5554)
- Added new `has_next` parameter for the `link` pagination strategy [#5596](https://github.com/ethyca/fides/pull/5596)
- Added a `DBCache` model for database-backed caching [#5613](https://github.com/ethyca/fides/pull/5613) https://github.com/ethyca/fides/labels/db-migration
- Adds "reclassify" button to discovery result tables [#5574](https://github.com/ethyca/fides/pull/5574)
- Added support for exporting datamaps with column renaming, reordering and visibility options [#5543](https://github.com/ethyca/fides/pull/5543)

### Changed
- Adjusted Ant's Select component colors and icon [#5594](https://github.com/ethyca/fides/pull/5594)
- Replaced taxonomies page with new UI based on an interactive tree visualization [#5602](https://github.com/ethyca/fides/pull/5602)
- Adjusted functionality around updating taxonomy active field, includes data migration to re-activate taxonomy nodes [#5617](https://github.com/ethyca/fides/pull/5617)
- Migrated breadcrumbs to Ant Design [#5610](https://github.com/ethyca/fides/pull/5610)
- Updated `CustomReportConfig` to be more intuitive on its contents [#5543](https://github.com/ethyca/fides/pull/5543)

### Fixed
- Fixing quickstart.py script [#5585](https://github.com/ethyca/fides/pull/5585)
- Removed unnecessary double notification when updating database integrations [#5612](https://github.com/ethyca/fides/pull/5612)

## [2.51.2](https://github.com/ethyca/fides/compare/2.51.1...2.51.2)

### Fixed
- Fixed miscellaneous performance issues with Systems and PrivacyDeclarations [#5601](https://github.com/ethyca/fides/pull/5601)

## [2.51.1](https://github.com/ethyca/fides/compare/2.51.0...2.51.1)

### Fixed
- SaaS integrations using `oauth_client_credentials` now properly update their access token when editing the secrets. [#5548](https://github.com/ethyca/fides/pull/5548)
- Saas integrations using `oauth_client_credentials` now properly refresh their access token when the current token expires [#5569](https://github.com/ethyca/fides/pull/5569)
- Adding `dsr_testing_tools_enabled` security setting [#5573](https://github.com/ethyca/fides/pull/5573)
- Reverted elimination of connection pool in worker tasks to prevent DB performance issues [#5592](https://github.com/ethyca/fides/pull/5592)

## [2.51.0](https://github.com/ethyca/fides/compare/2.50.0...2.51.0)

### Added
- Added new column for Action Type in privacy request event logs [#5546](https://github.com/ethyca/fides/pull/5546)
- Added `fides_consent_override` option in FidesJS SDK [#5541](https://github.com/ethyca/fides/pull/5541)
- Added new `script` ConsentMethod in FidesJS SDK for tracking automated consent [#5541](https://github.com/ethyca/fides/pull/5541)
- Added a new page under system integrations to run standalone dataset tests (Fidesplus) [#5549](https://github.com/ethyca/fides/pull/5549)

### Changed
- Adding hashes to system tab URLs [#5535](https://github.com/ethyca/fides/pull/5535)
- Boolean inputs will now show as a select with true/false values in the connection form [#5555](https://github.com/ethyca/fides/pull/5555)
- Updated Cookie House to be responsive [#5541](https://github.com/ethyca/fides/pull/5541)
- Updated `/system` endpoint to filter vendor deleted systems [#5553](https://github.com/ethyca/fides/pull/5553)

### Developer Experience
- Migrated remaining instances of Chakra's Select component to use Ant's Select component [#5502](https://github.com/ethyca/fides/pull/5502)

### Fixed
- Updating dataset PUT to allow deleting all datasets [#5524](https://github.com/ethyca/fides/pull/5524)
- Adds support for fides_key generation when parent_key is provided in Taxonomy create endpoints [#5542](https://github.com/ethyca/fides/pull/5542)
- An integration will no longer re-enable after saving the connection form [#5555](https://github.com/ethyca/fides/pull/5555)
- Fixed positioning of Fides brand link in privacy center [#5572](https://github.com/ethyca/fides/pull/5572)

### Removed
- Removed unnecessary debug logging from the load_file config helper [#5544](https://github.com/ethyca/fides/pull/5544)


## [2.50.0](https://github.com/ethyca/fides/compare/2.49.1...2.50.0)

### Added
- Added namespace support for Snowflake [#5486](https://github.com/ethyca/fides/pull/5486)
- Added support for field-level masking overrides [#5446](https://github.com/ethyca/fides/pull/5446)
- Added BigQuery Enterprise access request integration test [#5504](https://github.com/ethyca/fides/pull/5504)
- Added MD5 email hashing for Segment's Right to Forget endpoint requests [#5514](https://github.com/ethyca/fides/pull/5514)
- Added loading state to the toggle switches on the Privacy experiences page [#5529](https://github.com/ethyca/fides/pull/5529)
- Added new env variable to set a privacy center to default to a specific property  [#5532](https://github.com/ethyca/fides/pull/5532)

### Changed
- Allow hiding systems via a `hidden` parameter and add two flags on the `/system` api endpoint; `show_hidden` and `dnd_relevant`, to display only systems with integrations [#5484](https://github.com/ethyca/fides/pull/5484)
- The CMP override `fides_privacy_policy_url` will now apply even if the `fides_override_language` doesn't match [#5515](https://github.com/ethyca/fides/pull/5515)
- Updated POST taxonomy endpoints to handle creating resources without specifying fides_key [#5468](https://github.com/ethyca/fides/pull/5468)
- Disabled connection pooling for task workers and added retries and keep-alive configurations for database connections [#5448](https://github.com/ethyca/fides/pull/5448) https://github.com/ethyca/fides/labels/high-risk
- Added timeout handling in the UI for async discovery monitor-related queries [#5519](https://github.com/ethyca/fides/pull/5519)

### Developer Experience
- Migrated several instances of Chakra's Select component to use Ant's Select component [#5475](https://github.com/ethyca/fides/pull/5475)
- Fixing BigQuery integration tests [#5491](https://github.com/ethyca/fides/pull/5491)
- Enhanced logging for privacy requests [#5500](https://github.com/ethyca/fides/pull/5500)

### Docs
- Added docs for PrivacyNoticeRegion type [#5488](https://github.com/ethyca/fides/pull/5488)

### Fixed
- Fixed deletion of ConnectionConfigs that have related MonitorConfigs [#5478](https://github.com/ethyca/fides/pull/5478)
- Fixed extra delete icon on Domains page [#5513](https://github.com/ethyca/fides/pull/5513)
- Fixed incorrect display names on some D&D resources [#5498](https://github.com/ethyca/fides/pull/5498)
- Fixed position of "Integration" button on system detail page [#5497](https://github.com/ethyca/fides/pull/5497)
- Fixing issue where "privacy request received" emails would not be sent if the request had custom identities [#5518](https://github.com/ethyca/fides/pull/5518)
- Fixed issue with long-running privacy request tasks losing their connection to the database [#5500](https://github.com/ethyca/fides/pull/5500)
- Fixed missing "Manage privacy preferences" button label option in TCF experience translations [#5528](https://github.com/ethyca/fides/pull/5528)
- Fixed privacy center not fetching the correct experience when using custom property paths  [#5532](https://github.com/ethyca/fides/pull/5532)

### Security
 - Password Policy is now Enforced in Accept Invite API [CVE-2024-52008](https://github.com/ethyca/fides/security/advisories/GHSA-v7vm-rhmg-8j2r)

## [2.49.1](https://github.com/ethyca/fides/compare/2.49.0...2.49.1)

### Added
- Added support for GPP national string to be used alongside state-by-state using a new approach option [#5480](https://github.com/ethyca/fides/pull/5480)
- Added "Powered by" branding link to privacy center and Layer 2 CMP [#5483](https://github.com/ethyca/fides/pull/5483)
- Added loading state to the toggle switches on the Manage privacy notices page [#5489](https://github.com/ethyca/fides/pull/5489)
- Support BlueConic objectives [#5479](https://github.com/ethyca/fides/pull/5479)

### Fixed
- Use BlueConic Profile API correctly. [#5487](https://github.com/ethyca/fides/pull/5487)
- Fixed a bug where branding link was sometimes misaligned [#5496](https://github.com/ethyca/fides/pull/5496)

## [2.49.0](https://github.com/ethyca/fides/compare/2.48.2...2.49.0)

### Added
- Added DataHub integration config [#5401](https://github.com/ethyca/fides/pull/5401)
- Added keepalive settings to the Redshift integration [#5433](https://github.com/ethyca/fides/pull/5433)
- Remediation endpoint `/datasets/clean` to clean up dataset names generated with previous version of fides nested field support [#5461](https://github.com/ethyca/fides/pull/5461)

### Changed
- Migrated the base Select component for Vendor selection to Ant Design [#5459](https://github.com/ethyca/fides/pull/5459)
- Added a security setting that must be set to true to enable the access request download feature [#5451](https://github.com/ethyca/fides/pull/5451)
- Preventing erasures for the Zendesk integration if there are any open tickets [#5429](https://github.com/ethyca/fides/pull/5429)
- Updated look/feel of all badges in the Data map report [#5464](https://github.com/ethyca/fides/pull/5464)
- Allow adding data categories to nested fields [#5434](https://github.com/ethyca/fides/pull/5434)

### Fixed
 - Fix rendering of subfield names in D&D tables [#5439](https://github.com/ethyca/fides/pull/5439)
 - Fix "Save" button on system source/destination page not working [#5469](https://github.com/ethyca/fides/pull/5469)
 - Updating Salesforce erasure request with overrides so it properly passes validation. Removing Account endpoint since it does not contain user data [#5452](https://github.com/ethyca/fides/pull/5452)
 - Fix Pytest-Ctl-External tests [#5457](https://github.com/ethyca/fides/pull/5457)

### Developer Experience
- Added Carbon Icons to FidesUI [#5416](https://github.com/ethyca/fides/pull/5416)
- Apply new color palette as scss module [#5453](https://github.com/ethyca/fides/pull/5453)
- Fixing external SaaS connector tests [#5463](https://github.com/ethyca/fides/pull/5463)
- Updating Paramiko to version 3.4.1 to prevent warning during server startup [#5467](https://github.com/ethyca/fides/pull/5467)

## [2.48.2](https://github.com/ethyca/fides/compare/2.48.1...2.48.2)

### Fixed
- Fixed ValidationError for datasets with a connection_type [#5447](https://github.com/ethyca/fides/pull/5447)

## [2.48.1](https://github.com/ethyca/fides/compare/2.48.0...2.48.1)

### Fixed
 - API router sanitizer being too aggressive with NextJS Catch-all Segments [#5438](https://github.com/ethyca/fides/pull/5438)
 - Fix rendering of subfield names in D&D tables [#5439](https://github.com/ethyca/fides/pull/5439)
 - Fix BigQuery `partitioning` queries to properly support multiple identity clauses [#5432](https://github.com/ethyca/fides/pull/5432)

## [2.48.0](https://github.com/ethyca/fides/compare/2.47.1...2.48.0)

### Added
- Added Azure as an SSO provider. [#5402](https://github.com/ethyca/fides/pull/5402)
- Added endpoint to get privacy request access results urls [#5379](https://github.com/ethyca/fides/pull/5379)
- Added `connection_type` key in the `namespace` attribute of a Dataset's `fides_meta` [#5387](https://github.com/ethyca/fides/pull/5387)
- Added new RDS Postgres Connector [#5380](https://github.com/ethyca/fides/pull/5380)
- Added ability to customize column names in the Data Map report [#5400](https://github.com/ethyca/fides/pull/5400)
- Added Experience Config docs to the FidesJS documentation [#5405](https://github.com/ethyca/fides/pull/5405)
- Added UI for downloading privacy request access results [#5407](https://github.com/ethyca/fides/pull/5407)

### Fixed
- Fixed a bug where D&D tables were rendering stale data [#5372](https://github.com/ethyca/fides/pull/5372)
- Fixed issue where multiple login redirects could end up losing login return path [#5389](https://github.com/ethyca/fides/pull/5389)
- Fixed issue where Dataset with nested fields was unable to edit Categories [#5383](https://github.com/ethyca/fides/pull/5383)
- Fixed a visual bug where the "download" icon was off-center in some buttons [#5409](https://github.com/ethyca/fides/pull/5409)
- Fixed styling on "Dataset" field on system integration form [#5408](https://github.com/ethyca/fides/pull/5408)
- Fixed Snowflake DSR integration failing with syntax error [#5417](https://github.com/ethyca/fides/pull/5417)

### Changed
- The `Monitor` button trigger the same `confirmResourceMutation` (monitor, start classification) on muted parent resources as well as un-muted resources. Un-mute button for muted field resources which simply changes their status to `monitored`. [#5362](https://github.com/ethyca/fides/pull/5362)

### Developer Experience
- Fix warning messages from slowapi and docker [#5385](https://github.com/ethyca/fides/pull/5385)

## [2.47.1](https://github.com/ethyca/fides/compare/2.47.0...2.47.1)

### Added
- Adding access and erasure support for Gladly [#5346](https://github.com/ethyca/fides/pull/5346)
- Added icons for the Gladly, ShipStation, Microsoft Ads, and PowerReviews integrations [#5374](https://github.com/ethyca/fides/pull/5374)

### Changed
- Make the dbname in GoogleCloudSQLPostgresSchema optional [#5358](https://github.com/ethyca/fides/pull/5358)

### Fixed
- Fixed race condition where GPC being updated after FidesJS initialization caused Privacy Notices to be in the wrong state [#5384](https://github.com/ethyca/fides/pull/5384)
- Fixed issue where Dataset with nested fields was unable to edit Categories [#5383](https://github.com/ethyca/fides/pull/5383)
- Fixed button styling issues [#5386](https://github.com/ethyca/fides/pull/5386)
- Allow Responsys and Firebase connectors to ignore extra identities [#5388](https://github.com/ethyca/fides/pull/5388)
- Fixed cookies not deleting on opt-out [#5338](https://github.com/ethyca/fides/pull/5338)

## [2.47.0](https://github.com/ethyca/fides/compare/2.46.2...2.47.0)

### Added
- Make all "Description" table columns expandable in Admin UI tables [#5340](https://github.com/ethyca/fides/pull/5340)
- Added access support for Shipstation [#5343](https://github.com/ethyca/fides/pull/5343)
- Introduce custom reports to Data map report [#5352](https://github.com/ethyca/fides/pull/5352)
- Added models to support custom reports (Fidesplus) [#5344](https://github.com/ethyca/fides/pull/5344)

### Changed
- Updated the filter postprocessor (SaaS integration framework) to support dataset references [#5343](https://github.com/ethyca/fides/pull/5343)

### Developer Experience
- Migrate toggle switches from Chakra to Ant Design [#5323](https://github.com/ethyca/fides/pull/5323)
- Migrate buttons from Chakra to Ant Design [#5357](https://github.com/ethyca/fides/pull/5357)
- Replace `debugLog` with global scoped `fidesDebugger` for better debug experience and optimization of prod code [#5335](https://github.com/ethyca/fides/pull/5335)

### Fixed
- Updating the hash migration status check query to use the available indexes [#5336](https://github.com/ethyca/fides/pull/5336)
- Fixed column resize jank on all tables in Admin UI [#5340](https://github.com/ethyca/fides/pull/5340)
- Better handling of empty storage secrets in aws_util [#5347](https://github.com/ethyca/fides/pull/5347)
- Fix SSO Provider form saving when clicking the cancel button with a fully filled form [#5365](https://github.com/ethyca/fides/pull/5365)
- Fix bleedover of Data Categories into next column on Data map reporting [#5369](https://github.com/ethyca/fides/pull/5369)

### Removed
- Removing Adobe Campaign integration [#5364](https://github.com/ethyca/fides/pull/5364)

## [2.46.2](https://github.com/ethyca/fides/compare/2.46.1...2.46.2)

### Added
- Initial support for DSR requests against partitioned BigQuery tables [#5325](https://github.com/ethyca/fides/pull/5325)
- Added MySQL on RDS as a detection/discovery integration[#5275](https://github.com/ethyca/fides/pull/5275)
- Added new RDS MySQL Connector [#5343](https://github.com/ethyca/fides/pull/5343)

## [2.46.1](https://github.com/ethyca/fides/compare/2.46.0...2.46.1)

### Added
- Implement Soft Delete for PrivacyRequests [#5321](https://github.com/ethyca/fides/pull/5321/files)

### Removed
- Removing Shippo integration [#5349](https://github.com/ethyca/fides/pull/5349)

### Fixed
- Updated Attentive DSR integration [#5319](https://github.com/ethyca/fides/pull/5319)

## [2.46.0](https://github.com/ethyca/fides/compare/2.45.2...2.46.0)

### Fixed
- Ignore `400` errors from Talkable's `person` endpoint. [#5317](https://github.com/ethyca/fides/pull/5317)
- Fix Email Connector logs so they use configuration key instead of name [#5286](https://github.com/ethyca/fides/pull/5286)
- Updated Responsys and Firebase Auth integrations to allow multiple identities [#5318](https://github.com/ethyca/fides/pull/5318)
- Updated Shopify dataset in order to flag country, province, and other location values as read-only [#5282](https://github.com/ethyca/fides/pull/5282)
- Fix issues with cached or `window.fides_overrides` languages in the Minimal TCF banner [#5306](https://github.com/ethyca/fides/pull/5306)
- Fix issue with fides-js where the experience was incorrectly initialized as an empty object which appeared valid, when `undefined` was expected [#5309](https://github.com/ethyca/fides/pull/5309)
- Fix issue where newly added languages in Admin-UI were not being rendered in the preview [#5316](https://github.com/ethyca/fides/pull/5316)
- Fix bug where consent automation accordion shows for integrations that don't support consent automation [#5330](https://github.com/ethyca/fides/pull/5330)
- Fix issue where custom overrides (title, description, privacy policy url, etc.) were not being applied to the full TCF overlay [#5333](https://github.com/ethyca/fides/pull/5333)


### Added
- Added support for hierarchical notices in Privacy Center [#5291](https://github.com/ethyca/fides/pull/5291)
- Support row-level deletes for BigQuery and add erase_after support for database connectors [#5293](https://github.com/ethyca/fides/pull/5293)
- Added PUT endpoint for dataset configs [#5324](https://github.com/ethyca/fides/pull/5324)
- Namespace support for the BigQuery integration and datasets [#5294](https://github.com/ethyca/fides/pull/5294)
- Added ability to select multiple datasets on integrations in system integration view [#5327](https://github.com/ethyca/fides/pull/5327)
- Updated Fides.shopify() integration for Shopify Plus Consent [#5329](https://github.com/ethyca/fides/pull/5329)

### Changed
- Updated privacy notices to support notice hierarchies [#5272](https://github.com/ethyca/fides/pull/5272)
- Defaulting SecuritySettings.env to prod [#5326](https://github.com/ethyca/fides/pull/5326)

### Developer Experience
- Initialized Ant Design and Tailwindcss in Admin-UI to prepare for Design System migration [#5308](https://github.com/ethyca/fides/pull/5308)

## [2.45.2](https://github.com/ethyca/fides/compare/2.45.1...2.45.2)

### Fixed
- Updated the hash migration script to only run on tables with less than 1 million rows. [#5310](https://github.com/ethyca/fides/pull/5310)

## [2.45.1](https://github.com/ethyca/fides/compare/2.45.0...2.45.1)

### Added
- Support minimal GVL in minimal TCF response allowing Accept/Reject from banner before full GVL is loaded [#5298](https://github.com/ethyca/fides/pull/5298)

### Fixed
- Fixed discovery pagination [#5304](https://github.com/ethyca/fides/pull/5304)
- Fixed fides-no-scroll so it works in all browsers [#5299](https://github.com/ethyca/fides/pull/5299)

## [2.45.0](https://github.com/ethyca/fides/compare/2.44.0...2.45.0)

### Added
- Adding erasure support for PowerReviews [#5258](https://github.com/ethyca/fides/pull/5258)
- Adding erasure support for Attentive [#5258](https://github.com/ethyca/fides/pull/5261)
- Added a scheduled job to incrementally migrate from bcrypt hashes to SHA-256 hashes for stored identity values [#5256](https://github.com/ethyca/fides/pull/5256)
- Added the new Dynamic Erasure Email integrations [#5226](https://github.com/ethyca/fides/pull/5226)
- Add ability to edit dataset YAML from dataset view [#5262](https://github.com/ethyca/fides/pull/5262)
- Added support for "in progress" status in classification [#5248](https://github.com/ethyca/fides/pull/5248)
- Clarify GCP service account permissions when setting up Google Cloud SQL for Postgres in Admin-UI [#5245](https://github.com/ethyca/fides/pull/5266)
- Add onFidesEvent method for an alternative way to subscribe to Fides events [#5297](https://github.com/ethyca/fides/pull/5297)

### Changed
- Validate no path in `server_host` var for CLI config; if there is one then take only up until the first forward slash
- Update the Datamap report's Data categories column to support better expand/collapse behavior [#5265](https://github.com/ethyca/fides/pull/5265)
- Rename/refactor Privacy Notice Properties to support performance improvements [#5259](https://github.com/ethyca/fides/pull/5259)
- Improved logging and error visibility for TraversalErrors [#5263](https://github.com/ethyca/fides/pull/5263)

### Developer Experience
- Added performance mark timings to debug logs for fides.js [#5245](https://github.com/ethyca/fides/pull/5245)

### Fixed
- Fix wording in tooltip for Yotpo Reviews [#5274](https://github.com/ethyca/fides/pull/5274)
- Hardcode ConnectionConfigurationResponse.secrets [#5283](https://github.com/ethyca/fides/pull/5283)
- Fix Fides.shouldShouldShowExperience() to return false for modal-only experiences [#5281](https://github.com/ethyca/fides/pull/5281)

## [2.44.0](https://github.com/ethyca/fides/compare/2.43.1...2.44.0)

### Added
- Added Gzip Middleware for responses [#5225](https://github.com/ethyca/fides/pull/5225)
- Adding source and submitted_by fields to privacy requests (Fidesplus) [#5206](https://github.com/ethyca/fides/pull/5206)
- Added Action Required / Monitored / Unmonitored tabs to Data Detection & Discovery page [#5236](https://github.com/ethyca/fides/pull/5236)
- Adding erasure support for Microsoft Advertising [#5197](https://github.com/ethyca/fides/pull/5197)
- Implements fuzzy search for identities in Admin-UI Request Manager [#5232](https://github.com/ethyca/fides/pull/5232)
- New purpose header field for TCF banner [#5246](https://github.com/ethyca/fides/pull/5246)
- `fides` subcommand `pull` has resource name subcommands that take a `fides_key` argument allowing you to pull only one resource by name and type [#5260](https://github.com/ethyca/fides/pull/5260)

### Changed
- Removed unused `username` parameter from the Delighted integration configuration [#5220](https://github.com/ethyca/fides/pull/5220)
- Removed unused `ad_account_id` parameter from the Snap integration configuration [#5229](https://github.com/ethyca/fides/pull/5220)
- Updates to support consent signal processing (Fidesplus) [#5200](https://github.com/ethyca/fides/pull/5200)
- TCF Optimized for performance on initial load by offsetting most experience data until after banner is shown [#5230](https://github.com/ethyca/fides/pull/5230)
- Updates to support DynamoDB schema with Tokenless IAM auth [#5240](https://github.com/ethyca/fides/pull/5240)

### Developer Experience
- Sourcemaps are now working for fides-js in debug mode [#5222](https://github.com/ethyca/fides/pull/5222)

### Fixed
- Fix bug where Data Detection & Discovery table pagination fails to reset after navigating or searching  [#5234](https://github.com/ethyca/fides/pull/5234)
- Ignoring HTTP 400 error responses from the unsubscribe endpoint for HubSpot [#5237](https://github.com/ethyca/fides/pull/5237)
- Fix all `fides` API subcommands (`push`, `user`, etc) failing with an invalid server even when only passing `--help` [#5243](https://github.com/ethyca/fides/pull/5243)
- Fix bug where empty datasets / table wouldn't show a Monitor button  [#5249](https://github.com/ethyca/fides/pull/5249)

### Security
- Reduced timing differences in login endpoint [CVE-2024-45052](https://github.com/ethyca/fides/security/advisories/GHSA-2h46-8gf5-fmxv)
- Removed Jinja2 for email templates, the variables syntax changed from `{{variable_name}}` to `__VARIABLE_NAME__` [CVE-2024-45053](https://github.com/ethyca/fides/security/advisories/GHSA-c34r-238x-f7qx)


## [2.43.1](https://github.com/ethyca/fides/compare/2.43.0...2.43.1)

### Added
- Pydantic v1 -> Pydantic v2 upgrade [#5020](https://github.com/ethyca/fides/pull/5020)
- Added success toast on muting/ignoring resources in D&D tables [#5214](https://github.com/ethyca/fides/pull/5214)
- Added "data type" column to fields and subfields on D&D tables [#5218](https://github.com/ethyca/fides/pull/5218)
- Added support for navigating and editing nested fields in the Datasets page [#5216](https://github.com/ethyca/fides/pull/5216)

### Fixed
- Ignore `404` errors on Oracle Responsys deletions [#5203](https://github.com/ethyca/fides/pull/5203)
- Fix white screen issue when privacy request has null value for daysLeft [#5213](https://github.com/ethyca/fides/pull/5213)

### Changed
- Visual updates to badges in D&D result tables [#5212](https://github.com/ethyca/fides/pull/5212)
- Tweaked behavior of loading state on D&D table actions buttons [#5201](https://github.com/ethyca/fides/pull/5201)


## [2.43.0](https://github.com/ethyca/fides/compare/2.42.1...2.43.0)

### Added
- Added support for mapping a system's integration's consentable items to privacy notices [#5156](https://github.com/ethyca/fides/pull/5156)
- Added support for SSO Login with multiple providers (Fides Plus feature) [#5134](https://github.com/ethyca/fides/pull/5134)
- Adds user_read scope to approver role so that they can update their own password [#5178](https://github.com/ethyca/fides/pull/5178)
- Added PATCH endpoint for partially updating connection secrets [#5172](https://github.com/ethyca/fides/pull/5172)
- Add success toast on confirming classification in data discovery tables [#5182](https://github.com/ethyca/fides/pull/5182)
- Add function to return list of StagedResource objs according to list of URNs [#5192](https://github.com/ethyca/fides/pull/5192)
- Add DSR Support for ScyllaDB [#5140](https://github.com/ethyca/fides/pull/5140)
- Added support for nested fields in BigQuery in D&D result views [#5175](https://github.com/ethyca/fides/pull/5175)
- Added support for Vendor Count in Fides-JS overlay descriptions [#5210](https://github.com/ethyca/fides/pull/5210)

### Fixed
- Fixed the OAuth2 configuration for the Snap integration [#5158](https://github.com/ethyca/fides/pull/5158)
- Fixes a Marigold Sailthru error when a user does not exist [#5145](https://github.com/ethyca/fides/pull/5145)
- Fixed malformed HTML issue on switch components [#5166](https://github.com/ethyca/fides/pull/5166)
- Edit integration modal no longer requires reentering credentials when doing partial edits [#2436](https://github.com/ethyca/fides/pull/2436)
- Fixed a timing issue with tcf/gpp locator iframe naming [#5173](https://github.com/ethyca/fides/pull/5173)
- Detection & Discovery: The when column will now display the correct value with a tooltip showing the full date and time [#5177](https://github.com/ethyca/fides/pull/5177)
- Fixed minor issues with the SSO providers form [#5183](https://github.com/ethyca/fides/pull/5183)

### Changed
- Removed PRIVACY_REQUEST_READ scope from Viewer role [#5184](https://github.com/ethyca/fides/pull/5184)
- Asynchronously load GVL translations in FidesJS instead of blocking UI rendering [#5187](https://github.com/ethyca/fides/pull/5187)
- Model changes to support consent signals (Fidesplus) [#5190](https://github.com/ethyca/fides/pull/5190)
- Updated Datasets page with new UI for better usability and consistency with Detection and Discovery UI [#5191](https://github.com/ethyca/fides/pull/5191)
- Updated the Yotpo Reviews integration to use email and phone number identities instead of external ID [#5169](https://github.com/ethyca/fides/pull/5169)
- Update TCF banner button layout and styles [#5204](https://github.com/ethyca/fides/pull/5204)


### Developer Experience
- Fixes some ESLint configuration issues [#5176](https://github.com/ethyca/fides/pull/5176)

## [2.42.1](https://github.com/ethyca/fides/compare/2.42.0...2.42.1)

### Fixed
- Fixed language picker cut-off in mobile on CMP banner and modal [#5159](https://github.com/ethyca/fides/pull/5159)
- Fixed button sizes on CMP modal [#5161](https://github.com/ethyca/fides/pull/5161)

## [2.42.0](https://github.com/ethyca/fides/compare/2.41.0...2.42.0)

### Added
- Add AWS Tags in the meta field for Fides system when using `fides generate` [#4998](https://github.com/ethyca/fides/pull/4998)
- Added access and erasure support for Checkr integration [#5121](https://github.com/ethyca/fides/pull/5121)
- Added support for special characters in SaaS request payloads [#5099](https://github.com/ethyca/fides/pull/5099)
- Added support for displaying notices served in the Consent Banner [#5125](https://github.com/ethyca/fides/pull/5125)
- Added ability to choose whether to use Opt In/Out buttons or Acknowledge button in the Consent Banner [#5125](https://github.com/ethyca/fides/pull/5125)
- Add "status" field to detection & discovery tables [#5141](https://github.com/ethyca/fides/pull/5141)
- Added optional filters `exclude_saas_datasets` and `only_unlinked_datasets` to the list datasets endpoint [#5132](https://github.com/ethyca/fides/pull/5132)
- Add new config options to support notice-only banner and modal [#5136](https://github.com/ethyca/fides/pull/5136)
- Added models to support bidirectional consent (Fides Plus feature) [#5118](https://github.com/ethyca/fides/pull/5118)

### Changed
- Moving Privacy Center endpoint logging behind debug flag [#5103](https://github.com/ethyca/fides/pull/5103)
- Serve GVL languages as they are requested [#5112](https://github.com/ethyca/fides/pull/5112)
- Changed text on system integrations tab to direct to new integration management [#5097](https://github.com/ethyca/fides/pull/5097)
- Updates to consent experience styling [#5085](https://github.com/ethyca/fides/pull/5085)
- Updated the dataset page to display the new table and support pagination [#5130](https://github.com/ethyca/fides/pull/5130)
- Improve performance by removing the need to load every system into redux store [#5135](https://github.com/ethyca/fides/pull/5135)
- Use the `user_id` from a Segment Trait instead of an `email` when deleting a user in Segment [#5004](https://github.com/ethyca/fides/pull/5004)
- Moves some endpoints for property-specific messaging from OSS -> plus [#5069](https://github.com/ethyca/fides/pull/5069)
- Text changes in monitor config table and form [#5142](https://github.com/ethyca/fides/pull/5142)
- Improve API error messages when using is_default field on taxonomy resources [#5147](https://github.com/ethyca/fides/pull/5147)

### Developer Experience
- Add `.syncignore` to reduce file sync size with new volumes [#5104](https://github.com/ethyca/fides/pull/5104)
- Fix sourcemap generation in development version of FidesJS [#5119](https://github.com/ethyca/fides/pull/5119)
- Upgrade to Next.js v14 [#5111](https://github.com/ethyca/fides/pull/5111)
- Upgrade and consolidate linting and formatting tools [#5128](https://github.com/ethyca/fides/pull/5128)

### Fixed
- Resolved an issue pulling all blog authors for the Shopify integration [#5043](https://github.com/ethyca/fides/pull/5043)
- Fixed typo in the BigQuery integration description [#5120](https://github.com/ethyca/fides/pull/5120)
- Fixed default values of Experience config toggles [#5123](https://github.com/ethyca/fides/pull/5123)
- Skip indexing Custom Privacy Request Field array values [#5127](https://github.com/ethyca/fides/pull/5127)
- Fixed Admin UI issue where banner would disappear in Experience Preview with GPC enabled [#5131](https://github.com/ethyca/fides/pull/5131)
- Fixed not being able to edit a monitor from scheduled to not scheduled [#5114](https://github.com/ethyca/fides/pull/5114)
- Migrating missing Fideslang 2.0 data categories [#5073](https://github.com/ethyca/fides/pull/5073)
- Fixed wrong system count on Datamap page [#5151](https://github.com/ethyca/fides/pull/5151)
- Fixes some responsive styling issues in the consent banner on mobile sized screens [#5157](https://github.com/ethyca/fides/pull/5157)

## [2.41.0](https://github.com/ethyca/fides/compare/2.40.0...2.41.0)

### Added
- Added erasure support for Alchemer integration [#4925](https://github.com/ethyca/fides/pull/4925)
- Added new columns and action buttons to discovery monitors table [#5068](https://github.com/ethyca/fides/pull/5068)
- Added field to exclude databases on MonitorConfig [#5080](https://github.com/ethyca/fides/pull/5080)
- Added key pair authentication for the Snowflake integration [#5079](https://github.com/ethyca/fides/pull/5079)

### Changed
- Updated the sample dataset for the Amplitude integration [#5063](https://github.com/ethyca/fides/pull/5063)
- Updated System's page to display a table that uses a paginated endpoint [#5084](https://github.com/ethyca/fides/pull/5084)
- Messaging page now shows a notice if you have properties without any templates [#5077](https://github.com/ethyca/fides/pull/5077)
- Endpoints for listing systems (GET /system) and datasets (GET /dataset) now support optional pagination [#5071](https://github.com/ethyca/fides/pull/5071)
- Messaging page will now show a notice about using global mode [#5090](https://github.com/ethyca/fides/pull/5090)
- Changed behavior of project selection modal in discovery monitor form [#5092](https://github.com/ethyca/fides/pull/5092)
- Data category selector for Discovery results won't show disabled categories [#5102](https://github.com/ethyca/fides/pull/5102)

### Developer Experience
- Upgrade to React 18 and Chakra 2, including other dependencies [#5036](https://github.com/ethyca/fides/pull/5036)
- Added support for "output templates" in read SaaS requests [#5054](https://github.com/ethyca/fides/pull/5054)
- URL for deployment instructions when the webserver is running [#5088](https://github.com/ethyca/fides/pull/5088)
- Optimize TCF bundle with just-in-time GVL translations [#5074](https://github.com/ethyca/fides/pull/5074)
- Added `performance.mark()` to FidesJS events for performance testing. [#5105](https://github.com/ethyca/fides/pull/5105)

### Fixed
- Fixed bug with unescaped table names in mysql queries [#5072](https://github.com/ethyca/fides/pull/5072/)
- Fixed bug with unresponsive messaging ui [#5081](https://github.com/ethyca/fides/pull/5081/)
- Fixed FidesKey constructor bugs in CLI [#5113](https://github.com/ethyca/fides/pull/5113)


## [2.40.0](https://github.com/ethyca/fides/compare/2.39.2...2.40.0)

### Added
- Adds last_monitored and enabled attributes to MonitorConfig [#4991](https://github.com/ethyca/fides/pull/4991)
- New messaging page. Allows managing messaging templates for different properties. [#5005](https://github.com/ethyca/fides/pull/5005)
- Ability to configure "Enforcement Level" for Privacy Notices [#5025](https://github.com/ethyca/fides/pull/5025)
- BE cleanup for property-specific messaging [#5006](https://github.com/ethyca/fides/pull/5006)
- If property_id param was used, store it as part of the consent request [#4915](https://github.com/ethyca/fides/pull/4915)
- Invite users via email flow [#4539](https://github.com/ethyca/fides/pull/4539)
- Added new Google Cloud SQL for Postgres Connector [#5014](https://github.com/ethyca/fides/pull/5014)
- Added access and erasure support for the Twilio SMS integration [#4979](https://github.com/ethyca/fides/pull/4979)
- Added erasure support for Snap integration [#5011](https://github.com/ethyca/fides/pull/5011)

### Changed
- Navigation changes. 'Management' was renamed 'Settings'. Properties was moved to Settings section. [#5005](https://github.com/ethyca/fides/pull/5005)
- Changed discovery monitor form behavior around execution date/time selection [#5017](https://github.com/ethyca/fides/pull/5017)
- Changed integration form behavior when errors occur [#5023](https://github.com/ethyca/fides/pull/5023)
- Replaces typescript-cookie with js-cookie [#5022](https://github.com/ethyca/fides/pull/5022)
- Updated pymongo version to 4.7.3 [#5019](https://github.com/ethyca/fides/pull/5019)
- Upgraded Datamap instance of `react-table` to v8 [#5024](https://github.com/ethyca/fides/pull/5024)
- Updated create privacy request modal from admin-ui to include all custom fields  [#5029](https://github.com/ethyca/fides/pull/5029)
- Update name of Ingress/Egress columns in Datamap Report to Sources/Destinations [#5045](https://github.com/ethyca/fides/pull/5045)
- Datamap report now includes a 'cookies' column [#5052](https://github.com/ethyca/fides/pull/5052)
- Changed behavior of project selection UI in discovery monitor form [#5049](https://github.com/ethyca/fides/pull/5049)
- Updating DSR filtering to use collection-level data categories [#4999](https://github.com/ethyca/fides/pull/4999)
- Changed discovery monitor form to skip project selection UI when no projects exist [#5056](https://github.com/ethyca/fides/pull/5056)

### Fixed
- Fixed intermittent connection issues with Redshift by increasing timeout and preferring SSL in test connections [#4981](https://github.com/ethyca/fides/pull/4981)
- Fixed data detection & discovery results not displaying correctly across multiple pages[#5060](https://github.com/ethyca/fides/pull/5060)

### Developer Experience
- Fixed various environmental issues when running Cypress tests locally [#5040](https://github.com/ethyca/fides/pull/5040)

## [2.39.2](https://github.com/ethyca/fides/compare/2.39.1...2.39.2)

### Fixed
- Restrict Delete Systems API endpoint such that user must have "SYSTEM_DELETE" scope [#5037](https://github.com/ethyca/fides/pull/5037)

### Security
- Remove the SERVER_SIDE_FIDES_API_URL env variable from the client clientSettings [CVE-2024-31223](https://github.com/ethyca/fides/security/advisories/GHSA-53q7-4874-24qg)

## [2.39.1](https://github.com/ethyca/fides/compare/2.39.0...2.39.1)

### Fixed
- Fixed a bug where system information form was not loading for Viewer users [#5034](https://github.com/ethyca/fides/pull/5034)
- Fixed viewers being given the option to delete systems [#5035](https://github.com/ethyca/fides/pull/5035)
- Restrict Delete Systems API endpoint such that user must have "SYSTEM_DELETE" scope [#5037](https://github.com/ethyca/fides/pull/5037)

### Removed
- Removed the `fetch` polyfill from FidesJS [#5026](https://github.com/ethyca/fides/pull/5026)

### Security
- Removed FidesJS's exposure to `polyfill.io` supply chain attack [CVE-2024-38537](https://github.com/ethyca/fides/security/advisories/GHSA-cvw4-c69g-7v7m)

## [2.39.0](https://github.com/ethyca/fides/compare/2.38.1...2.39.0)

### Added
- Adds the start of the Scylla DB Integration [#4946](https://github.com/ethyca/fides/pull/4946)
- Added model and data migrations and CRUD-layer operations for property-specific messaging [#4901](https://github.com/ethyca/fides/pull/4901)
- Added option in FidesJS SDK to only disable notice-served API [#4965](https://github.com/ethyca/fides/pull/4965)
- External ID support for consent management [#4927](https://github.com/ethyca/fides/pull/4927)
- Added access and erasure support for the Greenhouse Harvest integration [#4945](https://github.com/ethyca/fides/pull/4945)
- Add an S3 connection type (currently used for discovery and detection only) [#4930](https://github.com/ethyca/fides/pull/4930)
- Support for Limited FIDES__CELERY__* Env Vars [#4980](https://github.com/ethyca/fides/pull/4980)
- Implement sending emails via property-specific messaging templates [#4950](https://github.com/ethyca/fides/pull/4950)
- New privacy request search to replace existing endpoint [#4987](https://github.com/ethyca/fides/pull/4987)
- Added new Google Cloud SQL for MySQL Connector [#4949](https://github.com/ethyca/fides/pull/4949)
- Add new options for integrations for discovery & detection [#5000](https://github.com/ethyca/fides/pull/5000)
- Add new `FidesInitializing` event for when FidesJS begins initialization [#5010](https://github.com/ethyca/fides/pull/5010)

### Changed
- Move new data map reporting table out of beta and remove old table from Data Lineage map. [#4963](https://github.com/ethyca/fides/pull/4963)
- Disable the 'connect to a database' button if the `dataDiscoveryAndDetection` feature flag is enabled [#1455](https://github.com/ethyca/fidesplus/pull/1455)
- Upgrade Privacy Request table to use FidesTable V2 [#4990](https://github.com/ethyca/fides/pull/4990)
- Add copy to project selection modal and tweak copy on discovery monitors table [#5007](https://github.com/ethyca/fides/pull/5007)

### Fixed
- Fixed an issue where the GPP signal status was prematurely set to `ready` in some scenarios [#4957](https://github.com/ethyca/fides/pull/4957)
- Removed exteraneous `/` from the several endpoint URLs [#4962](https://github.com/ethyca/fides/pull/4962)
- Fixed and optimized Database Icon SVGs used in Datamap [#4969](https://github.com/ethyca/fides/pull/4969)
- Masked "Keyfile credentials" input on integration config form [#4971](https://github.com/ethyca/fides/pull/4971)
- Fixed validations for privacy declaration taxonomy labels when creating/updating a System [#4982](https://github.com/ethyca/fides/pull/4982)
- Allow property-specific messaging to work with non-custom templates [#4986](https://github.com/ethyca/fides/pull/4986)
- Fixed an issue where config object was being passed twice to `fides.js` output [#5010](https://github.com/ethyca/fides/pull/5010)
- Disabling Fides initialization now also disables GPP initialization [#5010](https://github.com/ethyca/fides/pull/5010)
- Fixes Vendor table formatting [#5013](https://github.com/ethyca/fides/pull/5013)

## [2.38.1](https://github.com/ethyca/fides/compare/2.38.0...2.38.1)

### Changed
- Disable the 'connect to a database' button if the `dataDiscoveryAndDetection` feature flag is enabled [#4972](https://github.com/ethyca/fidesplus/pull/4972)
- Oracle Responsys: Include Profile Extension Tables in DSRs[#4937](https://github.com/ethyca/fides/pull/4937)

### Fixed
- Fixed "add" icons on some buttons being wrong size [#4975](https://github.com/ethyca/fides/pull/4975)
- Fixed ability to update consent preferences after they've previously been set [#4984](https://github.com/ethyca/fides/pull/4984)

## [2.38.0](https://github.com/ethyca/fides/compare/2.37.0...2.38.0)

### Added
- Deprecate LastServedNotice (lastservednoticev2) table [#4910](https://github.com/ethyca/fides/pull/4910)
- Added erasure support to the Recurly integration [#4891](https://github.com/ethyca/fides/pull/4891)
- Added UI for configuring integrations for detection/discovery [#4922](https://github.com/ethyca/fides/pull/4922)
- New queue for saving privacy preferences/notices served [#4931](https://github.com/ethyca/fides/pull/4931)
- Expose number of tasks in queue in worker health check [#4931](https://github.com/ethyca/fides/pull/4931)
- Track when preferences/notices served received [#4931](https://github.com/ethyca/fides/pull/4931)
- Request overrides for opt-in and opt-out consent requests [#4920](https://github.com/ethyca/fides/pull/4920)
- Added query_param_key to Privacy Center schema [#4939](https://github.com/ethyca/fides/pull/4939)
- Fill custom privacy request fields with query_param_key [#4948](https://github.com/ethyca/fides/pull/4948)
- Add `datasource_params` column to MonitorConfig DB model [#4951](https://github.com/ethyca/fides/pull/4951)
- Added ability to open system preview side panel from new data map table [#4944](https://github.com/ethyca/fides/pull/4944)
- Added success toast message after monitoring a resource [#4958](https://github.com/ethyca/fides/pull/4958)
- Added UI for displaying, adding and editing discovery monitors [#4954](https://github.com/ethyca/fides/pull/4954)

### Changed
- Set default ports for local development of client projects (:3001 for privacy center and :3000 for admin-ui) [#4912](https://github.com/ethyca/fides/pull/4912)
- Update privacy center port to :3001 for nox [#4918](https://github.com/ethyca/fides/pull/4918)
- Optimize speed by generating the uuids in the client side for consent requests [#4933](https://github.com/ethyca/fides/pull/4933)
- Update Privacy Center toast text for consistent capitalization [#4936](https://github.com/ethyca/fides/pull/4936)
- Update Custom Fields table and Domain Verification table to use FidesTable V2. Remove V1 components. [#4932](https://github.com/ethyca/fides/pull/4932)
- Updated how Fields are generated for DynamoDB, improved error handling [#4943](https://github.com/ethyca/fides/pull/4943)

### Fixed
- Fixed an issue where the test integration action failed for the Zendesk integration [#4929](https://github.com/ethyca/fides/pull/4929)
- Fixed an issue where language form field error message was not displaying properly [#4942](https://github.com/ethyca/fides/pull/4942)
- Fixed an issue where the consent cookie could not be set on multi-level root domain (e.g. co.uk, co.jp) [#4935](https://github.com/ethyca/fides/pull/4935)
- Fixed an issue where the unique device ID was not being retained when Fides.js was reinitialized [#4947](https://github.com/ethyca/fides/pull/4947)
- Fixed inconsistent font sizes on new integrations UI [#4959](https://github.com/ethyca/fides/pull/4959)

## [2.37.0](https://github.com/ethyca/fides/compare/2.36.0...2.37.0)

### Added
- Added initial version for Helios: Data Discovery and Detection [#4839](https://github.com/ethyca/fides/pull/4839)
- Added shouldShowExperience to the Fides global and FidesInitialized events [#4895](https://github.com/ethyca/fides/pull/4895)
- Enhancements to `MonitorConfig` DB model to support new functionality [#4888](https://github.com/ethyca/fides/pull/4888)
- Added developer option to disable auto-initialization on FidesJS bundles. [#4900](https://github.com/ethyca/fides/pull/4900)
- Adding property ID to served notice history and privacy preference history [#4886](https://github.com/ethyca/fides/pull/4886)
- Adding privacy_center_config and stylesheet fields to the Property model [#4879](https://github.com/ethyca/fides/pull/4879)
- Adds generic async callback integration support [#4865](https://github.com/ethyca/fides/pull/4865)
- Ability to `downgrade` the application DB through the `/admin/db` endpoint [#4893](https://github.com/ethyca/fides/pull/4893)
- Added support for custom property paths, configs and stylesheets for privacy center [#4907](https://github.com/ethyca/fides/pull/4907)
- Include the scopes required for a given action in `403` response when client does not have sufficient permissions [#4905](https://github.com/ethyca/fides/pull/4905)

### Changed
- Rename MinimalPrivacyExperience class and usages [#4889](https://github.com/ethyca/fides/pull/4889)
- Included fidesui as part of the monorepo [#4880](https://github.com/ethyca/fides/pull/4880)
- Improve `geolocation` and `property_id` error response to return 400 status instead of 500 server error on /fides.js endpoint [#4884](https://github.com/ethyca/fides/pull/4884)
- Fixing middleware logging in Fides.js to remove incorrect status codes and durations [#4885](https://github.com/ethyca/fides/pull/4885)
- Improve load performance and DOM monitoring for FidesJS [#4896](https://github.com/ethyca/fides/pull/4896)

### Fixed
- Fixed an issue with the Iterate connector returning at least one param_value references an invalid field for the 'update' request of user [#4528](https://github.com/ethyca/fides/pull/4528)
- Enhanced classification of the dataset used with Twilio [#4872](https://github.com/ethyca/fides/pull/4872)
- Reduce privacy center logging to not show response size limit when the /fides.js endpoint has a size bigger than 4MB [#4878](https://github.com/ethyca/fides/pull/4878)
- Fixed an issue where sourcemaps references were unintentionally included in the FidesJS bundle [#4887](https://github.com/ethyca/fides/pull/4887)
- Handle a 404 response from Segment when a user ID or email is not found [#4902](https://github.com/ethyca/fides/pull/4902)
- Fixed TCF styling issues [#4904](https://github.com/ethyca/fides/pull/4904)
- Fixed an issue where the Trigger Modal Link was not being populated correctly in the translation form [#4911](https://github.com/ethyca/fides/pull/4911)

### Security
- Escape SQLAlchemy passwords [CVE-2024-34715](https://github.com/ethyca/fides/security/advisories/GHSA-8cm5-jfj2-26q7)
- Properly mask nested BigQuery secrets in connection configuration endpoints [CVE-2024-35189](https://github.com/ethyca/fides/security/advisories/GHSA-rcvg-jj3g-rj7c)

## [2.36.0](https://github.com/ethyca/fides/compare/2.35.1...2.36.0)

### Added
- Added multiple language translations support for privacy center consent page [#4785](https://github.com/ethyca/fides/pull/4785)
- Added ability to export the contents of datamap report [#1545](https://ethyca.atlassian.net/browse/PROD-1545)
- Added `System` model support for new `vendor_deleted_date` field on Compass vendor records [#4818](https://github.com/ethyca/fides/pull/4818)
- Added custom JSON (de)serialization to shared DB engines to handle non-standard data types in JSONB columns [#4818](https://github.com/ethyca/fides/pull/4818)
- Added state persistence across sessions to the datamap report table [#4853](https://github.com/ethyca/fides/pull/4853)
- Removed currentprivacypreference and lastservednotice tables [#4846](https://github.com/ethyca/fides/pull/4846)
- Added initial version for Helios: Data Discovery and Detection [#4839](https://github.com/ethyca/fides/pull/4839)
- Adds new var to track fides js overlay types [#4869](https://github.com/ethyca/fides/pull/4869)

### Changed
- Changed filters on the data map report table to use checkbox collapsible tree view [#4864](https://github.com/ethyca/fides/pull/4864)

### Fixed
- Remove the extra 'white-space: normal' CSS for FidesJS HTML descriptions [#4850](https://github.com/ethyca/fides/pull/4850)
- Fixed data map report to display second level names from the taxonomy as primary (bold) label [#4856](https://github.com/ethyca/fides/pull/4856)
- Ignore invalid three-character country codes for FidesJS geolocation (e.g. "USA") [#4877](https://github.com/ethyca/fides/pull/4877)

### Developer Experience
- Update typedoc-plugin-markdown to 4.0.0 [#4870](https://github.com/ethyca/fides/pull/4870)

## [2.35.1](https://github.com/ethyca/fides/compare/2.35.0...2.35.1)

### Added
- Added access and erasure support for Marigold Engage by Sailthru integration [#4826](https://github.com/ethyca/fides/pull/4826)
- Update fides_disable_save_api option in FidesJS SDK to disable both privacy-preferences & notice-served APIs [#4860](https://github.com/ethyca/fides/pull/4860)

### Fixed
- Fixing issue where privacy requests not approved before upgrading to 2.34 couldn't be processed [#4855](https://github.com/ethyca/fides/pull/4855)
- Ensure only GVL vendors from Compass are labeled as such [#4857](https://github.com/ethyca/fides/pull/4857)
- Fix handling of some ISO-3166 geolocation edge cases in Privacy Center /fides.js endpoint [#4858](https://github.com/ethyca/fides/pull/4858)

### Changed
- Hydrates GTM datalayer to match supported FidesEvent Properties [#4847](https://github.com/ethyca/fides/pull/4847)
- Allows a SaaS integration request to process HTTP 204 No Content without erroring trying to unwrap the response. [#4834](https://github.com/ethyca/fides/pull/4834)
- Sets `sslmode` to prefer for Redshift connections when generating datasets [#4849](https://github.com/ethyca/fides/pull/4849)
- Included searching by `email` for the Segment integration [#4851](https://github.com/ethyca/fides/pull/4851)

## [2.35.0](https://github.com/ethyca/fides/compare/2.34.0...2.35.0)

### Added
- Added DSR 3.0 Scheduling which supports running DSR's in parallel with first-class request tasks [#4760](https://github.com/ethyca/fides/pull/4760)
- Added carets to collapsible sections in the overlay modal [#4793](https://github.com/ethyca/fides/pull/4793)
- Added erasure support for OpenWeb [#4735](https://github.com/ethyca/fides/pull/4735)
- Added support for configuration of pre-approval webhooks [#4795](https://github.com/ethyca/fides/pull/4795)
- Added fides_clear_cookie option to FidesJS SDK to load CMP without preferences on refresh [#4810](https://github.com/ethyca/fides/pull/4810)
- Added FidesUpdating event to FidesJS SDK [#4816](https://github.com/ethyca/fides/pull/4816)
- Added `reinitialize` method to FidesJS SDK [#4812](https://github.com/ethyca/fides/pull/4812)
- Added undeclared data category columns to data map report table [#4781](https://github.com/ethyca/fides/pull/4781)
- Fully implement pre-approval webhooks [#4822](https://github.com/ethyca/fides/pull/4822)
- Sync models and database for pre-approval webhooks [#4838](https://github.com/ethyca/fides/pull/4838)

### Changed
- Removed the Celery startup banner from the Fides worker logs [#4814](https://github.com/ethyca/fides/pull/4814)
- Improve performance of Snowflake schema generation [#4587](https://github.com/ethyca/fides/pull/4587)

### Fixed
- Fixed bug prevented adding new privacy center translations [#4786](https://github.com/ethyca/fides/pull/4786)
- Fixed bug where Privacy Policy links would be shown without a configured URL [#4801](https://github.com/ethyca/fides/pull/4801)
- Fixed bug prevented adding new privacy center translations [#4786](https://github.com/ethyca/fides/pull/4786)
- Fixed bug where Language selector button was overlapping other buttons when Privacy Policy wasn't present. [#4815](https://github.com/ethyca/fides/pull/4815)
- Fixed bug where icons of the Language selector were displayed too small on some sites [#4815](https://github.com/ethyca/fides/pull/4815)
- Fixed bug where GPP US National Section was incorrectly included when the State by State approach was selected [#4823]https://github.com/ethyca/fides/pull/4823
- Fixed DSR 3.0 Scheduling bug where Approved Privacy Requests that failed wouldn't change status [#4837](https://github.com/ethyca/fides/pull/4837)

## [2.34.0](https://github.com/ethyca/fides/compare/2.33.1...2.34.0)

### Added

- Added new field for modal trigger link translation [#4761](https://github.com/ethyca/fides/pull/4761)
- Added `getModalLinkLabel` method to global fides object [#4766](https://github.com/ethyca/fides/pull/4766)
- Added language switcher to fides overlay modal [#4773](https://github.com/ethyca/fides/pull/4773)
- Added modal link label to experience translation model [#4767](https://github.com/ethyca/fides/pull/4767)
- Added support for custom identities [#4764](https://github.com/ethyca/fides/pull/4764)
- Added developer option to force GPP API on FidesJS bundles [#4799](https://github.com/ethyca/fides/pull/4799)

### Changed

- Changed the Stripe integration for `Cards` to delete instead of update due to possible issues of a past expiration date [#4768](https://github.com/ethyca/fides/pull/4768)
- Changed display of Data Uses, Categories and Subjects to user friendly names in the Data map report [#4774](https://github.com/ethyca/fides/pull/4774)
- Update active disabled Fides.js toggle color to light grey [#4778](https://github.com/ethyca/fides/pull/4778)
- Update FidesJS fides_embed option to support embedding both banner & modal components [#4782](https://github.com/ethyca/fides/pull/4782)
- Add a few CSS classes to help with styling FidesJS button groups [#4789](https://github.com/ethyca/fides/pull/4789)
- Changed GPP extension to be pre-bundled in appropriate circumstances, as opposed to another fetch [#4780](https://github.com/ethyca/fides/pull/4780)

### Fixed

- Fixed select dropdowns being cut off by edges of modal forms [#4757](https://github.com/ethyca/fides/pull/4757)
- Changed "allow user to dismiss" toggle to show on config form for TCF experience [#4755](https://github.com/ethyca/fides/pull/4755)
- Fixed issue when loading the privacy request detail page [#4775](https://github.com/ethyca/fides/pull/4775)
- Fixed connection test for Aircall [#4756](https://github.com/ethyca/fides/pull/4756/pull)
- Fixed issues connecting to Redshift due to character encoding and SSL requirements [#4790](https://github.com/ethyca/fides/pull/4790)
- Fixed the way the name identity is handled in the Privacy Center [#4791](https://github.com/ethyca/fides/pull/4791)

### Developer Experience

- Build a `fides-types.d.ts` type declaration file to include alongside our FidesJS developer docs [#4772](https://github.com/ethyca/fides/pull/4772)

## [2.33.1](https://github.com/ethyca/fides/compare/2.33.0...2.33.1)

### Added

- Adds CUSTOM_OPTIONS_PATH to Privacy Center env vars [#4769](https://github.com/ethyca/fides/pull/4769)

## [2.33.0](https://github.com/ethyca/fides/compare/2.32.0...2.33.0)

### Added

- Added models for Privacy Center configuration (for plus users) [#4716](https://github.com/ethyca/fides/pull/4716)
- Added ability to delete properties [#4708](https://github.com/ethyca/fides/pull/4708)
- Add interface for submitting privacy requests in admin UI [#4738](https://github.com/ethyca/fides/pull/4738)
- Added language switching support to the FidesJS UI based on configured translations [#4737](https://github.com/ethyca/fides/pull/4737)
- Added ability to override some experience language and primary color [#4743](https://github.com/ethyca/fides/pull/4743)
- Generate FidesJS SDK Reference Docs from tsdoc comments [#4736](https://github.com/ethyca/fides/pull/4736)
- Added erasure support for Adyen [#4735](https://github.com/ethyca/fides/pull/4735)
- Added erasure support for Iterable [#4695](https://github.com/ethyca/fides/pull/4695)

### Changed

- Updated privacy notice & experience forms to hide translation UI when user doesn't have translation feature [#4728](https://github.com/ethyca/fides/pull/4728), [#4734](https://github.com/ethyca/fides/pull/4734)
- Custom privacy request fields now support list values [#4686](https://github.com/ethyca/fides/pull/4686)
- Update when GPP API reports signal status: ready [#4635](https://github.com/ethyca/fides/pull/4635)
- Update non-dismissable TCF and notice banners to show a black overlay and prevent scrolling [#4748](https://github.com/ethyca/fidesplus/pull/4748)
- Cleanup config vars for preview in Admin-UI [#4745](https://github.com/ethyca/fides/pull/4745)
- Show a "systems displayed" count on datamap map & table reporting page [#4752](https://github.com/ethyca/fides/pull/4752)
- Change default Canada Privacy Experience Config in migration to reference generic `ca` region [#4762](https://github.com/ethyca/fides/pull/4762)

### Fixed

- Fixed responsive issues with the buttons on the integration screen [#4729](https://github.com/ethyca/fides/pull/4729)
- Fixed hover/focus issues with the v2 tables [#4730](https://github.com/ethyca/fides/pull/4730)
- Disable editing of data use declaration name and type after creation [#4731](https://github.com/ethyca/fides/pull/4731)
- Cleaned up table borders [#4733](https://github.com/ethyca/fides/pull/4733)
- Initialization issues with ExperienceNotices (#4723)[https://github.com/ethyca/fides/pull/4723]
- Re-add CORS origin regex field to admin UI (#4742)[https://github.com/ethyca/fides/pull/4742]

### Developer Experience

- Added new script to allow recompiling of fides-js when the code changes [#4744](https://github.com/ethyca/fides/pull/4744)
- Update Cookie House to support for additional locations (Canada, Quebec, EEA) and a "property_id" override [#4750](https://github.com/ethyca/fides/pull/4750)

## [2.32.0](https://github.com/ethyca/fides/compare/2.31.1...2.32.0)

### Added

- Updated configuration pages for Experiences with live Preview of FidesJS banner & modal components [#4576](https://github.com/ethyca/fides/pull/4576)
- Added ability to configure multiple language translations for Notices & Experiences [#4576](https://github.com/ethyca/fides/pull/4576)
- Automatically localize all strings in FidesJS CMP UIs (banner, modal, and TCF overlay) based on user's locale and experience configuration [#4576](https://github.com/ethyca/fides/pull/4576)
- Added fides_locale option to override FidesJS locale detection [#4576](https://github.com/ethyca/fides/pull/4576)
- Update FidesJS to report notices served and preferences saved linked to the specific translations displayed [#4576](https://github.com/ethyca/fides/pull/4576)
- Added ability to prevent dismissal of FidesJS CMP UI via Experience configuration [#4576](https://github.com/ethyca/fides/pull/4576)
- Added ability to create & link Properties to support multiple Experiences in a single location [#4658](https://github.com/ethyca/fides/pull/4658)
- Added property_id query param to fides.js to filter experiences by Property when installed [#4676](https://github.com/ethyca/fides/pull/4676)
- Added Locations & Regulations pages to allow a wider selection of locations for consent [#4660](https://github.com/ethyca/fides/pull/4660)
- Erasure support for Simon Data [#4552](https://github.com/ethyca/fides/pull/4552)
- Added notice there will be no preview for Privacy Center types in the Experience preview [#4709](https://github.com/ethyca/fides/pull/4709)
- Removed properties beta flag [#4710](https://github.com/ethyca/fides/pull/4710)
- Add acknowledge button label to default Experience English form [#4714](https://github.com/ethyca/fides/pull/4714)
- Update FidesJS to support localizing CMP UI with configurable, non-English default locales [#4720](https://github.com/ethyca/fides/pull/4720)
- Add loading of template translations for notices and experiences [#4718](https://github.com/ethyca/fides/pull/4718)

### Changed

- Moved location-targeting from Notices to Experiences [#4576](https://github.com/ethyca/fides/pull/4576)
- Replaced previous default Notices & Experiences with new versions with updated locations, translations, etc. [#4576](https://github.com/ethyca/fides/pull/4576)
- Automatically migrate existing Notices & Experiences to updated model where possible [#4576](https://github.com/ethyca/fides/pull/4576)
- Replaced ability to configure banner "display configuration" to separate banner & modal components [#4576](https://github.com/ethyca/fides/pull/4576)
- Modify `fides user login` to not store plaintext password in `~/.fides-credentials` [#4661](https://github.com/ethyca/fides/pull/4661)
- Data model changes to support Notice and Experience-level translations [#4576](https://github.com/ethyca/fides/pull/4576)
- Data model changes to support Consent setup being Experience instead of Notice-driven [#4576](https://github.com/ethyca/fides/pull/4576)
- Build PrivacyNoticeRegion from locations and location groups [#4620](https://github.com/ethyca/fides/pull/4620)
- When saving locations, calculate and save location groups [#4620](https://github.com/ethyca/fides/pull/4620)
- Update privacy experiences page to use the new table component [#4652](https://github.com/ethyca/fides/pull/4652)
- Update privacy notices page to use the new table component [#4641](https://github.com/ethyca/fides/pull/4641)
- Bumped supported Python versions to `3.10.13`, `3.9.18`, and `3.8.18`. Bumped Debian base image from `-bullseye` to `-bookworm`. [#4630](https://github.com/ethyca/fides/pull/4630)
- Bumped Node.js base image from `16` to `20`. [#4684](https://github.com/ethyca/fides/pull/4684)

### Fixed

- Ignore 404 errors from Delighted and Kustomer when an erasure client is not found [#4593](https://github.com/ethyca/fides/pull/4593)
- Various FE fixes for Admin-UI experience config form [#4707](https://github.com/ethyca/fides/pull/4707)
- Fix modal preview in Admin-UI experience config form [#4712](https://github.com/ethyca/fides/pull/4712)
- Optimize FidesJS bundle size by only loading TCF static stings when needed [#4711](https://github.com/ethyca/fides/pull/4711)

## [2.31.0](https://github.com/ethyca/fides/compare/2.30.1...2.31.0)

### Added

- Add Great Britain as a consent option [#4628](https://github.com/ethyca/fides/pull/4628)
- Navbar update and new properties page [#4633](https://github.com/ethyca/fides/pull/4633)
- Access and erasure support for Oracle Responsys [#4618](https://github.com/ethyca/fides/pull/4618)

### Fixed

- Fix issue where "x" button on Fides.js components overwrites saved preferences [#4649](https://github.com/ethyca/fides/pull/4649)
- Initialize Fides.consent with default values from experience when saved consent cookie (fides_consent) does not exist [#4665](https://github.com/ethyca/fides/pull/4665)

### Changed

- Sets GPP applicableSections to -1 when a user visits from a state that is not part of the GPP [#4727](https://github.com/ethyca/fides/pull/4727)

## [2.30.1](https://github.com/ethyca/fides/compare/2.30.0...2.30.1)

### Fixed

- Configure logger correctly on worker initialization [#4624](https://github.com/ethyca/fides/pull/4624)

## [2.30.0](https://github.com/ethyca/fides/compare/2.29.0...2.30.0)

### Added

- Add enum and registry of supported languages [#4592](https://github.com/ethyca/fides/pull/4592)
- Access and erasure support for Talkable [#4589](https://github.com/ethyca/fides/pull/4589)
- Support temporary credentials in AWS generate + scan features [#4607](https://github.com/ethyca/fides/pull/4603), [#4608](https://github.com/ethyca/fides/pull/4608)
- Add ability to store and read Fides cookie in Base64 format [#4556](https://github.com/ethyca/fides/pull/4556)
- Structured logging for SaaS connector requests [#4594](https://github.com/ethyca/fides/pull/4594)
- Added Fides.showModal() to fides.js to allow programmatic opening of consent modals [#4617](https://github.com/ethyca/fides/pull/4617)

### Fixed

- Fixing issue when modifying Policies, Rules, or RuleTargets as a root user [#4582](https://github.com/ethyca/fides/pull/4582)

## [2.29.0](https://github.com/ethyca/fides/compare/2.28.0...2.29.0)

### Added

- View more modal to regulations page [#4574](https://github.com/ethyca/fides/pull/4574)
- Columns in data map reporting, adding multiple systems, and consent configuration tables can be resized. In the data map reporting table, fields with multiple values can show all or collapse all [#4569](https://github.com/ethyca/fides/pull/4569)
- Show custom fields in the data map report table [#4579](https://github.com/ethyca/fides/pull/4579)

### Changed

- Delay rendering the nav until all necessary queries are finished loading [#4571](https://github.com/ethyca/fides/pull/4571)
- Updating return value for crud.get_custom_fields_filtered [#4575](https://github.com/ethyca/fides/pull/4575)
- Updated user deletion confirmation flow to only require one confirmatory input [#4402](https://github.com/ethyca/fides/pull/4402)
- Moved `pymssl` to an optional dependency no longer installed by default with our python package [#4581](https://github.com/ethyca/fides/pull/4581)
- Fixed CORS domain update functionality [#4570](https://github.com/ethyca/fides/pull/4570)
- Update Domains page with ability to add/remove "organization" domains, view "administrator" domains set via security settings, and improve various UX bugs and copy [#4584](https://github.com/ethyca/fides/pull/4584)

### Fixed

- Fixed CORS domain update functionality [#4570](https://github.com/ethyca/fides/pull/4570)
- Completion emails are no longer attempted for consent requests [#4578](https://github.com/ethyca/fides/pull/4578)

## [2.28.0](https://github.com/ethyca/fides/compare/2.27.0...2.28.0)

### Added

- Erasure support for AppsFlyer [#4512](https://github.com/ethyca/fides/pull/4512)
- Datamap Reporting page [#4519](https://github.com/ethyca/fides/pull/4519)
- Consent support for Klaviyo [#4513](https://github.com/ethyca/fides/pull/4513)
- Form for configuring GPP settings [#4557](https://github.com/ethyca/fides/pull/4557)
- Custom privacy request field support for consent requests [#4546](https://github.com/ethyca/fides/pull/4546)
- Support GPP in privacy notices [#4554](https://github.com/ethyca/fides/pull/4554)

### Changed

- Redesigned nav bar for the admin UI [#4548](https://github.com/ethyca/fides/pull/4548)
- Fides.js GPP for US geographies now derives values from backend privacy notices [#4559](https://github.com/ethyca/fides/pull/4559)
- No longer generate the `vendors_disclosed` section of the TC string in `fides.js` [#4553](https://github.com/ethyca/fides/pull/4553)
- Changed consent management vendor add flow [#4550](https://github.com/ethyca/fides/pull/4550)

### Fixed

- Fixed an issue blocking Salesforce sandbox accounts from refreshing tokens [#4547](https://github.com/ethyca/fides/pull/4547)
- Fixed DSR zip packages to be unzippable on Windows [#4549](https://github.com/ethyca/fides/pull/4549)
- Fixed browser compatibility issues with Object.hasOwn [#4568](https://github.com/ethyca/fides/pull/4568)

### Developer Experience

- Switch to anyascii for unicode transliteration [#4550](https://github.com/ethyca/fides/pull/4564)

## [2.27.0](https://github.com/ethyca/fides/compare/2.26.0...2.27.0)

### Added

- Tooltip and styling for disabled rows in add multiple vendor view [#4498](https://github.com/ethyca/fides/pull/4498)
- Preliminary GPP support for US regions [#4498](https://github.com/ethyca/fides/pull/4504)
- Access and erasure support for Statsig Enterprise [#4429](https://github.com/ethyca/fides/pull/4429)
- New page for setting locations [#4517](https://github.com/ethyca/fides/pull/4517)
- New modal for setting granular locations [#4531](https://github.com/ethyca/fides/pull/4531)
- New page for setting regulations [#4530](https://github.com/ethyca/fides/pull/4530)
- Update fides.js to support multiple descriptions (banner, overlay) and render HTML descriptions [#4542](https://github.com/ethyca/fides/pull/4542)

### Fixed

- Fixed incorrect Compass button behavior in system form [#4508](https://github.com/ethyca/fides/pull/4508)
- Omit certain fields from system payload when empty [#4508](https://github.com/ethyca/fides/pull/4525)
- Fixed issues with Compass vendor selector behavior [#4521](https://github.com/ethyca/fides/pull/4521)
- Fixed an issue where the background overlay remained visible after saving consent preferences [#4515](https://github.com/ethyca/fides/pull/4515)
- Fixed system name being editable when editing GVL systems [#4533](https://github.com/ethyca/fides/pull/4533)
- Fixed an issue where a privacy policy link could not be removed from privacy experiences [#4542](https://github.com/ethyca/fides/pull/4542)

### Changed

- Upgrade to use Fideslang `3.0.0` and remove associated concepts [#4502](https://github.com/ethyca/fides/pull/4502)
- Model overhaul for saving privacy preferences and notices served [#4481](https://github.com/ethyca/fides/pull/4481)
- Moves served notice endpoints, consent reporting, purpose endpoints and TCF queries to plus [#4481](https://github.com/ethyca/fides/pull/4481)
- Moves served notice endpoints, consent reporting, and TCF queries to plus [#4481](https://github.com/ethyca/fides/pull/4481)
- Update frontend to account for changes to notices served and preferences saved APIs [#4518](https://github.com/ethyca/fides/pull/4518)
- `fides.js` now sets `supportsOOB` to `false` [#4516](https://github.com/ethyca/fides/pull/4516)
- Save consent method ("accept", "reject", "save", etc.) to `fides_consent` cookie as extra metadata [#4529](https://github.com/ethyca/fides/pull/4529)
- Allow CORS for privacy center `fides.js` and `fides-ext-gpp.js` endpoints
- Replace `GPP_EXT_PATH` env var in favor of a more flexible `FIDES_JS_BASE_URL` environment variable
- Change vendor add modal on consent configuration screen to use new vendor selector [#4532](https://github.com/ethyca/fides/pull/4532)
- Remove vendor add modal [#4535](https://github.com/ethyca/fides/pull/4535)

## [2.26.0](https://github.com/ethyca/fides/compare/2.25.0...main)

### Added

- Dynamic importing for GPP bundle [#4447](https://github.com/ethyca/fides/pull/4447)
- Paging to vendors in the TCF overlay [#4463](https://github.com/ethyca/fides/pull/4463)
- New purposes endpoint and indices to improve system lookups [#4452](https://github.com/ethyca/fides/pull/4452)
- Cypress tests for fides.js GPP extension [#4476](https://github.com/ethyca/fides/pull/4476)
- Add support for global TCF Purpose Overrides [#4464](https://github.com/ethyca/fides/pull/4464)
- TCF override management [#4484](https://github.com/ethyca/fides/pull/4484)
- Readonly consent management table and modal [#4456](https://github.com/ethyca/fides/pull/4456), [#4477](https://github.com/ethyca/fides/pull/4477)
- Access and erasure support for Gong [#4461](https://github.com/ethyca/fides/pull/4461)
- Add new UI for CSV consent reporting [#4488](https://github.com/ethyca/fides/pull/4488)
- Option to prevent the dismissal of the consent banner and modal [#4470](https://github.com/ethyca/fides/pull/4470)

### Changed

- Increased max number of preferences allowed in privacy preference API calls [#4469](https://github.com/ethyca/fides/pull/4469)
- Reduce size of tcf_consent payload in fides_consent cookie [#4480](https://github.com/ethyca/fides/pull/4480)
- Change log level for FidesUserPermission retrieval to `debug` [#4482](https://github.com/ethyca/fides/pull/4482)
- Remove Add Vendor button from the Manage your vendors page[#4509](https://github.com/ethyca/fides/pull/4509)

### Fixed

- Fix type errors when TCF vendors have no dataDeclaration [#4465](https://github.com/ethyca/fides/pull/4465)
- Fixed an error where editing an AC system would mistakenly lock it for GVL [#4471](https://github.com/ethyca/fides/pull/4471)
- Refactor custom Get Preferences function to occur after our CMP API initialization [#4466](https://github.com/ethyca/fides/pull/4466)
- Fix an error where a connector response value of None causes a DSR failure due to a missing value [#4483](https://github.com/ethyca/fides/pull/4483)
- Fixed system name being non-editable when locked for GVL [#4475](https://github.com/ethyca/fides/pull/4475)
- Fixed a bug with "null" values for retention period field on data uses [#4487](https://github.com/ethyca/fides/pull/4487)

## [2.25.0](https://github.com/ethyca/fides/compare/2.24.1...2.25.0)

### Added

- Stub for initial GPP support [#4431](https://github.com/ethyca/fides/pull/4431)
- Added confirmation modal on deleting a data use declaration [#4439](https://github.com/ethyca/fides/pull/4439)
- Added feature flag for separating system name and Compass vendor selector [#4437](https://github.com/ethyca/fides/pull/4437)
- Fire GPP events per spec [#4433](https://github.com/ethyca/fides/pull/4433)
- New override option `fides_tcf_gdpr_applies` for setting `gdprApplies` on the CMP API [#4453](https://github.com/ethyca/fides/pull/4453)

### Changed

- Improved bulk vendor adding table UX [#4425](https://github.com/ethyca/fides/pull/4425)
- Flexible legal basis for processing has a db default of True [#4434](https://github.com/ethyca/fides/pull/4434)
- Give contributor role access to config API, including cors origin updates [#4438](https://github.com/ethyca/fides/pull/4438)
- Disallow setting `*` and other non URL values for `security.cors_origins` config property via the API [#4438](https://github.com/ethyca/fides/pull/4438)
- Consent modal hides the opt-in/opt-out buttons if only one privacy notice is enabled [#4441](https://github.com/ethyca/fides/pull/4441)
- Initialize TCF stub earlier [#4453](https://github.com/ethyca/fides/pull/4453)
- Change focus outline color of form inputs [#4467](https://github.com/ethyca/fides/pull/4467)

### Fixed

- Fixed a bug where selected vendors in "configure consent" add vendor modal were unstyled [#4454](https://github.com/ethyca/fides/pull/4454)
- Use correct defaults when there is no associated preference in the cookie [#4451](https://github.com/ethyca/fides/pull/4451)
- IP Addresses behind load balancers for consent reporting [#4440](https://github.com/ethyca/fides/pull/4440)

## [2.24.1](https://github.com/ethyca/fides/compare/2.24.0...2.24.1)

### Added

- Logging when root user and client credentials are used [#4432](https://github.com/ethyca/fides/pull/4432)
- Allow for custom path at which to retrieve Fides override options [#4462](https://github.com/ethyca/fides/pull/4462)

### Changed

- Run fides with non-root user [#4421](https://github.com/ethyca/fides/pull/4421)

## [2.24.0](https://github.com/ethyca/fides/compare/2.23.3...2.24.0)

### Added

- Adds fides_disable_banner config option to Fides.js [#4378](https://github.com/ethyca/fides/pull/4378)
- Deletions that fail due to foreign key constraints will now be more clearly communicated [#4406](https://github.com/ethyca/fides/pull/4378)
- Added support for a custom get preferences API call provided through Fides.init [#4375](https://github.com/ethyca/fides/pull/4375)
- Hidden custom privacy request fields in the Privacy Center [#4370](https://github.com/ethyca/fides/pull/4370)
- Backend System-level Cookie Support [#4383](https://github.com/ethyca/fides/pull/4383)
- High Level Tracking of Compass System Sync [#4397](https://github.com/ethyca/fides/pull/4397)
- Erasure support for Qualtrics [#4371](https://github.com/ethyca/fides/pull/4371)
- Erasure support for Ada Chatbot [#4382](https://github.com/ethyca/fides/pull/4382)
- Erasure support for Typeform [#4366](https://github.com/ethyca/fides/pull/4366)
- Added notice that a system is GVL when adding/editing from system form [#4327](https://github.com/ethyca/fides/pull/4327)
- Added the ability to select the request types to enable per integration (for plus users) [#4374](https://github.com/ethyca/fides/pull/4374)
- Adds support for custom get experiences fn and custom patch notices served fn [#4410](https://github.com/ethyca/fides/pull/4410)
- Adds more granularity to tracking consent method, updates custom savePreferencesFn and FidesUpdated event to take consent method [#4419](https://github.com/ethyca/fides/pull/4419)

### Changed

- Add filtering and pagination to bulk vendor add table [#4351](https://github.com/ethyca/fides/pull/4351)
- Determine if the TCF overlay needs to surface based on backend calculated version hash [#4356](https://github.com/ethyca/fides/pull/4356)
- Moved Experiences and Preferences endpoints to Plus to take advantage of dynamic GVL [#4367](https://github.com/ethyca/fides/pull/4367)
- Add legal bases to Special Purpose schemas on the backend for display [#4387](https://github.com/ethyca/fides/pull/4387)
- "is_service_specific" default updated when building TC strings on the backend [#4377](https://github.com/ethyca/fides/pull/4377)
- "isServiceSpecific" default updated when building TC strings on the frontend [#4384](https://github.com/ethyca/fides/pull/4384)
- Redact cli, database, and redis configuration information from GET api/v1/config API request responses. [#4379](https://github.com/ethyca/fides/pull/4379)
- Button ordering in fides.js UI [#4407](https://github.com/ethyca/fides/pull/4407)
- Add different classnames to consent buttons for easier selection [#4411](https://github.com/ethyca/fides/pull/4411)
- Updates default consent preference to opt-out for TCF when fides_string exists [#4430](https://github.com/ethyca/fides/pull/4430)

### Fixed

- Persist bulk system add filter modal state [#4412](https://github.com/ethyca/fides/pull/4412)
- Fixing labels for request type field [#4414](https://github.com/ethyca/fides/pull/4414)
- User preferences from cookie should always override experience preferences [#4405](https://github.com/ethyca/fides/pull/4405)
- Allow fides_consent cookie to be set from a subdirectory [#4426](https://github.com/ethyca/fides/pull/4426)

### Security

-- Use a more cryptographically secure random function for security code generation

## [2.23.3](https://github.com/ethyca/fides/compare/2.23.2...2.23.3)

### Fixed

- Fix button arrangment and spacing for TCF and non-TCF consent overlay banner and modal [#4391](https://github.com/ethyca/fides/pull/4391)
- Replaced h1 element with div to use exisitng fides styles in consent modal [#4399](https://github.com/ethyca/fides/pull/4399)
- Fixed privacy policy alignment for non-TCF consent overlay banner and modal [#4403](https://github.com/ethyca/fides/pull/4403)
- Fix dynamic class name for TCF-variant of consent banner [#4404](https://github.com/ethyca/fides/pull/4403)

### Security

-- Fix an HTML Injection vulnerability in DSR Packages

## [2.23.2](https://github.com/ethyca/fides/compare/2.23.1...2.23.2)

### Fixed

- Fixed fides.css to vary banner width based on tcf [[#4381](https://github.com/ethyca/fides/issues/4381)]

## [2.23.1](https://github.com/ethyca/fides/compare/2.23.0...2.23.1)

### Changed

- Refactor Fides.js embedded modal to not use A11y dialog [#4355](https://github.com/ethyca/fides/pull/4355)
- Only call `FidesUpdated` when a preference has been saved, not during initialization [#4365](https://github.com/ethyca/fides/pull/4365)
- Updated double toggle styling in favor of single toggles with a radio group to select legal basis [#4376](https://github.com/ethyca/fides/pull/4376)

### Fixed

- Handle invalid `fides_string` when passed in as an override [#4350](https://github.com/ethyca/fides/pull/4350)
- Bug where vendor opt-ins would not initialize properly based on a `fides_string` in the TCF overlay [#4368](https://github.com/ethyca/fides/pull/4368)

## [2.23.0](https://github.com/ethyca/fides/compare/2.22.1...2.23.0)

### Added

- Added support for 3 additional config variables in Fides.js: fidesEmbed, fidesDisableSaveApi, and fidesTcString [#4262](https://github.com/ethyca/fides/pull/4262)
- Added support for fidesEmbed, fidesDisableSaveApi, and fidesTcString to be passed into Fides.js via query param, cookie, or window object [#4297](https://github.com/ethyca/fides/pull/4297)
- New privacy center environment variables `FIDES_PRIVACY_CENTER__IS_FORCED_TCF` which can make the privacy center always return the TCF bundle (`fides-tcf.js`) [#4312](https://github.com/ethyca/fides/pull/4312)
- Added a `FidesUIChanged` event to Fides.js to track when user preferences change without being saved [#4314](https://github.com/ethyca/fides/pull/4314) and [#4253](https://github.com/ethyca/fides/pull/4253)
- Add AC Systems to the TCF Overlay under Vendor Consents section [#4266](https://github.com/ethyca/fides/pull/4266/)
- Added bulk system/vendor creation component [#4309](https://github.com/ethyca/fides/pull/4309/)
- Support for passing in an AC string as part of a fides string for the TCF overlay [#4308](https://github.com/ethyca/fides/pull/4308)
- Added support for overriding the save user preferences API call with a custom fn provided through Fides.init [#4318](https://github.com/ethyca/fides/pull/4318)
- Return AC strings in GET Privacy Experience meta and allow saving preferences against AC strings [#4295](https://github.com/ethyca/fides/pull/4295)
- New GET Privacy Experience Meta Endpoint [#4328](https://github.com/ethyca/fides/pull/4328)
- Access and erasure support for SparkPost [#4328](https://github.com/ethyca/fides/pull/4238)
- Access and erasure support for Iterate [#4332](https://github.com/ethyca/fides/pull/4332)
- SSH Support for MySQL connections [#4310](https://github.com/ethyca/fides/pull/4310)
- Added served notice history IDs to the TCF privacy preference API calls [#4161](https://github.com/ethyca/fides/pull/4161)

### Fixed

- Cleans up CSS for fidesEmbed mode [#4306](https://github.com/ethyca/fides/pull/4306)
- Stacks that do not have any purposes will no longer render an empty purpose block [#4278](https://github.com/ethyca/fides/pull/4278)
- Forcing hidden sections to use display none [#4299](https://github.com/ethyca/fides/pull/4299)
- Handles Hubspot requiring and email to be formatted as email when processing an erasure [#4322](https://github.com/ethyca/fides/pull/4322)
- Minor CSS improvements for the consent/TCF banners and modals [#4334](https://github.com/ethyca/fides/pull/4334)
- Consistent font sizes for labels in the system form and data use forms in the Admin UI [#4346](https://github.com/ethyca/fides/pull/4346)
- Bug where not all system forms would appear to save when used with Compass [#4347](https://github.com/ethyca/fides/pull/4347)
- Restrict TCF Privacy Experience Config if TCF is disabled [#4348](https://github.com/ethyca/fides/pull/4348)
- Removes overflow styling for embedded modal in Fides.js [#4345](https://github.com/ethyca/fides/pull/4345)

### Changed

- Derive cookie storage info, privacy policy and legitimate interest disclosure URLs, and data retention data from the data map instead of directly from gvl.json [#4286](https://github.com/ethyca/fides/pull/4286)
- Updated TCF Version for backend consent reporting [#4305](https://github.com/ethyca/fides/pull/4305)
- Update Version Hash Contents [#4313](https://github.com/ethyca/fides/pull/4313)
- Change vendor selector on system information form to typeahead[#4333](https://github.com/ethyca/fides/pull/4333)
- Updates experience API calls from Fides.js to include new meta field [#4335](https://github.com/ethyca/fides/pull/4335)

## [2.22.1](https://github.com/ethyca/fides/compare/2.22.0...2.22.1)

### Added

- Custom fields are now included in system history change tracking [#4294](https://github.com/ethyca/fides/pull/4294)

### Security

- Added hostname checks for external SaaS connector URLs [CVE-2023-46124](https://github.com/ethyca/fides/security/advisories/GHSA-jq3w-9mgf-43m4)
- Use a Pydantic URL type for privacy policy URLs [CVE-2023-46126](https://github.com/ethyca/fides/security/advisories/GHSA-fgjj-5jmr-gh83)
- Remove the CONFIG_READ scope from the Viewer role [CVE-2023-46125](https://github.com/ethyca/fides/security/advisories/GHSA-rjxg-rpg3-9r89)

## [2.22.0](https://github.com/ethyca/fides/compare/2.21.0...2.22.0)

### Added

- Added an option to link to vendor tab from an experience config description [#4191](https://github.com/ethyca/fides/pull/4191)
- Added two toggles for vendors in the TCF overlay, one for Consent, and one for Legitimate Interest [#4189](https://github.com/ethyca/fides/pull/4189)
- Added two toggles for purposes in the TCF overlay, one for Consent, and one for Legitimate Interest [#4234](https://github.com/ethyca/fides/pull/4234)
- Added support for new TCF-related fields on `System` and `PrivacyDeclaration` models [#4228](https://github.com/ethyca/fides/pull/4228)
- Support for AC string to `fides-tcf` [#4244](https://github.com/ethyca/fides/pull/4244)
- Support for `gvl` prefixed vendor IDs [#4247](https://github.com/ethyca/fides/pull/4247)

### Changed

- Removed `TCF_ENABLED` environment variable from the privacy center in favor of dynamically figuring out which `fides-js` bundle to send [#4131](https://github.com/ethyca/fides/pull/4131)
- Updated copy of info boxes on each TCF tab [#4191](https://github.com/ethyca/fides/pull/4191)
- Clarified messages for error messages presented during connector upload [#4198](https://github.com/ethyca/fides/pull/4198)
- Refactor legal basis dimension regarding how TCF preferences are saved and how the experience is built [#4201](https://github.com/ethyca/fides/pull/4201/)
- Add saving privacy preferences via a TC string [#4221](https://github.com/ethyca/fides/pull/4221)
- Updated fides server to use an environment variable for turning TCF on and off [#4220](https://github.com/ethyca/fides/pull/4220)
- Update frontend to use new legal basis dimension on vendors [#4216](https://github.com/ethyca/fides/pull/4216)
- Updated privacy center patch preferences call to handle updated API response [#4235](https://github.com/ethyca/fides/pull/4235)
- Added our CMP ID [#4233](https://github.com/ethyca/fides/pull/4233)
- Allow Admin UI users to turn on Configure Consent flag [#4246](https://github.com/ethyca/fides/pull/4246)
- Styling improvements for the fides.js consent banners and modals [#4222](https://github.com/ethyca/fides/pull/4222)
- Update frontend to handle updated Compass schema [#4254](https://github.com/ethyca/fides/pull/4254)
- Assume Universal Vendor ID usage in TC String translation [#4256](https://github.com/ethyca/fides/pull/4256)
- Changed vendor form on configuring consent page to use two-part selection for consent uses [#4251](https://github.com/ethyca/fides/pull/4251)
- Updated system form to have new TCF fields [#4271](https://github.com/ethyca/fides/pull/4271)
- Vendors disclosed string is now narrowed to only the vendors shown in the UI, not the whole GVL [#4250](https://github.com/ethyca/fides/pull/4250)
- Changed naming convention "fides_string" instead of "tc_string" for developer friendly consent API's [#4267](https://github.com/ethyca/fides/pull/4267)

### Fixed

- TCF overlay can initialize its consent preferences from a cookie [#4124](https://github.com/ethyca/fides/pull/4124)
- Various improvements to the TCF modal such as vendor storage disclosures, vendor counts, privacy policies, etc. [#4167](https://github.com/ethyca/fides/pull/4167)
- An issue where Braze could not mask an email due to formatting [#4187](https://github.com/ethyca/fides/pull/4187)
- An issue where email was not being overridden correctly for Braze and Domo [#4196](https://github.com/ethyca/fides/pull/4196)
- Use `stdRetention` when there is not a specific value for a purpose's data retention [#4199](https://github.com/ethyca/fides/pull/4199)
- Updating the unflatten_dict util to accept flattened dict values [#4200](https://github.com/ethyca/fides/pull/4200)
- Minor CSS styling fixes for the consent modal [#4252](https://github.com/ethyca/fides/pull/4252)
- Additional styling fixes for issues caused by a CSS reset [#4268](https://github.com/ethyca/fides/pull/4268)
- Bug where vendor legitimate interests would not be set unless vendor consents were first set [#4250](https://github.com/ethyca/fides/pull/4250)
- Vendor count over-counting in TCF overlay [#4275](https://github.com/ethyca/fides/pull/4275)

## [2.21.0](https://github.com/ethyca/fides/compare/2.20.2...2.21.0)

### Added

- "Add a vendor" flow to configuring consent page [#4107](https://github.com/ethyca/fides/pull/4107)
- Initial TCF Backend Support [#3804](https://github.com/ethyca/fides/pull/3804)
- Add initial layer to TCF modal [#3956](https://github.com/ethyca/fides/pull/3956)
- Support for rendering in the TCF modal whether or not a vendor is part of the GVL [#3972](https://github.com/ethyca/fides/pull/3972)
- Features and legal bases dropdown for TCF modal [#3995](https://github.com/ethyca/fides/pull/3995)
- TCF CMP stub API [#4000](https://github.com/ethyca/fides/pull/4000)
- Fides-js can now display preliminary TCF data [#3879](https://github.com/ethyca/fides/pull/3879)
- Fides-js can persist TCF preferences to the backend [#3887](https://github.com/ethyca/fides/pull/3887)
- TCF modal now supports setting legitimate interest fields [#4037](https://github.com/ethyca/fides/pull/4037)
- Embed the GVL in the GET Experiences response [#4143](https://github.com/ethyca/fides/pull/4143)
- Button to view how many vendors and to open the vendor tab in the TCF modal [#4144](https://github.com/ethyca/fides/pull/4144)
- "Edit vendor" flow to configuring consent page [#4162](https://github.com/ethyca/fides/pull/4162)
- TCF overlay description updates [#4051] https://github.com/ethyca/fides/pull/4151
- Added developer-friendly TCF information under Experience meta [#4160](https://github.com/ethyca/fides/pull/4160/)
- Added fides.css customization for Plus users [#4136](https://github.com/ethyca/fides/pull/4136)

### Changed

- Added further config options to customize the privacy center [#4090](https://github.com/ethyca/fides/pull/4090)
- CORS configuration page [#4073](https://github.com/ethyca/fides/pull/4073)
- Refactored `fides.js` components so that they can take data structures that are not necessarily privacy notices [#3870](https://github.com/ethyca/fides/pull/3870)
- Use hosted GVL.json from the backend [#4159](https://github.com/ethyca/fides/pull/4159)
- Features and Special Purposes in the TCF modal do not render toggles [#4139](https://github.com/ethyca/fides/pull/4139)
- Moved the initial TCF layer to the banner [#4142](https://github.com/ethyca/fides/pull/4142)
- Misc copy changes for the system history table and modal [#4146](https://github.com/ethyca/fides/pull/4146)

### Fixed

- Allows CDN to cache empty experience responses from fides.js API [#4113](https://github.com/ethyca/fides/pull/4113)
- Fixed `identity_special_purpose` unique constraint definition [#4174](https://github.com/ethyca/fides/pull/4174/files)

## [2.20.2](https://github.com/ethyca/fides/compare/2.20.1...2.20.2)

### Fixed

- added version_added, version_deprecated, and replaced_by to data use, data subject, and data category APIs [#4135](https://github.com/ethyca/fides/pull/4135)
- Update fides.js to not fetch experience client-side if pre-fetched experience is empty [#4149](https://github.com/ethyca/fides/pull/4149)
- Erasure privacy requests now pause for input if there are any manual process integrations [#4115](https://github.com/ethyca/fides/pull/4115)
- Caching the values of authorization_required and user_guide on the connector templates to improve performance [#4128](https://github.com/ethyca/fides/pull/4128)

## [2.20.1](https://github.com/ethyca/fides/compare/2.20.0...2.20.1)

### Fixed

- Avoid un-optimized query pattern in bulk `GET /system` endpoint [#4120](https://github.com/ethyca/fides/pull/4120)

## [2.20.0](https://github.com/ethyca/fides/compare/2.19.1...2.20.0)

### Added

- Initial page for configuring consent [#4069](https://github.com/ethyca/fides/pull/4069)
- Vendor cookie table for configuring consent [#4082](https://github.com/ethyca/fides/pull/4082)

### Changed

- Refactor how multiplatform builds are handled [#4024](https://github.com/ethyca/fides/pull/4024)
- Added new Performance-related nox commands and included them as part of the CI suite [#3997](https://github.com/ethyca/fides/pull/3997)
- Added dictionary suggestions for data uses [4035](https://github.com/ethyca/fides/pull/4035)
- Privacy notice regions now render human readable names instead of country codes [#4029](https://github.com/ethyca/fides/pull/4029)
- Privacy notice templates are disabled by default [#4010](https://github.com/ethyca/fides/pull/4010)
- Added optional "skip_processing" flag to collections for DSR processing [#4047](https://github.com/ethyca/fides/pull/4047)
- Admin UI now shows all privacy notices with an indicator of whether they apply to any systems [#4010](https://github.com/ethyca/fides/pull/4010)
- Add case-insensitive privacy experience region filtering [#4058](https://github.com/ethyca/fides/pull/4058)
- Adds check for fetch before loading fetch polyfill for fides.js [#4074](https://github.com/ethyca/fides/pull/4074)
- Updated to support Fideslang 2.0, including data migrations [#3933](https://github.com/ethyca/fides/pull/3933)
- Disable notices that are not systems applicable to support new UI [#4094](https://github.com/ethyca/fides/issues/4094)

### Fixed

- Ensures that fides.js toggles are not hidden by other CSS libs [#4075](https://github.com/ethyca/fides/pull/4075)
- Migrate system > meta > vendor > id to system > meta [#4088](https://github.com/ethyca/fides/pull/4088)
- Enable toggles in various tables now render an error toast if an error occurs [#4095](https://github.com/ethyca/fides/pull/4095)
- Fixed a bug where an unsaved changes notification modal would appear even without unsaved changes [#4095](https://github.com/ethyca/fides/pull/4070)

## [2.19.1](https://github.com/ethyca/fides/compare/2.19.0...2.19.1)

### Fixed

- re-enable custom fields for new data use form [#4050](https://github.com/ethyca/fides/pull/4050)
- fix issue with saving source and destination systems [#4065](https://github.com/ethyca/fides/pull/4065)

### Added

- System history UI with diff modal [#4021](https://github.com/ethyca/fides/pull/4021)
- Relax system legal basis for transfers to be any string [#4049](https://github.com/ethyca/fides/pull/4049)

## [2.19.0](https://github.com/ethyca/fides/compare/2.18.0...2.19.0)

### Added

- Add dictionary suggestions [#3937](https://github.com/ethyca/fides/pull/3937), [#3988](https://github.com/ethyca/fides/pull/3988)
- Added new endpoints for healthchecks [#3947](https://github.com/ethyca/fides/pull/3947)
- Added vendor list dropdown [#3857](https://github.com/ethyca/fides/pull/3857)
- Access support for Adobe Sign [#3504](https://github.com/ethyca/fides/pull/3504)

### Fixed

- Fixed issue when generating masked values for invalid data paths [#3906](https://github.com/ethyca/fides/pull/3906)
- Code reload now works when running `nox -s dev` [#3914](https://github.com/ethyca/fides/pull/3914)
- Reduce verbosity of privacy center logging further [#3915](https://github.com/ethyca/fides/pull/3915)
- Resolved an issue where the integration dropdown input lost focus during typing. [#3917](https://github.com/ethyca/fides/pull/3917)
- Fixed dataset issue that was preventing the Vend connector from loading during server startup [#3923](https://github.com/ethyca/fides/pull/3923)
- Adding version check to version-dependent migration script [#3951](https://github.com/ethyca/fides/pull/3951)
- Fixed a bug where some fields were not saving correctly on the system form [#3975](https://github.com/ethyca/fides/pull/3975)
- Changed "retention period" field in privacy declaration form from number input to text input [#3980](https://github.com/ethyca/fides/pull/3980)
- Fixed issue where unsaved changes modal appears incorrectly [#4005](https://github.com/ethyca/fides/pull/4005)
- Fixed banner resurfacing after user consent for pre-fetch experience [#4009](https://github.com/ethyca/fides/pull/4009)

### Changed

- Systems and Privacy Declaration schema and data migration to support the Dictionary [#3901](https://github.com/ethyca/fides/pull/3901)
- The integration search dropdown is now case-insensitive [#3916](https://github.com/ethyca/fides/pull/3916)
- Removed deprecated fields from the taxonomy editor [#3909](https://github.com/ethyca/fides/pull/3909)
- Bump PyMSSQL version and remove workarounds [#3996](https://github.com/ethyca/fides/pull/3996)
- Removed reset suggestions button [#4007](https://github.com/ethyca/fides/pull/4007)
- Admin ui supports fides cloud config API [#4034](https://github.com/ethyca/fides/pull/4034)

### Security

- Resolve custom integration upload RCE vulnerability [CVE-2023-41319](https://github.com/ethyca/fides/security/advisories/GHSA-p6p2-qq95-vq5h)

## [2.18.0](https://github.com/ethyca/fides/compare/2.17.0...2.18.0)

### Added

- Additional consent reporting calls from `fides-js` [#3845](https://github.com/ethyca/fides/pull/3845)
- Additional consent reporting calls from privacy center [#3847](https://github.com/ethyca/fides/pull/3847)
- Access support for Recurly [#3595](https://github.com/ethyca/fides/pull/3595)
- HTTP Logging for the Privacy Center [#3783](https://github.com/ethyca/fides/pull/3783)
- UI support for OAuth2 authorization flow [#3819](https://github.com/ethyca/fides/pull/3819)
- Changes in the `data` directory now trigger a server reload (for local development) [#3874](https://github.com/ethyca/fides/pull/3874)

### Fixed

- Fix datamap zoom for low system counts [#3835](https://github.com/ethyca/fides/pull/3835)
- Fixed connector forms with external dataset reference fields [#3873](https://github.com/ethyca/fides/pull/3873)
- Fix ability to make server side API calls from privacy-center [#3895](https://github.com/ethyca/fides/pull/3895)

### Changed

- Simplified the file structure for HTML DSR packages [#3848](https://github.com/ethyca/fides/pull/3848)
- Simplified the database health check to improve `/health` performance [#3884](https://github.com/ethyca/fides/pull/3884)
- Changed max width of form components in "system information" form tab [#3864](https://github.com/ethyca/fides/pull/3864)
- Remove manual system selection screen [#3865](https://github.com/ethyca/fides/pull/3865)
- System and integration identifiers are now auto-generated [#3868](https://github.com/ethyca/fides/pull/3868)

## [2.17.0](https://github.com/ethyca/fides/compare/2.16.0...2.17.0)

### Added

- Tab component for `fides-js` [#3782](https://github.com/ethyca/fides/pull/3782)
- Added toast for successfully linking an existing integration to a system [#3826](https://github.com/ethyca/fides/pull/3826)
- Various other UI components for `fides-js` to support upcoming TCF modal [#3803](https://github.com/ethyca/fides/pull/3803)
- Allow items in taxonomy to be enabled or disabled [#3844](https://github.com/ethyca/fides/pull/3844)

### Developer Experience

- Changed where db-dependent routers were imported to avoid dependency issues [#3741](https://github.com/ethyca/fides/pull/3741)

### Changed

- Bumped supported Python versions to `3.10.12`, `3.9.17`, and `3.8.17` [#3733](https://github.com/ethyca/fides/pull/3733)
- Logging Updates [#3758](https://github.com/ethyca/fides/pull/3758)
- Add polyfill service to fides-js route [#3759](https://github.com/ethyca/fides/pull/3759)
- Show/hide integration values [#3775](https://github.com/ethyca/fides/pull/3775)
- Sort system cards alphabetically by name on "View systems" page [#3781](https://github.com/ethyca/fides/pull/3781)
- Update admin ui to use new integration delete route [#3785](https://github.com/ethyca/fides/pull/3785)
- Pinned `pymssql` and `cython` dependencies to avoid build issues on ARM machines [#3829](https://github.com/ethyca/fides/pull/3829)

### Removed

- Removed "Custom field(s) successfully saved" toast [#3779](https://github.com/ethyca/fides/pull/3779)

### Added

- Record when consent is served [#3777](https://github.com/ethyca/fides/pull/3777)
- Add an `active` property to taxonomy elements [#3784](https://github.com/ethyca/fides/pull/3784)
- Erasure support for Heap [#3599](https://github.com/ethyca/fides/pull/3599)

### Fixed

- Privacy notice UI's list of possible regions now matches the backend's list [#3787](https://github.com/ethyca/fides/pull/3787)
- Admin UI "property does not existing" build issue [#3831](https://github.com/ethyca/fides/pull/3831)
- Flagging sensitive inputs as passwords to mask values during entry [#3843](https://github.com/ethyca/fides/pull/3843)

## [2.16.0](https://github.com/ethyca/fides/compare/2.15.1...2.16.0)

### Added

- Empty state for when there are no relevant privacy notices in the privacy center [#3640](https://github.com/ethyca/fides/pull/3640)
- GPC indicators in fides-js banner and modal [#3673](https://github.com/ethyca/fides/pull/3673)
- Include `data_use` and `data_category` metadata in `upload` of access results [#3674](https://github.com/ethyca/fides/pull/3674)
- Add enable/disable toggle to integration tab [#3593] (https://github.com/ethyca/fides/pull/3593)

### Fixed

- Render linebreaks in the Fides.js overlay descriptions, etc. [#3665](https://github.com/ethyca/fides/pull/3665)
- Broken link to Fides docs site on the About Fides page in Admin UI [#3643](https://github.com/ethyca/fides/pull/3643)
- Add Systems Applicable Filter to Privacy Experience List [#3654](https://github.com/ethyca/fides/pull/3654)
- Privacy center and fides-js now pass in `Unescape-Safestr` as a header so that special characters can be rendered properly [#3706](https://github.com/ethyca/fides/pull/3706)
- Fixed ValidationError for saving PrivacyPreferences [#3719](https://github.com/ethyca/fides/pull/3719)
- Fixed issue preventing ConnectionConfigs with duplicate names from saving [#3770](https://github.com/ethyca/fides/pull/3770)
- Fixed creating and editing manual integrations [#3772](https://github.com/ethyca/fides/pull/3772)
- Fix lingering integration artifacts by cascading deletes from System [#3771](https://github.com/ethyca/fides/pull/3771)

### Developer Experience

- Reorganized some `api.api.v1` code to avoid circular dependencies on `quickstart` [#3692](https://github.com/ethyca/fides/pull/3692)
- Treat underscores as special characters in user passwords [#3717](https://github.com/ethyca/fides/pull/3717)
- Allow Privacy Notices banner and modal to scroll as needed [#3713](https://github.com/ethyca/fides/pull/3713)
- Make malicious url test more robust to environmental differences [#3748](https://github.com/ethyca/fides/pull/3748)
- Ignore type checker on click decorators to bypass known issue with `click` version `8.1.4` [#3746](https://github.com/ethyca/fides/pull/3746)

### Changed

- Moved GPC preferences slightly earlier in Fides.js lifecycle [#3561](https://github.com/ethyca/fides/pull/3561)
- Changed results from clicking "Test connection" to be a toast instead of statically displayed on the page [#3700](https://github.com/ethyca/fides/pull/3700)
- Moved "management" tab from nav into settings icon in top right [#3701](https://github.com/ethyca/fides/pull/3701)
- Remove name and description fields from integration form [#3684](https://github.com/ethyca/fides/pull/3684)
- Update EU PrivacyNoticeRegion codes and allow experience filtering to drop back to country filtering if region not found [#3630](https://github.com/ethyca/fides/pull/3630)
- Fields with default fields are now flagged as required in the front-end [#3694](https://github.com/ethyca/fides/pull/3694)
- In "view systems", system cards can now be clicked and link to that system's `configure/[id]` page [#3734](https://github.com/ethyca/fides/pull/3734)
- Enable privacy notice and privacy experience feature flags by default [#3773](https://github.com/ethyca/fides/pull/3773)

### Security

- Resolve Zip bomb file upload vulnerability [CVE-2023-37480](https://github.com/ethyca/fides/security/advisories/GHSA-g95c-2jgm-hqc6)
- Resolve SVG bomb (billion laughs) file upload vulnerability [CVE-2023-37481](https://github.com/ethyca/fides/security/advisories/GHSA-3rw2-wfc8-wmj5)

## [2.15.1](https://github.com/ethyca/fides/compare/2.15.0...2.15.1)

### Added

- Set `sslmode` to `prefer` if connecting to Redshift via ssh [#3685](https://github.com/ethyca/fides/pull/3685)

### Changed

- Privacy center action cards are now able to expand to accommodate longer text [#3669](https://github.com/ethyca/fides/pull/3669)
- Update integration endpoint permissions [#3707](https://github.com/ethyca/fides/pull/3707)

### Fixed

- Handle names with a double underscore when processing access and erasure requests [#3688](https://github.com/ethyca/fides/pull/3688)
- Allow Privacy Notices banner and modal to scroll as needed [#3713](https://github.com/ethyca/fides/pull/3713)

### Security

- Resolve path traversal vulnerability in webserver API [CVE-2023-36827](https://github.com/ethyca/fides/security/advisories/GHSA-r25m-cr6v-p9hq)

## [2.15.0](https://github.com/ethyca/fides/compare/2.14.1...2.15.0)

### Added

- Privacy center can now render its consent values based on Privacy Notices and Privacy Experiences [#3411](https://github.com/ethyca/fides/pull/3411)
- Add Google Tag Manager and Privacy Center ENV vars to sample app [#2949](https://github.com/ethyca/fides/pull/2949)
- Add `notice_key` field to Privacy Notice UI form [#3403](https://github.com/ethyca/fides/pull/3403)
- Add `identity` query param to the consent reporting API view [#3418](https://github.com/ethyca/fides/pull/3418)
- Use `rollup-plugin-postcss` to bundle and optimize the `fides.js` components CSS [#3411](https://github.com/ethyca/fides/pull/3411)
- Dispatch Fides.js lifecycle events on window (FidesInitialized, FidesUpdated) and cross-publish to Fides.gtm() integration [#3411](https://github.com/ethyca/fides/pull/3411)
- Added the ability to use custom CAs with Redis via TLS [#3451](https://github.com/ethyca/fides/pull/3451)
- Add default experience configs on startup [#3449](https://github.com/ethyca/fides/pull/3449)
- Load default privacy notices on startup [#3401](https://github.com/ethyca/fides/pull/3401)
- Add ability for users to pass in additional parameters for application database connection [#3450](https://github.com/ethyca/fides/pull/3450)
- Load default privacy notices on startup [#3401](https://github.com/ethyca/fides/pull/3401/files)
- Add ability for `fides-js` to make API calls to Fides [#3411](https://github.com/ethyca/fides/pull/3411)
- `fides-js` banner is now responsive across different viewport widths [#3411](https://github.com/ethyca/fides/pull/3411)
- Add ability to close `fides-js` banner and modal via a button or ESC [#3411](https://github.com/ethyca/fides/pull/3411)
- Add ability to open the `fides-js` modal from a link on the host site [#3411](https://github.com/ethyca/fides/pull/3411)
- GPC preferences are automatically applied via `fides-js` [#3411](https://github.com/ethyca/fides/pull/3411)
- Add new dataset route that has additional filters [#3558](https://github.com/ethyca/fides/pull/3558)
- Update dataset dropdown to use new api filter [#3565](https://github.com/ethyca/fides/pull/3565)
- Filter out saas datasets from the rest of the UI [#3568](https://github.com/ethyca/fides/pull/3568)
- Included optional env vars to have postgres or Redshift connected via bastion host [#3374](https://github.com/ethyca/fides/pull/3374/)
- Support for acknowledge button for notice-only Privacy Notices and to disable toggling them off [#3546](https://github.com/ethyca/fides/pull/3546)
- HTML format for privacy request storage destinations [#3427](https://github.com/ethyca/fides/pull/3427)
- Persistent message showing result and timestamp of last integration test to "Integrations" tab in system view [#3628](https://github.com/ethyca/fides/pull/3628)
- Access and erasure support for SurveyMonkey [#3590](https://github.com/ethyca/fides/pull/3590)
- New Cookies Table for storing cookies associated with systems and privacy declarations [#3572](https://github.com/ethyca/fides/pull/3572)
- `fides-js` and privacy center now delete cookies associated with notices that were opted out of [#3569](https://github.com/ethyca/fides/pull/3569)
- Cookie input field on system data use tab [#3571](https://github.com/ethyca/fides/pull/3571)

### Fixed

- Fix sample app `DATABASE_*` ENV vars for backwards compatibility [#3406](https://github.com/ethyca/fides/pull/3406)
- Fix overlay rendering issue by finding/creating a dedicated parent element for Preact [#3397](https://github.com/ethyca/fides/pull/3397)
- Fix the sample app privacy center link to be configurable [#3409](https://github.com/ethyca/fides/pull/3409)
- Fix CLI output showing a version warning for Snowflake [#3434](https://github.com/ethyca/fides/pull/3434)
- Flaky custom field Cypress test on systems page [#3408](https://github.com/ethyca/fides/pull/3408)
- Fix NextJS errors & warnings for Cookie House sample app [#3411](https://github.com/ethyca/fides/pull/3411)
- Fix bug where `fides-js` toggles were not reflecting changes from rejecting or accepting all notices [#3522](https://github.com/ethyca/fides/pull/3522)
- Remove the `fides-js` banner from tab order when it is hidden and move the overlay components to the top of the tab order. [#3510](https://github.com/ethyca/fides/pull/3510)
- Fix bug where `fides-js` toggle states did not always initialize properly [#3597](https://github.com/ethyca/fides/pull/3597)
- Fix race condition with consent modal link rendering [#3521](https://github.com/ethyca/fides/pull/3521)
- Hide custom fields section when there are no custom fields created [#3554](https://github.com/ethyca/fides/pull/3554)
- Disable connector dropdown in integration tab on save [#3552](https://github.com/ethyca/fides/pull/3552)
- Handles an edge case for non-existent identities with the Kustomer API [#3513](https://github.com/ethyca/fides/pull/3513)
- remove the configure privacy request tile from the home screen [#3555](https://github.com/ethyca/fides/pull/3555)
- Updated Privacy Experience Safe Strings Serialization [#3600](https://github.com/ethyca/fides/pull/3600/)
- Only create default experience configs on startup, not update [#3605](https://github.com/ethyca/fides/pull/3605)
- Update to latest asyncpg dependency to avoid build error [#3614](https://github.com/ethyca/fides/pull/3614)
- Fix bug where editing a data use on a system could delete existing data uses [#3627](https://github.com/ethyca/fides/pull/3627)
- Restrict Privacy Center debug logging to development-only [#3638](https://github.com/ethyca/fides/pull/3638)
- Fix bug where linking an integration would not update the tab when creating a new system [#3662](https://github.com/ethyca/fides/pull/3662)
- Fix dataset yaml not properly reflecting the dataset in the dropdown of system integrations tab [#3666](https://github.com/ethyca/fides/pull/3666)
- Fix privacy notices not being able to be edited via the UI after the addition of the `cookies` field [#3670](https://github.com/ethyca/fides/pull/3670)
- Add a transform in the case of `null` name fields in privacy declarations for the data use forms [#3683](https://github.com/ethyca/fides/pull/3683)

### Changed

- Enabled Privacy Experience beta flag [#3364](https://github.com/ethyca/fides/pull/3364)
- Reorganize CLI Command Source Files [#3491](https://github.com/ethyca/fides/pull/3491)
- Removed ExperienceConfig.delivery_mechanism constraint [#3387](https://github.com/ethyca/fides/pull/3387)
- Updated privacy experience UI forms to reflect updated experience config fields [#3402](https://github.com/ethyca/fides/pull/3402)
- Use a venv in the Dockerfile for installing Python deps [#3452](https://github.com/ethyca/fides/pull/3452)
- Bump SlowAPI Version [#3456](https://github.com/ethyca/fides/pull/3456)
- Bump Psycopg2-binary Version [#3473](https://github.com/ethyca/fides/pull/3473)
- Reduced duplication between PrivacyExperience and PrivacyExperienceConfig [#3470](https://github.com/ethyca/fides/pull/3470)
- Update privacy centre email and phone validation to allow for both to be blank [#3432](https://github.com/ethyca/fides/pull/3432)
- Moved connection configuration into the system portal [#3407](https://github.com/ethyca/fides/pull/3407)
- Update `fideslang` to `1.4.1` to allow arbitrary nested metadata on `System`s and `Dataset`s `meta` property [#3463](https://github.com/ethyca/fides/pull/3463)
- Remove form validation to allow both email & phone inputs for consent requests [#3529](https://github.com/ethyca/fides/pull/3529)
- Removed dataset dropdown from saas connector configuration [#3563](https://github.com/ethyca/fides/pull/3563)
- Removed `pyodbc` in favor of `pymssql` for handling SQL Server connections [#3435](https://github.com/ethyca/fides/pull/3435)
- Only create a PrivacyRequest when saving consent if at least one notice has system-wide enforcement [#3626](https://github.com/ethyca/fides/pull/3626)
- Increased the character limit for the `SafeStr` type from 500 to 32000 [#3647](https://github.com/ethyca/fides/pull/3647)
- Changed "connection" to "integration" on system view and edit pages [#3659](https://github.com/ethyca/fides/pull/3659)

### Developer Experience

- Add ability to pass ENV vars to both privacy center and sample app during `fides deploy` via `.env` [#2949](https://github.com/ethyca/fides/pull/2949)
- Handle an edge case when generating tags that finds them out of sequence [#3405](https://github.com/ethyca/fides/pull/3405)
- Add support for pushing `prerelease` and `rc` tagged images to Dockerhub [#3474](https://github.com/ethyca/fides/pull/3474)
- Optimize GitHub workflows used for docker image publishing [#3526](https://github.com/ethyca/fides/pull/3526)

### Removed

- Removed the deprecated `system_dependencies` from `System` resources, migrating to `egress` [#3285](https://github.com/ethyca/fides/pull/3285)

### Docs

- Updated developer docs for ARM platform users related to `pymssql` [#3615](https://github.com/ethyca/fides/pull/3615)

## [2.14.1](https://github.com/ethyca/fides/compare/2.14.0...2.14.1)

### Added

- Add `identity` query param to the consent reporting API view [#3418](https://github.com/ethyca/fides/pull/3418)
- Add privacy centre button text customisations [#3432](https://github.com/ethyca/fides/pull/3432)
- Add privacy centre favicon customisation [#3432](https://github.com/ethyca/fides/pull/3432)

### Changed

- Update privacy centre email and phone validation to allow for both to be blank [#3432](https://github.com/ethyca/fides/pull/3432)

## [2.14.0](https://github.com/ethyca/fides/compare/2.13.0...2.14.0)

### Added

- Add an automated test to check for `/fides-consent.js` backwards compatibility [#3289](https://github.com/ethyca/fides/pull/3289)
- Add infrastructure for "overlay" consent components (Preact, CSS bundling, etc.) and initial version of consent banner [#3191](https://github.com/ethyca/fides/pull/3191)
- Add the modal component of the "overlay" consent components [#3291](https://github.com/ethyca/fides/pull/3291)
- Added an `automigrate` database setting [#3220](https://github.com/ethyca/fides/pull/3220)
- Track Privacy Experience with Privacy Preferences [#3311](https://github.com/ethyca/fides/pull/3311)
- Add ability for `fides-js` to fetch its own geolocation [#3356](https://github.com/ethyca/fides/pull/3356)
- Add ability to select different locations in the "Cookie House" sample app [#3362](https://github.com/ethyca/fides/pull/3362)
- Added optional logging of resource changes on the server [#3331](https://github.com/ethyca/fides/pull/3331)

### Fixed

- Maintain casing differences within Snowflake datasets for proper DSR execution [#3245](https://github.com/ethyca/fides/pull/3245)
- Handle DynamoDB edge case where no attributes are defined [#3299](https://github.com/ethyca/fides/pull/3299)
- Support pseudonymous consent requests with `fides_user_device_id` for the new consent workflow [#3203](https://github.com/ethyca/fides/pull/3203)
- Fides user device id filter to GET Privacy Experience List endpoint to stash user preferences on embedded notices [#3302](https://github.com/ethyca/fides/pull/3302)
- Support for data categories on manual webhook fields [#3330](https://github.com/ethyca/fides/pull/3330)
- Added config-driven rendering to consent components [#3316](https://github.com/ethyca/fides/pull/3316)
- Pin `typing_extensions` dependency to `4.5.0` to work around a pydantic bug [#3357](https://github.com/ethyca/fides/pull/3357)

### Changed

- Explicitly escape/unescape certain fields instead of using SafeStr [#3144](https://github.com/ethyca/fides/pull/3144)
- Updated DynamoDB icon [#3296](https://github.com/ethyca/fides/pull/3296)
- Increased default page size for the connection type endpoint to 100 [#3298](https://github.com/ethyca/fides/pull/3298)
- Data model around PrivacyExperiences to better keep Privacy Notices and Experiences in sync [#3292](https://github.com/ethyca/fides/pull/3292)
- UI calls to support new PrivacyExperiences data model [#3313](https://github.com/ethyca/fides/pull/3313)
- Ensure email connectors respect the `notifications.notification_service_type` app config property if set [#3355](https://github.com/ethyca/fides/pull/3355)
- Rework Delighted connector so the `survey_response` endpoint depends on the `person` endpoint [3385](https://github.com/ethyca/fides/pull/3385)
- Remove logging within the Celery creation function [#3303](https://github.com/ethyca/fides/pull/3303)
- Update how generic endpoint generation works [#3304](https://github.com/ethyca/fides/pull/3304)
- Restrict strack-trace logging when not in Dev mode [#3081](https://github.com/ethyca/fides/pull/3081)
- Refactor CSS variables for `fides-js` to match brandable color palette [#3321](https://github.com/ethyca/fides/pull/3321)
- Moved all of the dirs from `fides.api.ops` into `fides.api` [#3318](https://github.com/ethyca/fides/pull/3318)
- Put global settings for fides.js on privacy center settings [#3333](https://github.com/ethyca/fides/pull/3333)
- Changed `fides db migrate` to `fides db upgrade` [#3342](https://github.com/ethyca/fides/pull/3342)
- Add required notice key to privacy notices [#3337](https://github.com/ethyca/fides/pull/3337)
- Make Privacy Experience List public, and separate public endpoint rate limiting [#3339](https://github.com/ethyca/fides/pull/3339)

### Developer Experience

- Add dispatch event when publishing a non-prod tag [#3317](https://github.com/ethyca/fides/pull/3317)
- Add OpenAPI (Swagger) documentation for Fides Privacy Center API endpoints (/fides.js) [#3341](https://github.com/ethyca/fides/pull/3341)

### Removed

- Remove `fides export` command and backing code [#3256](https://github.com/ethyca/fides/pull/3256)

## [2.13.0](https://github.com/ethyca/fides/compare/2.12.1...2.13.0)

### Added

- Connector for DynamoDB [#2998](https://github.com/ethyca/fides/pull/2998)
- Access and erasure support for Amplitude [#2569](https://github.com/ethyca/fides/pull/2569)
- Access and erasure support for Gorgias [#2444](https://github.com/ethyca/fides/pull/2444)
- Privacy Experience Bulk Create, Bulk Update, and Detail Endpoints [#3185](https://github.com/ethyca/fides/pull/3185)
- Initial privacy experience UI [#3186](https://github.com/ethyca/fides/pull/3186)
- A JavaScript modal to copy a script tag for `fides.js` [#3238](https://github.com/ethyca/fides/pull/3238)
- Access and erasure support for OneSignal [#3199](https://github.com/ethyca/fides/pull/3199)
- Add the ability to "inject" location into `/fides.js` bundles and cache responses for one hour [#3272](https://github.com/ethyca/fides/pull/3272)
- Prevent column sorts from resetting when data changes [#3290](https://github.com/ethyca/fides/pull/3290)

### Changed

- Merge instances of RTK `createApi` into one instance for better cache invalidation [#3059](https://github.com/ethyca/fides/pull/3059)
- Update custom field definition uniqueness to be case insensitive name per resource type [#3215](https://github.com/ethyca/fides/pull/3215)
- Restrict where privacy notices of certain consent mechanisms must be displayed [#3195](https://github.com/ethyca/fides/pull/3195)
- Merged the `lib` submodule into the `api.ops` submodule [#3134](https://github.com/ethyca/fides/pull/3134)
- Merged duplicate privacy declaration components [#3254](https://github.com/ethyca/fides/pull/3254)
- Refactor client applications into a monorepo with turborepo, extract fides-js into a standalone package, and improve privacy-center to load configuration at runtime [#3105](https://github.com/ethyca/fides/pull/3105)

### Fixed

- Prevent ability to unintentionally show "default" Privacy Center configuration, styles, etc. [#3242](https://github.com/ethyca/fides/pull/3242)
- Fix broken links to docs site pages in Admin UI [#3232](https://github.com/ethyca/fides/pull/3232)
- Repoint legacy docs site links to the new and improved docs site [#3167](https://github.com/ethyca/fides/pull/3167)
- Fix Cookie House Privacy Center styles for fides deploy [#3283](https://github.com/ethyca/fides/pull/3283)
- Maintain casing differences within Snowflake datasets for proper DSR execution [#3245](https://github.com/ethyca/fides/pull/3245)

### Developer Experience

- Use prettier to format _all_ source files in client packages [#3240](https://github.com/ethyca/fides/pull/3240)

### Deprecated

- Deprecate `fides export` CLI command as it is moving to `fidesplus` [#3264](https://github.com/ethyca/fides/pull/3264)

## [2.12.1](https://github.com/ethyca/fides/compare/2.12.0...2.12.1)

### Changed

- Updated how Docker version checks are handled and added an escape-hatch [#3218](https://github.com/ethyca/fides/pull/3218)

### Fixed

- Datamap export mitigation for deleted taxonomy elements referenced by declarations [#3214](https://github.com/ethyca/fides/pull/3214)
- Update datamap columns each time the page is visited [#3211](https://github.com/ethyca/fides/pull/3211)
- Ensure inactive custom fields are not returned for datamap response [#3223](https://github.com/ethyca/fides/pull/3223)

## [2.12.0](https://github.com/ethyca/fides/compare/2.11.0...2.12.0)

### Added

- Access and erasure support for Aircall [#2589](https://github.com/ethyca/fides/pull/2589)
- Access and erasure support for Klaviyo [#2501](https://github.com/ethyca/fides/pull/2501)
- Page to edit or add privacy notices [#3058](https://github.com/ethyca/fides/pull/3058)
- Side navigation bar can now also have children navigation links [#3099](https://github.com/ethyca/fides/pull/3099)
- Endpoints for consent reporting [#3095](https://github.com/ethyca/fides/pull/3095)
- Added manage custom fields page behind feature flag [#3089](https://github.com/ethyca/fides/pull/3089)
- Custom fields table [#3097](https://github.com/ethyca/fides/pull/3097)
- Custom fields form modal [#3165](https://github.com/ethyca/fides/pull/3165)
- Endpoints to save the new-style Privacy Preferences with respect to a fides user device id [#3132](https://github.com/ethyca/fides/pull/3132)
- Support `privacy_declaration` as a resource type for custom fields [#3149](https://github.com/ethyca/fides/pull/3149)
- Expose `id` field of embedded `privacy_declarations` on `system` API responses [#3157](https://github.com/ethyca/fides/pull/3157)
- Access and erasure support for Unbounce [#2697](https://github.com/ethyca/fides/pull/2697)
- Support pseudonymous consent requests with `fides_user_device_id` [#3158](https://github.com/ethyca/fides/pull/3158)
- Update `fides_consent` cookie format [#3158](https://github.com/ethyca/fides/pull/3158)
- Add custom fields to the data use declaration form [#3197](https://github.com/ethyca/fides/pull/3197)
- Added fides user device id as a ProvidedIdentityType [#3131](https://github.com/ethyca/fides/pull/3131)

### Changed

- The `cursor` pagination strategy now also searches for data outside of the `data_path` when determining the cursor value [#3068](https://github.com/ethyca/fides/pull/3068)
- Moved Privacy Declarations associated with Systems to their own DB table [#3098](https://github.com/ethyca/fides/pull/3098)
- More tests on data use validation for privacy notices within the same region [#3156](https://github.com/ethyca/fides/pull/3156)
- Improvements to export code for bugfixes and privacy declaration custom field support [#3184](https://github.com/ethyca/fides/pull/3184)
- Enabled privacy notice feature flag [#3192](https://github.com/ethyca/fides/pull/3192)
- Updated TS types - particularly with new privacy notices [#3054](https://github.com/ethyca/fides/pull/3054)
- Make name not required on privacy declaration [#3150](https://github.com/ethyca/fides/pull/3150)
- Let Rule Targets allow for custom data categories [#3147](https://github.com/ethyca/fides/pull/3147)

### Removed

- Removed the warning about access control migration [#3055](https://github.com/ethyca/fides/pull/3055)
- Remove `customFields` feature flag [#3080](https://github.com/ethyca/fides/pull/3080)
- Remove notification banner from the home page [#3088](https://github.com/ethyca/fides/pull/3088)

### Fixed

- Fix a typo in the Admin UI [#3166](https://github.com/ethyca/fides/pull/3166)
- The `--local` flag is now respected for the `scan dataset db` command [#3096](https://github.com/ethyca/fides/pull/3096)
- Fixing issue where connectors with external dataset references would fail to save [#3142](https://github.com/ethyca/fides/pull/3142)
- Ensure privacy declaration IDs are stable across updates through system API [#3188](https://github.com/ethyca/fides/pull/3188)
- Fixed unit tests for saas connector type endpoints now that we have >50 [#3101](https://github.com/ethyca/fides/pull/3101)
- Fixed nox docs link [#3121](https://github.com/ethyca/fides/pull/3121/files)

### Developer Experience

- Update fides deploy to use a new database.load_samples setting to initialize sample Systems, Datasets, and Connections for testing [#3102](https://github.com/ethyca/fides/pull/3102)
- Remove support for automatically configuring messaging (Mailgun) & storage (S3) using `.env` with `nox -s "fides_env(test)"` [#3102](https://github.com/ethyca/fides/pull/3102)
- Add smoke tests for consent management [#3158](https://github.com/ethyca/fides/pull/3158)
- Added nox command that opens dev docs [#3082](https://github.com/ethyca/fides/pull/3082)

## [2.11.0](https://github.com/ethyca/fides/compare/2.10.0...2.11.0)

### Added

- Access support for Shippo [#2484](https://github.com/ethyca/fides/pull/2484)
- Feature flags can be set such that they cannot be modified by the user [#2966](https://github.com/ethyca/fides/pull/2966)
- Added the datamap UI to make it open source [#2988](https://github.com/ethyca/fides/pull/2988)
- Introduced a `FixedLayout` component (from the datamap UI) for pages that need to be a fixed height and scroll within [#2992](https://github.com/ethyca/fides/pull/2992)
- Added preliminary privacy notice page [#2995](https://github.com/ethyca/fides/pull/2995)
- Table for privacy notices [#3001](https://github.com/ethyca/fides/pull/3001)
- Added connector template endpoint [#2946](https://github.com/ethyca/fides/pull/2946)
- Query params on connection type endpoint to filter by supported action type [#2996](https://github.com/ethyca/fides/pull/2996)
- Scope restrictions for privacy notice table in the UI [#3007](https://github.com/ethyca/fides/pull/3007)
- Toggle for enabling/disabling privacy notices in the UI [#3010](https://github.com/ethyca/fides/pull/3010)
- Add endpoint to retrieve privacy notices grouped by their associated data uses [#2956](https://github.com/ethyca/fides/pull/2956)
- Support for uploading custom connector templates via the UI [#2997](https://github.com/ethyca/fides/pull/2997)
- Add a backwards-compatible workflow for saving and propagating consent preferences with respect to Privacy Notices [#3016](https://github.com/ethyca/fides/pull/3016)
- Empty state for privacy notices [#3027](https://github.com/ethyca/fides/pull/3027)
- Added Data flow modal [#3008](https://github.com/ethyca/fides/pull/3008)
- Update datamap table export [#3038](https://github.com/ethyca/fides/pull/3038)
- Added more advanced privacy center styling [#2943](https://github.com/ethyca/fides/pull/2943)
- Backend privacy experiences foundation [#3146](https://github.com/ethyca/fides/pull/3146)

### Changed

- Set `privacyDeclarationDeprecatedFields` flags to false and set `userCannotModify` to true [2987](https://github.com/ethyca/fides/pull/2987)
- Restored `nav-config` back to the admin-ui [#2990](https://github.com/ethyca/fides/pull/2990)
- Bumped supported Python versions to 3.10.11, 3.9.16, and 3.8.14 [#2936](https://github.com/ethyca/fides/pull/2936)
- Modify privacy center default config to only request email identities, and add validation preventing requesting both email & phone identities [#2539](https://github.com/ethyca/fides/pull/2539)
- SaaS connector icons are now dynamically loaded from the connector templates [#3018](https://github.com/ethyca/fides/pull/3018)
- Updated consentmechanism Enum to rename "necessary" to "notice_only" [#3048](https://github.com/ethyca/fides/pull/3048)
- Updated test data for Mongo, CLI [#3011](https://github.com/ethyca/fides/pull/3011)
- Updated the check for if a user can assign owner roles to be scope-based instead of role-based [#2964](https://github.com/ethyca/fides/pull/2964)
- Replaced menu in user management table with delete icon [#2958](https://github.com/ethyca/fides/pull/2958)
- Added extra fields to webhook payloads [#2830](https://github.com/ethyca/fides/pull/2830)

### Removed

- Removed interzone navigation logic now that the datamap UI and admin UI are one app [#2990](https://github.com/ethyca/fides/pull/2990)
- Remove the `unknown` state for generated datasets displaying on fidesplus [#2957](https://github.com/ethyca/fides/pull/2957)
- Removed datamap export API [#2999](https://github.com/ethyca/fides/pull/2999)

### Developer Experience

- Nox commands for git tagging to support feature branch builds [#2979](https://github.com/ethyca/fides/pull/2979)
- Changed test environment (`nox -s fides_env`) to run `fides deploy` for local testing [#3071](https://github.com/ethyca/fides/pull/3017)
- Publish git-tag specific docker images [#3050](https://github.com/ethyca/fides/pull/3050)

## [2.10.0](https://github.com/ethyca/fides/compare/2.9.2...2.10.0)

### Added

- Allow users to configure their username and password via the config file [#2884](https://github.com/ethyca/fides/pull/2884)
- Add authentication to the `masking` endpoints as well as accompanying scopes [#2909](https://github.com/ethyca/fides/pull/2909)
- Add an Organization Management page (beta) [#2908](https://github.com/ethyca/fides/pull/2908)
- Adds assigned systems to user management table [#2922](https://github.com/ethyca/fides/pull/2922)
- APIs to support Privacy Notice management (create, read, update) [#2928](https://github.com/ethyca/fides/pull/2928)

### Changed

- Improved standard layout for large width screens and polished misc. pages [#2869](https://github.com/ethyca/fides/pull/2869)
- Changed UI paths in the admin-ui [#2869](https://github.com/ethyca/fides/pull/2892)
  - `/add-systems/new` --> `/add-systems/manual`
  - `/system` --> `/systems`
- Added individual ID routes for systems [#2902](https://github.com/ethyca/fides/pull/2902)
- Deprecated adding scopes to users directly; you can only add roles. [#2848](https://github.com/ethyca/fides/pull/2848/files)
- Changed About Fides page to say "Fides Core Version:" over "Version". [#2899](https://github.com/ethyca/fides/pull/2899)
- Polish Admin UI header & navigation [#2897](https://github.com/ethyca/fides/pull/2897)
- Give new users a "viewer" role by default [#2900](https://github.com/ethyca/fides/pull/2900)
- Tie together save states for user permissions and systems [#2913](https://github.com/ethyca/fides/pull/2913)
- Removing payment types from Stripe connector params [#2915](https://github.com/ethyca/fides/pull/2915)
- Viewer role can now access a restricted version of the user management page [#2933](https://github.com/ethyca/fides/pull/2933)
- Change Privacy Center email placeholder text [#2935](https://github.com/ethyca/fides/pull/2935)
- Restricted setting Approvers as System Managers [#2891](https://github.com/ethyca/fides/pull/2891)
- Adds confirmation modal when downgrading user to "approver" role via Admin UI [#2924](https://github.com/ethyca/fides/pull/2924)
- Changed the toast message for new users to include access control info [#2939](https://github.com/ethyca/fides/pull/2939)
- Add Data Stewards to datamap export [#2962](https://github.com/ethyca/fides/pull/2962)

### Fixed

- Restricted Contributors from being able to create Owners [#2888](https://github.com/ethyca/fides/pull/2888)
- Allow for dynamic aspect ratio for logo on Privacy Center 404 [#2895](https://github.com/ethyca/fides/pull/2895)
- Allow for dynamic aspect ratio for logo on consent page [#2895](https://github.com/ethyca/fides/pull/2895)
- Align role dscription drawer of Admin UI with top nav: [#2932](https://github.com/ethyca/fides/pull/2932)
- Fixed error message when a user is assigned to be an approver without any systems [#2953](https://github.com/ethyca/fides/pull/2953)

### Developer Experience

- Update frontend npm packages (admin-ui, privacy-center, cypress-e2e) [#2921](https://github.com/ethyca/fides/pull/2921)

## [2.9.2](https://github.com/ethyca/fides/compare/2.9.1...2.9.2)

### Fixed

- Allow multiple data uses as long as their processing activity name is different [#2905](https://github.com/ethyca/fides/pull/2905)
- use HTML property, not text, when dispatching Mailchimp Transactional emails [#2901](https://github.com/ethyca/fides/pull/2901)
- Remove policy key from Privacy Center submission modal [#2912](https://github.com/ethyca/fides/pull/2912)

## [2.9.1](https://github.com/ethyca/fides/compare/2.9.0...2.9.1)

### Added

- Added Attentive erasure email connector [#2782](https://github.com/ethyca/fides/pull/2782)

### Changed

- Removed dataset based email connectors [#2782](https://github.com/ethyca/fides/pull/2782)
- Changed Auth0's authentication strategy from `bearer` to `oauth2_client_credentials` [#2820](https://github.com/ethyca/fides/pull/2820)
- renamed the privacy declarations field "Privacy declaration name (deprecated)" to "Processing Activity" [#711](https://github.com/ethyca/fidesplus/issues/711)

### Fixed

- Fixed issue where the scopes list passed into FidesUserPermission could get mutated with the total_scopes call [#2883](https://github.com/ethyca/fides/pull/2883)

### Removed

- removed the `privacyDeclarationDeprecatedFields` flag [#711](https://github.com/ethyca/fidesplus/issues/711)

## [2.9.0](https://github.com/ethyca/fides/compare/2.8.3...2.9.0)

### Added

- The ability to assign users as system managers for a specific system [#2714](https://github.com/ethyca/fides/pull/2714)
- New endpoints to add and remove users as system managers [#2726](https://github.com/ethyca/fides/pull/2726)
- Warning about access control migration to the UI [#2842](https://github.com/ethyca/fides/pull/2842)
- Adds Role Assignment UI [#2739](https://github.com/ethyca/fides/pull/2739)
- Add an automated migration to give users a `viewer` role [#2821](https://github.com/ethyca/fides/pull/2821)

### Changed

- Removed "progressive" navigation that would hide Admin UI tabs until Systems / Connections were configured [#2762](https://github.com/ethyca/fides/pull/2762)
- Added `system.privacy_declaration.name` to datamap response [#2831](https://github.com/ethyca/fides/pull/2831/files)

### Developer Experience

- Retired legacy `navV2` feature flag [#2762](https://github.com/ethyca/fides/pull/2762)
- Update Admin UI Layout to fill viewport height [#2812](https://github.com/ethyca/fides/pull/2812)

### Fixed

- Fixed issue where unsaved changes warning would always show up when running fidesplus [#2788](https://github.com/ethyca/fides/issues/2788)
- Fixed problem in datamap export with datasets that had been updated via SaaS instantiation [#2841](https://github.com/ethyca/fides/pull/2841)
- Fixed problem in datamap export with inconsistent custom field ordering [#2859](https://github.com/ethyca/fides/pull/2859)

## [2.8.3](https://github.com/ethyca/fides/compare/2.8.2...2.8.3)

### Added

- Serialise `bson.ObjectId` types in SAR data packages [#2785](https://github.com/ethyca/fides/pull/2785)

### Fixed

- Fixed issue where more than 1 populated custom fields removed a system from the datamap export [#2825](https://github.com/ethyca/fides/pull/2825)

## [2.8.2](https://github.com/ethyca/fides/compare/2.8.1...2.8.2)

### Fixed

- Resolved a bug that stopped custom fields populating the visual datamap [#2775](https://github.com/ethyca/fides/pull/2775)
- Patch appconfig migration to handle existing db record [#2780](https://github.com/ethyca/fides/pull/2780)

## [2.8.1](https://github.com/ethyca/fides/compare/2.8.0...2.8.1)

### Fixed

- Disabled hiding Admin UI based on user scopes [#2771](https://github.com/ethyca/fides/pull/2771)

## [2.8.0](https://github.com/ethyca/fides/compare/2.7.1...2.8.0)

### Added

- Add API support for messaging config properties [#2551](https://github.com/ethyca/fides/pull/2551)
- Access and erasure support for Kustomer [#2520](https://github.com/ethyca/fides/pull/2520)
- Added the `erase_after` field on collections to be able to set the order for erasures [#2619](https://github.com/ethyca/fides/pull/2619)
- Add a toggle to filter the system classification to only return those with classification data [#2700](https://github.com/ethyca/fides/pull/2700)
- Added backend role-based permissions [#2671](https://github.com/ethyca/fides/pull/2671)
- Access and erasure for Vend SaaS Connector [#1869](https://github.com/ethyca/fides/issues/1869)
- Added endpoints for storage and messaging config setup status [#2690](https://github.com/ethyca/fides/pull/2690)
- Access and erasure for Jira SaaS Connector [#1871](https://github.com/ethyca/fides/issues/1871)
- Access and erasure support for Delighted [#2244](https://github.com/ethyca/fides/pull/2244)
- Improve "Upload a new dataset YAML" [#1531](https://github.com/ethyca/fides/pull/2258)
- Input validation and sanitization for Privacy Request fields [#2655](https://github.com/ethyca/fides/pull/2655)
- Access and erasure support for Yotpo [#2708](https://github.com/ethyca/fides/pull/2708)
- Custom Field Library Tab [#527](https://github.com/ethyca/fides/pull/2693)
- Allow SendGrid template usage [#2728](https://github.com/ethyca/fides/pull/2728)
- Added ConnectorRunner to simplify SaaS connector testing [#1795](https://github.com/ethyca/fides/pull/1795)
- Adds support for Mailchimp Transactional as a messaging config [#2742](https://github.com/ethyca/fides/pull/2742)

### Changed

- Admin UI
  - Add flow for selecting system types when manually creating a system [#2530](https://github.com/ethyca/fides/pull/2530)
  - Updated forms for privacy declarations [#2648](https://github.com/ethyca/fides/pull/2648)
  - Delete flow for privacy declarations [#2664](https://github.com/ethyca/fides/pull/2664)
  - Add framework to have UI elements respect the user's scopes [#2682](https://github.com/ethyca/fides/pull/2682)
  - "Manual Webhook" has been renamed to "Manual Process". [#2717](https://github.com/ethyca/fides/pull/2717)
- Convert all config values to Pydantic `Field` objects [#2613](https://github.com/ethyca/fides/pull/2613)
- Add warning to 'fides deploy' when installed outside of a virtual environment [#2641](https://github.com/ethyca/fides/pull/2641)
- Redesigned the default/init config file to be auto-documented. Also updates the `fides init` logic and analytics consent logic [#2694](https://github.com/ethyca/fides/pull/2694)
- Change how config creation/import is handled across the application [#2622](https://github.com/ethyca/fides/pull/2622)
- Update the CLI aesthetics & docstrings [#2703](https://github.com/ethyca/fides/pull/2703)
- Updates Roles->Scopes Mapping [#2744](https://github.com/ethyca/fides/pull/2744)
- Return user scopes as an enum, as well as total scopes [#2741](https://github.com/ethyca/fides/pull/2741)
- Update `MessagingServiceType` enum to be lowercased throughout [#2746](https://github.com/ethyca/fides/pull/2746)

### Developer Experience

- Set the security environment of the fides dev setup to `prod` instead of `dev` [#2588](https://github.com/ethyca/fides/pull/2588)
- Removed unexpected default Redis password [#2666](https://github.com/ethyca/fides/pull/2666)
- Privacy Center
  - Typechecking and validation of the `config.json` will be checked for backwards-compatibility. [#2661](https://github.com/ethyca/fides/pull/2661)
- Combined conftest.py files [#2669](https://github.com/ethyca/fides/pull/2669)

### Fixed

- Fix support for "redis.user" setting when authenticating to the Redis cache [#2666](https://github.com/ethyca/fides/pull/2666)
- Fix error with the classify dataset feature flag not writing the dataset to the server [#2675](https://github.com/ethyca/fides/pull/2675)
- Allow string dates to stay strings in cache decoding [#2695](https://github.com/ethyca/fides/pull/2695)
- Admin UI
  - Remove Identifiability (Data Qualifier) from taxonomy editor [2684](https://github.com/ethyca/fides/pull/2684)
- FE: Custom field selections binding issue on Taxonomy tabs [#2659](https://github.com/ethyca/fides/pull/2693/)
- Fix Privacy Request Status when submitting a consent request when identity verification is required [#2736](https://github.com/ethyca/fides/pull/2736)

## [2.7.1](https://github.com/ethyca/fides/compare/2.7.0...2.7.1)

- Fix error with the classify dataset feature flag not writing the dataset to the server [#2675](https://github.com/ethyca/fides/pull/2675)

## [2.7.0](https://github.com/ethyca/fides/compare/2.6.6...2.7.0)

- Fides API

  - Access and erasure support for Braintree [#2223](https://github.com/ethyca/fides/pull/2223)
  - Added route to send a test message [#2585](https://github.com/ethyca/fides/pull/2585)
  - Add default storage configuration functionality and associated APIs [#2438](https://github.com/ethyca/fides/pull/2438)

- Admin UI

  - Custom Metadata [#2536](https://github.com/ethyca/fides/pull/2536)
    - Create Custom Lists
    - Create Custom Field Definition
    - Create custom fields from a the taxonomy editor
    - Provide a custom field value in a resource
    - Bulk edit custom field values [#2612](https://github.com/ethyca/fides/issues/2612)
    - Custom metadata UI Polish [#2624](https://github.com/ethyca/fides/pull/2625)

- Privacy Center

  - The consent config default value can depend on whether Global Privacy Control is enabled. [#2341](https://github.com/ethyca/fides/pull/2341)
  - When GPC is enabled, the UI indicates which data uses are opted out by default. [#2596](https://github.com/ethyca/fides/pull/2596)
  - `inspectForBrowserIdentities` now also looks for `ljt_readerID`. [#2543](https://github.com/ethyca/fides/pull/2543)

### Added

- Added new Wunderkind Consent Saas Connector [#2600](https://github.com/ethyca/fides/pull/2600)
- Added new Sovrn Email Consent Connector [#2543](https://github.com/ethyca/fides/pull/2543/)
- Log Fides version at startup [#2566](https://github.com/ethyca/fides/pull/2566)

### Changed

- Update Admin UI to show all action types (access, erasure, consent, update) [#2523](https://github.com/ethyca/fides/pull/2523)
- Removes legacy `verify_oauth_client` function [#2527](https://github.com/ethyca/fides/pull/2527)
- Updated the UI for adding systems to a new design [#2490](https://github.com/ethyca/fides/pull/2490)
- Minor logging improvements [#2566](https://github.com/ethyca/fides/pull/2566)
- Various form components now take a `stacked` or `inline` variant [#2542](https://github.com/ethyca/fides/pull/2542)
- UX fixes for user management [#2537](https://github.com/ethyca/fides/pull/2537)
- Updating Firebase Auth connector to mask the user with a delete instead of an update [#2602](https://github.com/ethyca/fides/pull/2602)

### Fixed

- Fixed bug where refreshing a page in the UI would result in a 404 [#2502](https://github.com/ethyca/fides/pull/2502)
- Usernames are case insensitive now and prevent all duplicates [#2487](https://github.com/ethyca/fides/pull/2487)
  - This PR contains a migration that deletes duplicate users and keeps the oldest original account.
- Update Logos for shipped connectors [#2464](https://github.com/ethyca/fides/pull/2587)
- Search field on privacy request page isn't working [#2270](https://github.com/ethyca/fides/pull/2595)
- Fix connection dropdown in integration table to not be disabled add system creation [#3589](https://github.com/ethyca/fides/pull/3589)

### Developer Experience

- Added new Cypress E2E smoke tests [#2241](https://github.com/ethyca/fides/pull/2241)
- New command `nox -s e2e_test` which will spin up the test environment and run true E2E Cypress tests against it [#2417](https://github.com/ethyca/fides/pull/2417)
- Cypress E2E tests now run in CI and are reported to Cypress Cloud [#2417](https://github.com/ethyca/fides/pull/2417)
- Change from `randomint` to `uuid` in mongodb tests to reduce flakiness. [#2591](https://github.com/ethyca/fides/pull/2591)

### Removed

- Remove feature flagged config wizard stepper from Admin UI [#2553](https://github.com/ethyca/fides/pull/2553)

## [2.6.6](https://github.com/ethyca/fides/compare/2.6.5...2.6.6)

### Changed

- Improve Readability for Custom Masking Override Exceptions [#2593](https://github.com/ethyca/fides/pull/2593)

## [2.6.5](https://github.com/ethyca/fides/compare/2.6.4...2.6.5)

### Added

- Added config properties to override database Engine parameters [#2511](https://github.com/ethyca/fides/pull/2511)
- Increased default pool_size and max_overflow to 50 [#2560](https://github.com/ethyca/fides/pull/2560)

## [2.6.4](https://github.com/ethyca/fides/compare/2.6.3...2.6.4)

### Fixed

- Fixed bug for SMS completion notification not being sent [#2526](https://github.com/ethyca/fides/issues/2526)
- Fixed bug where refreshing a page in the UI would result in a 404 [#2502](https://github.com/ethyca/fides/pull/2502)

## [2.6.3](https://github.com/ethyca/fides/compare/2.6.2...2.6.3)

### Fixed

- Handle case where legacy dataset has meta: null [#2524](https://github.com/ethyca/fides/pull/2524)

## [2.6.2](https://github.com/ethyca/fides/compare/2.6.1...2.6.2)

### Fixed

- Issue addressing missing field in dataset migration [#2510](https://github.com/ethyca/fides/pull/2510)

## [2.6.1](https://github.com/ethyca/fides/compare/2.6.0...2.6.1)

### Fixed

- Fix errors when privacy requests execute concurrently without workers [#2489](https://github.com/ethyca/fides/pull/2489)
- Enable saas request overrides to run in worker runtime [#2489](https://github.com/ethyca/fides/pull/2489)

## [2.6.0](https://github.com/ethyca/fides/compare/2.5.1...2.6.0)

### Added

- Added the `env` option to the `security` configuration options to allow for users to completely secure the API endpoints [#2267](https://github.com/ethyca/fides/pull/2267)
- Unified Fides Resources
  - Added a dataset dropdown selector when configuring a connector to link an existing dataset to the connector configuration. [#2162](https://github.com/ethyca/fides/pull/2162)
  - Added new datasetconfig.ctl_dataset_id field to unify fides dataset resources [#2046](https://github.com/ethyca/fides/pull/2046)
- Add new connection config routes that couple them with systems [#2249](https://github.com/ethyca/fides/pull/2249)
- Add new select/deselect all permissions buttons [#2437](https://github.com/ethyca/fides/pull/2437)
- Endpoints to allow a user with the `user:password-reset` scope to reset users' passwords. In addition, users no longer require a scope to edit their own passwords. [#2373](https://github.com/ethyca/fides/pull/2373)
- New form to reset a user's password without knowing an old password [#2390](https://github.com/ethyca/fides/pull/2390)
- Approve & deny buttons on the "Request details" page. [#2473](https://github.com/ethyca/fides/pull/2473)
- Consent Propagation
  - Add the ability to execute Consent Requests via the Privacy Request Execution layer [#2125](https://github.com/ethyca/fides/pull/2125)
  - Add a Mailchimp Transactional Consent Connector [#2194](https://github.com/ethyca/fides/pull/2194)
  - Allow defining a list of opt-in and/or opt-out requests in consent connectors [#2315](https://github.com/ethyca/fides/pull/2315)
  - Add a Google Analytics Consent Connector for GA4 properties [#2302](https://github.com/ethyca/fides/pull/2302)
  - Pass the GA Cookie from the Privacy Center [#2337](https://github.com/ethyca/fides/pull/2337)
  - Rename "user_id" to more specific "ga_client_id" [#2356](https://github.com/ethyca/fides/pull/2356)
  - Patch Google Analytics Consent Connector to delete by client_id [#2355](https://github.com/ethyca/fides/pull/2355)
  - Add a "skip_param_values option" to optionally skip when we are missing param values in the body [#2384](https://github.com/ethyca/fides/pull/2384)
  - Adds a new Universal Analytics Connector that works with the UA Tracking Id
- Adds intake and storage of Global Privacy Control Signal props for Consent [#2599](https://github.com/ethyca/fides/pull/2599)

### Changed

- Unified Fides Resources
  - Removed several fidesops schemas for DSR's in favor of updated Fideslang schemas [#2009](https://github.com/ethyca/fides/pull/2009)
  - Removed DatasetConfig.dataset field [#2096](https://github.com/ethyca/fides/pull/2096)
  - Updated UI dataset config routes to use new unified routes [#2113](https://github.com/ethyca/fides/pull/2113)
  - Validate request body on crud endpoints on upsert. Validate dataset data categories before save. [#2134](https://github.com/ethyca/fides/pull/2134/)
  - Updated test env setup and quickstart to use new endpoints [#2225](https://github.com/ethyca/fides/pull/2225)
- Consent Propagation
  - Privacy Center consent options can now be marked as `executable` in order to propagate consent requests [#2193](https://github.com/ethyca/fides/pull/2193)
  - Add support for passing browser identities to consent request patches [#2304](https://github.com/ethyca/fides/pull/2304)
- Update fideslang to 1.3.3 [#2343](https://github.com/ethyca/fides/pull/2343)
- Display the request type instead of the policy name on the request table [#2382](https://github.com/ethyca/fides/pull/2382)
- Make denial reasons required [#2400](https://github.com/ethyca/fides/pull/2400)
- Display the policy key on the request details page [#2395](https://github.com/ethyca/fides/pull/2395)
- Updated CSV export [#2452](https://github.com/ethyca/fides/pull/2452)
- Privacy Request approval now uses a modal [#2443](https://github.com/ethyca/fides/pull/2443)

### Developer Experience

- `nox -s test_env` has been replaced with `nox -s "fides_env(dev)"`
- New command `nox -s "fides_env(test)"` creates a complete test environment with seed data (similar to `fides_env(dev)`) but with the production fides image so the built UI can be accessed at `localhost:8080` [#2399](https://github.com/ethyca/fides/pull/2399)
- Change from code climate to codecov for coverage reporting [#2402](https://github.com/ethyca/fides/pull/2402)

### Fixed

- Home screen header scaling and responsiveness issues [#2200](https://github.com/ethyca/fides/pull/2277)
- Privacy Center identity inputs validate even when they are optional. [#2308](https://github.com/ethyca/fides/pull/2308)
- The PII toggle defaults to false and PII will be hidden on page load [#2388](https://github.com/ethyca/fides/pull/2388)
- Fixed a CI bug caused by git security upgrades [#2441](https://github.com/ethyca/fides/pull/2441)
- Privacy Center
  - Identity inputs validate even when they are optional. [#2308](https://github.com/ethyca/fides/pull/2308)
  - Submit buttons show loading state and disable while submitting. [#2401](https://github.com/ethyca/fides/pull/2401)
  - Phone inputs no longer request country SVGs from external domain. [#2378](https://github.com/ethyca/fides/pull/2378)
  - Input validation errors no longer change the height of modals. [#2379](https://github.com/ethyca/fides/pull/2379)
- Patch masking strategies to better handle null and non-string inputs [#2307](https://github.com/ethyca/fides/pull/2377)
- Renamed prod pushes tag to be `latest` for privacy center and sample app [#2401](https://github.com/ethyca/fides/pull/2407)
- Update firebase connector to better handle non-existent users [#2439](https://github.com/ethyca/fides/pull/2439)

## [2.5.1](https://github.com/ethyca/fides/compare/2.5.0...2.5.1)

### Developer Experience

- Allow db resets only if `config.dev_mode` is `True` [#2321](https://github.com/ethyca/fides/pull/2321)

### Fixed

- Added a feature flag for the recent dataset classification UX changes [#2335](https://github.com/ethyca/fides/pull/2335)

### Security

- Add a check to the catchall path to prevent returning paths outside of the UI directory [#2330](https://github.com/ethyca/fides/pull/2330)

### Developer Experience

- Reduce size of local Docker images by fixing `.dockerignore` patterns [#2360](https://github.com/ethyca/fides/pull/2360)

## [2.5.0](https://github.com/ethyca/fides/compare/2.4.0...2.5.0)

### Docs

- Update the docs landing page and remove redundant docs [#2184](https://github.com/ethyca/fides/pull/2184)

### Added

- Added the `user` command group to the CLI. [#2153](https://github.com/ethyca/fides/pull/2153)
- Added `Code Climate` test coverage uploads. [#2198](https://github.com/ethyca/fides/pull/2198)
- Added the connection key to the execution log [#2100](https://github.com/ethyca/fides/pull/2100)
- Added endpoints to retrieve DSR `Rule`s and `Rule Target`s [#2116](https://github.com/ethyca/fides/pull/2116)
- Added Fides version number to account dropdown in the UI [#2140](https://github.com/ethyca/fides/pull/2140)
- Add link to Classify Systems page in nav side bar [#2128](https://github.com/ethyca/fides/pull/2128)
- Dataset classification UI now polls for results [#2123](https://github.com/ethyca/fides/pull/2123)
- Update Privacy Center Icons [#1800](https://github.com/ethyca/fides/pull/2139)
- Privacy Center `fides-consent.js`:
  - `Fides.shopify` integration function. [#2152](https://github.com/ethyca/fides/pull/2152)
  - Dedicated folder for integrations.
  - `Fides.meta` integration function (fbq). [#2217](https://github.com/ethyca/fides/pull/2217)
- Adds support for Twilio email service (Sendgrid) [#2154](https://github.com/ethyca/fides/pull/2154)
- Access and erasure support for Recharge [#1709](https://github.com/ethyca/fides/pull/1709)
- Access and erasure support for Friendbuy Nextgen [#2085](https://github.com/ethyca/fides/pull/2085)

### Changed

- Admin UI Feature Flags - [#2101](https://github.com/ethyca/fides/pull/2101)
  - Overrides can be saved in the browser.
  - Use `NEXT_PUBLIC_APP_ENV` for app-specific environment config.
  - No longer use `react-feature-flags` library.
  - Can have descriptions. [#2243](https://github.com/ethyca/fides/pull/2243)
- Made privacy declarations optional when adding systems manually - [#2173](https://github.com/ethyca/fides/pull/2173)
- Removed an unclear logging message. [#2266](https://github.com/ethyca/fides/pull/2266)
- Allow any user with `user:delete` scope to delete other users [#2148](https://github.com/ethyca/fides/pull/2148)
- Dynamic imports of custom overrides and SaaS test fixtures [#2169](https://github.com/ethyca/fides/pull/2169)
- Added `AuthenticatedClient` to custom request override interface [#2171](https://github.com/ethyca/fides/pull/2171)
- Only approve the specific collection instead of the entire dataset, display only top 1 classification by default [#2226](https://github.com/ethyca/fides/pull/2226)
- Update sample project resources for `fides evaluate` usage in `fides deploy` [#2253](https://github.com/ethyca/fides/pull/2253)

### Removed

- Removed unused object_name field on s3 storage config [#2133](https://github.com/ethyca/fides/pull/2133)

### Fixed

- Remove next-auth from privacy center to fix JS console error [#2090](https://github.com/ethyca/fides/pull/2090)
- Admin UI - Added Missing ability to assign `user:delete` in the permissions checkboxes [#2148](https://github.com/ethyca/fides/pull/2148)
- Nav bug: clicking on Privacy Request breadcrumb takes me to Home instead of /privacy-requests [#497](https://github.com/ethyca/fides/pull/2141)
- Side nav disappears when viewing request details [#2129](https://github.com/ethyca/fides/pull/2155)
- Remove usage of load dataset button and other dataset UI modifications [#2149](https://github.com/ethyca/fides/pull/2149)
- Improve readability for exceptions raised from custom request overrides [#2157](https://github.com/ethyca/fides/pull/2157)
- Importing custom request overrides on server startup [#2186](https://github.com/ethyca/fides/pull/2186)
- Remove warning when env vars default to blank strings in docker-compose [#2188](https://github.com/ethyca/fides/pull/2188)
- Fix Cookie House purchase modal flashing 'Error' in title [#2274](https://github.com/ethyca/fides/pull/2274)
- Stop dependency from upgrading `packaging` to version with known issue [#2273](https://github.com/ethyca/fides/pull/2273)
- Privacy center config no longer requires `identity_inputs` and will use `email` as a default [#2263](https://github.com/ethyca/fides/pull/2263)
- No longer display remaining days for privacy requests in terminal states [#2292](https://github.com/ethyca/fides/pull/2292)

### Removed

- Remove "Create New System" button when viewing systems. All systems can now be created via the "Add systems" button on the home page. [#2132](https://github.com/ethyca/fides/pull/2132)

## [2.4.0](https://github.com/ethyca/fides/compare/2.3.1...2.4.0)

### Developer Experience

- Include a pre-check workflow that collects the pytest suite [#2098](https://github.com/ethyca/fides/pull/2098)
- Write to the application db when running the app locally. Write to the test db when running pytest [#1731](https://github.com/ethyca/fides/pull/1731)

### Changed

- Move the `fides.ctl.core.` and `fides.ctl.connectors` modules into `fides.core` and `fides.connectors` respectively [#2097](https://github.com/ethyca/fides/pull/2097)
- Fides: Skip cypress tests due to nav bar 2.0 [#2102](https://github.com/ethyca/fides/pull/2103)

### Added

- Adds new erasure policy for complete user data masking [#1839](https://github.com/ethyca/fides/pull/1839)
- New Fides Home page [#1864](https://github.com/ethyca/fides/pull/2050)
- Nav 2.0 - Replace form flow side navs with top tabs [#2037](https://github.com/ethyca/fides/pull/2050)
- Adds new erasure policy for complete user data masking [#1839](https://github.com/ethyca/fides/pull/1839)
- Added ability to use Mailgun templates when sending emails. [#2039](https://github.com/ethyca/fides/pull/2039)
- Adds SMS id verification for consent [#2094](https://github.com/ethyca/fides/pull/2094)

### Fixed

- Store `fides_consent` cookie on the root domain of the Privacy Center [#2071](https://github.com/ethyca/fides/pull/2071)
- Properly set the expire-time for verification codes [#2105](https://github.com/ethyca/fides/pull/2105)

## [2.3.1](https://github.com/ethyca/fides/compare/2.3.0...2.3.1)

### Fixed

- Resolved an issue where the root_user was not being created [#2082](https://github.com/ethyca/fides/pull/2082)

### Added

- Nav redesign with sidebar groups. Feature flagged to only be visible in dev mode until release. [#2030](https://github.com/ethyca/fides/pull/2047)
- Improved error handling for incorrect app encryption key [#2089](https://github.com/ethyca/fides/pull/2089)
- Access and erasure support for Friendbuy API [#2019](https://github.com/ethyca/fides/pull/2019)

## [2.3.0](https://github.com/ethyca/fides/compare/2.2.2...2.3.0)

### Added

- Common Subscriptions for app-wide data and feature checks. [#2030](https://github.com/ethyca/fides/pull/2030)
- Send email alerts on privacy request failures once the specified threshold is reached. [#1793](https://github.com/ethyca/fides/pull/1793)
- DSR Notifications (toast) [#1895](https://github.com/ethyca/fides/pull/1895)
- DSR configure alerts btn [#1895](https://github.com/ethyca/fides/pull/1895)
- DSR configure alters (FE) [#1895](https://github.com/ethyca/fides/pull/1895)
- Add a `usage` session to Nox to print full session docstrings. [#2022](https://github.com/ethyca/fides/pull/2022)

### Added

- Adds notifications section to toml files [#2026](https://github.com/ethyca/fides/pull/2060)

### Changed

- Updated to use `loguru` logging library throughout codebase [#2031](https://github.com/ethyca/fides/pull/2031)
- Do not always create a `fides.toml` by default [#2023](https://github.com/ethyca/fides/pull/2023)
- The `fideslib` module has been merged into `fides`, code redundancies have been removed [#1859](https://github.com/ethyca/fides/pull/1859)
- Replace 'ingress' and 'egress' with 'sources' and 'destinations' across UI [#2044](https://github.com/ethyca/fides/pull/2044)
- Update the functionality of `fides pull -a <filename>` to include _all_ resource types. [#2083](https://github.com/ethyca/fides/pull/2083)

### Fixed

- Timing issues with bulk DSR reprocessing, specifically when analytics are enabled [#2015](https://github.com/ethyca/fides/pull/2015)
- Error caused by running erasure requests with disabled connectors [#2045](https://github.com/ethyca/fides/pull/2045)
- Changes the SlowAPI ratelimiter's backend to use memory instead of Redis [#2054](https://github.com/ethyca/fides/pull/2058)

## [2.2.2](https://github.com/ethyca/fides/compare/2.2.1...2.2.2)

### Docs

- Updated the readme to use new new [docs site](http://docs.ethyca.com) [#2020](https://github.com/ethyca/fides/pull/2020)

### Deprecated

- The documentation site hosted in the `/docs` directory has been deprecated. All documentation updates will be hosted at the new [docs site](http://docs.ethyca.com) [#2020](https://github.com/ethyca/fides/pull/2020)

### Fixed

- Fixed mypy and pylint errors [#2013](https://github.com/ethyca/fides/pull/2013)
- Update connection test endpoint to be effectively non-blocking [#2000](https://github.com/ethyca/fides/pull/2000)
- Update Fides connector to better handle children with no access results [#2012](https://github.com/ethyca/fides/pull/2012)

## [2.2.1](https://github.com/ethyca/fides/compare/2.2.0...2.2.1)

### Added

- Add health check indicator for data flow scanning option [#1973](https://github.com/ethyca/fides/pull/1973)

### Changed

- The `celery.toml` is no longer used, instead it is a subsection of the `fides.toml` file [#1990](https://github.com/ethyca/fides/pull/1990)
- Update sample project landing page copy to be version-agnostic [#1958](https://github.com/ethyca/fides/pull/1958)
- `get` and `ls` CLI commands now return valid `fides` object YAML [#1991](https://github.com/ethyca/fides/pull/1991)

### Developer Experience

- Remove duplicate fastapi-caching and pin version. [#1765](https://github.com/ethyca/fides/pull/1765)

## [2.2.0](https://github.com/ethyca/fides/compare/2.1.0...2.2.0)

### Added

- Send email alerts on privacy request failures once the specified threshold is reached. [#1793](https://github.com/ethyca/fides/pull/1793)
- Add authenticated privacy request route. [#1819](https://github.com/ethyca/fides/pull/1819)
- Enable the onboarding flow [#1836](https://github.com/ethyca/fides/pull/1836)
- Access and erasure support for Fullstory API [#1821](https://github.com/ethyca/fides/pull/1821)
- Add function to poll privacy request for completion [#1860](https://github.com/ethyca/fides/pull/1860)
- Added rescan flow for the data flow scanner [#1844](https://github.com/ethyca/fides/pull/1844)
- Add rescan flow for the data flow scanner [#1844](https://github.com/ethyca/fides/pull/1844)
- Add Fides connector to support parent-child Fides deployments [#1861](https://github.com/ethyca/fides/pull/1861)
- Classification UI now polls for updates to classifications [#1908](https://github.com/ethyca/fides/pull/1908)

### Changed

- The organization info form step is now skipped if the server already has organization info. [#1840](https://github.com/ethyca/fides/pull/1840)
- Removed the description column from the classify systems page. [#1867](https://github.com/ethyca/fides/pull/1867)
- Retrieve child results during fides connector execution [#1967](https://github.com/ethyca/fides/pull/1967)

### Fixed

- Fix error in parent user creation seeding. [#1832](https://github.com/ethyca/fides/issues/1832)
- Fix DSR error due to unfiltered empty identities [#1901](https://github.com/ethyca/fides/pull/1907)

### Docs

- Remove documentation about no-longer used connection string override [#1824](https://github.com/ethyca/fides/pull/1824)
- Fix typo in headings [#1824](https://github.com/ethyca/fides/pull/1824)
- Update documentation to reflect configs necessary for mailgun, twilio_sms and twilio_email service types [#1846](https://github.com/ethyca/fides/pull/1846)

...

## [2.1.0](https://github.com/ethyca/fides/compare/2.0.0...2.1.0)

### Added

- Classification flow for system data flows
- Classification is now triggered as part of data flow scanning
- Include `ingress` and `egress` fields on system export and `datamap/` endpoint [#1740](https://github.com/ethyca/fides/pull/1740)
- Repeatable unique identifier for dataset fides_keys and metadata [#1786](https://github.com/ethyca/fides/pull/1786)
- Adds SMS support for identity verification notifications [#1726](https://github.com/ethyca/fides/pull/1726)
- Added phone number validation in back-end and react phone number form in Privacy Center [#1745](https://github.com/ethyca/fides/pull/1745)
- Adds SMS message template for all subject notifications [#1743](https://github.com/ethyca/fides/pull/1743)
- Privacy-Center-Cypress workflow for CI checks of the Privacy Center. [#1722](https://github.com/ethyca/fides/pull/1722)
- Privacy Center `fides-consent.js` script for accessing consent on external pages. [Details](/clients/privacy-center/packages/fides-consent/README.md)
- Erasure support for Twilio Conversations API [#1673](https://github.com/ethyca/fides/pull/1673)
- Webserver port can now be configured via the CLI command [#1858](https://github.com/ethyca/fides/pull/1858)

### Changed

- Optional dependencies are no longer used for 3rd-party connectivity. Instead they are used to isolate dangerous dependencies. [#1679](https://github.com/ethyca/fides/pull/1679)
- All Next pages now automatically require login. [#1670](https://github.com/ethyca/fides/pull/1670)
- Running the `webserver` command no longer prompts the user to opt out/in to analytics[#1724](https://github.com/ethyca/fides/pull/1724)

### Developer Experience

- Admin-UI-Cypress tests that fail in CI will now upload screen recordings for debugging. [#1728](https://github.com/ethyca/fides/pull/1728/files/c23e62fea284f7910028c8483feff893903068b8#r1019491323)
- Enable remote debugging from VSCode of live dev app [#1780](https://github.com/ethyca/fides/pull/1780)

### Removed

- Removed the Privacy Center `cookieName` config introduced in 2.0.0. [#1756](https://github.com/ethyca/fides/pull/1756)

### Fixed

- Exceptions are no longer raised when sending analytics on Windows [#1666](https://github.com/ethyca/fides/pull/1666)
- Fixed wording on identity verification modal in the Privacy Center [#1674](https://github.com/ethyca/fides/pull/1674)
- Update system fides_key tooltip text [#1533](https://github.com/ethyca/fides/pull/1685)
- Removed local storage parsing that is redundant with redux-persist. [#1678](https://github.com/ethyca/fides/pull/1678)
- Show a helpful error message if Docker daemon is not running during "fides deploy" [#1694](https://github.com/ethyca/fides/pull/1694)
- Allow users to query their own permissions, including root user. [#1698](https://github.com/ethyca/fides/pull/1698)
- Single-select taxonomy fields legal basis and special category can be cleared. [#1712](https://github.com/ethyca/fides/pull/1712)
- Fixes the issue where the security config is not properly loading from environment variables. [#1718](https://github.com/ethyca/fides/pull/1718)
- Fixes the issue where the CLI can't run without the config values required by the webserver. [#1811](https://github.com/ethyca/fides/pull/1811)
- Correctly handle response from adobe jwt auth endpoint as milliseconds, rather than seconds. [#1754](https://github.com/ethyca/fides/pull/1754)
- Fixed styling issues with the `EditDrawer` component. [#1803](https://github.com/ethyca/fides/pull/1803)

### Security

- Bumped versions of packages that use OpenSSL [#1683](https://github.com/ethyca/fides/pull/1683)

## [2.0.0](https://github.com/ethyca/fides/compare/1.9.6...2.0.0)

### Added

- Allow delete-only SaaS connector endpoints [#1200](https://github.com/ethyca/fides/pull/1200)
- Privacy center consent choices store a browser cookie. [#1364](https://github.com/ethyca/fides/pull/1364)
  - The format is generic. A reasonable set of defaults will be added later: [#1444](https://github.com/ethyca/fides/issues/1444)
  - The cookie name defaults to `fides_consent` but can be configured under `config.json > consent > cookieName`.
  - Each consent option can provide an array of `cookieKeys`.
- Individually select and reprocess DSRs that have errored [#1203](https://github.com/ethyca/fides/pull/1489)
- Bulk select and reprocess DSRs that have errored [#1205](https://github.com/ethyca/fides/pull/1489)
- Config Wizard: AWS scan results populate in system review forms. [#1454](https://github.com/ethyca/fides/pull/1454)
- Integrate rate limiter with Saas Connectors. [#1433](https://github.com/ethyca/fides/pull/1433)
- Config Wizard: Added a column selector to the scan results page of the config wizard [#1590](https://github.com/ethyca/fides/pull/1590)
- Config Wizard: Flow for runtime scanner option [#1640](https://github.com/ethyca/fides/pull/1640)
- Access support for Twilio Conversations API [#1520](https://github.com/ethyca/fides/pull/1520)
- Message Config: Adds Twilio Email/SMS support [#1519](https://github.com/ethyca/fides/pull/1519)

### Changed

- Updated mypy to version 0.981 and Python to version 3.10.7 [#1448](https://github.com/ethyca/fides/pull/1448)

### Developer Experience

- Repository dispatch events are sent to fidesctl-plus and fidesops-plus [#1263](https://github.com/ethyca/fides/pull/1263)
- Only the `docs-authors` team members are specified as `CODEOWNERS` [#1446](https://github.com/ethyca/fides/pull/1446)
- Updates the default local configuration to not defer tasks to a worker node [#1552](https://github.com/ethyca/fides/pull/1552/)
- Updates the healthcheck to return health status of connected Celery workers [#1588](https://github.com/ethyca/fides/pull/1588)

### Docs

- Remove the tutorial to prepare for new update [#1543](https://github.com/ethyca/fides/pull/1543)
- Add system management via UI documentation [#1541](https://github.com/ethyca/fides/pull/1541)
- Added DSR quickstart docs, restructured docs navigation [#1651](https://github.com/ethyca/fides/pull/1651)
- Update privacy request execution overview docs [#1258](https://github.com/ethyca/fides/pull/1490)

### Fixed

- Fixed system dependencies appearing as "N/A" in the datamap endpoint when there are no privacy declarations [#1649](https://github.com/ethyca/fides/pull/1649)

## [1.9.6](https://github.com/ethyca/fides/compare/1.9.5...1.9.6)

### Fixed

- Include systems without a privacy declaration on data map [#1603](https://github.com/ethyca/fides/pull/1603)
- Handle malformed tokens [#1523](https://github.com/ethyca/fides/pull/1523)
- Remove thrown exception from getAllPrivacyRequests method [#1592](https://github.com/ethyca/fides/pull/1593)
- Include systems without a privacy declaration on data map [#1603](https://github.com/ethyca/fides/pull/1603)
- After editing a dataset, the table will stay on the previously selected collection instead of resetting to the first one. [#1511](https://github.com/ethyca/fides/pull/1511)
- Fix redis `db_index` config issue [#1647](https://github.com/ethyca/fides/pull/1647)

### Docs

- Add unlinked docs and fix any remaining broken links [#1266](https://github.com/ethyca/fides/pull/1266)
- Update privacy center docs to include consent information [#1537](https://github.com/ethyca/fides/pull/1537)
- Update UI docs to include DSR countdown information and additional descriptions/filtering [#1545](https://github.com/ethyca/fides/pull/1545)

### Changed

- Allow multiple masking strategies to be specified when using fides as a masking engine [#1647](https://github.com/ethyca/fides/pull/1647)

## [1.9.5](https://github.com/ethyca/fides/compare/1.9.4...1.9.5)

### Added

- The database includes a `plus_system_scans` relation, to track the status and results of System Scanner executions in fidesctl-plus [#1554](https://github.com/ethyca/fides/pull/1554)

## [1.9.4](https://github.com/ethyca/fides/compare/1.9.2...1.9.4)

### Fixed

- After editing a dataset, the table will stay on the previously selected collection instead of resetting to the first one. [#1511](https://github.com/ethyca/fides/pull/1511)

## [1.9.2](https://github.com/ethyca/fides/compare/1.9.1...1.9.2)

### Deprecated

- Added a deprecation warning for the entire package [#1244](https://github.com/ethyca/fides/pull/1244)

### Added

- Dataset generation enhancements using Fides Classify for Plus users:

  - Integrate Fides Plus API into placeholder features introduced in 1.9.0. [#1194](https://github.com/ethyca/fides/pull/1194)

- Fides Admin UI:

  - Configure Connector after creation [#1204](https://github.com/ethyca/fides/pull/1356)

### Fixed

- Privacy Center:
  - Handle error on startup if server isn't running [#1239](https://github.com/ethyca/fides/pull/1239)
  - Fix styling issue with cards [#1240](https://github.com/ethyca/fides/pull/1240)
  - Redirect to index on consent save [#1238](https://github.com/ethyca/fides/pull/1238)

## [1.9.1](https://github.com/ethyca/fides/compare/1.9.0...1.9.1)

### Changed

- Update fideslang to v1.3.1 [#1136](https://github.com/ethyca/fides/pull/1136)

### Changed

- Update fideslang to v1.3.1 [#1136](https://github.com/ethyca/fides/pull/1136)

## [1.9.0](https://github.com/ethyca/fides/compare/1.8.6...1.9.0) - 2022-09-29

### Added

- Dataset generation enhancements using Fides Classify for Plus users:
  - Added toggle for enabling classify during generation. [#1057](https://github.com/ethyca/fides/pull/1057)
  - Initial implementation of API request to kick off classify, with confirmation modal. [#1069](https://github.com/ethyca/fides/pull/1069)
  - Initial Classification & Review status for generated datasets. [#1074](https://github.com/ethyca/fides/pull/1074)
  - Component for choosing data categories based on classification results. [#1110](https://github.com/ethyca/fides/pull/1110)
  - The dataset fields table shows data categories from the classifier (if available). [#1088](https://github.com/ethyca/fides/pull/1088)
  - The "Approve" button can be used to update the dataset with the classifier's suggestions. [#1129](https://github.com/ethyca/fides/pull/1129)
- System management UI:
  - New page to add a system via yaml [#1062](https://github.com/ethyca/fides/pull/1062)
  - Skeleton of page to add a system manually [#1068](https://github.com/ethyca/fides/pull/1068)
  - Refactor config wizard system forms to be reused for system management [#1072](https://github.com/ethyca/fides/pull/1072)
  - Add additional optional fields to system management forms [#1082](https://github.com/ethyca/fides/pull/1082)
  - Delete a system through the UI [#1085](https://github.com/ethyca/fides/pull/1085)
  - Edit a system through the UI [#1096](https://github.com/ethyca/fides/pull/1096)
- Cypress component testing [#1106](https://github.com/ethyca/fides/pull/1106)

### Changed

- Changed behavior of `load_default_taxonomy` to append instead of upsert [#1040](https://github.com/ethyca/fides/pull/1040)
- Changed behavior of adding privacy declarations to decouple the actions of the "add" and "next" buttons [#1086](https://github.com/ethyca/fides/pull/1086)
- Moved system related UI components from the `config-wizard` directory to the `system` directory [#1097](https://github.com/ethyca/fides/pull/1097)
- Updated "type" on SaaS config to be a simple string type, not an enum [#1197](https://github.com/ethyca/fides/pull/1197)

### Developer Experience

- Optional dependencies may have their version defined only once, in `optional-requirements.txt` [#1171](https://github.com/ethyca/fides/pull/1171)

### Docs

- Updated the footer links [#1130](https://github.com/ethyca/fides/pull/1130)

### Fixed

- Fixed the "help" link in the UI header [#1078](https://github.com/ethyca/fides/pull/1078)
- Fixed a bug in Data Category Dropdowns where checking i.e. `user.biometric` would also check `user.biometric_health` [#1126](https://github.com/ethyca/fides/pull/1126)

### Security

- Upgraded pymysql to version `1.0.2` [#1094](https://github.com/ethyca/fides/pull/1094)

## [1.8.6](https://github.com/ethyca/fides/compare/1.8.5...1.8.6) - 2022-09-28

### Added

- Added classification tables for Plus users [#1060](https://github.com/ethyca/fides/pull/1060)

### Fixed

- Fixed a bug where rows were being excluded from a data map [#1124](https://github.com/ethyca/fides/pull/1124)

## [1.8.5](https://github.com/ethyca/fides/compare/1.8.4...1.8.5) - 2022-09-21

### Changed

- Update fideslang to v1.3.0 [#1103](https://github.com/ethyca/fides/pull/1103)

## [1.8.4](https://github.com/ethyca/fides/compare/1.8.3...1.8.4) - 2022-09-09

### Added

- Initial system management page [#1054](https://github.com/ethyca/fides/pull/1054)

### Changed

- Deleting a taxonomy field with children will now cascade delete all of its children as well. [#1042](https://github.com/ethyca/fides/pull/1042)

### Fixed

- Fixed navigating directly to frontend routes loading index page instead of the correct static page for the route.
- Fix truncated evaluation error messages [#1053](https://github.com/ethyca/fides/pull/1053)

## [1.8.3](https://github.com/ethyca/fides/compare/1.8.2...1.8.3) - 2022-09-06

### Added

- Added more taxonomy fields that can be edited via the UI [#1000](https://github.com/ethyca/fides/pull/1000) [#1028](https://github.com/ethyca/fides/pull/1028)
- Added the ability to add taxonomy fields via the UI [#1019](https://github.com/ethyca/fides/pull/1019)
- Added the ability to delete taxonomy fields via the UI [#1006](https://github.com/ethyca/fides/pull/1006)
  - Only non-default taxonomy entities can be deleted [#1023](https://github.com/ethyca/fides/pull/1023)
- Prevent deleting taxonomy `is_default` fields and from adding `is_default=True` fields via the API [#990](https://github.com/ethyca/fides/pull/990).
- Added a "Custom" tag to distinguish user defined taxonomy fields from default taxonomy fields in the UI [#1027](https://github.com/ethyca/fides/pull/1027)
- Added initial support for enabling Fides Plus [#1037](https://github.com/ethyca/fides/pull/1037)
  - The `useFeatures` hook can be used to check if `plus` is enabled.
  - Navigating to/from the Data Map page is gated behind this feature.
  - Plus endpoints are served from the private Plus image.

### Fixed

- Fixed failing mypy tests [#1030](https://github.com/ethyca/fides/pull/1030)
- Fixed an issue where `fides push --diff` would return a false positive diff [#1026](https://github.com/ethyca/fides/pull/1026)
- Pinned pydantic version to < 1.10.0 to fix an error in finding referenced fides keys [#1045](https://github.com/ethyca/fides/pull/1045)

### Fixed

- Fixed failing mypy tests [#1030](https://github.com/ethyca/fides/pull/1030)
- Fixed an issue where `fides push --diff` would return a false positive diff [#1026](https://github.com/ethyca/fides/pull/1026)

### Docs

- Minor formatting updates to [Policy Webhooks](https://ethyca.github.io/fidesops/guides/policy_webhooks/) documentation [#1114](https://github.com/ethyca/fidesops/pull/1114)

### Removed

- Removed create superuser [#1116](https://github.com/ethyca/fidesops/pull/1116)

## [1.8.2](https://github.com/ethyca/fides/compare/1.8.1...1.8.2) - 2022-08-18

### Added

- Added the ability to edit taxonomy fields via the UI [#977](https://github.com/ethyca/fides/pull/977) [#1028](https://github.com/ethyca/fides/pull/1028)
- New column `is_default` added to DataCategory, DataUse, DataSubject, and DataQualifier tables [#976](https://github.com/ethyca/fides/pull/976)
- Added the ability to add taxonomy fields via the UI [#1019](https://github.com/ethyca/fides/pull/1019)
- Added the ability to delete taxonomy fields via the UI [#1006](https://github.com/ethyca/fides/pull/1006)
  - Only non-default taxonomy entities can be deleted [#1023](https://github.com/ethyca/fides/pull/1023)
- Prevent deleting taxonomy `is_default` fields and from adding `is_default=True` fields via the API [#990](https://github.com/ethyca/fides/pull/990).
- Added a "Custom" tag to distinguish user defined taxonomy fields from default taxonomy fields in the UI [#1027](https://github.com/ethyca/fides/pull/1027)

### Changed

- Upgraded base Docker version to Python 3.9 and updated all other references from 3.8 -> 3.9 [#974](https://github.com/ethyca/fides/pull/974)
- Prepend all database tables with `ctl_` [#979](https://github.com/ethyca/fides/pull/979)
- Moved the `admin-ui` code down one level into a `ctl` subdir [#970](https://github.com/ethyca/fides/pull/970)
- Extended the `/datamap` endpoint to include extra metadata [#992](https://github.com/ethyca/fides/pull/992)

## [1.8.1](https://github.com/ethyca/fides/compare/1.8.0...1.8.1) - 2022-08-08

### Deprecated

- The following environment variables have been deprecated, and replaced with the new environment variable names indicated below. To avoid breaking existing workflows, the deprecated variables are still respected in v1.8.1. They will be removed in a future release.
  - `FIDESCTL__API__DATABASE_HOST` --> `FIDESCTL__DATABASE__SERVER`
  - `FIDESCTL__API__DATABASE_NAME` --> `FIDESCTL__DATABASE__DB`
  - `FIDESCTL__API__DATABASE_PASSWORD` --> `FIDESCTL__DATABASE__PASSWORD`
  - `FIDESCTL__API__DATABASE_PORT` --> `FIDESCTL__DATABASE__PORT`
  - `FIDESCTL__API__DATABASE_TEST_DATABASE_NAME` --> `FIDESCTL__DATABASE__TEST_DB`
  - `FIDESCTL__API__DATABASE_USER` --> `FIDESCTL__DATABASE__USER`

### Developer Experience

- The included `docker-compose.yml` no longer references outdated ENV variables [#964](https://github.com/ethyca/fides/pull/964)

### Docs

- Minor release documentation now reflects the desired patch release process [#955](https://github.com/ethyca/fides/pull/955)
- Updated references to ENV variables [#964](https://github.com/ethyca/fides/pull/964)

### Fixed

- Deprecated config options will continue to be respected when set via environment variables [#965](https://github.com/ethyca/fides/pull/965)
- The git cache is rebuilt within the Docker container [#962](https://github.com/ethyca/fides/pull/962)
- The `wheel` pypi build no longer has a dirty version tag [#962](https://github.com/ethyca/fides/pull/962)
- Add setuptools to dev-requirements to fix versioneer error [#983](https://github.com/ethyca/fides/pull/983)

## [1.8.0](https://github.com/ethyca/fides/compare/1.7.1...1.8.0) - 2022-08-04

### Added

- Initial configuration wizard UI view
  - System scanning step: AWS credentials form and initial `generate` API usage.
  - System scanning results: AWS systems are stored and can be selected for review
- CustomInput type "password" with show/hide icon.
- Pull CLI command now checks for untracked/unstaged files in the manifests dir [#869](https://github.com/ethyca/fides/pull/869)
- Pull CLI command has a flag to pull missing files from the server [#895](https://github.com/ethyca/fides/pull/895)
- Add BigQuery support for the `generate` command and `/generate` endpoint [#814](https://github.com/ethyca/fides/pull/814) & [#917](https://github.com/ethyca/fides/pull/917)
- Added user auth tables [915](https://github.com/ethyca/fides/pull/915)
- Standardized API error parsing under `~/types/errors`
- Added taxonomy page to UI [#902](https://github.com/ethyca/fides/pull/902)
  - Added a nested accordion component for displaying taxonomy data [#910](https://github.com/ethyca/fides/pull/910)
- Add lru cache to get_config [927](https://github.com/ethyca/fides/pull/927)
- Add support for deprecated API config values [#959](https://github.com/ethyca/fides/pull/959)
- `fides` is now an alias for `fidesctl` as a CLI entrypoint [#926](https://github.com/ethyca/fides/pull/926)
- Add user auth routes [929](https://github.com/ethyca/fides/pull/929)
- Bump fideslib to 3.0.1 and remove patch code[931](https://github.com/ethyca/fides/pull/931)
- Update the `fidesctl` python package to automatically serve the UI [#941](https://github.com/ethyca/fides/pull/941)
- Add `push` cli command alias for `apply` and deprecate `apply` [943](https://github.com/ethyca/fides/pull/943)
- Add resource groups tagging api as a source of system generation [939](https://github.com/ethyca/fides/pull/939)
- Add GitHub Action to publish the `fidesctl` package to testpypi on pushes to main [#951](https://github.com/ethyca/fides/pull/951)
- Added configWizardFlag to ui to hide the config wizard when false [[#1453](https://github.com/ethyca/fides/issues/1453)

### Changed

- Updated the `datamap` endpoint to return human-readable column names as the first response item [#779](https://github.com/ethyca/fides/pull/779)
- Remove the `obscure` requirement from the `generate` endpoint [#819](https://github.com/ethyca/fides/pull/819)
- Moved all files from `fidesapi` to `fidesctl/api` [#885](https://github.com/ethyca/fides/pull/885)
- Moved `scan` and `generate` to the list of commands that can be run in local mode [#841](https://github.com/ethyca/fides/pull/841)
- Upgraded the base docker images from Debian Buster to Bullseye [#958](https://github.com/ethyca/fides/pull/958)
- Removed `ipython` as a dev-requirement [#958](https://github.com/ethyca/fides/pull/958)
- Webserver dependencies now come as a standard part of the package [#881](https://github.com/ethyca/fides/pull/881)
- Initial configuration wizard UI view
  - Refactored step & form results management to use Redux Toolkit slice.
- Change `id` field in tables from an integer to a string [915](https://github.com/ethyca/fides/pull/915)
- Update `fideslang` to `1.1.0`, simplifying the default taxonomy and adding `tags` for resources [#865](https://github.com/ethyca/fides/pull/865)
- Merge existing configurations with `fideslib` library [#913](https://github.com/ethyca/fides/pull/913)
- Moved frontend static files to `src/fidesctl/ui-build/static` [#934](https://github.com/ethyca/fides/pull/934)
- Replicated the error response handling from the `/validate` endpoint to the `/generate` endpoint [#911](https://github.com/ethyca/fides/pull/911)

### Developer Experience

- Remove `API_PREFIX` from fidesctl/core/utils.py and change references to `API_PREFIX` in fidesctl/api/reoutes/util.py [922](https://github.com/ethyca/fides/pull/922)

### Fixed

- Dataset field columns show all columns by default in the UI [#898](https://github.com/ethyca/fides/pull/898)
- Fixed the missing `.fides./` directory when locating the default config [#933](https://github.com/ethyca/fides/pull/933)

## [1.7.1](https://github.com/ethyca/fides/compare/1.7.0...1.7.1) - 2022-07-28

### Added

- Add datasets via YAML in the UI [#813](https://github.com/ethyca/fides/pull/813)
- Add datasets via database connection [#834](https://github.com/ethyca/fides/pull/834) [#889](https://github.com/ethyca/fides/pull/889)
- Add delete confirmation when deleting a field or collection from a dataset [#809](https://github.com/ethyca/fides/pull/809)
- Add ability to delete datasets from the UI [#827](https://github.com/ethyca/fides/pull/827)
- Add Cypress for testing [713](https://github.com/ethyca/fides/pull/833)
- Add datasets via database connection (UI only) [#834](https://github.com/ethyca/fides/pull/834)
- Add Okta support to the `/generate` endpoint [#842](https://github.com/ethyca/fides/pull/842)
- Add db support to `/generate` endpoint [849](https://github.com/ethyca/fides/pull/849)
- Added OpenAPI TypeScript client generation for the UI app. See the [README](/clients/admin-ui/src/types/api/README.md) for more details.

### Changed

- Remove the `obscure` requirement from the `generate` endpoint [#819](https://github.com/ethyca/fides/pull/819)

### Developer Experience

- When releases are published, dispatch a repository webhook event to ethyca/fidesctl-plus [#938](https://github.com/ethyca/fides/pull/938)

### Docs

- recommend/replace pip installs with pipx [#874](https://github.com/ethyca/fides/pull/874)

### Fixed

- CustomSelect input tooltips appear next to selector instead of wrapping to a new row.
- Datasets without the `third_country_transfer` will not cause the editing dataset form to not render.
- Fixed a build issue causing an `unknown` version of `fidesctl` to be installed in published Docker images [#836](https://github.com/ethyca/fides/pull/836)
- Fixed an M1-related SQLAlchemy bug [#816](https://github.com/ethyca/fides/pull/891)
- Endpoints now work with or without a trailing slash. [#886](https://github.com/ethyca/fides/pull/886)
- Dataset field columns show all columns by default in the UI [#898](https://github.com/ethyca/fides/pull/898)
- Fixed the `tag` specific GitHub Action workflows for Docker and publishing docs. [#901](https://github.com/ethyca/fides/pull/901)

## [1.7.0](https://github.com/ethyca/fides/compare/1.6.1...1.7.0) - 2022-06-23

### Added

- Added dependabot to keep dependencies updated
- A warning now issues for any orphan datasets as part of the `apply` command [543](https://github.com/ethyca/fides/pull/543)
- Initial scaffolding of management UI [#561](https://github.com/ethyca/fides/pull/624)
- A new `audit` command for `system` and `organization` resources, checking data map attribute compliance [#548](https://github.com/ethyca/fides/pull/548)
- Static UI assets are now built with the docker container [#663](https://github.com/ethyca/fides/issues/663)
- Host static files via fidesapi [#621](https://github.com/ethyca/fides/pull/621)
- A new `generate` endpoint to enable capturing systems from infrastructure from the UI [#642](https://github.com/ethyca/fides/pull/642)
- A new `datamap` endpoint to enable visualizing a data map from the UI [#721](https://github.com/ethyca/fides/pull/721)
- Management UI navigation bar [#679](https://github.com/ethyca/fides/issues/679)
- Management UI integration [#736](https://github.com/ethyca/fides/pull/736)
  - Datasets
  - Systems
  - Taxonomy (data categories)
- Initial dataset UI view [#768](https://github.com/ethyca/fides/pull/768)
  - Add interaction for viewing a dataset collection
  - Add column picker
  - Add a data category checklist tree
  - Edit/delete dataset fields
  - Edit/delete dataset collections
  - Edit datasets
  - Add a component for Identifiability tags
  - Add tooltips for help on forms
  - Add geographic location (third_country_transfers) country selection. Supported by new dependency `i18n-iso-countries`.
- Okta, aws and database credentials can now come from `fidesctl.toml` config [#694](https://github.com/ethyca/fides/pull/694)
- New `validate` endpoint to test aws and okta credentials [#722](https://github.com/ethyca/fides/pull/722)
- Initial configuration wizard UI view
  - Manual entry steps added (name and describe organization, pick entry route, and describe system manually including privacy declarations)
- A new image tagged `ethyca/fidesctl:dev` is published on each push to `main` [781](https://github.com/ethyca/fides/pull/781)
- A new cli command (`fidesctl sync`) [#765](https://github.com/ethyca/fides/pull/765)

### Changed

- Comparing server and CLI versions ignores `.dirty` only differences, and is quiet on success when running general CLI commands [621](https://github.com/ethyca/fides/pull/621)
- All endpoints now prefixed by `/api/v1` [#623](https://github.com/ethyca/fides/issues/623)
- Allow AWS credentials to be passed to `generate system` via the API [#645](https://github.com/ethyca/fides/pull/645)
- Update the export of a datamap to load resources from the server instead of a manifest directory [#662](https://github.com/ethyca/fides/pull/662)
- Refactor `export` to remove CLI specific uses from the core modules and load resources[#725](https://github.com/ethyca/fides/pull/725)
- Bump version of FastAPI in `setup.py` to 0.77.1 to match `optional-requirements.txt` [#734](https://github.com/ethyca/fides/pull/734)
- Docker images are now only built and pushed on tags to match when released to pypi [#740](https://github.com/ethyca/fides/pull/740)
- Okta resource scanning and generation now works with systems instead of datasets [#751](https://github.com/ethyca/fides/pull/751)

### Developer Experience

- Replaced `make` with `nox` [#547](https://github.com/ethyca/fides/pull/547)
- Removed usage of `fideslang` module in favor of new [external package](https://github.com/ethyca/fideslang) shared across projects [#619](https://github.com/ethyca/fides/issues/619)
- Added a UI service to the docker-compose deployment [#757](https://github.com/ethyca/fides/pull/757)
- `TestClient` defined in and shared across test modules via `conftest.py` [#759](https://github.com/ethyca/fides/pull/759)

### Docs

- Replaced all references to `make` with `nox` [#547](https://github.com/ethyca/fides/pull/547)
- Removed config/schemas page [#613](https://github.com/ethyca/fides/issues/613)
- Dataset UI and config wizard docs added ([https://github.com/ethyca/fides/pull/697](https://github.com/ethyca/fides/pull/697))
- The fides README now walks through generating a datamap [#746](https://github.com/ethyca/fides/pull/746)

### Fixed

- Updated `fideslog` to v1.1.5, resolving an issue where some exceptions thrown by the SDK were not handled as expected [#609](https://github.com/ethyca/fides/issues/609)
- Updated the webserver so that it won't fail if the database is inaccessible [#649](https://github.com/ethyca/fides/pull/649)
- Updated external tests to handle complex characters [#661](https://github.com/ethyca/fides/pull/661)
- Evaluations now properly merge the default taxonomy into the user-defined taxonomy [#684](https://github.com/ethyca/fides/pull/684)
- The CLI can now be run without installing the webserver components [#715](https://github.com/ethyca/fides/pull/715)

## [1.6.1](https://github.com/ethyca/fides/compare/1.6.0...1.6.1) - 2022-06-15

### Docs

- Updated `Release Steps`

### Fixed

- Resolved a failure with populating applicable data subject rights to a data map
- Handle invalid characters when generating a `fides_key` [#761](https://github.com/ethyca/fides/pull/761)

## [1.6.0](https://github.com/ethyca/fides/compare/1.5.3...1.6.0) - 2022-05-02

### Added

- ESLint configuration changes [#514](https://github.com/ethyca/fidesops/pull/514)
- User creation, update and permissions in the Admin UI [#511](https://github.com/ethyca/fidesops/pull/511)
- Yaml support for dataset upload [#284](https://github.com/ethyca/fidesops/pull/284)

### Breaking Changes

- Update masking API to take multiple input values [#443](https://github.com/ethyca/fidesops/pull/443)

### Docs

- DRP feature documentation [#520](https://github.com/ethyca/fidesops/pull/520)

## [1.4.2](https://github.com/ethyca/fidesops/compare/1.4.1...1.4.2) - 2022-05-12

### Added

- GET routes for users [#405](https://github.com/ethyca/fidesops/pull/405)
- Username based search on GET route [#444](https://github.com/ethyca/fidesops/pull/444)
- FIDESOPS\_\_DEV_MODE for Easier SaaS Request Debugging [#363](https://github.com/ethyca/fidesops/pull/363)
- Track user privileges across sessions [#425](https://github.com/ethyca/fidesops/pull/425)
- Add first_name and last_name fields. Also add them along with created_at to FidesUser response [#465](https://github.com/ethyca/fidesops/pull/465)
- Denial reasons for DSR and user `AuditLog` [#463](https://github.com/ethyca/fidesops/pull/463)
- DRP action to Policy [#453](https://github.com/ethyca/fidesops/pull/453)
- `CHANGELOG.md` file[#484](https://github.com/ethyca/fidesops/pull/484)
- DRP status endpoint [#485](https://github.com/ethyca/fidesops/pull/485)
- DRP exerise endpoint [#496](https://github.com/ethyca/fidesops/pull/496)
- Frontend for privacy request denial reaons [#480](https://github.com/ethyca/fidesops/pull/480)
- Publish Fidesops to Pypi [#491](https://github.com/ethyca/fidesops/pull/491)
- DRP data rights endpoint [#526](https://github.com/ethyca/fidesops/pull/526)

### Changed

- Converted HTTP Status Codes to Starlette constant values [#438](https://github.com/ethyca/fidesops/pull/438)
- SaasConnector.send behavior on ignore_errors now returns raw response [#462](https://github.com/ethyca/fidesops/pull/462)
- Seed user permissions in `create_superuser.py` script [#468](https://github.com/ethyca/fidesops/pull/468)
- User API Endpoints (update fields and reset user passwords) [#471](https://github.com/ethyca/fidesops/pull/471)
- Format tests with `black` [#466](https://github.com/ethyca/fidesops/pull/466)
- Extract privacy request endpoint logic into separate service for DRP [#470](https://github.com/ethyca/fidesops/pull/470)
- Fixing inconsistent SaaS connector integration tests [#473](https://github.com/ethyca/fidesops/pull/473)
- Add user data to login response [#501](https://github.com/ethyca/fidesops/pull/501)

### Breaking Changes

- Update masking API to take multiple input values [#443](https://github.com/ethyca/fidesops/pull/443)

### Docs

- Added issue template for documentation updates [#442](https://github.com/ethyca/fidesops/pull/442)
- Clarify masking updates [#464](https://github.com/ethyca/fidesops/pull/464)
- Added dark mode [#476](https://github.com/ethyca/fidesops/pull/476)

### Fixed

- Removed miradb test warning [#436](https://github.com/ethyca/fidesops/pull/436)
- Added missing import [#448](https://github.com/ethyca/fidesops/pull/448)
- Removed pypi badge pointing to wrong package [#452](https://github.com/ethyca/fidesops/pull/452)
- Audit imports and references [#479](https://github.com/ethyca/fidesops/pull/479)
- Switch to using update method on PUT permission endpoint [#500](https://github.com/ethyca/fidesops/pull/500)

### Developer Experience

- added isort as a CI check
- Include `tests/` in all static code checks (e.g. `mypy`, `pylint`)

### Changed

- Published Docker image does a clean install of Fidesctl
- `with_analytics` is now a decorator

### Fixed

- Third-Country formatting on Data Map
- Potential Duplication on Data Map
- Exceptions are no longer raised when sending `AnalyticsEvent`s on Windows
- Running `fidesctl init` now generates a `server_host` and `server_protocol`
  rather than `server_url`<|MERGE_RESOLUTION|>--- conflicted
+++ resolved
@@ -34,11 +34,8 @@
 - Updated SQLAlchemy models to match the contents of the Alembic migrations [#6262](https://github.com/ethyca/fides/pull/6262)
 
 ### Fixed
-<<<<<<< HEAD
+- Fixed an accessibility issue where tooltips could not be triggered by keyboard focus. [#6276](https://github.com/ethyca/fides/pull/6276)
 - Fixed a bug where number fields in integration forms were un-editable [#6275](https://github.com/ethyca/fides/pull/6275)
-=======
-- Fixed an accessibility issue where tooltips could not be triggered by keyboard focus. [#6276](https://github.com/ethyca/fides/pull/6276)
->>>>>>> 613f42fd
 
 ## [2.64.1](https://github.com/ethyca/fides/compare/2.64.0...2.64.1)
 
