# Changelog

All notable changes to this project will be documented in this file.

The format is based on [Keep a Changelog](https://keepachangelog.com/en/)

The types of changes are:

- `Added` for new features.
- `Changed` for changes in existing functionality.
- `Developer Experience` for changes in developer workflow or tooling.
- `Deprecated` for soon-to-be removed features.
- `Docs` for documentation only changes.
- `Removed` for now removed features.
- `Fixed` for any bug fixes.
- `Security` in case of vulnerabilities.

## [Unreleased](https://github.com/ethyca/fides/compare/2.45.2...main)

### Fixed
- Ignore `400` errors from Talkable's `person` endpoint. [#5317](https://github.com/ethyca/fides/pull/5317)
- Fix Email Connector logs so they use configuration key instead of name [#5286](https://github.com/ethyca/fides/pull/5286)
- Updated Responsys and Firebase Auth integrations to allow multiple identities [#5318](https://github.com/ethyca/fides/pull/5318)
<<<<<<< HEAD
- Fix Detection & Discovery descriptions to not get cut off so tightly [#5322](https://github.com/ethyca/fides/pull/5322)
=======
- Fix issues with cached or `window.fides_overrides` languages in the Minimal TCF banner [#5306](https://github.com/ethyca/fides/pull/5306)
- Fix issue with fides-js where the experience was incorrectly initialized as an empty object which appeared valid, when `undefined` was expected [#5309](https://github.com/ethyca/fides/pull/5309)
- Fix issue where newly added languages in Admin-UI were not being rendered in the preview [#5316](https://github.com/ethyca/fides/pull/5316)
>>>>>>> 5036e58d

### Added
- Added support for hierarchical notices in Privacy Center [#5291](https://github.com/ethyca/fides/pull/5291)
- Support row-level deletes for BigQuery and add erase_after support for database connectors [#5293](https://github.com/ethyca/fides/pull/5293)
- Added PUT endpoint for dataset configs [#5324](https://github.com/ethyca/fides/pull/5324)

### Changed
- Updated privacy notices to support notice hierarchies [#5272](https://github.com/ethyca/fides/pull/5272)
- Defaulting SecuritySettings.env to prod [#5326](https://github.com/ethyca/fides/pull/5326)

### Developer Experience
- Initialized Ant Design and Tailwindcss in Admin-UI to prepare for Design System migration [#5308](https://github.com/ethyca/fides/pull/5308)


## [2.45.2](https://github.com/ethyca/fides/compare/2.45.1...2.45.2)

### Fixed
- Updated the hash migration script to only run on tables with less than 1 million rows. [#5310](https://github.com/ethyca/fides/pull/5310)

## [2.45.1](https://github.com/ethyca/fides/compare/2.45.0...2.45.1)

### Added
- Support minimal GVL in minimal TCF response allowing Accept/Reject from banner before full GVL is loaded [#5298](https://github.com/ethyca/fides/pull/5298)

### Fixed
- Fixed discovery pagination [#5304](https://github.com/ethyca/fides/pull/5304)
- Fixed fides-no-scroll so it works in all browsers [#5299](https://github.com/ethyca/fides/pull/5299)

## [2.45.0](https://github.com/ethyca/fides/compare/2.44.0...2.45.0)

### Added
- Adding erasure support for PowerReviews [#5258](https://github.com/ethyca/fides/pull/5258)
- Adding erasure support for Attentive [#5258](https://github.com/ethyca/fides/pull/5261)
- Added a scheduled job to incrementally migrate from bcrypt hashes to SHA-256 hashes for stored identity values [#5256](https://github.com/ethyca/fides/pull/5256)
- Added the new Dynamic Erasure Email integrations [#5226](https://github.com/ethyca/fides/pull/5226)
- Add ability to edit dataset YAML from dataset view [#5262](https://github.com/ethyca/fides/pull/5262)
- Added support for "in progress" status in classification [#5248](https://github.com/ethyca/fides/pull/5248)
- Clarify GCP service account permissions when setting up Google Cloud SQL for Postgres in Admin-UI [#5245](https://github.com/ethyca/fides/pull/5266)
- Add onFidesEvent method for an alternative way to subscribe to Fides events [#5297](https://github.com/ethyca/fides/pull/5297)

### Changed
- Validate no path in `server_host` var for CLI config; if there is one then take only up until the first forward slash
- Update the Datamap report's Data categories column to support better expand/collapse behavior [#5265](https://github.com/ethyca/fides/pull/5265)
- Rename/refactor Privacy Notice Properties to support performance improvements [#5259](https://github.com/ethyca/fides/pull/5259)
- Improved logging and error visibility for TraversalErrors [#5263](https://github.com/ethyca/fides/pull/5263)

### Developer Experience
- Added performance mark timings to debug logs for fides.js [#5245](https://github.com/ethyca/fides/pull/5245)

### Fixed
- Fix wording in tooltip for Yotpo Reviews [#5274](https://github.com/ethyca/fides/pull/5274)
- Hardcode ConnectionConfigurationResponse.secrets [#5283](https://github.com/ethyca/fides/pull/5283)
- Fix Fides.shouldShouldShowExperience() to return false for modal-only experiences [#5281](https://github.com/ethyca/fides/pull/5281)


## [2.44.0](https://github.com/ethyca/fides/compare/2.43.1...2.44.0)

### Added
- Added Gzip Middleware for responses [#5225](https://github.com/ethyca/fides/pull/5225)
- Adding source and submitted_by fields to privacy requests (Fidesplus) [#5206](https://github.com/ethyca/fides/pull/5206)
- Added Action Required / Monitored / Unmonitored tabs to Data Detection & Discovery page [#5236](https://github.com/ethyca/fides/pull/5236)
- Adding erasure support for Microsoft Advertising [#5197](https://github.com/ethyca/fides/pull/5197)
- Implements fuzzy search for identities in Admin-UI Request Manager [#5232](https://github.com/ethyca/fides/pull/5232)
- New purpose header field for TCF banner [#5246](https://github.com/ethyca/fides/pull/5246)
- `fides` subcommand `pull` has resource name subcommands that take a `fides_key` argument allowing you to pull only one resource by name and type [#5260](https://github.com/ethyca/fides/pull/5260)

### Changed
- Removed unused `username` parameter from the Delighted integration configuration [#5220](https://github.com/ethyca/fides/pull/5220)
- Removed unused `ad_account_id` parameter from the Snap integration configuration [#5229](https://github.com/ethyca/fides/pull/5220)
- Updates to support consent signal processing (Fidesplus) [#5200](https://github.com/ethyca/fides/pull/5200)
- TCF Optimized for performance on initial load by offsetting most experience data until after banner is shown [#5230](https://github.com/ethyca/fides/pull/5230)
- Updates to support DynamoDB schema with Tokenless IAM auth [#5240](https://github.com/ethyca/fides/pull/5240)

### Developer Experience
- Sourcemaps are now working for fides-js in debug mode [#5222](https://github.com/ethyca/fides/pull/5222)

### Fixed
- Fix bug where Data Detection & Discovery table pagination fails to reset after navigating or searching  [#5234](https://github.com/ethyca/fides/pull/5234)
- Ignoring HTTP 400 error responses from the unsubscribe endpoint for HubSpot [#5237](https://github.com/ethyca/fides/pull/5237)
- Fix all `fides` API subcommands (`push`, `user`, etc) failing with an invalid server even when only passing `--help` [#5243](https://github.com/ethyca/fides/pull/5243)
- Fix bug where empty datasets / table wouldn't show a Monitor button  [#5249](https://github.com/ethyca/fides/pull/5249)

### Security
- Reduced timing differences in login endpoint [CVE-2024-45052](https://github.com/ethyca/fides/security/advisories/GHSA-2h46-8gf5-fmxv)
- Removed Jinja2 for email templates, the variables syntax changed from `{{variable_name}}` to `__VARIABLE_NAME__` [CVE-2024-45053](https://github.com/ethyca/fides/security/advisories/GHSA-c34r-238x-f7qx)


## [2.43.1](https://github.com/ethyca/fides/compare/2.43.0...2.43.1)

### Added
- Pydantic v1 -> Pydantic v2 upgrade [#5020](https://github.com/ethyca/fides/pull/5020)
- Added success toast on muting/ignoring resources in D&D tables [#5214](https://github.com/ethyca/fides/pull/5214)
- Added "data type" column to fields and subfields on D&D tables [#5218](https://github.com/ethyca/fides/pull/5218)
- Added support for navigating and editing nested fields in the Datasets page [#5216](https://github.com/ethyca/fides/pull/5216)

### Fixed
- Ignore `404` errors on Oracle Responsys deletions [#5203](https://github.com/ethyca/fides/pull/5203)
- Fix white screen issue when privacy request has null value for daysLeft [#5213](https://github.com/ethyca/fides/pull/5213)

### Changed
- Visual updates to badges in D&D result tables [#5212](https://github.com/ethyca/fides/pull/5212)
- Tweaked behavior of loading state on D&D table actions buttons [#5201](https://github.com/ethyca/fides/pull/5201)


## [2.43.0](https://github.com/ethyca/fides/compare/2.42.1...2.43.0)

### Added
- Added support for mapping a system's integration's consentable items to privacy notices [#5156](https://github.com/ethyca/fides/pull/5156)
- Added support for SSO Login with multiple providers (Fides Plus feature) [#5134](https://github.com/ethyca/fides/pull/5134)
- Adds user_read scope to approver role so that they can update their own password [#5178](https://github.com/ethyca/fides/pull/5178)
- Added PATCH endpoint for partially updating connection secrets [#5172](https://github.com/ethyca/fides/pull/5172)
- Add success toast on confirming classification in data discovery tables [#5182](https://github.com/ethyca/fides/pull/5182)
- Add function to return list of StagedResource objs according to list of URNs [#5192](https://github.com/ethyca/fides/pull/5192)
- Add DSR Support for ScyllaDB [#5140](https://github.com/ethyca/fides/pull/5140)
- Added support for nested fields in BigQuery in D&D result views [#5175](https://github.com/ethyca/fides/pull/5175)
- Added support for Vendor Count in Fides-JS overlay descriptions [#5210](https://github.com/ethyca/fides/pull/5210)

### Fixed
- Fixed the OAuth2 configuration for the Snap integration [#5158](https://github.com/ethyca/fides/pull/5158)
- Fixes a Marigold Sailthru error when a user does not exist [#5145](https://github.com/ethyca/fides/pull/5145)
- Fixed malformed HTML issue on switch components [#5166](https://github.com/ethyca/fides/pull/5166)
- Edit integration modal no longer requires reentering credentials when doing partial edits [#2436](https://github.com/ethyca/fides/pull/2436)
- Fixed a timing issue with tcf/gpp locator iframe naming [#5173](https://github.com/ethyca/fides/pull/5173)
- Detection & Discovery: The when column will now display the correct value with a tooltip showing the full date and time [#5177](https://github.com/ethyca/fides/pull/5177)
- Fixed minor issues with the SSO providers form [#5183](https://github.com/ethyca/fides/pull/5183)

### Changed
- Removed PRIVACY_REQUEST_READ scope from Viewer role [#5184](https://github.com/ethyca/fides/pull/5184)
- Asynchronously load GVL translations in FidesJS instead of blocking UI rendering [#5187](https://github.com/ethyca/fides/pull/5187)
- Model changes to support consent signals (Fidesplus) [#5190](https://github.com/ethyca/fides/pull/5190)
- Updated Datasets page with new UI for better usability and consistency with Detection and Discovery UI [#5191](https://github.com/ethyca/fides/pull/5191)
- Updated the Yotpo Reviews integration to use email and phone number identities instead of external ID [#5169](https://github.com/ethyca/fides/pull/5169)
- Update TCF banner button layout and styles [#5204](https://github.com/ethyca/fides/pull/5204)


### Developer Experience
- Fixes some ESLint configuration issues [#5176](https://github.com/ethyca/fides/pull/5176)

## [2.42.1](https://github.com/ethyca/fides/compare/2.42.0...2.42.1)

### Fixed
- Fixed language picker cut-off in mobile on CMP banner and modal [#5159](https://github.com/ethyca/fides/pull/5159)
- Fixed button sizes on CMP modal [#5161](https://github.com/ethyca/fides/pull/5161)

## [2.42.0](https://github.com/ethyca/fides/compare/2.41.0...2.42.0)

### Added
- Add AWS Tags in the meta field for Fides system when using `fides generate` [#4998](https://github.com/ethyca/fides/pull/4998)
- Added access and erasure support for Checkr integration [#5121](https://github.com/ethyca/fides/pull/5121)
- Added support for special characters in SaaS request payloads [#5099](https://github.com/ethyca/fides/pull/5099)
- Added support for displaying notices served in the Consent Banner [#5125](https://github.com/ethyca/fides/pull/5125)
- Added ability to choose whether to use Opt In/Out buttons or Acknowledge button in the Consent Banner [#5125](https://github.com/ethyca/fides/pull/5125)
- Add "status" field to detection & discovery tables [#5141](https://github.com/ethyca/fides/pull/5141)
- Added optional filters `exclude_saas_datasets` and `only_unlinked_datasets` to the list datasets endpoint [#5132](https://github.com/ethyca/fides/pull/5132)
- Add new config options to support notice-only banner and modal [#5136](https://github.com/ethyca/fides/pull/5136)
- Added models to support bidirectional consent (Fides Plus feature) [#5118](https://github.com/ethyca/fides/pull/5118)

### Changed
- Moving Privacy Center endpoint logging behind debug flag [#5103](https://github.com/ethyca/fides/pull/5103)
- Serve GVL languages as they are requested [#5112](https://github.com/ethyca/fides/pull/5112)
- Changed text on system integrations tab to direct to new integration management [#5097](https://github.com/ethyca/fides/pull/5097)
- Updates to consent experience styling [#5085](https://github.com/ethyca/fides/pull/5085)
- Updated the dataset page to display the new table and support pagination [#5130](https://github.com/ethyca/fides/pull/5130)
- Improve performance by removing the need to load every system into redux store [#5135](https://github.com/ethyca/fides/pull/5135)
- Use the `user_id` from a Segment Trait instead of an `email` when deleting a user in Segment [#5004](https://github.com/ethyca/fides/pull/5004)
- Moves some endpoints for property-specific messaging from OSS -> plus [#5069](https://github.com/ethyca/fides/pull/5069)
- Text changes in monitor config table and form [#5142](https://github.com/ethyca/fides/pull/5142)
- Improve API error messages when using is_default field on taxonomy resources [#5147](https://github.com/ethyca/fides/pull/5147)

### Developer Experience
- Add `.syncignore` to reduce file sync size with new volumes [#5104](https://github.com/ethyca/fides/pull/5104)
- Fix sourcemap generation in development version of FidesJS [#5119](https://github.com/ethyca/fides/pull/5119)
- Upgrade to Next.js v14 [#5111](https://github.com/ethyca/fides/pull/5111)
- Upgrade and consolidate linting and formatting tools [#5128](https://github.com/ethyca/fides/pull/5128)

### Fixed
- Resolved an issue pulling all blog authors for the Shopify integration [#5043](https://github.com/ethyca/fides/pull/5043)
- Fixed typo in the BigQuery integration description [#5120](https://github.com/ethyca/fides/pull/5120)
- Fixed default values of Experience config toggles [#5123](https://github.com/ethyca/fides/pull/5123)
- Skip indexing Custom Privacy Request Field array values [#5127](https://github.com/ethyca/fides/pull/5127)
- Fixed Admin UI issue where banner would disappear in Experience Preview with GPC enabled [#5131](https://github.com/ethyca/fides/pull/5131)
- Fixed not being able to edit a monitor from scheduled to not scheduled [#5114](https://github.com/ethyca/fides/pull/5114)
- Migrating missing Fideslang 2.0 data categories [#5073](https://github.com/ethyca/fides/pull/5073)
- Fixed wrong system count on Datamap page [#5151](https://github.com/ethyca/fides/pull/5151)
- Fixes some responsive styling issues in the consent banner on mobile sized screens [#5157](https://github.com/ethyca/fides/pull/5157)

## [2.41.0](https://github.com/ethyca/fides/compare/2.40.0...2.41.0)

### Added
- Added erasure support for Alchemer integration [#4925](https://github.com/ethyca/fides/pull/4925)
- Added new columns and action buttons to discovery monitors table [#5068](https://github.com/ethyca/fides/pull/5068)
- Added field to exclude databases on MonitorConfig [#5080](https://github.com/ethyca/fides/pull/5080)
- Added key pair authentication for the Snowflake integration [#5079](https://github.com/ethyca/fides/pull/5079)

### Changed
- Updated the sample dataset for the Amplitude integration [#5063](https://github.com/ethyca/fides/pull/5063)
- Updated System's page to display a table that uses a paginated endpoint [#5084](https://github.com/ethyca/fides/pull/5084)
- Messaging page now shows a notice if you have properties without any templates [#5077](https://github.com/ethyca/fides/pull/5077)
- Endpoints for listing systems (GET /system) and datasets (GET /dataset) now support optional pagination [#5071](https://github.com/ethyca/fides/pull/5071)
- Messaging page will now show a notice about using global mode [#5090](https://github.com/ethyca/fides/pull/5090)
- Changed behavior of project selection modal in discovery monitor form [#5092](https://github.com/ethyca/fides/pull/5092)
- Data category selector for Discovery results won't show disabled categories [#5102](https://github.com/ethyca/fides/pull/5102)

### Developer Experience
- Upgrade to React 18 and Chakra 2, including other dependencies [#5036](https://github.com/ethyca/fides/pull/5036)
- Added support for "output templates" in read SaaS requests [#5054](https://github.com/ethyca/fides/pull/5054)
- URL for deployment instructions when the webserver is running [#5088](https://github.com/ethyca/fides/pull/5088)
- Optimize TCF bundle with just-in-time GVL translations [#5074](https://github.com/ethyca/fides/pull/5074)
- Added `performance.mark()` to FidesJS events for performance testing. [#5105](https://github.com/ethyca/fides/pull/5105)

### Fixed
- Fixed bug with unescaped table names in mysql queries [#5072](https://github.com/ethyca/fides/pull/5072/)
- Fixed bug with unresponsive messaging ui [#5081](https://github.com/ethyca/fides/pull/5081/)
- Fixed FidesKey constructor bugs in CLI [#5113](https://github.com/ethyca/fides/pull/5113)


## [2.40.0](https://github.com/ethyca/fides/compare/2.39.2...2.40.0)

### Added
- Adds last_monitored and enabled attributes to MonitorConfig [#4991](https://github.com/ethyca/fides/pull/4991)
- New messaging page. Allows managing messaging templates for different properties. [#5005](https://github.com/ethyca/fides/pull/5005)
- Ability to configure "Enforcement Level" for Privacy Notices [#5025](https://github.com/ethyca/fides/pull/5025)
- BE cleanup for property-specific messaging [#5006](https://github.com/ethyca/fides/pull/5006)
- If property_id param was used, store it as part of the consent request [#4915](https://github.com/ethyca/fides/pull/4915)
- Invite users via email flow [#4539](https://github.com/ethyca/fides/pull/4539)
- Added new Google Cloud SQL for Postgres Connector [#5014](https://github.com/ethyca/fides/pull/5014)
- Added access and erasure support for the Twilio SMS integration [#4979](https://github.com/ethyca/fides/pull/4979)
- Added erasure support for Snap integration [#5011](https://github.com/ethyca/fides/pull/5011)

### Changed
- Navigation changes. 'Management' was renamed 'Settings'. Properties was moved to Settings section. [#5005](https://github.com/ethyca/fides/pull/5005)
- Changed discovery monitor form behavior around execution date/time selection [#5017](https://github.com/ethyca/fides/pull/5017)
- Changed integration form behavior when errors occur [#5023](https://github.com/ethyca/fides/pull/5023)
- Replaces typescript-cookie with js-cookie [#5022](https://github.com/ethyca/fides/pull/5022)
- Updated pymongo version to 4.7.3 [#5019](https://github.com/ethyca/fides/pull/5019)
- Upgraded Datamap instance of `react-table` to v8 [#5024](https://github.com/ethyca/fides/pull/5024)
- Updated create privacy request modal from admin-ui to include all custom fields  [#5029](https://github.com/ethyca/fides/pull/5029)
- Update name of Ingress/Egress columns in Datamap Report to Sources/Destinations [#5045](https://github.com/ethyca/fides/pull/5045)
- Datamap report now includes a 'cookies' column [#5052](https://github.com/ethyca/fides/pull/5052)
- Changed behavior of project selection UI in discovery monitor form [#5049](https://github.com/ethyca/fides/pull/5049)
- Updating DSR filtering to use collection-level data categories [#4999](https://github.com/ethyca/fides/pull/4999)
- Changed discovery monitor form to skip project selection UI when no projects exist [#5056](https://github.com/ethyca/fides/pull/5056)

### Fixed
- Fixed intermittent connection issues with Redshift by increasing timeout and preferring SSL in test connections [#4981](https://github.com/ethyca/fides/pull/4981)
- Fixed data detection & discovery results not displaying correctly across multiple pages[#5060](https://github.com/ethyca/fides/pull/5060)

### Developer Experience
- Fixed various environmental issues when running Cypress tests locally [#5040](https://github.com/ethyca/fides/pull/5040)

## [2.39.2](https://github.com/ethyca/fides/compare/2.39.1...2.39.2)

### Fixed
- Restrict Delete Systems API endpoint such that user must have "SYSTEM_DELETE" scope [#5037](https://github.com/ethyca/fides/pull/5037)

### Security
- Remove the SERVER_SIDE_FIDES_API_URL env variable from the client clientSettings [CVE-2024-31223](https://github.com/ethyca/fides/security/advisories/GHSA-53q7-4874-24qg)

## [2.39.1](https://github.com/ethyca/fides/compare/2.39.0...2.39.1)

### Fixed
- Fixed a bug where system information form was not loading for Viewer users [#5034](https://github.com/ethyca/fides/pull/5034)
- Fixed viewers being given the option to delete systems [#5035](https://github.com/ethyca/fides/pull/5035)
- Restrict Delete Systems API endpoint such that user must have "SYSTEM_DELETE" scope [#5037](https://github.com/ethyca/fides/pull/5037)

### Removed
- Removed the `fetch` polyfill from FidesJS [#5026](https://github.com/ethyca/fides/pull/5026)

### Security
- Removed FidesJS's exposure to `polyfill.io` supply chain attack [CVE-2024-38537](https://github.com/ethyca/fides/security/advisories/GHSA-cvw4-c69g-7v7m)

## [2.39.0](https://github.com/ethyca/fides/compare/2.38.1...2.39.0)

### Added
- Adds the start of the Scylla DB Integration [#4946](https://github.com/ethyca/fides/pull/4946)
- Added model and data migrations and CRUD-layer operations for property-specific messaging [#4901](https://github.com/ethyca/fides/pull/4901)
- Added option in FidesJS SDK to only disable notice-served API [#4965](https://github.com/ethyca/fides/pull/4965)
- External ID support for consent management [#4927](https://github.com/ethyca/fides/pull/4927)
- Added access and erasure support for the Greenhouse Harvest integration [#4945](https://github.com/ethyca/fides/pull/4945)
- Add an S3 connection type (currently used for discovery and detection only) [#4930](https://github.com/ethyca/fides/pull/4930)
- Support for Limited FIDES__CELERY__* Env Vars [#4980](https://github.com/ethyca/fides/pull/4980)
- Implement sending emails via property-specific messaging templates [#4950](https://github.com/ethyca/fides/pull/4950)
- New privacy request search to replace existing endpoint [#4987](https://github.com/ethyca/fides/pull/4987)
- Added new Google Cloud SQL for MySQL Connector [#4949](https://github.com/ethyca/fides/pull/4949)
- Add new options for integrations for discovery & detection [#5000](https://github.com/ethyca/fides/pull/5000)
- Add new `FidesInitializing` event for when FidesJS begins initialization [#5010](https://github.com/ethyca/fides/pull/5010)

### Changed
- Move new data map reporting table out of beta and remove old table from Data Lineage map. [#4963](https://github.com/ethyca/fides/pull/4963)
- Disable the 'connect to a database' button if the `dataDiscoveryAndDetection` feature flag is enabled [#1455](https://github.com/ethyca/fidesplus/pull/1455)
- Upgrade Privacy Request table to use FidesTable V2 [#4990](https://github.com/ethyca/fides/pull/4990)
- Add copy to project selection modal and tweak copy on discovery monitors table [#5007](https://github.com/ethyca/fides/pull/5007)

### Fixed
- Fixed an issue where the GPP signal status was prematurely set to `ready` in some scenarios [#4957](https://github.com/ethyca/fides/pull/4957)
- Removed exteraneous `/` from the several endpoint URLs [#4962](https://github.com/ethyca/fides/pull/4962)
- Fixed and optimized Database Icon SVGs used in Datamap [#4969](https://github.com/ethyca/fides/pull/4969)
- Masked "Keyfile credentials" input on integration config form [#4971](https://github.com/ethyca/fides/pull/4971)
- Fixed validations for privacy declaration taxonomy labels when creating/updating a System [#4982](https://github.com/ethyca/fides/pull/4982)
- Allow property-specific messaging to work with non-custom templates [#4986](https://github.com/ethyca/fides/pull/4986)
- Fixed an issue where config object was being passed twice to `fides.js` output [#5010](https://github.com/ethyca/fides/pull/5010)
- Disabling Fides initialization now also disables GPP initialization [#5010](https://github.com/ethyca/fides/pull/5010)
- Fixes Vendor table formatting [#5013](https://github.com/ethyca/fides/pull/5013)

## [2.38.1](https://github.com/ethyca/fides/compare/2.38.0...2.38.1)

### Changed
- Disable the 'connect to a database' button if the `dataDiscoveryAndDetection` feature flag is enabled [#4972](https://github.com/ethyca/fidesplus/pull/4972)
- Oracle Responsys: Include Profile Extension Tables in DSRs[#4937](https://github.com/ethyca/fides/pull/4937)

### Fixed
- Fixed "add" icons on some buttons being wrong size [#4975](https://github.com/ethyca/fides/pull/4975)
- Fixed ability to update consent preferences after they've previously been set [#4984](https://github.com/ethyca/fides/pull/4984)

## [2.38.0](https://github.com/ethyca/fides/compare/2.37.0...2.38.0)

### Added
- Deprecate LastServedNotice (lastservednoticev2) table [#4910](https://github.com/ethyca/fides/pull/4910)
- Added erasure support to the Recurly integration [#4891](https://github.com/ethyca/fides/pull/4891)
- Added UI for configuring integrations for detection/discovery [#4922](https://github.com/ethyca/fides/pull/4922)
- New queue for saving privacy preferences/notices served [#4931](https://github.com/ethyca/fides/pull/4931)
- Expose number of tasks in queue in worker health check [#4931](https://github.com/ethyca/fides/pull/4931)
- Track when preferences/notices served received [#4931](https://github.com/ethyca/fides/pull/4931)
- Request overrides for opt-in and opt-out consent requests [#4920](https://github.com/ethyca/fides/pull/4920)
- Added query_param_key to Privacy Center schema [#4939](https://github.com/ethyca/fides/pull/4939)
- Fill custom privacy request fields with query_param_key [#4948](https://github.com/ethyca/fides/pull/4948)
- Add `datasource_params` column to MonitorConfig DB model [#4951](https://github.com/ethyca/fides/pull/4951)
- Added ability to open system preview side panel from new data map table [#4944](https://github.com/ethyca/fides/pull/4944)
- Added success toast message after monitoring a resource [#4958](https://github.com/ethyca/fides/pull/4958)
- Added UI for displaying, adding and editing discovery monitors [#4954](https://github.com/ethyca/fides/pull/4954)

### Changed
- Set default ports for local development of client projects (:3001 for privacy center and :3000 for admin-ui) [#4912](https://github.com/ethyca/fides/pull/4912)
- Update privacy center port to :3001 for nox [#4918](https://github.com/ethyca/fides/pull/4918)
- Optimize speed by generating the uuids in the client side for consent requests [#4933](https://github.com/ethyca/fides/pull/4933)
- Update Privacy Center toast text for consistent capitalization [#4936](https://github.com/ethyca/fides/pull/4936)
- Update Custom Fields table and Domain Verification table to use FidesTable V2. Remove V1 components. [#4932](https://github.com/ethyca/fides/pull/4932)
- Updated how Fields are generated for DynamoDB, improved error handling [#4943](https://github.com/ethyca/fides/pull/4943)

### Fixed
- Fixed an issue where the test integration action failed for the Zendesk integration [#4929](https://github.com/ethyca/fides/pull/4929)
- Fixed an issue where language form field error message was not displaying properly [#4942](https://github.com/ethyca/fides/pull/4942)
- Fixed an issue where the consent cookie could not be set on multi-level root domain (e.g. co.uk, co.jp) [#4935](https://github.com/ethyca/fides/pull/4935)
- Fixed an issue where the unique device ID was not being retained when Fides.js was reinitialized [#4947](https://github.com/ethyca/fides/pull/4947)
- Fixed inconsistent font sizes on new integrations UI [#4959](https://github.com/ethyca/fides/pull/4959)

## [2.37.0](https://github.com/ethyca/fides/compare/2.36.0...2.37.0)

### Added
- Added initial version for Helios: Data Discovery and Detection [#4839](https://github.com/ethyca/fides/pull/4839)
- Added shouldShowExperience to the Fides global and FidesInitialized events [#4895](https://github.com/ethyca/fides/pull/4895)
- Enhancements to `MonitorConfig` DB model to support new functionality [#4888](https://github.com/ethyca/fides/pull/4888)
- Added developer option to disable auto-initialization on FidesJS bundles. [#4900](https://github.com/ethyca/fides/pull/4900)
- Adding property ID to served notice history and privacy preference history [#4886](https://github.com/ethyca/fides/pull/4886)
- Adding privacy_center_config and stylesheet fields to the Property model [#4879](https://github.com/ethyca/fides/pull/4879)
- Adds generic async callback integration support [#4865](https://github.com/ethyca/fides/pull/4865)
- Ability to `downgrade` the application DB through the `/admin/db` endpoint [#4893](https://github.com/ethyca/fides/pull/4893)
- Added support for custom property paths, configs and stylesheets for privacy center [#4907](https://github.com/ethyca/fides/pull/4907)
- Include the scopes required for a given action in `403` response when client does not have sufficient permissions [#4905](https://github.com/ethyca/fides/pull/4905)

### Changed
- Rename MinimalPrivacyExperience class and usages [#4889](https://github.com/ethyca/fides/pull/4889)
- Included fidesui as part of the monorepo [#4880](https://github.com/ethyca/fides/pull/4880)
- Improve `geolocation` and `property_id` error response to return 400 status instead of 500 server error on /fides.js endpoint [#4884](https://github.com/ethyca/fides/pull/4884)
- Fixing middleware logging in Fides.js to remove incorrect status codes and durations [#4885](https://github.com/ethyca/fides/pull/4885)
- Improve load performance and DOM monitoring for FidesJS [#4896](https://github.com/ethyca/fides/pull/4896)

### Fixed
- Fixed an issue with the Iterate connector returning at least one param_value references an invalid field for the 'update' request of user [#4528](https://github.com/ethyca/fides/pull/4528)
- Enhanced classification of the dataset used with Twilio [#4872](https://github.com/ethyca/fides/pull/4872)
- Reduce privacy center logging to not show response size limit when the /fides.js endpoint has a size bigger than 4MB [#4878](https://github.com/ethyca/fides/pull/4878)
- Fixed an issue where sourcemaps references were unintentionally included in the FidesJS bundle [#4887](https://github.com/ethyca/fides/pull/4887)
- Handle a 404 response from Segment when a user ID or email is not found [#4902](https://github.com/ethyca/fides/pull/4902)
- Fixed TCF styling issues [#4904](https://github.com/ethyca/fides/pull/4904)
- Fixed an issue where the Trigger Modal Link was not being populated correctly in the translation form [#4911](https://github.com/ethyca/fides/pull/4911)

### Security
- Escape SQLAlchemy passwords [CVE-2024-34715](https://github.com/ethyca/fides/security/advisories/GHSA-8cm5-jfj2-26q7)
- Properly mask nested BigQuery secrets in connection configuration endpoints [CVE-2024-35189](https://github.com/ethyca/fides/security/advisories/GHSA-rcvg-jj3g-rj7c)

## [2.36.0](https://github.com/ethyca/fides/compare/2.35.1...2.36.0)

### Added
- Added multiple language translations support for privacy center consent page [#4785](https://github.com/ethyca/fides/pull/4785)
- Added ability to export the contents of datamap report [#1545](https://ethyca.atlassian.net/browse/PROD-1545)
- Added `System` model support for new `vendor_deleted_date` field on Compass vendor records [#4818](https://github.com/ethyca/fides/pull/4818)
- Added custom JSON (de)serialization to shared DB engines to handle non-standard data types in JSONB columns [#4818](https://github.com/ethyca/fides/pull/4818)
- Added state persistence across sessions to the datamap report table [#4853](https://github.com/ethyca/fides/pull/4853)
- Removed currentprivacypreference and lastservednotice tables [#4846](https://github.com/ethyca/fides/pull/4846)
- Added initial version for Helios: Data Discovery and Detection [#4839](https://github.com/ethyca/fides/pull/4839)
- Adds new var to track fides js overlay types [#4869](https://github.com/ethyca/fides/pull/4869)

### Changed
- Changed filters on the data map report table to use checkbox collapsible tree view [#4864](https://github.com/ethyca/fides/pull/4864)

### Fixed
- Remove the extra 'white-space: normal' CSS for FidesJS HTML descriptions [#4850](https://github.com/ethyca/fides/pull/4850)
- Fixed data map report to display second level names from the taxonomy as primary (bold) label [#4856](https://github.com/ethyca/fides/pull/4856)
- Ignore invalid three-character country codes for FidesJS geolocation (e.g. "USA") [#4877](https://github.com/ethyca/fides/pull/4877)

### Developer Experience
- Update typedoc-plugin-markdown to 4.0.0 [#4870](https://github.com/ethyca/fides/pull/4870)

## [2.35.1](https://github.com/ethyca/fides/compare/2.35.0...2.35.1)

### Added
- Added access and erasure support for Marigold Engage by Sailthru integration [#4826](https://github.com/ethyca/fides/pull/4826)
- Update fides_disable_save_api option in FidesJS SDK to disable both privacy-preferences & notice-served APIs [#4860](https://github.com/ethyca/fides/pull/4860)

### Fixed
- Fixing issue where privacy requests not approved before upgrading to 2.34 couldn't be processed [#4855](https://github.com/ethyca/fides/pull/4855)
- Ensure only GVL vendors from Compass are labeled as such [#4857](https://github.com/ethyca/fides/pull/4857)
- Fix handling of some ISO-3166 geolocation edge cases in Privacy Center /fides.js endpoint [#4858](https://github.com/ethyca/fides/pull/4858)

### Changed
- Hydrates GTM datalayer to match supported FidesEvent Properties [#4847](https://github.com/ethyca/fides/pull/4847)
- Allows a SaaS integration request to process HTTP 204 No Content without erroring trying to unwrap the response. [#4834](https://github.com/ethyca/fides/pull/4834)
- Sets `sslmode` to prefer for Redshift connections when generating datasets [#4849](https://github.com/ethyca/fides/pull/4849)
- Included searching by `email` for the Segment integration [#4851](https://github.com/ethyca/fides/pull/4851)

## [2.35.0](https://github.com/ethyca/fides/compare/2.34.0...2.35.0)

### Added
- Added DSR 3.0 Scheduling which supports running DSR's in parallel with first-class request tasks [#4760](https://github.com/ethyca/fides/pull/4760)
- Added carets to collapsible sections in the overlay modal [#4793](https://github.com/ethyca/fides/pull/4793)
- Added erasure support for OpenWeb [#4735](https://github.com/ethyca/fides/pull/4735)
- Added support for configuration of pre-approval webhooks [#4795](https://github.com/ethyca/fides/pull/4795)
- Added fides_clear_cookie option to FidesJS SDK to load CMP without preferences on refresh [#4810](https://github.com/ethyca/fides/pull/4810)
- Added FidesUpdating event to FidesJS SDK [#4816](https://github.com/ethyca/fides/pull/4816)
- Added `reinitialize` method to FidesJS SDK [#4812](https://github.com/ethyca/fides/pull/4812)
- Added undeclared data category columns to data map report table [#4781](https://github.com/ethyca/fides/pull/4781)
- Fully implement pre-approval webhooks [#4822](https://github.com/ethyca/fides/pull/4822)
- Sync models and database for pre-approval webhooks [#4838](https://github.com/ethyca/fides/pull/4838)

### Changed
- Removed the Celery startup banner from the Fides worker logs [#4814](https://github.com/ethyca/fides/pull/4814)
- Improve performance of Snowflake schema generation [#4587](https://github.com/ethyca/fides/pull/4587)

### Fixed
- Fixed bug prevented adding new privacy center translations [#4786](https://github.com/ethyca/fides/pull/4786)
- Fixed bug where Privacy Policy links would be shown without a configured URL [#4801](https://github.com/ethyca/fides/pull/4801)
- Fixed bug prevented adding new privacy center translations [#4786](https://github.com/ethyca/fides/pull/4786)
- Fixed bug where Language selector button was overlapping other buttons when Privacy Policy wasn't present. [#4815](https://github.com/ethyca/fides/pull/4815)
- Fixed bug where icons of the Language selector were displayed too small on some sites [#4815](https://github.com/ethyca/fides/pull/4815)
- Fixed bug where GPP US National Section was incorrectly included when the State by State approach was selected [#4823]https://github.com/ethyca/fides/pull/4823
- Fixed DSR 3.0 Scheduling bug where Approved Privacy Requests that failed wouldn't change status [#4837](https://github.com/ethyca/fides/pull/4837)

## [2.34.0](https://github.com/ethyca/fides/compare/2.33.1...2.34.0)

### Added

- Added new field for modal trigger link translation [#4761](https://github.com/ethyca/fides/pull/4761)
- Added `getModalLinkLabel` method to global fides object [#4766](https://github.com/ethyca/fides/pull/4766)
- Added language switcher to fides overlay modal [#4773](https://github.com/ethyca/fides/pull/4773)
- Added modal link label to experience translation model [#4767](https://github.com/ethyca/fides/pull/4767)
- Added support for custom identities [#4764](https://github.com/ethyca/fides/pull/4764)
- Added developer option to force GPP API on FidesJS bundles [#4799](https://github.com/ethyca/fides/pull/4799)

### Changed

- Changed the Stripe integration for `Cards` to delete instead of update due to possible issues of a past expiration date [#4768](https://github.com/ethyca/fides/pull/4768)
- Changed display of Data Uses, Categories and Subjects to user friendly names in the Data map report [#4774](https://github.com/ethyca/fides/pull/4774)
- Update active disabled Fides.js toggle color to light grey [#4778](https://github.com/ethyca/fides/pull/4778)
- Update FidesJS fides_embed option to support embedding both banner & modal components [#4782](https://github.com/ethyca/fides/pull/4782)
- Add a few CSS classes to help with styling FidesJS button groups [#4789](https://github.com/ethyca/fides/pull/4789)
- Changed GPP extension to be pre-bundled in appropriate circumstances, as opposed to another fetch [#4780](https://github.com/ethyca/fides/pull/4780)

### Fixed

- Fixed select dropdowns being cut off by edges of modal forms [#4757](https://github.com/ethyca/fides/pull/4757)
- Changed "allow user to dismiss" toggle to show on config form for TCF experience [#4755](https://github.com/ethyca/fides/pull/4755)
- Fixed issue when loading the privacy request detail page [#4775](https://github.com/ethyca/fides/pull/4775)
- Fixed connection test for Aircall [#4756](https://github.com/ethyca/fides/pull/4756/pull)
- Fixed issues connecting to Redshift due to character encoding and SSL requirements [#4790](https://github.com/ethyca/fides/pull/4790)
- Fixed the way the name identity is handled in the Privacy Center [#4791](https://github.com/ethyca/fides/pull/4791)

### Developer Experience

- Build a `fides-types.d.ts` type declaration file to include alongside our FidesJS developer docs [#4772](https://github.com/ethyca/fides/pull/4772)

## [2.33.1](https://github.com/ethyca/fides/compare/2.33.0...2.33.1)

### Added

- Adds CUSTOM_OPTIONS_PATH to Privacy Center env vars [#4769](https://github.com/ethyca/fides/pull/4769)

## [2.33.0](https://github.com/ethyca/fides/compare/2.32.0...2.33.0)

### Added

- Added models for Privacy Center configuration (for plus users) [#4716](https://github.com/ethyca/fides/pull/4716)
- Added ability to delete properties [#4708](https://github.com/ethyca/fides/pull/4708)
- Add interface for submitting privacy requests in admin UI [#4738](https://github.com/ethyca/fides/pull/4738)
- Added language switching support to the FidesJS UI based on configured translations [#4737](https://github.com/ethyca/fides/pull/4737)
- Added ability to override some experience language and primary color [#4743](https://github.com/ethyca/fides/pull/4743)
- Generate FidesJS SDK Reference Docs from tsdoc comments [#4736](https://github.com/ethyca/fides/pull/4736)
- Added erasure support for Adyen [#4735](https://github.com/ethyca/fides/pull/4735)
- Added erasure support for Iterable [#4695](https://github.com/ethyca/fides/pull/4695)

### Changed

- Updated privacy notice & experience forms to hide translation UI when user doesn't have translation feature [#4728](https://github.com/ethyca/fides/pull/4728), [#4734](https://github.com/ethyca/fides/pull/4734)
- Custom privacy request fields now support list values [#4686](https://github.com/ethyca/fides/pull/4686)
- Update when GPP API reports signal status: ready [#4635](https://github.com/ethyca/fides/pull/4635)
- Update non-dismissable TCF and notice banners to show a black overlay and prevent scrolling [#4748](https://github.com/ethyca/fidesplus/pull/4748)
- Cleanup config vars for preview in Admin-UI [#4745](https://github.com/ethyca/fides/pull/4745)
- Show a "systems displayed" count on datamap map & table reporting page [#4752](https://github.com/ethyca/fides/pull/4752)
- Change default Canada Privacy Experience Config in migration to reference generic `ca` region [#4762](https://github.com/ethyca/fides/pull/4762)

### Fixed

- Fixed responsive issues with the buttons on the integration screen [#4729](https://github.com/ethyca/fides/pull/4729)
- Fixed hover/focus issues with the v2 tables [#4730](https://github.com/ethyca/fides/pull/4730)
- Disable editing of data use declaration name and type after creation [#4731](https://github.com/ethyca/fides/pull/4731)
- Cleaned up table borders [#4733](https://github.com/ethyca/fides/pull/4733)
- Initialization issues with ExperienceNotices (#4723)[https://github.com/ethyca/fides/pull/4723]
- Re-add CORS origin regex field to admin UI (#4742)[https://github.com/ethyca/fides/pull/4742]

### Developer Experience

- Added new script to allow recompiling of fides-js when the code changes [#4744](https://github.com/ethyca/fides/pull/4744)
- Update Cookie House to support for additional locations (Canada, Quebec, EEA) and a "property_id" override [#4750](https://github.com/ethyca/fides/pull/4750)

## [2.32.0](https://github.com/ethyca/fides/compare/2.31.1...2.32.0)

### Added

- Updated configuration pages for Experiences with live Preview of FidesJS banner & modal components [#4576](https://github.com/ethyca/fides/pull/4576)
- Added ability to configure multiple language translations for Notices & Experiences [#4576](https://github.com/ethyca/fides/pull/4576)
- Automatically localize all strings in FidesJS CMP UIs (banner, modal, and TCF overlay) based on user's locale and experience configuration [#4576](https://github.com/ethyca/fides/pull/4576)
- Added fides_locale option to override FidesJS locale detection [#4576](https://github.com/ethyca/fides/pull/4576)
- Update FidesJS to report notices served and preferences saved linked to the specific translations displayed [#4576](https://github.com/ethyca/fides/pull/4576)
- Added ability to prevent dismissal of FidesJS CMP UI via Experience configuration [#4576](https://github.com/ethyca/fides/pull/4576)
- Added ability to create & link Properties to support multiple Experiences in a single location [#4658](https://github.com/ethyca/fides/pull/4658)
- Added property_id query param to fides.js to filter experiences by Property when installed [#4676](https://github.com/ethyca/fides/pull/4676)
- Added Locations & Regulations pages to allow a wider selection of locations for consent [#4660](https://github.com/ethyca/fides/pull/4660)
- Erasure support for Simon Data [#4552](https://github.com/ethyca/fides/pull/4552)
- Added notice there will be no preview for Privacy Center types in the Experience preview [#4709](https://github.com/ethyca/fides/pull/4709)
- Removed properties beta flag [#4710](https://github.com/ethyca/fides/pull/4710)
- Add acknowledge button label to default Experience English form [#4714](https://github.com/ethyca/fides/pull/4714)
- Update FidesJS to support localizing CMP UI with configurable, non-English default locales [#4720](https://github.com/ethyca/fides/pull/4720)
- Add loading of template translations for notices and experiences [#4718](https://github.com/ethyca/fides/pull/4718)

### Changed

- Moved location-targeting from Notices to Experiences [#4576](https://github.com/ethyca/fides/pull/4576)
- Replaced previous default Notices & Experiences with new versions with updated locations, translations, etc. [#4576](https://github.com/ethyca/fides/pull/4576)
- Automatically migrate existing Notices & Experiences to updated model where possible [#4576](https://github.com/ethyca/fides/pull/4576)
- Replaced ability to configure banner "display configuration" to separate banner & modal components [#4576](https://github.com/ethyca/fides/pull/4576)
- Modify `fides user login` to not store plaintext password in `~/.fides-credentials` [#4661](https://github.com/ethyca/fides/pull/4661)
- Data model changes to support Notice and Experience-level translations [#4576](https://github.com/ethyca/fides/pull/4576)
- Data model changes to support Consent setup being Experience instead of Notice-driven [#4576](https://github.com/ethyca/fides/pull/4576)
- Build PrivacyNoticeRegion from locations and location groups [#4620](https://github.com/ethyca/fides/pull/4620)
- When saving locations, calculate and save location groups [#4620](https://github.com/ethyca/fides/pull/4620)
- Update privacy experiences page to use the new table component [#4652](https://github.com/ethyca/fides/pull/4652)
- Update privacy notices page to use the new table component [#4641](https://github.com/ethyca/fides/pull/4641)
- Bumped supported Python versions to `3.10.13`, `3.9.18`, and `3.8.18`. Bumped Debian base image from `-bullseye` to `-bookworm`. [#4630](https://github.com/ethyca/fides/pull/4630)
- Bumped Node.js base image from `16` to `20`. [#4684](https://github.com/ethyca/fides/pull/4684)

### Fixed

- Ignore 404 errors from Delighted and Kustomer when an erasure client is not found [#4593](https://github.com/ethyca/fides/pull/4593)
- Various FE fixes for Admin-UI experience config form [#4707](https://github.com/ethyca/fides/pull/4707)
- Fix modal preview in Admin-UI experience config form [#4712](https://github.com/ethyca/fides/pull/4712)
- Optimize FidesJS bundle size by only loading TCF static stings when needed [#4711](https://github.com/ethyca/fides/pull/4711)

## [2.31.0](https://github.com/ethyca/fides/compare/2.30.1...2.31.0)

### Added

- Add Great Britain as a consent option [#4628](https://github.com/ethyca/fides/pull/4628)
- Navbar update and new properties page [#4633](https://github.com/ethyca/fides/pull/4633)
- Access and erasure support for Oracle Responsys [#4618](https://github.com/ethyca/fides/pull/4618)

### Fixed

- Fix issue where "x" button on Fides.js components overwrites saved preferences [#4649](https://github.com/ethyca/fides/pull/4649)
- Initialize Fides.consent with default values from experience when saved consent cookie (fides_consent) does not exist [#4665](https://github.com/ethyca/fides/pull/4665)

### Changed

- Sets GPP applicableSections to -1 when a user visits from a state that is not part of the GPP [#4727](https://github.com/ethyca/fides/pull/4727)

## [2.30.1](https://github.com/ethyca/fides/compare/2.30.0...2.30.1)

### Fixed

- Configure logger correctly on worker initialization [#4624](https://github.com/ethyca/fides/pull/4624)

## [2.30.0](https://github.com/ethyca/fides/compare/2.29.0...2.30.0)

### Added

- Add enum and registry of supported languages [#4592](https://github.com/ethyca/fides/pull/4592)
- Access and erasure support for Talkable [#4589](https://github.com/ethyca/fides/pull/4589)
- Support temporary credentials in AWS generate + scan features [#4607](https://github.com/ethyca/fides/pull/4603), [#4608](https://github.com/ethyca/fides/pull/4608)
- Add ability to store and read Fides cookie in Base64 format [#4556](https://github.com/ethyca/fides/pull/4556)
- Structured logging for SaaS connector requests [#4594](https://github.com/ethyca/fides/pull/4594)
- Added Fides.showModal() to fides.js to allow programmatic opening of consent modals [#4617](https://github.com/ethyca/fides/pull/4617)

### Fixed

- Fixing issue when modifying Policies, Rules, or RuleTargets as a root user [#4582](https://github.com/ethyca/fides/pull/4582)

## [2.29.0](https://github.com/ethyca/fides/compare/2.28.0...2.29.0)

### Added

- View more modal to regulations page [#4574](https://github.com/ethyca/fides/pull/4574)
- Columns in data map reporting, adding multiple systems, and consent configuration tables can be resized. In the data map reporting table, fields with multiple values can show all or collapse all [#4569](https://github.com/ethyca/fides/pull/4569)
- Show custom fields in the data map report table [#4579](https://github.com/ethyca/fides/pull/4579)

### Changed

- Delay rendering the nav until all necessary queries are finished loading [#4571](https://github.com/ethyca/fides/pull/4571)
- Updating return value for crud.get_custom_fields_filtered [#4575](https://github.com/ethyca/fides/pull/4575)
- Updated user deletion confirmation flow to only require one confirmatory input [#4402](https://github.com/ethyca/fides/pull/4402)
- Moved `pymssl` to an optional dependency no longer installed by default with our python package [#4581](https://github.com/ethyca/fides/pull/4581)
- Fixed CORS domain update functionality [#4570](https://github.com/ethyca/fides/pull/4570)
- Update Domains page with ability to add/remove "organization" domains, view "administrator" domains set via security settings, and improve various UX bugs and copy [#4584](https://github.com/ethyca/fides/pull/4584)

### Fixed

- Fixed CORS domain update functionality [#4570](https://github.com/ethyca/fides/pull/4570)
- Completion emails are no longer attempted for consent requests [#4578](https://github.com/ethyca/fides/pull/4578)

## [2.28.0](https://github.com/ethyca/fides/compare/2.27.0...2.28.0)

### Added

- Erasure support for AppsFlyer [#4512](https://github.com/ethyca/fides/pull/4512)
- Datamap Reporting page [#4519](https://github.com/ethyca/fides/pull/4519)
- Consent support for Klaviyo [#4513](https://github.com/ethyca/fides/pull/4513)
- Form for configuring GPP settings [#4557](https://github.com/ethyca/fides/pull/4557)
- Custom privacy request field support for consent requests [#4546](https://github.com/ethyca/fides/pull/4546)
- Support GPP in privacy notices [#4554](https://github.com/ethyca/fides/pull/4554)

### Changed

- Redesigned nav bar for the admin UI [#4548](https://github.com/ethyca/fides/pull/4548)
- Fides.js GPP for US geographies now derives values from backend privacy notices [#4559](https://github.com/ethyca/fides/pull/4559)
- No longer generate the `vendors_disclosed` section of the TC string in `fides.js` [#4553](https://github.com/ethyca/fides/pull/4553)
- Changed consent management vendor add flow [#4550](https://github.com/ethyca/fides/pull/4550)

### Fixed

- Fixed an issue blocking Salesforce sandbox accounts from refreshing tokens [#4547](https://github.com/ethyca/fides/pull/4547)
- Fixed DSR zip packages to be unzippable on Windows [#4549](https://github.com/ethyca/fides/pull/4549)
- Fixed browser compatibility issues with Object.hasOwn [#4568](https://github.com/ethyca/fides/pull/4568)

### Developer Experience

- Switch to anyascii for unicode transliteration [#4550](https://github.com/ethyca/fides/pull/4564)

## [2.27.0](https://github.com/ethyca/fides/compare/2.26.0...2.27.0)

### Added

- Tooltip and styling for disabled rows in add multiple vendor view [#4498](https://github.com/ethyca/fides/pull/4498)
- Preliminary GPP support for US regions [#4498](https://github.com/ethyca/fides/pull/4504)
- Access and erasure support for Statsig Enterprise [#4429](https://github.com/ethyca/fides/pull/4429)
- New page for setting locations [#4517](https://github.com/ethyca/fides/pull/4517)
- New modal for setting granular locations [#4531](https://github.com/ethyca/fides/pull/4531)
- New page for setting regulations [#4530](https://github.com/ethyca/fides/pull/4530)
- Update fides.js to support multiple descriptions (banner, overlay) and render HTML descriptions [#4542](https://github.com/ethyca/fides/pull/4542)

### Fixed

- Fixed incorrect Compass button behavior in system form [#4508](https://github.com/ethyca/fides/pull/4508)
- Omit certain fields from system payload when empty [#4508](https://github.com/ethyca/fides/pull/4525)
- Fixed issues with Compass vendor selector behavior [#4521](https://github.com/ethyca/fides/pull/4521)
- Fixed an issue where the background overlay remained visible after saving consent preferences [#4515](https://github.com/ethyca/fides/pull/4515)
- Fixed system name being editable when editing GVL systems [#4533](https://github.com/ethyca/fides/pull/4533)
- Fixed an issue where a privacy policy link could not be removed from privacy experiences [#4542](https://github.com/ethyca/fides/pull/4542)

### Changed

- Upgrade to use Fideslang `3.0.0` and remove associated concepts [#4502](https://github.com/ethyca/fides/pull/4502)
- Model overhaul for saving privacy preferences and notices served [#4481](https://github.com/ethyca/fides/pull/4481)
- Moves served notice endpoints, consent reporting, purpose endpoints and TCF queries to plus [#4481](https://github.com/ethyca/fides/pull/4481)
- Moves served notice endpoints, consent reporting, and TCF queries to plus [#4481](https://github.com/ethyca/fides/pull/4481)
- Update frontend to account for changes to notices served and preferences saved APIs [#4518](https://github.com/ethyca/fides/pull/4518)
- `fides.js` now sets `supportsOOB` to `false` [#4516](https://github.com/ethyca/fides/pull/4516)
- Save consent method ("accept", "reject", "save", etc.) to `fides_consent` cookie as extra metadata [#4529](https://github.com/ethyca/fides/pull/4529)
- Allow CORS for privacy center `fides.js` and `fides-ext-gpp.js` endpoints
- Replace `GPP_EXT_PATH` env var in favor of a more flexible `FIDES_JS_BASE_URL` environment variable
- Change vendor add modal on consent configuration screen to use new vendor selector [#4532](https://github.com/ethyca/fides/pull/4532)
- Remove vendor add modal [#4535](https://github.com/ethyca/fides/pull/4535)

## [2.26.0](https://github.com/ethyca/fides/compare/2.25.0...main)

### Added

- Dynamic importing for GPP bundle [#4447](https://github.com/ethyca/fides/pull/4447)
- Paging to vendors in the TCF overlay [#4463](https://github.com/ethyca/fides/pull/4463)
- New purposes endpoint and indices to improve system lookups [#4452](https://github.com/ethyca/fides/pull/4452)
- Cypress tests for fides.js GPP extension [#4476](https://github.com/ethyca/fides/pull/4476)
- Add support for global TCF Purpose Overrides [#4464](https://github.com/ethyca/fides/pull/4464)
- TCF override management [#4484](https://github.com/ethyca/fides/pull/4484)
- Readonly consent management table and modal [#4456](https://github.com/ethyca/fides/pull/4456), [#4477](https://github.com/ethyca/fides/pull/4477)
- Access and erasure support for Gong [#4461](https://github.com/ethyca/fides/pull/4461)
- Add new UI for CSV consent reporting [#4488](https://github.com/ethyca/fides/pull/4488)
- Option to prevent the dismissal of the consent banner and modal [#4470](https://github.com/ethyca/fides/pull/4470)

### Changed

- Increased max number of preferences allowed in privacy preference API calls [#4469](https://github.com/ethyca/fides/pull/4469)
- Reduce size of tcf_consent payload in fides_consent cookie [#4480](https://github.com/ethyca/fides/pull/4480)
- Change log level for FidesUserPermission retrieval to `debug` [#4482](https://github.com/ethyca/fides/pull/4482)
- Remove Add Vendor button from the Manage your vendors page[#4509](https://github.com/ethyca/fides/pull/4509)

### Fixed

- Fix type errors when TCF vendors have no dataDeclaration [#4465](https://github.com/ethyca/fides/pull/4465)
- Fixed an error where editing an AC system would mistakenly lock it for GVL [#4471](https://github.com/ethyca/fides/pull/4471)
- Refactor custom Get Preferences function to occur after our CMP API initialization [#4466](https://github.com/ethyca/fides/pull/4466)
- Fix an error where a connector response value of None causes a DSR failure due to a missing value [#4483](https://github.com/ethyca/fides/pull/4483)
- Fixed system name being non-editable when locked for GVL [#4475](https://github.com/ethyca/fides/pull/4475)
- Fixed a bug with "null" values for retention period field on data uses [#4487](https://github.com/ethyca/fides/pull/4487)

## [2.25.0](https://github.com/ethyca/fides/compare/2.24.1...2.25.0)

### Added

- Stub for initial GPP support [#4431](https://github.com/ethyca/fides/pull/4431)
- Added confirmation modal on deleting a data use declaration [#4439](https://github.com/ethyca/fides/pull/4439)
- Added feature flag for separating system name and Compass vendor selector [#4437](https://github.com/ethyca/fides/pull/4437)
- Fire GPP events per spec [#4433](https://github.com/ethyca/fides/pull/4433)
- New override option `fides_tcf_gdpr_applies` for setting `gdprApplies` on the CMP API [#4453](https://github.com/ethyca/fides/pull/4453)

### Changed

- Improved bulk vendor adding table UX [#4425](https://github.com/ethyca/fides/pull/4425)
- Flexible legal basis for processing has a db default of True [#4434](https://github.com/ethyca/fides/pull/4434)
- Give contributor role access to config API, including cors origin updates [#4438](https://github.com/ethyca/fides/pull/4438)
- Disallow setting `*` and other non URL values for `security.cors_origins` config property via the API [#4438](https://github.com/ethyca/fides/pull/4438)
- Consent modal hides the opt-in/opt-out buttons if only one privacy notice is enabled [#4441](https://github.com/ethyca/fides/pull/4441)
- Initialize TCF stub earlier [#4453](https://github.com/ethyca/fides/pull/4453)
- Change focus outline color of form inputs [#4467](https://github.com/ethyca/fides/pull/4467)

### Fixed

- Fixed a bug where selected vendors in "configure consent" add vendor modal were unstyled [#4454](https://github.com/ethyca/fides/pull/4454)
- Use correct defaults when there is no associated preference in the cookie [#4451](https://github.com/ethyca/fides/pull/4451)
- IP Addresses behind load balancers for consent reporting [#4440](https://github.com/ethyca/fides/pull/4440)

## [2.24.1](https://github.com/ethyca/fides/compare/2.24.0...2.24.1)

### Added

- Logging when root user and client credentials are used [#4432](https://github.com/ethyca/fides/pull/4432)
- Allow for custom path at which to retrieve Fides override options [#4462](https://github.com/ethyca/fides/pull/4462)

### Changed

- Run fides with non-root user [#4421](https://github.com/ethyca/fides/pull/4421)

## [2.24.0](https://github.com/ethyca/fides/compare/2.23.3...2.24.0)

### Added

- Adds fides_disable_banner config option to Fides.js [#4378](https://github.com/ethyca/fides/pull/4378)
- Deletions that fail due to foreign key constraints will now be more clearly communicated [#4406](https://github.com/ethyca/fides/pull/4378)
- Added support for a custom get preferences API call provided through Fides.init [#4375](https://github.com/ethyca/fides/pull/4375)
- Hidden custom privacy request fields in the Privacy Center [#4370](https://github.com/ethyca/fides/pull/4370)
- Backend System-level Cookie Support [#4383](https://github.com/ethyca/fides/pull/4383)
- High Level Tracking of Compass System Sync [#4397](https://github.com/ethyca/fides/pull/4397)
- Erasure support for Qualtrics [#4371](https://github.com/ethyca/fides/pull/4371)
- Erasure support for Ada Chatbot [#4382](https://github.com/ethyca/fides/pull/4382)
- Erasure support for Typeform [#4366](https://github.com/ethyca/fides/pull/4366)
- Added notice that a system is GVL when adding/editing from system form [#4327](https://github.com/ethyca/fides/pull/4327)
- Added the ability to select the request types to enable per integration (for plus users) [#4374](https://github.com/ethyca/fides/pull/4374)
- Adds support for custom get experiences fn and custom patch notices served fn [#4410](https://github.com/ethyca/fides/pull/4410)
- Adds more granularity to tracking consent method, updates custom savePreferencesFn and FidesUpdated event to take consent method [#4419](https://github.com/ethyca/fides/pull/4419)

### Changed

- Add filtering and pagination to bulk vendor add table [#4351](https://github.com/ethyca/fides/pull/4351)
- Determine if the TCF overlay needs to surface based on backend calculated version hash [#4356](https://github.com/ethyca/fides/pull/4356)
- Moved Experiences and Preferences endpoints to Plus to take advantage of dynamic GVL [#4367](https://github.com/ethyca/fides/pull/4367)
- Add legal bases to Special Purpose schemas on the backend for display [#4387](https://github.com/ethyca/fides/pull/4387)
- "is_service_specific" default updated when building TC strings on the backend [#4377](https://github.com/ethyca/fides/pull/4377)
- "isServiceSpecific" default updated when building TC strings on the frontend [#4384](https://github.com/ethyca/fides/pull/4384)
- Redact cli, database, and redis configuration information from GET api/v1/config API request responses. [#4379](https://github.com/ethyca/fides/pull/4379)
- Button ordering in fides.js UI [#4407](https://github.com/ethyca/fides/pull/4407)
- Add different classnames to consent buttons for easier selection [#4411](https://github.com/ethyca/fides/pull/4411)
- Updates default consent preference to opt-out for TCF when fides_string exists [#4430](https://github.com/ethyca/fides/pull/4430)

### Fixed

- Persist bulk system add filter modal state [#4412](https://github.com/ethyca/fides/pull/4412)
- Fixing labels for request type field [#4414](https://github.com/ethyca/fides/pull/4414)
- User preferences from cookie should always override experience preferences [#4405](https://github.com/ethyca/fides/pull/4405)
- Allow fides_consent cookie to be set from a subdirectory [#4426](https://github.com/ethyca/fides/pull/4426)

### Security

-- Use a more cryptographically secure random function for security code generation

## [2.23.3](https://github.com/ethyca/fides/compare/2.23.2...2.23.3)

### Fixed

- Fix button arrangment and spacing for TCF and non-TCF consent overlay banner and modal [#4391](https://github.com/ethyca/fides/pull/4391)
- Replaced h1 element with div to use exisitng fides styles in consent modal [#4399](https://github.com/ethyca/fides/pull/4399)
- Fixed privacy policy alignment for non-TCF consent overlay banner and modal [#4403](https://github.com/ethyca/fides/pull/4403)
- Fix dynamic class name for TCF-variant of consent banner [#4404](https://github.com/ethyca/fides/pull/4403)

### Security

-- Fix an HTML Injection vulnerability in DSR Packages

## [2.23.2](https://github.com/ethyca/fides/compare/2.23.1...2.23.2)

### Fixed

- Fixed fides.css to vary banner width based on tcf [[#4381](https://github.com/ethyca/fides/issues/4381)]

## [2.23.1](https://github.com/ethyca/fides/compare/2.23.0...2.23.1)

### Changed

- Refactor Fides.js embedded modal to not use A11y dialog [#4355](https://github.com/ethyca/fides/pull/4355)
- Only call `FidesUpdated` when a preference has been saved, not during initialization [#4365](https://github.com/ethyca/fides/pull/4365)
- Updated double toggle styling in favor of single toggles with a radio group to select legal basis [#4376](https://github.com/ethyca/fides/pull/4376)

### Fixed

- Handle invalid `fides_string` when passed in as an override [#4350](https://github.com/ethyca/fides/pull/4350)
- Bug where vendor opt-ins would not initialize properly based on a `fides_string` in the TCF overlay [#4368](https://github.com/ethyca/fides/pull/4368)

## [2.23.0](https://github.com/ethyca/fides/compare/2.22.1...2.23.0)

### Added

- Added support for 3 additional config variables in Fides.js: fidesEmbed, fidesDisableSaveApi, and fidesTcString [#4262](https://github.com/ethyca/fides/pull/4262)
- Added support for fidesEmbed, fidesDisableSaveApi, and fidesTcString to be passed into Fides.js via query param, cookie, or window object [#4297](https://github.com/ethyca/fides/pull/4297)
- New privacy center environment variables `FIDES_PRIVACY_CENTER__IS_FORCED_TCF` which can make the privacy center always return the TCF bundle (`fides-tcf.js`) [#4312](https://github.com/ethyca/fides/pull/4312)
- Added a `FidesUIChanged` event to Fides.js to track when user preferences change without being saved [#4314](https://github.com/ethyca/fides/pull/4314) and [#4253](https://github.com/ethyca/fides/pull/4253)
- Add AC Systems to the TCF Overlay under Vendor Consents section [#4266](https://github.com/ethyca/fides/pull/4266/)
- Added bulk system/vendor creation component [#4309](https://github.com/ethyca/fides/pull/4309/)
- Support for passing in an AC string as part of a fides string for the TCF overlay [#4308](https://github.com/ethyca/fides/pull/4308)
- Added support for overriding the save user preferences API call with a custom fn provided through Fides.init [#4318](https://github.com/ethyca/fides/pull/4318)
- Return AC strings in GET Privacy Experience meta and allow saving preferences against AC strings [#4295](https://github.com/ethyca/fides/pull/4295)
- New GET Privacy Experience Meta Endpoint [#4328](https://github.com/ethyca/fides/pull/4328)
- Access and erasure support for SparkPost [#4328](https://github.com/ethyca/fides/pull/4238)
- Access and erasure support for Iterate [#4332](https://github.com/ethyca/fides/pull/4332)
- SSH Support for MySQL connections [#4310](https://github.com/ethyca/fides/pull/4310)
- Added served notice history IDs to the TCF privacy preference API calls [#4161](https://github.com/ethyca/fides/pull/4161)

### Fixed

- Cleans up CSS for fidesEmbed mode [#4306](https://github.com/ethyca/fides/pull/4306)
- Stacks that do not have any purposes will no longer render an empty purpose block [#4278](https://github.com/ethyca/fides/pull/4278)
- Forcing hidden sections to use display none [#4299](https://github.com/ethyca/fides/pull/4299)
- Handles Hubspot requiring and email to be formatted as email when processing an erasure [#4322](https://github.com/ethyca/fides/pull/4322)
- Minor CSS improvements for the consent/TCF banners and modals [#4334](https://github.com/ethyca/fides/pull/4334)
- Consistent font sizes for labels in the system form and data use forms in the Admin UI [#4346](https://github.com/ethyca/fides/pull/4346)
- Bug where not all system forms would appear to save when used with Compass [#4347](https://github.com/ethyca/fides/pull/4347)
- Restrict TCF Privacy Experience Config if TCF is disabled [#4348](https://github.com/ethyca/fides/pull/4348)
- Removes overflow styling for embedded modal in Fides.js [#4345](https://github.com/ethyca/fides/pull/4345)

### Changed

- Derive cookie storage info, privacy policy and legitimate interest disclosure URLs, and data retention data from the data map instead of directly from gvl.json [#4286](https://github.com/ethyca/fides/pull/4286)
- Updated TCF Version for backend consent reporting [#4305](https://github.com/ethyca/fides/pull/4305)
- Update Version Hash Contents [#4313](https://github.com/ethyca/fides/pull/4313)
- Change vendor selector on system information form to typeahead[#4333](https://github.com/ethyca/fides/pull/4333)
- Updates experience API calls from Fides.js to include new meta field [#4335](https://github.com/ethyca/fides/pull/4335)

## [2.22.1](https://github.com/ethyca/fides/compare/2.22.0...2.22.1)

### Added

- Custom fields are now included in system history change tracking [#4294](https://github.com/ethyca/fides/pull/4294)

### Security

- Added hostname checks for external SaaS connector URLs [CVE-2023-46124](https://github.com/ethyca/fides/security/advisories/GHSA-jq3w-9mgf-43m4)
- Use a Pydantic URL type for privacy policy URLs [CVE-2023-46126](https://github.com/ethyca/fides/security/advisories/GHSA-fgjj-5jmr-gh83)
- Remove the CONFIG_READ scope from the Viewer role [CVE-2023-46125](https://github.com/ethyca/fides/security/advisories/GHSA-rjxg-rpg3-9r89)

## [2.22.0](https://github.com/ethyca/fides/compare/2.21.0...2.22.0)

### Added

- Added an option to link to vendor tab from an experience config description [#4191](https://github.com/ethyca/fides/pull/4191)
- Added two toggles for vendors in the TCF overlay, one for Consent, and one for Legitimate Interest [#4189](https://github.com/ethyca/fides/pull/4189)
- Added two toggles for purposes in the TCF overlay, one for Consent, and one for Legitimate Interest [#4234](https://github.com/ethyca/fides/pull/4234)
- Added support for new TCF-related fields on `System` and `PrivacyDeclaration` models [#4228](https://github.com/ethyca/fides/pull/4228)
- Support for AC string to `fides-tcf` [#4244](https://github.com/ethyca/fides/pull/4244)
- Support for `gvl` prefixed vendor IDs [#4247](https://github.com/ethyca/fides/pull/4247)

### Changed

- Removed `TCF_ENABLED` environment variable from the privacy center in favor of dynamically figuring out which `fides-js` bundle to send [#4131](https://github.com/ethyca/fides/pull/4131)
- Updated copy of info boxes on each TCF tab [#4191](https://github.com/ethyca/fides/pull/4191)
- Clarified messages for error messages presented during connector upload [#4198](https://github.com/ethyca/fides/pull/4198)
- Refactor legal basis dimension regarding how TCF preferences are saved and how the experience is built [#4201](https://github.com/ethyca/fides/pull/4201/)
- Add saving privacy preferences via a TC string [#4221](https://github.com/ethyca/fides/pull/4221)
- Updated fides server to use an environment variable for turning TCF on and off [#4220](https://github.com/ethyca/fides/pull/4220)
- Update frontend to use new legal basis dimension on vendors [#4216](https://github.com/ethyca/fides/pull/4216)
- Updated privacy center patch preferences call to handle updated API response [#4235](https://github.com/ethyca/fides/pull/4235)
- Added our CMP ID [#4233](https://github.com/ethyca/fides/pull/4233)
- Allow Admin UI users to turn on Configure Consent flag [#4246](https://github.com/ethyca/fides/pull/4246)
- Styling improvements for the fides.js consent banners and modals [#4222](https://github.com/ethyca/fides/pull/4222)
- Update frontend to handle updated Compass schema [#4254](https://github.com/ethyca/fides/pull/4254)
- Assume Universal Vendor ID usage in TC String translation [#4256](https://github.com/ethyca/fides/pull/4256)
- Changed vendor form on configuring consent page to use two-part selection for consent uses [#4251](https://github.com/ethyca/fides/pull/4251)
- Updated system form to have new TCF fields [#4271](https://github.com/ethyca/fides/pull/4271)
- Vendors disclosed string is now narrowed to only the vendors shown in the UI, not the whole GVL [#4250](https://github.com/ethyca/fides/pull/4250)
- Changed naming convention "fides_string" instead of "tc_string" for developer friendly consent API's [#4267](https://github.com/ethyca/fides/pull/4267)

### Fixed

- TCF overlay can initialize its consent preferences from a cookie [#4124](https://github.com/ethyca/fides/pull/4124)
- Various improvements to the TCF modal such as vendor storage disclosures, vendor counts, privacy policies, etc. [#4167](https://github.com/ethyca/fides/pull/4167)
- An issue where Braze could not mask an email due to formatting [#4187](https://github.com/ethyca/fides/pull/4187)
- An issue where email was not being overridden correctly for Braze and Domo [#4196](https://github.com/ethyca/fides/pull/4196)
- Use `stdRetention` when there is not a specific value for a purpose's data retention [#4199](https://github.com/ethyca/fides/pull/4199)
- Updating the unflatten_dict util to accept flattened dict values [#4200](https://github.com/ethyca/fides/pull/4200)
- Minor CSS styling fixes for the consent modal [#4252](https://github.com/ethyca/fides/pull/4252)
- Additional styling fixes for issues caused by a CSS reset [#4268](https://github.com/ethyca/fides/pull/4268)
- Bug where vendor legitimate interests would not be set unless vendor consents were first set [#4250](https://github.com/ethyca/fides/pull/4250)
- Vendor count over-counting in TCF overlay [#4275](https://github.com/ethyca/fides/pull/4275)

## [2.21.0](https://github.com/ethyca/fides/compare/2.20.2...2.21.0)

### Added

- "Add a vendor" flow to configuring consent page [#4107](https://github.com/ethyca/fides/pull/4107)
- Initial TCF Backend Support [#3804](https://github.com/ethyca/fides/pull/3804)
- Add initial layer to TCF modal [#3956](https://github.com/ethyca/fides/pull/3956)
- Support for rendering in the TCF modal whether or not a vendor is part of the GVL [#3972](https://github.com/ethyca/fides/pull/3972)
- Features and legal bases dropdown for TCF modal [#3995](https://github.com/ethyca/fides/pull/3995)
- TCF CMP stub API [#4000](https://github.com/ethyca/fides/pull/4000)
- Fides-js can now display preliminary TCF data [#3879](https://github.com/ethyca/fides/pull/3879)
- Fides-js can persist TCF preferences to the backend [#3887](https://github.com/ethyca/fides/pull/3887)
- TCF modal now supports setting legitimate interest fields [#4037](https://github.com/ethyca/fides/pull/4037)
- Embed the GVL in the GET Experiences response [#4143](https://github.com/ethyca/fides/pull/4143)
- Button to view how many vendors and to open the vendor tab in the TCF modal [#4144](https://github.com/ethyca/fides/pull/4144)
- "Edit vendor" flow to configuring consent page [#4162](https://github.com/ethyca/fides/pull/4162)
- TCF overlay description updates [#4051] https://github.com/ethyca/fides/pull/4151
- Added developer-friendly TCF information under Experience meta [#4160](https://github.com/ethyca/fides/pull/4160/)
- Added fides.css customization for Plus users [#4136](https://github.com/ethyca/fides/pull/4136)

### Changed

- Added further config options to customize the privacy center [#4090](https://github.com/ethyca/fides/pull/4090)
- CORS configuration page [#4073](https://github.com/ethyca/fides/pull/4073)
- Refactored `fides.js` components so that they can take data structures that are not necessarily privacy notices [#3870](https://github.com/ethyca/fides/pull/3870)
- Use hosted GVL.json from the backend [#4159](https://github.com/ethyca/fides/pull/4159)
- Features and Special Purposes in the TCF modal do not render toggles [#4139](https://github.com/ethyca/fides/pull/4139)
- Moved the initial TCF layer to the banner [#4142](https://github.com/ethyca/fides/pull/4142)
- Misc copy changes for the system history table and modal [#4146](https://github.com/ethyca/fides/pull/4146)

### Fixed

- Allows CDN to cache empty experience responses from fides.js API [#4113](https://github.com/ethyca/fides/pull/4113)
- Fixed `identity_special_purpose` unique constraint definition [#4174](https://github.com/ethyca/fides/pull/4174/files)

## [2.20.2](https://github.com/ethyca/fides/compare/2.20.1...2.20.2)

### Fixed

- added version_added, version_deprecated, and replaced_by to data use, data subject, and data category APIs [#4135](https://github.com/ethyca/fides/pull/4135)
- Update fides.js to not fetch experience client-side if pre-fetched experience is empty [#4149](https://github.com/ethyca/fides/pull/4149)
- Erasure privacy requests now pause for input if there are any manual process integrations [#4115](https://github.com/ethyca/fides/pull/4115)
- Caching the values of authorization_required and user_guide on the connector templates to improve performance [#4128](https://github.com/ethyca/fides/pull/4128)

## [2.20.1](https://github.com/ethyca/fides/compare/2.20.0...2.20.1)

### Fixed

- Avoid un-optimized query pattern in bulk `GET /system` endpoint [#4120](https://github.com/ethyca/fides/pull/4120)

## [2.20.0](https://github.com/ethyca/fides/compare/2.19.1...2.20.0)

### Added

- Initial page for configuring consent [#4069](https://github.com/ethyca/fides/pull/4069)
- Vendor cookie table for configuring consent [#4082](https://github.com/ethyca/fides/pull/4082)

### Changed

- Refactor how multiplatform builds are handled [#4024](https://github.com/ethyca/fides/pull/4024)
- Added new Performance-related nox commands and included them as part of the CI suite [#3997](https://github.com/ethyca/fides/pull/3997)
- Added dictionary suggestions for data uses [4035](https://github.com/ethyca/fides/pull/4035)
- Privacy notice regions now render human readable names instead of country codes [#4029](https://github.com/ethyca/fides/pull/4029)
- Privacy notice templates are disabled by default [#4010](https://github.com/ethyca/fides/pull/4010)
- Added optional "skip_processing" flag to collections for DSR processing [#4047](https://github.com/ethyca/fides/pull/4047)
- Admin UI now shows all privacy notices with an indicator of whether they apply to any systems [#4010](https://github.com/ethyca/fides/pull/4010)
- Add case-insensitive privacy experience region filtering [#4058](https://github.com/ethyca/fides/pull/4058)
- Adds check for fetch before loading fetch polyfill for fides.js [#4074](https://github.com/ethyca/fides/pull/4074)
- Updated to support Fideslang 2.0, including data migrations [#3933](https://github.com/ethyca/fides/pull/3933)
- Disable notices that are not systems applicable to support new UI [#4094](https://github.com/ethyca/fides/issues/4094)

### Fixed

- Ensures that fides.js toggles are not hidden by other CSS libs [#4075](https://github.com/ethyca/fides/pull/4075)
- Migrate system > meta > vendor > id to system > meta [#4088](https://github.com/ethyca/fides/pull/4088)
- Enable toggles in various tables now render an error toast if an error occurs [#4095](https://github.com/ethyca/fides/pull/4095)
- Fixed a bug where an unsaved changes notification modal would appear even without unsaved changes [#4095](https://github.com/ethyca/fides/pull/4070)

## [2.19.1](https://github.com/ethyca/fides/compare/2.19.0...2.19.1)

### Fixed

- re-enable custom fields for new data use form [#4050](https://github.com/ethyca/fides/pull/4050)
- fix issue with saving source and destination systems [#4065](https://github.com/ethyca/fides/pull/4065)

### Added

- System history UI with diff modal [#4021](https://github.com/ethyca/fides/pull/4021)
- Relax system legal basis for transfers to be any string [#4049](https://github.com/ethyca/fides/pull/4049)

## [2.19.0](https://github.com/ethyca/fides/compare/2.18.0...2.19.0)

### Added

- Add dictionary suggestions [#3937](https://github.com/ethyca/fides/pull/3937), [#3988](https://github.com/ethyca/fides/pull/3988)
- Added new endpoints for healthchecks [#3947](https://github.com/ethyca/fides/pull/3947)
- Added vendor list dropdown [#3857](https://github.com/ethyca/fides/pull/3857)
- Access support for Adobe Sign [#3504](https://github.com/ethyca/fides/pull/3504)

### Fixed

- Fixed issue when generating masked values for invalid data paths [#3906](https://github.com/ethyca/fides/pull/3906)
- Code reload now works when running `nox -s dev` [#3914](https://github.com/ethyca/fides/pull/3914)
- Reduce verbosity of privacy center logging further [#3915](https://github.com/ethyca/fides/pull/3915)
- Resolved an issue where the integration dropdown input lost focus during typing. [#3917](https://github.com/ethyca/fides/pull/3917)
- Fixed dataset issue that was preventing the Vend connector from loading during server startup [#3923](https://github.com/ethyca/fides/pull/3923)
- Adding version check to version-dependent migration script [#3951](https://github.com/ethyca/fides/pull/3951)
- Fixed a bug where some fields were not saving correctly on the system form [#3975](https://github.com/ethyca/fides/pull/3975)
- Changed "retention period" field in privacy declaration form from number input to text input [#3980](https://github.com/ethyca/fides/pull/3980)
- Fixed issue where unsaved changes modal appears incorrectly [#4005](https://github.com/ethyca/fides/pull/4005)
- Fixed banner resurfacing after user consent for pre-fetch experience [#4009](https://github.com/ethyca/fides/pull/4009)

### Changed

- Systems and Privacy Declaration schema and data migration to support the Dictionary [#3901](https://github.com/ethyca/fides/pull/3901)
- The integration search dropdown is now case-insensitive [#3916](https://github.com/ethyca/fides/pull/3916)
- Removed deprecated fields from the taxonomy editor [#3909](https://github.com/ethyca/fides/pull/3909)
- Bump PyMSSQL version and remove workarounds [#3996](https://github.com/ethyca/fides/pull/3996)
- Removed reset suggestions button [#4007](https://github.com/ethyca/fides/pull/4007)
- Admin ui supports fides cloud config API [#4034](https://github.com/ethyca/fides/pull/4034)

### Security

- Resolve custom integration upload RCE vulnerability [CVE-2023-41319](https://github.com/ethyca/fides/security/advisories/GHSA-p6p2-qq95-vq5h)

## [2.18.0](https://github.com/ethyca/fides/compare/2.17.0...2.18.0)

### Added

- Additional consent reporting calls from `fides-js` [#3845](https://github.com/ethyca/fides/pull/3845)
- Additional consent reporting calls from privacy center [#3847](https://github.com/ethyca/fides/pull/3847)
- Access support for Recurly [#3595](https://github.com/ethyca/fides/pull/3595)
- HTTP Logging for the Privacy Center [#3783](https://github.com/ethyca/fides/pull/3783)
- UI support for OAuth2 authorization flow [#3819](https://github.com/ethyca/fides/pull/3819)
- Changes in the `data` directory now trigger a server reload (for local development) [#3874](https://github.com/ethyca/fides/pull/3874)

### Fixed

- Fix datamap zoom for low system counts [#3835](https://github.com/ethyca/fides/pull/3835)
- Fixed connector forms with external dataset reference fields [#3873](https://github.com/ethyca/fides/pull/3873)
- Fix ability to make server side API calls from privacy-center [#3895](https://github.com/ethyca/fides/pull/3895)

### Changed

- Simplified the file structure for HTML DSR packages [#3848](https://github.com/ethyca/fides/pull/3848)
- Simplified the database health check to improve `/health` performance [#3884](https://github.com/ethyca/fides/pull/3884)
- Changed max width of form components in "system information" form tab [#3864](https://github.com/ethyca/fides/pull/3864)
- Remove manual system selection screen [#3865](https://github.com/ethyca/fides/pull/3865)
- System and integration identifiers are now auto-generated [#3868](https://github.com/ethyca/fides/pull/3868)

## [2.17.0](https://github.com/ethyca/fides/compare/2.16.0...2.17.0)

### Added

- Tab component for `fides-js` [#3782](https://github.com/ethyca/fides/pull/3782)
- Added toast for successfully linking an existing integration to a system [#3826](https://github.com/ethyca/fides/pull/3826)
- Various other UI components for `fides-js` to support upcoming TCF modal [#3803](https://github.com/ethyca/fides/pull/3803)
- Allow items in taxonomy to be enabled or disabled [#3844](https://github.com/ethyca/fides/pull/3844)

### Developer Experience

- Changed where db-dependent routers were imported to avoid dependency issues [#3741](https://github.com/ethyca/fides/pull/3741)

### Changed

- Bumped supported Python versions to `3.10.12`, `3.9.17`, and `3.8.17` [#3733](https://github.com/ethyca/fides/pull/3733)
- Logging Updates [#3758](https://github.com/ethyca/fides/pull/3758)
- Add polyfill service to fides-js route [#3759](https://github.com/ethyca/fides/pull/3759)
- Show/hide integration values [#3775](https://github.com/ethyca/fides/pull/3775)
- Sort system cards alphabetically by name on "View systems" page [#3781](https://github.com/ethyca/fides/pull/3781)
- Update admin ui to use new integration delete route [#3785](https://github.com/ethyca/fides/pull/3785)
- Pinned `pymssql` and `cython` dependencies to avoid build issues on ARM machines [#3829](https://github.com/ethyca/fides/pull/3829)

### Removed

- Removed "Custom field(s) successfully saved" toast [#3779](https://github.com/ethyca/fides/pull/3779)

### Added

- Record when consent is served [#3777](https://github.com/ethyca/fides/pull/3777)
- Add an `active` property to taxonomy elements [#3784](https://github.com/ethyca/fides/pull/3784)
- Erasure support for Heap [#3599](https://github.com/ethyca/fides/pull/3599)

### Fixed

- Privacy notice UI's list of possible regions now matches the backend's list [#3787](https://github.com/ethyca/fides/pull/3787)
- Admin UI "property does not existing" build issue [#3831](https://github.com/ethyca/fides/pull/3831)
- Flagging sensitive inputs as passwords to mask values during entry [#3843](https://github.com/ethyca/fides/pull/3843)

## [2.16.0](https://github.com/ethyca/fides/compare/2.15.1...2.16.0)

### Added

- Empty state for when there are no relevant privacy notices in the privacy center [#3640](https://github.com/ethyca/fides/pull/3640)
- GPC indicators in fides-js banner and modal [#3673](https://github.com/ethyca/fides/pull/3673)
- Include `data_use` and `data_category` metadata in `upload` of access results [#3674](https://github.com/ethyca/fides/pull/3674)
- Add enable/disable toggle to integration tab [#3593] (https://github.com/ethyca/fides/pull/3593)

### Fixed

- Render linebreaks in the Fides.js overlay descriptions, etc. [#3665](https://github.com/ethyca/fides/pull/3665)
- Broken link to Fides docs site on the About Fides page in Admin UI [#3643](https://github.com/ethyca/fides/pull/3643)
- Add Systems Applicable Filter to Privacy Experience List [#3654](https://github.com/ethyca/fides/pull/3654)
- Privacy center and fides-js now pass in `Unescape-Safestr` as a header so that special characters can be rendered properly [#3706](https://github.com/ethyca/fides/pull/3706)
- Fixed ValidationError for saving PrivacyPreferences [#3719](https://github.com/ethyca/fides/pull/3719)
- Fixed issue preventing ConnectionConfigs with duplicate names from saving [#3770](https://github.com/ethyca/fides/pull/3770)
- Fixed creating and editing manual integrations [#3772](https://github.com/ethyca/fides/pull/3772)
- Fix lingering integration artifacts by cascading deletes from System [#3771](https://github.com/ethyca/fides/pull/3771)

### Developer Experience

- Reorganized some `api.api.v1` code to avoid circular dependencies on `quickstart` [#3692](https://github.com/ethyca/fides/pull/3692)
- Treat underscores as special characters in user passwords [#3717](https://github.com/ethyca/fides/pull/3717)
- Allow Privacy Notices banner and modal to scroll as needed [#3713](https://github.com/ethyca/fides/pull/3713)
- Make malicious url test more robust to environmental differences [#3748](https://github.com/ethyca/fides/pull/3748)
- Ignore type checker on click decorators to bypass known issue with `click` version `8.1.4` [#3746](https://github.com/ethyca/fides/pull/3746)

### Changed

- Moved GPC preferences slightly earlier in Fides.js lifecycle [#3561](https://github.com/ethyca/fides/pull/3561)
- Changed results from clicking "Test connection" to be a toast instead of statically displayed on the page [#3700](https://github.com/ethyca/fides/pull/3700)
- Moved "management" tab from nav into settings icon in top right [#3701](https://github.com/ethyca/fides/pull/3701)
- Remove name and description fields from integration form [#3684](https://github.com/ethyca/fides/pull/3684)
- Update EU PrivacyNoticeRegion codes and allow experience filtering to drop back to country filtering if region not found [#3630](https://github.com/ethyca/fides/pull/3630)
- Fields with default fields are now flagged as required in the front-end [#3694](https://github.com/ethyca/fides/pull/3694)
- In "view systems", system cards can now be clicked and link to that system's `configure/[id]` page [#3734](https://github.com/ethyca/fides/pull/3734)
- Enable privacy notice and privacy experience feature flags by default [#3773](https://github.com/ethyca/fides/pull/3773)

### Security

- Resolve Zip bomb file upload vulnerability [CVE-2023-37480](https://github.com/ethyca/fides/security/advisories/GHSA-g95c-2jgm-hqc6)
- Resolve SVG bomb (billion laughs) file upload vulnerability [CVE-2023-37481](https://github.com/ethyca/fides/security/advisories/GHSA-3rw2-wfc8-wmj5)

## [2.15.1](https://github.com/ethyca/fides/compare/2.15.0...2.15.1)

### Added

- Set `sslmode` to `prefer` if connecting to Redshift via ssh [#3685](https://github.com/ethyca/fides/pull/3685)

### Changed

- Privacy center action cards are now able to expand to accommodate longer text [#3669](https://github.com/ethyca/fides/pull/3669)
- Update integration endpoint permissions [#3707](https://github.com/ethyca/fides/pull/3707)

### Fixed

- Handle names with a double underscore when processing access and erasure requests [#3688](https://github.com/ethyca/fides/pull/3688)
- Allow Privacy Notices banner and modal to scroll as needed [#3713](https://github.com/ethyca/fides/pull/3713)

### Security

- Resolve path traversal vulnerability in webserver API [CVE-2023-36827](https://github.com/ethyca/fides/security/advisories/GHSA-r25m-cr6v-p9hq)

## [2.15.0](https://github.com/ethyca/fides/compare/2.14.1...2.15.0)

### Added

- Privacy center can now render its consent values based on Privacy Notices and Privacy Experiences [#3411](https://github.com/ethyca/fides/pull/3411)
- Add Google Tag Manager and Privacy Center ENV vars to sample app [#2949](https://github.com/ethyca/fides/pull/2949)
- Add `notice_key` field to Privacy Notice UI form [#3403](https://github.com/ethyca/fides/pull/3403)
- Add `identity` query param to the consent reporting API view [#3418](https://github.com/ethyca/fides/pull/3418)
- Use `rollup-plugin-postcss` to bundle and optimize the `fides.js` components CSS [#3411](https://github.com/ethyca/fides/pull/3411)
- Dispatch Fides.js lifecycle events on window (FidesInitialized, FidesUpdated) and cross-publish to Fides.gtm() integration [#3411](https://github.com/ethyca/fides/pull/3411)
- Added the ability to use custom CAs with Redis via TLS [#3451](https://github.com/ethyca/fides/pull/3451)
- Add default experience configs on startup [#3449](https://github.com/ethyca/fides/pull/3449)
- Load default privacy notices on startup [#3401](https://github.com/ethyca/fides/pull/3401)
- Add ability for users to pass in additional parameters for application database connection [#3450](https://github.com/ethyca/fides/pull/3450)
- Load default privacy notices on startup [#3401](https://github.com/ethyca/fides/pull/3401/files)
- Add ability for `fides-js` to make API calls to Fides [#3411](https://github.com/ethyca/fides/pull/3411)
- `fides-js` banner is now responsive across different viewport widths [#3411](https://github.com/ethyca/fides/pull/3411)
- Add ability to close `fides-js` banner and modal via a button or ESC [#3411](https://github.com/ethyca/fides/pull/3411)
- Add ability to open the `fides-js` modal from a link on the host site [#3411](https://github.com/ethyca/fides/pull/3411)
- GPC preferences are automatically applied via `fides-js` [#3411](https://github.com/ethyca/fides/pull/3411)
- Add new dataset route that has additional filters [#3558](https://github.com/ethyca/fides/pull/3558)
- Update dataset dropdown to use new api filter [#3565](https://github.com/ethyca/fides/pull/3565)
- Filter out saas datasets from the rest of the UI [#3568](https://github.com/ethyca/fides/pull/3568)
- Included optional env vars to have postgres or Redshift connected via bastion host [#3374](https://github.com/ethyca/fides/pull/3374/)
- Support for acknowledge button for notice-only Privacy Notices and to disable toggling them off [#3546](https://github.com/ethyca/fides/pull/3546)
- HTML format for privacy request storage destinations [#3427](https://github.com/ethyca/fides/pull/3427)
- Persistent message showing result and timestamp of last integration test to "Integrations" tab in system view [#3628](https://github.com/ethyca/fides/pull/3628)
- Access and erasure support for SurveyMonkey [#3590](https://github.com/ethyca/fides/pull/3590)
- New Cookies Table for storing cookies associated with systems and privacy declarations [#3572](https://github.com/ethyca/fides/pull/3572)
- `fides-js` and privacy center now delete cookies associated with notices that were opted out of [#3569](https://github.com/ethyca/fides/pull/3569)
- Cookie input field on system data use tab [#3571](https://github.com/ethyca/fides/pull/3571)

### Fixed

- Fix sample app `DATABASE_*` ENV vars for backwards compatibility [#3406](https://github.com/ethyca/fides/pull/3406)
- Fix overlay rendering issue by finding/creating a dedicated parent element for Preact [#3397](https://github.com/ethyca/fides/pull/3397)
- Fix the sample app privacy center link to be configurable [#3409](https://github.com/ethyca/fides/pull/3409)
- Fix CLI output showing a version warning for Snowflake [#3434](https://github.com/ethyca/fides/pull/3434)
- Flaky custom field Cypress test on systems page [#3408](https://github.com/ethyca/fides/pull/3408)
- Fix NextJS errors & warnings for Cookie House sample app [#3411](https://github.com/ethyca/fides/pull/3411)
- Fix bug where `fides-js` toggles were not reflecting changes from rejecting or accepting all notices [#3522](https://github.com/ethyca/fides/pull/3522)
- Remove the `fides-js` banner from tab order when it is hidden and move the overlay components to the top of the tab order. [#3510](https://github.com/ethyca/fides/pull/3510)
- Fix bug where `fides-js` toggle states did not always initialize properly [#3597](https://github.com/ethyca/fides/pull/3597)
- Fix race condition with consent modal link rendering [#3521](https://github.com/ethyca/fides/pull/3521)
- Hide custom fields section when there are no custom fields created [#3554](https://github.com/ethyca/fides/pull/3554)
- Disable connector dropdown in integration tab on save [#3552](https://github.com/ethyca/fides/pull/3552)
- Handles an edge case for non-existent identities with the Kustomer API [#3513](https://github.com/ethyca/fides/pull/3513)
- remove the configure privacy request tile from the home screen [#3555](https://github.com/ethyca/fides/pull/3555)
- Updated Privacy Experience Safe Strings Serialization [#3600](https://github.com/ethyca/fides/pull/3600/)
- Only create default experience configs on startup, not update [#3605](https://github.com/ethyca/fides/pull/3605)
- Update to latest asyncpg dependency to avoid build error [#3614](https://github.com/ethyca/fides/pull/3614)
- Fix bug where editing a data use on a system could delete existing data uses [#3627](https://github.com/ethyca/fides/pull/3627)
- Restrict Privacy Center debug logging to development-only [#3638](https://github.com/ethyca/fides/pull/3638)
- Fix bug where linking an integration would not update the tab when creating a new system [#3662](https://github.com/ethyca/fides/pull/3662)
- Fix dataset yaml not properly reflecting the dataset in the dropdown of system integrations tab [#3666](https://github.com/ethyca/fides/pull/3666)
- Fix privacy notices not being able to be edited via the UI after the addition of the `cookies` field [#3670](https://github.com/ethyca/fides/pull/3670)
- Add a transform in the case of `null` name fields in privacy declarations for the data use forms [#3683](https://github.com/ethyca/fides/pull/3683)

### Changed

- Enabled Privacy Experience beta flag [#3364](https://github.com/ethyca/fides/pull/3364)
- Reorganize CLI Command Source Files [#3491](https://github.com/ethyca/fides/pull/3491)
- Removed ExperienceConfig.delivery_mechanism constraint [#3387](https://github.com/ethyca/fides/pull/3387)
- Updated privacy experience UI forms to reflect updated experience config fields [#3402](https://github.com/ethyca/fides/pull/3402)
- Use a venv in the Dockerfile for installing Python deps [#3452](https://github.com/ethyca/fides/pull/3452)
- Bump SlowAPI Version [#3456](https://github.com/ethyca/fides/pull/3456)
- Bump Psycopg2-binary Version [#3473](https://github.com/ethyca/fides/pull/3473)
- Reduced duplication between PrivacyExperience and PrivacyExperienceConfig [#3470](https://github.com/ethyca/fides/pull/3470)
- Update privacy centre email and phone validation to allow for both to be blank [#3432](https://github.com/ethyca/fides/pull/3432)
- Moved connection configuration into the system portal [#3407](https://github.com/ethyca/fides/pull/3407)
- Update `fideslang` to `1.4.1` to allow arbitrary nested metadata on `System`s and `Dataset`s `meta` property [#3463](https://github.com/ethyca/fides/pull/3463)
- Remove form validation to allow both email & phone inputs for consent requests [#3529](https://github.com/ethyca/fides/pull/3529)
- Removed dataset dropdown from saas connector configuration [#3563](https://github.com/ethyca/fides/pull/3563)
- Removed `pyodbc` in favor of `pymssql` for handling SQL Server connections [#3435](https://github.com/ethyca/fides/pull/3435)
- Only create a PrivacyRequest when saving consent if at least one notice has system-wide enforcement [#3626](https://github.com/ethyca/fides/pull/3626)
- Increased the character limit for the `SafeStr` type from 500 to 32000 [#3647](https://github.com/ethyca/fides/pull/3647)
- Changed "connection" to "integration" on system view and edit pages [#3659](https://github.com/ethyca/fides/pull/3659)

### Developer Experience

- Add ability to pass ENV vars to both privacy center and sample app during `fides deploy` via `.env` [#2949](https://github.com/ethyca/fides/pull/2949)
- Handle an edge case when generating tags that finds them out of sequence [#3405](https://github.com/ethyca/fides/pull/3405)
- Add support for pushing `prerelease` and `rc` tagged images to Dockerhub [#3474](https://github.com/ethyca/fides/pull/3474)
- Optimize GitHub workflows used for docker image publishing [#3526](https://github.com/ethyca/fides/pull/3526)

### Removed

- Removed the deprecated `system_dependencies` from `System` resources, migrating to `egress` [#3285](https://github.com/ethyca/fides/pull/3285)

### Docs

- Updated developer docs for ARM platform users related to `pymssql` [#3615](https://github.com/ethyca/fides/pull/3615)

## [2.14.1](https://github.com/ethyca/fides/compare/2.14.0...2.14.1)

### Added

- Add `identity` query param to the consent reporting API view [#3418](https://github.com/ethyca/fides/pull/3418)
- Add privacy centre button text customisations [#3432](https://github.com/ethyca/fides/pull/3432)
- Add privacy centre favicon customisation [#3432](https://github.com/ethyca/fides/pull/3432)

### Changed

- Update privacy centre email and phone validation to allow for both to be blank [#3432](https://github.com/ethyca/fides/pull/3432)

## [2.14.0](https://github.com/ethyca/fides/compare/2.13.0...2.14.0)

### Added

- Add an automated test to check for `/fides-consent.js` backwards compatibility [#3289](https://github.com/ethyca/fides/pull/3289)
- Add infrastructure for "overlay" consent components (Preact, CSS bundling, etc.) and initial version of consent banner [#3191](https://github.com/ethyca/fides/pull/3191)
- Add the modal component of the "overlay" consent components [#3291](https://github.com/ethyca/fides/pull/3291)
- Added an `automigrate` database setting [#3220](https://github.com/ethyca/fides/pull/3220)
- Track Privacy Experience with Privacy Preferences [#3311](https://github.com/ethyca/fides/pull/3311)
- Add ability for `fides-js` to fetch its own geolocation [#3356](https://github.com/ethyca/fides/pull/3356)
- Add ability to select different locations in the "Cookie House" sample app [#3362](https://github.com/ethyca/fides/pull/3362)
- Added optional logging of resource changes on the server [#3331](https://github.com/ethyca/fides/pull/3331)

### Fixed

- Maintain casing differences within Snowflake datasets for proper DSR execution [#3245](https://github.com/ethyca/fides/pull/3245)
- Handle DynamoDB edge case where no attributes are defined [#3299](https://github.com/ethyca/fides/pull/3299)
- Support pseudonymous consent requests with `fides_user_device_id` for the new consent workflow [#3203](https://github.com/ethyca/fides/pull/3203)
- Fides user device id filter to GET Privacy Experience List endpoint to stash user preferences on embedded notices [#3302](https://github.com/ethyca/fides/pull/3302)
- Support for data categories on manual webhook fields [#3330](https://github.com/ethyca/fides/pull/3330)
- Added config-driven rendering to consent components [#3316](https://github.com/ethyca/fides/pull/3316)
- Pin `typing_extensions` dependency to `4.5.0` to work around a pydantic bug [#3357](https://github.com/ethyca/fides/pull/3357)

### Changed

- Explicitly escape/unescape certain fields instead of using SafeStr [#3144](https://github.com/ethyca/fides/pull/3144)
- Updated DynamoDB icon [#3296](https://github.com/ethyca/fides/pull/3296)
- Increased default page size for the connection type endpoint to 100 [#3298](https://github.com/ethyca/fides/pull/3298)
- Data model around PrivacyExperiences to better keep Privacy Notices and Experiences in sync [#3292](https://github.com/ethyca/fides/pull/3292)
- UI calls to support new PrivacyExperiences data model [#3313](https://github.com/ethyca/fides/pull/3313)
- Ensure email connectors respect the `notifications.notification_service_type` app config property if set [#3355](https://github.com/ethyca/fides/pull/3355)
- Rework Delighted connector so the `survey_response` endpoint depends on the `person` endpoint [3385](https://github.com/ethyca/fides/pull/3385)
- Remove logging within the Celery creation function [#3303](https://github.com/ethyca/fides/pull/3303)
- Update how generic endpoint generation works [#3304](https://github.com/ethyca/fides/pull/3304)
- Restrict strack-trace logging when not in Dev mode [#3081](https://github.com/ethyca/fides/pull/3081)
- Refactor CSS variables for `fides-js` to match brandable color palette [#3321](https://github.com/ethyca/fides/pull/3321)
- Moved all of the dirs from `fides.api.ops` into `fides.api` [#3318](https://github.com/ethyca/fides/pull/3318)
- Put global settings for fides.js on privacy center settings [#3333](https://github.com/ethyca/fides/pull/3333)
- Changed `fides db migrate` to `fides db upgrade` [#3342](https://github.com/ethyca/fides/pull/3342)
- Add required notice key to privacy notices [#3337](https://github.com/ethyca/fides/pull/3337)
- Make Privacy Experience List public, and separate public endpoint rate limiting [#3339](https://github.com/ethyca/fides/pull/3339)

### Developer Experience

- Add dispatch event when publishing a non-prod tag [#3317](https://github.com/ethyca/fides/pull/3317)
- Add OpenAPI (Swagger) documentation for Fides Privacy Center API endpoints (/fides.js) [#3341](https://github.com/ethyca/fides/pull/3341)

### Removed

- Remove `fides export` command and backing code [#3256](https://github.com/ethyca/fides/pull/3256)

## [2.13.0](https://github.com/ethyca/fides/compare/2.12.1...2.13.0)

### Added

- Connector for DynamoDB [#2998](https://github.com/ethyca/fides/pull/2998)
- Access and erasure support for Amplitude [#2569](https://github.com/ethyca/fides/pull/2569)
- Access and erasure support for Gorgias [#2444](https://github.com/ethyca/fides/pull/2444)
- Privacy Experience Bulk Create, Bulk Update, and Detail Endpoints [#3185](https://github.com/ethyca/fides/pull/3185)
- Initial privacy experience UI [#3186](https://github.com/ethyca/fides/pull/3186)
- A JavaScript modal to copy a script tag for `fides.js` [#3238](https://github.com/ethyca/fides/pull/3238)
- Access and erasure support for OneSignal [#3199](https://github.com/ethyca/fides/pull/3199)
- Add the ability to "inject" location into `/fides.js` bundles and cache responses for one hour [#3272](https://github.com/ethyca/fides/pull/3272)
- Prevent column sorts from resetting when data changes [#3290](https://github.com/ethyca/fides/pull/3290)

### Changed

- Merge instances of RTK `createApi` into one instance for better cache invalidation [#3059](https://github.com/ethyca/fides/pull/3059)
- Update custom field definition uniqueness to be case insensitive name per resource type [#3215](https://github.com/ethyca/fides/pull/3215)
- Restrict where privacy notices of certain consent mechanisms must be displayed [#3195](https://github.com/ethyca/fides/pull/3195)
- Merged the `lib` submodule into the `api.ops` submodule [#3134](https://github.com/ethyca/fides/pull/3134)
- Merged duplicate privacy declaration components [#3254](https://github.com/ethyca/fides/pull/3254)
- Refactor client applications into a monorepo with turborepo, extract fides-js into a standalone package, and improve privacy-center to load configuration at runtime [#3105](https://github.com/ethyca/fides/pull/3105)

### Fixed

- Prevent ability to unintentionally show "default" Privacy Center configuration, styles, etc. [#3242](https://github.com/ethyca/fides/pull/3242)
- Fix broken links to docs site pages in Admin UI [#3232](https://github.com/ethyca/fides/pull/3232)
- Repoint legacy docs site links to the new and improved docs site [#3167](https://github.com/ethyca/fides/pull/3167)
- Fix Cookie House Privacy Center styles for fides deploy [#3283](https://github.com/ethyca/fides/pull/3283)
- Maintain casing differences within Snowflake datasets for proper DSR execution [#3245](https://github.com/ethyca/fides/pull/3245)

### Developer Experience

- Use prettier to format _all_ source files in client packages [#3240](https://github.com/ethyca/fides/pull/3240)

### Deprecated

- Deprecate `fides export` CLI command as it is moving to `fidesplus` [#3264](https://github.com/ethyca/fides/pull/3264)

## [2.12.1](https://github.com/ethyca/fides/compare/2.12.0...2.12.1)

### Changed

- Updated how Docker version checks are handled and added an escape-hatch [#3218](https://github.com/ethyca/fides/pull/3218)

### Fixed

- Datamap export mitigation for deleted taxonomy elements referenced by declarations [#3214](https://github.com/ethyca/fides/pull/3214)
- Update datamap columns each time the page is visited [#3211](https://github.com/ethyca/fides/pull/3211)
- Ensure inactive custom fields are not returned for datamap response [#3223](https://github.com/ethyca/fides/pull/3223)

## [2.12.0](https://github.com/ethyca/fides/compare/2.11.0...2.12.0)

### Added

- Access and erasure support for Aircall [#2589](https://github.com/ethyca/fides/pull/2589)
- Access and erasure support for Klaviyo [#2501](https://github.com/ethyca/fides/pull/2501)
- Page to edit or add privacy notices [#3058](https://github.com/ethyca/fides/pull/3058)
- Side navigation bar can now also have children navigation links [#3099](https://github.com/ethyca/fides/pull/3099)
- Endpoints for consent reporting [#3095](https://github.com/ethyca/fides/pull/3095)
- Added manage custom fields page behind feature flag [#3089](https://github.com/ethyca/fides/pull/3089)
- Custom fields table [#3097](https://github.com/ethyca/fides/pull/3097)
- Custom fields form modal [#3165](https://github.com/ethyca/fides/pull/3165)
- Endpoints to save the new-style Privacy Preferences with respect to a fides user device id [#3132](https://github.com/ethyca/fides/pull/3132)
- Support `privacy_declaration` as a resource type for custom fields [#3149](https://github.com/ethyca/fides/pull/3149)
- Expose `id` field of embedded `privacy_declarations` on `system` API responses [#3157](https://github.com/ethyca/fides/pull/3157)
- Access and erasure support for Unbounce [#2697](https://github.com/ethyca/fides/pull/2697)
- Support pseudonymous consent requests with `fides_user_device_id` [#3158](https://github.com/ethyca/fides/pull/3158)
- Update `fides_consent` cookie format [#3158](https://github.com/ethyca/fides/pull/3158)
- Add custom fields to the data use declaration form [#3197](https://github.com/ethyca/fides/pull/3197)
- Added fides user device id as a ProvidedIdentityType [#3131](https://github.com/ethyca/fides/pull/3131)

### Changed

- The `cursor` pagination strategy now also searches for data outside of the `data_path` when determining the cursor value [#3068](https://github.com/ethyca/fides/pull/3068)
- Moved Privacy Declarations associated with Systems to their own DB table [#3098](https://github.com/ethyca/fides/pull/3098)
- More tests on data use validation for privacy notices within the same region [#3156](https://github.com/ethyca/fides/pull/3156)
- Improvements to export code for bugfixes and privacy declaration custom field support [#3184](https://github.com/ethyca/fides/pull/3184)
- Enabled privacy notice feature flag [#3192](https://github.com/ethyca/fides/pull/3192)
- Updated TS types - particularly with new privacy notices [#3054](https://github.com/ethyca/fides/pull/3054)
- Make name not required on privacy declaration [#3150](https://github.com/ethyca/fides/pull/3150)
- Let Rule Targets allow for custom data categories [#3147](https://github.com/ethyca/fides/pull/3147)

### Removed

- Removed the warning about access control migration [#3055](https://github.com/ethyca/fides/pull/3055)
- Remove `customFields` feature flag [#3080](https://github.com/ethyca/fides/pull/3080)
- Remove notification banner from the home page [#3088](https://github.com/ethyca/fides/pull/3088)

### Fixed

- Fix a typo in the Admin UI [#3166](https://github.com/ethyca/fides/pull/3166)
- The `--local` flag is now respected for the `scan dataset db` command [#3096](https://github.com/ethyca/fides/pull/3096)
- Fixing issue where connectors with external dataset references would fail to save [#3142](https://github.com/ethyca/fides/pull/3142)
- Ensure privacy declaration IDs are stable across updates through system API [#3188](https://github.com/ethyca/fides/pull/3188)
- Fixed unit tests for saas connector type endpoints now that we have >50 [#3101](https://github.com/ethyca/fides/pull/3101)
- Fixed nox docs link [#3121](https://github.com/ethyca/fides/pull/3121/files)

### Developer Experience

- Update fides deploy to use a new database.load_samples setting to initialize sample Systems, Datasets, and Connections for testing [#3102](https://github.com/ethyca/fides/pull/3102)
- Remove support for automatically configuring messaging (Mailgun) & storage (S3) using `.env` with `nox -s "fides_env(test)"` [#3102](https://github.com/ethyca/fides/pull/3102)
- Add smoke tests for consent management [#3158](https://github.com/ethyca/fides/pull/3158)
- Added nox command that opens dev docs [#3082](https://github.com/ethyca/fides/pull/3082)

## [2.11.0](https://github.com/ethyca/fides/compare/2.10.0...2.11.0)

### Added

- Access support for Shippo [#2484](https://github.com/ethyca/fides/pull/2484)
- Feature flags can be set such that they cannot be modified by the user [#2966](https://github.com/ethyca/fides/pull/2966)
- Added the datamap UI to make it open source [#2988](https://github.com/ethyca/fides/pull/2988)
- Introduced a `FixedLayout` component (from the datamap UI) for pages that need to be a fixed height and scroll within [#2992](https://github.com/ethyca/fides/pull/2992)
- Added preliminary privacy notice page [#2995](https://github.com/ethyca/fides/pull/2995)
- Table for privacy notices [#3001](https://github.com/ethyca/fides/pull/3001)
- Added connector template endpoint [#2946](https://github.com/ethyca/fides/pull/2946)
- Query params on connection type endpoint to filter by supported action type [#2996](https://github.com/ethyca/fides/pull/2996)
- Scope restrictions for privacy notice table in the UI [#3007](https://github.com/ethyca/fides/pull/3007)
- Toggle for enabling/disabling privacy notices in the UI [#3010](https://github.com/ethyca/fides/pull/3010)
- Add endpoint to retrieve privacy notices grouped by their associated data uses [#2956](https://github.com/ethyca/fides/pull/2956)
- Support for uploading custom connector templates via the UI [#2997](https://github.com/ethyca/fides/pull/2997)
- Add a backwards-compatible workflow for saving and propagating consent preferences with respect to Privacy Notices [#3016](https://github.com/ethyca/fides/pull/3016)
- Empty state for privacy notices [#3027](https://github.com/ethyca/fides/pull/3027)
- Added Data flow modal [#3008](https://github.com/ethyca/fides/pull/3008)
- Update datamap table export [#3038](https://github.com/ethyca/fides/pull/3038)
- Added more advanced privacy center styling [#2943](https://github.com/ethyca/fides/pull/2943)
- Backend privacy experiences foundation [#3146](https://github.com/ethyca/fides/pull/3146)

### Changed

- Set `privacyDeclarationDeprecatedFields` flags to false and set `userCannotModify` to true [2987](https://github.com/ethyca/fides/pull/2987)
- Restored `nav-config` back to the admin-ui [#2990](https://github.com/ethyca/fides/pull/2990)
- Bumped supported Python versions to 3.10.11, 3.9.16, and 3.8.14 [#2936](https://github.com/ethyca/fides/pull/2936)
- Modify privacy center default config to only request email identities, and add validation preventing requesting both email & phone identities [#2539](https://github.com/ethyca/fides/pull/2539)
- SaaS connector icons are now dynamically loaded from the connector templates [#3018](https://github.com/ethyca/fides/pull/3018)
- Updated consentmechanism Enum to rename "necessary" to "notice_only" [#3048](https://github.com/ethyca/fides/pull/3048)
- Updated test data for Mongo, CLI [#3011](https://github.com/ethyca/fides/pull/3011)
- Updated the check for if a user can assign owner roles to be scope-based instead of role-based [#2964](https://github.com/ethyca/fides/pull/2964)
- Replaced menu in user management table with delete icon [#2958](https://github.com/ethyca/fides/pull/2958)
- Added extra fields to webhook payloads [#2830](https://github.com/ethyca/fides/pull/2830)

### Removed

- Removed interzone navigation logic now that the datamap UI and admin UI are one app [#2990](https://github.com/ethyca/fides/pull/2990)
- Remove the `unknown` state for generated datasets displaying on fidesplus [#2957](https://github.com/ethyca/fides/pull/2957)
- Removed datamap export API [#2999](https://github.com/ethyca/fides/pull/2999)

### Developer Experience

- Nox commands for git tagging to support feature branch builds [#2979](https://github.com/ethyca/fides/pull/2979)
- Changed test environment (`nox -s fides_env`) to run `fides deploy` for local testing [#3071](https://github.com/ethyca/fides/pull/3017)
- Publish git-tag specific docker images [#3050](https://github.com/ethyca/fides/pull/3050)

## [2.10.0](https://github.com/ethyca/fides/compare/2.9.2...2.10.0)

### Added

- Allow users to configure their username and password via the config file [#2884](https://github.com/ethyca/fides/pull/2884)
- Add authentication to the `masking` endpoints as well as accompanying scopes [#2909](https://github.com/ethyca/fides/pull/2909)
- Add an Organization Management page (beta) [#2908](https://github.com/ethyca/fides/pull/2908)
- Adds assigned systems to user management table [#2922](https://github.com/ethyca/fides/pull/2922)
- APIs to support Privacy Notice management (create, read, update) [#2928](https://github.com/ethyca/fides/pull/2928)

### Changed

- Improved standard layout for large width screens and polished misc. pages [#2869](https://github.com/ethyca/fides/pull/2869)
- Changed UI paths in the admin-ui [#2869](https://github.com/ethyca/fides/pull/2892)
  - `/add-systems/new` --> `/add-systems/manual`
  - `/system` --> `/systems`
- Added individual ID routes for systems [#2902](https://github.com/ethyca/fides/pull/2902)
- Deprecated adding scopes to users directly; you can only add roles. [#2848](https://github.com/ethyca/fides/pull/2848/files)
- Changed About Fides page to say "Fides Core Version:" over "Version". [#2899](https://github.com/ethyca/fides/pull/2899)
- Polish Admin UI header & navigation [#2897](https://github.com/ethyca/fides/pull/2897)
- Give new users a "viewer" role by default [#2900](https://github.com/ethyca/fides/pull/2900)
- Tie together save states for user permissions and systems [#2913](https://github.com/ethyca/fides/pull/2913)
- Removing payment types from Stripe connector params [#2915](https://github.com/ethyca/fides/pull/2915)
- Viewer role can now access a restricted version of the user management page [#2933](https://github.com/ethyca/fides/pull/2933)
- Change Privacy Center email placeholder text [#2935](https://github.com/ethyca/fides/pull/2935)
- Restricted setting Approvers as System Managers [#2891](https://github.com/ethyca/fides/pull/2891)
- Adds confirmation modal when downgrading user to "approver" role via Admin UI [#2924](https://github.com/ethyca/fides/pull/2924)
- Changed the toast message for new users to include access control info [#2939](https://github.com/ethyca/fides/pull/2939)
- Add Data Stewards to datamap export [#2962](https://github.com/ethyca/fides/pull/2962)

### Fixed

- Restricted Contributors from being able to create Owners [#2888](https://github.com/ethyca/fides/pull/2888)
- Allow for dynamic aspect ratio for logo on Privacy Center 404 [#2895](https://github.com/ethyca/fides/pull/2895)
- Allow for dynamic aspect ratio for logo on consent page [#2895](https://github.com/ethyca/fides/pull/2895)
- Align role dscription drawer of Admin UI with top nav: [#2932](https://github.com/ethyca/fides/pull/2932)
- Fixed error message when a user is assigned to be an approver without any systems [#2953](https://github.com/ethyca/fides/pull/2953)

### Developer Experience

- Update frontend npm packages (admin-ui, privacy-center, cypress-e2e) [#2921](https://github.com/ethyca/fides/pull/2921)

## [2.9.2](https://github.com/ethyca/fides/compare/2.9.1...2.9.2)

### Fixed

- Allow multiple data uses as long as their processing activity name is different [#2905](https://github.com/ethyca/fides/pull/2905)
- use HTML property, not text, when dispatching Mailchimp Transactional emails [#2901](https://github.com/ethyca/fides/pull/2901)
- Remove policy key from Privacy Center submission modal [#2912](https://github.com/ethyca/fides/pull/2912)

## [2.9.1](https://github.com/ethyca/fides/compare/2.9.0...2.9.1)

### Added

- Added Attentive erasure email connector [#2782](https://github.com/ethyca/fides/pull/2782)

### Changed

- Removed dataset based email connectors [#2782](https://github.com/ethyca/fides/pull/2782)
- Changed Auth0's authentication strategy from `bearer` to `oauth2_client_credentials` [#2820](https://github.com/ethyca/fides/pull/2820)
- renamed the privacy declarations field "Privacy declaration name (deprecated)" to "Processing Activity" [#711](https://github.com/ethyca/fidesplus/issues/711)

### Fixed

- Fixed issue where the scopes list passed into FidesUserPermission could get mutated with the total_scopes call [#2883](https://github.com/ethyca/fides/pull/2883)

### Removed

- removed the `privacyDeclarationDeprecatedFields` flag [#711](https://github.com/ethyca/fidesplus/issues/711)

## [2.9.0](https://github.com/ethyca/fides/compare/2.8.3...2.9.0)

### Added

- The ability to assign users as system managers for a specific system [#2714](https://github.com/ethyca/fides/pull/2714)
- New endpoints to add and remove users as system managers [#2726](https://github.com/ethyca/fides/pull/2726)
- Warning about access control migration to the UI [#2842](https://github.com/ethyca/fides/pull/2842)
- Adds Role Assignment UI [#2739](https://github.com/ethyca/fides/pull/2739)
- Add an automated migration to give users a `viewer` role [#2821](https://github.com/ethyca/fides/pull/2821)

### Changed

- Removed "progressive" navigation that would hide Admin UI tabs until Systems / Connections were configured [#2762](https://github.com/ethyca/fides/pull/2762)
- Added `system.privacy_declaration.name` to datamap response [#2831](https://github.com/ethyca/fides/pull/2831/files)

### Developer Experience

- Retired legacy `navV2` feature flag [#2762](https://github.com/ethyca/fides/pull/2762)
- Update Admin UI Layout to fill viewport height [#2812](https://github.com/ethyca/fides/pull/2812)

### Fixed

- Fixed issue where unsaved changes warning would always show up when running fidesplus [#2788](https://github.com/ethyca/fides/issues/2788)
- Fixed problem in datamap export with datasets that had been updated via SaaS instantiation [#2841](https://github.com/ethyca/fides/pull/2841)
- Fixed problem in datamap export with inconsistent custom field ordering [#2859](https://github.com/ethyca/fides/pull/2859)

## [2.8.3](https://github.com/ethyca/fides/compare/2.8.2...2.8.3)

### Added

- Serialise `bson.ObjectId` types in SAR data packages [#2785](https://github.com/ethyca/fides/pull/2785)

### Fixed

- Fixed issue where more than 1 populated custom fields removed a system from the datamap export [#2825](https://github.com/ethyca/fides/pull/2825)

## [2.8.2](https://github.com/ethyca/fides/compare/2.8.1...2.8.2)

### Fixed

- Resolved a bug that stopped custom fields populating the visual datamap [#2775](https://github.com/ethyca/fides/pull/2775)
- Patch appconfig migration to handle existing db record [#2780](https://github.com/ethyca/fides/pull/2780)

## [2.8.1](https://github.com/ethyca/fides/compare/2.8.0...2.8.1)

### Fixed

- Disabled hiding Admin UI based on user scopes [#2771](https://github.com/ethyca/fides/pull/2771)

## [2.8.0](https://github.com/ethyca/fides/compare/2.7.1...2.8.0)

### Added

- Add API support for messaging config properties [#2551](https://github.com/ethyca/fides/pull/2551)
- Access and erasure support for Kustomer [#2520](https://github.com/ethyca/fides/pull/2520)
- Added the `erase_after` field on collections to be able to set the order for erasures [#2619](https://github.com/ethyca/fides/pull/2619)
- Add a toggle to filter the system classification to only return those with classification data [#2700](https://github.com/ethyca/fides/pull/2700)
- Added backend role-based permissions [#2671](https://github.com/ethyca/fides/pull/2671)
- Access and erasure for Vend SaaS Connector [#1869](https://github.com/ethyca/fides/issues/1869)
- Added endpoints for storage and messaging config setup status [#2690](https://github.com/ethyca/fides/pull/2690)
- Access and erasure for Jira SaaS Connector [#1871](https://github.com/ethyca/fides/issues/1871)
- Access and erasure support for Delighted [#2244](https://github.com/ethyca/fides/pull/2244)
- Improve "Upload a new dataset YAML" [#1531](https://github.com/ethyca/fides/pull/2258)
- Input validation and sanitization for Privacy Request fields [#2655](https://github.com/ethyca/fides/pull/2655)
- Access and erasure support for Yotpo [#2708](https://github.com/ethyca/fides/pull/2708)
- Custom Field Library Tab [#527](https://github.com/ethyca/fides/pull/2693)
- Allow SendGrid template usage [#2728](https://github.com/ethyca/fides/pull/2728)
- Added ConnectorRunner to simplify SaaS connector testing [#1795](https://github.com/ethyca/fides/pull/1795)
- Adds support for Mailchimp Transactional as a messaging config [#2742](https://github.com/ethyca/fides/pull/2742)

### Changed

- Admin UI
  - Add flow for selecting system types when manually creating a system [#2530](https://github.com/ethyca/fides/pull/2530)
  - Updated forms for privacy declarations [#2648](https://github.com/ethyca/fides/pull/2648)
  - Delete flow for privacy declarations [#2664](https://github.com/ethyca/fides/pull/2664)
  - Add framework to have UI elements respect the user's scopes [#2682](https://github.com/ethyca/fides/pull/2682)
  - "Manual Webhook" has been renamed to "Manual Process". [#2717](https://github.com/ethyca/fides/pull/2717)
- Convert all config values to Pydantic `Field` objects [#2613](https://github.com/ethyca/fides/pull/2613)
- Add warning to 'fides deploy' when installed outside of a virtual environment [#2641](https://github.com/ethyca/fides/pull/2641)
- Redesigned the default/init config file to be auto-documented. Also updates the `fides init` logic and analytics consent logic [#2694](https://github.com/ethyca/fides/pull/2694)
- Change how config creation/import is handled across the application [#2622](https://github.com/ethyca/fides/pull/2622)
- Update the CLI aesthetics & docstrings [#2703](https://github.com/ethyca/fides/pull/2703)
- Updates Roles->Scopes Mapping [#2744](https://github.com/ethyca/fides/pull/2744)
- Return user scopes as an enum, as well as total scopes [#2741](https://github.com/ethyca/fides/pull/2741)
- Update `MessagingServiceType` enum to be lowercased throughout [#2746](https://github.com/ethyca/fides/pull/2746)

### Developer Experience

- Set the security environment of the fides dev setup to `prod` instead of `dev` [#2588](https://github.com/ethyca/fides/pull/2588)
- Removed unexpected default Redis password [#2666](https://github.com/ethyca/fides/pull/2666)
- Privacy Center
  - Typechecking and validation of the `config.json` will be checked for backwards-compatibility. [#2661](https://github.com/ethyca/fides/pull/2661)
- Combined conftest.py files [#2669](https://github.com/ethyca/fides/pull/2669)

### Fixed

- Fix support for "redis.user" setting when authenticating to the Redis cache [#2666](https://github.com/ethyca/fides/pull/2666)
- Fix error with the classify dataset feature flag not writing the dataset to the server [#2675](https://github.com/ethyca/fides/pull/2675)
- Allow string dates to stay strings in cache decoding [#2695](https://github.com/ethyca/fides/pull/2695)
- Admin UI
  - Remove Identifiability (Data Qualifier) from taxonomy editor [2684](https://github.com/ethyca/fides/pull/2684)
- FE: Custom field selections binding issue on Taxonomy tabs [#2659](https://github.com/ethyca/fides/pull/2693/)
- Fix Privacy Request Status when submitting a consent request when identity verification is required [#2736](https://github.com/ethyca/fides/pull/2736)

## [2.7.1](https://github.com/ethyca/fides/compare/2.7.0...2.7.1)

- Fix error with the classify dataset feature flag not writing the dataset to the server [#2675](https://github.com/ethyca/fides/pull/2675)

## [2.7.0](https://github.com/ethyca/fides/compare/2.6.6...2.7.0)

- Fides API

  - Access and erasure support for Braintree [#2223](https://github.com/ethyca/fides/pull/2223)
  - Added route to send a test message [#2585](https://github.com/ethyca/fides/pull/2585)
  - Add default storage configuration functionality and associated APIs [#2438](https://github.com/ethyca/fides/pull/2438)

- Admin UI

  - Custom Metadata [#2536](https://github.com/ethyca/fides/pull/2536)
    - Create Custom Lists
    - Create Custom Field Definition
    - Create custom fields from a the taxonomy editor
    - Provide a custom field value in a resource
    - Bulk edit custom field values [#2612](https://github.com/ethyca/fides/issues/2612)
    - Custom metadata UI Polish [#2624](https://github.com/ethyca/fides/pull/2625)

- Privacy Center

  - The consent config default value can depend on whether Global Privacy Control is enabled. [#2341](https://github.com/ethyca/fides/pull/2341)
  - When GPC is enabled, the UI indicates which data uses are opted out by default. [#2596](https://github.com/ethyca/fides/pull/2596)
  - `inspectForBrowserIdentities` now also looks for `ljt_readerID`. [#2543](https://github.com/ethyca/fides/pull/2543)

### Added

- Added new Wunderkind Consent Saas Connector [#2600](https://github.com/ethyca/fides/pull/2600)
- Added new Sovrn Email Consent Connector [#2543](https://github.com/ethyca/fides/pull/2543/)
- Log Fides version at startup [#2566](https://github.com/ethyca/fides/pull/2566)

### Changed

- Update Admin UI to show all action types (access, erasure, consent, update) [#2523](https://github.com/ethyca/fides/pull/2523)
- Removes legacy `verify_oauth_client` function [#2527](https://github.com/ethyca/fides/pull/2527)
- Updated the UI for adding systems to a new design [#2490](https://github.com/ethyca/fides/pull/2490)
- Minor logging improvements [#2566](https://github.com/ethyca/fides/pull/2566)
- Various form components now take a `stacked` or `inline` variant [#2542](https://github.com/ethyca/fides/pull/2542)
- UX fixes for user management [#2537](https://github.com/ethyca/fides/pull/2537)
- Updating Firebase Auth connector to mask the user with a delete instead of an update [#2602](https://github.com/ethyca/fides/pull/2602)

### Fixed

- Fixed bug where refreshing a page in the UI would result in a 404 [#2502](https://github.com/ethyca/fides/pull/2502)
- Usernames are case insensitive now and prevent all duplicates [#2487](https://github.com/ethyca/fides/pull/2487)
  - This PR contains a migration that deletes duplicate users and keeps the oldest original account.
- Update Logos for shipped connectors [#2464](https://github.com/ethyca/fides/pull/2587)
- Search field on privacy request page isn't working [#2270](https://github.com/ethyca/fides/pull/2595)
- Fix connection dropdown in integration table to not be disabled add system creation [#3589](https://github.com/ethyca/fides/pull/3589)

### Developer Experience

- Added new Cypress E2E smoke tests [#2241](https://github.com/ethyca/fides/pull/2241)
- New command `nox -s e2e_test` which will spin up the test environment and run true E2E Cypress tests against it [#2417](https://github.com/ethyca/fides/pull/2417)
- Cypress E2E tests now run in CI and are reported to Cypress Cloud [#2417](https://github.com/ethyca/fides/pull/2417)
- Change from `randomint` to `uuid` in mongodb tests to reduce flakiness. [#2591](https://github.com/ethyca/fides/pull/2591)

### Removed

- Remove feature flagged config wizard stepper from Admin UI [#2553](https://github.com/ethyca/fides/pull/2553)

## [2.6.6](https://github.com/ethyca/fides/compare/2.6.5...2.6.6)

### Changed

- Improve Readability for Custom Masking Override Exceptions [#2593](https://github.com/ethyca/fides/pull/2593)

## [2.6.5](https://github.com/ethyca/fides/compare/2.6.4...2.6.5)

### Added

- Added config properties to override database Engine parameters [#2511](https://github.com/ethyca/fides/pull/2511)
- Increased default pool_size and max_overflow to 50 [#2560](https://github.com/ethyca/fides/pull/2560)

## [2.6.4](https://github.com/ethyca/fides/compare/2.6.3...2.6.4)

### Fixed

- Fixed bug for SMS completion notification not being sent [#2526](https://github.com/ethyca/fides/issues/2526)
- Fixed bug where refreshing a page in the UI would result in a 404 [#2502](https://github.com/ethyca/fides/pull/2502)

## [2.6.3](https://github.com/ethyca/fides/compare/2.6.2...2.6.3)

### Fixed

- Handle case where legacy dataset has meta: null [#2524](https://github.com/ethyca/fides/pull/2524)

## [2.6.2](https://github.com/ethyca/fides/compare/2.6.1...2.6.2)

### Fixed

- Issue addressing missing field in dataset migration [#2510](https://github.com/ethyca/fides/pull/2510)

## [2.6.1](https://github.com/ethyca/fides/compare/2.6.0...2.6.1)

### Fixed

- Fix errors when privacy requests execute concurrently without workers [#2489](https://github.com/ethyca/fides/pull/2489)
- Enable saas request overrides to run in worker runtime [#2489](https://github.com/ethyca/fides/pull/2489)

## [2.6.0](https://github.com/ethyca/fides/compare/2.5.1...2.6.0)

### Added

- Added the `env` option to the `security` configuration options to allow for users to completely secure the API endpoints [#2267](https://github.com/ethyca/fides/pull/2267)
- Unified Fides Resources
  - Added a dataset dropdown selector when configuring a connector to link an existing dataset to the connector configuration. [#2162](https://github.com/ethyca/fides/pull/2162)
  - Added new datasetconfig.ctl_dataset_id field to unify fides dataset resources [#2046](https://github.com/ethyca/fides/pull/2046)
- Add new connection config routes that couple them with systems [#2249](https://github.com/ethyca/fides/pull/2249)
- Add new select/deselect all permissions buttons [#2437](https://github.com/ethyca/fides/pull/2437)
- Endpoints to allow a user with the `user:password-reset` scope to reset users' passwords. In addition, users no longer require a scope to edit their own passwords. [#2373](https://github.com/ethyca/fides/pull/2373)
- New form to reset a user's password without knowing an old password [#2390](https://github.com/ethyca/fides/pull/2390)
- Approve & deny buttons on the "Request details" page. [#2473](https://github.com/ethyca/fides/pull/2473)
- Consent Propagation
  - Add the ability to execute Consent Requests via the Privacy Request Execution layer [#2125](https://github.com/ethyca/fides/pull/2125)
  - Add a Mailchimp Transactional Consent Connector [#2194](https://github.com/ethyca/fides/pull/2194)
  - Allow defining a list of opt-in and/or opt-out requests in consent connectors [#2315](https://github.com/ethyca/fides/pull/2315)
  - Add a Google Analytics Consent Connector for GA4 properties [#2302](https://github.com/ethyca/fides/pull/2302)
  - Pass the GA Cookie from the Privacy Center [#2337](https://github.com/ethyca/fides/pull/2337)
  - Rename "user_id" to more specific "ga_client_id" [#2356](https://github.com/ethyca/fides/pull/2356)
  - Patch Google Analytics Consent Connector to delete by client_id [#2355](https://github.com/ethyca/fides/pull/2355)
  - Add a "skip_param_values option" to optionally skip when we are missing param values in the body [#2384](https://github.com/ethyca/fides/pull/2384)
  - Adds a new Universal Analytics Connector that works with the UA Tracking Id
- Adds intake and storage of Global Privacy Control Signal props for Consent [#2599](https://github.com/ethyca/fides/pull/2599)

### Changed

- Unified Fides Resources
  - Removed several fidesops schemas for DSR's in favor of updated Fideslang schemas [#2009](https://github.com/ethyca/fides/pull/2009)
  - Removed DatasetConfig.dataset field [#2096](https://github.com/ethyca/fides/pull/2096)
  - Updated UI dataset config routes to use new unified routes [#2113](https://github.com/ethyca/fides/pull/2113)
  - Validate request body on crud endpoints on upsert. Validate dataset data categories before save. [#2134](https://github.com/ethyca/fides/pull/2134/)
  - Updated test env setup and quickstart to use new endpoints [#2225](https://github.com/ethyca/fides/pull/2225)
- Consent Propagation
  - Privacy Center consent options can now be marked as `executable` in order to propagate consent requests [#2193](https://github.com/ethyca/fides/pull/2193)
  - Add support for passing browser identities to consent request patches [#2304](https://github.com/ethyca/fides/pull/2304)
- Update fideslang to 1.3.3 [#2343](https://github.com/ethyca/fides/pull/2343)
- Display the request type instead of the policy name on the request table [#2382](https://github.com/ethyca/fides/pull/2382)
- Make denial reasons required [#2400](https://github.com/ethyca/fides/pull/2400)
- Display the policy key on the request details page [#2395](https://github.com/ethyca/fides/pull/2395)
- Updated CSV export [#2452](https://github.com/ethyca/fides/pull/2452)
- Privacy Request approval now uses a modal [#2443](https://github.com/ethyca/fides/pull/2443)

### Developer Experience

- `nox -s test_env` has been replaced with `nox -s "fides_env(dev)"`
- New command `nox -s "fides_env(test)"` creates a complete test environment with seed data (similar to `fides_env(dev)`) but with the production fides image so the built UI can be accessed at `localhost:8080` [#2399](https://github.com/ethyca/fides/pull/2399)
- Change from code climate to codecov for coverage reporting [#2402](https://github.com/ethyca/fides/pull/2402)

### Fixed

- Home screen header scaling and responsiveness issues [#2200](https://github.com/ethyca/fides/pull/2277)
- Privacy Center identity inputs validate even when they are optional. [#2308](https://github.com/ethyca/fides/pull/2308)
- The PII toggle defaults to false and PII will be hidden on page load [#2388](https://github.com/ethyca/fides/pull/2388)
- Fixed a CI bug caused by git security upgrades [#2441](https://github.com/ethyca/fides/pull/2441)
- Privacy Center
  - Identity inputs validate even when they are optional. [#2308](https://github.com/ethyca/fides/pull/2308)
  - Submit buttons show loading state and disable while submitting. [#2401](https://github.com/ethyca/fides/pull/2401)
  - Phone inputs no longer request country SVGs from external domain. [#2378](https://github.com/ethyca/fides/pull/2378)
  - Input validation errors no longer change the height of modals. [#2379](https://github.com/ethyca/fides/pull/2379)
- Patch masking strategies to better handle null and non-string inputs [#2307](https://github.com/ethyca/fides/pull/2377)
- Renamed prod pushes tag to be `latest` for privacy center and sample app [#2401](https://github.com/ethyca/fides/pull/2407)
- Update firebase connector to better handle non-existent users [#2439](https://github.com/ethyca/fides/pull/2439)

## [2.5.1](https://github.com/ethyca/fides/compare/2.5.0...2.5.1)

### Developer Experience

- Allow db resets only if `config.dev_mode` is `True` [#2321](https://github.com/ethyca/fides/pull/2321)

### Fixed

- Added a feature flag for the recent dataset classification UX changes [#2335](https://github.com/ethyca/fides/pull/2335)

### Security

- Add a check to the catchall path to prevent returning paths outside of the UI directory [#2330](https://github.com/ethyca/fides/pull/2330)

### Developer Experience

- Reduce size of local Docker images by fixing `.dockerignore` patterns [#2360](https://github.com/ethyca/fides/pull/2360)

## [2.5.0](https://github.com/ethyca/fides/compare/2.4.0...2.5.0)

### Docs

- Update the docs landing page and remove redundant docs [#2184](https://github.com/ethyca/fides/pull/2184)

### Added

- Added the `user` command group to the CLI. [#2153](https://github.com/ethyca/fides/pull/2153)
- Added `Code Climate` test coverage uploads. [#2198](https://github.com/ethyca/fides/pull/2198)
- Added the connection key to the execution log [#2100](https://github.com/ethyca/fides/pull/2100)
- Added endpoints to retrieve DSR `Rule`s and `Rule Target`s [#2116](https://github.com/ethyca/fides/pull/2116)
- Added Fides version number to account dropdown in the UI [#2140](https://github.com/ethyca/fides/pull/2140)
- Add link to Classify Systems page in nav side bar [#2128](https://github.com/ethyca/fides/pull/2128)
- Dataset classification UI now polls for results [#2123](https://github.com/ethyca/fides/pull/2123)
- Update Privacy Center Icons [#1800](https://github.com/ethyca/fides/pull/2139)
- Privacy Center `fides-consent.js`:
  - `Fides.shopify` integration function. [#2152](https://github.com/ethyca/fides/pull/2152)
  - Dedicated folder for integrations.
  - `Fides.meta` integration function (fbq). [#2217](https://github.com/ethyca/fides/pull/2217)
- Adds support for Twilio email service (Sendgrid) [#2154](https://github.com/ethyca/fides/pull/2154)
- Access and erasure support for Recharge [#1709](https://github.com/ethyca/fides/pull/1709)
- Access and erasure support for Friendbuy Nextgen [#2085](https://github.com/ethyca/fides/pull/2085)

### Changed

- Admin UI Feature Flags - [#2101](https://github.com/ethyca/fides/pull/2101)
  - Overrides can be saved in the browser.
  - Use `NEXT_PUBLIC_APP_ENV` for app-specific environment config.
  - No longer use `react-feature-flags` library.
  - Can have descriptions. [#2243](https://github.com/ethyca/fides/pull/2243)
- Made privacy declarations optional when adding systems manually - [#2173](https://github.com/ethyca/fides/pull/2173)
- Removed an unclear logging message. [#2266](https://github.com/ethyca/fides/pull/2266)
- Allow any user with `user:delete` scope to delete other users [#2148](https://github.com/ethyca/fides/pull/2148)
- Dynamic imports of custom overrides and SaaS test fixtures [#2169](https://github.com/ethyca/fides/pull/2169)
- Added `AuthenticatedClient` to custom request override interface [#2171](https://github.com/ethyca/fides/pull/2171)
- Only approve the specific collection instead of the entire dataset, display only top 1 classification by default [#2226](https://github.com/ethyca/fides/pull/2226)
- Update sample project resources for `fides evaluate` usage in `fides deploy` [#2253](https://github.com/ethyca/fides/pull/2253)

### Removed

- Removed unused object_name field on s3 storage config [#2133](https://github.com/ethyca/fides/pull/2133)

### Fixed

- Remove next-auth from privacy center to fix JS console error [#2090](https://github.com/ethyca/fides/pull/2090)
- Admin UI - Added Missing ability to assign `user:delete` in the permissions checkboxes [#2148](https://github.com/ethyca/fides/pull/2148)
- Nav bug: clicking on Privacy Request breadcrumb takes me to Home instead of /privacy-requests [#497](https://github.com/ethyca/fides/pull/2141)
- Side nav disappears when viewing request details [#2129](https://github.com/ethyca/fides/pull/2155)
- Remove usage of load dataset button and other dataset UI modifications [#2149](https://github.com/ethyca/fides/pull/2149)
- Improve readability for exceptions raised from custom request overrides [#2157](https://github.com/ethyca/fides/pull/2157)
- Importing custom request overrides on server startup [#2186](https://github.com/ethyca/fides/pull/2186)
- Remove warning when env vars default to blank strings in docker-compose [#2188](https://github.com/ethyca/fides/pull/2188)
- Fix Cookie House purchase modal flashing 'Error' in title [#2274](https://github.com/ethyca/fides/pull/2274)
- Stop dependency from upgrading `packaging` to version with known issue [#2273](https://github.com/ethyca/fides/pull/2273)
- Privacy center config no longer requires `identity_inputs` and will use `email` as a default [#2263](https://github.com/ethyca/fides/pull/2263)
- No longer display remaining days for privacy requests in terminal states [#2292](https://github.com/ethyca/fides/pull/2292)

### Removed

- Remove "Create New System" button when viewing systems. All systems can now be created via the "Add systems" button on the home page. [#2132](https://github.com/ethyca/fides/pull/2132)

## [2.4.0](https://github.com/ethyca/fides/compare/2.3.1...2.4.0)

### Developer Experience

- Include a pre-check workflow that collects the pytest suite [#2098](https://github.com/ethyca/fides/pull/2098)
- Write to the application db when running the app locally. Write to the test db when running pytest [#1731](https://github.com/ethyca/fides/pull/1731)

### Changed

- Move the `fides.ctl.core.` and `fides.ctl.connectors` modules into `fides.core` and `fides.connectors` respectively [#2097](https://github.com/ethyca/fides/pull/2097)
- Fides: Skip cypress tests due to nav bar 2.0 [#2102](https://github.com/ethyca/fides/pull/2103)

### Added

- Adds new erasure policy for complete user data masking [#1839](https://github.com/ethyca/fides/pull/1839)
- New Fides Home page [#1864](https://github.com/ethyca/fides/pull/2050)
- Nav 2.0 - Replace form flow side navs with top tabs [#2037](https://github.com/ethyca/fides/pull/2050)
- Adds new erasure policy for complete user data masking [#1839](https://github.com/ethyca/fides/pull/1839)
- Added ability to use Mailgun templates when sending emails. [#2039](https://github.com/ethyca/fides/pull/2039)
- Adds SMS id verification for consent [#2094](https://github.com/ethyca/fides/pull/2094)

### Fixed

- Store `fides_consent` cookie on the root domain of the Privacy Center [#2071](https://github.com/ethyca/fides/pull/2071)
- Properly set the expire-time for verification codes [#2105](https://github.com/ethyca/fides/pull/2105)

## [2.3.1](https://github.com/ethyca/fides/compare/2.3.0...2.3.1)

### Fixed

- Resolved an issue where the root_user was not being created [#2082](https://github.com/ethyca/fides/pull/2082)

### Added

- Nav redesign with sidebar groups. Feature flagged to only be visible in dev mode until release. [#2030](https://github.com/ethyca/fides/pull/2047)
- Improved error handling for incorrect app encryption key [#2089](https://github.com/ethyca/fides/pull/2089)
- Access and erasure support for Friendbuy API [#2019](https://github.com/ethyca/fides/pull/2019)

## [2.3.0](https://github.com/ethyca/fides/compare/2.2.2...2.3.0)

### Added

- Common Subscriptions for app-wide data and feature checks. [#2030](https://github.com/ethyca/fides/pull/2030)
- Send email alerts on privacy request failures once the specified threshold is reached. [#1793](https://github.com/ethyca/fides/pull/1793)
- DSR Notifications (toast) [#1895](https://github.com/ethyca/fides/pull/1895)
- DSR configure alerts btn [#1895](https://github.com/ethyca/fides/pull/1895)
- DSR configure alters (FE) [#1895](https://github.com/ethyca/fides/pull/1895)
- Add a `usage` session to Nox to print full session docstrings. [#2022](https://github.com/ethyca/fides/pull/2022)

### Added

- Adds notifications section to toml files [#2026](https://github.com/ethyca/fides/pull/2060)

### Changed

- Updated to use `loguru` logging library throughout codebase [#2031](https://github.com/ethyca/fides/pull/2031)
- Do not always create a `fides.toml` by default [#2023](https://github.com/ethyca/fides/pull/2023)
- The `fideslib` module has been merged into `fides`, code redundancies have been removed [#1859](https://github.com/ethyca/fides/pull/1859)
- Replace 'ingress' and 'egress' with 'sources' and 'destinations' across UI [#2044](https://github.com/ethyca/fides/pull/2044)
- Update the functionality of `fides pull -a <filename>` to include _all_ resource types. [#2083](https://github.com/ethyca/fides/pull/2083)

### Fixed

- Timing issues with bulk DSR reprocessing, specifically when analytics are enabled [#2015](https://github.com/ethyca/fides/pull/2015)
- Error caused by running erasure requests with disabled connectors [#2045](https://github.com/ethyca/fides/pull/2045)
- Changes the SlowAPI ratelimiter's backend to use memory instead of Redis [#2054](https://github.com/ethyca/fides/pull/2058)

## [2.2.2](https://github.com/ethyca/fides/compare/2.2.1...2.2.2)

### Docs

- Updated the readme to use new new [docs site](http://docs.ethyca.com) [#2020](https://github.com/ethyca/fides/pull/2020)

### Deprecated

- The documentation site hosted in the `/docs` directory has been deprecated. All documentation updates will be hosted at the new [docs site](http://docs.ethyca.com) [#2020](https://github.com/ethyca/fides/pull/2020)

### Fixed

- Fixed mypy and pylint errors [#2013](https://github.com/ethyca/fides/pull/2013)
- Update connection test endpoint to be effectively non-blocking [#2000](https://github.com/ethyca/fides/pull/2000)
- Update Fides connector to better handle children with no access results [#2012](https://github.com/ethyca/fides/pull/2012)

## [2.2.1](https://github.com/ethyca/fides/compare/2.2.0...2.2.1)

### Added

- Add health check indicator for data flow scanning option [#1973](https://github.com/ethyca/fides/pull/1973)

### Changed

- The `celery.toml` is no longer used, instead it is a subsection of the `fides.toml` file [#1990](https://github.com/ethyca/fides/pull/1990)
- Update sample project landing page copy to be version-agnostic [#1958](https://github.com/ethyca/fides/pull/1958)
- `get` and `ls` CLI commands now return valid `fides` object YAML [#1991](https://github.com/ethyca/fides/pull/1991)

### Developer Experience

- Remove duplicate fastapi-caching and pin version. [#1765](https://github.com/ethyca/fides/pull/1765)

## [2.2.0](https://github.com/ethyca/fides/compare/2.1.0...2.2.0)

### Added

- Send email alerts on privacy request failures once the specified threshold is reached. [#1793](https://github.com/ethyca/fides/pull/1793)
- Add authenticated privacy request route. [#1819](https://github.com/ethyca/fides/pull/1819)
- Enable the onboarding flow [#1836](https://github.com/ethyca/fides/pull/1836)
- Access and erasure support for Fullstory API [#1821](https://github.com/ethyca/fides/pull/1821)
- Add function to poll privacy request for completion [#1860](https://github.com/ethyca/fides/pull/1860)
- Added rescan flow for the data flow scanner [#1844](https://github.com/ethyca/fides/pull/1844)
- Add rescan flow for the data flow scanner [#1844](https://github.com/ethyca/fides/pull/1844)
- Add Fides connector to support parent-child Fides deployments [#1861](https://github.com/ethyca/fides/pull/1861)
- Classification UI now polls for updates to classifications [#1908](https://github.com/ethyca/fides/pull/1908)

### Changed

- The organization info form step is now skipped if the server already has organization info. [#1840](https://github.com/ethyca/fides/pull/1840)
- Removed the description column from the classify systems page. [#1867](https://github.com/ethyca/fides/pull/1867)
- Retrieve child results during fides connector execution [#1967](https://github.com/ethyca/fides/pull/1967)

### Fixed

- Fix error in parent user creation seeding. [#1832](https://github.com/ethyca/fides/issues/1832)
- Fix DSR error due to unfiltered empty identities [#1901](https://github.com/ethyca/fides/pull/1907)

### Docs

- Remove documentation about no-longer used connection string override [#1824](https://github.com/ethyca/fides/pull/1824)
- Fix typo in headings [#1824](https://github.com/ethyca/fides/pull/1824)
- Update documentation to reflect configs necessary for mailgun, twilio_sms and twilio_email service types [#1846](https://github.com/ethyca/fides/pull/1846)

...

## [2.1.0](https://github.com/ethyca/fides/compare/2.0.0...2.1.0)

### Added

- Classification flow for system data flows
- Classification is now triggered as part of data flow scanning
- Include `ingress` and `egress` fields on system export and `datamap/` endpoint [#1740](https://github.com/ethyca/fides/pull/1740)
- Repeatable unique identifier for dataset fides_keys and metadata [#1786](https://github.com/ethyca/fides/pull/1786)
- Adds SMS support for identity verification notifications [#1726](https://github.com/ethyca/fides/pull/1726)
- Added phone number validation in back-end and react phone number form in Privacy Center [#1745](https://github.com/ethyca/fides/pull/1745)
- Adds SMS message template for all subject notifications [#1743](https://github.com/ethyca/fides/pull/1743)
- Privacy-Center-Cypress workflow for CI checks of the Privacy Center. [#1722](https://github.com/ethyca/fides/pull/1722)
- Privacy Center `fides-consent.js` script for accessing consent on external pages. [Details](/clients/privacy-center/packages/fides-consent/README.md)
- Erasure support for Twilio Conversations API [#1673](https://github.com/ethyca/fides/pull/1673)
- Webserver port can now be configured via the CLI command [#1858](https://github.com/ethyca/fides/pull/1858)

### Changed

- Optional dependencies are no longer used for 3rd-party connectivity. Instead they are used to isolate dangerous dependencies. [#1679](https://github.com/ethyca/fides/pull/1679)
- All Next pages now automatically require login. [#1670](https://github.com/ethyca/fides/pull/1670)
- Running the `webserver` command no longer prompts the user to opt out/in to analytics[#1724](https://github.com/ethyca/fides/pull/1724)

### Developer Experience

- Admin-UI-Cypress tests that fail in CI will now upload screen recordings for debugging. [#1728](https://github.com/ethyca/fides/pull/1728/files/c23e62fea284f7910028c8483feff893903068b8#r1019491323)
- Enable remote debugging from VSCode of live dev app [#1780](https://github.com/ethyca/fides/pull/1780)

### Removed

- Removed the Privacy Center `cookieName` config introduced in 2.0.0. [#1756](https://github.com/ethyca/fides/pull/1756)

### Fixed

- Exceptions are no longer raised when sending analytics on Windows [#1666](https://github.com/ethyca/fides/pull/1666)
- Fixed wording on identity verification modal in the Privacy Center [#1674](https://github.com/ethyca/fides/pull/1674)
- Update system fides_key tooltip text [#1533](https://github.com/ethyca/fides/pull/1685)
- Removed local storage parsing that is redundant with redux-persist. [#1678](https://github.com/ethyca/fides/pull/1678)
- Show a helpful error message if Docker daemon is not running during "fides deploy" [#1694](https://github.com/ethyca/fides/pull/1694)
- Allow users to query their own permissions, including root user. [#1698](https://github.com/ethyca/fides/pull/1698)
- Single-select taxonomy fields legal basis and special category can be cleared. [#1712](https://github.com/ethyca/fides/pull/1712)
- Fixes the issue where the security config is not properly loading from environment variables. [#1718](https://github.com/ethyca/fides/pull/1718)
- Fixes the issue where the CLI can't run without the config values required by the webserver. [#1811](https://github.com/ethyca/fides/pull/1811)
- Correctly handle response from adobe jwt auth endpoint as milliseconds, rather than seconds. [#1754](https://github.com/ethyca/fides/pull/1754)
- Fixed styling issues with the `EditDrawer` component. [#1803](https://github.com/ethyca/fides/pull/1803)

### Security

- Bumped versions of packages that use OpenSSL [#1683](https://github.com/ethyca/fides/pull/1683)

## [2.0.0](https://github.com/ethyca/fides/compare/1.9.6...2.0.0)

### Added

- Allow delete-only SaaS connector endpoints [#1200](https://github.com/ethyca/fides/pull/1200)
- Privacy center consent choices store a browser cookie. [#1364](https://github.com/ethyca/fides/pull/1364)
  - The format is generic. A reasonable set of defaults will be added later: [#1444](https://github.com/ethyca/fides/issues/1444)
  - The cookie name defaults to `fides_consent` but can be configured under `config.json > consent > cookieName`.
  - Each consent option can provide an array of `cookieKeys`.
- Individually select and reprocess DSRs that have errored [#1203](https://github.com/ethyca/fides/pull/1489)
- Bulk select and reprocess DSRs that have errored [#1205](https://github.com/ethyca/fides/pull/1489)
- Config Wizard: AWS scan results populate in system review forms. [#1454](https://github.com/ethyca/fides/pull/1454)
- Integrate rate limiter with Saas Connectors. [#1433](https://github.com/ethyca/fides/pull/1433)
- Config Wizard: Added a column selector to the scan results page of the config wizard [#1590](https://github.com/ethyca/fides/pull/1590)
- Config Wizard: Flow for runtime scanner option [#1640](https://github.com/ethyca/fides/pull/1640)
- Access support for Twilio Conversations API [#1520](https://github.com/ethyca/fides/pull/1520)
- Message Config: Adds Twilio Email/SMS support [#1519](https://github.com/ethyca/fides/pull/1519)

### Changed

- Updated mypy to version 0.981 and Python to version 3.10.7 [#1448](https://github.com/ethyca/fides/pull/1448)

### Developer Experience

- Repository dispatch events are sent to fidesctl-plus and fidesops-plus [#1263](https://github.com/ethyca/fides/pull/1263)
- Only the `docs-authors` team members are specified as `CODEOWNERS` [#1446](https://github.com/ethyca/fides/pull/1446)
- Updates the default local configuration to not defer tasks to a worker node [#1552](https://github.com/ethyca/fides/pull/1552/)
- Updates the healthcheck to return health status of connected Celery workers [#1588](https://github.com/ethyca/fides/pull/1588)

### Docs

- Remove the tutorial to prepare for new update [#1543](https://github.com/ethyca/fides/pull/1543)
- Add system management via UI documentation [#1541](https://github.com/ethyca/fides/pull/1541)
- Added DSR quickstart docs, restructured docs navigation [#1651](https://github.com/ethyca/fides/pull/1651)
- Update privacy request execution overview docs [#1258](https://github.com/ethyca/fides/pull/1490)

### Fixed

- Fixed system dependencies appearing as "N/A" in the datamap endpoint when there are no privacy declarations [#1649](https://github.com/ethyca/fides/pull/1649)

## [1.9.6](https://github.com/ethyca/fides/compare/1.9.5...1.9.6)

### Fixed

- Include systems without a privacy declaration on data map [#1603](https://github.com/ethyca/fides/pull/1603)
- Handle malformed tokens [#1523](https://github.com/ethyca/fides/pull/1523)
- Remove thrown exception from getAllPrivacyRequests method [#1592](https://github.com/ethyca/fides/pull/1593)
- Include systems without a privacy declaration on data map [#1603](https://github.com/ethyca/fides/pull/1603)
- After editing a dataset, the table will stay on the previously selected collection instead of resetting to the first one. [#1511](https://github.com/ethyca/fides/pull/1511)
- Fix redis `db_index` config issue [#1647](https://github.com/ethyca/fides/pull/1647)

### Docs

- Add unlinked docs and fix any remaining broken links [#1266](https://github.com/ethyca/fides/pull/1266)
- Update privacy center docs to include consent information [#1537](https://github.com/ethyca/fides/pull/1537)
- Update UI docs to include DSR countdown information and additional descriptions/filtering [#1545](https://github.com/ethyca/fides/pull/1545)

### Changed

- Allow multiple masking strategies to be specified when using fides as a masking engine [#1647](https://github.com/ethyca/fides/pull/1647)

## [1.9.5](https://github.com/ethyca/fides/compare/1.9.4...1.9.5)

### Added

- The database includes a `plus_system_scans` relation, to track the status and results of System Scanner executions in fidesctl-plus [#1554](https://github.com/ethyca/fides/pull/1554)

## [1.9.4](https://github.com/ethyca/fides/compare/1.9.2...1.9.4)

### Fixed

- After editing a dataset, the table will stay on the previously selected collection instead of resetting to the first one. [#1511](https://github.com/ethyca/fides/pull/1511)

## [1.9.2](https://github.com/ethyca/fides/compare/1.9.1...1.9.2)

### Deprecated

- Added a deprecation warning for the entire package [#1244](https://github.com/ethyca/fides/pull/1244)

### Added

- Dataset generation enhancements using Fides Classify for Plus users:

  - Integrate Fides Plus API into placeholder features introduced in 1.9.0. [#1194](https://github.com/ethyca/fides/pull/1194)

- Fides Admin UI:

  - Configure Connector after creation [#1204](https://github.com/ethyca/fides/pull/1356)

### Fixed

- Privacy Center:
  - Handle error on startup if server isn't running [#1239](https://github.com/ethyca/fides/pull/1239)
  - Fix styling issue with cards [#1240](https://github.com/ethyca/fides/pull/1240)
  - Redirect to index on consent save [#1238](https://github.com/ethyca/fides/pull/1238)

## [1.9.1](https://github.com/ethyca/fides/compare/1.9.0...1.9.1)

### Changed

- Update fideslang to v1.3.1 [#1136](https://github.com/ethyca/fides/pull/1136)

### Changed

- Update fideslang to v1.3.1 [#1136](https://github.com/ethyca/fides/pull/1136)

## [1.9.0](https://github.com/ethyca/fides/compare/1.8.6...1.9.0) - 2022-09-29

### Added

- Dataset generation enhancements using Fides Classify for Plus users:
  - Added toggle for enabling classify during generation. [#1057](https://github.com/ethyca/fides/pull/1057)
  - Initial implementation of API request to kick off classify, with confirmation modal. [#1069](https://github.com/ethyca/fides/pull/1069)
  - Initial Classification & Review status for generated datasets. [#1074](https://github.com/ethyca/fides/pull/1074)
  - Component for choosing data categories based on classification results. [#1110](https://github.com/ethyca/fides/pull/1110)
  - The dataset fields table shows data categories from the classifier (if available). [#1088](https://github.com/ethyca/fides/pull/1088)
  - The "Approve" button can be used to update the dataset with the classifier's suggestions. [#1129](https://github.com/ethyca/fides/pull/1129)
- System management UI:
  - New page to add a system via yaml [#1062](https://github.com/ethyca/fides/pull/1062)
  - Skeleton of page to add a system manually [#1068](https://github.com/ethyca/fides/pull/1068)
  - Refactor config wizard system forms to be reused for system management [#1072](https://github.com/ethyca/fides/pull/1072)
  - Add additional optional fields to system management forms [#1082](https://github.com/ethyca/fides/pull/1082)
  - Delete a system through the UI [#1085](https://github.com/ethyca/fides/pull/1085)
  - Edit a system through the UI [#1096](https://github.com/ethyca/fides/pull/1096)
- Cypress component testing [#1106](https://github.com/ethyca/fides/pull/1106)

### Changed

- Changed behavior of `load_default_taxonomy` to append instead of upsert [#1040](https://github.com/ethyca/fides/pull/1040)
- Changed behavior of adding privacy declarations to decouple the actions of the "add" and "next" buttons [#1086](https://github.com/ethyca/fides/pull/1086)
- Moved system related UI components from the `config-wizard` directory to the `system` directory [#1097](https://github.com/ethyca/fides/pull/1097)
- Updated "type" on SaaS config to be a simple string type, not an enum [#1197](https://github.com/ethyca/fides/pull/1197)

### Developer Experience

- Optional dependencies may have their version defined only once, in `optional-requirements.txt` [#1171](https://github.com/ethyca/fides/pull/1171)

### Docs

- Updated the footer links [#1130](https://github.com/ethyca/fides/pull/1130)

### Fixed

- Fixed the "help" link in the UI header [#1078](https://github.com/ethyca/fides/pull/1078)
- Fixed a bug in Data Category Dropdowns where checking i.e. `user.biometric` would also check `user.biometric_health` [#1126](https://github.com/ethyca/fides/pull/1126)

### Security

- Upgraded pymysql to version `1.0.2` [#1094](https://github.com/ethyca/fides/pull/1094)

## [1.8.6](https://github.com/ethyca/fides/compare/1.8.5...1.8.6) - 2022-09-28

### Added

- Added classification tables for Plus users [#1060](https://github.com/ethyca/fides/pull/1060)

### Fixed

- Fixed a bug where rows were being excluded from a data map [#1124](https://github.com/ethyca/fides/pull/1124)

## [1.8.5](https://github.com/ethyca/fides/compare/1.8.4...1.8.5) - 2022-09-21

### Changed

- Update fideslang to v1.3.0 [#1103](https://github.com/ethyca/fides/pull/1103)

## [1.8.4](https://github.com/ethyca/fides/compare/1.8.3...1.8.4) - 2022-09-09

### Added

- Initial system management page [#1054](https://github.com/ethyca/fides/pull/1054)

### Changed

- Deleting a taxonomy field with children will now cascade delete all of its children as well. [#1042](https://github.com/ethyca/fides/pull/1042)

### Fixed

- Fixed navigating directly to frontend routes loading index page instead of the correct static page for the route.
- Fix truncated evaluation error messages [#1053](https://github.com/ethyca/fides/pull/1053)

## [1.8.3](https://github.com/ethyca/fides/compare/1.8.2...1.8.3) - 2022-09-06

### Added

- Added more taxonomy fields that can be edited via the UI [#1000](https://github.com/ethyca/fides/pull/1000) [#1028](https://github.com/ethyca/fides/pull/1028)
- Added the ability to add taxonomy fields via the UI [#1019](https://github.com/ethyca/fides/pull/1019)
- Added the ability to delete taxonomy fields via the UI [#1006](https://github.com/ethyca/fides/pull/1006)
  - Only non-default taxonomy entities can be deleted [#1023](https://github.com/ethyca/fides/pull/1023)
- Prevent deleting taxonomy `is_default` fields and from adding `is_default=True` fields via the API [#990](https://github.com/ethyca/fides/pull/990).
- Added a "Custom" tag to distinguish user defined taxonomy fields from default taxonomy fields in the UI [#1027](https://github.com/ethyca/fides/pull/1027)
- Added initial support for enabling Fides Plus [#1037](https://github.com/ethyca/fides/pull/1037)
  - The `useFeatures` hook can be used to check if `plus` is enabled.
  - Navigating to/from the Data Map page is gated behind this feature.
  - Plus endpoints are served from the private Plus image.

### Fixed

- Fixed failing mypy tests [#1030](https://github.com/ethyca/fides/pull/1030)
- Fixed an issue where `fides push --diff` would return a false positive diff [#1026](https://github.com/ethyca/fides/pull/1026)
- Pinned pydantic version to < 1.10.0 to fix an error in finding referenced fides keys [#1045](https://github.com/ethyca/fides/pull/1045)

### Fixed

- Fixed failing mypy tests [#1030](https://github.com/ethyca/fides/pull/1030)
- Fixed an issue where `fides push --diff` would return a false positive diff [#1026](https://github.com/ethyca/fides/pull/1026)

### Docs

- Minor formatting updates to [Policy Webhooks](https://ethyca.github.io/fidesops/guides/policy_webhooks/) documentation [#1114](https://github.com/ethyca/fidesops/pull/1114)

### Removed

- Removed create superuser [#1116](https://github.com/ethyca/fidesops/pull/1116)

## [1.8.2](https://github.com/ethyca/fides/compare/1.8.1...1.8.2) - 2022-08-18

### Added

- Added the ability to edit taxonomy fields via the UI [#977](https://github.com/ethyca/fides/pull/977) [#1028](https://github.com/ethyca/fides/pull/1028)
- New column `is_default` added to DataCategory, DataUse, DataSubject, and DataQualifier tables [#976](https://github.com/ethyca/fides/pull/976)
- Added the ability to add taxonomy fields via the UI [#1019](https://github.com/ethyca/fides/pull/1019)
- Added the ability to delete taxonomy fields via the UI [#1006](https://github.com/ethyca/fides/pull/1006)
  - Only non-default taxonomy entities can be deleted [#1023](https://github.com/ethyca/fides/pull/1023)
- Prevent deleting taxonomy `is_default` fields and from adding `is_default=True` fields via the API [#990](https://github.com/ethyca/fides/pull/990).
- Added a "Custom" tag to distinguish user defined taxonomy fields from default taxonomy fields in the UI [#1027](https://github.com/ethyca/fides/pull/1027)

### Changed

- Upgraded base Docker version to Python 3.9 and updated all other references from 3.8 -> 3.9 [#974](https://github.com/ethyca/fides/pull/974)
- Prepend all database tables with `ctl_` [#979](https://github.com/ethyca/fides/pull/979)
- Moved the `admin-ui` code down one level into a `ctl` subdir [#970](https://github.com/ethyca/fides/pull/970)
- Extended the `/datamap` endpoint to include extra metadata [#992](https://github.com/ethyca/fides/pull/992)

## [1.8.1](https://github.com/ethyca/fides/compare/1.8.0...1.8.1) - 2022-08-08

### Deprecated

- The following environment variables have been deprecated, and replaced with the new environment variable names indicated below. To avoid breaking existing workflows, the deprecated variables are still respected in v1.8.1. They will be removed in a future release.
  - `FIDESCTL__API__DATABASE_HOST` --> `FIDESCTL__DATABASE__SERVER`
  - `FIDESCTL__API__DATABASE_NAME` --> `FIDESCTL__DATABASE__DB`
  - `FIDESCTL__API__DATABASE_PASSWORD` --> `FIDESCTL__DATABASE__PASSWORD`
  - `FIDESCTL__API__DATABASE_PORT` --> `FIDESCTL__DATABASE__PORT`
  - `FIDESCTL__API__DATABASE_TEST_DATABASE_NAME` --> `FIDESCTL__DATABASE__TEST_DB`
  - `FIDESCTL__API__DATABASE_USER` --> `FIDESCTL__DATABASE__USER`

### Developer Experience

- The included `docker-compose.yml` no longer references outdated ENV variables [#964](https://github.com/ethyca/fides/pull/964)

### Docs

- Minor release documentation now reflects the desired patch release process [#955](https://github.com/ethyca/fides/pull/955)
- Updated references to ENV variables [#964](https://github.com/ethyca/fides/pull/964)

### Fixed

- Deprecated config options will continue to be respected when set via environment variables [#965](https://github.com/ethyca/fides/pull/965)
- The git cache is rebuilt within the Docker container [#962](https://github.com/ethyca/fides/pull/962)
- The `wheel` pypi build no longer has a dirty version tag [#962](https://github.com/ethyca/fides/pull/962)
- Add setuptools to dev-requirements to fix versioneer error [#983](https://github.com/ethyca/fides/pull/983)

## [1.8.0](https://github.com/ethyca/fides/compare/1.7.1...1.8.0) - 2022-08-04

### Added

- Initial configuration wizard UI view
  - System scanning step: AWS credentials form and initial `generate` API usage.
  - System scanning results: AWS systems are stored and can be selected for review
- CustomInput type "password" with show/hide icon.
- Pull CLI command now checks for untracked/unstaged files in the manifests dir [#869](https://github.com/ethyca/fides/pull/869)
- Pull CLI command has a flag to pull missing files from the server [#895](https://github.com/ethyca/fides/pull/895)
- Add BigQuery support for the `generate` command and `/generate` endpoint [#814](https://github.com/ethyca/fides/pull/814) & [#917](https://github.com/ethyca/fides/pull/917)
- Added user auth tables [915](https://github.com/ethyca/fides/pull/915)
- Standardized API error parsing under `~/types/errors`
- Added taxonomy page to UI [#902](https://github.com/ethyca/fides/pull/902)
  - Added a nested accordion component for displaying taxonomy data [#910](https://github.com/ethyca/fides/pull/910)
- Add lru cache to get_config [927](https://github.com/ethyca/fides/pull/927)
- Add support for deprecated API config values [#959](https://github.com/ethyca/fides/pull/959)
- `fides` is now an alias for `fidesctl` as a CLI entrypoint [#926](https://github.com/ethyca/fides/pull/926)
- Add user auth routes [929](https://github.com/ethyca/fides/pull/929)
- Bump fideslib to 3.0.1 and remove patch code[931](https://github.com/ethyca/fides/pull/931)
- Update the `fidesctl` python package to automatically serve the UI [#941](https://github.com/ethyca/fides/pull/941)
- Add `push` cli command alias for `apply` and deprecate `apply` [943](https://github.com/ethyca/fides/pull/943)
- Add resource groups tagging api as a source of system generation [939](https://github.com/ethyca/fides/pull/939)
- Add GitHub Action to publish the `fidesctl` package to testpypi on pushes to main [#951](https://github.com/ethyca/fides/pull/951)
- Added configWizardFlag to ui to hide the config wizard when false [[#1453](https://github.com/ethyca/fides/issues/1453)

### Changed

- Updated the `datamap` endpoint to return human-readable column names as the first response item [#779](https://github.com/ethyca/fides/pull/779)
- Remove the `obscure` requirement from the `generate` endpoint [#819](https://github.com/ethyca/fides/pull/819)
- Moved all files from `fidesapi` to `fidesctl/api` [#885](https://github.com/ethyca/fides/pull/885)
- Moved `scan` and `generate` to the list of commands that can be run in local mode [#841](https://github.com/ethyca/fides/pull/841)
- Upgraded the base docker images from Debian Buster to Bullseye [#958](https://github.com/ethyca/fides/pull/958)
- Removed `ipython` as a dev-requirement [#958](https://github.com/ethyca/fides/pull/958)
- Webserver dependencies now come as a standard part of the package [#881](https://github.com/ethyca/fides/pull/881)
- Initial configuration wizard UI view
  - Refactored step & form results management to use Redux Toolkit slice.
- Change `id` field in tables from an integer to a string [915](https://github.com/ethyca/fides/pull/915)
- Update `fideslang` to `1.1.0`, simplifying the default taxonomy and adding `tags` for resources [#865](https://github.com/ethyca/fides/pull/865)
- Merge existing configurations with `fideslib` library [#913](https://github.com/ethyca/fides/pull/913)
- Moved frontend static files to `src/fidesctl/ui-build/static` [#934](https://github.com/ethyca/fides/pull/934)
- Replicated the error response handling from the `/validate` endpoint to the `/generate` endpoint [#911](https://github.com/ethyca/fides/pull/911)

### Developer Experience

- Remove `API_PREFIX` from fidesctl/core/utils.py and change references to `API_PREFIX` in fidesctl/api/reoutes/util.py [922](https://github.com/ethyca/fides/pull/922)

### Fixed

- Dataset field columns show all columns by default in the UI [#898](https://github.com/ethyca/fides/pull/898)
- Fixed the missing `.fides./` directory when locating the default config [#933](https://github.com/ethyca/fides/pull/933)

## [1.7.1](https://github.com/ethyca/fides/compare/1.7.0...1.7.1) - 2022-07-28

### Added

- Add datasets via YAML in the UI [#813](https://github.com/ethyca/fides/pull/813)
- Add datasets via database connection [#834](https://github.com/ethyca/fides/pull/834) [#889](https://github.com/ethyca/fides/pull/889)
- Add delete confirmation when deleting a field or collection from a dataset [#809](https://github.com/ethyca/fides/pull/809)
- Add ability to delete datasets from the UI [#827](https://github.com/ethyca/fides/pull/827)
- Add Cypress for testing [713](https://github.com/ethyca/fides/pull/833)
- Add datasets via database connection (UI only) [#834](https://github.com/ethyca/fides/pull/834)
- Add Okta support to the `/generate` endpoint [#842](https://github.com/ethyca/fides/pull/842)
- Add db support to `/generate` endpoint [849](https://github.com/ethyca/fides/pull/849)
- Added OpenAPI TypeScript client generation for the UI app. See the [README](/clients/admin-ui/src/types/api/README.md) for more details.

### Changed

- Remove the `obscure` requirement from the `generate` endpoint [#819](https://github.com/ethyca/fides/pull/819)

### Developer Experience

- When releases are published, dispatch a repository webhook event to ethyca/fidesctl-plus [#938](https://github.com/ethyca/fides/pull/938)

### Docs

- recommend/replace pip installs with pipx [#874](https://github.com/ethyca/fides/pull/874)

### Fixed

- CustomSelect input tooltips appear next to selector instead of wrapping to a new row.
- Datasets without the `third_country_transfer` will not cause the editing dataset form to not render.
- Fixed a build issue causing an `unknown` version of `fidesctl` to be installed in published Docker images [#836](https://github.com/ethyca/fides/pull/836)
- Fixed an M1-related SQLAlchemy bug [#816](https://github.com/ethyca/fides/pull/891)
- Endpoints now work with or without a trailing slash. [#886](https://github.com/ethyca/fides/pull/886)
- Dataset field columns show all columns by default in the UI [#898](https://github.com/ethyca/fides/pull/898)
- Fixed the `tag` specific GitHub Action workflows for Docker and publishing docs. [#901](https://github.com/ethyca/fides/pull/901)

## [1.7.0](https://github.com/ethyca/fides/compare/1.6.1...1.7.0) - 2022-06-23

### Added

- Added dependabot to keep dependencies updated
- A warning now issues for any orphan datasets as part of the `apply` command [543](https://github.com/ethyca/fides/pull/543)
- Initial scaffolding of management UI [#561](https://github.com/ethyca/fides/pull/624)
- A new `audit` command for `system` and `organization` resources, checking data map attribute compliance [#548](https://github.com/ethyca/fides/pull/548)
- Static UI assets are now built with the docker container [#663](https://github.com/ethyca/fides/issues/663)
- Host static files via fidesapi [#621](https://github.com/ethyca/fides/pull/621)
- A new `generate` endpoint to enable capturing systems from infrastructure from the UI [#642](https://github.com/ethyca/fides/pull/642)
- A new `datamap` endpoint to enable visualizing a data map from the UI [#721](https://github.com/ethyca/fides/pull/721)
- Management UI navigation bar [#679](https://github.com/ethyca/fides/issues/679)
- Management UI integration [#736](https://github.com/ethyca/fides/pull/736)
  - Datasets
  - Systems
  - Taxonomy (data categories)
- Initial dataset UI view [#768](https://github.com/ethyca/fides/pull/768)
  - Add interaction for viewing a dataset collection
  - Add column picker
  - Add a data category checklist tree
  - Edit/delete dataset fields
  - Edit/delete dataset collections
  - Edit datasets
  - Add a component for Identifiability tags
  - Add tooltips for help on forms
  - Add geographic location (third_country_transfers) country selection. Supported by new dependency `i18n-iso-countries`.
- Okta, aws and database credentials can now come from `fidesctl.toml` config [#694](https://github.com/ethyca/fides/pull/694)
- New `validate` endpoint to test aws and okta credentials [#722](https://github.com/ethyca/fides/pull/722)
- Initial configuration wizard UI view
  - Manual entry steps added (name and describe organization, pick entry route, and describe system manually including privacy declarations)
- A new image tagged `ethyca/fidesctl:dev` is published on each push to `main` [781](https://github.com/ethyca/fides/pull/781)
- A new cli command (`fidesctl sync`) [#765](https://github.com/ethyca/fides/pull/765)

### Changed

- Comparing server and CLI versions ignores `.dirty` only differences, and is quiet on success when running general CLI commands [621](https://github.com/ethyca/fides/pull/621)
- All endpoints now prefixed by `/api/v1` [#623](https://github.com/ethyca/fides/issues/623)
- Allow AWS credentials to be passed to `generate system` via the API [#645](https://github.com/ethyca/fides/pull/645)
- Update the export of a datamap to load resources from the server instead of a manifest directory [#662](https://github.com/ethyca/fides/pull/662)
- Refactor `export` to remove CLI specific uses from the core modules and load resources[#725](https://github.com/ethyca/fides/pull/725)
- Bump version of FastAPI in `setup.py` to 0.77.1 to match `optional-requirements.txt` [#734](https://github.com/ethyca/fides/pull/734)
- Docker images are now only built and pushed on tags to match when released to pypi [#740](https://github.com/ethyca/fides/pull/740)
- Okta resource scanning and generation now works with systems instead of datasets [#751](https://github.com/ethyca/fides/pull/751)

### Developer Experience

- Replaced `make` with `nox` [#547](https://github.com/ethyca/fides/pull/547)
- Removed usage of `fideslang` module in favor of new [external package](https://github.com/ethyca/fideslang) shared across projects [#619](https://github.com/ethyca/fides/issues/619)
- Added a UI service to the docker-compose deployment [#757](https://github.com/ethyca/fides/pull/757)
- `TestClient` defined in and shared across test modules via `conftest.py` [#759](https://github.com/ethyca/fides/pull/759)

### Docs

- Replaced all references to `make` with `nox` [#547](https://github.com/ethyca/fides/pull/547)
- Removed config/schemas page [#613](https://github.com/ethyca/fides/issues/613)
- Dataset UI and config wizard docs added ([https://github.com/ethyca/fides/pull/697](https://github.com/ethyca/fides/pull/697))
- The fides README now walks through generating a datamap [#746](https://github.com/ethyca/fides/pull/746)

### Fixed

- Updated `fideslog` to v1.1.5, resolving an issue where some exceptions thrown by the SDK were not handled as expected [#609](https://github.com/ethyca/fides/issues/609)
- Updated the webserver so that it won't fail if the database is inaccessible [#649](https://github.com/ethyca/fides/pull/649)
- Updated external tests to handle complex characters [#661](https://github.com/ethyca/fides/pull/661)
- Evaluations now properly merge the default taxonomy into the user-defined taxonomy [#684](https://github.com/ethyca/fides/pull/684)
- The CLI can now be run without installing the webserver components [#715](https://github.com/ethyca/fides/pull/715)

## [1.6.1](https://github.com/ethyca/fides/compare/1.6.0...1.6.1) - 2022-06-15

### Docs

- Updated `Release Steps`

### Fixed

- Resolved a failure with populating applicable data subject rights to a data map
- Handle invalid characters when generating a `fides_key` [#761](https://github.com/ethyca/fides/pull/761)

## [1.6.0](https://github.com/ethyca/fides/compare/1.5.3...1.6.0) - 2022-05-02

### Added

- ESLint configuration changes [#514](https://github.com/ethyca/fidesops/pull/514)
- User creation, update and permissions in the Admin UI [#511](https://github.com/ethyca/fidesops/pull/511)
- Yaml support for dataset upload [#284](https://github.com/ethyca/fidesops/pull/284)

### Breaking Changes

- Update masking API to take multiple input values [#443](https://github.com/ethyca/fidesops/pull/443)

### Docs

- DRP feature documentation [#520](https://github.com/ethyca/fidesops/pull/520)

## [1.4.2](https://github.com/ethyca/fidesops/compare/1.4.1...1.4.2) - 2022-05-12

### Added

- GET routes for users [#405](https://github.com/ethyca/fidesops/pull/405)
- Username based search on GET route [#444](https://github.com/ethyca/fidesops/pull/444)
- FIDESOPS\_\_DEV_MODE for Easier SaaS Request Debugging [#363](https://github.com/ethyca/fidesops/pull/363)
- Track user privileges across sessions [#425](https://github.com/ethyca/fidesops/pull/425)
- Add first_name and last_name fields. Also add them along with created_at to FidesUser response [#465](https://github.com/ethyca/fidesops/pull/465)
- Denial reasons for DSR and user `AuditLog` [#463](https://github.com/ethyca/fidesops/pull/463)
- DRP action to Policy [#453](https://github.com/ethyca/fidesops/pull/453)
- `CHANGELOG.md` file[#484](https://github.com/ethyca/fidesops/pull/484)
- DRP status endpoint [#485](https://github.com/ethyca/fidesops/pull/485)
- DRP exerise endpoint [#496](https://github.com/ethyca/fidesops/pull/496)
- Frontend for privacy request denial reaons [#480](https://github.com/ethyca/fidesops/pull/480)
- Publish Fidesops to Pypi [#491](https://github.com/ethyca/fidesops/pull/491)
- DRP data rights endpoint [#526](https://github.com/ethyca/fidesops/pull/526)

### Changed

- Converted HTTP Status Codes to Starlette constant values [#438](https://github.com/ethyca/fidesops/pull/438)
- SaasConnector.send behavior on ignore_errors now returns raw response [#462](https://github.com/ethyca/fidesops/pull/462)
- Seed user permissions in `create_superuser.py` script [#468](https://github.com/ethyca/fidesops/pull/468)
- User API Endpoints (update fields and reset user passwords) [#471](https://github.com/ethyca/fidesops/pull/471)
- Format tests with `black` [#466](https://github.com/ethyca/fidesops/pull/466)
- Extract privacy request endpoint logic into separate service for DRP [#470](https://github.com/ethyca/fidesops/pull/470)
- Fixing inconsistent SaaS connector integration tests [#473](https://github.com/ethyca/fidesops/pull/473)
- Add user data to login response [#501](https://github.com/ethyca/fidesops/pull/501)

### Breaking Changes

- Update masking API to take multiple input values [#443](https://github.com/ethyca/fidesops/pull/443)

### Docs

- Added issue template for documentation updates [#442](https://github.com/ethyca/fidesops/pull/442)
- Clarify masking updates [#464](https://github.com/ethyca/fidesops/pull/464)
- Added dark mode [#476](https://github.com/ethyca/fidesops/pull/476)

### Fixed

- Removed miradb test warning [#436](https://github.com/ethyca/fidesops/pull/436)
- Added missing import [#448](https://github.com/ethyca/fidesops/pull/448)
- Removed pypi badge pointing to wrong package [#452](https://github.com/ethyca/fidesops/pull/452)
- Audit imports and references [#479](https://github.com/ethyca/fidesops/pull/479)
- Switch to using update method on PUT permission endpoint [#500](https://github.com/ethyca/fidesops/pull/500)

### Developer Experience

- added isort as a CI check
- Include `tests/` in all static code checks (e.g. `mypy`, `pylint`)

### Changed

- Published Docker image does a clean install of Fidesctl
- `with_analytics` is now a decorator

### Fixed

- Third-Country formatting on Data Map
- Potential Duplication on Data Map
- Exceptions are no longer raised when sending `AnalyticsEvent`s on Windows
- Running `fidesctl init` now generates a `server_host` and `server_protocol`
  rather than `server_url`<|MERGE_RESOLUTION|>--- conflicted
+++ resolved
@@ -21,13 +21,10 @@
 - Ignore `400` errors from Talkable's `person` endpoint. [#5317](https://github.com/ethyca/fides/pull/5317)
 - Fix Email Connector logs so they use configuration key instead of name [#5286](https://github.com/ethyca/fides/pull/5286)
 - Updated Responsys and Firebase Auth integrations to allow multiple identities [#5318](https://github.com/ethyca/fides/pull/5318)
-<<<<<<< HEAD
 - Fix Detection & Discovery descriptions to not get cut off so tightly [#5322](https://github.com/ethyca/fides/pull/5322)
-=======
 - Fix issues with cached or `window.fides_overrides` languages in the Minimal TCF banner [#5306](https://github.com/ethyca/fides/pull/5306)
 - Fix issue with fides-js where the experience was incorrectly initialized as an empty object which appeared valid, when `undefined` was expected [#5309](https://github.com/ethyca/fides/pull/5309)
 - Fix issue where newly added languages in Admin-UI were not being rendered in the preview [#5316](https://github.com/ethyca/fides/pull/5316)
->>>>>>> 5036e58d
 
 ### Added
 - Added support for hierarchical notices in Privacy Center [#5291](https://github.com/ethyca/fides/pull/5291)
