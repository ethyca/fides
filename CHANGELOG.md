--- conflicted
+++ resolved
@@ -16,6 +16,9 @@
 
 ## [Unreleased](https://github.com/ethyca/fides/compare/2.6.1...main)
 
+### Added
+* Add default storage configuration functionality and associated APIs [#2438](https://github.com/ethyca/fides/pull/2438)
+
 ## [2.6.1](https://github.com/ethyca/fides/compare/2.6.0...2.6.1)
 
 ## [2.6.0](https://github.com/ethyca/fides/compare/2.5.1...2.6.0)
@@ -27,10 +30,6 @@
   * Added a dataset dropdown selector when configuring a connector to link an existing dataset to the connector configuration. [#2162](https://github.com/ethyca/fides/pull/2162)
   * Added new datasetconfig.ctl_dataset_id field to unify fides dataset resources [#2046](https://github.com/ethyca/fides/pull/2046)
 * Add new connection config routes that couple them with systems [#2249](https://github.com/ethyca/fides/pull/2249)
-<<<<<<< HEAD
-* Add default storage configuration functionality and associated APIs [#2438](https://github.com/ethyca/fides/pull/2438)
-
-=======
 * Add new select/deselect all permissions buttons [#2437](https://github.com/ethyca/fides/pull/2437)
 * Endpoints to allow a user with the `user:password-reset` scope to reset users' passwords. In addition, users no longer require a scope to edit their own passwords. [#2373](https://github.com/ethyca/fides/pull/2373)
 * New form to reset a user's password without knowing an old password [#2390](https://github.com/ethyca/fides/pull/2390)
@@ -45,7 +44,6 @@
   * Add a "skip_param_values option" to optionally skip when we are missing param values in the body [#2384](https://github.com/ethyca/fides/pull/2384)
   * Adds a new Universal Analytics Connector that works with the UA Tracking Id
   
->>>>>>> 56b888e3
 ### Changed
 
 * Unified Fides Resources
