# Changelog

All notable changes to this project will be documented in this file.

The format is based on [Keep a Changelog](https://keepachangelog.com/en/)

The types of changes are:

- `Added` for new features.
- `Changed` for changes in existing functionality.
- `Developer Experience` for changes in developer workflow or tooling.
- `Deprecated` for soon-to-be removed features.
- `Docs` for documentation only changes.
- `Removed` for now removed features.
- `Fixed` for any bug fixes.
- `Security` in case of vulnerabilities.

Changes can also be flagged with a GitHub label for tracking purposes. The URL of the label should be put at the end of the entry. The possible labels are:
- https://github.com/ethyca/fides/labels/high-risk: to indicate that a change is a "high-risk" change that could potentially lead to unanticipated regressions or degradations
- https://github.com/ethyca/fides/labels/db-migration: to indicate that a given change includes a DB migration

## [Unreleased](https://github.com/ethyca/fides/compare/2.73.1..main)

### Added
- Added a duplicate group table with deterministic ids [#6881](https://github.com/ethyca/fides/pull/6881) https://github.com/ethyca/fides/labels/db-migration
- Added replace mode for decoding context loggers to avoid decode errors with zip files[#6899](https://github.com/ethyca/fides/pull/6899/files)
- Added keyboard shortcuts for bulk select/deselect in Action Center fields [#6911](https://github.com/ethyca/fides/pull/6911)
- Added endpoint to bulk cancel requests [#6916](https://github.com/ethyca/fides/pull/6916)
- Added a memory dump output to the logs when the memory watchdog hits the 90% memory limit [#6916](https://github.com/ethyca/fides/pull/6916)

### Changed
- Restricted monitor tree selection to only classifiable resource types [#6900](https://github.com/ethyca/fides/pull/6900)
- Updated filter modal in new privacy request screen to store filters as query params in url [#6818](https://github.com/ethyca/fides/pull/6818)
- Improve Privacy Center FidesJS performance and reliability by caching bundles in memory and adding `stale-while-revalidate` and `stale-if-error` cache headers for improved CDN performance and origin failure resilience [#6689](https://github.com/ethyca/fides/pull/6689)
- Limit action center tree expansion to 4 levels (Database/Schema/Table/Field) by treating fields as leaf nodes [#6907](https://github.com/ethyca/fides/pull/6907)
<<<<<<< HEAD
- PrivacyRequest cache now fallsback to the db for identity and custom fields [#6896](https://github.com/ethyca/fides/pull/6896)
=======
- Allowing pending (new) requests to be resubmitted [#6916](https://github.com/ethyca/fides/pull/6916)
- Allowing dynamic Celery environment variables to be loaded if they match the `FIDES__CELERY__` prefix [#6916](https://github.com/ethyca/fides/pull/6916)
>>>>>>> 5d7a296f

### Developer Experience
- Added keyboard navigation to CustomList component [#6903](https://github.com/ethyca/fides/pull/6903)
- Added explicit label property to feature flags configuration for flexible display names [#6889](https://github.com/ethyca/fides/pull/6889)
- Added Cypress command to override feature flags in tests without UI interaction [#6890](https://github.com/ethyca/fides/pull/6890)

### Fixed
- Fixed race condition causing gdprApplies to flip during TCF initialization [#6895](https://github.com/ethyca/fides/pull/6895)
- Fixed handling of really long values in the new request manager [#6917](https://github.com/ethyca/fides/pull/6917)
- Fixed Filter component bug that caused values to clear when searching through available filters [#6914](https://github.com/ethyca/fides/pull/6914)

## [2.73.1](https://github.com/ethyca/fides/compare/2.73.0..2.73.1)

### Added
- Added automatic refresh of monitor tree ancestor statuses after field actions [#6853](https://github.com/ethyca/fides/pull/6853)
- Added database model for identity definitions [#6852](https://github.com/ethyca/fides/pull/6852) https://github.com/ethyca/fides/labels/db-migration
- Added config proxy settings for duplicate DSR detection[#6811](https://github.com/ethyca/fides/pull/6811) https://github.com/ethyca/fides/labels/db-migration
- Added privacy preferences database model [#6875](https://github.com/ethyca/fides/pull/6875)
- Added beta feature flag for LLM classifier [#6880](https://github.com/ethyca/fides/pull/6880)

### Changed
- Updated border radius on our design system theme [#6512](https://github.com/ethyca/fides/pull/6512)
- Simplified data category selection logic in monitor field list items by replacing `user_assigned_data_categories` with unified `preferred_data_categories` field [#6817](https://github.com/ethyca/fides/pull/6817)
- Custom fields are now shown in the list view of the new request manager [#6849](https://github.com/ethyca/fides/pull/6849)
- Improved action center filters with tree-based UI and nested data categories [#6855](https://github.com/ethyca/fides/pull/6855)
- Updates legacy taxonomy consts for custom taxonomy API [#6824](https://github.com/ethyca/fides/pull/6824)


### Developer Experience
- Reorganized FidesUI components into logical directories by design system and function [#6844](https://github.com/ethyca/fides/pull/6844)
- Added reusable Filter component with optional search and tree-based filtering to FidesUI design system [#6845](https://github.com/ethyca/fides/pull/6845)
- Added Privacy Notice Sandbox for Consent v3 development and demos [#6841](https://github.com/ethyca/fides/pull/6841)
- Added strict equality ESLint rule to prevent type coercion bugs [#6879](https://github.com/ethyca/fides/pull/6879)

## [2.73.0](https://github.com/ethyca/fides/compare/2.72.3..2.73.0)

### Added
- Added support for new experience config to delete cookie based on host domain [#6706](https://github.com/ethyca/fides/pull/6706)
- Adding support for references outside the collection on update and delete endpoints for SaaS integrations [#6719](https://github.com/ethyca/fides/pull/6719)
- Added support for bulk actions in the new request manager page [#6773](https://github.com/ethyca/fides/pull/6773)
- Added `tagging_instructions` field to `DataCategory` model for LLM classification customization [#6736](https://github.com/ethyca/fides/pull/6736) https://github.com/ethyca/fides/labels/db-migration
- Added monitor result display variations for web and datastore monitors [#6750](https://github.com/ethyca/fides/pull/6750)
- Added gated fields for LLM classifier config in monitor config form [#6761](https://github.com/ethyca/fides/pull/6761)
- Added status indicators to schema explorer tree with color-coded change indicators [#6785](https://github.com/ethyca/fides/pull/6785)
- Added confirmation modals for bulk actions on the new privacy requests page [#6784](https://github.com/ethyca/fides/pull/6784)
- Added CSV export button to manual tasks tables [#6806](https://github.com/ethyca/fides/pull/6806)
- Added "Clear filters" button to privacy request manager [#6815](https://github.com/ethyca/fides/pull/6815)
- Added database model for the v3 consent documents [#6790](https://github.com/ethyca/fides/pull/6790) https://github.com/ethyca/fides/labels/db-migration

### Developer Experience
- Split FidesJS and Privacy Center Cypress test runs [#6733](https://github.com/ethyca/fides/pull/6733)
- Improved cypress test reliability [#6748](https://github.com/ethyca/fides/pull/6748)
- Added new CustomList component to fidesui with selection support [#6759](https://github.com/ethyca/fides/pull/6759)
- Update integration logos to use Ant components [#6755](https://github.com/ethyca/fides/pull/6755)
- Adds a reusable form modal hook for confirmation modals [#6789](https://github.com/ethyca/fides/pull/6789)
- Added fullHeight prop to FixedLayout component for full viewport usage [#6787](https://github.com/ethyca/fides/pull/6787)
- Replaced custom tag color strings with new CUSTOM_TAG_COLOR enum for type safety [#6801](https://github.com/ethyca/fides/pull/6801)

### Fixed
- Fixed an issue where the FidesJS would sometimes incorrectly display "GPC Overridden" on initial load. [#6728](https://github.com/ethyca/fides/pull/6728)
- Allow external provider consent migration to get saved to BE [#6747](https://github.com/ethyca/fides/pull/6747)
- Fixed action center routing to prevent empty page when reloading data explorer [#6791](https://github.com/ethyca/fides/pull/6791)
- Fixed a bug where the "Request manager" navigation item wouldn't return users to the main request view [#6814](https://github.com/ethyca/fides/pull/6814)
- Fixed incorrect positioning on "Add system" button on system inventory page when Compass was disabled [#6812](https://github.com/ethyca/fides/pull/6812)
- Fixed missing reference value validation in SaaS requests to apply to all access requests [#6782](https://github.com/ethyca/fides/pull/6782)
- Fixed an issue where some Special purpose vendors were displaying incorrectly in the TCF modal [#6830](https://github.com/ethyca/fides/pull/6830)
- Added action guards on polling requests to avoid running access polling requests on erasure tasks [#6827](https://github.com/ethyca/fides/pull/6827)

### Changed
- Switch to use `classify_params.llm_model_override` instead of `classify_params.model_override` in monitor config form [#6805](https://github.com/ethyca/fides/pull/6805)

## [2.72.3](https://github.com/ethyca/fides/compare/2.72.2...2.72.3)

### Fixed
- Support fields in "Approved" status in D&D [#6794](https://github.com/ethyca/fides/pull/6794)

## [2.72.2](https://github.com/ethyca/fides/compare/2.72.1...2.72.2)

### Changed
- Added `collection` to privacy request logging metadata [#6753](https://github.com/ethyca/fides/pull/6753)
- Removed PII filtering from request task error logging [#6753](https://github.com/ethyca/fides/pull/6753)

### Fixed
- Added `has_table` checks for BigQuery erasures [#6760](https://github.com/ethyca/fides/pull/6760)
- Using correct data select types in alpha fields [#6758](https://github.com/ethyca/fides/pull/6758)
- Redirected users from invalid system detail pages in Action Center [#6795](https://github.com/ethyca/fides/pull/6795)

## [2.72.1](https://github.com/ethyca/fides/compare/2.72.0...2.72.1)

### Fixed
- Request overrides connection exceptions are now correctly handled [#6726](https://github.com/ethyca/fides/pull/6726)

## [2.72.0](https://github.com/ethyca/fides/compare/2.71.1...2.72.0)

### Added
- Added digest worker task model [#6688](https://github.com/ethyca/fides/pull/6688) https://github.com/ethyca/fides/labels/db-migration
- Added Manual Task Digest email templates and dispatch [#6691](https://github.com/ethyca/fides/pull/6691)
- Added UI to manage email digests [#6710](https://github.com/ethyca/fides/pull/6710)
- Event Auditing for Connections And Connection Secrets [#6681](https://github.com/ethyca/fides/pull/6681)
- Support for detection phase in new classifier screen [#6711](https://github.com/ethyca/fides/pull/6711)
- Field Level Actions for New Classifier Screen [#6707](https://github.com/ethyca/fides/pull/6707)
- Added new beta privacy request manager screen [#6725](https://github.com/ethyca/fides/pull/6725)

### Changed
- Bumped `fideslog` dependency to `1.2.14` [#6635](https://github.com/ethyca/fides/pull/6635)
- Update UI to support for different consent compliance issues [#6680](https://github.com/ethyca/fides/pull/6680)
- Updated calls to `/mute` endpoint so they use request body instead of query params [#6702](https://github.com/ethyca/fides/pull/6702)
- Changed default sort order for discovered assets from compliance status to asset name [#6704](https://github.com/ethyca/fides/pull/6704)
- Moved 'Messaging' and 'Messaging Providers' pages to a single Settings > Notifications page [#6710](https://github.com/ethyca/fides/pull/6710)
- Break system table actions out of overflow menu [#6696](https://github.com/ethyca/fides/pull/6696)
- Tweaks to system table UX [#6712](https://github.com/ethyca/fides/pull/6712)
- Added error handling to the privacy_request.save_filtered_access_results in the DSR process [#6718](https://github.com/ethyca/fides/pull/6718)

### Developer Experience
- Improved accessibility configuration for ESLint jsx-a11y plugin with Ant Design component support [#6699](https://github.com/ethyca/fides/pull/6699)
- Upgraded Cypress version to latest and made additional changes to help speed up Admin UI test runs [#6705](https://github.com/ethyca/fides/pull/6705)

### Fixed
- Fixed an issue where users were unable to cancel out of the Add New System dialog in Action Center [#6651](https://github.com/ethyca/fides/pull/6651)
- Fixed an issue where using pagination on the consent issues modal affects the results of the page [#6665](https://github.com/ethyca/fides/pull/6665)
- Fixed Action Center modal not closing after successfully adding a Compass System [#6669](https://github.com/ethyca/fides/pull/6669)
- Prevent stale data issues by clearing row selections when underlying data changes in Action Center tables [#6673](https://github.com/ethyca/fides/pull/6673)
- Returning a user-friendly message when attempting to delete datasets linked to an integration [#6663](https://github.com/ethyca/fides/pull/6663)
- Fixed an issue where updating an Experience in Admin UI could potentially result in a browser error [#6676](https://github.com/ethyca/fides/pull/6676)
- Fixed a bug that prevented users from removing categories of consent from web monitor resources [#6679](https://github.com/ethyca/fides/pull/6679)
- Fixed some toast notifications in Action Center to truncate long asset and system names [#6692](https://github.com/ethyca/fides/pull/6692)
- Fixed an issue where columns were inconsistent in the Integrations' Monitor table [#6682](https://github.com/ethyca/fides/pull/6682)
- Fixed custom fields on the system data use form being nonfunctional [#6657](https://github.com/ethyca/fides/pull/6657)
- Fixed expanded categories of consent table cells auto-collapsing in Action Center when adding new values [#6690](https://github.com/ethyca/fides/pull/6690)
- Fixed an issue where adding a category of consent moved the item off-page in Action Center [#6704](https://github.com/ethyca/fides/pull/6704)
- Fixed several accessibility issues discovered in Admin UI using the new linting rules [#6699](https://github.com/ethyca/fides/pull/6699)

## [2.71.1](https://github.com/ethyca/fides/compare/2.71.0...2.71.1)

### Added
- Added digest conditional dependency SQL model [#6627](https://github.com/ethyca/fides/pull/6627) https://github.com/ethyca/fides/labels/db-migration
- Adds support for dynamic vendor disclosure in Fides UI [#6593](https://github.com/ethyca/fides/pull/6593) https://github.com/ethyca/fides/labels/db-migration
- Added async polling for SaaS integrations [#6566](https://github.com/ethyca/fides/pull/6566) https://github.com/ethyca/fides/labels/db-migration

### Changed
- Updated `StagedResource.user_assigned_data_uses` to be nullable and have a null default [#6674](https://github.com/ethyca/fides/pull/6674) https://github.com/ethyca/fides/labels/db-migration
- Allow selecting from all data uses for discovered assets in Action Center [#6668](https://github.com/ethyca/fides/pull/6668)

### Fixed
- Fix compliance issue warning button showing when you don't have the Consent status featured flag enabled [#6677](https://github.com/ethyca/fides/pull/6677)

### Developer Experience
- Added `disableUrlState` option to pagination, sorting, table state, and search hooks to support in-memory state management without URL synchronization [#6685](https://github.com/ethyca/fides/pull/6685)

## [2.71.0](https://github.com/ethyca/fides/compare/2.70.5...2.71.0)

### Added
- Added `Not applicable` and `Pre-consent` as new `ConsentStatus` labels in the UI [#6571](https://github.com/ethyca/fides/pull/6571)
- Add indexes for classifications and user_assigned_data_categories columns from stagedresource table [#6612](https://github.com/ethyca/fides/pull/6612) https://github.com/ethyca/fides/labels/db-migration
- Added a ConditionalDependency base class that Manual tasks now inherits from. This sets up a base for digest conditional dependencies. [#6613](https://github.com/ethyca/fides/pull/6613)
- Added condition to sql orm translator functionality. [#6578](https://github.com/ethyca/fides/pull/6578)
- Added model for digest configuration. [#6616](https://github.com/ethyca/fides/pull/6616) https://github.com/ethyca/fides/labels/db-migration
- Added Deadline, Completed On, Last Updated to Privacy Request CSV [#6621](https://github.com/ethyca/fides/pull/6621)
- Add OAuth2 support for connection configurations [#6614](https://github.com/ethyca/fides/pull/6614)
- Added new classifier alpha screen [6639](https://github.com/ethyca/fides/pull/6639)

### Changed
- Update `pymssql` dependency from 2.3.4 to 2.3.7 [#6601](https://github.com/ethyca/fides/pull/6601)
- Systems inventory page now displays GVL deleted systems [#6602](https://github.com/ethyca/fides/pull/6602)
- After creating a new integration it now redirects you to the integration detail page [#6605](https://github.com/ethyca/fides/pull/6605)
- Add permission for "Approver" role to create privacy requests and show as "Submitted by" in the Admin UI [#6606](https://github.com/ethyca/fides/pull/6606)
- Updated consent compliance issue labels & tooltips. Improved the way the consent issue modal is opened. [#6615](https://github.com/ethyca/fides/pull/6615)
- Updated manual task configuration UI from a table to a list view [#6632](https://github.com/ethyca/fides/pull/6632)
- Action type column of Privacy Request CSV to show all request policy types separated by `+` [6621](https://github.com/ethyca/fides/pull/6621)
- Privacy Center now supports certain HTML if `FIDES_PRIVACY_CENTER__ALLOW_HTML_DESCRIPTION` is set [#6643](https://github.com/ethyca/fides/pull/6643)

### Developer Experience
- Trigger fidesplus CI actions on pushes to `main` in Fides [#6592](https://github.com/ethyca/fides/pull/6592)
- Improved readability and maintainability around DSR packages and improved test coverage [#6540](https://github.com/ethyca/fides/pull/6540)

### Fixed
- Fixed FidesJS banner's Acknowledge button incorrectly overriding GPC settings [#6660](https://github.com/ethyca/fides/pull/6660)
- Fix an issue where approver users wouldn't see the manual tasks associated with a privacy request from the detail view [#6638](https://github.com/ethyca/fides/pull/6638)

## [2.70.5](https://github.com/ethyca/fides/compare/2.70.3...2.70.5)

### Fixed
- Encode GPC subsection in GPP string whenever supported by the section (e.g. usnat, usca) [#6633](https://github.com/ethyca/fides/pull/6633)
- Enforce required location validation on privacy-request POST when configured via Privacy Center/property config [#6646](https://github.com/ethyca/fides/pull/6646)

## [2.70.4](https://github.com/ethyca/fides/compare/2.70.3...2.70.4)

### Fixed
- Fixed query to retrieve a `PrivacyNotice`'s cookies [#6636](https://github.com/ethyca/fides/pull/6636)

## [2.70.3](https://github.com/ethyca/fides/compare/2.70.2...2.70.3)

### Fixed
- Fixed an error on trying to submit optional integer fields in the integration form [#6626](https://github.com/ethyca/fides/pull/6626)

### [2.70.2](https://github.com/ethyca/fides/compare/2.70.1...2.70.2)

- This tag is intentionally skipped. Changes intended for this version are included in 2.70.3.

## [2.70.1](https://github.com/ethyca/fides/compare/2.70.0...2.70.1)

### Added
- Added SRV and SSL support for MongoDB [#6590](https://github.com/ethyca/fides/pull/6590)

### Fixed
- Location field submission and display for privacy requests [#6619](https://github.com/ethyca/fides/pull/6619)
- Fix column sizing bug [#6620](https://github.com/ethyca/fides/pull/6620)
- Fixed an issue that allowed new taxonomy items to be submitted multiple times [#6609](https://github.com/ethyca/fides/pull/6609)
- Fix misc location displays [#6600](https://github.com/ethyca/fides/pull/6600)
- Incorrect location display in system inventory screen [#6598](https://github.com/ethyca/fides/pull/6598)
- Inconsistent location values displayed on action center [#6599](https://github.com/ethyca/fides/pull/6599)

## [2.70.0](https://github.com/ethyca/fides/compare/2.69.2...2.70.0)

### Added
- Added new `WebMonitorGroupJob` model and table to store web monitor scan data [#6542](https://github.com/ethyca/fides/pull/6542) https://github.com/ethyca/fides/labels/db-migration
- Added new values to `ConsentStatus` enum [#6562](https://github.com/ethyca/fides/pull/6562) https://github.com/ethyca/fides/labels/db-migration
- Added a messaging provider configuration page to the Admin UI [#6213](https://github.com/ethyca/fides/pull/6213)
- Added event audits for taxonomy actions [#6564](https://github.com/ethyca/fides/pull/6564)
- Added `ClassificationBenchmark` model and table to store classification benchmark records [#6569](https://github.com/ethyca/fides/pull/6569) https://github.com/ethyca/fides/labels/db-migration

### Changed
- Changed "Recent activity" tab to "Added" in Action Center for improved clarity [#6565](https://github.com/ethyca/fides/pull/6565)
- Request manager screen now shows loader while waiting for sets of results [#6552](https://github.com/ethyca/fides/pull/6552)
- Request manager screen now persists pagination parameters to URL [#6552](https://github.com/ethyca/fides/pull/6552)
- Request manager screen no longer persists search to local storage and instead populates URL parameters [#6552](https://github.com/ethyca/fides/pull/6552)
- Request manager CSV Download now flattens the subject identity object to comma separated columns [#6563](https://github.com/ethyca/fides/pull/6563)
- Request manager CSV Download now flattens the custom privacy request fields object to comma separated columns [#6563](https://github.com/ethyca/fides/pull/6563)

### Deprecated
- DSR 2.0 is deprecated. New requests will be created using DSR 3.0 only. Existing DSR 2.0 requests will continue to process until completion. [#6458](https://github.com/ethyca/fides/pull/6458)

### Fixed
- Fix search within language picker in admin-ui [#6550](https://github.com/ethyca/fides/pull/6550)
- Fix translations for TCF not loading correctly in certain cases [#6557](https://github.com/ethyca/fides/pull/6557) [#6587](https://github.com/ethyca/fides/pull/6587)
- Removed unnecessary ability to link systems with website integrations. [#6554](https://github.com/ethyca/fides/pull/6554)
- Better TCF overlay behavior when no vendors are configured [#6556](https://github.com/ethyca/fides/pull/6556)
- Fix bug in oauth authorization success toast [#6572](https://github.com/ethyca/fides/pull/6572)
- Fix expadable tag cell for locations in notices page of admin-ui [#6559](https://github.com/ethyca/fides/pull/6559)
- Request manager screen date range now respects timezones [#6552](https://github.com/ethyca/fides/pull/6552)
- Request manager screen will no longer silently filter results by prior searches [#6552](https://github.com/ethyca/fides/pull/6552)
- Request manager CSV download link is now cleaned up making memory leaks in Admin UI less likely [#6552](https://github.com/ethyca/fides/pull/6552)
- Fix custom logos in external task portal [#6573](https://github.com/ethyca/fides/pull/6573)
- TCF alert rendering incorrectly during react lifecycle [#6582](https://github.com/ethyca/fides/pull/6582)

### Removed
- Remove "expand/collapse all" menu on privacy notice locations [#6581](https://github.com/ethyca/fides/pull/6581)

## [2.69.2](https://github.com/ethyca/fides/compare/2.69.1...2.69.2)

### Fixed
- Decode S3 storage URLs when building object keys for streaming attachments into download packages [#6541](https://github.com/ethyca/fides/pull/6541)
- Enables the exclude domains field in the website monitor config. [#6544](https://github.com/ethyca/fides/pull/6544)
- Region table value displayed correctly and Location select only allowing valid values [#6545](https://github.com/ethyca/fides/pull/6545)
- Adds safeguards when encountering rate limit errors upon instantiation [#6546](https://github.com/ethyca/fides/pull/6546)

## [2.69.1](https://github.com/ethyca/fides/compare/2.69.0...2.69.1)

### Added
- Added the ability to selectively redact dataset, collection, and field names in DSR packages [#6487](https://github.com/ethyca/fides/pull/6487)
- Added system group functionality to systems table [#6453](https://github.com/ethyca/fides/pull/6453)

### Security
- Changed session invalidation logic to end all sessions for a user when their password has been changed [CVE-2025-57766](https://github.com/ethyca/fides/security/advisories/GHSA-rpw8-82v9-3q87)
- Fixed OAuth scope privilege escalation vulnerability that allowed clients to create or update other OAuth clients with unauthorized scopes [CVE-2025-57817](https://github.com/ethyca/fides/security/advisories/GHSA-hjfh-p8f5-24wr)
- Added stricter rate limiting to authentication endpoints to mitigate against brute force attacks. [CVE-2025-57815](https://github.com/ethyca/fides/security/advisories/GHSA-7q62-r88r-j5gw)
- Adds Redis-driven rate limiting across all endpoints [CVE-2025-57816](https://github.com/ethyca/fides/security/advisories/GHSA-fq34-xw6c-fphf)


### Changed
- Improved column width handling in Action Center tables [#6496](https://github.com/ethyca/fides/pull/6496)

## [2.69.0](https://github.com/ethyca/fides/compare/2.68.0...2.69.0)

### Added
- Added models for generic taxonomy support (Fidesplus) [#6421](https://github.com/ethyca/fides/pull/6421)
- Added LocationSelect component and additional utilities for displaying location [#6478](https://github.com/ethyca/fides/pull/6478)
- Added UI for conditional manual task creation feature [#6431](https://github.com/ethyca/fides/pull/6431)
- Added streaming attachment capabilities for access packages. [#6474](https://github.com/ethyca/fides/pull/6474)
- Added tokenized redirect for streaming enabled access package downloads. [#6489](https://github.com/ethyca/fides/pull/6489)
- Pagination is persisted to the URL on the Consent Report Page [#6504](https://github.com/ethyca/fides/pull/6504)

### Changed
- Manual Tasks now check conditional dependencies and either skip or wait for input based on the evaluation.[#6440](https://github.com/ethyca/fides/pull/6440)
- Changed Fides.js banner title attributes for better SEO + a11y support [#6470](https://github.com/ethyca/fides/pull/6470)
- Test Website Monitors now show the brand image and a "test monitor" tag [#6476](https://github.com/ethyca/fides/pull/6476)
- Privacy Request runner will now also check for awaiting input tags as part of `poll_for_exited_privacy_request_tasks` [#6471](https://github.com/ethyca/fides/pull/6471)
- Added async polling queue for API integrations [#6435](https://github.com/ethyca/fides/pull/6435)
- Updated Admin UI to poll during non-terminal task statuses [#6493](https://github.com/ethyca/fides/pull/6493)
- Moved Organization Management and SSO out of beta [#6495](https://github.com/ethyca/fides/pull/6494)
- Updated data lineage nodes styling to use neutral color scheme for improved visual consistency [#6505](https://github.com/ethyca/fides/pull/6505)
- Removed total from Consent Report page until Cursor Pagination is added, this solves broken loads when there is a large amount of consent data [#6504](https://github.com/ethyca/fides/pull/6504)

### Fixed
- Erasure Request finalization [#6493](https://github.com/ethyca/fides/pull/6493)
- DSR finalization UI tweaks [#6514](https://github.com/ethyca/fides/pull/6514)
- Account for Timezone on Consent Report page [#6504](https://github.com/ethyca/fides/pull/6504)

### Developer Experience
- Refactored table column header menu functionality to use column-level menu property instead of custom header cell components [#6481](https://github.com/ethyca/fides/pull/6481)
- Migrated Popover components from Chakra to Ant Design in Admin UI [#6488](https://github.com/ethyca/fides/pull/6488)
- Added new npm task for Admin UI that enables optimized Cypress testing with API server connectivity during local development [#6483](https://github.com/ethyca/fides/pull/6483)
- Added reusable table system with URL synchronization and Ant Design integration for standardized table behavior and deep linking support [#6447](https://github.com/ethyca/fides/pull/6447)
- Refactored Action Center tables to use new standardized table state management hooks [#6349](https://github.com/ethyca/fides/pull/6349)

### Fixed
- Fixed bug with non-applicable notices being saved as opted in in Fides.js [#6490](https://github.com/ethyca/fides/pull/6490)
- Handle missing GVL in TCF experience by displaying an error message instead of infinite spinners. [#6472](https://github.com/ethyca/fides/pull/6472)
- Prevent edits for assets that have been ignored in the Action Center [#6485](https://github.com/ethyca/fides/pull/6485)

## [2.68.0](https://github.com/ethyca/fides/compare/2.67.2...2.68.0)

### Added
- Improved logging of underlying errors when raising generic exceptions [#6420](https://github.com/ethyca/fides/pull/6420)
- Manual Task Graph Tasks now receive data from any nodes referenced by their conditional dependencies. [#6402](https://github.com/ethyca/fides/pull/6402)
- Added PrivacyCenterSettings to the config. [#6349](https://github.com/ethyca/fides/pull/6439)
- Added DSR task conditional operators list types and data type/operator compatibility [#6429](https://github.com/ethyca/fides/pull/6429)
- Added visual checkmark feedback and screen reader announcements for consent button interactions [#6451](https://github.com/ethyca/fides/pull/6451)
- Added field to privacy center configuration to support location collection in privacy center actions [#6432](https://github.com/ethyca/fides/pull/6432)
- Added execution log when DSR enters awaiting_email_send status [#6462](https://github.com/ethyca/fides/pull/6462)

### Changed
- Improved data extraction for object fields to return complete data structures instead of empty containers in data package when no nested fields where specified [#6424](https://github.com/ethyca/fides/pull/6424)
- Replaced some duplicated data formatting functionality with a single utility function. Additional maintainability updates on Manual Tasks. [#6390](https://github.com/ethyca/fides/pull/6390)
- Improved privacy request detail UI in smaller screens [#6437](https://github.com/ethyca/fides/pull/6437)
- Refactored ancestor links creation to support bulk creation for multiple staged resources in a single operation [#6426](https://github.com/ethyca/fides/pull/6426)
- Optimized StagedResource ancestors() and descendants() methods [#6444](https://github.com/ethyca/fides/pull/6444)
- Improved UI for manual task configuration & manual tasks table [#6454](https://github.com/ethyca/fides/pull/6454)
- Data migration to update `.` in `MonitorConfig.key`s to `_` and update all references to these values [#6441](https://github.com/ethyca/fides/pull/6441) https://github.com/ethyca/fides/labels/db-migration https://github.com/ethyca/fides/labels/high-risk
- Standardized DB engine config and allowed `pool_pre_ping` to be configurable on all engines, with default of `True` [#6434](https://github.com/ethyca/fides/pull/6434)

### Developer Experience
- Switching from Vault to 1password for SaaS test credentials [#6363](https://github.com/ethyca/fides/pull/6363)
- Add `nox -s dev -- workers-all` and rename `worker-other` [#6445](https://github.com/ethyca/fides/pull/6445)
- Upgraded PostgreSQL from version 12 to 16 and Redis from version 6.2 to 8.0 in local development and test environments [#6456](https://github.com/ethyca/fides/pull/6456)

### Fixed
- Fixed an issue with the preview while creating a new TCF Experience in the AdminUI [#6428](https://github.com/ethyca/fides/pull/6428)
- Fixed link in Manage Secure Access modal [#6436](https://github.com/ethyca/fides/pull/6436)
- Fixed some CI testing gaps [#6419](https://github.com/ethyca/fides/pull/6419)
- Fixed a bug where providing an invalid `fides_string` as an override caused GPP to fail to initialize [#6452](https://github.com/ethyca/fides/pull/6452)
- Fixed encoding of privacy request filters and CSV export parameters. [#6449](https://github.com/ethyca/fides/pull/6449)


## [2.67.2](https://github.com/ethyca/fides/compare/2.67.1...2.67.2)

### Changed
- Configured AWS S3 role assumption in client creation code so that all uses support role assumption [#6443](https://github.com/ethyca/fides/pull/6443)



## [2.67.1](https://github.com/ethyca/fides/compare/2.67.0...2.67.1)

### Added
- Added protection against multiple FidesJS script loading on the same page with configurable override option [#6416](https://github.com/ethyca/fides/pull/6416)

### Fixed
- Fix default tab not being set in the integration detail page for Manual Tasks integrations [#6417](https://github.com/ethyca/fides/pull/6417)


## [2.67.0](https://github.com/ethyca/fides/compare/2.66.2...2.67.0)

### Added
- Added the ability to edit more fields for GVL vendors [#6341](https://github.com/ethyca/fides/pull/6341)
- Added `release_version` to the global `window.Fides` object in FidesJS [#6239](https://github.com/ethyca/fides/pull/6239)
- Added new Conditional Dependencies and Evaluator data structures for eventual use with Manual Tasks on DSRs. [#6354](https://github.com/ethyca/fides/pull/6354)
- Added a memory watcher for Celery tasks on Privacy Requests and a configuration to enable (memory_watchdog_enabled) [#6375](https://github.com/ethyca/fides/pull/6375)
- Added display of special-purpose-only vendors in a separate list within the FidesJS overlay. [#6358](https://github.com/ethyca/fides/pull/6358)
- Added Manual Task Conditional Dependencies table [#6356](https://github.com/ethyca/fides/pull/6356)
- Added record counts to the privacy request event log entries in the Admin UI [#6374](https://github.com/ethyca/fides/pull/6374)
- Added traditional Chinese support to FidesJS [#6372](https://github.com/ethyca/fides/pull/6372)
- Added support for Internal Respondent users to manage their own profile and change password [#6377] (https://github.com/ethyca/fides/pull/6377)
- Introduce manual finalization step in privacy request lifecycle [#6301](https://github.com/ethyca/fides/pull/6301) https://github.com/ethyca/fides/labels/db-migration
- Added vendor id to the vendors page [#6348](https://github.com/ethyca/fides/pull/6348)
- Added filtering and sorting capabilities to discovered assets table in action center [#6401](https://github.com/ethyca/fides/pull/6401)

### Changed
- Removes `data-testid` attributes from FidesJS production builds [#6351](https://github.com/ethyca/fides/pull/6351)
- Optimized BigQuery deletions by issuing only a single delete statement per partition [#6340](https://github.com/ethyca/fides/pull/6340)
- Increased the limit for dataset configurations from 50 to 1000 on the integration config page [#6367](https://github.com/ethyca/fides/pull/6367)
- Updates the API so respondents will only be able to see their own user info [#6368](https://github.com/ethyca/fides/pull/6368)
- Moved masking secrets from Redis to database [#6002](https://github.com/ethyca/fides/pull/6002)
- Pass `IS_TEST` build parameter to Dockfile for dev builds to preserve dev `data-testid` attributes [#6382] (https://github.com/ethyca/fides/pull/6382)
- Migrated datamap lineage visualization from Cytoscape.js to ReactFlow with Dagre layout engine [#6381](https://github.com/ethyca/fides/pull/6381)
- Created new module for ManualTaskAddress and updated ManualTaskGraphTask functionality using unique constraints on ManualTask parent_entity. [#6383](https://github.com/ethyca/fides/pull/6383)
- Enhanced privacy request handling with retry limits and cancellation logic for interrupted tasks [#6396](https://github.com/ethyca/fides/pull/6396)
- Collections with missing tables are now skipped instead of causing privacy requests to error [#6397](https://github.com/ethyca/fides/pull/6397)


### Developer Experience
- Migrated Action Center tables to Ant Design [#6349](https://github.com/ethyca/fides/pull/6349)

### Fixed
- Fixed an issue where row selections in Action Center tables did not persist across pages [#6357](https://github.com/ethyca/fides/pull/6357)
- Fixed bug where an error toast appeared in a privacy request page when running Fides OSS [#6364](https://github.com/ethyca/fides/pull/6364)
- Enhanced TCF API loading and failure handling [#6387](https://github.com/ethyca/fides/pull/6387)
- Escaping column names with spaces for BigQuery [#6380](https://github.com/ethyca/fides/pull/6380)
- Fixed horizontal scroll appearing in the privacy request detail page when datasets with very long names are used [#6389](https://github.com/ethyca/fides/pull/6389)
- Fixed performance issues with large dataset traversals [#6353](https://github.com/ethyca/fides/pull/6353)
- Fixing S3 KMS presigned URLs by configuring signature version 4 for all S3 client connections [#6365](https://github.com/ethyca/fides/pull/6365)

## [2.66.2](https://github.com/ethyca/fides/compare/2.66.1...2.66.2)

### Fixed
- Fixed an issue where the Data Detection & Discovery pages were missing some filter parameters for the results [#6394](https://github.com/ethyca/fides/pull/6394)

## [2.66.1](https://github.com/ethyca/fides/compare/2.66.0...2.66.1)

### Added
- Added traditional Chinese support to FidesJS [#6372](https://github.com/ethyca/fides/pull/6372)

## [2.66.0](https://github.com/ethyca/fides/compare/2.65.2...2.66.0)

### Added
- Replaced Asset's `with_consent` field with the enum `consent_status` field and added indexes to the `StagedResource` table [#6287](https://github.com/ethyca/fides/pull/6287)
- New 'Internal Respondent' user role that only has access to complete their assigned manual tasks [#6329](https://github.com/ethyca/fides/pull/6329)
- Added consent status to the Action Center, including a new discovery status column and a details modal for assets detected without consent [#6283](https://github.com/ethyca/fides/pull/6283)
- Added new option to FidesJS to change default tab in TCF modal [#6338](https://github.com/ethyca/fides/pull/6338)
- Added new entries for manual task completion in the activity tab of a privacy request [#6345](https://github.com/ethyca/fides/pull/6345)

### Changed
- Viewer users can now view/complete their assigned manual tasks [#6329](https://github.com/ethyca/fides/pull/6329)
- Updated the attachment list to distinguish internal attachment and attachments for the access package [#6344](https://github.com/ethyca/fides/pull/6344)
- Changed behavior of beta feature flags to persist across user login sessions


### Developer Experience
- Migrate tabs to Ant Design [#6260](https://github.com/ethyca/fides/pull/6260)
- Refactored GPP utility functions to reduce code duplication and improve maintainability [#6318](https://github.com/ethyca/fides/pull/6318)
- Upgraded RollupJS to latest version for FidesJS builds [#6330](https://github.com/ethyca/fides/pull/6330)

### Fixed
- Fixed FidesJS GPP to use national section when a supported US state has no specific notices and approach is set to both. [#6307](https://github.com/ethyca/fides/pull/6307)
- Fixed taxonomy search behavior to include label and value text
- Fixed FidesJS to use consistent served_notice_history_id across all consent flows for improved analytics correlation [#6312](https://github.com/ethyca/fides/pull/6312)
- Fixed Detection & Discovery menu items showing in the UI to users without the required permissions [#6337](https://github.com/ethyca/fides/pull/6337)
- Fixed bug where FidesJS modals wouldn't scroll on very short screens [#6327](https://github.com/ethyca/fides/pull/6327)

## [2.65.2](https://github.com/ethyca/fides/compare/2.65.1...2.65.2)

### Fixed
- Fixed hanging test privacy requests by removing all logger calls from `get_cache` [#6328](https://github.com/ethyca/fides/pull/6328)

## [2.65.1](https://github.com/ethyca/fides/compare/2.65.0...2.65.1)

### Changed
- Improvements to Generic Erasure Email Integrations so email batch jobs run with a Redis lock and execution time is configurable [#6316](https://github.com/ethyca/fides/pull/6316)
- Privacy Center now only disables `custom-fides.css` polling when it receives a 404. It will continue to poll after receiving other HTTP Status Codes [#6319](https://github.com/ethyca/fides/pull/6319)
- Privacy Center now retries when it receives an error HTTP Status code while retrieving `custom-fides.css` [#6319](https://github.com/ethyca/fides/pull/6319)
- Manual tasks table will now filter by the logged in user by default [#6317](https://github.com/ethyca/fides/pull/6317)

## [2.65.0](https://github.com/ethyca/fides/compare/2.64.2...2.65.0)

### Added
- Added single select and multiselect custom field support to Privacy Center forms [#6232](https://github.com/ethyca/fides/pull/6232)
- Added ManualTaskInstance and ManualTaskSubmission models, foundational for manual DSRs [#6212](https://github.com/ethyca/fides/pull/6212) https://github.com/ethyca/fides/labels/db-migration
- Expose shopify() interface on Fides within docs [#6269](https://github.com/ethyca/fides/pull/6269)
- Added a new time-based partitioning spec to simplify BigQuery partition definitions [#6182](https://github.com/ethyca/fides/pull/6182)
- Added new Manual Tasks integration with UI for resolving manual tasks [#6290](https://github.com/ethyca/fides/pull/6290)
- Added manual tasks to DSR execution (Fidesplus) [#6261](https://github.com/ethyca/fides/pull/6261)
- Added an `extract_for_execution_log` postprocessor for SaaS integrations [#6201](https://github.com/ethyca/fides/pull/6201)
- Added Masking Strategy `preserve` for preserving original field values while adding them to masking payloads [#6295](https://github.com/ethyca/fides/pull/6295)
- Added `fides_legacy_event` configuration option to control deprecated event dispatching for backward compatibility [#6249](https://github.com/ethyca/fides/pull/6249)
- Added user_id field to the ManualTaskLog model and implemented request-scoped user tracking using contextvars [#6296](https://github.com/ethyca/fides/pull/6296)
- Ability to prefill Privacy Center fields with query parameters [#6271](https://github.com/ethyca/fides/pull/6271)


### Changed
- Update FastAPI to 0.115.2 for starlette 0.40.0 [#6244](https://github.com/ethyca/fides/pull/6244)
- Refactored fides-js SDK to use React Context for global state management and simplified consent updating method [#6257](https://github.com/ethyca/fides/pull/6257)
- Update Shopify integration so that we do not pass consent keys to Shopify with undefined values [#6270](https://github.com/ethyca/fides/pull/6270)
- Privacy Center visitors can get validation feedback by pressing submit [#6271](https://github.com/ethyca/fides/pull/6271)

### Developer Experience
- Updated SQLAlchemy models to match the contents of the Alembic migrations [#6262](https://github.com/ethyca/fides/pull/6262)

### Fixed
- Fixed an accessibility issue where tooltips could not be triggered by keyboard focus. [#6276](https://github.com/ethyca/fides/pull/6276)
- Fixed accessibility issues with text contrast and interactive Tags in Admin UI. [#6278](https://github.com/ethyca/fides/pull/6278)
- Improved FidesJS banner dialog accessibility by providing proper ARIA roles, states, and regions. [#6291](https://github.com/ethyca/fides/pull/6291)
- Improved FidesJS accessibility by giving HTML rendered links more prominent styling [#6293](https://github.com/ethyca/fides/pull/6293)
- Fixed an issue in FidesJS where "IAB TCF" badges were misaligned when translation changed from English. [#6294](https://github.com/ethyca/fides/pull/6294)
- Appropriately expose Shopify interface docs [#6284](https://github.com/ethyca/fides/pull/6284)
- Ensure dataset API serialization does not block main server thread [#6310](https://github.com/ethyca/fides/pull/6310)
- Update admin UI to query for `minimal` dataset representation when only minimal information is needed [#6310](https://github.com/ethyca/fides/pull/6310)

## [2.64.2](https://github.com/ethyca/fides/compare/2.64.1...2.64.2)

### Fixed
- Fixed a bug where number fields in integration forms were un-editable [#6275](https://github.com/ethyca/fides/pull/6275)

## [2.64.1](https://github.com/ethyca/fides/compare/2.64.0...2.64.1)

### Fixed
- Fixed Postgres Monitor's usage of SSL Mode [#6247](https://github.com/ethyca/fides/pull/6247)


## [2.64.0](https://github.com/ethyca/fides/compare/2.63.3...2.64.0)

### Added
- Added support for Salesforce custom object monitoring using Helios [#6096](https://github.com/ethyca/fides/pull/6096)
- Added ManualTaskConfig and ManualTaskConfigField models, foundational for for ManualDSRs [#6208](https://github.com/ethyca/fides/pull/6208) https://github.com/ethyca/fides/labels/db-migration
- Adds config for sale_of_data default in Fides Shopify integration [#6233](https://github.com/ethyca/fides/pull/6233)
- Added detailed trigger tracking to all FidesJS events including element type, label, and interaction origin [#6229](https://github.com/ethyca/fides/pull/6229)
- Added validation for URLs in website integration forms [#6230](https://github.com/ethyca/fides/pull/6230)
- Adds Janus SDK enum to PrivacyRequestSource [#6243](https://github.com/ethyca/fides/pull/6243)

### Changed
- Integrations detail page now includes a setup guide component. [#6096](https://github.com/ethyca/fides/pull/6096)
- Minor improvements to Redis read-only connections [#6227](https://github.com/ethyca/fides/pull/6227)

### Fixed
- Added missing "Awaiting email send" status to privacy request statuses [#6218](https://github.com/ethyca/fides/pull/6218)
- Fixed FidesJS AMD module loading conflicts when RequireJS or other AMD loaders are present [#6210](https://github.com/ethyca/fides/pull/6210)
- Fixed the system integration form formatting dataset references incorrectly [#6225](https://github.com/ethyca/fides/pull/6225)
- Fixed a bug with pagination on the action center tables [#6231](https://github.com/ethyca/fides/pull/6231)
- Ensured that property ID is always included when saving consent in fides.js [#6238](https://github.com/ethyca/fides/pull/6238)


## [2.63.3](https://github.com/ethyca/fides/compare/2.63.2...2.63.3)

### Changed
- Updated the `re-classify` button to avoid sending `monitored` fields back to classification [#6236](https://github.com/ethyca/fides/pull/6236)


## [2.63.2](https://github.com/ethyca/fides/compare/2.63.1...2.63.2)

### Added
- AWS SES notification service now supports assumed roles through environment variable configuration through `FIDES__CREDENTIALS__NOTIFICATIONS__AWS_SES_ASSUME_ROLE_ARN` [#6206](https://github.com/ethyca/fides/pull/6206)
- Added Fides-Client header to http logger middleware [#6195](https://github.com/ethyca/fides/pull/6195)
- Added settings for read-only Redis instance [#6217](https://github.com/ethyca/fides/pull/6217)

### Changed
- TCF Banners will no longer resurface on reload after dismissal [#6200](https://github.com/ethyca/fides/pull/6200)
- Earlier initialization strategy for Shopify integration [#6202](https://github.com/ethyca/fides/pull/6202)
- Upgraded GPP library to `3.1.7` and added support for Oregon section [#6215](https://github.com/ethyca/fides/pull/6215)


## [2.63.1](https://github.com/ethyca/fides/compare/2.63.0...2.63.1)
- Added support for large (>1GB) database columns by writing the contents to external storage [#6199](https://github.com/ethyca/fides/pull/6199)
- Added `MonitorTask` and `MonitorTaskExecutionLog` models and db tables [#6178](https://github.com/ethyca/fides/pull/6178) https://github.com/ethyca/fides/labels/db-migration
- Added ManualTask and ManualTaskReference models, foundational for for ManualDSRs [#6205](https://github.com/ethyca/fides/pull/6205) https://github.com/ethyca/fides/labels/db-migration

## [2.63.0](https://github.com/ethyca/fides/compare/2.62.0...2.63.0)

### Added
- Added ability to add internal comments to privacy requests [#6165](https://github.com/ethyca/fides/pull/6165)
- Attachments can now be stored with GCS [#6161](https://github.com/ethyca/fides/pull/6161)
- Attachments can now retrieve their content as well as their download urls [#6169 ](https://github.com/ethyca/fides/pull/6169)
- Added pagination support to integrations list page for better navigation with large datasets [#6184](https://github.com/ethyca/fides/pull/6184)
- Shared monitor config model [#6167](https://github.com/ethyca/fides/pull/6167)
- Added data_sales to Shopify consent_map [#6169](https://github.com/ethyca/fides/pull/6189)
- Added new user types respondent and external_respondent [#6177](https://github.com/ethyca/fides/pull/6177) https://github.com/ethyca/fides/labels/db-migration
- Added Execution logging for uploading Access Packages [#6191](https://github.com/ethyca/fides/pull/6191)
- Added UI for creating shared monitor configurations [#6188](https://github.com/ethyca/fides/pull/6188)
- Added StagedResourceAncestor table to support dynamic `child_diff_statuses` calculations [#6185](https://github.com/ethyca/fides/pull/6185) https://github.com/ethyca/fides/labels/high-risk https://github.com/ethyca/fides/labels/db-migration

### Changed
- Deprecated `FidesInitialized` event and added `FidesConsentLoaded` and `FidesReady` events for more granular initialization state handling [#6181](https://github.com/ethyca/fides/pull/6181)
- Changed GPC to support custom notices in TCF experiences [#6176](https://github.com/ethyca/fides/pull/6176)
- Removed `masking_strict` configuration for a better onboarding experience [#6180](https://github.com/ethyca/fides/pull/6180)
- Detection resources can no longer show a "Confirm" button and will always show "Monitor" [#6193](https://github.com/ethyca/fides/pull/6193)
- Integration secrets forms now show select inputs for enums and schemas with `options` [#6190](https://github.com/ethyca/fides/pull/6190/)

### Developer Experience
- Refactored FidesJS init logic for better clarity and TCF separation [#6173](https://github.com/ethyca/fides/pull/6173)

### Fixed
- Fixed Monitor button not appearing for tables with both classified fields and new discoveries in Data detection view [#6179](https://github.com/ethyca/fides/pull/6179)
- Fixed TCF banner incorrectly resurfacing when consent was previously set by override [#6186](https://github.com/ethyca/fides/pull/6186)

## [2.62.0](https://github.com/ethyca/fides/compare/2.61.1...2.62.0)

### Added
- Exposes configuration settings for the async db engine connection [#6128](https://github.com/ethyca/fides/pull/6128)
- Added support for uploading files as internal attachments to privacy requests [#6069](https://github.com/ethyca/fides/pull/6069)
- Implements Fallback Locations in CMP [#6158](https://github.com/ethyca/fides/pull/6158)
- Added dedicated Celery queues for discovery monitor operations (detection, classification, and promotion) [#6144](https://github.com/ethyca/fides/pull/6144)
- Added a new method to Fides object for updating user consent [#6151](https://github.com/ethyca/fides/pull/6151)
- Privacy Center log level support and additional logging [#6133](https://github.com/ethyca/fides/pull/6133)
- Privacy Center support for throwing an error when an experience could not be prefetched [#6133](https://github.com/ethyca/fides/pull/6133)
- Privacy Center support for retrying the experience prefetch when an error is encountered calling the API [#6133](https://github.com/ethyca/fides/pull/6133)

### Changed
- Attachment uploads now check for file extension types, retrieving and attachment also returns the file size. [#6124](https://github.com/ethyca/fides/pull/6124)
- Updated the AC string version from v1 to v2 format, which now includes a disclosed vendors section [#6155](https://github.com/ethyca/fides/pull/6155)
- Locked down the version for @iabtechlabtcf packages for better control [#6145](https://github.com/ethyca/fides/pull/6145)

### Developer Experience
- Refactored Fides initialization code to reduce duplication and improve maintainability. [#6143](https://github.com/ethyca/fides/pull/6143)
- Improved endpoint profiler to output all frames. [#6153](https://github.com/ethyca/fides/pull/6153)

### Fixed
- Fix Special-purpose vendors with restricted purposes not correctly encoded in TC string [#6145](https://github.com/ethyca/fides/pull/6145) https://github.com/ethyca/fides/labels/high-risk
- Fixed an issue where consent mechanism string values and/or non-applicable notices not applied to Fides.consent during initialization [#6157](https://github.com/ethyca/fides/pull/6157)
- Fixed vendor display when switching between consent and legitimate interest purposes in TCF UI [#6171](https://github.com/ethyca/fides/pull/6171)

## [2.61.1](https://github.com/ethyca/fides/compare/2.61.0...2.61.1)

### Fixed
- Added certifi to fix SSL CA Error [#6139](https://github.com/ethyca/fides/pull/6139)

## [2.61.0](https://github.com/ethyca/fides/compare/2.60.1...2.61.0)

### Added
- Added Recorded URL to Consent Report [#6077](https://github.com/ethyca/fides/pull/6077)
- Added support for consent mechanism string values and non-applicable notices in FidesJS [#6115](https://github.com/ethyca/fides/pull/6115)
- Added ConnectionType.okta, OktaSchema, OktaConnector as support for the Okta Monitor [#6078](https://github.com/ethyca/fides/pull/6078)
- Added "View" detail links to success toasts in action center [#6113](https://github.com/ethyca/fides/pull/6113)
- Setting to allow Admin UI errors to be surfaced to a toast. [#6121](https://github.com/ethyca/fides/pull/6121)

### Changed
- Abstract OT consent migration logic, allow write to Fides preferences api [#6099](https://github.com/ethyca/fides/pull/6099)
- Tweaked discovered assets table so rows remain selected after bulk actions [#6108](https://github.com/ethyca/fides/pull/6108)
- Migrated some dropdown menus to use Ant's Dropdown component [#6107](https://github.com/ethyca/fides/pull/6107)
- Refactor OT consent migration [#6099](https://github.com/ethyca/fides/pull/6126)

### Developer Experience
- Cleaning up test fixtures [#6008](https://github.com/ethyca/fides/pull/6008)
- Migrated last remaining Chakra icon button to Ant [#6127](https://github.com/ethyca/fides/pull/6127)

### Fixed
- Fixed handling of empty SSL mode in the MySQL connector [#6123](https://github.com/ethyca/fides/pull/6123)
- Suppressing SQLAlchemy logging related to caching queries [#6089](https://github.com/ethyca/fides/pull/6089)
- FidesJS css variable `--fides-overlay-container-border-width` now applies to banner (only applied to modal before) [#6097](https://github.com/ethyca/fides/pull/6097) https://github.com/ethyca/fides/labels/high-risk
- Fixed vendor restriction form validation and input handling [#6101](https://github.com/ethyca/fides/pull/6101)
- Fixed special purpose vendor check in Fides JS logic [#6118](https://github.com/ethyca/fides/pull/6118)
- Update Add Vendor tooltip to match navigation option [#6111](https://github.com/ethyca/fides/pull/6111)
- Fixed UX issues with action center tables [#6116](https://github.com/ethyca/fides/pull/6116)
- Fixed incorrect font styling on some table headers [#6129](https://github.com/ethyca/fides/pull/6129)
- Fixed a bug with refreshing or deep-linking to pages sometimes redirecting to homepage [#6125](https://github.com/ethyca/fides/pull/6125)
- Fixed a bug that prevented from showing all the integrations when on the system page [#6138](https://github.com/ethyca/fides/pull/6138)

### Removed
- Removed unused libxslt-dev dependency [#6119](https://github.com/ethyca/fides/pull/6119)

## [2.60.1](https://github.com/ethyca/fides/compare/2.60.0...2.60.1)

### Fixed
- Fixed GTM integration to properly handle duplicate notice keys [#6090](https://github.com/ethyca/fides/pull/6090)
- Fix Special-purpose only vendors not correctly encoded in TC string [#6086](https://github.com/ethyca/fides/pull/6086)

## [2.60.0](https://github.com/ethyca/fides/compare/2.59.2...2.60.0)

### Added
- Migrate `Cookies` resources to `Asset` resources of type `Cookie` [#5776](https://github.com/ethyca/fides/pull/5776) https://github.com/ethyca/fides/labels/db-migration https://github.com/ethyca/fides/labels/high-risk
- Added support for selecting TCF Publisher Override configuration when configuring Privacy Experience (behind beta feature flag) [#6033](https://github.com/ethyca/fides/pull/6033)
- Added Google Cloud Storage as a storage option [#6006](https://github.com/ethyca/fides/pull/6006)
- Update the Datahub Permissions section to include required permissions from Datahub [#6052](https://github.com/ethyca/fides/pull/6052)
- Added assumed role arn capabilities to aws Storage [#6027](https://github.com/ethyca/fides/pull/6027)
- Added the ability to create new TCF Experiences within Admin UI [#6055](https://github.com/ethyca/fides/pull/6055)
- PostgreSQL connection config now supports SSL Mode [#6068](https://github.com/ethyca/fides/pull/6068)
- Added ability to "restore" ignored assets in action center [#6080](https://github.com/ethyca/fides/pull/6080)
- Added support for TCF publisher restrictions in FidesJS [#6102](https://github.com/ethyca/fides/pull/6102)

### Changed
- Changed how TCF Publisher Overrides gets configured in consent settings (behind beta feature flag) [#6013](https://github.com/ethyca/fides/pull/6013)
- Frontend now do not generate `key` when creating a Website Monitor [#6041](https://github.com/ethyca/fides/pull/6041)
- Integrations manage modals now are cappable of showing a small description [#6037](https://github.com/ethyca/fides/pull/6037)
- UI now allows assigning of non-consent-category data uses to system assets [#6049](https://github.com/ethyca/fides/pull/6049)
- Updated bulk ignore assets toast message [#6043](https://github.com/ethyca/fides/pull/6043)
- Updated UI behavior for editing languages in the Experience config for consistency and clarity [#6055](https://github.com/ethyca/fides/pull/6055)
- Moved detection & discovery features out of beta [#6059](https://github.com/ethyca/fides/pull/6059)
- Show notice-only notices before other notices in modals of non-TCF experiences [#6074](https://github.com/ethyca/fides/pull/6074)

### Developer Experience
- Reduced animations on Cypress tests in Privacy Center for quicker results [#5976](https://github.com/ethyca/fides/pull/5976)
- Migrated Tooltip components to Ant Design across Admin UI [#6060](https://github.com/ethyca/fides/pull/6060)
- Added custom Typography component to FidesUI with configurable text sizes [#6062](https://github.com/ethyca/fides/pull/6062)
- Updated the Docker image used for MSSQL integration tests [#6063](https://github.com/ethyca/fides/pull/6063)
- Improved Docker image build times by using separate amd64/arm64 Github runners [#6073](https://github.com/ethyca/fides/pull/6073)
- Enhanced Fides.js demo pages with improved styling and JSON visualization [#6075](https://github.com/ethyca/fides/pull/6075)

### Fixed
- Fixed typo in Vermont US state name [#6029](https://github.com/ethyca/fides/pull/6029)
- Fixed two Georgia's in regions list and incorrect name for the state SD [#6036](https://github.com/ethyca/fides/pull/6036)
- Fixed performance issues in Data map report in Admin UI [#6046](https://github.com/ethyca/fides/pull/6046)
- Fixed details requirements in AWS SES setup [#6047](https://github.com/ethyca/fides/pull/6047)
- Addressed some performance issues with Experience configuration previews [#6055](https://github.com/ethyca/fides/pull/6055)
- Fixed icon sizing in request manager table [#6079](https://github.com/ethyca/fides/pull/6079)
- Fixed GCP SQL connection to support ip_type [#6065](https://github.com/ethyca/fides/pull/6065)
- TCF overlay option no longer an Experience option when TCF is not enabled [#6091](https://github.com/ethyca/fides/pull/6091)

## [2.59.2](https://github.com/ethyca/fides/compare/2.59.1...2.59.2)

### Added
- Added PostgreSQL connection config form to the "integrations" page to support use with discovery monitors [#6018](https://github.com/ethyca/fides/pull/6018)
- Added SSL Mode field for MySQL connections [#6048](https://github.com/ethyca/fides/pull/6048)

### Changed
- Removed `dbname` as a required field for PostgreSQL connection configs to support use with discovery monitors [#6018](https://github.com/ethyca/fides/pull/6018)
- Updated consent automation models to support echo detection in Fidesplus [#6054](https://github.com/ethyca/fides/pull/6054)

### Fixed
- Fixed Privacy Center issue where unconfigured fields (eg. phone) were being passed as null form values [#6045](https://github.com/ethyca/fides/pull/6045)
- Fixed startup issues with Celery workers [#6058](https://github.com/ethyca/fides/pull/6058)


## [2.59.1](https://github.com/ethyca/fides/compare/2.59.0...2.59.1)

### Added
- Adds embedded-consent route to Privacy Center [#6040](https://github.com/ethyca/fides/pull/6040)

## [2.59.0](https://github.com/ethyca/fides/compare/2.58.2...2.59.0)

### Added
- Added `reject_all_mechanism` to `PrivacyExperienceConfig` [#5952](https://github.com/ethyca/fides/pull/5952) https://github.com/ethyca/fides/labels/db-migration
- Added DataHub dataset sync functionality UI with feedback and error handling [#5949](https://github.com/ethyca/fides/pull/5949)
- Added support for TCF preview in Admin UI experience form [#5962](https://github.com/ethyca/fides/pull/5962)
- Added `opt_in_only` to `Layer1ButtonOption` [#5958](https://github.com/ethyca/fides/pull/5958)
- Added support for links in `<a>` tags on the custom HTML description [#5960](https://github.com/ethyca/fides/pull/5960)
- Added "Reject all" behavior and visibility options to TCF Experience config form [#5964](https://github.com/ethyca/fides/pull/5964)
- Added `TCFConfiguration` and `TCFPublisherRestriction` models [#5983](https://github.com/ethyca/fides/pull/5983) https://github.com/ethyca/fides/labels/db-migration
- Added tab navigation to action center system aggregate table [#6011](https://github.com/ethyca/fides/pull/6011)
- Support `Quarterly` and `Yearly` monitor scheduling [#5981](https://github.com/ethyca/fides/pull/5981)
- Adds integration tests for Enterprise Bigquery DSR nested fields [#5969](https://github.com/ethyca/fides/pull/5969)
- Added `tcf_configuration_id` to `PrivacyExperienceConfig` and fixes `TCFPublisherRestriction` validations [#6012](https://github.com/ethyca/fides/pull/6012) https://github.com/ethyca/fides/labels/db-migration
- Added a `--separate-files` flag to the `fides pull dataset` CLI command to pull each dataset into its own file [#6007](https://github.com/ethyca/fides/pull/6007)
- Added a `readonly_server` database setting to support specifying a read-only database [#6023](https://github.com/ethyca/fides/pull/6023)

### Changed
- Bumped Next.js for all frontend apps to latest patch versions. [#5946](https://github.com/ethyca/fides/pull/5946)
- Updating UI for Integrations, the tags now represent capabilities of the integrations [#5973](https://github.com/ethyca/fides/pull/5973)
- Changed action center result tables to use expandable cells for multi-value results [#5963](https://github.com/ethyca/fides/pull/5963)
- Changed action center homepage to use CSS grid layout [#5982](https://github.com/ethyca/fides/pull/5982)
- Updated the UI for the activity tab of the privacy request detail page [#6005](https://github.com/ethyca/fides/pull/6005)
- Unified frontend formatKey method, so its behavior is closer to the backend behavior [#6010](https://github.com/ethyca/fides/pull/6010)
- Action center table's checkboxes were improved, also improved change indications [#6021](https://github.com/ethyca/fides/pull/6021)

### Fixed
- Updated relationships for Comments, Attachments and PrivacyRequests to remove overlap sqlalchemy error. [#5929](https://github.com/ethyca/fides/pull/5929)
- Hide "Reclassify" option on fields in D&D tables [#5956](https://github.com/ethyca/fides/pull/5956)
- Fix D&D action errors not surfacing in UI [#5997](https://github.com/ethyca/fides/pull/5997)
- Fixes translation bug in TCF custom notices [#6003](https://github.com/ethyca/fides/pull/6003)
- Fixed issue with SaaS integration update payloads [#6001](https://github.com/ethyca/fides/pull/6001)
- Fix non-consent-category data uses showing up in system assets table [#5999](https://github.com/ethyca/fides/pull/5999)
- Fix `TCFConfiguration` relationship definitions [#6031](https://github.com/ethyca/fides/pull/6031)

### Removed
- Removed datasetClassificationUpdates flag from admin UI. [#5950](https://github.com/ethyca/fides/pull/5950)

## [2.58.2](https://github.com/ethyca/fides/compare/2.58.1...2.58.2)

### Changed
- Writes fides consent cookie during OT consent migration [#6009](https://github.com/ethyca/fides/pull/6009)

## [2.58.1](https://github.com/ethyca/fides/compare/2.58.0...2.58.1)

### Fixed
- Fixed an issue with banner dismisal resulting in resurfaced banner [#5979](https://github.com/ethyca/fides/pull/5979)

## [2.58.0](https://github.com/ethyca/fides/compare/2.57.1...2.58.0)

### Added
- Support for location based privacy center actions [#5803](https://github.com/ethyca/fides/pull/5803)
- Added `is_country` field on locations [#5885](https://github.com/ethyca/fides/pull/5885)
- Added `page` column to `Asset` table/model [#5898](https://github.com/ethyca/fides/pull/5898) https://github.com/ethyca/fides/labels/db-migration
- Added new `has_next` parameter for the `cursor` pagination strategy [#5888](https://github.com/ethyca/fides/pull/5888)
- Support `FIDES_PRIVACY_CENTER__FIDES_JS_MAX_AGE_SECONDS` configuration option for `fides-privacy-center` to override default cache duration for /fides.js [#5909](https://github.com/ethyca/fides/pull/5909)
- Add properties for user assigned systems/data_uses on staged resources [5841](https://github.com/ethyca/fides/pull/5841) https://github.com/ethyca/fides/labels/db-migration
- Added tooltips to the buttons in the dataset test UI [#5899](https://github.com/ethyca/fides/pull/5899)
- Added the ability to stop a test privacy request in the dataset test UI [#5901](https://github.com/ethyca/fides/pull/5901)
- Support setting publisher country code in Consent Settings [#5902](https://github.com/ethyca/fides/pull/5902)
- Added option for disabling consent notice toggles [#5872](https://github.com/ethyca/fides/pull/5872)
- Added UI to manually update Assets in the system asset view [#5914](https://github.com/ethyca/fides/pull/5914)
- Use the experience's `tcf_publisher_country_code` when building TC strings [#5921](https://github.com/ethyca/fides/pull/5921)
- Added size thresholds to S3 upload and retrieval methods for more efficient document processing. [#5922](https://github.com/ethyca/fides/pull/5922)
- Added support for Notice Consent String integration in Fides String [#5895](https://github.com/ethyca/fides/pull/5895)
- Added support for new options for Fides.gtm method [#5917](https://github.com/ethyca/fides/pull/5917)
- Added tab-based filtering and row persistence to web monitor assets table [#5933](https://github.com/ethyca/fides/pull/5933)
- Add inline editing for system assets table [#5940](https://github.com/ethyca/fides/pull/5940)

### Changed
- Privacy Center was updated to use React 19 and Nextjs 15 [#5803](https://github.com/ethyca/fides/pull/5803) https://github.com/ethyca/fides/labels/high-risk
- Change `Browser Request` values to `Browser request` in Asset and StagedResource models [#5898](https://github.com/ethyca/fides/pull/5898) https://github.com/ethyca/fides/labels/db-migration
- Changed discovered asset "system" cell to use `user_assigned_system_key` property [#5908](https://github.com/ethyca/fides/pull/5908)
- Changed Dataset endpoint, it now has `minimal` parameter, and can be filtered by `fides_meta.namespace.connection_type` [#5915](https://github.com/ethyca/fides/pull/5915)
- Datahub integration now allows datasets to be selected [#5926](https://github.com/ethyca/fides/pull/5926)
- Enable Consent Reporting screen by default. Update consent lookup table column. [#5936](https://github.com/ethyca/fides/pull/5936)

### Fixed
- Fixed UX issues with website monitor form [#5884](https://github.com/ethyca/fides/pull/5884)
- Fixed consent reporting table issues, add external id column [#5918](https://github.com/ethyca/fides/pull/5918)
- Removed excessive authorization debug logs [#5920](https://github.com/ethyca/fides/pull/5920)
- Fixed fix incorrect calls to TCF api update method [#5916](https://github.com/ethyca/fides/pull/5916)
- Fixed "unvisited edges" error when dealing with optional identities [#5923](https://github.com/ethyca/fides/pull/5923)
- Fixed issue where sometimes an experience translation couldn't be added [#5942](https://github.com/ethyca/fides/pull/5942)

### Removed
- Removed beta flag for Datahub feature [#5937](https://github.com/ethyca/fides/pull/5937)

## [2.57.1](https://github.com/ethyca/fides/compare/2.57.0...2.57.1)

### Changed
- Added extra debug logging and fixed handler time calculation [#5927](https://github.com/ethyca/fides/pull/5927)

## [2.57.0](https://github.com/ethyca/fides/compare/2.56.2...2.57.0)

### Added
- DB model support for Attachments [#5784](https://github.com/ethyca/fides/pull/5784) https://github.com/ethyca/fides/labels/db-migration
- DB migration to add `description` column to `asset` [#5822](https://github.com/ethyca/fides/pull/5822) https://github.com/ethyca/fides/labels/db-migration
- DB model support for messages on `MonitorExecution` records [#5846](https://github.com/ethyca/fides/pull/5846) https://github.com/ethyca/fides/labels/db-migration
- Added support for GPP String integration in Fides String [#5845](https://github.com/ethyca/fides/pull/5845)
- Attachments storage capabilities (S3 or local) [#5812](https://github.com/ethyca/fides/pull/5812) https://github.com/ethyca/fides/labels/db-migration
- DB model support for Comments [#5833](https://github.com/ethyca/fides/pull/5833/files) https://github.com/ethyca/fides/labels/db-migration
- Added UI for configuring website integrations and monitors [#5867](https://github.com/ethyca/fides/pull/5867)
- Adding support for BigQuery struct updates [#5849](https://github.com/ethyca/fides/pull/5849)
- Added support for OneTrust Consent Migration [#5873](https://github.com/ethyca/fides/pull/5873)

### Changed
- Bumped supported Python versions to `3.10.16` and `3.9.21` [#5840](https://github.com/ethyca/fides/pull/5840)
- Update the privacy request detail page to a new layout and improved styling [#5824](https://github.com/ethyca/fides/pull/5824)
- Updated privacy request handling to still succeed if not all identities are provided [#5836](https://github.com/ethyca/fides/pull/5836)
- Refactored privacy request processing to never re-use sessions [#5862](https://github.com/ethyca/fides/pull/5862)
- Updated hover state of menu items to be more visible [#5868](https://github.com/ethyca/fides/pull/5868)
- Use `gpp_settings.cmp_api_required` to determine if GPP CMP API should be included in bundle [#5883](https://github.com/ethyca/fides/pull/5883)
- Updates Fides interface docs to expose additional fields [#5878](https://github.com/ethyca/fides/pull/5878)

### Developer Experience
- Moved non-prod Admin UI dependencies to devDependencies [#5832](https://github.com/ethyca/fides/pull/5832)
- Prevent Admin UI and Privacy Center from starting when running `nox -s dev` with datastore params [#5843](https://github.com/ethyca/fides/pull/5843)
- Remove plotly (unused package) to reduce fides image size [#5852](https://github.com/ethyca/fides/pull/5852)
- Fixed issue where the log_context decorator didn't support positional arguments [#5866](https://github.com/ethyca/fides/pull/5866)

### Fixed
- Fixed pagination bugs on some tables [#5819](https://github.com/ethyca/fides/pull/5819)
- Fixed load_samples to wrap variables in quotes to prevent YAML parsing errors [#5857](https://github.com/ethyca/fides/pull/5857)
- Fixed incorrect value being set for `MonitorExecution.started` column [#5864](https://github.com/ethyca/fides/pull/5864)
- Improved the behavior and state management of MSPA-related settings [#5861](https://github.com/ethyca/fides/pull/5861)
- Fixed CORS origins handling to be more consistent across config (toml/env var) and API settings; allow `0.0.0.0` as an origin [#5853](https://github.com/ethyca/fides/pull/5853)
- Fixed an issue with the update payloads for select SaaS integrations [#5860](https://github.com/ethyca/fides/pull/5860)
- Fixed `/privacy-request/<id>/resubmit` endpoint so it doesn't queue the request twice [#5870](https://github.com/ethyca/fides/pull/5870)
- Fixed the system assets table being the wrong width [#5879](https://github.com/ethyca/fides/pull/5879)
- Fixed vendor override handling in FidesJS CMP [#5886](https://github.com/ethyca/fides/pull/5886)
- Fix `extraDetails.preference` on `FidesUIChanged` events from FidesJS SDK to include the correct `notice_key` when using custom purposes in TCF experience [#5892](https://github.com/ethyca/fides/pull/5892)

## [2.56.2](https://github.com/ethyca/fides/compare/2.56.1...2.56.2)

### Added
- Update FidesJS to push all `FidesEvent` types to GTM (except `FidesInitializing`) [#5821](https://github.com/ethyca/fides/pull/5821)
- Added a consent reporting table and consent lookup feature [#5839](https://github.com/ethyca/fides/pull/5839)
- Added a high-precision `timestamp` to all `FidesEvents` from FidesJS SDK [#5859](https://github.com/ethyca/fides/pull/5859)
- Added a `extraDetails.trigger` to `FidesUIChanged` events from FidesJS SDK with info about the UI element that triggered the event [#5859](https://github.com/ethyca/fides/pull/5859)
- Added a `extraDetails.preference` to `FidesUIChanged` events from FidesJS SDK with info about the preference that was changed (notice, TCF purpose, TCF vendor, etc.) [#5859](https://github.com/ethyca/fides/pull/5859)

### Fixed
- Addressed TCModel console error when opting into some purposes [#5850](https://github.com/ethyca/fides/pull/5850)
- Opt out of all in TCF no longer affects "notice only" notices [#5850](https://github.com/ethyca/fides/pull/5850)
- Corrected the Tag color for some columns of the Privacy requests table. [#5848](https://github.com/ethyca/fides/pull/5848)

## [2.56.1](https://github.com/ethyca/fides/compare/2.56.0...2.56.1)

### Changed
- Custom TCF purposes respect NOTICE_ONLY [#5830](https://github.com/ethyca/fides/pull/5830)

### Fixed
- Fixed usage of stale DB sessions when running privacy requests [#5834](https://github.com/ethyca/fides/pull/5834)

## [2.56.0](https://github.com/ethyca/fides/compare/2.55.4...2.56.0)

### Added
- DB model support for Web Monitoring [#5616](https://github.com/ethyca/fides/pull/5616) https://github.com/ethyca/fides/labels/db-migration
- Added support for queue-specific Celery workers [#5761](https://github.com/ethyca/fides/pull/5761)
- Added support for AWS SES as an email provider [#5804](https://github.com/ethyca/fides/pull/5804)
- Nested identity query support for BigQuery [#5814](https://github.com/ethyca/fides/pull/5814)
- Added job that automatically requeues interrupted tasks for in progress privacy requests [#5800](https://github.com/ethyca/fides/pull/5800)
- Added "Assets" tab on system view for web monitor assets [#5811](https://github.com/ethyca/fides/pull/5811)
- Support for MySQL Data Detection & Discovery Monitors [#5798](https://github.com/ethyca/fides/pull/5798)

### Changed
- Improved dataset validation for namespace metadata and dataset reachability [#5744](https://github.com/ethyca/fides/pull/5744)
- Taxonomy page can now be accessed by users with only read permissions [#5815](https://github.com/ethyca/fides/pull/5815)

### Developer Experience
- Modified Dependabot configuration to support monorepo security updates [#5810](https://github.com/ethyca/fides/pull/5810)
- Fix load_samples to correctly collect & load sample connections with "False" secret values [#5828](https://github.com/ethyca/fides/pull/5828)

### Docs
- Removed version pins in LDFLAGS & CFLAGS for local MSSQL builds [#5760](https://github.com/ethyca/fides/pull/5760)

### Fixed
- Fixed background color of the message indicating the rows selected [#5847](https://github.com/ethyca/fides/pull/5847)
- Fixed bug with D&D table column widths [#5813](https://github.com/ethyca/fides/pull/5813)
- Fixed `poll_for_exited_privacy_request_tasks` for DSR-processing improvements [#5820](https://github.com/ethyca/fides/pull/5820)

## [2.55.4](https://github.com/ethyca/fides/compare/2.55.3...2.55.4)

### Added
- Added setting to control fuzzy search for privacy requests [#5748](https://github.com/ethyca/fides/pull/5748)

### Fixed
- Fixed BQ partition clause validation to allow `-` characters in operands [#5796](https://github.com/ethyca/fides/pull/5796)

## [2.55.3](https://github.com/ethyca/fides/compare/2.55.2...2.55.3)

### Fixed
- Fixed BigQuery DSR integration generates invalid queries when having a dataset with nested fields [#5785](https://github.com/ethyca/fides/pull/5785)

## [2.55.2](https://github.com/ethyca/fides/compare/2.55.1...2.55.2)

### Changed
- Release version bump. No code changes.

## [2.55.1](https://github.com/ethyca/fides/compare/2.55.0...2.55.1)

### Fixed
- Fixed GPP string and section inconsistencies [#5765](https://github.com/ethyca/fides/pull/5765)
- Fixed sending of notifications for privacy request receipts [#5777](https://github.com/ethyca/fides/pull/5777)
- Fixed create systems with vendor_deleted_at field [#5786](https://github.com/ethyca/fides/pull/5786)

## [2.55.0](https://github.com/ethyca/fides/compare/2.54.0...2.55.0)

### Added
- Added editing support for categories of consent on discovered assets [#5739](https://github.com/ethyca/fides/pull/5739)
- Added a read-only consent category cell to Action Center aggregate system results table [#5737](https://github.com/ethyca/fides/pull/5737)
- Added detail trays to items in data catalog view [#5729](https://github.com/ethyca/fides/pull/5729)
- Support rendering and saving consent from custom notices in TCF Overlay [#5742](https://github.com/ethyca/fides/pull/5742)
- Added worker stats endpoint to monitor worker status and task queue length [#5725](https://github.com/ethyca/fides/pull/5725)
- New "Headless" experience type to support custom UI implementations [#5751](https://github.com/ethyca/fides/pull/5751)

### Changed
- Added frequency field to DataHubSchema integration config [#5716](https://github.com/ethyca/fides/pull/5716)
- Added glossary_node field to DataHubSchema integration config [#5734](https://github.com/ethyca/fides/pull/5734)
- Added initial support for upcoming "headless" CMP experience type [#5731](https://github.com/ethyca/fides/pull/5731)
- All Select dropdowns will now allow searching to narrow down the options by default [#5738](https://github.com/ethyca/fides/pull/5738)
- Exposes privacy notice picker for TCF components [#5730](https://github.com/ethyca/fides/pull/5730)
- Model changes to support new privacy center config options [5732](https://github.com/ethyca/fides/pull/5732)

### Fixed
- Fixed `fides annotate dataset` command enters incorrect value on the `direction` field. [#5727](https://github.com/ethyca/fides/pull/5727)
- Fixed Bigquery flakey tests. [#5713](https://github.com/ethyca/fides/pull/5713)
- Fixed breadcrumb navigation issues in data catalog view [#5717](https://github.com/ethyca/fides/pull/5717)
- Fixed `window.Fides.experience` of FidesJS to be a merged version of the minimal and full experience. [#5726](https://github.com/ethyca/fides/pull/5726)
- Fixed vendor count template string on FidesJS embedded layer 2 descriptions [#5736](https://github.com/ethyca/fides/pull/5736)
- Allowing a list with a single dataset in the YAML dataset editor [#5750](https://github.com/ethyca/fides/pull/5750)
- Fixed edge case translation string issue on FidesJS embedded layer 2 [#5749](https://github.com/ethyca/fides/pull/5749)
- Standardized taxonomy endpoint behavior for URLs with and without trailing slashes to ensure all endpoints properly enforce the latest data validation rules [#5753](https://github.com/ethyca/fides/pull/5753)

## [2.54.0](https://github.com/ethyca/fides/compare/2.53.0...2.54.0)

### Added
- Migration to add the `data_uses` column to `stagedresource` table, prereqs for Data Catalog work in Fidesplus [#5600](https://github.com/ethyca/fides/pull/5600/) https://github.com/ethyca/fides/labels/db-migration
- Added a new endpoint to fully resubmit any errored privacy requests [#5658](https://github.com/ethyca/fides/pull/5658) https://github.com/ethyca/fides/labels/db-migration
- Migration to add the `monitorexecution` table used by fidesplus to persist `MonitorExecution` records to DB [#5704](https://github.com/ethyca/fides/pull/5704) https://github.com/ethyca/fides/labels/db-migration

### Changed
- Updated UI colors to new brand. Update logo, homepage cards. [#5668](https://github.com/ethyca/fides/pull/5668)
- Privacy request status tags colors have been updated [#5699](https://github.com/ethyca/fides/pull/5699)
- The privacy declarations for a system are now sorted alphabetically by name. [#5683](https://github.com/ethyca/fides/pull/5683)
- Upgraded GPP library to `3.1.5` and added support for all available state sections (ustx, usde, usia, etc.) [#5696](https://github.com/ethyca/fides/pull/5696)
- Updating DSR execution to allow collections to be unreachable when they don't contain policy-relevant data categories [#5689](https://github.com/ethyca/fides/pull/5689)
- Added "All activity" root breadcrumb to D&D results tables [#5694](https://github.com/ethyca/fides/pull/5694)

### Developer Experience
- Migrated radio buttons and groups to Ant Design [#5681](https://github.com/ethyca/fides/pull/5681)

### Fixed
- Updating mongodb connectors so it can support usernames and password with URL encoded characters [#5682](https://github.com/ethyca/fides/pull/5682)
- After creating a new system, the url is now updated correctly to the new system edit page [#5701](https://github.com/ethyca/fides/pull/5701)
- Visual fixes for table header buttons [#5693](https://github.com/ethyca/fides/pull/5693)

## [2.53.0](https://github.com/ethyca/fides/compare/2.52.0...2.53.0)

### Added
- Added Action Center MVP behind new feature flag [#5622](https://github.com/ethyca/fides/pull/5622)
- Added Data Catalog MVP behind new feature flag [#5628](https://github.com/ethyca/fides/pull/5628)
- Added cache-clearing methods to the `DBCache` model to allow deleting cache entries [#5629](https://github.com/ethyca/fides/pull/5629)
- Adds partitioning, custom identities, multiple identities to test coverage for BigQuery Enterprise [#5618](https://github.com/ethyca/fides/pull/5618)
- Added Datahub groundwork required by Fidesplus [#5666](https://github.com/ethyca/fides/pull/5666)

### Changed
- Updated brand link url [#5656](https://github.com/ethyca/fides/pull/5656)
- Changed "Reclassify" D&D button to show in an overflow menu when row actions are overcrowded [#5655](https://github.com/ethyca/fides/pull/5655)
- Removed primary key requirements for BigQuery and Postgres erasures [#5591](https://github.com/ethyca/fides/pull/5591)
- Updated `DBCache` model so setting cache value always updates the updated_at field [#5669](https://github.com/ethyca/fides/pull/5669)
- Changed sizes of buttons in table headers [#5654](https://github.com/ethyca/fides/pull/5654)
- Adds new config for max number of rows in DSR download through Admin-UI [#5671](https://github.com/ethyca/fides/pull/5671)
- Added CSS variable to FidesJS: `--fides-base-font-size: 16px` for better consistency. Overriding this variable with "1rem" will mimic legacy behavior. [#5673](https://github.com/ethyca/fides/pull/5673) https://github.com/ethyca/fides/labels/high-risk

### Fixed
- Fixed issue where the custom report "reset" button was not working as expected [#5649](https://github.com/ethyca/fides/pull/5649)
- Fixed column ordering issue in the Data Map report [#5649](https://github.com/ethyca/fides/pull/5649)
- Fixed issue where the Data Map report filter dialog was missing an Accordion item label [#5649](https://github.com/ethyca/fides/pull/5649)
- Improved database session management for long running access request tasks [#5667](https://github.com/ethyca/fides/pull/5667)
- Ensured decode_password function properly handles plaintext but valid base64 passwords [#5698](https://github.com/ethyca/fides/pull/5698)

## [2.52.0](https://github.com/ethyca/fides/compare/2.51.2...2.52.0)

### Added
- New page in the Cookie House sample app to demonstrate the use of embedding the FidesJS SDK on the page [#5564](https://github.com/ethyca/fides/pull/5564)
- Added event based communication example to the Cookie House sample app [#5597](https://github.com/ethyca/fides/pull/5597)
- Added new erasure tests for BigQuery Enterprise [#5554](https://github.com/ethyca/fides/pull/5554)
- Added new `has_next` parameter for the `link` pagination strategy [#5596](https://github.com/ethyca/fides/pull/5596)
- Added a `DBCache` model for database-backed caching [#5613](https://github.com/ethyca/fides/pull/5613) https://github.com/ethyca/fides/labels/db-migration
- Adds "reclassify" button to discovery result tables [#5574](https://github.com/ethyca/fides/pull/5574)
- Added support for exporting datamaps with column renaming, reordering and visibility options [#5543](https://github.com/ethyca/fides/pull/5543)

### Changed
- Adjusted Ant's Select component colors and icon [#5594](https://github.com/ethyca/fides/pull/5594)
- Replaced taxonomies page with new UI based on an interactive tree visualization [#5602](https://github.com/ethyca/fides/pull/5602)
- Adjusted functionality around updating taxonomy active field, includes data migration to re-activate taxonomy nodes [#5617](https://github.com/ethyca/fides/pull/5617)
- Migrated breadcrumbs to Ant Design [#5610](https://github.com/ethyca/fides/pull/5610)
- Updated `CustomReportConfig` to be more intuitive on its contents [#5543](https://github.com/ethyca/fides/pull/5543)

### Fixed
- Fixing quickstart.py script [#5585](https://github.com/ethyca/fides/pull/5585)
- Removed unnecessary double notification when updating database integrations [#5612](https://github.com/ethyca/fides/pull/5612)

## [2.51.2](https://github.com/ethyca/fides/compare/2.51.1...2.51.2)

### Fixed
- Fixed miscellaneous performance issues with Systems and PrivacyDeclarations [#5601](https://github.com/ethyca/fides/pull/5601)

## [2.51.1](https://github.com/ethyca/fides/compare/2.51.0...2.51.1)

### Fixed
- SaaS integrations using `oauth_client_credentials` now properly update their access token when editing the secrets. [#5548](https://github.com/ethyca/fides/pull/5548)
- Saas integrations using `oauth_client_credentials` now properly refresh their access token when the current token expires [#5569](https://github.com/ethyca/fides/pull/5569)
- Adding `dsr_testing_tools_enabled` security setting [#5573](https://github.com/ethyca/fides/pull/5573)
- Reverted elimination of connection pool in worker tasks to prevent DB performance issues [#5592](https://github.com/ethyca/fides/pull/5592)

## [2.51.0](https://github.com/ethyca/fides/compare/2.50.0...2.51.0)

### Added
- Added new column for Action Type in privacy request event logs [#5546](https://github.com/ethyca/fides/pull/5546)
- Added `fides_consent_override` option in FidesJS SDK [#5541](https://github.com/ethyca/fides/pull/5541)
- Added new `script` ConsentMethod in FidesJS SDK for tracking automated consent [#5541](https://github.com/ethyca/fides/pull/5541)
- Added a new page under system integrations to run standalone dataset tests (Fidesplus) [#5549](https://github.com/ethyca/fides/pull/5549)

### Changed
- Adding hashes to system tab URLs [#5535](https://github.com/ethyca/fides/pull/5535)
- Boolean inputs will now show as a select with true/false values in the connection form [#5555](https://github.com/ethyca/fides/pull/5555)
- Updated Cookie House to be responsive [#5541](https://github.com/ethyca/fides/pull/5541)
- Updated `/system` endpoint to filter vendor deleted systems [#5553](https://github.com/ethyca/fides/pull/5553)

### Developer Experience
- Migrated remaining instances of Chakra's Select component to use Ant's Select component [#5502](https://github.com/ethyca/fides/pull/5502)

### Fixed
- Updating dataset PUT to allow deleting all datasets [#5524](https://github.com/ethyca/fides/pull/5524)
- Adds support for fides_key generation when parent_key is provided in Taxonomy create endpoints [#5542](https://github.com/ethyca/fides/pull/5542)
- An integration will no longer re-enable after saving the connection form [#5555](https://github.com/ethyca/fides/pull/5555)
- Fixed positioning of Fides brand link in privacy center [#5572](https://github.com/ethyca/fides/pull/5572)

### Removed
- Removed unnecessary debug logging from the load_file config helper [#5544](https://github.com/ethyca/fides/pull/5544)


## [2.50.0](https://github.com/ethyca/fides/compare/2.49.1...2.50.0)

### Added
- Added namespace support for Snowflake [#5486](https://github.com/ethyca/fides/pull/5486)
- Added support for field-level masking overrides [#5446](https://github.com/ethyca/fides/pull/5446)
- Added BigQuery Enterprise access request integration test [#5504](https://github.com/ethyca/fides/pull/5504)
- Added MD5 email hashing for Segment's Right to Forget endpoint requests [#5514](https://github.com/ethyca/fides/pull/5514)
- Added loading state to the toggle switches on the Privacy experiences page [#5529](https://github.com/ethyca/fides/pull/5529)
- Added new env variable to set a privacy center to default to a specific property  [#5532](https://github.com/ethyca/fides/pull/5532)

### Changed
- Allow hiding systems via a `hidden` parameter and add two flags on the `/system` api endpoint; `show_hidden` and `dnd_relevant`, to display only systems with integrations [#5484](https://github.com/ethyca/fides/pull/5484)
- The CMP override `fides_privacy_policy_url` will now apply even if the `fides_override_language` doesn't match [#5515](https://github.com/ethyca/fides/pull/5515)
- Updated POST taxonomy endpoints to handle creating resources without specifying fides_key [#5468](https://github.com/ethyca/fides/pull/5468)
- Disabled connection pooling for task workers and added retries and keep-alive configurations for database connections [#5448](https://github.com/ethyca/fides/pull/5448) https://github.com/ethyca/fides/labels/high-risk
- Added timeout handling in the UI for async discovery monitor-related queries [#5519](https://github.com/ethyca/fides/pull/5519)

### Developer Experience
- Migrated several instances of Chakra's Select component to use Ant's Select component [#5475](https://github.com/ethyca/fides/pull/5475)
- Fixing BigQuery integration tests [#5491](https://github.com/ethyca/fides/pull/5491)
- Enhanced logging for privacy requests [#5500](https://github.com/ethyca/fides/pull/5500)

### Docs
- Added docs for PrivacyNoticeRegion type [#5488](https://github.com/ethyca/fides/pull/5488)

### Fixed
- Fixed deletion of ConnectionConfigs that have related MonitorConfigs [#5478](https://github.com/ethyca/fides/pull/5478)
- Fixed extra delete icon on Domains page [#5513](https://github.com/ethyca/fides/pull/5513)
- Fixed incorrect display names on some D&D resources [#5498](https://github.com/ethyca/fides/pull/5498)
- Fixed position of "Integration" button on system detail page [#5497](https://github.com/ethyca/fides/pull/5497)
- Fixing issue where "privacy request received" emails would not be sent if the request had custom identities [#5518](https://github.com/ethyca/fides/pull/5518)
- Fixed issue with long-running privacy request tasks losing their connection to the database [#5500](https://github.com/ethyca/fides/pull/5500)
- Fixed missing "Manage privacy preferences" button label option in TCF experience translations [#5528](https://github.com/ethyca/fides/pull/5528)
- Fixed privacy center not fetching the correct experience when using custom property paths  [#5532](https://github.com/ethyca/fides/pull/5532)

### Security
 - Password Policy is now Enforced in Accept Invite API [CVE-2024-52008](https://github.com/ethyca/fides/security/advisories/GHSA-v7vm-rhmg-8j2r)

## [2.49.1](https://github.com/ethyca/fides/compare/2.49.0...2.49.1)

### Added
- Added support for GPP national string to be used alongside state-by-state using a new approach option [#5480](https://github.com/ethyca/fides/pull/5480)
- Added "Powered by" branding link to privacy center and Layer 2 CMP [#5483](https://github.com/ethyca/fides/pull/5483)
- Added loading state to the toggle switches on the Manage privacy notices page [#5489](https://github.com/ethyca/fides/pull/5489)
- Support BlueConic objectives [#5479](https://github.com/ethyca/fides/pull/5479)

### Fixed
- Use BlueConic Profile API correctly. [#5487](https://github.com/ethyca/fides/pull/5487)
- Fixed a bug where branding link was sometimes misaligned [#5496](https://github.com/ethyca/fides/pull/5496)

## [2.49.0](https://github.com/ethyca/fides/compare/2.48.2...2.49.0)

### Added
- Added DataHub integration config [#5401](https://github.com/ethyca/fides/pull/5401)
- Added keepalive settings to the Redshift integration [#5433](https://github.com/ethyca/fides/pull/5433)
- Remediation endpoint `/datasets/clean` to clean up dataset names generated with previous version of fides nested field support [#5461](https://github.com/ethyca/fides/pull/5461)

### Changed
- Migrated the base Select component for Vendor selection to Ant Design [#5459](https://github.com/ethyca/fides/pull/5459)
- Added a security setting that must be set to true to enable the access request download feature [#5451](https://github.com/ethyca/fides/pull/5451)
- Preventing erasures for the Zendesk integration if there are any open tickets [#5429](https://github.com/ethyca/fides/pull/5429)
- Updated look/feel of all badges in the Data map report [#5464](https://github.com/ethyca/fides/pull/5464)
- Allow adding data categories to nested fields [#5434](https://github.com/ethyca/fides/pull/5434)

### Fixed
 - Fix rendering of subfield names in D&D tables [#5439](https://github.com/ethyca/fides/pull/5439)
 - Fix "Save" button on system source/destination page not working [#5469](https://github.com/ethyca/fides/pull/5469)
 - Updating Salesforce erasure request with overrides so it properly passes validation. Removing Account endpoint since it does not contain user data [#5452](https://github.com/ethyca/fides/pull/5452)
 - Fix Pytest-Ctl-External tests [#5457](https://github.com/ethyca/fides/pull/5457)

### Developer Experience
- Added Carbon Icons to FidesUI [#5416](https://github.com/ethyca/fides/pull/5416)
- Apply new color palette as scss module [#5453](https://github.com/ethyca/fides/pull/5453)
- Fixing external SaaS connector tests [#5463](https://github.com/ethyca/fides/pull/5463)
- Updating Paramiko to version 3.4.1 to prevent warning during server startup [#5467](https://github.com/ethyca/fides/pull/5467)

## [2.48.2](https://github.com/ethyca/fides/compare/2.48.1...2.48.2)

### Fixed
- Fixed ValidationError for datasets with a connection_type [#5447](https://github.com/ethyca/fides/pull/5447)

## [2.48.1](https://github.com/ethyca/fides/compare/2.48.0...2.48.1)

### Fixed
 - API router sanitizer being too aggressive with NextJS Catch-all Segments [#5438](https://github.com/ethyca/fides/pull/5438)
 - Fix rendering of subfield names in D&D tables [#5439](https://github.com/ethyca/fides/pull/5439)
 - Fix BigQuery `partitioning` queries to properly support multiple identity clauses [#5432](https://github.com/ethyca/fides/pull/5432)

## [2.48.0](https://github.com/ethyca/fides/compare/2.47.1...2.48.0)

### Added
- Added Azure as an SSO provider. [#5402](https://github.com/ethyca/fides/pull/5402)
- Added endpoint to get privacy request access results urls [#5379](https://github.com/ethyca/fides/pull/5379)
- Added `connection_type` key in the `namespace` attribute of a Dataset's `fides_meta` [#5387](https://github.com/ethyca/fides/pull/5387)
- Added new RDS Postgres Connector [#5380](https://github.com/ethyca/fides/pull/5380)
- Added ability to customize column names in the Data Map report [#5400](https://github.com/ethyca/fides/pull/5400)
- Added Experience Config docs to the FidesJS documentation [#5405](https://github.com/ethyca/fides/pull/5405)
- Added UI for downloading privacy request access results [#5407](https://github.com/ethyca/fides/pull/5407)

### Fixed
- Fixed a bug where D&D tables were rendering stale data [#5372](https://github.com/ethyca/fides/pull/5372)
- Fixed issue where multiple login redirects could end up losing login return path [#5389](https://github.com/ethyca/fides/pull/5389)
- Fixed issue where Dataset with nested fields was unable to edit Categories [#5383](https://github.com/ethyca/fides/pull/5383)
- Fixed a visual bug where the "download" icon was off-center in some buttons [#5409](https://github.com/ethyca/fides/pull/5409)
- Fixed styling on "Dataset" field on system integration form [#5408](https://github.com/ethyca/fides/pull/5408)
- Fixed Snowflake DSR integration failing with syntax error [#5417](https://github.com/ethyca/fides/pull/5417)

### Changed
- The `Monitor` button trigger the same `confirmResourceMutation` (monitor, start classification) on muted parent resources as well as un-muted resources. Un-mute button for muted field resources which simply changes their status to `monitored`. [#5362](https://github.com/ethyca/fides/pull/5362)

### Developer Experience
- Fix warning messages from slowapi and docker [#5385](https://github.com/ethyca/fides/pull/5385)

## [2.47.1](https://github.com/ethyca/fides/compare/2.47.0...2.47.1)

### Added
- Adding access and erasure support for Gladly [#5346](https://github.com/ethyca/fides/pull/5346)
- Added icons for the Gladly, ShipStation, Microsoft Ads, and PowerReviews integrations [#5374](https://github.com/ethyca/fides/pull/5374)

### Changed
- Make the dbname in GoogleCloudSQLPostgresSchema optional [#5358](https://github.com/ethyca/fides/pull/5358)

### Fixed
- Fixed race condition where GPC being updated after FidesJS initialization caused Privacy Notices to be in the wrong state [#5384](https://github.com/ethyca/fides/pull/5384)
- Fixed issue where Dataset with nested fields was unable to edit Categories [#5383](https://github.com/ethyca/fides/pull/5383)
- Fixed button styling issues [#5386](https://github.com/ethyca/fides/pull/5386)
- Allow Responsys and Firebase connectors to ignore extra identities [#5388](https://github.com/ethyca/fides/pull/5388)
- Fixed cookies not deleting on opt-out [#5338](https://github.com/ethyca/fides/pull/5338)

## [2.47.0](https://github.com/ethyca/fides/compare/2.46.2...2.47.0)

### Added
- Make all "Description" table columns expandable in Admin UI tables [#5340](https://github.com/ethyca/fides/pull/5340)
- Added access support for Shipstation [#5343](https://github.com/ethyca/fides/pull/5343)
- Introduce custom reports to Data map report [#5352](https://github.com/ethyca/fides/pull/5352)
- Added models to support custom reports (Fidesplus) [#5344](https://github.com/ethyca/fides/pull/5344)

### Changed
- Updated the filter postprocessor (SaaS integration framework) to support dataset references [#5343](https://github.com/ethyca/fides/pull/5343)

### Developer Experience
- Migrate toggle switches from Chakra to Ant Design [#5323](https://github.com/ethyca/fides/pull/5323)
- Migrate buttons from Chakra to Ant Design [#5357](https://github.com/ethyca/fides/pull/5357)
- Replace `debugLog` with global scoped `fidesDebugger` for better debug experience and optimization of prod code [#5335](https://github.com/ethyca/fides/pull/5335)

### Fixed
- Updating the hash migration status check query to use the available indexes [#5336](https://github.com/ethyca/fides/pull/5336)
- Fixed column resize jank on all tables in Admin UI [#5340](https://github.com/ethyca/fides/pull/5340)
- Better handling of empty storage secrets in aws_util [#5347](https://github.com/ethyca/fides/pull/5347)
- Fix SSO Provider form saving when clicking the cancel button with a fully filled form [#5365](https://github.com/ethyca/fides/pull/5365)
- Fix bleedover of Data Categories into next column on Data map reporting [#5369](https://github.com/ethyca/fides/pull/5369)

### Removed
- Removing Adobe Campaign integration [#5364](https://github.com/ethyca/fides/pull/5364)

## [2.46.2](https://github.com/ethyca/fides/compare/2.46.1...2.46.2)

### Added
- Initial support for DSR requests against partitioned BigQuery tables [#5325](https://github.com/ethyca/fides/pull/5325)
- Added MySQL on RDS as a detection/discovery integration[#5275](https://github.com/ethyca/fides/pull/5275)
- Added new RDS MySQL Connector [#5343](https://github.com/ethyca/fides/pull/5343)

## [2.46.1](https://github.com/ethyca/fides/compare/2.46.0...2.46.1)

### Added
- Implement Soft Delete for PrivacyRequests [#5321](https://github.com/ethyca/fides/pull/5321/files)

### Removed
- Removing Shippo integration [#5349](https://github.com/ethyca/fides/pull/5349)

### Fixed
- Updated Attentive DSR integration [#5319](https://github.com/ethyca/fides/pull/5319)

## [2.46.0](https://github.com/ethyca/fides/compare/2.45.2...2.46.0)

### Fixed
- Ignore `400` errors from Talkable's `person` endpoint. [#5317](https://github.com/ethyca/fides/pull/5317)
- Fix Email Connector logs so they use configuration key instead of name [#5286](https://github.com/ethyca/fides/pull/5286)
- Updated Responsys and Firebase Auth integrations to allow multiple identities [#5318](https://github.com/ethyca/fides/pull/5318)
- Updated Shopify dataset in order to flag country, province, and other location values as read-only [#5282](https://github.com/ethyca/fides/pull/5282)
- Fix issues with cached or `window.fides_overrides` languages in the Minimal TCF banner [#5306](https://github.com/ethyca/fides/pull/5306)
- Fix issue with fides-js where the experience was incorrectly initialized as an empty object which appeared valid, when `undefined` was expected [#5309](https://github.com/ethyca/fides/pull/5309)
- Fix issue where newly added languages in Admin-UI were not being rendered in the preview [#5316](https://github.com/ethyca/fides/pull/5316)
- Fix bug where consent automation accordion shows for integrations that don't support consent automation [#5330](https://github.com/ethyca/fides/pull/5330)
- Fix issue where custom overrides (title, description, privacy policy url, etc.) were not being applied to the full TCF overlay [#5333](https://github.com/ethyca/fides/pull/5333)


### Added
- Added support for hierarchical notices in Privacy Center [#5291](https://github.com/ethyca/fides/pull/5291)
- Support row-level deletes for BigQuery and add erase_after support for database connectors [#5293](https://github.com/ethyca/fides/pull/5293)
- Added PUT endpoint for dataset configs [#5324](https://github.com/ethyca/fides/pull/5324)
- Namespace support for the BigQuery integration and datasets [#5294](https://github.com/ethyca/fides/pull/5294)
- Added ability to select multiple datasets on integrations in system integration view [#5327](https://github.com/ethyca/fides/pull/5327)
- Updated Fides.shopify() integration for Shopify Plus Consent [#5329](https://github.com/ethyca/fides/pull/5329)

### Changed
- Updated privacy notices to support notice hierarchies [#5272](https://github.com/ethyca/fides/pull/5272)
- Defaulting SecuritySettings.env to prod [#5326](https://github.com/ethyca/fides/pull/5326)

### Developer Experience
- Initialized Ant Design and Tailwindcss in Admin-UI to prepare for Design System migration [#5308](https://github.com/ethyca/fides/pull/5308)

## [2.45.2](https://github.com/ethyca/fides/compare/2.45.1...2.45.2)

### Fixed
- Updated the hash migration script to only run on tables with less than 1 million rows. [#5310](https://github.com/ethyca/fides/pull/5310)

## [2.45.1](https://github.com/ethyca/fides/compare/2.45.0...2.45.1)

### Added
- Support minimal GVL in minimal TCF response allowing Accept/Reject from banner before full GVL is loaded [#5298](https://github.com/ethyca/fides/pull/5298)

### Fixed
- Fixed discovery pagination [#5304](https://github.com/ethyca/fides/pull/5304)
- Fixed fides-no-scroll so it works in all browsers [#5299](https://github.com/ethyca/fides/pull/5299)

## [2.45.0](https://github.com/ethyca/fides/compare/2.44.0...2.45.0)

### Added
- Adding erasure support for PowerReviews [#5258](https://github.com/ethyca/fides/pull/5258)
- Adding erasure support for Attentive [#5258](https://github.com/ethyca/fides/pull/5261)
- Added a scheduled job to incrementally migrate from bcrypt hashes to SHA-256 hashes for stored identity values [#5256](https://github.com/ethyca/fides/pull/5256)
- Added the new Dynamic Erasure Email integrations [#5226](https://github.com/ethyca/fides/pull/5226)
- Add ability to edit dataset YAML from dataset view [#5262](https://github.com/ethyca/fides/pull/5262)
- Added support for "in progress" status in classification [#5248](https://github.com/ethyca/fides/pull/5248)
- Clarify GCP service account permissions when setting up Google Cloud SQL for Postgres in Admin-UI [#5245](https://github.com/ethyca/fides/pull/5266)
- Add onFidesEvent method for an alternative way to subscribe to Fides events [#5297](https://github.com/ethyca/fides/pull/5297)

### Changed
- Validate no path in `server_host` var for CLI config; if there is one then take only up until the first forward slash
- Update the Datamap report's Data categories column to support better expand/collapse behavior [#5265](https://github.com/ethyca/fides/pull/5265)
- Rename/refactor Privacy Notice Properties to support performance improvements [#5259](https://github.com/ethyca/fides/pull/5259)
- Improved logging and error visibility for TraversalErrors [#5263](https://github.com/ethyca/fides/pull/5263)

### Developer Experience
- Added performance mark timings to debug logs for fides.js [#5245](https://github.com/ethyca/fides/pull/5245)

### Fixed
- Fix wording in tooltip for Yotpo Reviews [#5274](https://github.com/ethyca/fides/pull/5274)
- Hardcode ConnectionConfigurationResponse.secrets [#5283](https://github.com/ethyca/fides/pull/5283)
- Fix Fides.shouldShouldShowExperience() to return false for modal-only experiences [#5281](https://github.com/ethyca/fides/pull/5281)

## [2.44.0](https://github.com/ethyca/fides/compare/2.43.1...2.44.0)

### Added
- Added Gzip Middleware for responses [#5225](https://github.com/ethyca/fides/pull/5225)
- Adding source and submitted_by fields to privacy requests (Fidesplus) [#5206](https://github.com/ethyca/fides/pull/5206)
- Added Action Required / Monitored / Unmonitored tabs to Data Detection & Discovery page [#5236](https://github.com/ethyca/fides/pull/5236)
- Adding erasure support for Microsoft Advertising [#5197](https://github.com/ethyca/fides/pull/5197)
- Implements fuzzy search for identities in Admin-UI Request Manager [#5232](https://github.com/ethyca/fides/pull/5232)
- New purpose header field for TCF banner [#5246](https://github.com/ethyca/fides/pull/5246)
- `fides` subcommand `pull` has resource name subcommands that take a `fides_key` argument allowing you to pull only one resource by name and type [#5260](https://github.com/ethyca/fides/pull/5260)

### Changed
- Removed unused `username` parameter from the Delighted integration configuration [#5220](https://github.com/ethyca/fides/pull/5220)
- Removed unused `ad_account_id` parameter from the Snap integration configuration [#5229](https://github.com/ethyca/fides/pull/5220)
- Updates to support consent signal processing (Fidesplus) [#5200](https://github.com/ethyca/fides/pull/5200)
- TCF Optimized for performance on initial load by offsetting most experience data until after banner is shown [#5230](https://github.com/ethyca/fides/pull/5230)
- Updates to support DynamoDB schema with Tokenless IAM auth [#5240](https://github.com/ethyca/fides/pull/5240)

### Developer Experience
- Sourcemaps are now working for fides-js in debug mode [#5222](https://github.com/ethyca/fides/pull/5222)

### Fixed
- Fix bug where Data Detection & Discovery table pagination fails to reset after navigating or searching  [#5234](https://github.com/ethyca/fides/pull/5234)
- Ignoring HTTP 400 error responses from the unsubscribe endpoint for HubSpot [#5237](https://github.com/ethyca/fides/pull/5237)
- Fix all `fides` API subcommands (`push`, `user`, etc) failing with an invalid server even when only passing `--help` [#5243](https://github.com/ethyca/fides/pull/5243)
- Fix bug where empty datasets / table wouldn't show a Monitor button  [#5249](https://github.com/ethyca/fides/pull/5249)

### Security
- Reduced timing differences in login endpoint [CVE-2024-45052](https://github.com/ethyca/fides/security/advisories/GHSA-2h46-8gf5-fmxv)
- Removed Jinja2 for email templates, the variables syntax changed from `{{variable_name}}` to `__VARIABLE_NAME__` [CVE-2024-45053](https://github.com/ethyca/fides/security/advisories/GHSA-c34r-238x-f7qx)


## [2.43.1](https://github.com/ethyca/fides/compare/2.43.0...2.43.1)

### Added
- Pydantic v1 -> Pydantic v2 upgrade [#5020](https://github.com/ethyca/fides/pull/5020)
- Added success toast on muting/ignoring resources in D&D tables [#5214](https://github.com/ethyca/fides/pull/5214)
- Added "data type" column to fields and subfields on D&D tables [#5218](https://github.com/ethyca/fides/pull/5218)
- Added support for navigating and editing nested fields in the Datasets page [#5216](https://github.com/ethyca/fides/pull/5216)

### Fixed
- Ignore `404` errors on Oracle Responsys deletions [#5203](https://github.com/ethyca/fides/pull/5203)
- Fix white screen issue when privacy request has null value for daysLeft [#5213](https://github.com/ethyca/fides/pull/5213)

### Changed
- Visual updates to badges in D&D result tables [#5212](https://github.com/ethyca/fides/pull/5212)
- Tweaked behavior of loading state on D&D table actions buttons [#5201](https://github.com/ethyca/fides/pull/5201)


## [2.43.0](https://github.com/ethyca/fides/compare/2.42.1...2.43.0)

### Added
- Added support for mapping a system's integration's consentable items to privacy notices [#5156](https://github.com/ethyca/fides/pull/5156)
- Added support for SSO Login with multiple providers (Fides Plus feature) [#5134](https://github.com/ethyca/fides/pull/5134)
- Adds user_read scope to approver role so that they can update their own password [#5178](https://github.com/ethyca/fides/pull/5178)
- Added PATCH endpoint for partially updating connection secrets [#5172](https://github.com/ethyca/fides/pull/5172)
- Add success toast on confirming classification in data discovery tables [#5182](https://github.com/ethyca/fides/pull/5182)
- Add function to return list of StagedResource objs according to list of URNs [#5192](https://github.com/ethyca/fides/pull/5192)
- Add DSR Support for ScyllaDB [#5140](https://github.com/ethyca/fides/pull/5140)
- Added support for nested fields in BigQuery in D&D result views [#5175](https://github.com/ethyca/fides/pull/5175)
- Added support for Vendor Count in Fides-JS overlay descriptions [#5210](https://github.com/ethyca/fides/pull/5210)

### Fixed
- Fixed the OAuth2 configuration for the Snap integration [#5158](https://github.com/ethyca/fides/pull/5158)
- Fixes a Marigold Sailthru error when a user does not exist [#5145](https://github.com/ethyca/fides/pull/5145)
- Fixed malformed HTML issue on switch components [#5166](https://github.com/ethyca/fides/pull/5166)
- Edit integration modal no longer requires reentering credentials when doing partial edits [#2436](https://github.com/ethyca/fides/pull/2436)
- Fixed a timing issue with tcf/gpp locator iframe naming [#5173](https://github.com/ethyca/fides/pull/5173)
- Detection & Discovery: The when column will now display the correct value with a tooltip showing the full date and time [#5177](https://github.com/ethyca/fides/pull/5177)
- Fixed minor issues with the SSO providers form [#5183](https://github.com/ethyca/fides/pull/5183)

### Changed
- Removed PRIVACY_REQUEST_READ scope from Viewer role [#5184](https://github.com/ethyca/fides/pull/5184)
- Asynchronously load GVL translations in FidesJS instead of blocking UI rendering [#5187](https://github.com/ethyca/fides/pull/5187)
- Model changes to support consent signals (Fidesplus) [#5190](https://github.com/ethyca/fides/pull/5190)
- Updated Datasets page with new UI for better usability and consistency with Detection and Discovery UI [#5191](https://github.com/ethyca/fides/pull/5191)
- Updated the Yotpo Reviews integration to use email and phone number identities instead of external ID [#5169](https://github.com/ethyca/fides/pull/5169)
- Update TCF banner button layout and styles [#5204](https://github.com/ethyca/fides/pull/5204)


### Developer Experience
- Fixes some ESLint configuration issues [#5176](https://github.com/ethyca/fides/pull/5176)

## [2.42.1](https://github.com/ethyca/fides/compare/2.42.0...2.42.1)

### Fixed
- Fixed language picker cut-off in mobile on CMP banner and modal [#5159](https://github.com/ethyca/fides/pull/5159)
- Fixed button sizes on CMP modal [#5161](https://github.com/ethyca/fides/pull/5161)

## [2.42.0](https://github.com/ethyca/fides/compare/2.41.0...2.42.0)

### Added
- Add AWS Tags in the meta field for Fides system when using `fides generate` [#4998](https://github.com/ethyca/fides/pull/4998)
- Added access and erasure support for Checkr integration [#5121](https://github.com/ethyca/fides/pull/5121)
- Added support for special characters in SaaS request payloads [#5099](https://github.com/ethyca/fides/pull/5099)
- Added support for displaying notices served in the Consent Banner [#5125](https://github.com/ethyca/fides/pull/5125)
- Added ability to choose whether to use Opt In/Out buttons or Acknowledge button in the Consent Banner [#5125](https://github.com/ethyca/fides/pull/5125)
- Add "status" field to detection & discovery tables [#5141](https://github.com/ethyca/fides/pull/5141)
- Added optional filters `exclude_saas_datasets` and `only_unlinked_datasets` to the list datasets endpoint [#5132](https://github.com/ethyca/fides/pull/5132)
- Add new config options to support notice-only banner and modal [#5136](https://github.com/ethyca/fides/pull/5136)
- Added models to support bidirectional consent (Fides Plus feature) [#5118](https://github.com/ethyca/fides/pull/5118)

### Changed
- Moving Privacy Center endpoint logging behind debug flag [#5103](https://github.com/ethyca/fides/pull/5103)
- Serve GVL languages as they are requested [#5112](https://github.com/ethyca/fides/pull/5112)
- Changed text on system integrations tab to direct to new integration management [#5097](https://github.com/ethyca/fides/pull/5097)
- Updates to consent experience styling [#5085](https://github.com/ethyca/fides/pull/5085)
- Updated the dataset page to display the new table and support pagination [#5130](https://github.com/ethyca/fides/pull/5130)
- Improve performance by removing the need to load every system into redux store [#5135](https://github.com/ethyca/fides/pull/5135)
- Use the `user_id` from a Segment Trait instead of an `email` when deleting a user in Segment [#5004](https://github.com/ethyca/fides/pull/5004)
- Moves some endpoints for property-specific messaging from OSS -> plus [#5069](https://github.com/ethyca/fides/pull/5069)
- Text changes in monitor config table and form [#5142](https://github.com/ethyca/fides/pull/5142)
- Improve API error messages when using is_default field on taxonomy resources [#5147](https://github.com/ethyca/fides/pull/5147)

### Developer Experience
- Add `.syncignore` to reduce file sync size with new volumes [#5104](https://github.com/ethyca/fides/pull/5104)
- Fix sourcemap generation in development version of FidesJS [#5119](https://github.com/ethyca/fides/pull/5119)
- Upgrade to Next.js v14 [#5111](https://github.com/ethyca/fides/pull/5111)
- Upgrade and consolidate linting and formatting tools [#5128](https://github.com/ethyca/fides/pull/5128)

### Fixed
- Resolved an issue pulling all blog authors for the Shopify integration [#5043](https://github.com/ethyca/fides/pull/5043)
- Fixed typo in the BigQuery integration description [#5120](https://github.com/ethyca/fides/pull/5120)
- Fixed default values of Experience config toggles [#5123](https://github.com/ethyca/fides/pull/5123)
- Skip indexing Custom Privacy Request Field array values [#5127](https://github.com/ethyca/fides/pull/5127)
- Fixed Admin UI issue where banner would disappear in Experience Preview with GPC enabled [#5131](https://github.com/ethyca/fides/pull/5131)
- Fixed not being able to edit a monitor from scheduled to not scheduled [#5114](https://github.com/ethyca/fides/pull/5114)
- Migrating missing Fideslang 2.0 data categories [#5073](https://github.com/ethyca/fides/pull/5073)
- Fixed wrong system count on Datamap page [#5151](https://github.com/ethyca/fides/pull/5151)
- Fixes some responsive styling issues in the consent banner on mobile sized screens [#5157](https://github.com/ethyca/fides/pull/5157)

## [2.41.0](https://github.com/ethyca/fides/compare/2.40.0...2.41.0)

### Added
- Added erasure support for Alchemer integration [#4925](https://github.com/ethyca/fides/pull/4925)
- Added new columns and action buttons to discovery monitors table [#5068](https://github.com/ethyca/fides/pull/5068)
- Added field to exclude databases on MonitorConfig [#5080](https://github.com/ethyca/fides/pull/5080)
- Added key pair authentication for the Snowflake integration [#5079](https://github.com/ethyca/fides/pull/5079)

### Changed
- Updated the sample dataset for the Amplitude integration [#5063](https://github.com/ethyca/fides/pull/5063)
- Updated System's page to display a table that uses a paginated endpoint [#5084](https://github.com/ethyca/fides/pull/5084)
- Messaging page now shows a notice if you have properties without any templates [#5077](https://github.com/ethyca/fides/pull/5077)
- Endpoints for listing systems (GET /system) and datasets (GET /dataset) now support optional pagination [#5071](https://github.com/ethyca/fides/pull/5071)
- Messaging page will now show a notice about using global mode [#5090](https://github.com/ethyca/fides/pull/5090)
- Changed behavior of project selection modal in discovery monitor form [#5092](https://github.com/ethyca/fides/pull/5092)
- Data category selector for Discovery results won't show disabled categories [#5102](https://github.com/ethyca/fides/pull/5102)

### Developer Experience
- Upgrade to React 18 and Chakra 2, including other dependencies [#5036](https://github.com/ethyca/fides/pull/5036)
- Added support for "output templates" in read SaaS requests [#5054](https://github.com/ethyca/fides/pull/5054)
- URL for deployment instructions when the webserver is running [#5088](https://github.com/ethyca/fides/pull/5088)
- Optimize TCF bundle with just-in-time GVL translations [#5074](https://github.com/ethyca/fides/pull/5074)
- Added `performance.mark()` to FidesJS events for performance testing. [#5105](https://github.com/ethyca/fides/pull/5105)

### Fixed
- Fixed bug with unescaped table names in mysql queries [#5072](https://github.com/ethyca/fides/pull/5072/)
- Fixed bug with unresponsive messaging ui [#5081](https://github.com/ethyca/fides/pull/5081/)
- Fixed FidesKey constructor bugs in CLI [#5113](https://github.com/ethyca/fides/pull/5113)


## [2.40.0](https://github.com/ethyca/fides/compare/2.39.2...2.40.0)

### Added
- Adds last_monitored and enabled attributes to MonitorConfig [#4991](https://github.com/ethyca/fides/pull/4991)
- New messaging page. Allows managing messaging templates for different properties. [#5005](https://github.com/ethyca/fides/pull/5005)
- Ability to configure "Enforcement Level" for Privacy Notices [#5025](https://github.com/ethyca/fides/pull/5025)
- BE cleanup for property-specific messaging [#5006](https://github.com/ethyca/fides/pull/5006)
- If property_id param was used, store it as part of the consent request [#4915](https://github.com/ethyca/fides/pull/4915)
- Invite users via email flow [#4539](https://github.com/ethyca/fides/pull/4539)
- Added new Google Cloud SQL for Postgres Connector [#5014](https://github.com/ethyca/fides/pull/5014)
- Added access and erasure support for the Twilio SMS integration [#4979](https://github.com/ethyca/fides/pull/4979)
- Added erasure support for Snap integration [#5011](https://github.com/ethyca/fides/pull/5011)

### Changed
- Navigation changes. 'Management' was renamed 'Settings'. Properties was moved to Settings section. [#5005](https://github.com/ethyca/fides/pull/5005)
- Changed discovery monitor form behavior around execution date/time selection [#5017](https://github.com/ethyca/fides/pull/5017)
- Changed integration form behavior when errors occur [#5023](https://github.com/ethyca/fides/pull/5023)
- Replaces typescript-cookie with js-cookie [#5022](https://github.com/ethyca/fides/pull/5022)
- Updated pymongo version to 4.7.3 [#5019](https://github.com/ethyca/fides/pull/5019)
- Upgraded Datamap instance of `react-table` to v8 [#5024](https://github.com/ethyca/fides/pull/5024)
- Updated create privacy request modal from admin-ui to include all custom fields  [#5029](https://github.com/ethyca/fides/pull/5029)
- Update name of Ingress/Egress columns in Datamap Report to Sources/Destinations [#5045](https://github.com/ethyca/fides/pull/5045)
- Datamap report now includes a 'cookies' column [#5052](https://github.com/ethyca/fides/pull/5052)
- Changed behavior of project selection UI in discovery monitor form [#5049](https://github.com/ethyca/fides/pull/5049)
- Updating DSR filtering to use collection-level data categories [#4999](https://github.com/ethyca/fides/pull/4999)
- Changed discovery monitor form to skip project selection UI when no projects exist [#5056](https://github.com/ethyca/fides/pull/5056)

### Fixed
- Fixed intermittent connection issues with Redshift by increasing timeout and preferring SSL in test connections [#4981](https://github.com/ethyca/fides/pull/4981)
- Fixed data detection & discovery results not displaying correctly across multiple pages[#5060](https://github.com/ethyca/fides/pull/5060)

### Developer Experience
- Fixed various environmental issues when running Cypress tests locally [#5040](https://github.com/ethyca/fides/pull/5040)

## [2.39.2](https://github.com/ethyca/fides/compare/2.39.1...2.39.2)

### Fixed
- Restrict Delete Systems API endpoint such that user must have "SYSTEM_DELETE" scope [#5037](https://github.com/ethyca/fides/pull/5037)

### Security
- Remove the SERVER_SIDE_FIDES_API_URL env variable from the client clientSettings [CVE-2024-31223](https://github.com/ethyca/fides/security/advisories/GHSA-53q7-4874-24qg)

## [2.39.1](https://github.com/ethyca/fides/compare/2.39.0...2.39.1)

### Fixed
- Fixed a bug where system information form was not loading for Viewer users [#5034](https://github.com/ethyca/fides/pull/5034)
- Fixed viewers being given the option to delete systems [#5035](https://github.com/ethyca/fides/pull/5035)
- Restrict Delete Systems API endpoint such that user must have "SYSTEM_DELETE" scope [#5037](https://github.com/ethyca/fides/pull/5037)

### Removed
- Removed the `fetch` polyfill from FidesJS [#5026](https://github.com/ethyca/fides/pull/5026)

### Security
- Removed FidesJS's exposure to `polyfill.io` supply chain attack [CVE-2024-38537](https://github.com/ethyca/fides/security/advisories/GHSA-cvw4-c69g-7v7m)

## [2.39.0](https://github.com/ethyca/fides/compare/2.38.1...2.39.0)

### Added
- Adds the start of the Scylla DB Integration [#4946](https://github.com/ethyca/fides/pull/4946)
- Added model and data migrations and CRUD-layer operations for property-specific messaging [#4901](https://github.com/ethyca/fides/pull/4901)
- Added option in FidesJS SDK to only disable notice-served API [#4965](https://github.com/ethyca/fides/pull/4965)
- External ID support for consent management [#4927](https://github.com/ethyca/fides/pull/4927)
- Added access and erasure support for the Greenhouse Harvest integration [#4945](https://github.com/ethyca/fides/pull/4945)
- Add an S3 connection type (currently used for discovery and detection only) [#4930](https://github.com/ethyca/fides/pull/4930)
- Support for Limited FIDES__CELERY__* Env Vars [#4980](https://github.com/ethyca/fides/pull/4980)
- Implement sending emails via property-specific messaging templates [#4950](https://github.com/ethyca/fides/pull/4950)
- New privacy request search to replace existing endpoint [#4987](https://github.com/ethyca/fides/pull/4987)
- Added new Google Cloud SQL for MySQL Connector [#4949](https://github.com/ethyca/fides/pull/4949)
- Add new options for integrations for discovery & detection [#5000](https://github.com/ethyca/fides/pull/5000)
- Add new `FidesInitializing` event for when FidesJS begins initialization [#5010](https://github.com/ethyca/fides/pull/5010)

### Changed
- Move new data map reporting table out of beta and remove old table from Data Lineage map. [#4963](https://github.com/ethyca/fides/pull/4963)
- Disable the 'connect to a database' button if the `dataDiscoveryAndDetection` feature flag is enabled [#1455](https://github.com/ethyca/fidesplus/pull/1455)
- Upgrade Privacy Request table to use FidesTable V2 [#4990](https://github.com/ethyca/fides/pull/4990)
- Add copy to project selection modal and tweak copy on discovery monitors table [#5007](https://github.com/ethyca/fides/pull/5007)

### Fixed
- Fixed an issue where the GPP signal status was prematurely set to `ready` in some scenarios [#4957](https://github.com/ethyca/fides/pull/4957)
- Removed exteraneous `/` from the several endpoint URLs [#4962](https://github.com/ethyca/fides/pull/4962)
- Fixed and optimized Database Icon SVGs used in Datamap [#4969](https://github.com/ethyca/fides/pull/4969)
- Masked "Keyfile credentials" input on integration config form [#4971](https://github.com/ethyca/fides/pull/4971)
- Fixed validations for privacy declaration taxonomy labels when creating/updating a System [#4982](https://github.com/ethyca/fides/pull/4982)
- Allow property-specific messaging to work with non-custom templates [#4986](https://github.com/ethyca/fides/pull/4986)
- Fixed an issue where config object was being passed twice to `fides.js` output [#5010](https://github.com/ethyca/fides/pull/5010)
- Disabling Fides initialization now also disables GPP initialization [#5010](https://github.com/ethyca/fides/pull/5010)
- Fixes Vendor table formatting [#5013](https://github.com/ethyca/fides/pull/5013)

## [2.38.1](https://github.com/ethyca/fides/compare/2.38.0...2.38.1)

### Changed
- Disable the 'connect to a database' button if the `dataDiscoveryAndDetection` feature flag is enabled [#4972](https://github.com/ethyca/fidesplus/pull/4972)
- Oracle Responsys: Include Profile Extension Tables in DSRs[#4937](https://github.com/ethyca/fides/pull/4937)

### Fixed
- Fixed "add" icons on some buttons being wrong size [#4975](https://github.com/ethyca/fides/pull/4975)
- Fixed ability to update consent preferences after they've previously been set [#4984](https://github.com/ethyca/fides/pull/4984)

## [2.38.0](https://github.com/ethyca/fides/compare/2.37.0...2.38.0)

### Added
- Deprecate LastServedNotice (lastservednoticev2) table [#4910](https://github.com/ethyca/fides/pull/4910)
- Added erasure support to the Recurly integration [#4891](https://github.com/ethyca/fides/pull/4891)
- Added UI for configuring integrations for detection/discovery [#4922](https://github.com/ethyca/fides/pull/4922)
- New queue for saving privacy preferences/notices served [#4931](https://github.com/ethyca/fides/pull/4931)
- Expose number of tasks in queue in worker health check [#4931](https://github.com/ethyca/fides/pull/4931)
- Track when preferences/notices served received [#4931](https://github.com/ethyca/fides/pull/4931)
- Request overrides for opt-in and opt-out consent requests [#4920](https://github.com/ethyca/fides/pull/4920)
- Added query_param_key to Privacy Center schema [#4939](https://github.com/ethyca/fides/pull/4939)
- Fill custom privacy request fields with query_param_key [#4948](https://github.com/ethyca/fides/pull/4948)
- Add `datasource_params` column to MonitorConfig DB model [#4951](https://github.com/ethyca/fides/pull/4951)
- Added ability to open system preview side panel from new data map table [#4944](https://github.com/ethyca/fides/pull/4944)
- Added success toast message after monitoring a resource [#4958](https://github.com/ethyca/fides/pull/4958)
- Added UI for displaying, adding and editing discovery monitors [#4954](https://github.com/ethyca/fides/pull/4954)

### Changed
- Set default ports for local development of client projects (:3001 for privacy center and :3000 for admin-ui) [#4912](https://github.com/ethyca/fides/pull/4912)
- Update privacy center port to :3001 for nox [#4918](https://github.com/ethyca/fides/pull/4918)
- Optimize speed by generating the uuids in the client side for consent requests [#4933](https://github.com/ethyca/fides/pull/4933)
- Update Privacy Center toast text for consistent capitalization [#4936](https://github.com/ethyca/fides/pull/4936)
- Update Custom Fields table and Domain Verification table to use FidesTable V2. Remove V1 components. [#4932](https://github.com/ethyca/fides/pull/4932)
- Updated how Fields are generated for DynamoDB, improved error handling [#4943](https://github.com/ethyca/fides/pull/4943)

### Fixed
- Fixed an issue where the test integration action failed for the Zendesk integration [#4929](https://github.com/ethyca/fides/pull/4929)
- Fixed an issue where language form field error message was not displaying properly [#4942](https://github.com/ethyca/fides/pull/4942)
- Fixed an issue where the consent cookie could not be set on multi-level root domain (e.g. co.uk, co.jp) [#4935](https://github.com/ethyca/fides/pull/4935)
- Fixed an issue where the unique device ID was not being retained when Fides.js was reinitialized [#4947](https://github.com/ethyca/fides/pull/4947)
- Fixed inconsistent font sizes on new integrations UI [#4959](https://github.com/ethyca/fides/pull/4959)

## [2.37.0](https://github.com/ethyca/fides/compare/2.36.0...2.37.0)

### Added
- Added initial version for Helios: Data Discovery and Detection [#4839](https://github.com/ethyca/fides/pull/4839)
- Added shouldShowExperience to the Fides global and FidesInitialized events [#4895](https://github.com/ethyca/fides/pull/4895)
- Enhancements to `MonitorConfig` DB model to support new functionality [#4888](https://github.com/ethyca/fides/pull/4888)
- Added developer option to disable auto-initialization on FidesJS bundles. [#4900](https://github.com/ethyca/fides/pull/4900)
- Adding property ID to served notice history and privacy preference history [#4886](https://github.com/ethyca/fides/pull/4886)
- Adding privacy_center_config and stylesheet fields to the Property model [#4879](https://github.com/ethyca/fides/pull/4879)
- Adds generic async callback integration support [#4865](https://github.com/ethyca/fides/pull/4865)
- Ability to `downgrade` the application DB through the `/admin/db` endpoint [#4893](https://github.com/ethyca/fides/pull/4893)
- Added support for custom property paths, configs and stylesheets for privacy center [#4907](https://github.com/ethyca/fides/pull/4907)
- Include the scopes required for a given action in `403` response when client does not have sufficient permissions [#4905](https://github.com/ethyca/fides/pull/4905)

### Changed
- Rename MinimalPrivacyExperience class and usages [#4889](https://github.com/ethyca/fides/pull/4889)
- Included fidesui as part of the monorepo [#4880](https://github.com/ethyca/fides/pull/4880)
- Improve `geolocation` and `property_id` error response to return 400 status instead of 500 server error on /fides.js endpoint [#4884](https://github.com/ethyca/fides/pull/4884)
- Fixing middleware logging in Fides.js to remove incorrect status codes and durations [#4885](https://github.com/ethyca/fides/pull/4885)
- Improve load performance and DOM monitoring for FidesJS [#4896](https://github.com/ethyca/fides/pull/4896)

### Fixed
- Fixed an issue with the Iterate connector returning at least one param_value references an invalid field for the 'update' request of user [#4528](https://github.com/ethyca/fides/pull/4528)
- Enhanced classification of the dataset used with Twilio [#4872](https://github.com/ethyca/fides/pull/4872)
- Reduce privacy center logging to not show response size limit when the /fides.js endpoint has a size bigger than 4MB [#4878](https://github.com/ethyca/fides/pull/4878)
- Fixed an issue where sourcemaps references were unintentionally included in the FidesJS bundle [#4887](https://github.com/ethyca/fides/pull/4887)
- Handle a 404 response from Segment when a user ID or email is not found [#4902](https://github.com/ethyca/fides/pull/4902)
- Fixed TCF styling issues [#4904](https://github.com/ethyca/fides/pull/4904)
- Fixed an issue where the Trigger Modal Link was not being populated correctly in the translation form [#4911](https://github.com/ethyca/fides/pull/4911)

### Security
- Escape SQLAlchemy passwords [CVE-2024-34715](https://github.com/ethyca/fides/security/advisories/GHSA-8cm5-jfj2-26q7)
- Properly mask nested BigQuery secrets in connection configuration endpoints [CVE-2024-35189](https://github.com/ethyca/fides/security/advisories/GHSA-rcvg-jj3g-rj7c)

## [2.36.0](https://github.com/ethyca/fides/compare/2.35.1...2.36.0)

### Added
- Added multiple language translations support for privacy center consent page [#4785](https://github.com/ethyca/fides/pull/4785)
- Added ability to export the contents of datamap report [#1545](https://ethyca.atlassian.net/browse/PROD-1545)
- Added `System` model support for new `vendor_deleted_date` field on Compass vendor records [#4818](https://github.com/ethyca/fides/pull/4818)
- Added custom JSON (de)serialization to shared DB engines to handle non-standard data types in JSONB columns [#4818](https://github.com/ethyca/fides/pull/4818)
- Added state persistence across sessions to the datamap report table [#4853](https://github.com/ethyca/fides/pull/4853)
- Removed currentprivacypreference and lastservednotice tables [#4846](https://github.com/ethyca/fides/pull/4846)
- Added initial version for Helios: Data Discovery and Detection [#4839](https://github.com/ethyca/fides/pull/4839)
- Adds new var to track fides js overlay types [#4869](https://github.com/ethyca/fides/pull/4869)

### Changed
- Changed filters on the data map report table to use checkbox collapsible tree view [#4864](https://github.com/ethyca/fides/pull/4864)

### Fixed
- Remove the extra 'white-space: normal' CSS for FidesJS HTML descriptions [#4850](https://github.com/ethyca/fides/pull/4850)
- Fixed data map report to display second level names from the taxonomy as primary (bold) label [#4856](https://github.com/ethyca/fides/pull/4856)
- Ignore invalid three-character country codes for FidesJS geolocation (e.g. "USA") [#4877](https://github.com/ethyca/fides/pull/4877)

### Developer Experience
- Update typedoc-plugin-markdown to 4.0.0 [#4870](https://github.com/ethyca/fides/pull/4870)

## [2.35.1](https://github.com/ethyca/fides/compare/2.35.0...2.35.1)

### Added
- Added access and erasure support for Marigold Engage by Sailthru integration [#4826](https://github.com/ethyca/fides/pull/4826)
- Update fides_disable_save_api option in FidesJS SDK to disable both privacy-preferences & notice-served APIs [#4860](https://github.com/ethyca/fides/pull/4860)

### Fixed
- Fixing issue where privacy requests not approved before upgrading to 2.34 couldn't be processed [#4855](https://github.com/ethyca/fides/pull/4855)
- Ensure only GVL vendors from Compass are labeled as such [#4857](https://github.com/ethyca/fides/pull/4857)
- Fix handling of some ISO-3166 geolocation edge cases in Privacy Center /fides.js endpoint [#4858](https://github.com/ethyca/fides/pull/4858)

### Changed
- Hydrates GTM datalayer to match supported FidesEvent Properties [#4847](https://github.com/ethyca/fides/pull/4847)
- Allows a SaaS integration request to process HTTP 204 No Content without erroring trying to unwrap the response. [#4834](https://github.com/ethyca/fides/pull/4834)
- Sets `sslmode` to prefer for Redshift connections when generating datasets [#4849](https://github.com/ethyca/fides/pull/4849)
- Included searching by `email` for the Segment integration [#4851](https://github.com/ethyca/fides/pull/4851)

## [2.35.0](https://github.com/ethyca/fides/compare/2.34.0...2.35.0)

### Added
- Added DSR 3.0 Scheduling which supports running DSR's in parallel with first-class request tasks [#4760](https://github.com/ethyca/fides/pull/4760)
- Added carets to collapsible sections in the overlay modal [#4793](https://github.com/ethyca/fides/pull/4793)
- Added erasure support for OpenWeb [#4735](https://github.com/ethyca/fides/pull/4735)
- Added support for configuration of pre-approval webhooks [#4795](https://github.com/ethyca/fides/pull/4795)
- Added fides_clear_cookie option to FidesJS SDK to load CMP without preferences on refresh [#4810](https://github.com/ethyca/fides/pull/4810)
- Added FidesUpdating event to FidesJS SDK [#4816](https://github.com/ethyca/fides/pull/4816)
- Added `reinitialize` method to FidesJS SDK [#4812](https://github.com/ethyca/fides/pull/4812)
- Added undeclared data category columns to data map report table [#4781](https://github.com/ethyca/fides/pull/4781)
- Fully implement pre-approval webhooks [#4822](https://github.com/ethyca/fides/pull/4822)
- Sync models and database for pre-approval webhooks [#4838](https://github.com/ethyca/fides/pull/4838)

### Changed
- Removed the Celery startup banner from the Fides worker logs [#4814](https://github.com/ethyca/fides/pull/4814)
- Improve performance of Snowflake schema generation [#4587](https://github.com/ethyca/fides/pull/4587)

### Fixed
- Fixed bug prevented adding new privacy center translations [#4786](https://github.com/ethyca/fides/pull/4786)
- Fixed bug where Privacy Policy links would be shown without a configured URL [#4801](https://github.com/ethyca/fides/pull/4801)
- Fixed bug prevented adding new privacy center translations [#4786](https://github.com/ethyca/fides/pull/4786)
- Fixed bug where Language selector button was overlapping other buttons when Privacy Policy wasn't present. [#4815](https://github.com/ethyca/fides/pull/4815)
- Fixed bug where icons of the Language selector were displayed too small on some sites [#4815](https://github.com/ethyca/fides/pull/4815)
- Fixed bug where GPP US National Section was incorrectly included when the State by State approach was selected [#4823]https://github.com/ethyca/fides/pull/4823
- Fixed DSR 3.0 Scheduling bug where Approved Privacy Requests that failed wouldn't change status [#4837](https://github.com/ethyca/fides/pull/4837)

## [2.34.0](https://github.com/ethyca/fides/compare/2.33.1...2.34.0)

### Added

- Added new field for modal trigger link translation [#4761](https://github.com/ethyca/fides/pull/4761)
- Added `getModalLinkLabel` method to global fides object [#4766](https://github.com/ethyca/fides/pull/4766)
- Added language switcher to fides overlay modal [#4773](https://github.com/ethyca/fides/pull/4773)
- Added modal link label to experience translation model [#4767](https://github.com/ethyca/fides/pull/4767)
- Added support for custom identities [#4764](https://github.com/ethyca/fides/pull/4764)
- Added developer option to force GPP API on FidesJS bundles [#4799](https://github.com/ethyca/fides/pull/4799)

### Changed

- Changed the Stripe integration for `Cards` to delete instead of update due to possible issues of a past expiration date [#4768](https://github.com/ethyca/fides/pull/4768)
- Changed display of Data Uses, Categories and Subjects to user friendly names in the Data map report [#4774](https://github.com/ethyca/fides/pull/4774)
- Update active disabled Fides.js toggle color to light grey [#4778](https://github.com/ethyca/fides/pull/4778)
- Update FidesJS fides_embed option to support embedding both banner & modal components [#4782](https://github.com/ethyca/fides/pull/4782)
- Add a few CSS classes to help with styling FidesJS button groups [#4789](https://github.com/ethyca/fides/pull/4789)
- Changed GPP extension to be pre-bundled in appropriate circumstances, as opposed to another fetch [#4780](https://github.com/ethyca/fides/pull/4780)

### Fixed

- Fixed select dropdowns being cut off by edges of modal forms [#4757](https://github.com/ethyca/fides/pull/4757)
- Changed "allow user to dismiss" toggle to show on config form for TCF experience [#4755](https://github.com/ethyca/fides/pull/4755)
- Fixed issue when loading the privacy request detail page [#4775](https://github.com/ethyca/fides/pull/4775)
- Fixed connection test for Aircall [#4756](https://github.com/ethyca/fides/pull/4756/pull)
- Fixed issues connecting to Redshift due to character encoding and SSL requirements [#4790](https://github.com/ethyca/fides/pull/4790)
- Fixed the way the name identity is handled in the Privacy Center [#4791](https://github.com/ethyca/fides/pull/4791)

### Developer Experience

- Build a `fides-types.d.ts` type declaration file to include alongside our FidesJS developer docs [#4772](https://github.com/ethyca/fides/pull/4772)

## [2.33.1](https://github.com/ethyca/fides/compare/2.33.0...2.33.1)

### Added

- Adds CUSTOM_OPTIONS_PATH to Privacy Center env vars [#4769](https://github.com/ethyca/fides/pull/4769)

## [2.33.0](https://github.com/ethyca/fides/compare/2.32.0...2.33.0)

### Added

- Added models for Privacy Center configuration (for plus users) [#4716](https://github.com/ethyca/fides/pull/4716)
- Added ability to delete properties [#4708](https://github.com/ethyca/fides/pull/4708)
- Add interface for submitting privacy requests in admin UI [#4738](https://github.com/ethyca/fides/pull/4738)
- Added language switching support to the FidesJS UI based on configured translations [#4737](https://github.com/ethyca/fides/pull/4737)
- Added ability to override some experience language and primary color [#4743](https://github.com/ethyca/fides/pull/4743)
- Generate FidesJS SDK Reference Docs from tsdoc comments [#4736](https://github.com/ethyca/fides/pull/4736)
- Added erasure support for Adyen [#4735](https://github.com/ethyca/fides/pull/4735)
- Added erasure support for Iterable [#4695](https://github.com/ethyca/fides/pull/4695)

### Changed

- Updated privacy notice & experience forms to hide translation UI when user doesn't have translation feature [#4728](https://github.com/ethyca/fides/pull/4728), [#4734](https://github.com/ethyca/fides/pull/4734)
- Custom privacy request fields now support list values [#4686](https://github.com/ethyca/fides/pull/4686)
- Update when GPP API reports signal status: ready [#4635](https://github.com/ethyca/fides/pull/4635)
- Update non-dismissable TCF and notice banners to show a black overlay and prevent scrolling [#4748](https://github.com/ethyca/fidesplus/pull/4748)
- Cleanup config vars for preview in Admin-UI [#4745](https://github.com/ethyca/fides/pull/4745)
- Show a "systems displayed" count on datamap map & table reporting page [#4752](https://github.com/ethyca/fides/pull/4752)
- Change default Canada Privacy Experience Config in migration to reference generic `ca` region [#4762](https://github.com/ethyca/fides/pull/4762)

### Fixed

- Fixed responsive issues with the buttons on the integration screen [#4729](https://github.com/ethyca/fides/pull/4729)
- Fixed hover/focus issues with the v2 tables [#4730](https://github.com/ethyca/fides/pull/4730)
- Disable editing of data use declaration name and type after creation [#4731](https://github.com/ethyca/fides/pull/4731)
- Cleaned up table borders [#4733](https://github.com/ethyca/fides/pull/4733)
- Initialization issues with ExperienceNotices (#4723)[https://github.com/ethyca/fides/pull/4723]
- Re-add CORS origin regex field to admin UI (#4742)[https://github.com/ethyca/fides/pull/4742]

### Developer Experience

- Added new script to allow recompiling of fides-js when the code changes [#4744](https://github.com/ethyca/fides/pull/4744)
- Update Cookie House to support for additional locations (Canada, Quebec, EEA) and a "property_id" override [#4750](https://github.com/ethyca/fides/pull/4750)

## [2.32.0](https://github.com/ethyca/fides/compare/2.31.1...2.32.0)

### Added

- Updated configuration pages for Experiences with live Preview of FidesJS banner & modal components [#4576](https://github.com/ethyca/fides/pull/4576)
- Added ability to configure multiple language translations for Notices & Experiences [#4576](https://github.com/ethyca/fides/pull/4576)
- Automatically localize all strings in FidesJS CMP UIs (banner, modal, and TCF overlay) based on user's locale and experience configuration [#4576](https://github.com/ethyca/fides/pull/4576)
- Added fides_locale option to override FidesJS locale detection [#4576](https://github.com/ethyca/fides/pull/4576)
- Update FidesJS to report notices served and preferences saved linked to the specific translations displayed [#4576](https://github.com/ethyca/fides/pull/4576)
- Added ability to prevent dismissal of FidesJS CMP UI via Experience configuration [#4576](https://github.com/ethyca/fides/pull/4576)
- Added ability to create & link Properties to support multiple Experiences in a single location [#4658](https://github.com/ethyca/fides/pull/4658)
- Added property_id query param to fides.js to filter experiences by Property when installed [#4676](https://github.com/ethyca/fides/pull/4676)
- Added Locations & Regulations pages to allow a wider selection of locations for consent [#4660](https://github.com/ethyca/fides/pull/4660)
- Erasure support for Simon Data [#4552](https://github.com/ethyca/fides/pull/4552)
- Added notice there will be no preview for Privacy Center types in the Experience preview [#4709](https://github.com/ethyca/fides/pull/4709)
- Removed properties beta flag [#4710](https://github.com/ethyca/fides/pull/4710)
- Add acknowledge button label to default Experience English form [#4714](https://github.com/ethyca/fides/pull/4714)
- Update FidesJS to support localizing CMP UI with configurable, non-English default locales [#4720](https://github.com/ethyca/fides/pull/4720)
- Add loading of template translations for notices and experiences [#4718](https://github.com/ethyca/fides/pull/4718)

### Changed

- Moved location-targeting from Notices to Experiences [#4576](https://github.com/ethyca/fides/pull/4576)
- Replaced previous default Notices & Experiences with new versions with updated locations, translations, etc. [#4576](https://github.com/ethyca/fides/pull/4576)
- Automatically migrate existing Notices & Experiences to updated model where possible [#4576](https://github.com/ethyca/fides/pull/4576)
- Replaced ability to configure banner "display configuration" to separate banner & modal components [#4576](https://github.com/ethyca/fides/pull/4576)
- Modify `fides user login` to not store plaintext password in `~/.fides-credentials` [#4661](https://github.com/ethyca/fides/pull/4661)
- Data model changes to support Notice and Experience-level translations [#4576](https://github.com/ethyca/fides/pull/4576)
- Data model changes to support Consent setup being Experience instead of Notice-driven [#4576](https://github.com/ethyca/fides/pull/4576)
- Build PrivacyNoticeRegion from locations and location groups [#4620](https://github.com/ethyca/fides/pull/4620)
- When saving locations, calculate and save location groups [#4620](https://github.com/ethyca/fides/pull/4620)
- Update privacy experiences page to use the new table component [#4652](https://github.com/ethyca/fides/pull/4652)
- Update privacy notices page to use the new table component [#4641](https://github.com/ethyca/fides/pull/4641)
- Bumped supported Python versions to `3.10.13`, `3.9.18`, and `3.8.18`. Bumped Debian base image from `-bullseye` to `-bookworm`. [#4630](https://github.com/ethyca/fides/pull/4630)
- Bumped Node.js base image from `16` to `20`. [#4684](https://github.com/ethyca/fides/pull/4684)

### Fixed

- Ignore 404 errors from Delighted and Kustomer when an erasure client is not found [#4593](https://github.com/ethyca/fides/pull/4593)
- Various FE fixes for Admin-UI experience config form [#4707](https://github.com/ethyca/fides/pull/4707)
- Fix modal preview in Admin-UI experience config form [#4712](https://github.com/ethyca/fides/pull/4712)
- Optimize FidesJS bundle size by only loading TCF static stings when needed [#4711](https://github.com/ethyca/fides/pull/4711)

## [2.31.0](https://github.com/ethyca/fides/compare/2.30.1...2.31.0)

### Added

- Add Great Britain as a consent option [#4628](https://github.com/ethyca/fides/pull/4628)
- Navbar update and new properties page [#4633](https://github.com/ethyca/fides/pull/4633)
- Access and erasure support for Oracle Responsys [#4618](https://github.com/ethyca/fides/pull/4618)

### Fixed

- Fix issue where "x" button on Fides.js components overwrites saved preferences [#4649](https://github.com/ethyca/fides/pull/4649)
- Initialize Fides.consent with default values from experience when saved consent cookie (fides_consent) does not exist [#4665](https://github.com/ethyca/fides/pull/4665)

### Changed

- Sets GPP applicableSections to -1 when a user visits from a state that is not part of the GPP [#4727](https://github.com/ethyca/fides/pull/4727)

## [2.30.1](https://github.com/ethyca/fides/compare/2.30.0...2.30.1)

### Fixed

- Configure logger correctly on worker initialization [#4624](https://github.com/ethyca/fides/pull/4624)

## [2.30.0](https://github.com/ethyca/fides/compare/2.29.0...2.30.0)

### Added

- Add enum and registry of supported languages [#4592](https://github.com/ethyca/fides/pull/4592)
- Access and erasure support for Talkable [#4589](https://github.com/ethyca/fides/pull/4589)
- Support temporary credentials in AWS generate + scan features [#4607](https://github.com/ethyca/fides/pull/4603), [#4608](https://github.com/ethyca/fides/pull/4608)
- Add ability to store and read Fides cookie in Base64 format [#4556](https://github.com/ethyca/fides/pull/4556)
- Structured logging for SaaS connector requests [#4594](https://github.com/ethyca/fides/pull/4594)
- Added Fides.showModal() to fides.js to allow programmatic opening of consent modals [#4617](https://github.com/ethyca/fides/pull/4617)

### Fixed

- Fixing issue when modifying Policies, Rules, or RuleTargets as a root user [#4582](https://github.com/ethyca/fides/pull/4582)

## [2.29.0](https://github.com/ethyca/fides/compare/2.28.0...2.29.0)

### Added

- View more modal to regulations page [#4574](https://github.com/ethyca/fides/pull/4574)
- Columns in data map reporting, adding multiple systems, and consent configuration tables can be resized. In the data map reporting table, fields with multiple values can show all or collapse all [#4569](https://github.com/ethyca/fides/pull/4569)
- Show custom fields in the data map report table [#4579](https://github.com/ethyca/fides/pull/4579)

### Changed

- Delay rendering the nav until all necessary queries are finished loading [#4571](https://github.com/ethyca/fides/pull/4571)
- Updating return value for crud.get_custom_fields_filtered [#4575](https://github.com/ethyca/fides/pull/4575)
- Updated user deletion confirmation flow to only require one confirmatory input [#4402](https://github.com/ethyca/fides/pull/4402)
- Moved `pymssl` to an optional dependency no longer installed by default with our python package [#4581](https://github.com/ethyca/fides/pull/4581)
- Fixed CORS domain update functionality [#4570](https://github.com/ethyca/fides/pull/4570)
- Update Domains page with ability to add/remove "organization" domains, view "administrator" domains set via security settings, and improve various UX bugs and copy [#4584](https://github.com/ethyca/fides/pull/4584)

### Fixed

- Fixed CORS domain update functionality [#4570](https://github.com/ethyca/fides/pull/4570)
- Completion emails are no longer attempted for consent requests [#4578](https://github.com/ethyca/fides/pull/4578)

## [2.28.0](https://github.com/ethyca/fides/compare/2.27.0...2.28.0)

### Added

- Erasure support for AppsFlyer [#4512](https://github.com/ethyca/fides/pull/4512)
- Datamap Reporting page [#4519](https://github.com/ethyca/fides/pull/4519)
- Consent support for Klaviyo [#4513](https://github.com/ethyca/fides/pull/4513)
- Form for configuring GPP settings [#4557](https://github.com/ethyca/fides/pull/4557)
- Custom privacy request field support for consent requests [#4546](https://github.com/ethyca/fides/pull/4546)
- Support GPP in privacy notices [#4554](https://github.com/ethyca/fides/pull/4554)

### Changed

- Redesigned nav bar for the admin UI [#4548](https://github.com/ethyca/fides/pull/4548)
- Fides.js GPP for US geographies now derives values from backend privacy notices [#4559](https://github.com/ethyca/fides/pull/4559)
- No longer generate the `vendors_disclosed` section of the TC string in `fides.js` [#4553](https://github.com/ethyca/fides/pull/4553)
- Changed consent management vendor add flow [#4550](https://github.com/ethyca/fides/pull/4550)

### Fixed

- Fixed an issue blocking Salesforce sandbox accounts from refreshing tokens [#4547](https://github.com/ethyca/fides/pull/4547)
- Fixed DSR zip packages to be unzippable on Windows [#4549](https://github.com/ethyca/fides/pull/4549)
- Fixed browser compatibility issues with Object.hasOwn [#4568](https://github.com/ethyca/fides/pull/4568)

### Developer Experience

- Switch to anyascii for unicode transliteration [#4550](https://github.com/ethyca/fides/pull/4564)

## [2.27.0](https://github.com/ethyca/fides/compare/2.26.0...2.27.0)

### Added

- Tooltip and styling for disabled rows in add multiple vendor view [#4498](https://github.com/ethyca/fides/pull/4498)
- Preliminary GPP support for US regions [#4498](https://github.com/ethyca/fides/pull/4504)
- Access and erasure support for Statsig Enterprise [#4429](https://github.com/ethyca/fides/pull/4429)
- New page for setting locations [#4517](https://github.com/ethyca/fides/pull/4517)
- New modal for setting granular locations [#4531](https://github.com/ethyca/fides/pull/4531)
- New page for setting regulations [#4530](https://github.com/ethyca/fides/pull/4530)
- Update fides.js to support multiple descriptions (banner, overlay) and render HTML descriptions [#4542](https://github.com/ethyca/fides/pull/4542)

### Fixed

- Fixed incorrect Compass button behavior in system form [#4508](https://github.com/ethyca/fides/pull/4508)
- Omit certain fields from system payload when empty [#4508](https://github.com/ethyca/fides/pull/4525)
- Fixed issues with Compass vendor selector behavior [#4521](https://github.com/ethyca/fides/pull/4521)
- Fixed an issue where the background overlay remained visible after saving consent preferences [#4515](https://github.com/ethyca/fides/pull/4515)
- Fixed system name being editable when editing GVL systems [#4533](https://github.com/ethyca/fides/pull/4533)
- Fixed an issue where a privacy policy link could not be removed from privacy experiences [#4542](https://github.com/ethyca/fides/pull/4542)

### Changed

- Upgrade to use Fideslang `3.0.0` and remove associated concepts [#4502](https://github.com/ethyca/fides/pull/4502)
- Model overhaul for saving privacy preferences and notices served [#4481](https://github.com/ethyca/fides/pull/4481)
- Moves served notice endpoints, consent reporting, purpose endpoints and TCF queries to plus [#4481](https://github.com/ethyca/fides/pull/4481)
- Moves served notice endpoints, consent reporting, and TCF queries to plus [#4481](https://github.com/ethyca/fides/pull/4481)
- Update frontend to account for changes to notices served and preferences saved APIs [#4518](https://github.com/ethyca/fides/pull/4518)
- `fides.js` now sets `supportsOOB` to `false` [#4516](https://github.com/ethyca/fides/pull/4516)
- Save consent method ("accept", "reject", "save", etc.) to `fides_consent` cookie as extra metadata [#4529](https://github.com/ethyca/fides/pull/4529)
- Allow CORS for privacy center `fides.js` and `fides-ext-gpp.js` endpoints
- Replace `GPP_EXT_PATH` env var in favor of a more flexible `FIDES_JS_BASE_URL` environment variable
- Change vendor add modal on consent configuration screen to use new vendor selector [#4532](https://github.com/ethyca/fides/pull/4532)
- Remove vendor add modal [#4535](https://github.com/ethyca/fides/pull/4535)

## [2.26.0](https://github.com/ethyca/fides/compare/2.25.0...main)

### Added

- Dynamic importing for GPP bundle [#4447](https://github.com/ethyca/fides/pull/4447)
- Paging to vendors in the TCF overlay [#4463](https://github.com/ethyca/fides/pull/4463)
- New purposes endpoint and indices to improve system lookups [#4452](https://github.com/ethyca/fides/pull/4452)
- Cypress tests for fides.js GPP extension [#4476](https://github.com/ethyca/fides/pull/4476)
- Add support for global TCF Purpose Overrides [#4464](https://github.com/ethyca/fides/pull/4464)
- TCF override management [#4484](https://github.com/ethyca/fides/pull/4484)
- Readonly consent management table and modal [#4456](https://github.com/ethyca/fides/pull/4456), [#4477](https://github.com/ethyca/fides/pull/4477)
- Access and erasure support for Gong [#4461](https://github.com/ethyca/fides/pull/4461)
- Add new UI for CSV consent reporting [#4488](https://github.com/ethyca/fides/pull/4488)
- Option to prevent the dismissal of the consent banner and modal [#4470](https://github.com/ethyca/fides/pull/4470)

### Changed

- Increased max number of preferences allowed in privacy preference API calls [#4469](https://github.com/ethyca/fides/pull/4469)
- Reduce size of tcf_consent payload in fides_consent cookie [#4480](https://github.com/ethyca/fides/pull/4480)
- Change log level for FidesUserPermission retrieval to `debug` [#4482](https://github.com/ethyca/fides/pull/4482)
- Remove Add Vendor button from the Manage your vendors page[#4509](https://github.com/ethyca/fides/pull/4509)

### Fixed

- Fix type errors when TCF vendors have no dataDeclaration [#4465](https://github.com/ethyca/fides/pull/4465)
- Fixed an error where editing an AC system would mistakenly lock it for GVL [#4471](https://github.com/ethyca/fides/pull/4471)
- Refactor custom Get Preferences function to occur after our CMP API initialization [#4466](https://github.com/ethyca/fides/pull/4466)
- Fix an error where a connector response value of None causes a DSR failure due to a missing value [#4483](https://github.com/ethyca/fides/pull/4483)
- Fixed system name being non-editable when locked for GVL [#4475](https://github.com/ethyca/fides/pull/4475)
- Fixed a bug with "null" values for retention period field on data uses [#4487](https://github.com/ethyca/fides/pull/4487)

## [2.25.0](https://github.com/ethyca/fides/compare/2.24.1...2.25.0)

### Added

- Stub for initial GPP support [#4431](https://github.com/ethyca/fides/pull/4431)
- Added confirmation modal on deleting a data use declaration [#4439](https://github.com/ethyca/fides/pull/4439)
- Added feature flag for separating system name and Compass vendor selector [#4437](https://github.com/ethyca/fides/pull/4437)
- Fire GPP events per spec [#4433](https://github.com/ethyca/fides/pull/4433)
- New override option `fides_tcf_gdpr_applies` for setting `gdprApplies` on the CMP API [#4453](https://github.com/ethyca/fides/pull/4453)

### Changed

- Improved bulk vendor adding table UX [#4425](https://github.com/ethyca/fides/pull/4425)
- Flexible legal basis for processing has a db default of True [#4434](https://github.com/ethyca/fides/pull/4434)
- Give contributor role access to config API, including cors origin updates [#4438](https://github.com/ethyca/fides/pull/4438)
- Disallow setting `*` and other non URL values for `security.cors_origins` config property via the API [#4438](https://github.com/ethyca/fides/pull/4438)
- Consent modal hides the opt-in/opt-out buttons if only one privacy notice is enabled [#4441](https://github.com/ethyca/fides/pull/4441)
- Initialize TCF stub earlier [#4453](https://github.com/ethyca/fides/pull/4453)
- Change focus outline color of form inputs [#4467](https://github.com/ethyca/fides/pull/4467)

### Fixed

- Fixed a bug where selected vendors in "configure consent" add vendor modal were unstyled [#4454](https://github.com/ethyca/fides/pull/4454)
- Use correct defaults when there is no associated preference in the cookie [#4451](https://github.com/ethyca/fides/pull/4451)
- IP Addresses behind load balancers for consent reporting [#4440](https://github.com/ethyca/fides/pull/4440)

## [2.24.1](https://github.com/ethyca/fides/compare/2.24.0...2.24.1)

### Added

- Logging when root user and client credentials are used [#4432](https://github.com/ethyca/fides/pull/4432)
- Allow for custom path at which to retrieve Fides override options [#4462](https://github.com/ethyca/fides/pull/4462)

### Changed

- Run fides with non-root user [#4421](https://github.com/ethyca/fides/pull/4421)

## [2.24.0](https://github.com/ethyca/fides/compare/2.23.3...2.24.0)

### Added

- Adds fides_disable_banner config option to Fides.js [#4378](https://github.com/ethyca/fides/pull/4378)
- Deletions that fail due to foreign key constraints will now be more clearly communicated [#4406](https://github.com/ethyca/fides/pull/4378)
- Added support for a custom get preferences API call provided through Fides.init [#4375](https://github.com/ethyca/fides/pull/4375)
- Hidden custom privacy request fields in the Privacy Center [#4370](https://github.com/ethyca/fides/pull/4370)
- Backend System-level Cookie Support [#4383](https://github.com/ethyca/fides/pull/4383)
- High Level Tracking of Compass System Sync [#4397](https://github.com/ethyca/fides/pull/4397)
- Erasure support for Qualtrics [#4371](https://github.com/ethyca/fides/pull/4371)
- Erasure support for Ada Chatbot [#4382](https://github.com/ethyca/fides/pull/4382)
- Erasure support for Typeform [#4366](https://github.com/ethyca/fides/pull/4366)
- Added notice that a system is GVL when adding/editing from system form [#4327](https://github.com/ethyca/fides/pull/4327)
- Added the ability to select the request types to enable per integration (for plus users) [#4374](https://github.com/ethyca/fides/pull/4374)
- Adds support for custom get experiences fn and custom patch notices served fn [#4410](https://github.com/ethyca/fides/pull/4410)
- Adds more granularity to tracking consent method, updates custom savePreferencesFn and FidesUpdated event to take consent method [#4419](https://github.com/ethyca/fides/pull/4419)

### Changed

- Add filtering and pagination to bulk vendor add table [#4351](https://github.com/ethyca/fides/pull/4351)
- Determine if the TCF overlay needs to surface based on backend calculated version hash [#4356](https://github.com/ethyca/fides/pull/4356)
- Moved Experiences and Preferences endpoints to Plus to take advantage of dynamic GVL [#4367](https://github.com/ethyca/fides/pull/4367)
- Add legal bases to Special Purpose schemas on the backend for display [#4387](https://github.com/ethyca/fides/pull/4387)
- "is_service_specific" default updated when building TC strings on the backend [#4377](https://github.com/ethyca/fides/pull/4377)
- "isServiceSpecific" default updated when building TC strings on the frontend [#4384](https://github.com/ethyca/fides/pull/4384)
- Redact cli, database, and redis configuration information from GET api/v1/config API request responses. [#4379](https://github.com/ethyca/fides/pull/4379)
- Button ordering in fides.js UI [#4407](https://github.com/ethyca/fides/pull/4407)
- Add different classnames to consent buttons for easier selection [#4411](https://github.com/ethyca/fides/pull/4411)
- Updates default consent preference to opt-out for TCF when fides_string exists [#4430](https://github.com/ethyca/fides/pull/4430)

### Fixed

- Persist bulk system add filter modal state [#4412](https://github.com/ethyca/fides/pull/4412)
- Fixing labels for request type field [#4414](https://github.com/ethyca/fides/pull/4414)
- User preferences from cookie should always override experience preferences [#4405](https://github.com/ethyca/fides/pull/4405)
- Allow fides_consent cookie to be set from a subdirectory [#4426](https://github.com/ethyca/fides/pull/4426)

### Security

-- Use a more cryptographically secure random function for security code generation

## [2.23.3](https://github.com/ethyca/fides/compare/2.23.2...2.23.3)

### Fixed

- Fix button arrangment and spacing for TCF and non-TCF consent overlay banner and modal [#4391](https://github.com/ethyca/fides/pull/4391)
- Replaced h1 element with div to use exisitng fides styles in consent modal [#4399](https://github.com/ethyca/fides/pull/4399)
- Fixed privacy policy alignment for non-TCF consent overlay banner and modal [#4403](https://github.com/ethyca/fides/pull/4403)
- Fix dynamic class name for TCF-variant of consent banner [#4404](https://github.com/ethyca/fides/pull/4403)

### Security

-- Fix an HTML Injection vulnerability in DSR Packages

## [2.23.2](https://github.com/ethyca/fides/compare/2.23.1...2.23.2)

### Fixed

- Fixed fides.css to vary banner width based on tcf [[#4381](https://github.com/ethyca/fides/issues/4381)]

## [2.23.1](https://github.com/ethyca/fides/compare/2.23.0...2.23.1)

### Changed

- Refactor Fides.js embedded modal to not use A11y dialog [#4355](https://github.com/ethyca/fides/pull/4355)
- Only call `FidesUpdated` when a preference has been saved, not during initialization [#4365](https://github.com/ethyca/fides/pull/4365)
- Updated double toggle styling in favor of single toggles with a radio group to select legal basis [#4376](https://github.com/ethyca/fides/pull/4376)

### Fixed

- Handle invalid `fides_string` when passed in as an override [#4350](https://github.com/ethyca/fides/pull/4350)
- Bug where vendor opt-ins would not initialize properly based on a `fides_string` in the TCF overlay [#4368](https://github.com/ethyca/fides/pull/4368)

## [2.23.0](https://github.com/ethyca/fides/compare/2.22.1...2.23.0)

### Added

- Added support for 3 additional config variables in Fides.js: fidesEmbed, fidesDisableSaveApi, and fidesTcString [#4262](https://github.com/ethyca/fides/pull/4262)
- Added support for fidesEmbed, fidesDisableSaveApi, and fidesTcString to be passed into Fides.js via query param, cookie, or window object [#4297](https://github.com/ethyca/fides/pull/4297)
- New privacy center environment variables `FIDES_PRIVACY_CENTER__IS_FORCED_TCF` which can make the privacy center always return the TCF bundle (`fides-tcf.js`) [#4312](https://github.com/ethyca/fides/pull/4312)
- Added a `FidesUIChanged` event to Fides.js to track when user preferences change without being saved [#4314](https://github.com/ethyca/fides/pull/4314) and [#4253](https://github.com/ethyca/fides/pull/4253)
- Add AC Systems to the TCF Overlay under Vendor Consents section [#4266](https://github.com/ethyca/fides/pull/4266/)
- Added bulk system/vendor creation component [#4309](https://github.com/ethyca/fides/pull/4309/)
- Support for passing in an AC string as part of a fides string for the TCF overlay [#4308](https://github.com/ethyca/fides/pull/4308)
- Added support for overriding the save user preferences API call with a custom fn provided through Fides.init [#4318](https://github.com/ethyca/fides/pull/4318)
- Return AC strings in GET Privacy Experience meta and allow saving preferences against AC strings [#4295](https://github.com/ethyca/fides/pull/4295)
- New GET Privacy Experience Meta Endpoint [#4328](https://github.com/ethyca/fides/pull/4328)
- Access and erasure support for SparkPost [#4328](https://github.com/ethyca/fides/pull/4238)
- Access and erasure support for Iterate [#4332](https://github.com/ethyca/fides/pull/4332)
- SSH Support for MySQL connections [#4310](https://github.com/ethyca/fides/pull/4310)
- Added served notice history IDs to the TCF privacy preference API calls [#4161](https://github.com/ethyca/fides/pull/4161)

### Fixed

- Cleans up CSS for fidesEmbed mode [#4306](https://github.com/ethyca/fides/pull/4306)
- Stacks that do not have any purposes will no longer render an empty purpose block [#4278](https://github.com/ethyca/fides/pull/4278)
- Forcing hidden sections to use display none [#4299](https://github.com/ethyca/fides/pull/4299)
- Handles Hubspot requiring and email to be formatted as email when processing an erasure [#4322](https://github.com/ethyca/fides/pull/4322)
- Minor CSS improvements for the consent/TCF banners and modals [#4334](https://github.com/ethyca/fides/pull/4334)
- Consistent font sizes for labels in the system form and data use forms in the Admin UI [#4346](https://github.com/ethyca/fides/pull/4346)
- Bug where not all system forms would appear to save when used with Compass [#4347](https://github.com/ethyca/fides/pull/4347)
- Restrict TCF Privacy Experience Config if TCF is disabled [#4348](https://github.com/ethyca/fides/pull/4348)
- Removes overflow styling for embedded modal in Fides.js [#4345](https://github.com/ethyca/fides/pull/4345)

### Changed

- Derive cookie storage info, privacy policy and legitimate interest disclosure URLs, and data retention data from the data map instead of directly from gvl.json [#4286](https://github.com/ethyca/fides/pull/4286)
- Updated TCF Version for backend consent reporting [#4305](https://github.com/ethyca/fides/pull/4305)
- Update Version Hash Contents [#4313](https://github.com/ethyca/fides/pull/4313)
- Change vendor selector on system information form to typeahead[#4333](https://github.com/ethyca/fides/pull/4333)
- Updates experience API calls from Fides.js to include new meta field [#4335](https://github.com/ethyca/fides/pull/4335)

## [2.22.1](https://github.com/ethyca/fides/compare/2.22.0...2.22.1)

### Added

- Custom fields are now included in system history change tracking [#4294](https://github.com/ethyca/fides/pull/4294)

### Security

- Added hostname checks for external SaaS connector URLs [CVE-2023-46124](https://github.com/ethyca/fides/security/advisories/GHSA-jq3w-9mgf-43m4)
- Use a Pydantic URL type for privacy policy URLs [CVE-2023-46126](https://github.com/ethyca/fides/security/advisories/GHSA-fgjj-5jmr-gh83)
- Remove the CONFIG_READ scope from the Viewer role [CVE-2023-46125](https://github.com/ethyca/fides/security/advisories/GHSA-rjxg-rpg3-9r89)

## [2.22.0](https://github.com/ethyca/fides/compare/2.21.0...2.22.0)

### Added

- Added an option to link to vendor tab from an experience config description [#4191](https://github.com/ethyca/fides/pull/4191)
- Added two toggles for vendors in the TCF overlay, one for Consent, and one for Legitimate Interest [#4189](https://github.com/ethyca/fides/pull/4189)
- Added two toggles for purposes in the TCF overlay, one for Consent, and one for Legitimate Interest [#4234](https://github.com/ethyca/fides/pull/4234)
- Added support for new TCF-related fields on `System` and `PrivacyDeclaration` models [#4228](https://github.com/ethyca/fides/pull/4228)
- Support for AC string to `fides-tcf` [#4244](https://github.com/ethyca/fides/pull/4244)
- Support for `gvl` prefixed vendor IDs [#4247](https://github.com/ethyca/fides/pull/4247)

### Changed

- Removed `TCF_ENABLED` environment variable from the privacy center in favor of dynamically figuring out which `fides-js` bundle to send [#4131](https://github.com/ethyca/fides/pull/4131)
- Updated copy of info boxes on each TCF tab [#4191](https://github.com/ethyca/fides/pull/4191)
- Clarified messages for error messages presented during connector upload [#4198](https://github.com/ethyca/fides/pull/4198)
- Refactor legal basis dimension regarding how TCF preferences are saved and how the experience is built [#4201](https://github.com/ethyca/fides/pull/4201/)
- Add saving privacy preferences via a TC string [#4221](https://github.com/ethyca/fides/pull/4221)
- Updated fides server to use an environment variable for turning TCF on and off [#4220](https://github.com/ethyca/fides/pull/4220)
- Update frontend to use new legal basis dimension on vendors [#4216](https://github.com/ethyca/fides/pull/4216)
- Updated privacy center patch preferences call to handle updated API response [#4235](https://github.com/ethyca/fides/pull/4235)
- Added our CMP ID [#4233](https://github.com/ethyca/fides/pull/4233)
- Allow Admin UI users to turn on Configure Consent flag [#4246](https://github.com/ethyca/fides/pull/4246)
- Styling improvements for the fides.js consent banners and modals [#4222](https://github.com/ethyca/fides/pull/4222)
- Update frontend to handle updated Compass schema [#4254](https://github.com/ethyca/fides/pull/4254)
- Assume Universal Vendor ID usage in TC String translation [#4256](https://github.com/ethyca/fides/pull/4256)
- Changed vendor form on configuring consent page to use two-part selection for consent uses [#4251](https://github.com/ethyca/fides/pull/4251)
- Updated system form to have new TCF fields [#4271](https://github.com/ethyca/fides/pull/4271)
- Vendors disclosed string is now narrowed to only the vendors shown in the UI, not the whole GVL [#4250](https://github.com/ethyca/fides/pull/4250)
- Changed naming convention "fides_string" instead of "tc_string" for developer friendly consent API's [#4267](https://github.com/ethyca/fides/pull/4267)

### Fixed

- TCF overlay can initialize its consent preferences from a cookie [#4124](https://github.com/ethyca/fides/pull/4124)
- Various improvements to the TCF modal such as vendor storage disclosures, vendor counts, privacy policies, etc. [#4167](https://github.com/ethyca/fides/pull/4167)
- An issue where Braze could not mask an email due to formatting [#4187](https://github.com/ethyca/fides/pull/4187)
- An issue where email was not being overridden correctly for Braze and Domo [#4196](https://github.com/ethyca/fides/pull/4196)
- Use `stdRetention` when there is not a specific value for a purpose's data retention [#4199](https://github.com/ethyca/fides/pull/4199)
- Updating the unflatten_dict util to accept flattened dict values [#4200](https://github.com/ethyca/fides/pull/4200)
- Minor CSS styling fixes for the consent modal [#4252](https://github.com/ethyca/fides/pull/4252)
- Additional styling fixes for issues caused by a CSS reset [#4268](https://github.com/ethyca/fides/pull/4268)
- Bug where vendor legitimate interests would not be set unless vendor consents were first set [#4250](https://github.com/ethyca/fides/pull/4250)
- Vendor count over-counting in TCF overlay [#4275](https://github.com/ethyca/fides/pull/4275)

## [2.21.0](https://github.com/ethyca/fides/compare/2.20.2...2.21.0)

### Added

- "Add a vendor" flow to configuring consent page [#4107](https://github.com/ethyca/fides/pull/4107)
- Initial TCF Backend Support [#3804](https://github.com/ethyca/fides/pull/3804)
- Add initial layer to TCF modal [#3956](https://github.com/ethyca/fides/pull/3956)
- Support for rendering in the TCF modal whether or not a vendor is part of the GVL [#3972](https://github.com/ethyca/fides/pull/3972)
- Features and legal bases dropdown for TCF modal [#3995](https://github.com/ethyca/fides/pull/3995)
- TCF CMP stub API [#4000](https://github.com/ethyca/fides/pull/4000)
- Fides-js can now display preliminary TCF data [#3879](https://github.com/ethyca/fides/pull/3879)
- Fides-js can persist TCF preferences to the backend [#3887](https://github.com/ethyca/fides/pull/3887)
- TCF modal now supports setting legitimate interest fields [#4037](https://github.com/ethyca/fides/pull/4037)
- Embed the GVL in the GET Experiences response [#4143](https://github.com/ethyca/fides/pull/4143)
- Button to view how many vendors and to open the vendor tab in the TCF modal [#4144](https://github.com/ethyca/fides/pull/4144)
- "Edit vendor" flow to configuring consent page [#4162](https://github.com/ethyca/fides/pull/4162)
- TCF overlay description updates [#4051] https://github.com/ethyca/fides/pull/4151
- Added developer-friendly TCF information under Experience meta [#4160](https://github.com/ethyca/fides/pull/4160/)
- Added fides.css customization for Plus users [#4136](https://github.com/ethyca/fides/pull/4136)

### Changed

- Added further config options to customize the privacy center [#4090](https://github.com/ethyca/fides/pull/4090)
- CORS configuration page [#4073](https://github.com/ethyca/fides/pull/4073)
- Refactored `fides.js` components so that they can take data structures that are not necessarily privacy notices [#3870](https://github.com/ethyca/fides/pull/3870)
- Use hosted GVL.json from the backend [#4159](https://github.com/ethyca/fides/pull/4159)
- Features and Special Purposes in the TCF modal do not render toggles [#4139](https://github.com/ethyca/fides/pull/4139)
- Moved the initial TCF layer to the banner [#4142](https://github.com/ethyca/fides/pull/4142)
- Misc copy changes for the system history table and modal [#4146](https://github.com/ethyca/fides/pull/4146)

### Fixed

- Allows CDN to cache empty experience responses from fides.js API [#4113](https://github.com/ethyca/fides/pull/4113)
- Fixed `identity_special_purpose` unique constraint definition [#4174](https://github.com/ethyca/fides/pull/4174/files)

## [2.20.2](https://github.com/ethyca/fides/compare/2.20.1...2.20.2)

### Fixed

- added version_added, version_deprecated, and replaced_by to data use, data subject, and data category APIs [#4135](https://github.com/ethyca/fides/pull/4135)
- Update fides.js to not fetch experience client-side if pre-fetched experience is empty [#4149](https://github.com/ethyca/fides/pull/4149)
- Erasure privacy requests now pause for input if there are any manual process integrations [#4115](https://github.com/ethyca/fides/pull/4115)
- Caching the values of authorization_required and user_guide on the connector templates to improve performance [#4128](https://github.com/ethyca/fides/pull/4128)

## [2.20.1](https://github.com/ethyca/fides/compare/2.20.0...2.20.1)

### Fixed

- Avoid un-optimized query pattern in bulk `GET /system` endpoint [#4120](https://github.com/ethyca/fides/pull/4120)

## [2.20.0](https://github.com/ethyca/fides/compare/2.19.1...2.20.0)

### Added

- Initial page for configuring consent [#4069](https://github.com/ethyca/fides/pull/4069)
- Vendor cookie table for configuring consent [#4082](https://github.com/ethyca/fides/pull/4082)

### Changed

- Refactor how multiplatform builds are handled [#4024](https://github.com/ethyca/fides/pull/4024)
- Added new Performance-related nox commands and included them as part of the CI suite [#3997](https://github.com/ethyca/fides/pull/3997)
- Added dictionary suggestions for data uses [4035](https://github.com/ethyca/fides/pull/4035)
- Privacy notice regions now render human readable names instead of country codes [#4029](https://github.com/ethyca/fides/pull/4029)
- Privacy notice templates are disabled by default [#4010](https://github.com/ethyca/fides/pull/4010)
- Added optional "skip_processing" flag to collections for DSR processing [#4047](https://github.com/ethyca/fides/pull/4047)
- Admin UI now shows all privacy notices with an indicator of whether they apply to any systems [#4010](https://github.com/ethyca/fides/pull/4010)
- Add case-insensitive privacy experience region filtering [#4058](https://github.com/ethyca/fides/pull/4058)
- Adds check for fetch before loading fetch polyfill for fides.js [#4074](https://github.com/ethyca/fides/pull/4074)
- Updated to support Fideslang 2.0, including data migrations [#3933](https://github.com/ethyca/fides/pull/3933)
- Disable notices that are not systems applicable to support new UI [#4094](https://github.com/ethyca/fides/issues/4094)

### Fixed

- Ensures that fides.js toggles are not hidden by other CSS libs [#4075](https://github.com/ethyca/fides/pull/4075)
- Migrate system > meta > vendor > id to system > meta [#4088](https://github.com/ethyca/fides/pull/4088)
- Enable toggles in various tables now render an error toast if an error occurs [#4095](https://github.com/ethyca/fides/pull/4095)
- Fixed a bug where an unsaved changes notification modal would appear even without unsaved changes [#4095](https://github.com/ethyca/fides/pull/4070)

## [2.19.1](https://github.com/ethyca/fides/compare/2.19.0...2.19.1)

### Fixed

- re-enable custom fields for new data use form [#4050](https://github.com/ethyca/fides/pull/4050)
- fix issue with saving source and destination systems [#4065](https://github.com/ethyca/fides/pull/4065)

### Added

- System history UI with diff modal [#4021](https://github.com/ethyca/fides/pull/4021)
- Relax system legal basis for transfers to be any string [#4049](https://github.com/ethyca/fides/pull/4049)

## [2.19.0](https://github.com/ethyca/fides/compare/2.18.0...2.19.0)

### Added

- Add dictionary suggestions [#3937](https://github.com/ethyca/fides/pull/3937), [#3988](https://github.com/ethyca/fides/pull/3988)
- Added new endpoints for healthchecks [#3947](https://github.com/ethyca/fides/pull/3947)
- Added vendor list dropdown [#3857](https://github.com/ethyca/fides/pull/3857)
- Access support for Adobe Sign [#3504](https://github.com/ethyca/fides/pull/3504)

### Fixed

- Fixed issue when generating masked values for invalid data paths [#3906](https://github.com/ethyca/fides/pull/3906)
- Code reload now works when running `nox -s dev` [#3914](https://github.com/ethyca/fides/pull/3914)
- Reduce verbosity of privacy center logging further [#3915](https://github.com/ethyca/fides/pull/3915)
- Resolved an issue where the integration dropdown input lost focus during typing. [#3917](https://github.com/ethyca/fides/pull/3917)
- Fixed dataset issue that was preventing the Vend connector from loading during server startup [#3923](https://github.com/ethyca/fides/pull/3923)
- Adding version check to version-dependent migration script [#3951](https://github.com/ethyca/fides/pull/3951)
- Fixed a bug where some fields were not saving correctly on the system form [#3975](https://github.com/ethyca/fides/pull/3975)
- Changed "retention period" field in privacy declaration form from number input to text input [#3980](https://github.com/ethyca/fides/pull/3980)
- Fixed issue where unsaved changes modal appears incorrectly [#4005](https://github.com/ethyca/fides/pull/4005)
- Fixed banner resurfacing after user consent for pre-fetch experience [#4009](https://github.com/ethyca/fides/pull/4009)

### Changed

- Systems and Privacy Declaration schema and data migration to support the Dictionary [#3901](https://github.com/ethyca/fides/pull/3901)
- The integration search dropdown is now case-insensitive [#3916](https://github.com/ethyca/fides/pull/3916)
- Removed deprecated fields from the taxonomy editor [#3909](https://github.com/ethyca/fides/pull/3909)
- Bump PyMSSQL version and remove workarounds [#3996](https://github.com/ethyca/fides/pull/3996)
- Removed reset suggestions button [#4007](https://github.com/ethyca/fides/pull/4007)
- Admin ui supports fides cloud config API [#4034](https://github.com/ethyca/fides/pull/4034)

### Security

- Resolve custom integration upload RCE vulnerability [CVE-2023-41319](https://github.com/ethyca/fides/security/advisories/GHSA-p6p2-qq95-vq5h)

## [2.18.0](https://github.com/ethyca/fides/compare/2.17.0...2.18.0)

### Added

- Additional consent reporting calls from `fides-js` [#3845](https://github.com/ethyca/fides/pull/3845)
- Additional consent reporting calls from privacy center [#3847](https://github.com/ethyca/fides/pull/3847)
- Access support for Recurly [#3595](https://github.com/ethyca/fides/pull/3595)
- HTTP Logging for the Privacy Center [#3783](https://github.com/ethyca/fides/pull/3783)
- UI support for OAuth2 authorization flow [#3819](https://github.com/ethyca/fides/pull/3819)
- Changes in the `data` directory now trigger a server reload (for local development) [#3874](https://github.com/ethyca/fides/pull/3874)

### Fixed

- Fix datamap zoom for low system counts [#3835](https://github.com/ethyca/fides/pull/3835)
- Fixed connector forms with external dataset reference fields [#3873](https://github.com/ethyca/fides/pull/3873)
- Fix ability to make server side API calls from privacy-center [#3895](https://github.com/ethyca/fides/pull/3895)

### Changed

- Simplified the file structure for HTML DSR packages [#3848](https://github.com/ethyca/fides/pull/3848)
- Simplified the database health check to improve `/health` performance [#3884](https://github.com/ethyca/fides/pull/3884)
- Changed max width of form components in "system information" form tab [#3864](https://github.com/ethyca/fides/pull/3864)
- Remove manual system selection screen [#3865](https://github.com/ethyca/fides/pull/3865)
- System and integration identifiers are now auto-generated [#3868](https://github.com/ethyca/fides/pull/3868)

## [2.17.0](https://github.com/ethyca/fides/compare/2.16.0...2.17.0)

### Added

- Tab component for `fides-js` [#3782](https://github.com/ethyca/fides/pull/3782)
- Added toast for successfully linking an existing integration to a system [#3826](https://github.com/ethyca/fides/pull/3826)
- Various other UI components for `fides-js` to support upcoming TCF modal [#3803](https://github.com/ethyca/fides/pull/3803)
- Allow items in taxonomy to be enabled or disabled [#3844](https://github.com/ethyca/fides/pull/3844)

### Developer Experience

- Changed where db-dependent routers were imported to avoid dependency issues [#3741](https://github.com/ethyca/fides/pull/3741)

### Changed

- Bumped supported Python versions to `3.10.12`, `3.9.17`, and `3.8.17` [#3733](https://github.com/ethyca/fides/pull/3733)
- Logging Updates [#3758](https://github.com/ethyca/fides/pull/3758)
- Add polyfill service to fides-js route [#3759](https://github.com/ethyca/fides/pull/3759)
- Show/hide integration values [#3775](https://github.com/ethyca/fides/pull/3775)
- Sort system cards alphabetically by name on "View systems" page [#3781](https://github.com/ethyca/fides/pull/3781)
- Update admin ui to use new integration delete route [#3785](https://github.com/ethyca/fides/pull/3785)
- Pinned `pymssql` and `cython` dependencies to avoid build issues on ARM machines [#3829](https://github.com/ethyca/fides/pull/3829)

### Removed

- Removed "Custom field(s) successfully saved" toast [#3779](https://github.com/ethyca/fides/pull/3779)

### Added

- Record when consent is served [#3777](https://github.com/ethyca/fides/pull/3777)
- Add an `active` property to taxonomy elements [#3784](https://github.com/ethyca/fides/pull/3784)
- Erasure support for Heap [#3599](https://github.com/ethyca/fides/pull/3599)

### Fixed

- Privacy notice UI's list of possible regions now matches the backend's list [#3787](https://github.com/ethyca/fides/pull/3787)
- Admin UI "property does not existing" build issue [#3831](https://github.com/ethyca/fides/pull/3831)
- Flagging sensitive inputs as passwords to mask values during entry [#3843](https://github.com/ethyca/fides/pull/3843)

## [2.16.0](https://github.com/ethyca/fides/compare/2.15.1...2.16.0)

### Added

- Empty state for when there are no relevant privacy notices in the privacy center [#3640](https://github.com/ethyca/fides/pull/3640)
- GPC indicators in fides-js banner and modal [#3673](https://github.com/ethyca/fides/pull/3673)
- Include `data_use` and `data_category` metadata in `upload` of access results [#3674](https://github.com/ethyca/fides/pull/3674)
- Add enable/disable toggle to integration tab [#3593] (https://github.com/ethyca/fides/pull/3593)

### Fixed

- Render linebreaks in the Fides.js overlay descriptions, etc. [#3665](https://github.com/ethyca/fides/pull/3665)
- Broken link to Fides docs site on the About Fides page in Admin UI [#3643](https://github.com/ethyca/fides/pull/3643)
- Add Systems Applicable Filter to Privacy Experience List [#3654](https://github.com/ethyca/fides/pull/3654)
- Privacy center and fides-js now pass in `Unescape-Safestr` as a header so that special characters can be rendered properly [#3706](https://github.com/ethyca/fides/pull/3706)
- Fixed ValidationError for saving PrivacyPreferences [#3719](https://github.com/ethyca/fides/pull/3719)
- Fixed issue preventing ConnectionConfigs with duplicate names from saving [#3770](https://github.com/ethyca/fides/pull/3770)
- Fixed creating and editing manual integrations [#3772](https://github.com/ethyca/fides/pull/3772)
- Fix lingering integration artifacts by cascading deletes from System [#3771](https://github.com/ethyca/fides/pull/3771)

### Developer Experience

- Reorganized some `api.api.v1` code to avoid circular dependencies on `quickstart` [#3692](https://github.com/ethyca/fides/pull/3692)
- Treat underscores as special characters in user passwords [#3717](https://github.com/ethyca/fides/pull/3717)
- Allow Privacy Notices banner and modal to scroll as needed [#3713](https://github.com/ethyca/fides/pull/3713)
- Make malicious url test more robust to environmental differences [#3748](https://github.com/ethyca/fides/pull/3748)
- Ignore type checker on click decorators to bypass known issue with `click` version `8.1.4` [#3746](https://github.com/ethyca/fides/pull/3746)

### Changed

- Moved GPC preferences slightly earlier in Fides.js lifecycle [#3561](https://github.com/ethyca/fides/pull/3561)
- Changed results from clicking "Test connection" to be a toast instead of statically displayed on the page [#3700](https://github.com/ethyca/fides/pull/3700)
- Moved "management" tab from nav into settings icon in top right [#3701](https://github.com/ethyca/fides/pull/3701)
- Remove name and description fields from integration form [#3684](https://github.com/ethyca/fides/pull/3684)
- Update EU PrivacyNoticeRegion codes and allow experience filtering to drop back to country filtering if region not found [#3630](https://github.com/ethyca/fides/pull/3630)
- Fields with default fields are now flagged as required in the front-end [#3694](https://github.com/ethyca/fides/pull/3694)
- In "view systems", system cards can now be clicked and link to that system's `configure/[id]` page [#3734](https://github.com/ethyca/fides/pull/3734)
- Enable privacy notice and privacy experience feature flags by default [#3773](https://github.com/ethyca/fides/pull/3773)

### Security

- Resolve Zip bomb file upload vulnerability [CVE-2023-37480](https://github.com/ethyca/fides/security/advisories/GHSA-g95c-2jgm-hqc6)
- Resolve SVG bomb (billion laughs) file upload vulnerability [CVE-2023-37481](https://github.com/ethyca/fides/security/advisories/GHSA-3rw2-wfc8-wmj5)

## [2.15.1](https://github.com/ethyca/fides/compare/2.15.0...2.15.1)

### Added

- Set `sslmode` to `prefer` if connecting to Redshift via ssh [#3685](https://github.com/ethyca/fides/pull/3685)

### Changed

- Privacy center action cards are now able to expand to accommodate longer text [#3669](https://github.com/ethyca/fides/pull/3669)
- Update integration endpoint permissions [#3707](https://github.com/ethyca/fides/pull/3707)

### Fixed

- Handle names with a double underscore when processing access and erasure requests [#3688](https://github.com/ethyca/fides/pull/3688)
- Allow Privacy Notices banner and modal to scroll as needed [#3713](https://github.com/ethyca/fides/pull/3713)

### Security

- Resolve path traversal vulnerability in webserver API [CVE-2023-36827](https://github.com/ethyca/fides/security/advisories/GHSA-r25m-cr6v-p9hq)

## [2.15.0](https://github.com/ethyca/fides/compare/2.14.1...2.15.0)

### Added

- Privacy center can now render its consent values based on Privacy Notices and Privacy Experiences [#3411](https://github.com/ethyca/fides/pull/3411)
- Add Google Tag Manager and Privacy Center ENV vars to sample app [#2949](https://github.com/ethyca/fides/pull/2949)
- Add `notice_key` field to Privacy Notice UI form [#3403](https://github.com/ethyca/fides/pull/3403)
- Add `identity` query param to the consent reporting API view [#3418](https://github.com/ethyca/fides/pull/3418)
- Use `rollup-plugin-postcss` to bundle and optimize the `fides.js` components CSS [#3411](https://github.com/ethyca/fides/pull/3411)
- Dispatch Fides.js lifecycle events on window (FidesInitialized, FidesUpdated) and cross-publish to Fides.gtm() integration [#3411](https://github.com/ethyca/fides/pull/3411)
- Added the ability to use custom CAs with Redis via TLS [#3451](https://github.com/ethyca/fides/pull/3451)
- Add default experience configs on startup [#3449](https://github.com/ethyca/fides/pull/3449)
- Load default privacy notices on startup [#3401](https://github.com/ethyca/fides/pull/3401)
- Add ability for users to pass in additional parameters for application database connection [#3450](https://github.com/ethyca/fides/pull/3450)
- Load default privacy notices on startup [#3401](https://github.com/ethyca/fides/pull/3401/files)
- Add ability for `fides-js` to make API calls to Fides [#3411](https://github.com/ethyca/fides/pull/3411)
- `fides-js` banner is now responsive across different viewport widths [#3411](https://github.com/ethyca/fides/pull/3411)
- Add ability to close `fides-js` banner and modal via a button or ESC [#3411](https://github.com/ethyca/fides/pull/3411)
- Add ability to open the `fides-js` modal from a link on the host site [#3411](https://github.com/ethyca/fides/pull/3411)
- GPC preferences are automatically applied via `fides-js` [#3411](https://github.com/ethyca/fides/pull/3411)
- Add new dataset route that has additional filters [#3558](https://github.com/ethyca/fides/pull/3558)
- Update dataset dropdown to use new api filter [#3565](https://github.com/ethyca/fides/pull/3565)
- Filter out saas datasets from the rest of the UI [#3568](https://github.com/ethyca/fides/pull/3568)
- Included optional env vars to have postgres or Redshift connected via bastion host [#3374](https://github.com/ethyca/fides/pull/3374/)
- Support for acknowledge button for notice-only Privacy Notices and to disable toggling them off [#3546](https://github.com/ethyca/fides/pull/3546)
- HTML format for privacy request storage destinations [#3427](https://github.com/ethyca/fides/pull/3427)
- Persistent message showing result and timestamp of last integration test to "Integrations" tab in system view [#3628](https://github.com/ethyca/fides/pull/3628)
- Access and erasure support for SurveyMonkey [#3590](https://github.com/ethyca/fides/pull/3590)
- New Cookies Table for storing cookies associated with systems and privacy declarations [#3572](https://github.com/ethyca/fides/pull/3572)
- `fides-js` and privacy center now delete cookies associated with notices that were opted out of [#3569](https://github.com/ethyca/fides/pull/3569)
- Cookie input field on system data use tab [#3571](https://github.com/ethyca/fides/pull/3571)

### Fixed

- Fix sample app `DATABASE_*` ENV vars for backwards compatibility [#3406](https://github.com/ethyca/fides/pull/3406)
- Fix overlay rendering issue by finding/creating a dedicated parent element for Preact [#3397](https://github.com/ethyca/fides/pull/3397)
- Fix the sample app privacy center link to be configurable [#3409](https://github.com/ethyca/fides/pull/3409)
- Fix CLI output showing a version warning for Snowflake [#3434](https://github.com/ethyca/fides/pull/3434)
- Flaky custom field Cypress test on systems page [#3408](https://github.com/ethyca/fides/pull/3408)
- Fix NextJS errors & warnings for Cookie House sample app [#3411](https://github.com/ethyca/fides/pull/3411)
- Fix bug where `fides-js` toggles were not reflecting changes from rejecting or accepting all notices [#3522](https://github.com/ethyca/fides/pull/3522)
- Remove the `fides-js` banner from tab order when it is hidden and move the overlay components to the top of the tab order. [#3510](https://github.com/ethyca/fides/pull/3510)
- Fix bug where `fides-js` toggle states did not always initialize properly [#3597](https://github.com/ethyca/fides/pull/3597)
- Fix race condition with consent modal link rendering [#3521](https://github.com/ethyca/fides/pull/3521)
- Hide custom fields section when there are no custom fields created [#3554](https://github.com/ethyca/fides/pull/3554)
- Disable connector dropdown in integration tab on save [#3552](https://github.com/ethyca/fides/pull/3552)
- Handles an edge case for non-existent identities with the Kustomer API [#3513](https://github.com/ethyca/fides/pull/3513)
- remove the configure privacy request tile from the home screen [#3555](https://github.com/ethyca/fides/pull/3555)
- Updated Privacy Experience Safe Strings Serialization [#3600](https://github.com/ethyca/fides/pull/3600/)
- Only create default experience configs on startup, not update [#3605](https://github.com/ethyca/fides/pull/3605)
- Update to latest asyncpg dependency to avoid build error [#3614](https://github.com/ethyca/fides/pull/3614)
- Fix bug where editing a data use on a system could delete existing data uses [#3627](https://github.com/ethyca/fides/pull/3627)
- Restrict Privacy Center debug logging to development-only [#3638](https://github.com/ethyca/fides/pull/3638)
- Fix bug where linking an integration would not update the tab when creating a new system [#3662](https://github.com/ethyca/fides/pull/3662)
- Fix dataset yaml not properly reflecting the dataset in the dropdown of system integrations tab [#3666](https://github.com/ethyca/fides/pull/3666)
- Fix privacy notices not being able to be edited via the UI after the addition of the `cookies` field [#3670](https://github.com/ethyca/fides/pull/3670)
- Add a transform in the case of `null` name fields in privacy declarations for the data use forms [#3683](https://github.com/ethyca/fides/pull/3683)

### Changed

- Enabled Privacy Experience beta flag [#3364](https://github.com/ethyca/fides/pull/3364)
- Reorganize CLI Command Source Files [#3491](https://github.com/ethyca/fides/pull/3491)
- Removed ExperienceConfig.delivery_mechanism constraint [#3387](https://github.com/ethyca/fides/pull/3387)
- Updated privacy experience UI forms to reflect updated experience config fields [#3402](https://github.com/ethyca/fides/pull/3402)
- Use a venv in the Dockerfile for installing Python deps [#3452](https://github.com/ethyca/fides/pull/3452)
- Bump SlowAPI Version [#3456](https://github.com/ethyca/fides/pull/3456)
- Bump Psycopg2-binary Version [#3473](https://github.com/ethyca/fides/pull/3473)
- Reduced duplication between PrivacyExperience and PrivacyExperienceConfig [#3470](https://github.com/ethyca/fides/pull/3470)
- Update privacy centre email and phone validation to allow for both to be blank [#3432](https://github.com/ethyca/fides/pull/3432)
- Moved connection configuration into the system portal [#3407](https://github.com/ethyca/fides/pull/3407)
- Update `fideslang` to `1.4.1` to allow arbitrary nested metadata on `System`s and `Dataset`s `meta` property [#3463](https://github.com/ethyca/fides/pull/3463)
- Remove form validation to allow both email & phone inputs for consent requests [#3529](https://github.com/ethyca/fides/pull/3529)
- Removed dataset dropdown from saas connector configuration [#3563](https://github.com/ethyca/fides/pull/3563)
- Removed `pyodbc` in favor of `pymssql` for handling SQL Server connections [#3435](https://github.com/ethyca/fides/pull/3435)
- Only create a PrivacyRequest when saving consent if at least one notice has system-wide enforcement [#3626](https://github.com/ethyca/fides/pull/3626)
- Increased the character limit for the `SafeStr` type from 500 to 32000 [#3647](https://github.com/ethyca/fides/pull/3647)
- Changed "connection" to "integration" on system view and edit pages [#3659](https://github.com/ethyca/fides/pull/3659)

### Developer Experience

- Add ability to pass ENV vars to both privacy center and sample app during `fides deploy` via `.env` [#2949](https://github.com/ethyca/fides/pull/2949)
- Handle an edge case when generating tags that finds them out of sequence [#3405](https://github.com/ethyca/fides/pull/3405)
- Add support for pushing `prerelease` and `rc` tagged images to Dockerhub [#3474](https://github.com/ethyca/fides/pull/3474)
- Optimize GitHub workflows used for docker image publishing [#3526](https://github.com/ethyca/fides/pull/3526)

### Removed

- Removed the deprecated `system_dependencies` from `System` resources, migrating to `egress` [#3285](https://github.com/ethyca/fides/pull/3285)

### Docs

- Updated developer docs for ARM platform users related to `pymssql` [#3615](https://github.com/ethyca/fides/pull/3615)

## [2.14.1](https://github.com/ethyca/fides/compare/2.14.0...2.14.1)

### Added

- Add `identity` query param to the consent reporting API view [#3418](https://github.com/ethyca/fides/pull/3418)
- Add privacy centre button text customisations [#3432](https://github.com/ethyca/fides/pull/3432)
- Add privacy centre favicon customisation [#3432](https://github.com/ethyca/fides/pull/3432)

### Changed

- Update privacy centre email and phone validation to allow for both to be blank [#3432](https://github.com/ethyca/fides/pull/3432)

## [2.14.0](https://github.com/ethyca/fides/compare/2.13.0...2.14.0)

### Added

- Add an automated test to check for `/fides-consent.js` backwards compatibility [#3289](https://github.com/ethyca/fides/pull/3289)
- Add infrastructure for "overlay" consent components (Preact, CSS bundling, etc.) and initial version of consent banner [#3191](https://github.com/ethyca/fides/pull/3191)
- Add the modal component of the "overlay" consent components [#3291](https://github.com/ethyca/fides/pull/3291)
- Added an `automigrate` database setting [#3220](https://github.com/ethyca/fides/pull/3220)
- Track Privacy Experience with Privacy Preferences [#3311](https://github.com/ethyca/fides/pull/3311)
- Add ability for `fides-js` to fetch its own geolocation [#3356](https://github.com/ethyca/fides/pull/3356)
- Add ability to select different locations in the "Cookie House" sample app [#3362](https://github.com/ethyca/fides/pull/3362)
- Added optional logging of resource changes on the server [#3331](https://github.com/ethyca/fides/pull/3331)

### Fixed

- Maintain casing differences within Snowflake datasets for proper DSR execution [#3245](https://github.com/ethyca/fides/pull/3245)
- Handle DynamoDB edge case where no attributes are defined [#3299](https://github.com/ethyca/fides/pull/3299)
- Support pseudonymous consent requests with `fides_user_device_id` for the new consent workflow [#3203](https://github.com/ethyca/fides/pull/3203)
- Fides user device id filter to GET Privacy Experience List endpoint to stash user preferences on embedded notices [#3302](https://github.com/ethyca/fides/pull/3302)
- Support for data categories on manual webhook fields [#3330](https://github.com/ethyca/fides/pull/3330)
- Added config-driven rendering to consent components [#3316](https://github.com/ethyca/fides/pull/3316)
- Pin `typing_extensions` dependency to `4.5.0` to work around a pydantic bug [#3357](https://github.com/ethyca/fides/pull/3357)

### Changed

- Explicitly escape/unescape certain fields instead of using SafeStr [#3144](https://github.com/ethyca/fides/pull/3144)
- Updated DynamoDB icon [#3296](https://github.com/ethyca/fides/pull/3296)
- Increased default page size for the connection type endpoint to 100 [#3298](https://github.com/ethyca/fides/pull/3298)
- Data model around PrivacyExperiences to better keep Privacy Notices and Experiences in sync [#3292](https://github.com/ethyca/fides/pull/3292)
- UI calls to support new PrivacyExperiences data model [#3313](https://github.com/ethyca/fides/pull/3313)
- Ensure email connectors respect the `notifications.notification_service_type` app config property if set [#3355](https://github.com/ethyca/fides/pull/3355)
- Rework Delighted connector so the `survey_response` endpoint depends on the `person` endpoint [3385](https://github.com/ethyca/fides/pull/3385)
- Remove logging within the Celery creation function [#3303](https://github.com/ethyca/fides/pull/3303)
- Update how generic endpoint generation works [#3304](https://github.com/ethyca/fides/pull/3304)
- Restrict strack-trace logging when not in Dev mode [#3081](https://github.com/ethyca/fides/pull/3081)
- Refactor CSS variables for `fides-js` to match brandable color palette [#3321](https://github.com/ethyca/fides/pull/3321)
- Moved all of the dirs from `fides.api.ops` into `fides.api` [#3318](https://github.com/ethyca/fides/pull/3318)
- Put global settings for fides.js on privacy center settings [#3333](https://github.com/ethyca/fides/pull/3333)
- Changed `fides db migrate` to `fides db upgrade` [#3342](https://github.com/ethyca/fides/pull/3342)
- Add required notice key to privacy notices [#3337](https://github.com/ethyca/fides/pull/3337)
- Make Privacy Experience List public, and separate public endpoint rate limiting [#3339](https://github.com/ethyca/fides/pull/3339)

### Developer Experience

- Add dispatch event when publishing a non-prod tag [#3317](https://github.com/ethyca/fides/pull/3317)
- Add OpenAPI (Swagger) documentation for Fides Privacy Center API endpoints (/fides.js) [#3341](https://github.com/ethyca/fides/pull/3341)

### Removed

- Remove `fides export` command and backing code [#3256](https://github.com/ethyca/fides/pull/3256)

## [2.13.0](https://github.com/ethyca/fides/compare/2.12.1...2.13.0)

### Added

- Connector for DynamoDB [#2998](https://github.com/ethyca/fides/pull/2998)
- Access and erasure support for Amplitude [#2569](https://github.com/ethyca/fides/pull/2569)
- Access and erasure support for Gorgias [#2444](https://github.com/ethyca/fides/pull/2444)
- Privacy Experience Bulk Create, Bulk Update, and Detail Endpoints [#3185](https://github.com/ethyca/fides/pull/3185)
- Initial privacy experience UI [#3186](https://github.com/ethyca/fides/pull/3186)
- A JavaScript modal to copy a script tag for `fides.js` [#3238](https://github.com/ethyca/fides/pull/3238)
- Access and erasure support for OneSignal [#3199](https://github.com/ethyca/fides/pull/3199)
- Add the ability to "inject" location into `/fides.js` bundles and cache responses for one hour [#3272](https://github.com/ethyca/fides/pull/3272)
- Prevent column sorts from resetting when data changes [#3290](https://github.com/ethyca/fides/pull/3290)

### Changed

- Merge instances of RTK `createApi` into one instance for better cache invalidation [#3059](https://github.com/ethyca/fides/pull/3059)
- Update custom field definition uniqueness to be case insensitive name per resource type [#3215](https://github.com/ethyca/fides/pull/3215)
- Restrict where privacy notices of certain consent mechanisms must be displayed [#3195](https://github.com/ethyca/fides/pull/3195)
- Merged the `lib` submodule into the `api.ops` submodule [#3134](https://github.com/ethyca/fides/pull/3134)
- Merged duplicate privacy declaration components [#3254](https://github.com/ethyca/fides/pull/3254)
- Refactor client applications into a monorepo with turborepo, extract fides-js into a standalone package, and improve privacy-center to load configuration at runtime [#3105](https://github.com/ethyca/fides/pull/3105)

### Fixed

- Prevent ability to unintentionally show "default" Privacy Center configuration, styles, etc. [#3242](https://github.com/ethyca/fides/pull/3242)
- Fix broken links to docs site pages in Admin UI [#3232](https://github.com/ethyca/fides/pull/3232)
- Repoint legacy docs site links to the new and improved docs site [#3167](https://github.com/ethyca/fides/pull/3167)
- Fix Cookie House Privacy Center styles for fides deploy [#3283](https://github.com/ethyca/fides/pull/3283)
- Maintain casing differences within Snowflake datasets for proper DSR execution [#3245](https://github.com/ethyca/fides/pull/3245)

### Developer Experience

- Use prettier to format _all_ source files in client packages [#3240](https://github.com/ethyca/fides/pull/3240)

### Deprecated

- Deprecate `fides export` CLI command as it is moving to `fidesplus` [#3264](https://github.com/ethyca/fides/pull/3264)

## [2.12.1](https://github.com/ethyca/fides/compare/2.12.0...2.12.1)

### Changed

- Updated how Docker version checks are handled and added an escape-hatch [#3218](https://github.com/ethyca/fides/pull/3218)

### Fixed

- Datamap export mitigation for deleted taxonomy elements referenced by declarations [#3214](https://github.com/ethyca/fides/pull/3214)
- Update datamap columns each time the page is visited [#3211](https://github.com/ethyca/fides/pull/3211)
- Ensure inactive custom fields are not returned for datamap response [#3223](https://github.com/ethyca/fides/pull/3223)

## [2.12.0](https://github.com/ethyca/fides/compare/2.11.0...2.12.0)

### Added

- Access and erasure support for Aircall [#2589](https://github.com/ethyca/fides/pull/2589)
- Access and erasure support for Klaviyo [#2501](https://github.com/ethyca/fides/pull/2501)
- Page to edit or add privacy notices [#3058](https://github.com/ethyca/fides/pull/3058)
- Side navigation bar can now also have children navigation links [#3099](https://github.com/ethyca/fides/pull/3099)
- Endpoints for consent reporting [#3095](https://github.com/ethyca/fides/pull/3095)
- Added manage custom fields page behind feature flag [#3089](https://github.com/ethyca/fides/pull/3089)
- Custom fields table [#3097](https://github.com/ethyca/fides/pull/3097)
- Custom fields form modal [#3165](https://github.com/ethyca/fides/pull/3165)
- Endpoints to save the new-style Privacy Preferences with respect to a fides user device id [#3132](https://github.com/ethyca/fides/pull/3132)
- Support `privacy_declaration` as a resource type for custom fields [#3149](https://github.com/ethyca/fides/pull/3149)
- Expose `id` field of embedded `privacy_declarations` on `system` API responses [#3157](https://github.com/ethyca/fides/pull/3157)
- Access and erasure support for Unbounce [#2697](https://github.com/ethyca/fides/pull/2697)
- Support pseudonymous consent requests with `fides_user_device_id` [#3158](https://github.com/ethyca/fides/pull/3158)
- Update `fides_consent` cookie format [#3158](https://github.com/ethyca/fides/pull/3158)
- Add custom fields to the data use declaration form [#3197](https://github.com/ethyca/fides/pull/3197)
- Added fides user device id as a ProvidedIdentityType [#3131](https://github.com/ethyca/fides/pull/3131)

### Changed

- The `cursor` pagination strategy now also searches for data outside of the `data_path` when determining the cursor value [#3068](https://github.com/ethyca/fides/pull/3068)
- Moved Privacy Declarations associated with Systems to their own DB table [#3098](https://github.com/ethyca/fides/pull/3098)
- More tests on data use validation for privacy notices within the same region [#3156](https://github.com/ethyca/fides/pull/3156)
- Improvements to export code for bugfixes and privacy declaration custom field support [#3184](https://github.com/ethyca/fides/pull/3184)
- Enabled privacy notice feature flag [#3192](https://github.com/ethyca/fides/pull/3192)
- Updated TS types - particularly with new privacy notices [#3054](https://github.com/ethyca/fides/pull/3054)
- Make name not required on privacy declaration [#3150](https://github.com/ethyca/fides/pull/3150)
- Let Rule Targets allow for custom data categories [#3147](https://github.com/ethyca/fides/pull/3147)

### Removed

- Removed the warning about access control migration [#3055](https://github.com/ethyca/fides/pull/3055)
- Remove `customFields` feature flag [#3080](https://github.com/ethyca/fides/pull/3080)
- Remove notification banner from the home page [#3088](https://github.com/ethyca/fides/pull/3088)

### Fixed

- Fix a typo in the Admin UI [#3166](https://github.com/ethyca/fides/pull/3166)
- The `--local` flag is now respected for the `scan dataset db` command [#3096](https://github.com/ethyca/fides/pull/3096)
- Fixing issue where connectors with external dataset references would fail to save [#3142](https://github.com/ethyca/fides/pull/3142)
- Ensure privacy declaration IDs are stable across updates through system API [#3188](https://github.com/ethyca/fides/pull/3188)
- Fixed unit tests for saas connector type endpoints now that we have >50 [#3101](https://github.com/ethyca/fides/pull/3101)
- Fixed nox docs link [#3121](https://github.com/ethyca/fides/pull/3121/files)

### Developer Experience

- Update fides deploy to use a new database.load_samples setting to initialize sample Systems, Datasets, and Connections for testing [#3102](https://github.com/ethyca/fides/pull/3102)
- Remove support for automatically configuring messaging (Mailgun) & storage (S3) using `.env` with `nox -s "fides_env(test)"` [#3102](https://github.com/ethyca/fides/pull/3102)
- Add smoke tests for consent management [#3158](https://github.com/ethyca/fides/pull/3158)
- Added nox command that opens dev docs [#3082](https://github.com/ethyca/fides/pull/3082)

## [2.11.0](https://github.com/ethyca/fides/compare/2.10.0...2.11.0)

### Added

- Access support for Shippo [#2484](https://github.com/ethyca/fides/pull/2484)
- Feature flags can be set such that they cannot be modified by the user [#2966](https://github.com/ethyca/fides/pull/2966)
- Added the datamap UI to make it open source [#2988](https://github.com/ethyca/fides/pull/2988)
- Introduced a `FixedLayout` component (from the datamap UI) for pages that need to be a fixed height and scroll within [#2992](https://github.com/ethyca/fides/pull/2992)
- Added preliminary privacy notice page [#2995](https://github.com/ethyca/fides/pull/2995)
- Table for privacy notices [#3001](https://github.com/ethyca/fides/pull/3001)
- Added connector template endpoint [#2946](https://github.com/ethyca/fides/pull/2946)
- Query params on connection type endpoint to filter by supported action type [#2996](https://github.com/ethyca/fides/pull/2996)
- Scope restrictions for privacy notice table in the UI [#3007](https://github.com/ethyca/fides/pull/3007)
- Toggle for enabling/disabling privacy notices in the UI [#3010](https://github.com/ethyca/fides/pull/3010)
- Add endpoint to retrieve privacy notices grouped by their associated data uses [#2956](https://github.com/ethyca/fides/pull/2956)
- Support for uploading custom connector templates via the UI [#2997](https://github.com/ethyca/fides/pull/2997)
- Add a backwards-compatible workflow for saving and propagating consent preferences with respect to Privacy Notices [#3016](https://github.com/ethyca/fides/pull/3016)
- Empty state for privacy notices [#3027](https://github.com/ethyca/fides/pull/3027)
- Added Data flow modal [#3008](https://github.com/ethyca/fides/pull/3008)
- Update datamap table export [#3038](https://github.com/ethyca/fides/pull/3038)
- Added more advanced privacy center styling [#2943](https://github.com/ethyca/fides/pull/2943)
- Backend privacy experiences foundation [#3146](https://github.com/ethyca/fides/pull/3146)

### Changed

- Set `privacyDeclarationDeprecatedFields` flags to false and set `userCannotModify` to true [2987](https://github.com/ethyca/fides/pull/2987)
- Restored `nav-config` back to the admin-ui [#2990](https://github.com/ethyca/fides/pull/2990)
- Bumped supported Python versions to 3.10.11, 3.9.16, and 3.8.14 [#2936](https://github.com/ethyca/fides/pull/2936)
- Modify privacy center default config to only request email identities, and add validation preventing requesting both email & phone identities [#2539](https://github.com/ethyca/fides/pull/2539)
- SaaS connector icons are now dynamically loaded from the connector templates [#3018](https://github.com/ethyca/fides/pull/3018)
- Updated consentmechanism Enum to rename "necessary" to "notice_only" [#3048](https://github.com/ethyca/fides/pull/3048)
- Updated test data for Mongo, CLI [#3011](https://github.com/ethyca/fides/pull/3011)
- Updated the check for if a user can assign owner roles to be scope-based instead of role-based [#2964](https://github.com/ethyca/fides/pull/2964)
- Replaced menu in user management table with delete icon [#2958](https://github.com/ethyca/fides/pull/2958)
- Added extra fields to webhook payloads [#2830](https://github.com/ethyca/fides/pull/2830)

### Removed

- Removed interzone navigation logic now that the datamap UI and admin UI are one app [#2990](https://github.com/ethyca/fides/pull/2990)
- Remove the `unknown` state for generated datasets displaying on fidesplus [#2957](https://github.com/ethyca/fides/pull/2957)
- Removed datamap export API [#2999](https://github.com/ethyca/fides/pull/2999)

### Developer Experience

- Nox commands for git tagging to support feature branch builds [#2979](https://github.com/ethyca/fides/pull/2979)
- Changed test environment (`nox -s fides_env`) to run `fides deploy` for local testing [#3071](https://github.com/ethyca/fides/pull/3017)
- Publish git-tag specific docker images [#3050](https://github.com/ethyca/fides/pull/3050)

## [2.10.0](https://github.com/ethyca/fides/compare/2.9.2...2.10.0)

### Added

- Allow users to configure their username and password via the config file [#2884](https://github.com/ethyca/fides/pull/2884)
- Add authentication to the `masking` endpoints as well as accompanying scopes [#2909](https://github.com/ethyca/fides/pull/2909)
- Add an Organization Management page (beta) [#2908](https://github.com/ethyca/fides/pull/2908)
- Adds assigned systems to user management table [#2922](https://github.com/ethyca/fides/pull/2922)
- APIs to support Privacy Notice management (create, read, update) [#2928](https://github.com/ethyca/fides/pull/2928)

### Changed

- Improved standard layout for large width screens and polished misc. pages [#2869](https://github.com/ethyca/fides/pull/2869)
- Changed UI paths in the admin-ui [#2869](https://github.com/ethyca/fides/pull/2892)
  - `/add-systems/new` --> `/add-systems/manual`
  - `/system` --> `/systems`
- Added individual ID routes for systems [#2902](https://github.com/ethyca/fides/pull/2902)
- Deprecated adding scopes to users directly; you can only add roles. [#2848](https://github.com/ethyca/fides/pull/2848/files)
- Changed About Fides page to say "Fides Core Version:" over "Version". [#2899](https://github.com/ethyca/fides/pull/2899)
- Polish Admin UI header & navigation [#2897](https://github.com/ethyca/fides/pull/2897)
- Give new users a "viewer" role by default [#2900](https://github.com/ethyca/fides/pull/2900)
- Tie together save states for user permissions and systems [#2913](https://github.com/ethyca/fides/pull/2913)
- Removing payment types from Stripe connector params [#2915](https://github.com/ethyca/fides/pull/2915)
- Viewer role can now access a restricted version of the user management page [#2933](https://github.com/ethyca/fides/pull/2933)
- Change Privacy Center email placeholder text [#2935](https://github.com/ethyca/fides/pull/2935)
- Restricted setting Approvers as System Managers [#2891](https://github.com/ethyca/fides/pull/2891)
- Adds confirmation modal when downgrading user to "approver" role via Admin UI [#2924](https://github.com/ethyca/fides/pull/2924)
- Changed the toast message for new users to include access control info [#2939](https://github.com/ethyca/fides/pull/2939)
- Add Data Stewards to datamap export [#2962](https://github.com/ethyca/fides/pull/2962)

### Fixed

- Restricted Contributors from being able to create Owners [#2888](https://github.com/ethyca/fides/pull/2888)
- Allow for dynamic aspect ratio for logo on Privacy Center 404 [#2895](https://github.com/ethyca/fides/pull/2895)
- Allow for dynamic aspect ratio for logo on consent page [#2895](https://github.com/ethyca/fides/pull/2895)
- Align role dscription drawer of Admin UI with top nav: [#2932](https://github.com/ethyca/fides/pull/2932)
- Fixed error message when a user is assigned to be an approver without any systems [#2953](https://github.com/ethyca/fides/pull/2953)

### Developer Experience

- Update frontend npm packages (admin-ui, privacy-center, cypress-e2e) [#2921](https://github.com/ethyca/fides/pull/2921)

## [2.9.2](https://github.com/ethyca/fides/compare/2.9.1...2.9.2)

### Fixed

- Allow multiple data uses as long as their processing activity name is different [#2905](https://github.com/ethyca/fides/pull/2905)
- use HTML property, not text, when dispatching Mailchimp Transactional emails [#2901](https://github.com/ethyca/fides/pull/2901)
- Remove policy key from Privacy Center submission modal [#2912](https://github.com/ethyca/fides/pull/2912)

## [2.9.1](https://github.com/ethyca/fides/compare/2.9.0...2.9.1)

### Added

- Added Attentive erasure email connector [#2782](https://github.com/ethyca/fides/pull/2782)

### Changed

- Removed dataset based email connectors [#2782](https://github.com/ethyca/fides/pull/2782)
- Changed Auth0's authentication strategy from `bearer` to `oauth2_client_credentials` [#2820](https://github.com/ethyca/fides/pull/2820)
- renamed the privacy declarations field "Privacy declaration name (deprecated)" to "Processing Activity" [#711](https://github.com/ethyca/fidesplus/issues/711)

### Fixed

- Fixed issue where the scopes list passed into FidesUserPermission could get mutated with the total_scopes call [#2883](https://github.com/ethyca/fides/pull/2883)

### Removed

- removed the `privacyDeclarationDeprecatedFields` flag [#711](https://github.com/ethyca/fidesplus/issues/711)

## [2.9.0](https://github.com/ethyca/fides/compare/2.8.3...2.9.0)

### Added

- The ability to assign users as system managers for a specific system [#2714](https://github.com/ethyca/fides/pull/2714)
- New endpoints to add and remove users as system managers [#2726](https://github.com/ethyca/fides/pull/2726)
- Warning about access control migration to the UI [#2842](https://github.com/ethyca/fides/pull/2842)
- Adds Role Assignment UI [#2739](https://github.com/ethyca/fides/pull/2739)
- Add an automated migration to give users a `viewer` role [#2821](https://github.com/ethyca/fides/pull/2821)

### Changed

- Removed "progressive" navigation that would hide Admin UI tabs until Systems / Connections were configured [#2762](https://github.com/ethyca/fides/pull/2762)
- Added `system.privacy_declaration.name` to datamap response [#2831](https://github.com/ethyca/fides/pull/2831/files)

### Developer Experience

- Retired legacy `navV2` feature flag [#2762](https://github.com/ethyca/fides/pull/2762)
- Update Admin UI Layout to fill viewport height [#2812](https://github.com/ethyca/fides/pull/2812)

### Fixed

- Fixed issue where unsaved changes warning would always show up when running fidesplus [#2788](https://github.com/ethyca/fides/issues/2788)
- Fixed problem in datamap export with datasets that had been updated via SaaS instantiation [#2841](https://github.com/ethyca/fides/pull/2841)
- Fixed problem in datamap export with inconsistent custom field ordering [#2859](https://github.com/ethyca/fides/pull/2859)

## [2.8.3](https://github.com/ethyca/fides/compare/2.8.2...2.8.3)

### Added

- Serialise `bson.ObjectId` types in SAR data packages [#2785](https://github.com/ethyca/fides/pull/2785)

### Fixed

- Fixed issue where more than 1 populated custom fields removed a system from the datamap export [#2825](https://github.com/ethyca/fides/pull/2825)

## [2.8.2](https://github.com/ethyca/fides/compare/2.8.1...2.8.2)

### Fixed

- Resolved a bug that stopped custom fields populating the visual datamap [#2775](https://github.com/ethyca/fides/pull/2775)
- Patch appconfig migration to handle existing db record [#2780](https://github.com/ethyca/fides/pull/2780)

## [2.8.1](https://github.com/ethyca/fides/compare/2.8.0...2.8.1)

### Fixed

- Disabled hiding Admin UI based on user scopes [#2771](https://github.com/ethyca/fides/pull/2771)

## [2.8.0](https://github.com/ethyca/fides/compare/2.7.1...2.8.0)

### Added

- Add API support for messaging config properties [#2551](https://github.com/ethyca/fides/pull/2551)
- Access and erasure support for Kustomer [#2520](https://github.com/ethyca/fides/pull/2520)
- Added the `erase_after` field on collections to be able to set the order for erasures [#2619](https://github.com/ethyca/fides/pull/2619)
- Add a toggle to filter the system classification to only return those with classification data [#2700](https://github.com/ethyca/fides/pull/2700)
- Added backend role-based permissions [#2671](https://github.com/ethyca/fides/pull/2671)
- Access and erasure for Vend SaaS Connector [#1869](https://github.com/ethyca/fides/issues/1869)
- Added endpoints for storage and messaging config setup status [#2690](https://github.com/ethyca/fides/pull/2690)
- Access and erasure for Jira SaaS Connector [#1871](https://github.com/ethyca/fides/issues/1871)
- Access and erasure support for Delighted [#2244](https://github.com/ethyca/fides/pull/2244)
- Improve "Upload a new dataset YAML" [#1531](https://github.com/ethyca/fides/pull/2258)
- Input validation and sanitization for Privacy Request fields [#2655](https://github.com/ethyca/fides/pull/2655)
- Access and erasure support for Yotpo [#2708](https://github.com/ethyca/fides/pull/2708)
- Custom Field Library Tab [#527](https://github.com/ethyca/fides/pull/2693)
- Allow SendGrid template usage [#2728](https://github.com/ethyca/fides/pull/2728)
- Added ConnectorRunner to simplify SaaS connector testing [#1795](https://github.com/ethyca/fides/pull/1795)
- Adds support for Mailchimp Transactional as a messaging config [#2742](https://github.com/ethyca/fides/pull/2742)

### Changed

- Admin UI
  - Add flow for selecting system types when manually creating a system [#2530](https://github.com/ethyca/fides/pull/2530)
  - Updated forms for privacy declarations [#2648](https://github.com/ethyca/fides/pull/2648)
  - Delete flow for privacy declarations [#2664](https://github.com/ethyca/fides/pull/2664)
  - Add framework to have UI elements respect the user's scopes [#2682](https://github.com/ethyca/fides/pull/2682)
  - "Manual Webhook" has been renamed to "Manual Process". [#2717](https://github.com/ethyca/fides/pull/2717)
- Convert all config values to Pydantic `Field` objects [#2613](https://github.com/ethyca/fides/pull/2613)
- Add warning to 'fides deploy' when installed outside of a virtual environment [#2641](https://github.com/ethyca/fides/pull/2641)
- Redesigned the default/init config file to be auto-documented. Also updates the `fides init` logic and analytics consent logic [#2694](https://github.com/ethyca/fides/pull/2694)
- Change how config creation/import is handled across the application [#2622](https://github.com/ethyca/fides/pull/2622)
- Update the CLI aesthetics & docstrings [#2703](https://github.com/ethyca/fides/pull/2703)
- Updates Roles->Scopes Mapping [#2744](https://github.com/ethyca/fides/pull/2744)
- Return user scopes as an enum, as well as total scopes [#2741](https://github.com/ethyca/fides/pull/2741)
- Update `MessagingServiceType` enum to be lowercased throughout [#2746](https://github.com/ethyca/fides/pull/2746)

### Developer Experience

- Set the security environment of the fides dev setup to `prod` instead of `dev` [#2588](https://github.com/ethyca/fides/pull/2588)
- Removed unexpected default Redis password [#2666](https://github.com/ethyca/fides/pull/2666)
- Privacy Center
  - Typechecking and validation of the `config.json` will be checked for backwards-compatibility. [#2661](https://github.com/ethyca/fides/pull/2661)
- Combined conftest.py files [#2669](https://github.com/ethyca/fides/pull/2669)

### Fixed

- Fix support for "redis.user" setting when authenticating to the Redis cache [#2666](https://github.com/ethyca/fides/pull/2666)
- Fix error with the classify dataset feature flag not writing the dataset to the server [#2675](https://github.com/ethyca/fides/pull/2675)
- Allow string dates to stay strings in cache decoding [#2695](https://github.com/ethyca/fides/pull/2695)
- Admin UI
  - Remove Identifiability (Data Qualifier) from taxonomy editor [2684](https://github.com/ethyca/fides/pull/2684)
- FE: Custom field selections binding issue on Taxonomy tabs [#2659](https://github.com/ethyca/fides/pull/2693/)
- Fix Privacy Request Status when submitting a consent request when identity verification is required [#2736](https://github.com/ethyca/fides/pull/2736)

## [2.7.1](https://github.com/ethyca/fides/compare/2.7.0...2.7.1)

- Fix error with the classify dataset feature flag not writing the dataset to the server [#2675](https://github.com/ethyca/fides/pull/2675)

## [2.7.0](https://github.com/ethyca/fides/compare/2.6.6...2.7.0)

- Fides API

  - Access and erasure support for Braintree [#2223](https://github.com/ethyca/fides/pull/2223)
  - Added route to send a test message [#2585](https://github.com/ethyca/fides/pull/2585)
  - Add default storage configuration functionality and associated APIs [#2438](https://github.com/ethyca/fides/pull/2438)

- Admin UI

  - Custom Metadata [#2536](https://github.com/ethyca/fides/pull/2536)
    - Create Custom Lists
    - Create Custom Field Definition
    - Create custom fields from a the taxonomy editor
    - Provide a custom field value in a resource
    - Bulk edit custom field values [#2612](https://github.com/ethyca/fides/issues/2612)
    - Custom metadata UI Polish [#2624](https://github.com/ethyca/fides/pull/2625)

- Privacy Center

  - The consent config default value can depend on whether Global Privacy Control is enabled. [#2341](https://github.com/ethyca/fides/pull/2341)
  - When GPC is enabled, the UI indicates which data uses are opted out by default. [#2596](https://github.com/ethyca/fides/pull/2596)
  - `inspectForBrowserIdentities` now also looks for `ljt_readerID`. [#2543](https://github.com/ethyca/fides/pull/2543)

### Added

- Added new Wunderkind Consent Saas Connector [#2600](https://github.com/ethyca/fides/pull/2600)
- Added new Sovrn Email Consent Connector [#2543](https://github.com/ethyca/fides/pull/2543/)
- Log Fides version at startup [#2566](https://github.com/ethyca/fides/pull/2566)

### Changed

- Update Admin UI to show all action types (access, erasure, consent, update) [#2523](https://github.com/ethyca/fides/pull/2523)
- Removes legacy `verify_oauth_client` function [#2527](https://github.com/ethyca/fides/pull/2527)
- Updated the UI for adding systems to a new design [#2490](https://github.com/ethyca/fides/pull/2490)
- Minor logging improvements [#2566](https://github.com/ethyca/fides/pull/2566)
- Various form components now take a `stacked` or `inline` variant [#2542](https://github.com/ethyca/fides/pull/2542)
- UX fixes for user management [#2537](https://github.com/ethyca/fides/pull/2537)
- Updating Firebase Auth connector to mask the user with a delete instead of an update [#2602](https://github.com/ethyca/fides/pull/2602)

### Fixed

- Fixed bug where refreshing a page in the UI would result in a 404 [#2502](https://github.com/ethyca/fides/pull/2502)
- Usernames are case insensitive now and prevent all duplicates [#2487](https://github.com/ethyca/fides/pull/2487)
  - This PR contains a migration that deletes duplicate users and keeps the oldest original account.
- Update Logos for shipped connectors [#2464](https://github.com/ethyca/fides/pull/2587)
- Search field on privacy request page isn't working [#2270](https://github.com/ethyca/fides/pull/2595)
- Fix connection dropdown in integration table to not be disabled add system creation [#3589](https://github.com/ethyca/fides/pull/3589)

### Developer Experience

- Added new Cypress E2E smoke tests [#2241](https://github.com/ethyca/fides/pull/2241)
- New command `nox -s e2e_test` which will spin up the test environment and run true E2E Cypress tests against it [#2417](https://github.com/ethyca/fides/pull/2417)
- Cypress E2E tests now run in CI and are reported to Cypress Cloud [#2417](https://github.com/ethyca/fides/pull/2417)
- Change from `randomint` to `uuid` in mongodb tests to reduce flakiness. [#2591](https://github.com/ethyca/fides/pull/2591)

### Removed

- Remove feature flagged config wizard stepper from Admin UI [#2553](https://github.com/ethyca/fides/pull/2553)

## [2.6.6](https://github.com/ethyca/fides/compare/2.6.5...2.6.6)

### Changed

- Improve Readability for Custom Masking Override Exceptions [#2593](https://github.com/ethyca/fides/pull/2593)

## [2.6.5](https://github.com/ethyca/fides/compare/2.6.4...2.6.5)

### Added

- Added config properties to override database Engine parameters [#2511](https://github.com/ethyca/fides/pull/2511)
- Increased default pool_size and max_overflow to 50 [#2560](https://github.com/ethyca/fides/pull/2560)

## [2.6.4](https://github.com/ethyca/fides/compare/2.6.3...2.6.4)

### Fixed

- Fixed bug for SMS completion notification not being sent [#2526](https://github.com/ethyca/fides/issues/2526)
- Fixed bug where refreshing a page in the UI would result in a 404 [#2502](https://github.com/ethyca/fides/pull/2502)

## [2.6.3](https://github.com/ethyca/fides/compare/2.6.2...2.6.3)

### Fixed

- Handle case where legacy dataset has meta: null [#2524](https://github.com/ethyca/fides/pull/2524)

## [2.6.2](https://github.com/ethyca/fides/compare/2.6.1...2.6.2)

### Fixed

- Issue addressing missing field in dataset migration [#2510](https://github.com/ethyca/fides/pull/2510)

## [2.6.1](https://github.com/ethyca/fides/compare/2.6.0...2.6.1)

### Fixed

- Fix errors when privacy requests execute concurrently without workers [#2489](https://github.com/ethyca/fides/pull/2489)
- Enable saas request overrides to run in worker runtime [#2489](https://github.com/ethyca/fides/pull/2489)

## [2.6.0](https://github.com/ethyca/fides/compare/2.5.1...2.6.0)

### Added

- Added the `env` option to the `security` configuration options to allow for users to completely secure the API endpoints [#2267](https://github.com/ethyca/fides/pull/2267)
- Unified Fides Resources
  - Added a dataset dropdown selector when configuring a connector to link an existing dataset to the connector configuration. [#2162](https://github.com/ethyca/fides/pull/2162)
  - Added new datasetconfig.ctl_dataset_id field to unify fides dataset resources [#2046](https://github.com/ethyca/fides/pull/2046)
- Add new connection config routes that couple them with systems [#2249](https://github.com/ethyca/fides/pull/2249)
- Add new select/deselect all permissions buttons [#2437](https://github.com/ethyca/fides/pull/2437)
- Endpoints to allow a user with the `user:password-reset` scope to reset users' passwords. In addition, users no longer require a scope to edit their own passwords. [#2373](https://github.com/ethyca/fides/pull/2373)
- New form to reset a user's password without knowing an old password [#2390](https://github.com/ethyca/fides/pull/2390)
- Approve & deny buttons on the "Request details" page. [#2473](https://github.com/ethyca/fides/pull/2473)
- Consent Propagation
  - Add the ability to execute Consent Requests via the Privacy Request Execution layer [#2125](https://github.com/ethyca/fides/pull/2125)
  - Add a Mailchimp Transactional Consent Connector [#2194](https://github.com/ethyca/fides/pull/2194)
  - Allow defining a list of opt-in and/or opt-out requests in consent connectors [#2315](https://github.com/ethyca/fides/pull/2315)
  - Add a Google Analytics Consent Connector for GA4 properties [#2302](https://github.com/ethyca/fides/pull/2302)
  - Pass the GA Cookie from the Privacy Center [#2337](https://github.com/ethyca/fides/pull/2337)
  - Rename "user_id" to more specific "ga_client_id" [#2356](https://github.com/ethyca/fides/pull/2356)
  - Patch Google Analytics Consent Connector to delete by client_id [#2355](https://github.com/ethyca/fides/pull/2355)
  - Add a "skip_param_values option" to optionally skip when we are missing param values in the body [#2384](https://github.com/ethyca/fides/pull/2384)
  - Adds a new Universal Analytics Connector that works with the UA Tracking Id
- Adds intake and storage of Global Privacy Control Signal props for Consent [#2599](https://github.com/ethyca/fides/pull/2599)

### Changed

- Unified Fides Resources
  - Removed several fidesops schemas for DSR's in favor of updated Fideslang schemas [#2009](https://github.com/ethyca/fides/pull/2009)
  - Removed DatasetConfig.dataset field [#2096](https://github.com/ethyca/fides/pull/2096)
  - Updated UI dataset config routes to use new unified routes [#2113](https://github.com/ethyca/fides/pull/2113)
  - Validate request body on crud endpoints on upsert. Validate dataset data categories before save. [#2134](https://github.com/ethyca/fides/pull/2134/)
  - Updated test env setup and quickstart to use new endpoints [#2225](https://github.com/ethyca/fides/pull/2225)
- Consent Propagation
  - Privacy Center consent options can now be marked as `executable` in order to propagate consent requests [#2193](https://github.com/ethyca/fides/pull/2193)
  - Add support for passing browser identities to consent request patches [#2304](https://github.com/ethyca/fides/pull/2304)
- Update fideslang to 1.3.3 [#2343](https://github.com/ethyca/fides/pull/2343)
- Display the request type instead of the policy name on the request table [#2382](https://github.com/ethyca/fides/pull/2382)
- Make denial reasons required [#2400](https://github.com/ethyca/fides/pull/2400)
- Display the policy key on the request details page [#2395](https://github.com/ethyca/fides/pull/2395)
- Updated CSV export [#2452](https://github.com/ethyca/fides/pull/2452)
- Privacy Request approval now uses a modal [#2443](https://github.com/ethyca/fides/pull/2443)

### Developer Experience

- `nox -s test_env` has been replaced with `nox -s "fides_env(dev)"`
- New command `nox -s "fides_env(test)"` creates a complete test environment with seed data (similar to `fides_env(dev)`) but with the production fides image so the built UI can be accessed at `localhost:8080` [#2399](https://github.com/ethyca/fides/pull/2399)
- Change from code climate to codecov for coverage reporting [#2402](https://github.com/ethyca/fides/pull/2402)

### Fixed

- Home screen header scaling and responsiveness issues [#2200](https://github.com/ethyca/fides/pull/2277)
- Privacy Center identity inputs validate even when they are optional. [#2308](https://github.com/ethyca/fides/pull/2308)
- The PII toggle defaults to false and PII will be hidden on page load [#2388](https://github.com/ethyca/fides/pull/2388)
- Fixed a CI bug caused by git security upgrades [#2441](https://github.com/ethyca/fides/pull/2441)
- Privacy Center
  - Identity inputs validate even when they are optional. [#2308](https://github.com/ethyca/fides/pull/2308)
  - Submit buttons show loading state and disable while submitting. [#2401](https://github.com/ethyca/fides/pull/2401)
  - Phone inputs no longer request country SVGs from external domain. [#2378](https://github.com/ethyca/fides/pull/2378)
  - Input validation errors no longer change the height of modals. [#2379](https://github.com/ethyca/fides/pull/2379)
- Patch masking strategies to better handle null and non-string inputs [#2307](https://github.com/ethyca/fides/pull/2377)
- Renamed prod pushes tag to be `latest` for privacy center and sample app [#2401](https://github.com/ethyca/fides/pull/2407)
- Update firebase connector to better handle non-existent users [#2439](https://github.com/ethyca/fides/pull/2439)

## [2.5.1](https://github.com/ethyca/fides/compare/2.5.0...2.5.1)

### Developer Experience

- Allow db resets only if `config.dev_mode` is `True` [#2321](https://github.com/ethyca/fides/pull/2321)

### Fixed

- Added a feature flag for the recent dataset classification UX changes [#2335](https://github.com/ethyca/fides/pull/2335)

### Security

- Add a check to the catchall path to prevent returning paths outside of the UI directory [#2330](https://github.com/ethyca/fides/pull/2330)

### Developer Experience

- Reduce size of local Docker images by fixing `.dockerignore` patterns [#2360](https://github.com/ethyca/fides/pull/2360)

## [2.5.0](https://github.com/ethyca/fides/compare/2.4.0...2.5.0)

### Docs

- Update the docs landing page and remove redundant docs [#2184](https://github.com/ethyca/fides/pull/2184)

### Added

- Added the `user` command group to the CLI. [#2153](https://github.com/ethyca/fides/pull/2153)
- Added `Code Climate` test coverage uploads. [#2198](https://github.com/ethyca/fides/pull/2198)
- Added the connection key to the execution log [#2100](https://github.com/ethyca/fides/pull/2100)
- Added endpoints to retrieve DSR `Rule`s and `Rule Target`s [#2116](https://github.com/ethyca/fides/pull/2116)
- Added Fides version number to account dropdown in the UI [#2140](https://github.com/ethyca/fides/pull/2140)
- Add link to Classify Systems page in nav side bar [#2128](https://github.com/ethyca/fides/pull/2128)
- Dataset classification UI now polls for results [#2123](https://github.com/ethyca/fides/pull/2123)
- Update Privacy Center Icons [#1800](https://github.com/ethyca/fides/pull/2139)
- Privacy Center `fides-consent.js`:
  - `Fides.shopify` integration function. [#2152](https://github.com/ethyca/fides/pull/2152)
  - Dedicated folder for integrations.
  - `Fides.meta` integration function (fbq). [#2217](https://github.com/ethyca/fides/pull/2217)
- Adds support for Twilio email service (Sendgrid) [#2154](https://github.com/ethyca/fides/pull/2154)
- Access and erasure support for Recharge [#1709](https://github.com/ethyca/fides/pull/1709)
- Access and erasure support for Friendbuy Nextgen [#2085](https://github.com/ethyca/fides/pull/2085)

### Changed

- Admin UI Feature Flags - [#2101](https://github.com/ethyca/fides/pull/2101)
  - Overrides can be saved in the browser.
  - Use `NEXT_PUBLIC_APP_ENV` for app-specific environment config.
  - No longer use `react-feature-flags` library.
  - Can have descriptions. [#2243](https://github.com/ethyca/fides/pull/2243)
- Made privacy declarations optional when adding systems manually - [#2173](https://github.com/ethyca/fides/pull/2173)
- Removed an unclear logging message. [#2266](https://github.com/ethyca/fides/pull/2266)
- Allow any user with `user:delete` scope to delete other users [#2148](https://github.com/ethyca/fides/pull/2148)
- Dynamic imports of custom overrides and SaaS test fixtures [#2169](https://github.com/ethyca/fides/pull/2169)
- Added `AuthenticatedClient` to custom request override interface [#2171](https://github.com/ethyca/fides/pull/2171)
- Only approve the specific collection instead of the entire dataset, display only top 1 classification by default [#2226](https://github.com/ethyca/fides/pull/2226)
- Update sample project resources for `fides evaluate` usage in `fides deploy` [#2253](https://github.com/ethyca/fides/pull/2253)

### Removed

- Removed unused object_name field on s3 storage config [#2133](https://github.com/ethyca/fides/pull/2133)

### Fixed

- Remove next-auth from privacy center to fix JS console error [#2090](https://github.com/ethyca/fides/pull/2090)
- Admin UI - Added Missing ability to assign `user:delete` in the permissions checkboxes [#2148](https://github.com/ethyca/fides/pull/2148)
- Nav bug: clicking on Privacy Request breadcrumb takes me to Home instead of /privacy-requests [#497](https://github.com/ethyca/fides/pull/2141)
- Side nav disappears when viewing request details [#2129](https://github.com/ethyca/fides/pull/2155)
- Remove usage of load dataset button and other dataset UI modifications [#2149](https://github.com/ethyca/fides/pull/2149)
- Improve readability for exceptions raised from custom request overrides [#2157](https://github.com/ethyca/fides/pull/2157)
- Importing custom request overrides on server startup [#2186](https://github.com/ethyca/fides/pull/2186)
- Remove warning when env vars default to blank strings in docker-compose [#2188](https://github.com/ethyca/fides/pull/2188)
- Fix Cookie House purchase modal flashing 'Error' in title [#2274](https://github.com/ethyca/fides/pull/2274)
- Stop dependency from upgrading `packaging` to version with known issue [#2273](https://github.com/ethyca/fides/pull/2273)
- Privacy center config no longer requires `identity_inputs` and will use `email` as a default [#2263](https://github.com/ethyca/fides/pull/2263)
- No longer display remaining days for privacy requests in terminal states [#2292](https://github.com/ethyca/fides/pull/2292)

### Removed

- Remove "Create New System" button when viewing systems. All systems can now be created via the "Add systems" button on the home page. [#2132](https://github.com/ethyca/fides/pull/2132)

## [2.4.0](https://github.com/ethyca/fides/compare/2.3.1...2.4.0)

### Developer Experience

- Include a pre-check workflow that collects the pytest suite [#2098](https://github.com/ethyca/fides/pull/2098)
- Write to the application db when running the app locally. Write to the test db when running pytest [#1731](https://github.com/ethyca/fides/pull/1731)

### Changed

- Move the `fides.ctl.core.` and `fides.ctl.connectors` modules into `fides.core` and `fides.connectors` respectively [#2097](https://github.com/ethyca/fides/pull/2097)
- Fides: Skip cypress tests due to nav bar 2.0 [#2102](https://github.com/ethyca/fides/pull/2103)

### Added

- Adds new erasure policy for complete user data masking [#1839](https://github.com/ethyca/fides/pull/1839)
- New Fides Home page [#1864](https://github.com/ethyca/fides/pull/2050)
- Nav 2.0 - Replace form flow side navs with top tabs [#2037](https://github.com/ethyca/fides/pull/2050)
- Adds new erasure policy for complete user data masking [#1839](https://github.com/ethyca/fides/pull/1839)
- Added ability to use Mailgun templates when sending emails. [#2039](https://github.com/ethyca/fides/pull/2039)
- Adds SMS id verification for consent [#2094](https://github.com/ethyca/fides/pull/2094)

### Fixed

- Store `fides_consent` cookie on the root domain of the Privacy Center [#2071](https://github.com/ethyca/fides/pull/2071)
- Properly set the expire-time for verification codes [#2105](https://github.com/ethyca/fides/pull/2105)

## [2.3.1](https://github.com/ethyca/fides/compare/2.3.0...2.3.1)

### Fixed

- Resolved an issue where the root_user was not being created [#2082](https://github.com/ethyca/fides/pull/2082)

### Added

- Nav redesign with sidebar groups. Feature flagged to only be visible in dev mode until release. [#2030](https://github.com/ethyca/fides/pull/2047)
- Improved error handling for incorrect app encryption key [#2089](https://github.com/ethyca/fides/pull/2089)
- Access and erasure support for Friendbuy API [#2019](https://github.com/ethyca/fides/pull/2019)

## [2.3.0](https://github.com/ethyca/fides/compare/2.2.2...2.3.0)

### Added

- Common Subscriptions for app-wide data and feature checks. [#2030](https://github.com/ethyca/fides/pull/2030)
- Send email alerts on privacy request failures once the specified threshold is reached. [#1793](https://github.com/ethyca/fides/pull/1793)
- DSR Notifications (toast) [#1895](https://github.com/ethyca/fides/pull/1895)
- DSR configure alerts btn [#1895](https://github.com/ethyca/fides/pull/1895)
- DSR configure alters (FE) [#1895](https://github.com/ethyca/fides/pull/1895)
- Add a `usage` session to Nox to print full session docstrings. [#2022](https://github.com/ethyca/fides/pull/2022)

### Added

- Adds notifications section to toml files [#2026](https://github.com/ethyca/fides/pull/2060)

### Changed

- Updated to use `loguru` logging library throughout codebase [#2031](https://github.com/ethyca/fides/pull/2031)
- Do not always create a `fides.toml` by default [#2023](https://github.com/ethyca/fides/pull/2023)
- The `fideslib` module has been merged into `fides`, code redundancies have been removed [#1859](https://github.com/ethyca/fides/pull/1859)
- Replace 'ingress' and 'egress' with 'sources' and 'destinations' across UI [#2044](https://github.com/ethyca/fides/pull/2044)
- Update the functionality of `fides pull -a <filename>` to include _all_ resource types. [#2083](https://github.com/ethyca/fides/pull/2083)

### Fixed

- Timing issues with bulk DSR reprocessing, specifically when analytics are enabled [#2015](https://github.com/ethyca/fides/pull/2015)
- Error caused by running erasure requests with disabled connectors [#2045](https://github.com/ethyca/fides/pull/2045)
- Changes the SlowAPI ratelimiter's backend to use memory instead of Redis [#2054](https://github.com/ethyca/fides/pull/2058)

## [2.2.2](https://github.com/ethyca/fides/compare/2.2.1...2.2.2)

### Docs

- Updated the readme to use new new [docs site](http://docs.ethyca.com) [#2020](https://github.com/ethyca/fides/pull/2020)

### Deprecated

- The documentation site hosted in the `/docs` directory has been deprecated. All documentation updates will be hosted at the new [docs site](http://docs.ethyca.com) [#2020](https://github.com/ethyca/fides/pull/2020)

### Fixed

- Fixed mypy and pylint errors [#2013](https://github.com/ethyca/fides/pull/2013)
- Update connection test endpoint to be effectively non-blocking [#2000](https://github.com/ethyca/fides/pull/2000)
- Update Fides connector to better handle children with no access results [#2012](https://github.com/ethyca/fides/pull/2012)

## [2.2.1](https://github.com/ethyca/fides/compare/2.2.0...2.2.1)

### Added

- Add health check indicator for data flow scanning option [#1973](https://github.com/ethyca/fides/pull/1973)

### Changed

- The `celery.toml` is no longer used, instead it is a subsection of the `fides.toml` file [#1990](https://github.com/ethyca/fides/pull/1990)
- Update sample project landing page copy to be version-agnostic [#1958](https://github.com/ethyca/fides/pull/1958)
- `get` and `ls` CLI commands now return valid `fides` object YAML [#1991](https://github.com/ethyca/fides/pull/1991)

### Developer Experience

- Remove duplicate fastapi-caching and pin version. [#1765](https://github.com/ethyca/fides/pull/1765)

## [2.2.0](https://github.com/ethyca/fides/compare/2.1.0...2.2.0)

### Added

- Send email alerts on privacy request failures once the specified threshold is reached. [#1793](https://github.com/ethyca/fides/pull/1793)
- Add authenticated privacy request route. [#1819](https://github.com/ethyca/fides/pull/1819)
- Enable the onboarding flow [#1836](https://github.com/ethyca/fides/pull/1836)
- Access and erasure support for Fullstory API [#1821](https://github.com/ethyca/fides/pull/1821)
- Add function to poll privacy request for completion [#1860](https://github.com/ethyca/fides/pull/1860)
- Added rescan flow for the data flow scanner [#1844](https://github.com/ethyca/fides/pull/1844)
- Add rescan flow for the data flow scanner [#1844](https://github.com/ethyca/fides/pull/1844)
- Add Fides connector to support parent-child Fides deployments [#1861](https://github.com/ethyca/fides/pull/1861)
- Classification UI now polls for updates to classifications [#1908](https://github.com/ethyca/fides/pull/1908)

### Changed

- The organization info form step is now skipped if the server already has organization info. [#1840](https://github.com/ethyca/fides/pull/1840)
- Removed the description column from the classify systems page. [#1867](https://github.com/ethyca/fides/pull/1867)
- Retrieve child results during fides connector execution [#1967](https://github.com/ethyca/fides/pull/1967)

### Fixed

- Fix error in parent user creation seeding. [#1832](https://github.com/ethyca/fides/issues/1832)
- Fix DSR error due to unfiltered empty identities [#1901](https://github.com/ethyca/fides/pull/1907)

### Docs

- Remove documentation about no-longer used connection string override [#1824](https://github.com/ethyca/fides/pull/1824)
- Fix typo in headings [#1824](https://github.com/ethyca/fides/pull/1824)
- Update documentation to reflect configs necessary for mailgun, twilio_sms and twilio_email service types [#1846](https://github.com/ethyca/fides/pull/1846)

...

## [2.1.0](https://github.com/ethyca/fides/compare/2.0.0...2.1.0)

### Added

- Classification flow for system data flows
- Classification is now triggered as part of data flow scanning
- Include `ingress` and `egress` fields on system export and `datamap/` endpoint [#1740](https://github.com/ethyca/fides/pull/1740)
- Repeatable unique identifier for dataset fides_keys and metadata [#1786](https://github.com/ethyca/fides/pull/1786)
- Adds SMS support for identity verification notifications [#1726](https://github.com/ethyca/fides/pull/1726)
- Added phone number validation in back-end and react phone number form in Privacy Center [#1745](https://github.com/ethyca/fides/pull/1745)
- Adds SMS message template for all subject notifications [#1743](https://github.com/ethyca/fides/pull/1743)
- Privacy-Center-Cypress workflow for CI checks of the Privacy Center. [#1722](https://github.com/ethyca/fides/pull/1722)
- Privacy Center `fides-consent.js` script for accessing consent on external pages. [Details](/clients/privacy-center/packages/fides-consent/README.md)
- Erasure support for Twilio Conversations API [#1673](https://github.com/ethyca/fides/pull/1673)
- Webserver port can now be configured via the CLI command [#1858](https://github.com/ethyca/fides/pull/1858)

### Changed

- Optional dependencies are no longer used for 3rd-party connectivity. Instead they are used to isolate dangerous dependencies. [#1679](https://github.com/ethyca/fides/pull/1679)
- All Next pages now automatically require login. [#1670](https://github.com/ethyca/fides/pull/1670)
- Running the `webserver` command no longer prompts the user to opt out/in to analytics[#1724](https://github.com/ethyca/fides/pull/1724)

### Developer Experience

- Admin-UI-Cypress tests that fail in CI will now upload screen recordings for debugging. [#1728](https://github.com/ethyca/fides/pull/1728/files/c23e62fea284f7910028c8483feff893903068b8#r1019491323)
- Enable remote debugging from VSCode of live dev app [#1780](https://github.com/ethyca/fides/pull/1780)

### Removed

- Removed the Privacy Center `cookieName` config introduced in 2.0.0. [#1756](https://github.com/ethyca/fides/pull/1756)

### Fixed

- Exceptions are no longer raised when sending analytics on Windows [#1666](https://github.com/ethyca/fides/pull/1666)
- Fixed wording on identity verification modal in the Privacy Center [#1674](https://github.com/ethyca/fides/pull/1674)
- Update system fides_key tooltip text [#1533](https://github.com/ethyca/fides/pull/1685)
- Removed local storage parsing that is redundant with redux-persist. [#1678](https://github.com/ethyca/fides/pull/1678)
- Show a helpful error message if Docker daemon is not running during "fides deploy" [#1694](https://github.com/ethyca/fides/pull/1694)
- Allow users to query their own permissions, including root user. [#1698](https://github.com/ethyca/fides/pull/1698)
- Single-select taxonomy fields legal basis and special category can be cleared. [#1712](https://github.com/ethyca/fides/pull/1712)
- Fixes the issue where the security config is not properly loading from environment variables. [#1718](https://github.com/ethyca/fides/pull/1718)
- Fixes the issue where the CLI can't run without the config values required by the webserver. [#1811](https://github.com/ethyca/fides/pull/1811)
- Correctly handle response from adobe jwt auth endpoint as milliseconds, rather than seconds. [#1754](https://github.com/ethyca/fides/pull/1754)
- Fixed styling issues with the `EditDrawer` component. [#1803](https://github.com/ethyca/fides/pull/1803)

### Security

- Bumped versions of packages that use OpenSSL [#1683](https://github.com/ethyca/fides/pull/1683)

## [2.0.0](https://github.com/ethyca/fides/compare/1.9.6...2.0.0)

### Added

- Allow delete-only SaaS connector endpoints [#1200](https://github.com/ethyca/fides/pull/1200)
- Privacy center consent choices store a browser cookie. [#1364](https://github.com/ethyca/fides/pull/1364)
  - The format is generic. A reasonable set of defaults will be added later: [#1444](https://github.com/ethyca/fides/issues/1444)
  - The cookie name defaults to `fides_consent` but can be configured under `config.json > consent > cookieName`.
  - Each consent option can provide an array of `cookieKeys`.
- Individually select and reprocess DSRs that have errored [#1203](https://github.com/ethyca/fides/pull/1489)
- Bulk select and reprocess DSRs that have errored [#1205](https://github.com/ethyca/fides/pull/1489)
- Config Wizard: AWS scan results populate in system review forms. [#1454](https://github.com/ethyca/fides/pull/1454)
- Integrate rate limiter with Saas Connectors. [#1433](https://github.com/ethyca/fides/pull/1433)
- Config Wizard: Added a column selector to the scan results page of the config wizard [#1590](https://github.com/ethyca/fides/pull/1590)
- Config Wizard: Flow for runtime scanner option [#1640](https://github.com/ethyca/fides/pull/1640)
- Access support for Twilio Conversations API [#1520](https://github.com/ethyca/fides/pull/1520)
- Message Config: Adds Twilio Email/SMS support [#1519](https://github.com/ethyca/fides/pull/1519)

### Changed

- Updated mypy to version 0.981 and Python to version 3.10.7 [#1448](https://github.com/ethyca/fides/pull/1448)

### Developer Experience

- Repository dispatch events are sent to fidesctl-plus and fidesops-plus [#1263](https://github.com/ethyca/fides/pull/1263)
- Only the `docs-authors` team members are specified as `CODEOWNERS` [#1446](https://github.com/ethyca/fides/pull/1446)
- Updates the default local configuration to not defer tasks to a worker node [#1552](https://github.com/ethyca/fides/pull/1552/)
- Updates the healthcheck to return health status of connected Celery workers [#1588](https://github.com/ethyca/fides/pull/1588)

### Docs

- Remove the tutorial to prepare for new update [#1543](https://github.com/ethyca/fides/pull/1543)
- Add system management via UI documentation [#1541](https://github.com/ethyca/fides/pull/1541)
- Added DSR quickstart docs, restructured docs navigation [#1651](https://github.com/ethyca/fides/pull/1651)
- Update privacy request execution overview docs [#1258](https://github.com/ethyca/fides/pull/1490)

### Fixed

- Fixed system dependencies appearing as "N/A" in the datamap endpoint when there are no privacy declarations [#1649](https://github.com/ethyca/fides/pull/1649)

## [1.9.6](https://github.com/ethyca/fides/compare/1.9.5...1.9.6)

### Fixed

- Include systems without a privacy declaration on data map [#1603](https://github.com/ethyca/fides/pull/1603)
- Handle malformed tokens [#1523](https://github.com/ethyca/fides/pull/1523)
- Remove thrown exception from getAllPrivacyRequests method [#1592](https://github.com/ethyca/fides/pull/1593)
- Include systems without a privacy declaration on data map [#1603](https://github.com/ethyca/fides/pull/1603)
- After editing a dataset, the table will stay on the previously selected collection instead of resetting to the first one. [#1511](https://github.com/ethyca/fides/pull/1511)
- Fix redis `db_index` config issue [#1647](https://github.com/ethyca/fides/pull/1647)

### Docs

- Add unlinked docs and fix any remaining broken links [#1266](https://github.com/ethyca/fides/pull/1266)
- Update privacy center docs to include consent information [#1537](https://github.com/ethyca/fides/pull/1537)
- Update UI docs to include DSR countdown information and additional descriptions/filtering [#1545](https://github.com/ethyca/fides/pull/1545)

### Changed

- Allow multiple masking strategies to be specified when using fides as a masking engine [#1647](https://github.com/ethyca/fides/pull/1647)

## [1.9.5](https://github.com/ethyca/fides/compare/1.9.4...1.9.5)

### Added

- The database includes a `plus_system_scans` relation, to track the status and results of System Scanner executions in fidesctl-plus [#1554](https://github.com/ethyca/fides/pull/1554)

## [1.9.4](https://github.com/ethyca/fides/compare/1.9.2...1.9.4)

### Fixed

- After editing a dataset, the table will stay on the previously selected collection instead of resetting to the first one. [#1511](https://github.com/ethyca/fides/pull/1511)

## [1.9.2](https://github.com/ethyca/fides/compare/1.9.1...1.9.2)

### Deprecated

- Added a deprecation warning for the entire package [#1244](https://github.com/ethyca/fides/pull/1244)

### Added

- Dataset generation enhancements using Fides Classify for Plus users:

  - Integrate Fides Plus API into placeholder features introduced in 1.9.0. [#1194](https://github.com/ethyca/fides/pull/1194)

- Fides Admin UI:

  - Configure Connector after creation [#1204](https://github.com/ethyca/fides/pull/1356)

### Fixed

- Privacy Center:
  - Handle error on startup if server isn't running [#1239](https://github.com/ethyca/fides/pull/1239)
  - Fix styling issue with cards [#1240](https://github.com/ethyca/fides/pull/1240)
  - Redirect to index on consent save [#1238](https://github.com/ethyca/fides/pull/1238)

## [1.9.1](https://github.com/ethyca/fides/compare/1.9.0...1.9.1)

### Changed

- Update fideslang to v1.3.1 [#1136](https://github.com/ethyca/fides/pull/1136)

### Changed

- Update fideslang to v1.3.1 [#1136](https://github.com/ethyca/fides/pull/1136)

## [1.9.0](https://github.com/ethyca/fides/compare/1.8.6...1.9.0) - 2022-09-29

### Added

- Dataset generation enhancements using Fides Classify for Plus users:
  - Added toggle for enabling classify during generation. [#1057](https://github.com/ethyca/fides/pull/1057)
  - Initial implementation of API request to kick off classify, with confirmation modal. [#1069](https://github.com/ethyca/fides/pull/1069)
  - Initial Classification & Review status for generated datasets. [#1074](https://github.com/ethyca/fides/pull/1074)
  - Component for choosing data categories based on classification results. [#1110](https://github.com/ethyca/fides/pull/1110)
  - The dataset fields table shows data categories from the classifier (if available). [#1088](https://github.com/ethyca/fides/pull/1088)
  - The "Approve" button can be used to update the dataset with the classifier's suggestions. [#1129](https://github.com/ethyca/fides/pull/1129)
- System management UI:
  - New page to add a system via yaml [#1062](https://github.com/ethyca/fides/pull/1062)
  - Skeleton of page to add a system manually [#1068](https://github.com/ethyca/fides/pull/1068)
  - Refactor config wizard system forms to be reused for system management [#1072](https://github.com/ethyca/fides/pull/1072)
  - Add additional optional fields to system management forms [#1082](https://github.com/ethyca/fides/pull/1082)
  - Delete a system through the UI [#1085](https://github.com/ethyca/fides/pull/1085)
  - Edit a system through the UI [#1096](https://github.com/ethyca/fides/pull/1096)
- Cypress component testing [#1106](https://github.com/ethyca/fides/pull/1106)

### Changed

- Changed behavior of `load_default_taxonomy` to append instead of upsert [#1040](https://github.com/ethyca/fides/pull/1040)
- Changed behavior of adding privacy declarations to decouple the actions of the "add" and "next" buttons [#1086](https://github.com/ethyca/fides/pull/1086)
- Moved system related UI components from the `config-wizard` directory to the `system` directory [#1097](https://github.com/ethyca/fides/pull/1097)
- Updated "type" on SaaS config to be a simple string type, not an enum [#1197](https://github.com/ethyca/fides/pull/1197)

### Developer Experience

- Optional dependencies may have their version defined only once, in `optional-requirements.txt` [#1171](https://github.com/ethyca/fides/pull/1171)

### Docs

- Updated the footer links [#1130](https://github.com/ethyca/fides/pull/1130)

### Fixed

- Fixed the "help" link in the UI header [#1078](https://github.com/ethyca/fides/pull/1078)
- Fixed a bug in Data Category Dropdowns where checking i.e. `user.biometric` would also check `user.biometric_health` [#1126](https://github.com/ethyca/fides/pull/1126)

### Security

- Upgraded pymysql to version `1.0.2` [#1094](https://github.com/ethyca/fides/pull/1094)

## [1.8.6](https://github.com/ethyca/fides/compare/1.8.5...1.8.6) - 2022-09-28

### Added

- Added classification tables for Plus users [#1060](https://github.com/ethyca/fides/pull/1060)

### Fixed

- Fixed a bug where rows were being excluded from a data map [#1124](https://github.com/ethyca/fides/pull/1124)

## [1.8.5](https://github.com/ethyca/fides/compare/1.8.4...1.8.5) - 2022-09-21

### Changed

- Update fideslang to v1.3.0 [#1103](https://github.com/ethyca/fides/pull/1103)

## [1.8.4](https://github.com/ethyca/fides/compare/1.8.3...1.8.4) - 2022-09-09

### Added

- Initial system management page [#1054](https://github.com/ethyca/fides/pull/1054)

### Changed

- Deleting a taxonomy field with children will now cascade delete all of its children as well. [#1042](https://github.com/ethyca/fides/pull/1042)

### Fixed

- Fixed navigating directly to frontend routes loading index page instead of the correct static page for the route.
- Fix truncated evaluation error messages [#1053](https://github.com/ethyca/fides/pull/1053)

## [1.8.3](https://github.com/ethyca/fides/compare/1.8.2...1.8.3) - 2022-09-06

### Added

- Added more taxonomy fields that can be edited via the UI [#1000](https://github.com/ethyca/fides/pull/1000) [#1028](https://github.com/ethyca/fides/pull/1028)
- Added the ability to add taxonomy fields via the UI [#1019](https://github.com/ethyca/fides/pull/1019)
- Added the ability to delete taxonomy fields via the UI [#1006](https://github.com/ethyca/fides/pull/1006)
  - Only non-default taxonomy entities can be deleted [#1023](https://github.com/ethyca/fides/pull/1023)
- Prevent deleting taxonomy `is_default` fields and from adding `is_default=True` fields via the API [#990](https://github.com/ethyca/fides/pull/990).
- Added a "Custom" tag to distinguish user defined taxonomy fields from default taxonomy fields in the UI [#1027](https://github.com/ethyca/fides/pull/1027)
- Added initial support for enabling Fides Plus [#1037](https://github.com/ethyca/fides/pull/1037)
  - The `useFeatures` hook can be used to check if `plus` is enabled.
  - Navigating to/from the Data Map page is gated behind this feature.
  - Plus endpoints are served from the private Plus image.

### Fixed

- Fixed failing mypy tests [#1030](https://github.com/ethyca/fides/pull/1030)
- Fixed an issue where `fides push --diff` would return a false positive diff [#1026](https://github.com/ethyca/fides/pull/1026)
- Pinned pydantic version to < 1.10.0 to fix an error in finding referenced fides keys [#1045](https://github.com/ethyca/fides/pull/1045)

### Fixed

- Fixed failing mypy tests [#1030](https://github.com/ethyca/fides/pull/1030)
- Fixed an issue where `fides push --diff` would return a false positive diff [#1026](https://github.com/ethyca/fides/pull/1026)

### Docs

- Minor formatting updates to [Policy Webhooks](https://ethyca.github.io/fidesops/guides/policy_webhooks/) documentation [#1114](https://github.com/ethyca/fidesops/pull/1114)

### Removed

- Removed create superuser [#1116](https://github.com/ethyca/fidesops/pull/1116)

## [1.8.2](https://github.com/ethyca/fides/compare/1.8.1...1.8.2) - 2022-08-18

### Added

- Added the ability to edit taxonomy fields via the UI [#977](https://github.com/ethyca/fides/pull/977) [#1028](https://github.com/ethyca/fides/pull/1028)
- New column `is_default` added to DataCategory, DataUse, DataSubject, and DataQualifier tables [#976](https://github.com/ethyca/fides/pull/976)
- Added the ability to add taxonomy fields via the UI [#1019](https://github.com/ethyca/fides/pull/1019)
- Added the ability to delete taxonomy fields via the UI [#1006](https://github.com/ethyca/fides/pull/1006)
  - Only non-default taxonomy entities can be deleted [#1023](https://github.com/ethyca/fides/pull/1023)
- Prevent deleting taxonomy `is_default` fields and from adding `is_default=True` fields via the API [#990](https://github.com/ethyca/fides/pull/990).
- Added a "Custom" tag to distinguish user defined taxonomy fields from default taxonomy fields in the UI [#1027](https://github.com/ethyca/fides/pull/1027)

### Changed

- Upgraded base Docker version to Python 3.9 and updated all other references from 3.8 -> 3.9 [#974](https://github.com/ethyca/fides/pull/974)
- Prepend all database tables with `ctl_` [#979](https://github.com/ethyca/fides/pull/979)
- Moved the `admin-ui` code down one level into a `ctl` subdir [#970](https://github.com/ethyca/fides/pull/970)
- Extended the `/datamap` endpoint to include extra metadata [#992](https://github.com/ethyca/fides/pull/992)

## [1.8.1](https://github.com/ethyca/fides/compare/1.8.0...1.8.1) - 2022-08-08

### Deprecated

- The following environment variables have been deprecated, and replaced with the new environment variable names indicated below. To avoid breaking existing workflows, the deprecated variables are still respected in v1.8.1. They will be removed in a future release.
  - `FIDESCTL__API__DATABASE_HOST` --> `FIDESCTL__DATABASE__SERVER`
  - `FIDESCTL__API__DATABASE_NAME` --> `FIDESCTL__DATABASE__DB`
  - `FIDESCTL__API__DATABASE_PASSWORD` --> `FIDESCTL__DATABASE__PASSWORD`
  - `FIDESCTL__API__DATABASE_PORT` --> `FIDESCTL__DATABASE__PORT`
  - `FIDESCTL__API__DATABASE_TEST_DATABASE_NAME` --> `FIDESCTL__DATABASE__TEST_DB`
  - `FIDESCTL__API__DATABASE_USER` --> `FIDESCTL__DATABASE__USER`

### Developer Experience

- The included `docker-compose.yml` no longer references outdated ENV variables [#964](https://github.com/ethyca/fides/pull/964)

### Docs

- Minor release documentation now reflects the desired patch release process [#955](https://github.com/ethyca/fides/pull/955)
- Updated references to ENV variables [#964](https://github.com/ethyca/fides/pull/964)

### Fixed

- Deprecated config options will continue to be respected when set via environment variables [#965](https://github.com/ethyca/fides/pull/965)
- The git cache is rebuilt within the Docker container [#962](https://github.com/ethyca/fides/pull/962)
- The `wheel` pypi build no longer has a dirty version tag [#962](https://github.com/ethyca/fides/pull/962)
- Add setuptools to dev-requirements to fix versioneer error [#983](https://github.com/ethyca/fides/pull/983)

## [1.8.0](https://github.com/ethyca/fides/compare/1.7.1...1.8.0) - 2022-08-04

### Added

- Initial configuration wizard UI view
  - System scanning step: AWS credentials form and initial `generate` API usage.
  - System scanning results: AWS systems are stored and can be selected for review
- CustomInput type "password" with show/hide icon.
- Pull CLI command now checks for untracked/unstaged files in the manifests dir [#869](https://github.com/ethyca/fides/pull/869)
- Pull CLI command has a flag to pull missing files from the server [#895](https://github.com/ethyca/fides/pull/895)
- Add BigQuery support for the `generate` command and `/generate` endpoint [#814](https://github.com/ethyca/fides/pull/814) & [#917](https://github.com/ethyca/fides/pull/917)
- Added user auth tables [915](https://github.com/ethyca/fides/pull/915)
- Standardized API error parsing under `~/types/errors`
- Added taxonomy page to UI [#902](https://github.com/ethyca/fides/pull/902)
  - Added a nested accordion component for displaying taxonomy data [#910](https://github.com/ethyca/fides/pull/910)
- Add lru cache to get_config [927](https://github.com/ethyca/fides/pull/927)
- Add support for deprecated API config values [#959](https://github.com/ethyca/fides/pull/959)
- `fides` is now an alias for `fidesctl` as a CLI entrypoint [#926](https://github.com/ethyca/fides/pull/926)
- Add user auth routes [929](https://github.com/ethyca/fides/pull/929)
- Bump fideslib to 3.0.1 and remove patch code[931](https://github.com/ethyca/fides/pull/931)
- Update the `fidesctl` python package to automatically serve the UI [#941](https://github.com/ethyca/fides/pull/941)
- Add `push` cli command alias for `apply` and deprecate `apply` [943](https://github.com/ethyca/fides/pull/943)
- Add resource groups tagging api as a source of system generation [939](https://github.com/ethyca/fides/pull/939)
- Add GitHub Action to publish the `fidesctl` package to testpypi on pushes to main [#951](https://github.com/ethyca/fides/pull/951)
- Added configWizardFlag to ui to hide the config wizard when false [[#1453](https://github.com/ethyca/fides/issues/1453)

### Changed

- Updated the `datamap` endpoint to return human-readable column names as the first response item [#779](https://github.com/ethyca/fides/pull/779)
- Remove the `obscure` requirement from the `generate` endpoint [#819](https://github.com/ethyca/fides/pull/819)
- Moved all files from `fidesapi` to `fidesctl/api` [#885](https://github.com/ethyca/fides/pull/885)
- Moved `scan` and `generate` to the list of commands that can be run in local mode [#841](https://github.com/ethyca/fides/pull/841)
- Upgraded the base docker images from Debian Buster to Bullseye [#958](https://github.com/ethyca/fides/pull/958)
- Removed `ipython` as a dev-requirement [#958](https://github.com/ethyca/fides/pull/958)
- Webserver dependencies now come as a standard part of the package [#881](https://github.com/ethyca/fides/pull/881)
- Initial configuration wizard UI view
  - Refactored step & form results management to use Redux Toolkit slice.
- Change `id` field in tables from an integer to a string [915](https://github.com/ethyca/fides/pull/915)
- Update `fideslang` to `1.1.0`, simplifying the default taxonomy and adding `tags` for resources [#865](https://github.com/ethyca/fides/pull/865)
- Merge existing configurations with `fideslib` library [#913](https://github.com/ethyca/fides/pull/913)
- Moved frontend static files to `src/fidesctl/ui-build/static` [#934](https://github.com/ethyca/fides/pull/934)
- Replicated the error response handling from the `/validate` endpoint to the `/generate` endpoint [#911](https://github.com/ethyca/fides/pull/911)

### Developer Experience

- Remove `API_PREFIX` from fidesctl/core/utils.py and change references to `API_PREFIX` in fidesctl/api/reoutes/util.py [922](https://github.com/ethyca/fides/pull/922)

### Fixed

- Dataset field columns show all columns by default in the UI [#898](https://github.com/ethyca/fides/pull/898)
- Fixed the missing `.fides./` directory when locating the default config [#933](https://github.com/ethyca/fides/pull/933)

## [1.7.1](https://github.com/ethyca/fides/compare/1.7.0...1.7.1) - 2022-07-28

### Added

- Add datasets via YAML in the UI [#813](https://github.com/ethyca/fides/pull/813)
- Add datasets via database connection [#834](https://github.com/ethyca/fides/pull/834) [#889](https://github.com/ethyca/fides/pull/889)
- Add delete confirmation when deleting a field or collection from a dataset [#809](https://github.com/ethyca/fides/pull/809)
- Add ability to delete datasets from the UI [#827](https://github.com/ethyca/fides/pull/827)
- Add Cypress for testing [713](https://github.com/ethyca/fides/pull/833)
- Add datasets via database connection (UI only) [#834](https://github.com/ethyca/fides/pull/834)
- Add Okta support to the `/generate` endpoint [#842](https://github.com/ethyca/fides/pull/842)
- Add db support to `/generate` endpoint [849](https://github.com/ethyca/fides/pull/849)
- Added OpenAPI TypeScript client generation for the UI app. See the [README](/clients/admin-ui/src/types/api/README.md) for more details.

### Changed

- Remove the `obscure` requirement from the `generate` endpoint [#819](https://github.com/ethyca/fides/pull/819)

### Developer Experience

- When releases are published, dispatch a repository webhook event to ethyca/fidesctl-plus [#938](https://github.com/ethyca/fides/pull/938)

### Docs

- recommend/replace pip installs with pipx [#874](https://github.com/ethyca/fides/pull/874)

### Fixed

- CustomSelect input tooltips appear next to selector instead of wrapping to a new row.
- Datasets without the `third_country_transfer` will not cause the editing dataset form to not render.
- Fixed a build issue causing an `unknown` version of `fidesctl` to be installed in published Docker images [#836](https://github.com/ethyca/fides/pull/836)
- Fixed an M1-related SQLAlchemy bug [#816](https://github.com/ethyca/fides/pull/891)
- Endpoints now work with or without a trailing slash. [#886](https://github.com/ethyca/fides/pull/886)
- Dataset field columns show all columns by default in the UI [#898](https://github.com/ethyca/fides/pull/898)
- Fixed the `tag` specific GitHub Action workflows for Docker and publishing docs. [#901](https://github.com/ethyca/fides/pull/901)

## [1.7.0](https://github.com/ethyca/fides/compare/1.6.1...1.7.0) - 2022-06-23

### Added

- Added dependabot to keep dependencies updated
- A warning now issues for any orphan datasets as part of the `apply` command [543](https://github.com/ethyca/fides/pull/543)
- Initial scaffolding of management UI [#561](https://github.com/ethyca/fides/pull/624)
- A new `audit` command for `system` and `organization` resources, checking data map attribute compliance [#548](https://github.com/ethyca/fides/pull/548)
- Static UI assets are now built with the docker container [#663](https://github.com/ethyca/fides/issues/663)
- Host static files via fidesapi [#621](https://github.com/ethyca/fides/pull/621)
- A new `generate` endpoint to enable capturing systems from infrastructure from the UI [#642](https://github.com/ethyca/fides/pull/642)
- A new `datamap` endpoint to enable visualizing a data map from the UI [#721](https://github.com/ethyca/fides/pull/721)
- Management UI navigation bar [#679](https://github.com/ethyca/fides/issues/679)
- Management UI integration [#736](https://github.com/ethyca/fides/pull/736)
  - Datasets
  - Systems
  - Taxonomy (data categories)
- Initial dataset UI view [#768](https://github.com/ethyca/fides/pull/768)
  - Add interaction for viewing a dataset collection
  - Add column picker
  - Add a data category checklist tree
  - Edit/delete dataset fields
  - Edit/delete dataset collections
  - Edit datasets
  - Add a component for Identifiability tags
  - Add tooltips for help on forms
  - Add geographic location (third_country_transfers) country selection. Supported by new dependency `i18n-iso-countries`.
- Okta, aws and database credentials can now come from `fidesctl.toml` config [#694](https://github.com/ethyca/fides/pull/694)
- New `validate` endpoint to test aws and okta credentials [#722](https://github.com/ethyca/fides/pull/722)
- Initial configuration wizard UI view
  - Manual entry steps added (name and describe organization, pick entry route, and describe system manually including privacy declarations)
- A new image tagged `ethyca/fidesctl:dev` is published on each push to `main` [781](https://github.com/ethyca/fides/pull/781)
- A new cli command (`fidesctl sync`) [#765](https://github.com/ethyca/fides/pull/765)

### Changed

- Comparing server and CLI versions ignores `.dirty` only differences, and is quiet on success when running general CLI commands [621](https://github.com/ethyca/fides/pull/621)
- All endpoints now prefixed by `/api/v1` [#623](https://github.com/ethyca/fides/issues/623)
- Allow AWS credentials to be passed to `generate system` via the API [#645](https://github.com/ethyca/fides/pull/645)
- Update the export of a datamap to load resources from the server instead of a manifest directory [#662](https://github.com/ethyca/fides/pull/662)
- Refactor `export` to remove CLI specific uses from the core modules and load resources[#725](https://github.com/ethyca/fides/pull/725)
- Bump version of FastAPI in `setup.py` to 0.77.1 to match `optional-requirements.txt` [#734](https://github.com/ethyca/fides/pull/734)
- Docker images are now only built and pushed on tags to match when released to pypi [#740](https://github.com/ethyca/fides/pull/740)
- Okta resource scanning and generation now works with systems instead of datasets [#751](https://github.com/ethyca/fides/pull/751)

### Developer Experience

- Replaced `make` with `nox` [#547](https://github.com/ethyca/fides/pull/547)
- Removed usage of `fideslang` module in favor of new [external package](https://github.com/ethyca/fideslang) shared across projects [#619](https://github.com/ethyca/fides/issues/619)
- Added a UI service to the docker-compose deployment [#757](https://github.com/ethyca/fides/pull/757)
- `TestClient` defined in and shared across test modules via `conftest.py` [#759](https://github.com/ethyca/fides/pull/759)

### Docs

- Replaced all references to `make` with `nox` [#547](https://github.com/ethyca/fides/pull/547)
- Removed config/schemas page [#613](https://github.com/ethyca/fides/issues/613)
- Dataset UI and config wizard docs added ([https://github.com/ethyca/fides/pull/697](https://github.com/ethyca/fides/pull/697))
- The fides README now walks through generating a datamap [#746](https://github.com/ethyca/fides/pull/746)

### Fixed

- Updated `fideslog` to v1.1.5, resolving an issue where some exceptions thrown by the SDK were not handled as expected [#609](https://github.com/ethyca/fides/issues/609)
- Updated the webserver so that it won't fail if the database is inaccessible [#649](https://github.com/ethyca/fides/pull/649)
- Updated external tests to handle complex characters [#661](https://github.com/ethyca/fides/pull/661)
- Evaluations now properly merge the default taxonomy into the user-defined taxonomy [#684](https://github.com/ethyca/fides/pull/684)
- The CLI can now be run without installing the webserver components [#715](https://github.com/ethyca/fides/pull/715)

## [1.6.1](https://github.com/ethyca/fides/compare/1.6.0...1.6.1) - 2022-06-15

### Docs

- Updated `Release Steps`

### Fixed

- Resolved a failure with populating applicable data subject rights to a data map
- Handle invalid characters when generating a `fides_key` [#761](https://github.com/ethyca/fides/pull/761)

## [1.6.0](https://github.com/ethyca/fides/compare/1.5.3...1.6.0) - 2022-05-02

### Added

- ESLint configuration changes [#514](https://github.com/ethyca/fidesops/pull/514)
- User creation, update and permissions in the Admin UI [#511](https://github.com/ethyca/fidesops/pull/511)
- Yaml support for dataset upload [#284](https://github.com/ethyca/fidesops/pull/284)

### Breaking Changes

- Update masking API to take multiple input values [#443](https://github.com/ethyca/fidesops/pull/443)

### Docs

- DRP feature documentation [#520](https://github.com/ethyca/fidesops/pull/520)

## [1.4.2](https://github.com/ethyca/fidesops/compare/1.4.1...1.4.2) - 2022-05-12

### Added

- GET routes for users [#405](https://github.com/ethyca/fidesops/pull/405)
- Username based search on GET route [#444](https://github.com/ethyca/fidesops/pull/444)
- FIDESOPS\_\_DEV_MODE for Easier SaaS Request Debugging [#363](https://github.com/ethyca/fidesops/pull/363)
- Track user privileges across sessions [#425](https://github.com/ethyca/fidesops/pull/425)
- Add first_name and last_name fields. Also add them along with created_at to FidesUser response [#465](https://github.com/ethyca/fidesops/pull/465)
- Denial reasons for DSR and user `AuditLog` [#463](https://github.com/ethyca/fidesops/pull/463)
- DRP action to Policy [#453](https://github.com/ethyca/fidesops/pull/453)
- `CHANGELOG.md` file[#484](https://github.com/ethyca/fidesops/pull/484)
- DRP status endpoint [#485](https://github.com/ethyca/fidesops/pull/485)
- DRP exerise endpoint [#496](https://github.com/ethyca/fidesops/pull/496)
- Frontend for privacy request denial reaons [#480](https://github.com/ethyca/fidesops/pull/480)
- Publish Fidesops to Pypi [#491](https://github.com/ethyca/fidesops/pull/491)
- DRP data rights endpoint [#526](https://github.com/ethyca/fidesops/pull/526)

### Changed

- Converted HTTP Status Codes to Starlette constant values [#438](https://github.com/ethyca/fidesops/pull/438)
- SaasConnector.send behavior on ignore_errors now returns raw response [#462](https://github.com/ethyca/fidesops/pull/462)
- Seed user permissions in `create_superuser.py` script [#468](https://github.com/ethyca/fidesops/pull/468)
- User API Endpoints (update fields and reset user passwords) [#471](https://github.com/ethyca/fidesops/pull/471)
- Format tests with `black` [#466](https://github.com/ethyca/fidesops/pull/466)
- Extract privacy request endpoint logic into separate service for DRP [#470](https://github.com/ethyca/fidesops/pull/470)
- Fixing inconsistent SaaS connector integration tests [#473](https://github.com/ethyca/fidesops/pull/473)
- Add user data to login response [#501](https://github.com/ethyca/fidesops/pull/501)

### Breaking Changes

- Update masking API to take multiple input values [#443](https://github.com/ethyca/fidesops/pull/443)

### Docs

- Added issue template for documentation updates [#442](https://github.com/ethyca/fidesops/pull/442)
- Clarify masking updates [#464](https://github.com/ethyca/fidesops/pull/464)
- Added dark mode [#476](https://github.com/ethyca/fidesops/pull/476)

### Fixed

- Removed miradb test warning [#436](https://github.com/ethyca/fidesops/pull/436)
- Added missing import [#448](https://github.com/ethyca/fidesops/pull/448)
- Removed pypi badge pointing to wrong package [#452](https://github.com/ethyca/fidesops/pull/452)
- Audit imports and references [#479](https://github.com/ethyca/fidesops/pull/479)
- Switch to using update method on PUT permission endpoint [#500](https://github.com/ethyca/fidesops/pull/500)

### Developer Experience

- added isort as a CI check
- Include `tests/` in all static code checks (e.g. `mypy`, `pylint`)

### Changed

- Published Docker image does a clean install of Fidesctl
- `with_analytics` is now a decorator

### Fixed

- Third-Country formatting on Data Map
- Potential Duplication on Data Map
- Exceptions are no longer raised when sending `AnalyticsEvent`s on Windows
- Running `fidesctl init` now generates a `server_host` and `server_protocol`
  rather than `server_url`<|MERGE_RESOLUTION|>--- conflicted
+++ resolved
@@ -33,12 +33,9 @@
 - Updated filter modal in new privacy request screen to store filters as query params in url [#6818](https://github.com/ethyca/fides/pull/6818)
 - Improve Privacy Center FidesJS performance and reliability by caching bundles in memory and adding `stale-while-revalidate` and `stale-if-error` cache headers for improved CDN performance and origin failure resilience [#6689](https://github.com/ethyca/fides/pull/6689)
 - Limit action center tree expansion to 4 levels (Database/Schema/Table/Field) by treating fields as leaf nodes [#6907](https://github.com/ethyca/fides/pull/6907)
-<<<<<<< HEAD
-- PrivacyRequest cache now fallsback to the db for identity and custom fields [#6896](https://github.com/ethyca/fides/pull/6896)
-=======
 - Allowing pending (new) requests to be resubmitted [#6916](https://github.com/ethyca/fides/pull/6916)
 - Allowing dynamic Celery environment variables to be loaded if they match the `FIDES__CELERY__` prefix [#6916](https://github.com/ethyca/fides/pull/6916)
->>>>>>> 5d7a296f
+- PrivacyRequest cache now falls back to the db for identity and custom fields [#6896](https://github.com/ethyca/fides/pull/6896)
 
 ### Developer Experience
 - Added keyboard navigation to CustomList component [#6903](https://github.com/ethyca/fides/pull/6903)
