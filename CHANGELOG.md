# Changelog

All notable changes to this project will be documented in this file.

The format is based on [Keep a Changelog](https://keepachangelog.com/en/)

The types of changes are:

- `Added` for new features.
- `Changed` for changes in existing functionality.
- `Developer Experience` for changes in developer workflow or tooling.
- `Deprecated` for soon-to-be removed features.
- `Docs` for documentation only changes.
- `Removed` for now removed features.
- `Fixed` for any bug fixes.
- `Security` in case of vulnerabilities.

## [Unreleased](https://github.com/ethyca/fides/compare/2.44.0...main)

### Developer Experience
- Added performance mark timings to debug logs for fides.js [#5245](https://github.com/ethyca/fides/pull/5245)

### Changed
- Validate no path in `server_host` var for CLI config; if there is one then take only up until the first forward slash


## [2.44.0](https://github.com/ethyca/fides/compare/2.43.1...2.44.0)

### Added
- Added Gzip Middleware for responses [#5225](https://github.com/ethyca/fides/pull/5225)
- Adding source and submitted_by fields to privacy requests (Fidesplus) [#5206](https://github.com/ethyca/fides/pull/5206)
- Added Action Required / Monitored / Unmonitored tabs to Data Detection & Discovery page [#5236](https://github.com/ethyca/fides/pull/5236)
- Adding erasure support for Microsoft Advertising [#5197](https://github.com/ethyca/fides/pull/5197)
- Implements fuzzy search for identities in Admin-UI Request Manager [#5232](https://github.com/ethyca/fides/pull/5232)
- New purpose header field for TCF banner [#5246](https://github.com/ethyca/fides/pull/5246)

### Changed
- Removed unused `username` parameter from the Delighted integration configuration [#5220](https://github.com/ethyca/fides/pull/5220)
- Removed unused `ad_account_id` parameter from the Snap integration configuration [#5229](https://github.com/ethyca/fides/pull/5220)
- Updates to support consent signal processing (Fidesplus) [#5200](https://github.com/ethyca/fides/pull/5200)
- TCF Optimized for performance on initial load by offsetting most experience data until after banner is shown [#5230](https://github.com/ethyca/fides/pull/5230)
- Updates to support DynamoDB schema with Tokenless IAM auth [#5240](https://github.com/ethyca/fides/pull/5240)

### Developer Experience
- Sourcemaps are now working for fides-js in debug mode [#5222](https://github.com/ethyca/fides/pull/5222)

### Fixed
- Fix bug where Data Detection & Discovery table pagination fails to reset after navigating or searching  [#5234](https://github.com/ethyca/fides/pull/5234)
- Ignoring HTTP 400 error responses from the unsubscribe endpoint for HubSpot [#5237](https://github.com/ethyca/fides/pull/5237)
<<<<<<< HEAD
- Fix all `fides` subcommands (`push`, `user`, etc) failing with an invalid server even when only passing `--help` [#5243](https://github.com/ethyca/fides/pull/5243)
=======
- Fix bug where empty datasets / table wouldn't show a Monitor button  [#5249](https://github.com/ethyca/fides/pull/5249)
>>>>>>> b9b9c738

### Security
- Reduced timing differences in login endpoint [CVE-2024-45052](https://github.com/ethyca/fides/security/advisories/GHSA-2h46-8gf5-fmxv)
- Removed Jinja2 for email templates, the variables syntax changed from `{{variable_name}}` to `__VARIABLE_NAME__` [CVE-2024-45053](https://github.com/ethyca/fides/security/advisories/GHSA-c34r-238x-f7qx)


## [2.43.1](https://github.com/ethyca/fides/compare/2.43.0...2.43.1)

### Added
- Pydantic v1 -> Pydantic v2 upgrade [#5020](https://github.com/ethyca/fides/pull/5020)
- Added success toast on muting/ignoring resources in D&D tables [#5214](https://github.com/ethyca/fides/pull/5214)
- Added "data type" column to fields and subfields on D&D tables [#5218](https://github.com/ethyca/fides/pull/5218)
- Added support for navigating and editing nested fields in the Datasets page [#5216](https://github.com/ethyca/fides/pull/5216)

### Fixed
- Ignore `404` errors on Oracle Responsys deletions [#5203](https://github.com/ethyca/fides/pull/5203)
- Fix white screen issue when privacy request has null value for daysLeft [#5213](https://github.com/ethyca/fides/pull/5213)

### Changed
- Visual updates to badges in D&D result tables [#5212](https://github.com/ethyca/fides/pull/5212)
- Tweaked behavior of loading state on D&D table actions buttons [#5201](https://github.com/ethyca/fides/pull/5201)


## [2.43.0](https://github.com/ethyca/fides/compare/2.42.1...2.43.0)

### Added
- Added support for mapping a system's integration's consentable items to privacy notices [#5156](https://github.com/ethyca/fides/pull/5156)
- Added support for SSO Login with multiple providers (Fides Plus feature) [#5134](https://github.com/ethyca/fides/pull/5134)
- Adds user_read scope to approver role so that they can update their own password [#5178](https://github.com/ethyca/fides/pull/5178)
- Added PATCH endpoint for partially updating connection secrets [#5172](https://github.com/ethyca/fides/pull/5172)
- Add success toast on confirming classification in data discovery tables [#5182](https://github.com/ethyca/fides/pull/5182)
- Add function to return list of StagedResource objs according to list of URNs [#5192](https://github.com/ethyca/fides/pull/5192)
- Add DSR Support for ScyllaDB [#5140](https://github.com/ethyca/fides/pull/5140)
- Added support for nested fields in BigQuery in D&D result views [#5175](https://github.com/ethyca/fides/pull/5175)
- Added support for Vendor Count in Fides-JS overlay descriptions [#5210](https://github.com/ethyca/fides/pull/5210)

### Fixed
- Fixed the OAuth2 configuration for the Snap integration [#5158](https://github.com/ethyca/fides/pull/5158)
- Fixes a Marigold Sailthru error when a user does not exist [#5145](https://github.com/ethyca/fides/pull/5145)
- Fixed malformed HTML issue on switch components [#5166](https://github.com/ethyca/fides/pull/5166)
- Edit integration modal no longer requires reentering credentials when doing partial edits [#2436](https://github.com/ethyca/fides/pull/2436)
- Fixed a timing issue with tcf/gpp locator iframe naming [#5173](https://github.com/ethyca/fides/pull/5173)
- Detection & Discovery: The when column will now display the correct value with a tooltip showing the full date and time [#5177](https://github.com/ethyca/fides/pull/5177)
- Fixed minor issues with the SSO providers form [#5183](https://github.com/ethyca/fides/pull/5183)

### Changed
- Removed PRIVACY_REQUEST_READ scope from Viewer role [#5184](https://github.com/ethyca/fides/pull/5184)
- Asynchronously load GVL translations in FidesJS instead of blocking UI rendering [#5187](https://github.com/ethyca/fides/pull/5187)
- Model changes to support consent signals (Fidesplus) [#5190](https://github.com/ethyca/fides/pull/5190)
- Updated Datasets page with new UI for better usability and consistency with Detection and Discovery UI [#5191](https://github.com/ethyca/fides/pull/5191)
- Updated the Yotpo Reviews integration to use email and phone number identities instead of external ID [#5169](https://github.com/ethyca/fides/pull/5169)
- Update TCF banner button layout and styles [#5204](https://github.com/ethyca/fides/pull/5204)


### Developer Experience
- Fixes some ESLint configuration issues [#5176](https://github.com/ethyca/fides/pull/5176)

## [2.42.1](https://github.com/ethyca/fides/compare/2.42.0...2.42.1)

### Fixed
- Fixed language picker cut-off in mobile on CMP banner and modal [#5159](https://github.com/ethyca/fides/pull/5159)
- Fixed button sizes on CMP modal [#5161](https://github.com/ethyca/fides/pull/5161)

## [2.42.0](https://github.com/ethyca/fides/compare/2.41.0...2.42.0)

### Added
- Add AWS Tags in the meta field for Fides system when using `fides generate` [#4998](https://github.com/ethyca/fides/pull/4998)
- Added access and erasure support for Checkr integration [#5121](https://github.com/ethyca/fides/pull/5121)
- Added support for special characters in SaaS request payloads [#5099](https://github.com/ethyca/fides/pull/5099)
- Added support for displaying notices served in the Consent Banner [#5125](https://github.com/ethyca/fides/pull/5125)
- Added ability to choose whether to use Opt In/Out buttons or Acknowledge button in the Consent Banner [#5125](https://github.com/ethyca/fides/pull/5125)
- Add "status" field to detection & discovery tables [#5141](https://github.com/ethyca/fides/pull/5141)
- Added optional filters `exclude_saas_datasets` and `only_unlinked_datasets` to the list datasets endpoint [#5132](https://github.com/ethyca/fides/pull/5132)
- Add new config options to support notice-only banner and modal [#5136](https://github.com/ethyca/fides/pull/5136)
- Added models to support bidirectional consent (Fides Plus feature) [#5118](https://github.com/ethyca/fides/pull/5118)

### Changed
- Moving Privacy Center endpoint logging behind debug flag [#5103](https://github.com/ethyca/fides/pull/5103)
- Serve GVL languages as they are requested [#5112](https://github.com/ethyca/fides/pull/5112)
- Changed text on system integrations tab to direct to new integration management [#5097](https://github.com/ethyca/fides/pull/5097)
- Updates to consent experience styling [#5085](https://github.com/ethyca/fides/pull/5085)
- Updated the dataset page to display the new table and support pagination [#5130](https://github.com/ethyca/fides/pull/5130)
- Improve performance by removing the need to load every system into redux store [#5135](https://github.com/ethyca/fides/pull/5135)
- Use the `user_id` from a Segment Trait instead of an `email` when deleting a user in Segment [#5004](https://github.com/ethyca/fides/pull/5004)
- Moves some endpoints for property-specific messaging from OSS -> plus [#5069](https://github.com/ethyca/fides/pull/5069)
- Text changes in monitor config table and form [#5142](https://github.com/ethyca/fides/pull/5142)
- Improve API error messages when using is_default field on taxonomy resources [#5147](https://github.com/ethyca/fides/pull/5147)

### Developer Experience
- Add `.syncignore` to reduce file sync size with new volumes [#5104](https://github.com/ethyca/fides/pull/5104)
- Fix sourcemap generation in development version of FidesJS [#5119](https://github.com/ethyca/fides/pull/5119)
- Upgrade to Next.js v14 [#5111](https://github.com/ethyca/fides/pull/5111)
- Upgrade and consolidate linting and formatting tools [#5128](https://github.com/ethyca/fides/pull/5128)

### Fixed
- Resolved an issue pulling all blog authors for the Shopify integration [#5043](https://github.com/ethyca/fides/pull/5043)
- Fixed typo in the BigQuery integration description [#5120](https://github.com/ethyca/fides/pull/5120)
- Fixed default values of Experience config toggles [#5123](https://github.com/ethyca/fides/pull/5123)
- Skip indexing Custom Privacy Request Field array values [#5127](https://github.com/ethyca/fides/pull/5127)
- Fixed Admin UI issue where banner would disappear in Experience Preview with GPC enabled [#5131](https://github.com/ethyca/fides/pull/5131)
- Fixed not being able to edit a monitor from scheduled to not scheduled [#5114](https://github.com/ethyca/fides/pull/5114)
- Migrating missing Fideslang 2.0 data categories [#5073](https://github.com/ethyca/fides/pull/5073)
- Fixed wrong system count on Datamap page [#5151](https://github.com/ethyca/fides/pull/5151)
- Fixes some responsive styling issues in the consent banner on mobile sized screens [#5157](https://github.com/ethyca/fides/pull/5157)

## [2.41.0](https://github.com/ethyca/fides/compare/2.40.0...2.41.0)

### Added
- Added erasure support for Alchemer integration [#4925](https://github.com/ethyca/fides/pull/4925)
- Added new columns and action buttons to discovery monitors table [#5068](https://github.com/ethyca/fides/pull/5068)
- Added field to exclude databases on MonitorConfig [#5080](https://github.com/ethyca/fides/pull/5080)
- Added key pair authentication for the Snowflake integration [#5079](https://github.com/ethyca/fides/pull/5079)

### Changed
- Updated the sample dataset for the Amplitude integration [#5063](https://github.com/ethyca/fides/pull/5063)
- Updated System's page to display a table that uses a paginated endpoint [#5084](https://github.com/ethyca/fides/pull/5084)
- Messaging page now shows a notice if you have properties without any templates [#5077](https://github.com/ethyca/fides/pull/5077)
- Endpoints for listing systems (GET /system) and datasets (GET /dataset) now support optional pagination [#5071](https://github.com/ethyca/fides/pull/5071)
- Messaging page will now show a notice about using global mode [#5090](https://github.com/ethyca/fides/pull/5090)
- Changed behavior of project selection modal in discovery monitor form [#5092](https://github.com/ethyca/fides/pull/5092)
- Data category selector for Discovery results won't show disabled categories [#5102](https://github.com/ethyca/fides/pull/5102)

### Developer Experience
- Upgrade to React 18 and Chakra 2, including other dependencies [#5036](https://github.com/ethyca/fides/pull/5036)
- Added support for "output templates" in read SaaS requests [#5054](https://github.com/ethyca/fides/pull/5054)
- URL for deployment instructions when the webserver is running [#5088](https://github.com/ethyca/fides/pull/5088)
- Optimize TCF bundle with just-in-time GVL translations [#5074](https://github.com/ethyca/fides/pull/5074)
- Added `performance.mark()` to FidesJS events for performance testing. [#5105](https://github.com/ethyca/fides/pull/5105)

### Fixed
- Fixed bug with unescaped table names in mysql queries [#5072](https://github.com/ethyca/fides/pull/5072/)
- Fixed bug with unresponsive messaging ui [#5081](https://github.com/ethyca/fides/pull/5081/)
- Fixed FidesKey constructor bugs in CLI [#5113](https://github.com/ethyca/fides/pull/5113)


## [2.40.0](https://github.com/ethyca/fides/compare/2.39.2...2.40.0)

### Added
- Adds last_monitored and enabled attributes to MonitorConfig [#4991](https://github.com/ethyca/fides/pull/4991)
- New messaging page. Allows managing messaging templates for different properties. [#5005](https://github.com/ethyca/fides/pull/5005)
- Ability to configure "Enforcement Level" for Privacy Notices [#5025](https://github.com/ethyca/fides/pull/5025)
- BE cleanup for property-specific messaging [#5006](https://github.com/ethyca/fides/pull/5006)
- If property_id param was used, store it as part of the consent request [#4915](https://github.com/ethyca/fides/pull/4915)
- Invite users via email flow [#4539](https://github.com/ethyca/fides/pull/4539)
- Added new Google Cloud SQL for Postgres Connector [#5014](https://github.com/ethyca/fides/pull/5014)
- Added access and erasure support for the Twilio SMS integration [#4979](https://github.com/ethyca/fides/pull/4979)
- Added erasure support for Snap integration [#5011](https://github.com/ethyca/fides/pull/5011)

### Changed
- Navigation changes. 'Management' was renamed 'Settings'. Properties was moved to Settings section. [#5005](https://github.com/ethyca/fides/pull/5005)
- Changed discovery monitor form behavior around execution date/time selection [#5017](https://github.com/ethyca/fides/pull/5017)
- Changed integration form behavior when errors occur [#5023](https://github.com/ethyca/fides/pull/5023)
- Replaces typescript-cookie with js-cookie [#5022](https://github.com/ethyca/fides/pull/5022)
- Updated pymongo version to 4.7.3 [#5019](https://github.com/ethyca/fides/pull/5019)
- Upgraded Datamap instance of `react-table` to v8 [#5024](https://github.com/ethyca/fides/pull/5024)
- Updated create privacy request modal from admin-ui to include all custom fields  [#5029](https://github.com/ethyca/fides/pull/5029)
- Update name of Ingress/Egress columns in Datamap Report to Sources/Destinations [#5045](https://github.com/ethyca/fides/pull/5045)
- Datamap report now includes a 'cookies' column [#5052](https://github.com/ethyca/fides/pull/5052)
- Changed behavior of project selection UI in discovery monitor form [#5049](https://github.com/ethyca/fides/pull/5049)
- Updating DSR filtering to use collection-level data categories [#4999](https://github.com/ethyca/fides/pull/4999)
- Changed discovery monitor form to skip project selection UI when no projects exist [#5056](https://github.com/ethyca/fides/pull/5056)

### Fixed
- Fixed intermittent connection issues with Redshift by increasing timeout and preferring SSL in test connections [#4981](https://github.com/ethyca/fides/pull/4981)
- Fixed data detection & discovery results not displaying correctly across multiple pages[#5060](https://github.com/ethyca/fides/pull/5060)

### Developer Experience
- Fixed various environmental issues when running Cypress tests locally [#5040](https://github.com/ethyca/fides/pull/5040)

## [2.39.2](https://github.com/ethyca/fides/compare/2.39.1...2.39.2)

### Fixed
- Restrict Delete Systems API endpoint such that user must have "SYSTEM_DELETE" scope [#5037](https://github.com/ethyca/fides/pull/5037)

### Security
- Remove the SERVER_SIDE_FIDES_API_URL env variable from the client clientSettings [CVE-2024-31223](https://github.com/ethyca/fides/security/advisories/GHSA-53q7-4874-24qg)

## [2.39.1](https://github.com/ethyca/fides/compare/2.39.0...2.39.1)

### Fixed
- Fixed a bug where system information form was not loading for Viewer users [#5034](https://github.com/ethyca/fides/pull/5034)
- Fixed viewers being given the option to delete systems [#5035](https://github.com/ethyca/fides/pull/5035)
- Restrict Delete Systems API endpoint such that user must have "SYSTEM_DELETE" scope [#5037](https://github.com/ethyca/fides/pull/5037)

### Removed
- Removed the `fetch` polyfill from FidesJS [#5026](https://github.com/ethyca/fides/pull/5026)

### Security
- Removed FidesJS's exposure to `polyfill.io` supply chain attack [CVE-2024-38537](https://github.com/ethyca/fides/security/advisories/GHSA-cvw4-c69g-7v7m)

## [2.39.0](https://github.com/ethyca/fides/compare/2.38.1...2.39.0)

### Added
- Adds the start of the Scylla DB Integration [#4946](https://github.com/ethyca/fides/pull/4946)
- Added model and data migrations and CRUD-layer operations for property-specific messaging [#4901](https://github.com/ethyca/fides/pull/4901)
- Added option in FidesJS SDK to only disable notice-served API [#4965](https://github.com/ethyca/fides/pull/4965)
- External ID support for consent management [#4927](https://github.com/ethyca/fides/pull/4927)
- Added access and erasure support for the Greenhouse Harvest integration [#4945](https://github.com/ethyca/fides/pull/4945)
- Add an S3 connection type (currently used for discovery and detection only) [#4930](https://github.com/ethyca/fides/pull/4930)
- Support for Limited FIDES__CELERY__* Env Vars [#4980](https://github.com/ethyca/fides/pull/4980)
- Implement sending emails via property-specific messaging templates [#4950](https://github.com/ethyca/fides/pull/4950)
- New privacy request search to replace existing endpoint [#4987](https://github.com/ethyca/fides/pull/4987)
- Added new Google Cloud SQL for MySQL Connector [#4949](https://github.com/ethyca/fides/pull/4949)
- Add new options for integrations for discovery & detection [#5000](https://github.com/ethyca/fides/pull/5000)
- Add new `FidesInitializing` event for when FidesJS begins initialization [#5010](https://github.com/ethyca/fides/pull/5010)

### Changed
- Move new data map reporting table out of beta and remove old table from Data Lineage map. [#4963](https://github.com/ethyca/fides/pull/4963)
- Disable the 'connect to a database' button if the `dataDiscoveryAndDetection` feature flag is enabled [#1455](https://github.com/ethyca/fidesplus/pull/1455)
- Upgrade Privacy Request table to use FidesTable V2 [#4990](https://github.com/ethyca/fides/pull/4990)
- Add copy to project selection modal and tweak copy on discovery monitors table [#5007](https://github.com/ethyca/fides/pull/5007)

### Fixed
- Fixed an issue where the GPP signal status was prematurely set to `ready` in some scenarios [#4957](https://github.com/ethyca/fides/pull/4957)
- Removed exteraneous `/` from the several endpoint URLs [#4962](https://github.com/ethyca/fides/pull/4962)
- Fixed and optimized Database Icon SVGs used in Datamap [#4969](https://github.com/ethyca/fides/pull/4969)
- Masked "Keyfile credentials" input on integration config form [#4971](https://github.com/ethyca/fides/pull/4971)
- Fixed validations for privacy declaration taxonomy labels when creating/updating a System [#4982](https://github.com/ethyca/fides/pull/4982)
- Allow property-specific messaging to work with non-custom templates [#4986](https://github.com/ethyca/fides/pull/4986)
- Fixed an issue where config object was being passed twice to `fides.js` output [#5010](https://github.com/ethyca/fides/pull/5010)
- Disabling Fides initialization now also disables GPP initialization [#5010](https://github.com/ethyca/fides/pull/5010)
- Fixes Vendor table formatting [#5013](https://github.com/ethyca/fides/pull/5013)

## [2.38.1](https://github.com/ethyca/fides/compare/2.38.0...2.38.1)

### Changed
- Disable the 'connect to a database' button if the `dataDiscoveryAndDetection` feature flag is enabled [#4972](https://github.com/ethyca/fidesplus/pull/4972)
- Oracle Responsys: Include Profile Extension Tables in DSRs[#4937](https://github.com/ethyca/fides/pull/4937)

### Fixed
- Fixed "add" icons on some buttons being wrong size [#4975](https://github.com/ethyca/fides/pull/4975)
- Fixed ability to update consent preferences after they've previously been set [#4984](https://github.com/ethyca/fides/pull/4984)

## [2.38.0](https://github.com/ethyca/fides/compare/2.37.0...2.38.0)

### Added
- Deprecate LastServedNotice (lastservednoticev2) table [#4910](https://github.com/ethyca/fides/pull/4910)
- Added erasure support to the Recurly integration [#4891](https://github.com/ethyca/fides/pull/4891)
- Added UI for configuring integrations for detection/discovery [#4922](https://github.com/ethyca/fides/pull/4922)
- New queue for saving privacy preferences/notices served [#4931](https://github.com/ethyca/fides/pull/4931)
- Expose number of tasks in queue in worker health check [#4931](https://github.com/ethyca/fides/pull/4931)
- Track when preferences/notices served received [#4931](https://github.com/ethyca/fides/pull/4931)
- Request overrides for opt-in and opt-out consent requests [#4920](https://github.com/ethyca/fides/pull/4920)
- Added query_param_key to Privacy Center schema [#4939](https://github.com/ethyca/fides/pull/4939)
- Fill custom privacy request fields with query_param_key [#4948](https://github.com/ethyca/fides/pull/4948)
- Add `datasource_params` column to MonitorConfig DB model [#4951](https://github.com/ethyca/fides/pull/4951)
- Added ability to open system preview side panel from new data map table [#4944](https://github.com/ethyca/fides/pull/4944)
- Added success toast message after monitoring a resource [#4958](https://github.com/ethyca/fides/pull/4958)
- Added UI for displaying, adding and editing discovery monitors [#4954](https://github.com/ethyca/fides/pull/4954)

### Changed
- Set default ports for local development of client projects (:3001 for privacy center and :3000 for admin-ui) [#4912](https://github.com/ethyca/fides/pull/4912)
- Update privacy center port to :3001 for nox [#4918](https://github.com/ethyca/fides/pull/4918)
- Optimize speed by generating the uuids in the client side for consent requests [#4933](https://github.com/ethyca/fides/pull/4933)
- Update Privacy Center toast text for consistent capitalization [#4936](https://github.com/ethyca/fides/pull/4936)
- Update Custom Fields table and Domain Verification table to use FidesTable V2. Remove V1 components. [#4932](https://github.com/ethyca/fides/pull/4932)
- Updated how Fields are generated for DynamoDB, improved error handling [#4943](https://github.com/ethyca/fides/pull/4943)

### Fixed
- Fixed an issue where the test integration action failed for the Zendesk integration [#4929](https://github.com/ethyca/fides/pull/4929)
- Fixed an issue where language form field error message was not displaying properly [#4942](https://github.com/ethyca/fides/pull/4942)
- Fixed an issue where the consent cookie could not be set on multi-level root domain (e.g. co.uk, co.jp) [#4935](https://github.com/ethyca/fides/pull/4935)
- Fixed an issue where the unique device ID was not being retained when Fides.js was reinitialized [#4947](https://github.com/ethyca/fides/pull/4947)
- Fixed inconsistent font sizes on new integrations UI [#4959](https://github.com/ethyca/fides/pull/4959)

## [2.37.0](https://github.com/ethyca/fides/compare/2.36.0...2.37.0)

### Added
- Added initial version for Helios: Data Discovery and Detection [#4839](https://github.com/ethyca/fides/pull/4839)
- Added shouldShowExperience to the Fides global and FidesInitialized events [#4895](https://github.com/ethyca/fides/pull/4895)
- Enhancements to `MonitorConfig` DB model to support new functionality [#4888](https://github.com/ethyca/fides/pull/4888)
- Added developer option to disable auto-initialization on FidesJS bundles. [#4900](https://github.com/ethyca/fides/pull/4900)
- Adding property ID to served notice history and privacy preference history [#4886](https://github.com/ethyca/fides/pull/4886)
- Adding privacy_center_config and stylesheet fields to the Property model [#4879](https://github.com/ethyca/fides/pull/4879)
- Adds generic async callback integration support [#4865](https://github.com/ethyca/fides/pull/4865)
- Ability to `downgrade` the application DB through the `/admin/db` endpoint [#4893](https://github.com/ethyca/fides/pull/4893)
- Added support for custom property paths, configs and stylesheets for privacy center [#4907](https://github.com/ethyca/fides/pull/4907)
- Include the scopes required for a given action in `403` response when client does not have sufficient permissions [#4905](https://github.com/ethyca/fides/pull/4905)

### Changed
- Rename MinimalPrivacyExperience class and usages [#4889](https://github.com/ethyca/fides/pull/4889)
- Included fidesui as part of the monorepo [#4880](https://github.com/ethyca/fides/pull/4880)
- Improve `geolocation` and `property_id` error response to return 400 status instead of 500 server error on /fides.js endpoint [#4884](https://github.com/ethyca/fides/pull/4884)
- Fixing middleware logging in Fides.js to remove incorrect status codes and durations [#4885](https://github.com/ethyca/fides/pull/4885)
- Improve load performance and DOM monitoring for FidesJS [#4896](https://github.com/ethyca/fides/pull/4896)

### Fixed
- Fixed an issue with the Iterate connector returning at least one param_value references an invalid field for the 'update' request of user [#4528](https://github.com/ethyca/fides/pull/4528)
- Enhanced classification of the dataset used with Twilio [#4872](https://github.com/ethyca/fides/pull/4872)
- Reduce privacy center logging to not show response size limit when the /fides.js endpoint has a size bigger than 4MB [#4878](https://github.com/ethyca/fides/pull/4878)
- Fixed an issue where sourcemaps references were unintentionally included in the FidesJS bundle [#4887](https://github.com/ethyca/fides/pull/4887)
- Handle a 404 response from Segment when a user ID or email is not found [#4902](https://github.com/ethyca/fides/pull/4902)
- Fixed TCF styling issues [#4904](https://github.com/ethyca/fides/pull/4904)
- Fixed an issue where the Trigger Modal Link was not being populated correctly in the translation form [#4911](https://github.com/ethyca/fides/pull/4911)

### Security
- Escape SQLAlchemy passwords [CVE-2024-34715](https://github.com/ethyca/fides/security/advisories/GHSA-8cm5-jfj2-26q7)
- Properly mask nested BigQuery secrets in connection configuration endpoints [CVE-2024-35189](https://github.com/ethyca/fides/security/advisories/GHSA-rcvg-jj3g-rj7c)

## [2.36.0](https://github.com/ethyca/fides/compare/2.35.1...2.36.0)

### Added
- Added multiple language translations support for privacy center consent page [#4785](https://github.com/ethyca/fides/pull/4785)
- Added ability to export the contents of datamap report [#1545](https://ethyca.atlassian.net/browse/PROD-1545)
- Added `System` model support for new `vendor_deleted_date` field on Compass vendor records [#4818](https://github.com/ethyca/fides/pull/4818)
- Added custom JSON (de)serialization to shared DB engines to handle non-standard data types in JSONB columns [#4818](https://github.com/ethyca/fides/pull/4818)
- Added state persistence across sessions to the datamap report table [#4853](https://github.com/ethyca/fides/pull/4853)
- Removed currentprivacypreference and lastservednotice tables [#4846](https://github.com/ethyca/fides/pull/4846)
- Added initial version for Helios: Data Discovery and Detection [#4839](https://github.com/ethyca/fides/pull/4839)
- Adds new var to track fides js overlay types [#4869](https://github.com/ethyca/fides/pull/4869)

### Changed
- Changed filters on the data map report table to use checkbox collapsible tree view [#4864](https://github.com/ethyca/fides/pull/4864)

### Fixed
- Remove the extra 'white-space: normal' CSS for FidesJS HTML descriptions [#4850](https://github.com/ethyca/fides/pull/4850)
- Fixed data map report to display second level names from the taxonomy as primary (bold) label [#4856](https://github.com/ethyca/fides/pull/4856)
- Ignore invalid three-character country codes for FidesJS geolocation (e.g. "USA") [#4877](https://github.com/ethyca/fides/pull/4877)

### Developer Experience
- Update typedoc-plugin-markdown to 4.0.0 [#4870](https://github.com/ethyca/fides/pull/4870)

## [2.35.1](https://github.com/ethyca/fides/compare/2.35.0...2.35.1)

### Added
- Added access and erasure support for Marigold Engage by Sailthru integration [#4826](https://github.com/ethyca/fides/pull/4826)
- Update fides_disable_save_api option in FidesJS SDK to disable both privacy-preferences & notice-served APIs [#4860](https://github.com/ethyca/fides/pull/4860)

### Fixed
- Fixing issue where privacy requests not approved before upgrading to 2.34 couldn't be processed [#4855](https://github.com/ethyca/fides/pull/4855)
- Ensure only GVL vendors from Compass are labeled as such [#4857](https://github.com/ethyca/fides/pull/4857)
- Fix handling of some ISO-3166 geolocation edge cases in Privacy Center /fides.js endpoint [#4858](https://github.com/ethyca/fides/pull/4858)

### Changed
- Hydrates GTM datalayer to match supported FidesEvent Properties [#4847](https://github.com/ethyca/fides/pull/4847)
- Allows a SaaS integration request to process HTTP 204 No Content without erroring trying to unwrap the response. [#4834](https://github.com/ethyca/fides/pull/4834)
- Sets `sslmode` to prefer for Redshift connections when generating datasets [#4849](https://github.com/ethyca/fides/pull/4849)
- Included searching by `email` for the Segment integration [#4851](https://github.com/ethyca/fides/pull/4851)

## [2.35.0](https://github.com/ethyca/fides/compare/2.34.0...2.35.0)

### Added
- Added DSR 3.0 Scheduling which supports running DSR's in parallel with first-class request tasks [#4760](https://github.com/ethyca/fides/pull/4760)
- Added carets to collapsible sections in the overlay modal [#4793](https://github.com/ethyca/fides/pull/4793)
- Added erasure support for OpenWeb [#4735](https://github.com/ethyca/fides/pull/4735)
- Added support for configuration of pre-approval webhooks [#4795](https://github.com/ethyca/fides/pull/4795)
- Added fides_clear_cookie option to FidesJS SDK to load CMP without preferences on refresh [#4810](https://github.com/ethyca/fides/pull/4810)
- Added FidesUpdating event to FidesJS SDK [#4816](https://github.com/ethyca/fides/pull/4816)
- Added `reinitialize` method to FidesJS SDK [#4812](https://github.com/ethyca/fides/pull/4812)
- Added undeclared data category columns to data map report table [#4781](https://github.com/ethyca/fides/pull/4781)
- Fully implement pre-approval webhooks [#4822](https://github.com/ethyca/fides/pull/4822)
- Sync models and database for pre-approval webhooks [#4838](https://github.com/ethyca/fides/pull/4838)

### Changed
- Removed the Celery startup banner from the Fides worker logs [#4814](https://github.com/ethyca/fides/pull/4814)
- Improve performance of Snowflake schema generation [#4587](https://github.com/ethyca/fides/pull/4587)

### Fixed
- Fixed bug prevented adding new privacy center translations [#4786](https://github.com/ethyca/fides/pull/4786)
- Fixed bug where Privacy Policy links would be shown without a configured URL [#4801](https://github.com/ethyca/fides/pull/4801)
- Fixed bug prevented adding new privacy center translations [#4786](https://github.com/ethyca/fides/pull/4786)
- Fixed bug where Language selector button was overlapping other buttons when Privacy Policy wasn't present. [#4815](https://github.com/ethyca/fides/pull/4815)
- Fixed bug where icons of the Language selector were displayed too small on some sites [#4815](https://github.com/ethyca/fides/pull/4815)
- Fixed bug where GPP US National Section was incorrectly included when the State by State approach was selected [#4823]https://github.com/ethyca/fides/pull/4823
- Fixed DSR 3.0 Scheduling bug where Approved Privacy Requests that failed wouldn't change status [#4837](https://github.com/ethyca/fides/pull/4837)

## [2.34.0](https://github.com/ethyca/fides/compare/2.33.1...2.34.0)

### Added

- Added new field for modal trigger link translation [#4761](https://github.com/ethyca/fides/pull/4761)
- Added `getModalLinkLabel` method to global fides object [#4766](https://github.com/ethyca/fides/pull/4766)
- Added language switcher to fides overlay modal [#4773](https://github.com/ethyca/fides/pull/4773)
- Added modal link label to experience translation model [#4767](https://github.com/ethyca/fides/pull/4767)
- Added support for custom identities [#4764](https://github.com/ethyca/fides/pull/4764)
- Added developer option to force GPP API on FidesJS bundles [#4799](https://github.com/ethyca/fides/pull/4799)

### Changed

- Changed the Stripe integration for `Cards` to delete instead of update due to possible issues of a past expiration date [#4768](https://github.com/ethyca/fides/pull/4768)
- Changed display of Data Uses, Categories and Subjects to user friendly names in the Data map report [#4774](https://github.com/ethyca/fides/pull/4774)
- Update active disabled Fides.js toggle color to light grey [#4778](https://github.com/ethyca/fides/pull/4778)
- Update FidesJS fides_embed option to support embedding both banner & modal components [#4782](https://github.com/ethyca/fides/pull/4782)
- Add a few CSS classes to help with styling FidesJS button groups [#4789](https://github.com/ethyca/fides/pull/4789)
- Changed GPP extension to be pre-bundled in appropriate circumstances, as opposed to another fetch [#4780](https://github.com/ethyca/fides/pull/4780)

### Fixed

- Fixed select dropdowns being cut off by edges of modal forms [#4757](https://github.com/ethyca/fides/pull/4757)
- Changed "allow user to dismiss" toggle to show on config form for TCF experience [#4755](https://github.com/ethyca/fides/pull/4755)
- Fixed issue when loading the privacy request detail page [#4775](https://github.com/ethyca/fides/pull/4775)
- Fixed connection test for Aircall [#4756](https://github.com/ethyca/fides/pull/4756/pull)
- Fixed issues connecting to Redshift due to character encoding and SSL requirements [#4790](https://github.com/ethyca/fides/pull/4790)
- Fixed the way the name identity is handled in the Privacy Center [#4791](https://github.com/ethyca/fides/pull/4791)

### Developer Experience

- Build a `fides-types.d.ts` type declaration file to include alongside our FidesJS developer docs [#4772](https://github.com/ethyca/fides/pull/4772)

## [2.33.1](https://github.com/ethyca/fides/compare/2.33.0...2.33.1)

### Added

- Adds CUSTOM_OPTIONS_PATH to Privacy Center env vars [#4769](https://github.com/ethyca/fides/pull/4769)

## [2.33.0](https://github.com/ethyca/fides/compare/2.32.0...2.33.0)

### Added

- Added models for Privacy Center configuration (for plus users) [#4716](https://github.com/ethyca/fides/pull/4716)
- Added ability to delete properties [#4708](https://github.com/ethyca/fides/pull/4708)
- Add interface for submitting privacy requests in admin UI [#4738](https://github.com/ethyca/fides/pull/4738)
- Added language switching support to the FidesJS UI based on configured translations [#4737](https://github.com/ethyca/fides/pull/4737)
- Added ability to override some experience language and primary color [#4743](https://github.com/ethyca/fides/pull/4743)
- Generate FidesJS SDK Reference Docs from tsdoc comments [#4736](https://github.com/ethyca/fides/pull/4736)
- Added erasure support for Adyen [#4735](https://github.com/ethyca/fides/pull/4735)
- Added erasure support for Iterable [#4695](https://github.com/ethyca/fides/pull/4695)

### Changed

- Updated privacy notice & experience forms to hide translation UI when user doesn't have translation feature [#4728](https://github.com/ethyca/fides/pull/4728), [#4734](https://github.com/ethyca/fides/pull/4734)
- Custom privacy request fields now support list values [#4686](https://github.com/ethyca/fides/pull/4686)
- Update when GPP API reports signal status: ready [#4635](https://github.com/ethyca/fides/pull/4635)
- Update non-dismissable TCF and notice banners to show a black overlay and prevent scrolling [#4748](https://github.com/ethyca/fidesplus/pull/4748)
- Cleanup config vars for preview in Admin-UI [#4745](https://github.com/ethyca/fides/pull/4745)
- Show a "systems displayed" count on datamap map & table reporting page [#4752](https://github.com/ethyca/fides/pull/4752)
- Change default Canada Privacy Experience Config in migration to reference generic `ca` region [#4762](https://github.com/ethyca/fides/pull/4762)

### Fixed

- Fixed responsive issues with the buttons on the integration screen [#4729](https://github.com/ethyca/fides/pull/4729)
- Fixed hover/focus issues with the v2 tables [#4730](https://github.com/ethyca/fides/pull/4730)
- Disable editing of data use declaration name and type after creation [#4731](https://github.com/ethyca/fides/pull/4731)
- Cleaned up table borders [#4733](https://github.com/ethyca/fides/pull/4733)
- Initialization issues with ExperienceNotices (#4723)[https://github.com/ethyca/fides/pull/4723]
- Re-add CORS origin regex field to admin UI (#4742)[https://github.com/ethyca/fides/pull/4742]

### Developer Experience

- Added new script to allow recompiling of fides-js when the code changes [#4744](https://github.com/ethyca/fides/pull/4744)
- Update Cookie House to support for additional locations (Canada, Quebec, EEA) and a "property_id" override [#4750](https://github.com/ethyca/fides/pull/4750)

## [2.32.0](https://github.com/ethyca/fides/compare/2.31.1...2.32.0)

### Added

- Updated configuration pages for Experiences with live Preview of FidesJS banner & modal components [#4576](https://github.com/ethyca/fides/pull/4576)
- Added ability to configure multiple language translations for Notices & Experiences [#4576](https://github.com/ethyca/fides/pull/4576)
- Automatically localize all strings in FidesJS CMP UIs (banner, modal, and TCF overlay) based on user's locale and experience configuration [#4576](https://github.com/ethyca/fides/pull/4576)
- Added fides_locale option to override FidesJS locale detection [#4576](https://github.com/ethyca/fides/pull/4576)
- Update FidesJS to report notices served and preferences saved linked to the specific translations displayed [#4576](https://github.com/ethyca/fides/pull/4576)
- Added ability to prevent dismissal of FidesJS CMP UI via Experience configuration [#4576](https://github.com/ethyca/fides/pull/4576)
- Added ability to create & link Properties to support multiple Experiences in a single location [#4658](https://github.com/ethyca/fides/pull/4658)
- Added property_id query param to fides.js to filter experiences by Property when installed [#4676](https://github.com/ethyca/fides/pull/4676)
- Added Locations & Regulations pages to allow a wider selection of locations for consent [#4660](https://github.com/ethyca/fides/pull/4660)
- Erasure support for Simon Data [#4552](https://github.com/ethyca/fides/pull/4552)
- Added notice there will be no preview for Privacy Center types in the Experience preview [#4709](https://github.com/ethyca/fides/pull/4709)
- Removed properties beta flag [#4710](https://github.com/ethyca/fides/pull/4710)
- Add acknowledge button label to default Experience English form [#4714](https://github.com/ethyca/fides/pull/4714)
- Update FidesJS to support localizing CMP UI with configurable, non-English default locales [#4720](https://github.com/ethyca/fides/pull/4720)
- Add loading of template translations for notices and experiences [#4718](https://github.com/ethyca/fides/pull/4718)

### Changed

- Moved location-targeting from Notices to Experiences [#4576](https://github.com/ethyca/fides/pull/4576)
- Replaced previous default Notices & Experiences with new versions with updated locations, translations, etc. [#4576](https://github.com/ethyca/fides/pull/4576)
- Automatically migrate existing Notices & Experiences to updated model where possible [#4576](https://github.com/ethyca/fides/pull/4576)
- Replaced ability to configure banner "display configuration" to separate banner & modal components [#4576](https://github.com/ethyca/fides/pull/4576)
- Modify `fides user login` to not store plaintext password in `~/.fides-credentials` [#4661](https://github.com/ethyca/fides/pull/4661)
- Data model changes to support Notice and Experience-level translations [#4576](https://github.com/ethyca/fides/pull/4576)
- Data model changes to support Consent setup being Experience instead of Notice-driven [#4576](https://github.com/ethyca/fides/pull/4576)
- Build PrivacyNoticeRegion from locations and location groups [#4620](https://github.com/ethyca/fides/pull/4620)
- When saving locations, calculate and save location groups [#4620](https://github.com/ethyca/fides/pull/4620)
- Update privacy experiences page to use the new table component [#4652](https://github.com/ethyca/fides/pull/4652)
- Update privacy notices page to use the new table component [#4641](https://github.com/ethyca/fides/pull/4641)
- Bumped supported Python versions to `3.10.13`, `3.9.18`, and `3.8.18`. Bumped Debian base image from `-bullseye` to `-bookworm`. [#4630](https://github.com/ethyca/fides/pull/4630)
- Bumped Node.js base image from `16` to `20`. [#4684](https://github.com/ethyca/fides/pull/4684)

### Fixed

- Ignore 404 errors from Delighted and Kustomer when an erasure client is not found [#4593](https://github.com/ethyca/fides/pull/4593)
- Various FE fixes for Admin-UI experience config form [#4707](https://github.com/ethyca/fides/pull/4707)
- Fix modal preview in Admin-UI experience config form [#4712](https://github.com/ethyca/fides/pull/4712)
- Optimize FidesJS bundle size by only loading TCF static stings when needed [#4711](https://github.com/ethyca/fides/pull/4711)

## [2.31.0](https://github.com/ethyca/fides/compare/2.30.1...2.31.0)

### Added

- Add Great Britain as a consent option [#4628](https://github.com/ethyca/fides/pull/4628)
- Navbar update and new properties page [#4633](https://github.com/ethyca/fides/pull/4633)
- Access and erasure support for Oracle Responsys [#4618](https://github.com/ethyca/fides/pull/4618)

### Fixed

- Fix issue where "x" button on Fides.js components overwrites saved preferences [#4649](https://github.com/ethyca/fides/pull/4649)
- Initialize Fides.consent with default values from experience when saved consent cookie (fides_consent) does not exist [#4665](https://github.com/ethyca/fides/pull/4665)

### Changed

- Sets GPP applicableSections to -1 when a user visits from a state that is not part of the GPP [#4727](https://github.com/ethyca/fides/pull/4727)

## [2.30.1](https://github.com/ethyca/fides/compare/2.30.0...2.30.1)

### Fixed

- Configure logger correctly on worker initialization [#4624](https://github.com/ethyca/fides/pull/4624)

## [2.30.0](https://github.com/ethyca/fides/compare/2.29.0...2.30.0)

### Added

- Add enum and registry of supported languages [#4592](https://github.com/ethyca/fides/pull/4592)
- Access and erasure support for Talkable [#4589](https://github.com/ethyca/fides/pull/4589)
- Support temporary credentials in AWS generate + scan features [#4607](https://github.com/ethyca/fides/pull/4603), [#4608](https://github.com/ethyca/fides/pull/4608)
- Add ability to store and read Fides cookie in Base64 format [#4556](https://github.com/ethyca/fides/pull/4556)
- Structured logging for SaaS connector requests [#4594](https://github.com/ethyca/fides/pull/4594)
- Added Fides.showModal() to fides.js to allow programmatic opening of consent modals [#4617](https://github.com/ethyca/fides/pull/4617)

### Fixed

- Fixing issue when modifying Policies, Rules, or RuleTargets as a root user [#4582](https://github.com/ethyca/fides/pull/4582)

## [2.29.0](https://github.com/ethyca/fides/compare/2.28.0...2.29.0)

### Added

- View more modal to regulations page [#4574](https://github.com/ethyca/fides/pull/4574)
- Columns in data map reporting, adding multiple systems, and consent configuration tables can be resized. In the data map reporting table, fields with multiple values can show all or collapse all [#4569](https://github.com/ethyca/fides/pull/4569)
- Show custom fields in the data map report table [#4579](https://github.com/ethyca/fides/pull/4579)

### Changed

- Delay rendering the nav until all necessary queries are finished loading [#4571](https://github.com/ethyca/fides/pull/4571)
- Updating return value for crud.get_custom_fields_filtered [#4575](https://github.com/ethyca/fides/pull/4575)
- Updated user deletion confirmation flow to only require one confirmatory input [#4402](https://github.com/ethyca/fides/pull/4402)
- Moved `pymssl` to an optional dependency no longer installed by default with our python package [#4581](https://github.com/ethyca/fides/pull/4581)
- Fixed CORS domain update functionality [#4570](https://github.com/ethyca/fides/pull/4570)
- Update Domains page with ability to add/remove "organization" domains, view "administrator" domains set via security settings, and improve various UX bugs and copy [#4584](https://github.com/ethyca/fides/pull/4584)

### Fixed

- Fixed CORS domain update functionality [#4570](https://github.com/ethyca/fides/pull/4570)
- Completion emails are no longer attempted for consent requests [#4578](https://github.com/ethyca/fides/pull/4578)

## [2.28.0](https://github.com/ethyca/fides/compare/2.27.0...2.28.0)

### Added

- Erasure support for AppsFlyer [#4512](https://github.com/ethyca/fides/pull/4512)
- Datamap Reporting page [#4519](https://github.com/ethyca/fides/pull/4519)
- Consent support for Klaviyo [#4513](https://github.com/ethyca/fides/pull/4513)
- Form for configuring GPP settings [#4557](https://github.com/ethyca/fides/pull/4557)
- Custom privacy request field support for consent requests [#4546](https://github.com/ethyca/fides/pull/4546)
- Support GPP in privacy notices [#4554](https://github.com/ethyca/fides/pull/4554)

### Changed

- Redesigned nav bar for the admin UI [#4548](https://github.com/ethyca/fides/pull/4548)
- Fides.js GPP for US geographies now derives values from backend privacy notices [#4559](https://github.com/ethyca/fides/pull/4559)
- No longer generate the `vendors_disclosed` section of the TC string in `fides.js` [#4553](https://github.com/ethyca/fides/pull/4553)
- Changed consent management vendor add flow [#4550](https://github.com/ethyca/fides/pull/4550)

### Fixed

- Fixed an issue blocking Salesforce sandbox accounts from refreshing tokens [#4547](https://github.com/ethyca/fides/pull/4547)
- Fixed DSR zip packages to be unzippable on Windows [#4549](https://github.com/ethyca/fides/pull/4549)
- Fixed browser compatibility issues with Object.hasOwn [#4568](https://github.com/ethyca/fides/pull/4568)

### Developer Experience

- Switch to anyascii for unicode transliteration [#4550](https://github.com/ethyca/fides/pull/4564)

## [2.27.0](https://github.com/ethyca/fides/compare/2.26.0...2.27.0)

### Added

- Tooltip and styling for disabled rows in add multiple vendor view [#4498](https://github.com/ethyca/fides/pull/4498)
- Preliminary GPP support for US regions [#4498](https://github.com/ethyca/fides/pull/4504)
- Access and erasure support for Statsig Enterprise [#4429](https://github.com/ethyca/fides/pull/4429)
- New page for setting locations [#4517](https://github.com/ethyca/fides/pull/4517)
- New modal for setting granular locations [#4531](https://github.com/ethyca/fides/pull/4531)
- New page for setting regulations [#4530](https://github.com/ethyca/fides/pull/4530)
- Update fides.js to support multiple descriptions (banner, overlay) and render HTML descriptions [#4542](https://github.com/ethyca/fides/pull/4542)

### Fixed

- Fixed incorrect Compass button behavior in system form [#4508](https://github.com/ethyca/fides/pull/4508)
- Omit certain fields from system payload when empty [#4508](https://github.com/ethyca/fides/pull/4525)
- Fixed issues with Compass vendor selector behavior [#4521](https://github.com/ethyca/fides/pull/4521)
- Fixed an issue where the background overlay remained visible after saving consent preferences [#4515](https://github.com/ethyca/fides/pull/4515)
- Fixed system name being editable when editing GVL systems [#4533](https://github.com/ethyca/fides/pull/4533)
- Fixed an issue where a privacy policy link could not be removed from privacy experiences [#4542](https://github.com/ethyca/fides/pull/4542)

### Changed

- Upgrade to use Fideslang `3.0.0` and remove associated concepts [#4502](https://github.com/ethyca/fides/pull/4502)
- Model overhaul for saving privacy preferences and notices served [#4481](https://github.com/ethyca/fides/pull/4481)
- Moves served notice endpoints, consent reporting, purpose endpoints and TCF queries to plus [#4481](https://github.com/ethyca/fides/pull/4481)
- Moves served notice endpoints, consent reporting, and TCF queries to plus [#4481](https://github.com/ethyca/fides/pull/4481)
- Update frontend to account for changes to notices served and preferences saved APIs [#4518](https://github.com/ethyca/fides/pull/4518)
- `fides.js` now sets `supportsOOB` to `false` [#4516](https://github.com/ethyca/fides/pull/4516)
- Save consent method ("accept", "reject", "save", etc.) to `fides_consent` cookie as extra metadata [#4529](https://github.com/ethyca/fides/pull/4529)
- Allow CORS for privacy center `fides.js` and `fides-ext-gpp.js` endpoints
- Replace `GPP_EXT_PATH` env var in favor of a more flexible `FIDES_JS_BASE_URL` environment variable
- Change vendor add modal on consent configuration screen to use new vendor selector [#4532](https://github.com/ethyca/fides/pull/4532)
- Remove vendor add modal [#4535](https://github.com/ethyca/fides/pull/4535)

## [2.26.0](https://github.com/ethyca/fides/compare/2.25.0...main)

### Added

- Dynamic importing for GPP bundle [#4447](https://github.com/ethyca/fides/pull/4447)
- Paging to vendors in the TCF overlay [#4463](https://github.com/ethyca/fides/pull/4463)
- New purposes endpoint and indices to improve system lookups [#4452](https://github.com/ethyca/fides/pull/4452)
- Cypress tests for fides.js GPP extension [#4476](https://github.com/ethyca/fides/pull/4476)
- Add support for global TCF Purpose Overrides [#4464](https://github.com/ethyca/fides/pull/4464)
- TCF override management [#4484](https://github.com/ethyca/fides/pull/4484)
- Readonly consent management table and modal [#4456](https://github.com/ethyca/fides/pull/4456), [#4477](https://github.com/ethyca/fides/pull/4477)
- Access and erasure support for Gong [#4461](https://github.com/ethyca/fides/pull/4461)
- Add new UI for CSV consent reporting [#4488](https://github.com/ethyca/fides/pull/4488)
- Option to prevent the dismissal of the consent banner and modal [#4470](https://github.com/ethyca/fides/pull/4470)

### Changed

- Increased max number of preferences allowed in privacy preference API calls [#4469](https://github.com/ethyca/fides/pull/4469)
- Reduce size of tcf_consent payload in fides_consent cookie [#4480](https://github.com/ethyca/fides/pull/4480)
- Change log level for FidesUserPermission retrieval to `debug` [#4482](https://github.com/ethyca/fides/pull/4482)
- Remove Add Vendor button from the Manage your vendors page[#4509](https://github.com/ethyca/fides/pull/4509)

### Fixed

- Fix type errors when TCF vendors have no dataDeclaration [#4465](https://github.com/ethyca/fides/pull/4465)
- Fixed an error where editing an AC system would mistakenly lock it for GVL [#4471](https://github.com/ethyca/fides/pull/4471)
- Refactor custom Get Preferences function to occur after our CMP API initialization [#4466](https://github.com/ethyca/fides/pull/4466)
- Fix an error where a connector response value of None causes a DSR failure due to a missing value [#4483](https://github.com/ethyca/fides/pull/4483)
- Fixed system name being non-editable when locked for GVL [#4475](https://github.com/ethyca/fides/pull/4475)
- Fixed a bug with "null" values for retention period field on data uses [#4487](https://github.com/ethyca/fides/pull/4487)

## [2.25.0](https://github.com/ethyca/fides/compare/2.24.1...2.25.0)

### Added

- Stub for initial GPP support [#4431](https://github.com/ethyca/fides/pull/4431)
- Added confirmation modal on deleting a data use declaration [#4439](https://github.com/ethyca/fides/pull/4439)
- Added feature flag for separating system name and Compass vendor selector [#4437](https://github.com/ethyca/fides/pull/4437)
- Fire GPP events per spec [#4433](https://github.com/ethyca/fides/pull/4433)
- New override option `fides_tcf_gdpr_applies` for setting `gdprApplies` on the CMP API [#4453](https://github.com/ethyca/fides/pull/4453)

### Changed

- Improved bulk vendor adding table UX [#4425](https://github.com/ethyca/fides/pull/4425)
- Flexible legal basis for processing has a db default of True [#4434](https://github.com/ethyca/fides/pull/4434)
- Give contributor role access to config API, including cors origin updates [#4438](https://github.com/ethyca/fides/pull/4438)
- Disallow setting `*` and other non URL values for `security.cors_origins` config property via the API [#4438](https://github.com/ethyca/fides/pull/4438)
- Consent modal hides the opt-in/opt-out buttons if only one privacy notice is enabled [#4441](https://github.com/ethyca/fides/pull/4441)
- Initialize TCF stub earlier [#4453](https://github.com/ethyca/fides/pull/4453)
- Change focus outline color of form inputs [#4467](https://github.com/ethyca/fides/pull/4467)

### Fixed

- Fixed a bug where selected vendors in "configure consent" add vendor modal were unstyled [#4454](https://github.com/ethyca/fides/pull/4454)
- Use correct defaults when there is no associated preference in the cookie [#4451](https://github.com/ethyca/fides/pull/4451)
- IP Addresses behind load balancers for consent reporting [#4440](https://github.com/ethyca/fides/pull/4440)

## [2.24.1](https://github.com/ethyca/fides/compare/2.24.0...2.24.1)

### Added

- Logging when root user and client credentials are used [#4432](https://github.com/ethyca/fides/pull/4432)
- Allow for custom path at which to retrieve Fides override options [#4462](https://github.com/ethyca/fides/pull/4462)

### Changed

- Run fides with non-root user [#4421](https://github.com/ethyca/fides/pull/4421)

## [2.24.0](https://github.com/ethyca/fides/compare/2.23.3...2.24.0)

### Added

- Adds fides_disable_banner config option to Fides.js [#4378](https://github.com/ethyca/fides/pull/4378)
- Deletions that fail due to foreign key constraints will now be more clearly communicated [#4406](https://github.com/ethyca/fides/pull/4378)
- Added support for a custom get preferences API call provided through Fides.init [#4375](https://github.com/ethyca/fides/pull/4375)
- Hidden custom privacy request fields in the Privacy Center [#4370](https://github.com/ethyca/fides/pull/4370)
- Backend System-level Cookie Support [#4383](https://github.com/ethyca/fides/pull/4383)
- High Level Tracking of Compass System Sync [#4397](https://github.com/ethyca/fides/pull/4397)
- Erasure support for Qualtrics [#4371](https://github.com/ethyca/fides/pull/4371)
- Erasure support for Ada Chatbot [#4382](https://github.com/ethyca/fides/pull/4382)
- Erasure support for Typeform [#4366](https://github.com/ethyca/fides/pull/4366)
- Added notice that a system is GVL when adding/editing from system form [#4327](https://github.com/ethyca/fides/pull/4327)
- Added the ability to select the request types to enable per integration (for plus users) [#4374](https://github.com/ethyca/fides/pull/4374)
- Adds support for custom get experiences fn and custom patch notices served fn [#4410](https://github.com/ethyca/fides/pull/4410)
- Adds more granularity to tracking consent method, updates custom savePreferencesFn and FidesUpdated event to take consent method [#4419](https://github.com/ethyca/fides/pull/4419)

### Changed

- Add filtering and pagination to bulk vendor add table [#4351](https://github.com/ethyca/fides/pull/4351)
- Determine if the TCF overlay needs to surface based on backend calculated version hash [#4356](https://github.com/ethyca/fides/pull/4356)
- Moved Experiences and Preferences endpoints to Plus to take advantage of dynamic GVL [#4367](https://github.com/ethyca/fides/pull/4367)
- Add legal bases to Special Purpose schemas on the backend for display [#4387](https://github.com/ethyca/fides/pull/4387)
- "is_service_specific" default updated when building TC strings on the backend [#4377](https://github.com/ethyca/fides/pull/4377)
- "isServiceSpecific" default updated when building TC strings on the frontend [#4384](https://github.com/ethyca/fides/pull/4384)
- Redact cli, database, and redis configuration information from GET api/v1/config API request responses. [#4379](https://github.com/ethyca/fides/pull/4379)
- Button ordering in fides.js UI [#4407](https://github.com/ethyca/fides/pull/4407)
- Add different classnames to consent buttons for easier selection [#4411](https://github.com/ethyca/fides/pull/4411)
- Updates default consent preference to opt-out for TCF when fides_string exists [#4430](https://github.com/ethyca/fides/pull/4430)

### Fixed

- Persist bulk system add filter modal state [#4412](https://github.com/ethyca/fides/pull/4412)
- Fixing labels for request type field [#4414](https://github.com/ethyca/fides/pull/4414)
- User preferences from cookie should always override experience preferences [#4405](https://github.com/ethyca/fides/pull/4405)
- Allow fides_consent cookie to be set from a subdirectory [#4426](https://github.com/ethyca/fides/pull/4426)

### Security

-- Use a more cryptographically secure random function for security code generation

## [2.23.3](https://github.com/ethyca/fides/compare/2.23.2...2.23.3)

### Fixed

- Fix button arrangment and spacing for TCF and non-TCF consent overlay banner and modal [#4391](https://github.com/ethyca/fides/pull/4391)
- Replaced h1 element with div to use exisitng fides styles in consent modal [#4399](https://github.com/ethyca/fides/pull/4399)
- Fixed privacy policy alignment for non-TCF consent overlay banner and modal [#4403](https://github.com/ethyca/fides/pull/4403)
- Fix dynamic class name for TCF-variant of consent banner [#4404](https://github.com/ethyca/fides/pull/4403)

### Security

-- Fix an HTML Injection vulnerability in DSR Packages

## [2.23.2](https://github.com/ethyca/fides/compare/2.23.1...2.23.2)

### Fixed

- Fixed fides.css to vary banner width based on tcf [[#4381](https://github.com/ethyca/fides/issues/4381)]

## [2.23.1](https://github.com/ethyca/fides/compare/2.23.0...2.23.1)

### Changed

- Refactor Fides.js embedded modal to not use A11y dialog [#4355](https://github.com/ethyca/fides/pull/4355)
- Only call `FidesUpdated` when a preference has been saved, not during initialization [#4365](https://github.com/ethyca/fides/pull/4365)
- Updated double toggle styling in favor of single toggles with a radio group to select legal basis [#4376](https://github.com/ethyca/fides/pull/4376)

### Fixed

- Handle invalid `fides_string` when passed in as an override [#4350](https://github.com/ethyca/fides/pull/4350)
- Bug where vendor opt-ins would not initialize properly based on a `fides_string` in the TCF overlay [#4368](https://github.com/ethyca/fides/pull/4368)

## [2.23.0](https://github.com/ethyca/fides/compare/2.22.1...2.23.0)

### Added

- Added support for 3 additional config variables in Fides.js: fidesEmbed, fidesDisableSaveApi, and fidesTcString [#4262](https://github.com/ethyca/fides/pull/4262)
- Added support for fidesEmbed, fidesDisableSaveApi, and fidesTcString to be passed into Fides.js via query param, cookie, or window object [#4297](https://github.com/ethyca/fides/pull/4297)
- New privacy center environment variables `FIDES_PRIVACY_CENTER__IS_FORCED_TCF` which can make the privacy center always return the TCF bundle (`fides-tcf.js`) [#4312](https://github.com/ethyca/fides/pull/4312)
- Added a `FidesUIChanged` event to Fides.js to track when user preferences change without being saved [#4314](https://github.com/ethyca/fides/pull/4314) and [#4253](https://github.com/ethyca/fides/pull/4253)
- Add AC Systems to the TCF Overlay under Vendor Consents section [#4266](https://github.com/ethyca/fides/pull/4266/)
- Added bulk system/vendor creation component [#4309](https://github.com/ethyca/fides/pull/4309/)
- Support for passing in an AC string as part of a fides string for the TCF overlay [#4308](https://github.com/ethyca/fides/pull/4308)
- Added support for overriding the save user preferences API call with a custom fn provided through Fides.init [#4318](https://github.com/ethyca/fides/pull/4318)
- Return AC strings in GET Privacy Experience meta and allow saving preferences against AC strings [#4295](https://github.com/ethyca/fides/pull/4295)
- New GET Privacy Experience Meta Endpoint [#4328](https://github.com/ethyca/fides/pull/4328)
- Access and erasure support for SparkPost [#4328](https://github.com/ethyca/fides/pull/4238)
- Access and erasure support for Iterate [#4332](https://github.com/ethyca/fides/pull/4332)
- SSH Support for MySQL connections [#4310](https://github.com/ethyca/fides/pull/4310)
- Added served notice history IDs to the TCF privacy preference API calls [#4161](https://github.com/ethyca/fides/pull/4161)

### Fixed

- Cleans up CSS for fidesEmbed mode [#4306](https://github.com/ethyca/fides/pull/4306)
- Stacks that do not have any purposes will no longer render an empty purpose block [#4278](https://github.com/ethyca/fides/pull/4278)
- Forcing hidden sections to use display none [#4299](https://github.com/ethyca/fides/pull/4299)
- Handles Hubspot requiring and email to be formatted as email when processing an erasure [#4322](https://github.com/ethyca/fides/pull/4322)
- Minor CSS improvements for the consent/TCF banners and modals [#4334](https://github.com/ethyca/fides/pull/4334)
- Consistent font sizes for labels in the system form and data use forms in the Admin UI [#4346](https://github.com/ethyca/fides/pull/4346)
- Bug where not all system forms would appear to save when used with Compass [#4347](https://github.com/ethyca/fides/pull/4347)
- Restrict TCF Privacy Experience Config if TCF is disabled [#4348](https://github.com/ethyca/fides/pull/4348)
- Removes overflow styling for embedded modal in Fides.js [#4345](https://github.com/ethyca/fides/pull/4345)

### Changed

- Derive cookie storage info, privacy policy and legitimate interest disclosure URLs, and data retention data from the data map instead of directly from gvl.json [#4286](https://github.com/ethyca/fides/pull/4286)
- Updated TCF Version for backend consent reporting [#4305](https://github.com/ethyca/fides/pull/4305)
- Update Version Hash Contents [#4313](https://github.com/ethyca/fides/pull/4313)
- Change vendor selector on system information form to typeahead[#4333](https://github.com/ethyca/fides/pull/4333)
- Updates experience API calls from Fides.js to include new meta field [#4335](https://github.com/ethyca/fides/pull/4335)

## [2.22.1](https://github.com/ethyca/fides/compare/2.22.0...2.22.1)

### Added

- Custom fields are now included in system history change tracking [#4294](https://github.com/ethyca/fides/pull/4294)

### Security

- Added hostname checks for external SaaS connector URLs [CVE-2023-46124](https://github.com/ethyca/fides/security/advisories/GHSA-jq3w-9mgf-43m4)
- Use a Pydantic URL type for privacy policy URLs [CVE-2023-46126](https://github.com/ethyca/fides/security/advisories/GHSA-fgjj-5jmr-gh83)
- Remove the CONFIG_READ scope from the Viewer role [CVE-2023-46125](https://github.com/ethyca/fides/security/advisories/GHSA-rjxg-rpg3-9r89)

## [2.22.0](https://github.com/ethyca/fides/compare/2.21.0...2.22.0)

### Added

- Added an option to link to vendor tab from an experience config description [#4191](https://github.com/ethyca/fides/pull/4191)
- Added two toggles for vendors in the TCF overlay, one for Consent, and one for Legitimate Interest [#4189](https://github.com/ethyca/fides/pull/4189)
- Added two toggles for purposes in the TCF overlay, one for Consent, and one for Legitimate Interest [#4234](https://github.com/ethyca/fides/pull/4234)
- Added support for new TCF-related fields on `System` and `PrivacyDeclaration` models [#4228](https://github.com/ethyca/fides/pull/4228)
- Support for AC string to `fides-tcf` [#4244](https://github.com/ethyca/fides/pull/4244)
- Support for `gvl` prefixed vendor IDs [#4247](https://github.com/ethyca/fides/pull/4247)

### Changed

- Removed `TCF_ENABLED` environment variable from the privacy center in favor of dynamically figuring out which `fides-js` bundle to send [#4131](https://github.com/ethyca/fides/pull/4131)
- Updated copy of info boxes on each TCF tab [#4191](https://github.com/ethyca/fides/pull/4191)
- Clarified messages for error messages presented during connector upload [#4198](https://github.com/ethyca/fides/pull/4198)
- Refactor legal basis dimension regarding how TCF preferences are saved and how the experience is built [#4201](https://github.com/ethyca/fides/pull/4201/)
- Add saving privacy preferences via a TC string [#4221](https://github.com/ethyca/fides/pull/4221)
- Updated fides server to use an environment variable for turning TCF on and off [#4220](https://github.com/ethyca/fides/pull/4220)
- Update frontend to use new legal basis dimension on vendors [#4216](https://github.com/ethyca/fides/pull/4216)
- Updated privacy center patch preferences call to handle updated API response [#4235](https://github.com/ethyca/fides/pull/4235)
- Added our CMP ID [#4233](https://github.com/ethyca/fides/pull/4233)
- Allow Admin UI users to turn on Configure Consent flag [#4246](https://github.com/ethyca/fides/pull/4246)
- Styling improvements for the fides.js consent banners and modals [#4222](https://github.com/ethyca/fides/pull/4222)
- Update frontend to handle updated Compass schema [#4254](https://github.com/ethyca/fides/pull/4254)
- Assume Universal Vendor ID usage in TC String translation [#4256](https://github.com/ethyca/fides/pull/4256)
- Changed vendor form on configuring consent page to use two-part selection for consent uses [#4251](https://github.com/ethyca/fides/pull/4251)
- Updated system form to have new TCF fields [#4271](https://github.com/ethyca/fides/pull/4271)
- Vendors disclosed string is now narrowed to only the vendors shown in the UI, not the whole GVL [#4250](https://github.com/ethyca/fides/pull/4250)
- Changed naming convention "fides_string" instead of "tc_string" for developer friendly consent API's [#4267](https://github.com/ethyca/fides/pull/4267)

### Fixed

- TCF overlay can initialize its consent preferences from a cookie [#4124](https://github.com/ethyca/fides/pull/4124)
- Various improvements to the TCF modal such as vendor storage disclosures, vendor counts, privacy policies, etc. [#4167](https://github.com/ethyca/fides/pull/4167)
- An issue where Braze could not mask an email due to formatting [#4187](https://github.com/ethyca/fides/pull/4187)
- An issue where email was not being overridden correctly for Braze and Domo [#4196](https://github.com/ethyca/fides/pull/4196)
- Use `stdRetention` when there is not a specific value for a purpose's data retention [#4199](https://github.com/ethyca/fides/pull/4199)
- Updating the unflatten_dict util to accept flattened dict values [#4200](https://github.com/ethyca/fides/pull/4200)
- Minor CSS styling fixes for the consent modal [#4252](https://github.com/ethyca/fides/pull/4252)
- Additional styling fixes for issues caused by a CSS reset [#4268](https://github.com/ethyca/fides/pull/4268)
- Bug where vendor legitimate interests would not be set unless vendor consents were first set [#4250](https://github.com/ethyca/fides/pull/4250)
- Vendor count over-counting in TCF overlay [#4275](https://github.com/ethyca/fides/pull/4275)

## [2.21.0](https://github.com/ethyca/fides/compare/2.20.2...2.21.0)

### Added

- "Add a vendor" flow to configuring consent page [#4107](https://github.com/ethyca/fides/pull/4107)
- Initial TCF Backend Support [#3804](https://github.com/ethyca/fides/pull/3804)
- Add initial layer to TCF modal [#3956](https://github.com/ethyca/fides/pull/3956)
- Support for rendering in the TCF modal whether or not a vendor is part of the GVL [#3972](https://github.com/ethyca/fides/pull/3972)
- Features and legal bases dropdown for TCF modal [#3995](https://github.com/ethyca/fides/pull/3995)
- TCF CMP stub API [#4000](https://github.com/ethyca/fides/pull/4000)
- Fides-js can now display preliminary TCF data [#3879](https://github.com/ethyca/fides/pull/3879)
- Fides-js can persist TCF preferences to the backend [#3887](https://github.com/ethyca/fides/pull/3887)
- TCF modal now supports setting legitimate interest fields [#4037](https://github.com/ethyca/fides/pull/4037)
- Embed the GVL in the GET Experiences response [#4143](https://github.com/ethyca/fides/pull/4143)
- Button to view how many vendors and to open the vendor tab in the TCF modal [#4144](https://github.com/ethyca/fides/pull/4144)
- "Edit vendor" flow to configuring consent page [#4162](https://github.com/ethyca/fides/pull/4162)
- TCF overlay description updates [#4051] https://github.com/ethyca/fides/pull/4151
- Added developer-friendly TCF information under Experience meta [#4160](https://github.com/ethyca/fides/pull/4160/)
- Added fides.css customization for Plus users [#4136](https://github.com/ethyca/fides/pull/4136)

### Changed

- Added further config options to customize the privacy center [#4090](https://github.com/ethyca/fides/pull/4090)
- CORS configuration page [#4073](https://github.com/ethyca/fides/pull/4073)
- Refactored `fides.js` components so that they can take data structures that are not necessarily privacy notices [#3870](https://github.com/ethyca/fides/pull/3870)
- Use hosted GVL.json from the backend [#4159](https://github.com/ethyca/fides/pull/4159)
- Features and Special Purposes in the TCF modal do not render toggles [#4139](https://github.com/ethyca/fides/pull/4139)
- Moved the initial TCF layer to the banner [#4142](https://github.com/ethyca/fides/pull/4142)
- Misc copy changes for the system history table and modal [#4146](https://github.com/ethyca/fides/pull/4146)

### Fixed

- Allows CDN to cache empty experience responses from fides.js API [#4113](https://github.com/ethyca/fides/pull/4113)
- Fixed `identity_special_purpose` unique constraint definition [#4174](https://github.com/ethyca/fides/pull/4174/files)

## [2.20.2](https://github.com/ethyca/fides/compare/2.20.1...2.20.2)

### Fixed

- added version_added, version_deprecated, and replaced_by to data use, data subject, and data category APIs [#4135](https://github.com/ethyca/fides/pull/4135)
- Update fides.js to not fetch experience client-side if pre-fetched experience is empty [#4149](https://github.com/ethyca/fides/pull/4149)
- Erasure privacy requests now pause for input if there are any manual process integrations [#4115](https://github.com/ethyca/fides/pull/4115)
- Caching the values of authorization_required and user_guide on the connector templates to improve performance [#4128](https://github.com/ethyca/fides/pull/4128)

## [2.20.1](https://github.com/ethyca/fides/compare/2.20.0...2.20.1)

### Fixed

- Avoid un-optimized query pattern in bulk `GET /system` endpoint [#4120](https://github.com/ethyca/fides/pull/4120)

## [2.20.0](https://github.com/ethyca/fides/compare/2.19.1...2.20.0)

### Added

- Initial page for configuring consent [#4069](https://github.com/ethyca/fides/pull/4069)
- Vendor cookie table for configuring consent [#4082](https://github.com/ethyca/fides/pull/4082)

### Changed

- Refactor how multiplatform builds are handled [#4024](https://github.com/ethyca/fides/pull/4024)
- Added new Performance-related nox commands and included them as part of the CI suite [#3997](https://github.com/ethyca/fides/pull/3997)
- Added dictionary suggestions for data uses [4035](https://github.com/ethyca/fides/pull/4035)
- Privacy notice regions now render human readable names instead of country codes [#4029](https://github.com/ethyca/fides/pull/4029)
- Privacy notice templates are disabled by default [#4010](https://github.com/ethyca/fides/pull/4010)
- Added optional "skip_processing" flag to collections for DSR processing [#4047](https://github.com/ethyca/fides/pull/4047)
- Admin UI now shows all privacy notices with an indicator of whether they apply to any systems [#4010](https://github.com/ethyca/fides/pull/4010)
- Add case-insensitive privacy experience region filtering [#4058](https://github.com/ethyca/fides/pull/4058)
- Adds check for fetch before loading fetch polyfill for fides.js [#4074](https://github.com/ethyca/fides/pull/4074)
- Updated to support Fideslang 2.0, including data migrations [#3933](https://github.com/ethyca/fides/pull/3933)
- Disable notices that are not systems applicable to support new UI [#4094](https://github.com/ethyca/fides/issues/4094)

### Fixed

- Ensures that fides.js toggles are not hidden by other CSS libs [#4075](https://github.com/ethyca/fides/pull/4075)
- Migrate system > meta > vendor > id to system > meta [#4088](https://github.com/ethyca/fides/pull/4088)
- Enable toggles in various tables now render an error toast if an error occurs [#4095](https://github.com/ethyca/fides/pull/4095)
- Fixed a bug where an unsaved changes notification modal would appear even without unsaved changes [#4095](https://github.com/ethyca/fides/pull/4070)

## [2.19.1](https://github.com/ethyca/fides/compare/2.19.0...2.19.1)

### Fixed

- re-enable custom fields for new data use form [#4050](https://github.com/ethyca/fides/pull/4050)
- fix issue with saving source and destination systems [#4065](https://github.com/ethyca/fides/pull/4065)

### Added

- System history UI with diff modal [#4021](https://github.com/ethyca/fides/pull/4021)
- Relax system legal basis for transfers to be any string [#4049](https://github.com/ethyca/fides/pull/4049)

## [2.19.0](https://github.com/ethyca/fides/compare/2.18.0...2.19.0)

### Added

- Add dictionary suggestions [#3937](https://github.com/ethyca/fides/pull/3937), [#3988](https://github.com/ethyca/fides/pull/3988)
- Added new endpoints for healthchecks [#3947](https://github.com/ethyca/fides/pull/3947)
- Added vendor list dropdown [#3857](https://github.com/ethyca/fides/pull/3857)
- Access support for Adobe Sign [#3504](https://github.com/ethyca/fides/pull/3504)

### Fixed

- Fixed issue when generating masked values for invalid data paths [#3906](https://github.com/ethyca/fides/pull/3906)
- Code reload now works when running `nox -s dev` [#3914](https://github.com/ethyca/fides/pull/3914)
- Reduce verbosity of privacy center logging further [#3915](https://github.com/ethyca/fides/pull/3915)
- Resolved an issue where the integration dropdown input lost focus during typing. [#3917](https://github.com/ethyca/fides/pull/3917)
- Fixed dataset issue that was preventing the Vend connector from loading during server startup [#3923](https://github.com/ethyca/fides/pull/3923)
- Adding version check to version-dependent migration script [#3951](https://github.com/ethyca/fides/pull/3951)
- Fixed a bug where some fields were not saving correctly on the system form [#3975](https://github.com/ethyca/fides/pull/3975)
- Changed "retention period" field in privacy declaration form from number input to text input [#3980](https://github.com/ethyca/fides/pull/3980)
- Fixed issue where unsaved changes modal appears incorrectly [#4005](https://github.com/ethyca/fides/pull/4005)
- Fixed banner resurfacing after user consent for pre-fetch experience [#4009](https://github.com/ethyca/fides/pull/4009)

### Changed

- Systems and Privacy Declaration schema and data migration to support the Dictionary [#3901](https://github.com/ethyca/fides/pull/3901)
- The integration search dropdown is now case-insensitive [#3916](https://github.com/ethyca/fides/pull/3916)
- Removed deprecated fields from the taxonomy editor [#3909](https://github.com/ethyca/fides/pull/3909)
- Bump PyMSSQL version and remove workarounds [#3996](https://github.com/ethyca/fides/pull/3996)
- Removed reset suggestions button [#4007](https://github.com/ethyca/fides/pull/4007)
- Admin ui supports fides cloud config API [#4034](https://github.com/ethyca/fides/pull/4034)

### Security

- Resolve custom integration upload RCE vulnerability [CVE-2023-41319](https://github.com/ethyca/fides/security/advisories/GHSA-p6p2-qq95-vq5h)

## [2.18.0](https://github.com/ethyca/fides/compare/2.17.0...2.18.0)

### Added

- Additional consent reporting calls from `fides-js` [#3845](https://github.com/ethyca/fides/pull/3845)
- Additional consent reporting calls from privacy center [#3847](https://github.com/ethyca/fides/pull/3847)
- Access support for Recurly [#3595](https://github.com/ethyca/fides/pull/3595)
- HTTP Logging for the Privacy Center [#3783](https://github.com/ethyca/fides/pull/3783)
- UI support for OAuth2 authorization flow [#3819](https://github.com/ethyca/fides/pull/3819)
- Changes in the `data` directory now trigger a server reload (for local development) [#3874](https://github.com/ethyca/fides/pull/3874)

### Fixed

- Fix datamap zoom for low system counts [#3835](https://github.com/ethyca/fides/pull/3835)
- Fixed connector forms with external dataset reference fields [#3873](https://github.com/ethyca/fides/pull/3873)
- Fix ability to make server side API calls from privacy-center [#3895](https://github.com/ethyca/fides/pull/3895)

### Changed

- Simplified the file structure for HTML DSR packages [#3848](https://github.com/ethyca/fides/pull/3848)
- Simplified the database health check to improve `/health` performance [#3884](https://github.com/ethyca/fides/pull/3884)
- Changed max width of form components in "system information" form tab [#3864](https://github.com/ethyca/fides/pull/3864)
- Remove manual system selection screen [#3865](https://github.com/ethyca/fides/pull/3865)
- System and integration identifiers are now auto-generated [#3868](https://github.com/ethyca/fides/pull/3868)

## [2.17.0](https://github.com/ethyca/fides/compare/2.16.0...2.17.0)

### Added

- Tab component for `fides-js` [#3782](https://github.com/ethyca/fides/pull/3782)
- Added toast for successfully linking an existing integration to a system [#3826](https://github.com/ethyca/fides/pull/3826)
- Various other UI components for `fides-js` to support upcoming TCF modal [#3803](https://github.com/ethyca/fides/pull/3803)
- Allow items in taxonomy to be enabled or disabled [#3844](https://github.com/ethyca/fides/pull/3844)

### Developer Experience

- Changed where db-dependent routers were imported to avoid dependency issues [#3741](https://github.com/ethyca/fides/pull/3741)

### Changed

- Bumped supported Python versions to `3.10.12`, `3.9.17`, and `3.8.17` [#3733](https://github.com/ethyca/fides/pull/3733)
- Logging Updates [#3758](https://github.com/ethyca/fides/pull/3758)
- Add polyfill service to fides-js route [#3759](https://github.com/ethyca/fides/pull/3759)
- Show/hide integration values [#3775](https://github.com/ethyca/fides/pull/3775)
- Sort system cards alphabetically by name on "View systems" page [#3781](https://github.com/ethyca/fides/pull/3781)
- Update admin ui to use new integration delete route [#3785](https://github.com/ethyca/fides/pull/3785)
- Pinned `pymssql` and `cython` dependencies to avoid build issues on ARM machines [#3829](https://github.com/ethyca/fides/pull/3829)

### Removed

- Removed "Custom field(s) successfully saved" toast [#3779](https://github.com/ethyca/fides/pull/3779)

### Added

- Record when consent is served [#3777](https://github.com/ethyca/fides/pull/3777)
- Add an `active` property to taxonomy elements [#3784](https://github.com/ethyca/fides/pull/3784)
- Erasure support for Heap [#3599](https://github.com/ethyca/fides/pull/3599)

### Fixed

- Privacy notice UI's list of possible regions now matches the backend's list [#3787](https://github.com/ethyca/fides/pull/3787)
- Admin UI "property does not existing" build issue [#3831](https://github.com/ethyca/fides/pull/3831)
- Flagging sensitive inputs as passwords to mask values during entry [#3843](https://github.com/ethyca/fides/pull/3843)

## [2.16.0](https://github.com/ethyca/fides/compare/2.15.1...2.16.0)

### Added

- Empty state for when there are no relevant privacy notices in the privacy center [#3640](https://github.com/ethyca/fides/pull/3640)
- GPC indicators in fides-js banner and modal [#3673](https://github.com/ethyca/fides/pull/3673)
- Include `data_use` and `data_category` metadata in `upload` of access results [#3674](https://github.com/ethyca/fides/pull/3674)
- Add enable/disable toggle to integration tab [#3593] (https://github.com/ethyca/fides/pull/3593)

### Fixed

- Render linebreaks in the Fides.js overlay descriptions, etc. [#3665](https://github.com/ethyca/fides/pull/3665)
- Broken link to Fides docs site on the About Fides page in Admin UI [#3643](https://github.com/ethyca/fides/pull/3643)
- Add Systems Applicable Filter to Privacy Experience List [#3654](https://github.com/ethyca/fides/pull/3654)
- Privacy center and fides-js now pass in `Unescape-Safestr` as a header so that special characters can be rendered properly [#3706](https://github.com/ethyca/fides/pull/3706)
- Fixed ValidationError for saving PrivacyPreferences [#3719](https://github.com/ethyca/fides/pull/3719)
- Fixed issue preventing ConnectionConfigs with duplicate names from saving [#3770](https://github.com/ethyca/fides/pull/3770)
- Fixed creating and editing manual integrations [#3772](https://github.com/ethyca/fides/pull/3772)
- Fix lingering integration artifacts by cascading deletes from System [#3771](https://github.com/ethyca/fides/pull/3771)

### Developer Experience

- Reorganized some `api.api.v1` code to avoid circular dependencies on `quickstart` [#3692](https://github.com/ethyca/fides/pull/3692)
- Treat underscores as special characters in user passwords [#3717](https://github.com/ethyca/fides/pull/3717)
- Allow Privacy Notices banner and modal to scroll as needed [#3713](https://github.com/ethyca/fides/pull/3713)
- Make malicious url test more robust to environmental differences [#3748](https://github.com/ethyca/fides/pull/3748)
- Ignore type checker on click decorators to bypass known issue with `click` version `8.1.4` [#3746](https://github.com/ethyca/fides/pull/3746)

### Changed

- Moved GPC preferences slightly earlier in Fides.js lifecycle [#3561](https://github.com/ethyca/fides/pull/3561)
- Changed results from clicking "Test connection" to be a toast instead of statically displayed on the page [#3700](https://github.com/ethyca/fides/pull/3700)
- Moved "management" tab from nav into settings icon in top right [#3701](https://github.com/ethyca/fides/pull/3701)
- Remove name and description fields from integration form [#3684](https://github.com/ethyca/fides/pull/3684)
- Update EU PrivacyNoticeRegion codes and allow experience filtering to drop back to country filtering if region not found [#3630](https://github.com/ethyca/fides/pull/3630)
- Fields with default fields are now flagged as required in the front-end [#3694](https://github.com/ethyca/fides/pull/3694)
- In "view systems", system cards can now be clicked and link to that system's `configure/[id]` page [#3734](https://github.com/ethyca/fides/pull/3734)
- Enable privacy notice and privacy experience feature flags by default [#3773](https://github.com/ethyca/fides/pull/3773)

### Security

- Resolve Zip bomb file upload vulnerability [CVE-2023-37480](https://github.com/ethyca/fides/security/advisories/GHSA-g95c-2jgm-hqc6)
- Resolve SVG bomb (billion laughs) file upload vulnerability [CVE-2023-37481](https://github.com/ethyca/fides/security/advisories/GHSA-3rw2-wfc8-wmj5)

## [2.15.1](https://github.com/ethyca/fides/compare/2.15.0...2.15.1)

### Added

- Set `sslmode` to `prefer` if connecting to Redshift via ssh [#3685](https://github.com/ethyca/fides/pull/3685)

### Changed

- Privacy center action cards are now able to expand to accommodate longer text [#3669](https://github.com/ethyca/fides/pull/3669)
- Update integration endpoint permissions [#3707](https://github.com/ethyca/fides/pull/3707)

### Fixed

- Handle names with a double underscore when processing access and erasure requests [#3688](https://github.com/ethyca/fides/pull/3688)
- Allow Privacy Notices banner and modal to scroll as needed [#3713](https://github.com/ethyca/fides/pull/3713)

### Security

- Resolve path traversal vulnerability in webserver API [CVE-2023-36827](https://github.com/ethyca/fides/security/advisories/GHSA-r25m-cr6v-p9hq)

## [2.15.0](https://github.com/ethyca/fides/compare/2.14.1...2.15.0)

### Added

- Privacy center can now render its consent values based on Privacy Notices and Privacy Experiences [#3411](https://github.com/ethyca/fides/pull/3411)
- Add Google Tag Manager and Privacy Center ENV vars to sample app [#2949](https://github.com/ethyca/fides/pull/2949)
- Add `notice_key` field to Privacy Notice UI form [#3403](https://github.com/ethyca/fides/pull/3403)
- Add `identity` query param to the consent reporting API view [#3418](https://github.com/ethyca/fides/pull/3418)
- Use `rollup-plugin-postcss` to bundle and optimize the `fides.js` components CSS [#3411](https://github.com/ethyca/fides/pull/3411)
- Dispatch Fides.js lifecycle events on window (FidesInitialized, FidesUpdated) and cross-publish to Fides.gtm() integration [#3411](https://github.com/ethyca/fides/pull/3411)
- Added the ability to use custom CAs with Redis via TLS [#3451](https://github.com/ethyca/fides/pull/3451)
- Add default experience configs on startup [#3449](https://github.com/ethyca/fides/pull/3449)
- Load default privacy notices on startup [#3401](https://github.com/ethyca/fides/pull/3401)
- Add ability for users to pass in additional parameters for application database connection [#3450](https://github.com/ethyca/fides/pull/3450)
- Load default privacy notices on startup [#3401](https://github.com/ethyca/fides/pull/3401/files)
- Add ability for `fides-js` to make API calls to Fides [#3411](https://github.com/ethyca/fides/pull/3411)
- `fides-js` banner is now responsive across different viewport widths [#3411](https://github.com/ethyca/fides/pull/3411)
- Add ability to close `fides-js` banner and modal via a button or ESC [#3411](https://github.com/ethyca/fides/pull/3411)
- Add ability to open the `fides-js` modal from a link on the host site [#3411](https://github.com/ethyca/fides/pull/3411)
- GPC preferences are automatically applied via `fides-js` [#3411](https://github.com/ethyca/fides/pull/3411)
- Add new dataset route that has additional filters [#3558](https://github.com/ethyca/fides/pull/3558)
- Update dataset dropdown to use new api filter [#3565](https://github.com/ethyca/fides/pull/3565)
- Filter out saas datasets from the rest of the UI [#3568](https://github.com/ethyca/fides/pull/3568)
- Included optional env vars to have postgres or Redshift connected via bastion host [#3374](https://github.com/ethyca/fides/pull/3374/)
- Support for acknowledge button for notice-only Privacy Notices and to disable toggling them off [#3546](https://github.com/ethyca/fides/pull/3546)
- HTML format for privacy request storage destinations [#3427](https://github.com/ethyca/fides/pull/3427)
- Persistent message showing result and timestamp of last integration test to "Integrations" tab in system view [#3628](https://github.com/ethyca/fides/pull/3628)
- Access and erasure support for SurveyMonkey [#3590](https://github.com/ethyca/fides/pull/3590)
- New Cookies Table for storing cookies associated with systems and privacy declarations [#3572](https://github.com/ethyca/fides/pull/3572)
- `fides-js` and privacy center now delete cookies associated with notices that were opted out of [#3569](https://github.com/ethyca/fides/pull/3569)
- Cookie input field on system data use tab [#3571](https://github.com/ethyca/fides/pull/3571)

### Fixed

- Fix sample app `DATABASE_*` ENV vars for backwards compatibility [#3406](https://github.com/ethyca/fides/pull/3406)
- Fix overlay rendering issue by finding/creating a dedicated parent element for Preact [#3397](https://github.com/ethyca/fides/pull/3397)
- Fix the sample app privacy center link to be configurable [#3409](https://github.com/ethyca/fides/pull/3409)
- Fix CLI output showing a version warning for Snowflake [#3434](https://github.com/ethyca/fides/pull/3434)
- Flaky custom field Cypress test on systems page [#3408](https://github.com/ethyca/fides/pull/3408)
- Fix NextJS errors & warnings for Cookie House sample app [#3411](https://github.com/ethyca/fides/pull/3411)
- Fix bug where `fides-js` toggles were not reflecting changes from rejecting or accepting all notices [#3522](https://github.com/ethyca/fides/pull/3522)
- Remove the `fides-js` banner from tab order when it is hidden and move the overlay components to the top of the tab order. [#3510](https://github.com/ethyca/fides/pull/3510)
- Fix bug where `fides-js` toggle states did not always initialize properly [#3597](https://github.com/ethyca/fides/pull/3597)
- Fix race condition with consent modal link rendering [#3521](https://github.com/ethyca/fides/pull/3521)
- Hide custom fields section when there are no custom fields created [#3554](https://github.com/ethyca/fides/pull/3554)
- Disable connector dropdown in integration tab on save [#3552](https://github.com/ethyca/fides/pull/3552)
- Handles an edge case for non-existent identities with the Kustomer API [#3513](https://github.com/ethyca/fides/pull/3513)
- remove the configure privacy request tile from the home screen [#3555](https://github.com/ethyca/fides/pull/3555)
- Updated Privacy Experience Safe Strings Serialization [#3600](https://github.com/ethyca/fides/pull/3600/)
- Only create default experience configs on startup, not update [#3605](https://github.com/ethyca/fides/pull/3605)
- Update to latest asyncpg dependency to avoid build error [#3614](https://github.com/ethyca/fides/pull/3614)
- Fix bug where editing a data use on a system could delete existing data uses [#3627](https://github.com/ethyca/fides/pull/3627)
- Restrict Privacy Center debug logging to development-only [#3638](https://github.com/ethyca/fides/pull/3638)
- Fix bug where linking an integration would not update the tab when creating a new system [#3662](https://github.com/ethyca/fides/pull/3662)
- Fix dataset yaml not properly reflecting the dataset in the dropdown of system integrations tab [#3666](https://github.com/ethyca/fides/pull/3666)
- Fix privacy notices not being able to be edited via the UI after the addition of the `cookies` field [#3670](https://github.com/ethyca/fides/pull/3670)
- Add a transform in the case of `null` name fields in privacy declarations for the data use forms [#3683](https://github.com/ethyca/fides/pull/3683)

### Changed

- Enabled Privacy Experience beta flag [#3364](https://github.com/ethyca/fides/pull/3364)
- Reorganize CLI Command Source Files [#3491](https://github.com/ethyca/fides/pull/3491)
- Removed ExperienceConfig.delivery_mechanism constraint [#3387](https://github.com/ethyca/fides/pull/3387)
- Updated privacy experience UI forms to reflect updated experience config fields [#3402](https://github.com/ethyca/fides/pull/3402)
- Use a venv in the Dockerfile for installing Python deps [#3452](https://github.com/ethyca/fides/pull/3452)
- Bump SlowAPI Version [#3456](https://github.com/ethyca/fides/pull/3456)
- Bump Psycopg2-binary Version [#3473](https://github.com/ethyca/fides/pull/3473)
- Reduced duplication between PrivacyExperience and PrivacyExperienceConfig [#3470](https://github.com/ethyca/fides/pull/3470)
- Update privacy centre email and phone validation to allow for both to be blank [#3432](https://github.com/ethyca/fides/pull/3432)
- Moved connection configuration into the system portal [#3407](https://github.com/ethyca/fides/pull/3407)
- Update `fideslang` to `1.4.1` to allow arbitrary nested metadata on `System`s and `Dataset`s `meta` property [#3463](https://github.com/ethyca/fides/pull/3463)
- Remove form validation to allow both email & phone inputs for consent requests [#3529](https://github.com/ethyca/fides/pull/3529)
- Removed dataset dropdown from saas connector configuration [#3563](https://github.com/ethyca/fides/pull/3563)
- Removed `pyodbc` in favor of `pymssql` for handling SQL Server connections [#3435](https://github.com/ethyca/fides/pull/3435)
- Only create a PrivacyRequest when saving consent if at least one notice has system-wide enforcement [#3626](https://github.com/ethyca/fides/pull/3626)
- Increased the character limit for the `SafeStr` type from 500 to 32000 [#3647](https://github.com/ethyca/fides/pull/3647)
- Changed "connection" to "integration" on system view and edit pages [#3659](https://github.com/ethyca/fides/pull/3659)

### Developer Experience

- Add ability to pass ENV vars to both privacy center and sample app during `fides deploy` via `.env` [#2949](https://github.com/ethyca/fides/pull/2949)
- Handle an edge case when generating tags that finds them out of sequence [#3405](https://github.com/ethyca/fides/pull/3405)
- Add support for pushing `prerelease` and `rc` tagged images to Dockerhub [#3474](https://github.com/ethyca/fides/pull/3474)
- Optimize GitHub workflows used for docker image publishing [#3526](https://github.com/ethyca/fides/pull/3526)

### Removed

- Removed the deprecated `system_dependencies` from `System` resources, migrating to `egress` [#3285](https://github.com/ethyca/fides/pull/3285)

### Docs

- Updated developer docs for ARM platform users related to `pymssql` [#3615](https://github.com/ethyca/fides/pull/3615)

## [2.14.1](https://github.com/ethyca/fides/compare/2.14.0...2.14.1)

### Added

- Add `identity` query param to the consent reporting API view [#3418](https://github.com/ethyca/fides/pull/3418)
- Add privacy centre button text customisations [#3432](https://github.com/ethyca/fides/pull/3432)
- Add privacy centre favicon customisation [#3432](https://github.com/ethyca/fides/pull/3432)

### Changed

- Update privacy centre email and phone validation to allow for both to be blank [#3432](https://github.com/ethyca/fides/pull/3432)

## [2.14.0](https://github.com/ethyca/fides/compare/2.13.0...2.14.0)

### Added

- Add an automated test to check for `/fides-consent.js` backwards compatibility [#3289](https://github.com/ethyca/fides/pull/3289)
- Add infrastructure for "overlay" consent components (Preact, CSS bundling, etc.) and initial version of consent banner [#3191](https://github.com/ethyca/fides/pull/3191)
- Add the modal component of the "overlay" consent components [#3291](https://github.com/ethyca/fides/pull/3291)
- Added an `automigrate` database setting [#3220](https://github.com/ethyca/fides/pull/3220)
- Track Privacy Experience with Privacy Preferences [#3311](https://github.com/ethyca/fides/pull/3311)
- Add ability for `fides-js` to fetch its own geolocation [#3356](https://github.com/ethyca/fides/pull/3356)
- Add ability to select different locations in the "Cookie House" sample app [#3362](https://github.com/ethyca/fides/pull/3362)
- Added optional logging of resource changes on the server [#3331](https://github.com/ethyca/fides/pull/3331)

### Fixed

- Maintain casing differences within Snowflake datasets for proper DSR execution [#3245](https://github.com/ethyca/fides/pull/3245)
- Handle DynamoDB edge case where no attributes are defined [#3299](https://github.com/ethyca/fides/pull/3299)
- Support pseudonymous consent requests with `fides_user_device_id` for the new consent workflow [#3203](https://github.com/ethyca/fides/pull/3203)
- Fides user device id filter to GET Privacy Experience List endpoint to stash user preferences on embedded notices [#3302](https://github.com/ethyca/fides/pull/3302)
- Support for data categories on manual webhook fields [#3330](https://github.com/ethyca/fides/pull/3330)
- Added config-driven rendering to consent components [#3316](https://github.com/ethyca/fides/pull/3316)
- Pin `typing_extensions` dependency to `4.5.0` to work around a pydantic bug [#3357](https://github.com/ethyca/fides/pull/3357)

### Changed

- Explicitly escape/unescape certain fields instead of using SafeStr [#3144](https://github.com/ethyca/fides/pull/3144)
- Updated DynamoDB icon [#3296](https://github.com/ethyca/fides/pull/3296)
- Increased default page size for the connection type endpoint to 100 [#3298](https://github.com/ethyca/fides/pull/3298)
- Data model around PrivacyExperiences to better keep Privacy Notices and Experiences in sync [#3292](https://github.com/ethyca/fides/pull/3292)
- UI calls to support new PrivacyExperiences data model [#3313](https://github.com/ethyca/fides/pull/3313)
- Ensure email connectors respect the `notifications.notification_service_type` app config property if set [#3355](https://github.com/ethyca/fides/pull/3355)
- Rework Delighted connector so the `survey_response` endpoint depends on the `person` endpoint [3385](https://github.com/ethyca/fides/pull/3385)
- Remove logging within the Celery creation function [#3303](https://github.com/ethyca/fides/pull/3303)
- Update how generic endpoint generation works [#3304](https://github.com/ethyca/fides/pull/3304)
- Restrict strack-trace logging when not in Dev mode [#3081](https://github.com/ethyca/fides/pull/3081)
- Refactor CSS variables for `fides-js` to match brandable color palette [#3321](https://github.com/ethyca/fides/pull/3321)
- Moved all of the dirs from `fides.api.ops` into `fides.api` [#3318](https://github.com/ethyca/fides/pull/3318)
- Put global settings for fides.js on privacy center settings [#3333](https://github.com/ethyca/fides/pull/3333)
- Changed `fides db migrate` to `fides db upgrade` [#3342](https://github.com/ethyca/fides/pull/3342)
- Add required notice key to privacy notices [#3337](https://github.com/ethyca/fides/pull/3337)
- Make Privacy Experience List public, and separate public endpoint rate limiting [#3339](https://github.com/ethyca/fides/pull/3339)

### Developer Experience

- Add dispatch event when publishing a non-prod tag [#3317](https://github.com/ethyca/fides/pull/3317)
- Add OpenAPI (Swagger) documentation for Fides Privacy Center API endpoints (/fides.js) [#3341](https://github.com/ethyca/fides/pull/3341)

### Removed

- Remove `fides export` command and backing code [#3256](https://github.com/ethyca/fides/pull/3256)

## [2.13.0](https://github.com/ethyca/fides/compare/2.12.1...2.13.0)

### Added

- Connector for DynamoDB [#2998](https://github.com/ethyca/fides/pull/2998)
- Access and erasure support for Amplitude [#2569](https://github.com/ethyca/fides/pull/2569)
- Access and erasure support for Gorgias [#2444](https://github.com/ethyca/fides/pull/2444)
- Privacy Experience Bulk Create, Bulk Update, and Detail Endpoints [#3185](https://github.com/ethyca/fides/pull/3185)
- Initial privacy experience UI [#3186](https://github.com/ethyca/fides/pull/3186)
- A JavaScript modal to copy a script tag for `fides.js` [#3238](https://github.com/ethyca/fides/pull/3238)
- Access and erasure support for OneSignal [#3199](https://github.com/ethyca/fides/pull/3199)
- Add the ability to "inject" location into `/fides.js` bundles and cache responses for one hour [#3272](https://github.com/ethyca/fides/pull/3272)
- Prevent column sorts from resetting when data changes [#3290](https://github.com/ethyca/fides/pull/3290)

### Changed

- Merge instances of RTK `createApi` into one instance for better cache invalidation [#3059](https://github.com/ethyca/fides/pull/3059)
- Update custom field definition uniqueness to be case insensitive name per resource type [#3215](https://github.com/ethyca/fides/pull/3215)
- Restrict where privacy notices of certain consent mechanisms must be displayed [#3195](https://github.com/ethyca/fides/pull/3195)
- Merged the `lib` submodule into the `api.ops` submodule [#3134](https://github.com/ethyca/fides/pull/3134)
- Merged duplicate privacy declaration components [#3254](https://github.com/ethyca/fides/pull/3254)
- Refactor client applications into a monorepo with turborepo, extract fides-js into a standalone package, and improve privacy-center to load configuration at runtime [#3105](https://github.com/ethyca/fides/pull/3105)

### Fixed

- Prevent ability to unintentionally show "default" Privacy Center configuration, styles, etc. [#3242](https://github.com/ethyca/fides/pull/3242)
- Fix broken links to docs site pages in Admin UI [#3232](https://github.com/ethyca/fides/pull/3232)
- Repoint legacy docs site links to the new and improved docs site [#3167](https://github.com/ethyca/fides/pull/3167)
- Fix Cookie House Privacy Center styles for fides deploy [#3283](https://github.com/ethyca/fides/pull/3283)
- Maintain casing differences within Snowflake datasets for proper DSR execution [#3245](https://github.com/ethyca/fides/pull/3245)

### Developer Experience

- Use prettier to format _all_ source files in client packages [#3240](https://github.com/ethyca/fides/pull/3240)

### Deprecated

- Deprecate `fides export` CLI command as it is moving to `fidesplus` [#3264](https://github.com/ethyca/fides/pull/3264)

## [2.12.1](https://github.com/ethyca/fides/compare/2.12.0...2.12.1)

### Changed

- Updated how Docker version checks are handled and added an escape-hatch [#3218](https://github.com/ethyca/fides/pull/3218)

### Fixed

- Datamap export mitigation for deleted taxonomy elements referenced by declarations [#3214](https://github.com/ethyca/fides/pull/3214)
- Update datamap columns each time the page is visited [#3211](https://github.com/ethyca/fides/pull/3211)
- Ensure inactive custom fields are not returned for datamap response [#3223](https://github.com/ethyca/fides/pull/3223)

## [2.12.0](https://github.com/ethyca/fides/compare/2.11.0...2.12.0)

### Added

- Access and erasure support for Aircall [#2589](https://github.com/ethyca/fides/pull/2589)
- Access and erasure support for Klaviyo [#2501](https://github.com/ethyca/fides/pull/2501)
- Page to edit or add privacy notices [#3058](https://github.com/ethyca/fides/pull/3058)
- Side navigation bar can now also have children navigation links [#3099](https://github.com/ethyca/fides/pull/3099)
- Endpoints for consent reporting [#3095](https://github.com/ethyca/fides/pull/3095)
- Added manage custom fields page behind feature flag [#3089](https://github.com/ethyca/fides/pull/3089)
- Custom fields table [#3097](https://github.com/ethyca/fides/pull/3097)
- Custom fields form modal [#3165](https://github.com/ethyca/fides/pull/3165)
- Endpoints to save the new-style Privacy Preferences with respect to a fides user device id [#3132](https://github.com/ethyca/fides/pull/3132)
- Support `privacy_declaration` as a resource type for custom fields [#3149](https://github.com/ethyca/fides/pull/3149)
- Expose `id` field of embedded `privacy_declarations` on `system` API responses [#3157](https://github.com/ethyca/fides/pull/3157)
- Access and erasure support for Unbounce [#2697](https://github.com/ethyca/fides/pull/2697)
- Support pseudonymous consent requests with `fides_user_device_id` [#3158](https://github.com/ethyca/fides/pull/3158)
- Update `fides_consent` cookie format [#3158](https://github.com/ethyca/fides/pull/3158)
- Add custom fields to the data use declaration form [#3197](https://github.com/ethyca/fides/pull/3197)
- Added fides user device id as a ProvidedIdentityType [#3131](https://github.com/ethyca/fides/pull/3131)

### Changed

- The `cursor` pagination strategy now also searches for data outside of the `data_path` when determining the cursor value [#3068](https://github.com/ethyca/fides/pull/3068)
- Moved Privacy Declarations associated with Systems to their own DB table [#3098](https://github.com/ethyca/fides/pull/3098)
- More tests on data use validation for privacy notices within the same region [#3156](https://github.com/ethyca/fides/pull/3156)
- Improvements to export code for bugfixes and privacy declaration custom field support [#3184](https://github.com/ethyca/fides/pull/3184)
- Enabled privacy notice feature flag [#3192](https://github.com/ethyca/fides/pull/3192)
- Updated TS types - particularly with new privacy notices [#3054](https://github.com/ethyca/fides/pull/3054)
- Make name not required on privacy declaration [#3150](https://github.com/ethyca/fides/pull/3150)
- Let Rule Targets allow for custom data categories [#3147](https://github.com/ethyca/fides/pull/3147)

### Removed

- Removed the warning about access control migration [#3055](https://github.com/ethyca/fides/pull/3055)
- Remove `customFields` feature flag [#3080](https://github.com/ethyca/fides/pull/3080)
- Remove notification banner from the home page [#3088](https://github.com/ethyca/fides/pull/3088)

### Fixed

- Fix a typo in the Admin UI [#3166](https://github.com/ethyca/fides/pull/3166)
- The `--local` flag is now respected for the `scan dataset db` command [#3096](https://github.com/ethyca/fides/pull/3096)
- Fixing issue where connectors with external dataset references would fail to save [#3142](https://github.com/ethyca/fides/pull/3142)
- Ensure privacy declaration IDs are stable across updates through system API [#3188](https://github.com/ethyca/fides/pull/3188)
- Fixed unit tests for saas connector type endpoints now that we have >50 [#3101](https://github.com/ethyca/fides/pull/3101)
- Fixed nox docs link [#3121](https://github.com/ethyca/fides/pull/3121/files)

### Developer Experience

- Update fides deploy to use a new database.load_samples setting to initialize sample Systems, Datasets, and Connections for testing [#3102](https://github.com/ethyca/fides/pull/3102)
- Remove support for automatically configuring messaging (Mailgun) & storage (S3) using `.env` with `nox -s "fides_env(test)"` [#3102](https://github.com/ethyca/fides/pull/3102)
- Add smoke tests for consent management [#3158](https://github.com/ethyca/fides/pull/3158)
- Added nox command that opens dev docs [#3082](https://github.com/ethyca/fides/pull/3082)

## [2.11.0](https://github.com/ethyca/fides/compare/2.10.0...2.11.0)

### Added

- Access support for Shippo [#2484](https://github.com/ethyca/fides/pull/2484)
- Feature flags can be set such that they cannot be modified by the user [#2966](https://github.com/ethyca/fides/pull/2966)
- Added the datamap UI to make it open source [#2988](https://github.com/ethyca/fides/pull/2988)
- Introduced a `FixedLayout` component (from the datamap UI) for pages that need to be a fixed height and scroll within [#2992](https://github.com/ethyca/fides/pull/2992)
- Added preliminary privacy notice page [#2995](https://github.com/ethyca/fides/pull/2995)
- Table for privacy notices [#3001](https://github.com/ethyca/fides/pull/3001)
- Added connector template endpoint [#2946](https://github.com/ethyca/fides/pull/2946)
- Query params on connection type endpoint to filter by supported action type [#2996](https://github.com/ethyca/fides/pull/2996)
- Scope restrictions for privacy notice table in the UI [#3007](https://github.com/ethyca/fides/pull/3007)
- Toggle for enabling/disabling privacy notices in the UI [#3010](https://github.com/ethyca/fides/pull/3010)
- Add endpoint to retrieve privacy notices grouped by their associated data uses [#2956](https://github.com/ethyca/fides/pull/2956)
- Support for uploading custom connector templates via the UI [#2997](https://github.com/ethyca/fides/pull/2997)
- Add a backwards-compatible workflow for saving and propagating consent preferences with respect to Privacy Notices [#3016](https://github.com/ethyca/fides/pull/3016)
- Empty state for privacy notices [#3027](https://github.com/ethyca/fides/pull/3027)
- Added Data flow modal [#3008](https://github.com/ethyca/fides/pull/3008)
- Update datamap table export [#3038](https://github.com/ethyca/fides/pull/3038)
- Added more advanced privacy center styling [#2943](https://github.com/ethyca/fides/pull/2943)
- Backend privacy experiences foundation [#3146](https://github.com/ethyca/fides/pull/3146)

### Changed

- Set `privacyDeclarationDeprecatedFields` flags to false and set `userCannotModify` to true [2987](https://github.com/ethyca/fides/pull/2987)
- Restored `nav-config` back to the admin-ui [#2990](https://github.com/ethyca/fides/pull/2990)
- Bumped supported Python versions to 3.10.11, 3.9.16, and 3.8.14 [#2936](https://github.com/ethyca/fides/pull/2936)
- Modify privacy center default config to only request email identities, and add validation preventing requesting both email & phone identities [#2539](https://github.com/ethyca/fides/pull/2539)
- SaaS connector icons are now dynamically loaded from the connector templates [#3018](https://github.com/ethyca/fides/pull/3018)
- Updated consentmechanism Enum to rename "necessary" to "notice_only" [#3048](https://github.com/ethyca/fides/pull/3048)
- Updated test data for Mongo, CLI [#3011](https://github.com/ethyca/fides/pull/3011)
- Updated the check for if a user can assign owner roles to be scope-based instead of role-based [#2964](https://github.com/ethyca/fides/pull/2964)
- Replaced menu in user management table with delete icon [#2958](https://github.com/ethyca/fides/pull/2958)
- Added extra fields to webhook payloads [#2830](https://github.com/ethyca/fides/pull/2830)

### Removed

- Removed interzone navigation logic now that the datamap UI and admin UI are one app [#2990](https://github.com/ethyca/fides/pull/2990)
- Remove the `unknown` state for generated datasets displaying on fidesplus [#2957](https://github.com/ethyca/fides/pull/2957)
- Removed datamap export API [#2999](https://github.com/ethyca/fides/pull/2999)

### Developer Experience

- Nox commands for git tagging to support feature branch builds [#2979](https://github.com/ethyca/fides/pull/2979)
- Changed test environment (`nox -s fides_env`) to run `fides deploy` for local testing [#3071](https://github.com/ethyca/fides/pull/3017)
- Publish git-tag specific docker images [#3050](https://github.com/ethyca/fides/pull/3050)

## [2.10.0](https://github.com/ethyca/fides/compare/2.9.2...2.10.0)

### Added

- Allow users to configure their username and password via the config file [#2884](https://github.com/ethyca/fides/pull/2884)
- Add authentication to the `masking` endpoints as well as accompanying scopes [#2909](https://github.com/ethyca/fides/pull/2909)
- Add an Organization Management page (beta) [#2908](https://github.com/ethyca/fides/pull/2908)
- Adds assigned systems to user management table [#2922](https://github.com/ethyca/fides/pull/2922)
- APIs to support Privacy Notice management (create, read, update) [#2928](https://github.com/ethyca/fides/pull/2928)

### Changed

- Improved standard layout for large width screens and polished misc. pages [#2869](https://github.com/ethyca/fides/pull/2869)
- Changed UI paths in the admin-ui [#2869](https://github.com/ethyca/fides/pull/2892)
  - `/add-systems/new` --> `/add-systems/manual`
  - `/system` --> `/systems`
- Added individual ID routes for systems [#2902](https://github.com/ethyca/fides/pull/2902)
- Deprecated adding scopes to users directly; you can only add roles. [#2848](https://github.com/ethyca/fides/pull/2848/files)
- Changed About Fides page to say "Fides Core Version:" over "Version". [#2899](https://github.com/ethyca/fides/pull/2899)
- Polish Admin UI header & navigation [#2897](https://github.com/ethyca/fides/pull/2897)
- Give new users a "viewer" role by default [#2900](https://github.com/ethyca/fides/pull/2900)
- Tie together save states for user permissions and systems [#2913](https://github.com/ethyca/fides/pull/2913)
- Removing payment types from Stripe connector params [#2915](https://github.com/ethyca/fides/pull/2915)
- Viewer role can now access a restricted version of the user management page [#2933](https://github.com/ethyca/fides/pull/2933)
- Change Privacy Center email placeholder text [#2935](https://github.com/ethyca/fides/pull/2935)
- Restricted setting Approvers as System Managers [#2891](https://github.com/ethyca/fides/pull/2891)
- Adds confirmation modal when downgrading user to "approver" role via Admin UI [#2924](https://github.com/ethyca/fides/pull/2924)
- Changed the toast message for new users to include access control info [#2939](https://github.com/ethyca/fides/pull/2939)
- Add Data Stewards to datamap export [#2962](https://github.com/ethyca/fides/pull/2962)

### Fixed

- Restricted Contributors from being able to create Owners [#2888](https://github.com/ethyca/fides/pull/2888)
- Allow for dynamic aspect ratio for logo on Privacy Center 404 [#2895](https://github.com/ethyca/fides/pull/2895)
- Allow for dynamic aspect ratio for logo on consent page [#2895](https://github.com/ethyca/fides/pull/2895)
- Align role dscription drawer of Admin UI with top nav: [#2932](https://github.com/ethyca/fides/pull/2932)
- Fixed error message when a user is assigned to be an approver without any systems [#2953](https://github.com/ethyca/fides/pull/2953)

### Developer Experience

- Update frontend npm packages (admin-ui, privacy-center, cypress-e2e) [#2921](https://github.com/ethyca/fides/pull/2921)

## [2.9.2](https://github.com/ethyca/fides/compare/2.9.1...2.9.2)

### Fixed

- Allow multiple data uses as long as their processing activity name is different [#2905](https://github.com/ethyca/fides/pull/2905)
- use HTML property, not text, when dispatching Mailchimp Transactional emails [#2901](https://github.com/ethyca/fides/pull/2901)
- Remove policy key from Privacy Center submission modal [#2912](https://github.com/ethyca/fides/pull/2912)

## [2.9.1](https://github.com/ethyca/fides/compare/2.9.0...2.9.1)

### Added

- Added Attentive erasure email connector [#2782](https://github.com/ethyca/fides/pull/2782)

### Changed

- Removed dataset based email connectors [#2782](https://github.com/ethyca/fides/pull/2782)
- Changed Auth0's authentication strategy from `bearer` to `oauth2_client_credentials` [#2820](https://github.com/ethyca/fides/pull/2820)
- renamed the privacy declarations field "Privacy declaration name (deprecated)" to "Processing Activity" [#711](https://github.com/ethyca/fidesplus/issues/711)

### Fixed

- Fixed issue where the scopes list passed into FidesUserPermission could get mutated with the total_scopes call [#2883](https://github.com/ethyca/fides/pull/2883)

### Removed

- removed the `privacyDeclarationDeprecatedFields` flag [#711](https://github.com/ethyca/fidesplus/issues/711)

## [2.9.0](https://github.com/ethyca/fides/compare/2.8.3...2.9.0)

### Added

- The ability to assign users as system managers for a specific system [#2714](https://github.com/ethyca/fides/pull/2714)
- New endpoints to add and remove users as system managers [#2726](https://github.com/ethyca/fides/pull/2726)
- Warning about access control migration to the UI [#2842](https://github.com/ethyca/fides/pull/2842)
- Adds Role Assignment UI [#2739](https://github.com/ethyca/fides/pull/2739)
- Add an automated migration to give users a `viewer` role [#2821](https://github.com/ethyca/fides/pull/2821)

### Changed

- Removed "progressive" navigation that would hide Admin UI tabs until Systems / Connections were configured [#2762](https://github.com/ethyca/fides/pull/2762)
- Added `system.privacy_declaration.name` to datamap response [#2831](https://github.com/ethyca/fides/pull/2831/files)

### Developer Experience

- Retired legacy `navV2` feature flag [#2762](https://github.com/ethyca/fides/pull/2762)
- Update Admin UI Layout to fill viewport height [#2812](https://github.com/ethyca/fides/pull/2812)

### Fixed

- Fixed issue where unsaved changes warning would always show up when running fidesplus [#2788](https://github.com/ethyca/fides/issues/2788)
- Fixed problem in datamap export with datasets that had been updated via SaaS instantiation [#2841](https://github.com/ethyca/fides/pull/2841)
- Fixed problem in datamap export with inconsistent custom field ordering [#2859](https://github.com/ethyca/fides/pull/2859)

## [2.8.3](https://github.com/ethyca/fides/compare/2.8.2...2.8.3)

### Added

- Serialise `bson.ObjectId` types in SAR data packages [#2785](https://github.com/ethyca/fides/pull/2785)

### Fixed

- Fixed issue where more than 1 populated custom fields removed a system from the datamap export [#2825](https://github.com/ethyca/fides/pull/2825)

## [2.8.2](https://github.com/ethyca/fides/compare/2.8.1...2.8.2)

### Fixed

- Resolved a bug that stopped custom fields populating the visual datamap [#2775](https://github.com/ethyca/fides/pull/2775)
- Patch appconfig migration to handle existing db record [#2780](https://github.com/ethyca/fides/pull/2780)

## [2.8.1](https://github.com/ethyca/fides/compare/2.8.0...2.8.1)

### Fixed

- Disabled hiding Admin UI based on user scopes [#2771](https://github.com/ethyca/fides/pull/2771)

## [2.8.0](https://github.com/ethyca/fides/compare/2.7.1...2.8.0)

### Added

- Add API support for messaging config properties [#2551](https://github.com/ethyca/fides/pull/2551)
- Access and erasure support for Kustomer [#2520](https://github.com/ethyca/fides/pull/2520)
- Added the `erase_after` field on collections to be able to set the order for erasures [#2619](https://github.com/ethyca/fides/pull/2619)
- Add a toggle to filter the system classification to only return those with classification data [#2700](https://github.com/ethyca/fides/pull/2700)
- Added backend role-based permissions [#2671](https://github.com/ethyca/fides/pull/2671)
- Access and erasure for Vend SaaS Connector [#1869](https://github.com/ethyca/fides/issues/1869)
- Added endpoints for storage and messaging config setup status [#2690](https://github.com/ethyca/fides/pull/2690)
- Access and erasure for Jira SaaS Connector [#1871](https://github.com/ethyca/fides/issues/1871)
- Access and erasure support for Delighted [#2244](https://github.com/ethyca/fides/pull/2244)
- Improve "Upload a new dataset YAML" [#1531](https://github.com/ethyca/fides/pull/2258)
- Input validation and sanitization for Privacy Request fields [#2655](https://github.com/ethyca/fides/pull/2655)
- Access and erasure support for Yotpo [#2708](https://github.com/ethyca/fides/pull/2708)
- Custom Field Library Tab [#527](https://github.com/ethyca/fides/pull/2693)
- Allow SendGrid template usage [#2728](https://github.com/ethyca/fides/pull/2728)
- Added ConnectorRunner to simplify SaaS connector testing [#1795](https://github.com/ethyca/fides/pull/1795)
- Adds support for Mailchimp Transactional as a messaging config [#2742](https://github.com/ethyca/fides/pull/2742)

### Changed

- Admin UI
  - Add flow for selecting system types when manually creating a system [#2530](https://github.com/ethyca/fides/pull/2530)
  - Updated forms for privacy declarations [#2648](https://github.com/ethyca/fides/pull/2648)
  - Delete flow for privacy declarations [#2664](https://github.com/ethyca/fides/pull/2664)
  - Add framework to have UI elements respect the user's scopes [#2682](https://github.com/ethyca/fides/pull/2682)
  - "Manual Webhook" has been renamed to "Manual Process". [#2717](https://github.com/ethyca/fides/pull/2717)
- Convert all config values to Pydantic `Field` objects [#2613](https://github.com/ethyca/fides/pull/2613)
- Add warning to 'fides deploy' when installed outside of a virtual environment [#2641](https://github.com/ethyca/fides/pull/2641)
- Redesigned the default/init config file to be auto-documented. Also updates the `fides init` logic and analytics consent logic [#2694](https://github.com/ethyca/fides/pull/2694)
- Change how config creation/import is handled across the application [#2622](https://github.com/ethyca/fides/pull/2622)
- Update the CLI aesthetics & docstrings [#2703](https://github.com/ethyca/fides/pull/2703)
- Updates Roles->Scopes Mapping [#2744](https://github.com/ethyca/fides/pull/2744)
- Return user scopes as an enum, as well as total scopes [#2741](https://github.com/ethyca/fides/pull/2741)
- Update `MessagingServiceType` enum to be lowercased throughout [#2746](https://github.com/ethyca/fides/pull/2746)

### Developer Experience

- Set the security environment of the fides dev setup to `prod` instead of `dev` [#2588](https://github.com/ethyca/fides/pull/2588)
- Removed unexpected default Redis password [#2666](https://github.com/ethyca/fides/pull/2666)
- Privacy Center
  - Typechecking and validation of the `config.json` will be checked for backwards-compatibility. [#2661](https://github.com/ethyca/fides/pull/2661)
- Combined conftest.py files [#2669](https://github.com/ethyca/fides/pull/2669)

### Fixed

- Fix support for "redis.user" setting when authenticating to the Redis cache [#2666](https://github.com/ethyca/fides/pull/2666)
- Fix error with the classify dataset feature flag not writing the dataset to the server [#2675](https://github.com/ethyca/fides/pull/2675)
- Allow string dates to stay strings in cache decoding [#2695](https://github.com/ethyca/fides/pull/2695)
- Admin UI
  - Remove Identifiability (Data Qualifier) from taxonomy editor [2684](https://github.com/ethyca/fides/pull/2684)
- FE: Custom field selections binding issue on Taxonomy tabs [#2659](https://github.com/ethyca/fides/pull/2693/)
- Fix Privacy Request Status when submitting a consent request when identity verification is required [#2736](https://github.com/ethyca/fides/pull/2736)

## [2.7.1](https://github.com/ethyca/fides/compare/2.7.0...2.7.1)

- Fix error with the classify dataset feature flag not writing the dataset to the server [#2675](https://github.com/ethyca/fides/pull/2675)

## [2.7.0](https://github.com/ethyca/fides/compare/2.6.6...2.7.0)

- Fides API

  - Access and erasure support for Braintree [#2223](https://github.com/ethyca/fides/pull/2223)
  - Added route to send a test message [#2585](https://github.com/ethyca/fides/pull/2585)
  - Add default storage configuration functionality and associated APIs [#2438](https://github.com/ethyca/fides/pull/2438)

- Admin UI

  - Custom Metadata [#2536](https://github.com/ethyca/fides/pull/2536)
    - Create Custom Lists
    - Create Custom Field Definition
    - Create custom fields from a the taxonomy editor
    - Provide a custom field value in a resource
    - Bulk edit custom field values [#2612](https://github.com/ethyca/fides/issues/2612)
    - Custom metadata UI Polish [#2624](https://github.com/ethyca/fides/pull/2625)

- Privacy Center

  - The consent config default value can depend on whether Global Privacy Control is enabled. [#2341](https://github.com/ethyca/fides/pull/2341)
  - When GPC is enabled, the UI indicates which data uses are opted out by default. [#2596](https://github.com/ethyca/fides/pull/2596)
  - `inspectForBrowserIdentities` now also looks for `ljt_readerID`. [#2543](https://github.com/ethyca/fides/pull/2543)

### Added

- Added new Wunderkind Consent Saas Connector [#2600](https://github.com/ethyca/fides/pull/2600)
- Added new Sovrn Email Consent Connector [#2543](https://github.com/ethyca/fides/pull/2543/)
- Log Fides version at startup [#2566](https://github.com/ethyca/fides/pull/2566)

### Changed

- Update Admin UI to show all action types (access, erasure, consent, update) [#2523](https://github.com/ethyca/fides/pull/2523)
- Removes legacy `verify_oauth_client` function [#2527](https://github.com/ethyca/fides/pull/2527)
- Updated the UI for adding systems to a new design [#2490](https://github.com/ethyca/fides/pull/2490)
- Minor logging improvements [#2566](https://github.com/ethyca/fides/pull/2566)
- Various form components now take a `stacked` or `inline` variant [#2542](https://github.com/ethyca/fides/pull/2542)
- UX fixes for user management [#2537](https://github.com/ethyca/fides/pull/2537)
- Updating Firebase Auth connector to mask the user with a delete instead of an update [#2602](https://github.com/ethyca/fides/pull/2602)

### Fixed

- Fixed bug where refreshing a page in the UI would result in a 404 [#2502](https://github.com/ethyca/fides/pull/2502)
- Usernames are case insensitive now and prevent all duplicates [#2487](https://github.com/ethyca/fides/pull/2487)
  - This PR contains a migration that deletes duplicate users and keeps the oldest original account.
- Update Logos for shipped connectors [#2464](https://github.com/ethyca/fides/pull/2587)
- Search field on privacy request page isn't working [#2270](https://github.com/ethyca/fides/pull/2595)
- Fix connection dropdown in integration table to not be disabled add system creation [#3589](https://github.com/ethyca/fides/pull/3589)

### Developer Experience

- Added new Cypress E2E smoke tests [#2241](https://github.com/ethyca/fides/pull/2241)
- New command `nox -s e2e_test` which will spin up the test environment and run true E2E Cypress tests against it [#2417](https://github.com/ethyca/fides/pull/2417)
- Cypress E2E tests now run in CI and are reported to Cypress Cloud [#2417](https://github.com/ethyca/fides/pull/2417)
- Change from `randomint` to `uuid` in mongodb tests to reduce flakiness. [#2591](https://github.com/ethyca/fides/pull/2591)

### Removed

- Remove feature flagged config wizard stepper from Admin UI [#2553](https://github.com/ethyca/fides/pull/2553)

## [2.6.6](https://github.com/ethyca/fides/compare/2.6.5...2.6.6)

### Changed

- Improve Readability for Custom Masking Override Exceptions [#2593](https://github.com/ethyca/fides/pull/2593)

## [2.6.5](https://github.com/ethyca/fides/compare/2.6.4...2.6.5)

### Added

- Added config properties to override database Engine parameters [#2511](https://github.com/ethyca/fides/pull/2511)
- Increased default pool_size and max_overflow to 50 [#2560](https://github.com/ethyca/fides/pull/2560)

## [2.6.4](https://github.com/ethyca/fides/compare/2.6.3...2.6.4)

### Fixed

- Fixed bug for SMS completion notification not being sent [#2526](https://github.com/ethyca/fides/issues/2526)
- Fixed bug where refreshing a page in the UI would result in a 404 [#2502](https://github.com/ethyca/fides/pull/2502)

## [2.6.3](https://github.com/ethyca/fides/compare/2.6.2...2.6.3)

### Fixed

- Handle case where legacy dataset has meta: null [#2524](https://github.com/ethyca/fides/pull/2524)

## [2.6.2](https://github.com/ethyca/fides/compare/2.6.1...2.6.2)

### Fixed

- Issue addressing missing field in dataset migration [#2510](https://github.com/ethyca/fides/pull/2510)

## [2.6.1](https://github.com/ethyca/fides/compare/2.6.0...2.6.1)

### Fixed

- Fix errors when privacy requests execute concurrently without workers [#2489](https://github.com/ethyca/fides/pull/2489)
- Enable saas request overrides to run in worker runtime [#2489](https://github.com/ethyca/fides/pull/2489)

## [2.6.0](https://github.com/ethyca/fides/compare/2.5.1...2.6.0)

### Added

- Added the `env` option to the `security` configuration options to allow for users to completely secure the API endpoints [#2267](https://github.com/ethyca/fides/pull/2267)
- Unified Fides Resources
  - Added a dataset dropdown selector when configuring a connector to link an existing dataset to the connector configuration. [#2162](https://github.com/ethyca/fides/pull/2162)
  - Added new datasetconfig.ctl_dataset_id field to unify fides dataset resources [#2046](https://github.com/ethyca/fides/pull/2046)
- Add new connection config routes that couple them with systems [#2249](https://github.com/ethyca/fides/pull/2249)
- Add new select/deselect all permissions buttons [#2437](https://github.com/ethyca/fides/pull/2437)
- Endpoints to allow a user with the `user:password-reset` scope to reset users' passwords. In addition, users no longer require a scope to edit their own passwords. [#2373](https://github.com/ethyca/fides/pull/2373)
- New form to reset a user's password without knowing an old password [#2390](https://github.com/ethyca/fides/pull/2390)
- Approve & deny buttons on the "Request details" page. [#2473](https://github.com/ethyca/fides/pull/2473)
- Consent Propagation
  - Add the ability to execute Consent Requests via the Privacy Request Execution layer [#2125](https://github.com/ethyca/fides/pull/2125)
  - Add a Mailchimp Transactional Consent Connector [#2194](https://github.com/ethyca/fides/pull/2194)
  - Allow defining a list of opt-in and/or opt-out requests in consent connectors [#2315](https://github.com/ethyca/fides/pull/2315)
  - Add a Google Analytics Consent Connector for GA4 properties [#2302](https://github.com/ethyca/fides/pull/2302)
  - Pass the GA Cookie from the Privacy Center [#2337](https://github.com/ethyca/fides/pull/2337)
  - Rename "user_id" to more specific "ga_client_id" [#2356](https://github.com/ethyca/fides/pull/2356)
  - Patch Google Analytics Consent Connector to delete by client_id [#2355](https://github.com/ethyca/fides/pull/2355)
  - Add a "skip_param_values option" to optionally skip when we are missing param values in the body [#2384](https://github.com/ethyca/fides/pull/2384)
  - Adds a new Universal Analytics Connector that works with the UA Tracking Id
- Adds intake and storage of Global Privacy Control Signal props for Consent [#2599](https://github.com/ethyca/fides/pull/2599)

### Changed

- Unified Fides Resources
  - Removed several fidesops schemas for DSR's in favor of updated Fideslang schemas [#2009](https://github.com/ethyca/fides/pull/2009)
  - Removed DatasetConfig.dataset field [#2096](https://github.com/ethyca/fides/pull/2096)
  - Updated UI dataset config routes to use new unified routes [#2113](https://github.com/ethyca/fides/pull/2113)
  - Validate request body on crud endpoints on upsert. Validate dataset data categories before save. [#2134](https://github.com/ethyca/fides/pull/2134/)
  - Updated test env setup and quickstart to use new endpoints [#2225](https://github.com/ethyca/fides/pull/2225)
- Consent Propagation
  - Privacy Center consent options can now be marked as `executable` in order to propagate consent requests [#2193](https://github.com/ethyca/fides/pull/2193)
  - Add support for passing browser identities to consent request patches [#2304](https://github.com/ethyca/fides/pull/2304)
- Update fideslang to 1.3.3 [#2343](https://github.com/ethyca/fides/pull/2343)
- Display the request type instead of the policy name on the request table [#2382](https://github.com/ethyca/fides/pull/2382)
- Make denial reasons required [#2400](https://github.com/ethyca/fides/pull/2400)
- Display the policy key on the request details page [#2395](https://github.com/ethyca/fides/pull/2395)
- Updated CSV export [#2452](https://github.com/ethyca/fides/pull/2452)
- Privacy Request approval now uses a modal [#2443](https://github.com/ethyca/fides/pull/2443)

### Developer Experience

- `nox -s test_env` has been replaced with `nox -s "fides_env(dev)"`
- New command `nox -s "fides_env(test)"` creates a complete test environment with seed data (similar to `fides_env(dev)`) but with the production fides image so the built UI can be accessed at `localhost:8080` [#2399](https://github.com/ethyca/fides/pull/2399)
- Change from code climate to codecov for coverage reporting [#2402](https://github.com/ethyca/fides/pull/2402)

### Fixed

- Home screen header scaling and responsiveness issues [#2200](https://github.com/ethyca/fides/pull/2277)
- Privacy Center identity inputs validate even when they are optional. [#2308](https://github.com/ethyca/fides/pull/2308)
- The PII toggle defaults to false and PII will be hidden on page load [#2388](https://github.com/ethyca/fides/pull/2388)
- Fixed a CI bug caused by git security upgrades [#2441](https://github.com/ethyca/fides/pull/2441)
- Privacy Center
  - Identity inputs validate even when they are optional. [#2308](https://github.com/ethyca/fides/pull/2308)
  - Submit buttons show loading state and disable while submitting. [#2401](https://github.com/ethyca/fides/pull/2401)
  - Phone inputs no longer request country SVGs from external domain. [#2378](https://github.com/ethyca/fides/pull/2378)
  - Input validation errors no longer change the height of modals. [#2379](https://github.com/ethyca/fides/pull/2379)
- Patch masking strategies to better handle null and non-string inputs [#2307](https://github.com/ethyca/fides/pull/2377)
- Renamed prod pushes tag to be `latest` for privacy center and sample app [#2401](https://github.com/ethyca/fides/pull/2407)
- Update firebase connector to better handle non-existent users [#2439](https://github.com/ethyca/fides/pull/2439)

## [2.5.1](https://github.com/ethyca/fides/compare/2.5.0...2.5.1)

### Developer Experience

- Allow db resets only if `config.dev_mode` is `True` [#2321](https://github.com/ethyca/fides/pull/2321)

### Fixed

- Added a feature flag for the recent dataset classification UX changes [#2335](https://github.com/ethyca/fides/pull/2335)

### Security

- Add a check to the catchall path to prevent returning paths outside of the UI directory [#2330](https://github.com/ethyca/fides/pull/2330)

### Developer Experience

- Reduce size of local Docker images by fixing `.dockerignore` patterns [#2360](https://github.com/ethyca/fides/pull/2360)

## [2.5.0](https://github.com/ethyca/fides/compare/2.4.0...2.5.0)

### Docs

- Update the docs landing page and remove redundant docs [#2184](https://github.com/ethyca/fides/pull/2184)

### Added

- Added the `user` command group to the CLI. [#2153](https://github.com/ethyca/fides/pull/2153)
- Added `Code Climate` test coverage uploads. [#2198](https://github.com/ethyca/fides/pull/2198)
- Added the connection key to the execution log [#2100](https://github.com/ethyca/fides/pull/2100)
- Added endpoints to retrieve DSR `Rule`s and `Rule Target`s [#2116](https://github.com/ethyca/fides/pull/2116)
- Added Fides version number to account dropdown in the UI [#2140](https://github.com/ethyca/fides/pull/2140)
- Add link to Classify Systems page in nav side bar [#2128](https://github.com/ethyca/fides/pull/2128)
- Dataset classification UI now polls for results [#2123](https://github.com/ethyca/fides/pull/2123)
- Update Privacy Center Icons [#1800](https://github.com/ethyca/fides/pull/2139)
- Privacy Center `fides-consent.js`:
  - `Fides.shopify` integration function. [#2152](https://github.com/ethyca/fides/pull/2152)
  - Dedicated folder for integrations.
  - `Fides.meta` integration function (fbq). [#2217](https://github.com/ethyca/fides/pull/2217)
- Adds support for Twilio email service (Sendgrid) [#2154](https://github.com/ethyca/fides/pull/2154)
- Access and erasure support for Recharge [#1709](https://github.com/ethyca/fides/pull/1709)
- Access and erasure support for Friendbuy Nextgen [#2085](https://github.com/ethyca/fides/pull/2085)

### Changed

- Admin UI Feature Flags - [#2101](https://github.com/ethyca/fides/pull/2101)
  - Overrides can be saved in the browser.
  - Use `NEXT_PUBLIC_APP_ENV` for app-specific environment config.
  - No longer use `react-feature-flags` library.
  - Can have descriptions. [#2243](https://github.com/ethyca/fides/pull/2243)
- Made privacy declarations optional when adding systems manually - [#2173](https://github.com/ethyca/fides/pull/2173)
- Removed an unclear logging message. [#2266](https://github.com/ethyca/fides/pull/2266)
- Allow any user with `user:delete` scope to delete other users [#2148](https://github.com/ethyca/fides/pull/2148)
- Dynamic imports of custom overrides and SaaS test fixtures [#2169](https://github.com/ethyca/fides/pull/2169)
- Added `AuthenticatedClient` to custom request override interface [#2171](https://github.com/ethyca/fides/pull/2171)
- Only approve the specific collection instead of the entire dataset, display only top 1 classification by default [#2226](https://github.com/ethyca/fides/pull/2226)
- Update sample project resources for `fides evaluate` usage in `fides deploy` [#2253](https://github.com/ethyca/fides/pull/2253)

### Removed

- Removed unused object_name field on s3 storage config [#2133](https://github.com/ethyca/fides/pull/2133)

### Fixed

- Remove next-auth from privacy center to fix JS console error [#2090](https://github.com/ethyca/fides/pull/2090)
- Admin UI - Added Missing ability to assign `user:delete` in the permissions checkboxes [#2148](https://github.com/ethyca/fides/pull/2148)
- Nav bug: clicking on Privacy Request breadcrumb takes me to Home instead of /privacy-requests [#497](https://github.com/ethyca/fides/pull/2141)
- Side nav disappears when viewing request details [#2129](https://github.com/ethyca/fides/pull/2155)
- Remove usage of load dataset button and other dataset UI modifications [#2149](https://github.com/ethyca/fides/pull/2149)
- Improve readability for exceptions raised from custom request overrides [#2157](https://github.com/ethyca/fides/pull/2157)
- Importing custom request overrides on server startup [#2186](https://github.com/ethyca/fides/pull/2186)
- Remove warning when env vars default to blank strings in docker-compose [#2188](https://github.com/ethyca/fides/pull/2188)
- Fix Cookie House purchase modal flashing 'Error' in title [#2274](https://github.com/ethyca/fides/pull/2274)
- Stop dependency from upgrading `packaging` to version with known issue [#2273](https://github.com/ethyca/fides/pull/2273)
- Privacy center config no longer requires `identity_inputs` and will use `email` as a default [#2263](https://github.com/ethyca/fides/pull/2263)
- No longer display remaining days for privacy requests in terminal states [#2292](https://github.com/ethyca/fides/pull/2292)

### Removed

- Remove "Create New System" button when viewing systems. All systems can now be created via the "Add systems" button on the home page. [#2132](https://github.com/ethyca/fides/pull/2132)

## [2.4.0](https://github.com/ethyca/fides/compare/2.3.1...2.4.0)

### Developer Experience

- Include a pre-check workflow that collects the pytest suite [#2098](https://github.com/ethyca/fides/pull/2098)
- Write to the application db when running the app locally. Write to the test db when running pytest [#1731](https://github.com/ethyca/fides/pull/1731)

### Changed

- Move the `fides.ctl.core.` and `fides.ctl.connectors` modules into `fides.core` and `fides.connectors` respectively [#2097](https://github.com/ethyca/fides/pull/2097)
- Fides: Skip cypress tests due to nav bar 2.0 [#2102](https://github.com/ethyca/fides/pull/2103)

### Added

- Adds new erasure policy for complete user data masking [#1839](https://github.com/ethyca/fides/pull/1839)
- New Fides Home page [#1864](https://github.com/ethyca/fides/pull/2050)
- Nav 2.0 - Replace form flow side navs with top tabs [#2037](https://github.com/ethyca/fides/pull/2050)
- Adds new erasure policy for complete user data masking [#1839](https://github.com/ethyca/fides/pull/1839)
- Added ability to use Mailgun templates when sending emails. [#2039](https://github.com/ethyca/fides/pull/2039)
- Adds SMS id verification for consent [#2094](https://github.com/ethyca/fides/pull/2094)

### Fixed

- Store `fides_consent` cookie on the root domain of the Privacy Center [#2071](https://github.com/ethyca/fides/pull/2071)
- Properly set the expire-time for verification codes [#2105](https://github.com/ethyca/fides/pull/2105)

## [2.3.1](https://github.com/ethyca/fides/compare/2.3.0...2.3.1)

### Fixed

- Resolved an issue where the root_user was not being created [#2082](https://github.com/ethyca/fides/pull/2082)

### Added

- Nav redesign with sidebar groups. Feature flagged to only be visible in dev mode until release. [#2030](https://github.com/ethyca/fides/pull/2047)
- Improved error handling for incorrect app encryption key [#2089](https://github.com/ethyca/fides/pull/2089)
- Access and erasure support for Friendbuy API [#2019](https://github.com/ethyca/fides/pull/2019)

## [2.3.0](https://github.com/ethyca/fides/compare/2.2.2...2.3.0)

### Added

- Common Subscriptions for app-wide data and feature checks. [#2030](https://github.com/ethyca/fides/pull/2030)
- Send email alerts on privacy request failures once the specified threshold is reached. [#1793](https://github.com/ethyca/fides/pull/1793)
- DSR Notifications (toast) [#1895](https://github.com/ethyca/fides/pull/1895)
- DSR configure alerts btn [#1895](https://github.com/ethyca/fides/pull/1895)
- DSR configure alters (FE) [#1895](https://github.com/ethyca/fides/pull/1895)
- Add a `usage` session to Nox to print full session docstrings. [#2022](https://github.com/ethyca/fides/pull/2022)

### Added

- Adds notifications section to toml files [#2026](https://github.com/ethyca/fides/pull/2060)

### Changed

- Updated to use `loguru` logging library throughout codebase [#2031](https://github.com/ethyca/fides/pull/2031)
- Do not always create a `fides.toml` by default [#2023](https://github.com/ethyca/fides/pull/2023)
- The `fideslib` module has been merged into `fides`, code redundancies have been removed [#1859](https://github.com/ethyca/fides/pull/1859)
- Replace 'ingress' and 'egress' with 'sources' and 'destinations' across UI [#2044](https://github.com/ethyca/fides/pull/2044)
- Update the functionality of `fides pull -a <filename>` to include _all_ resource types. [#2083](https://github.com/ethyca/fides/pull/2083)

### Fixed

- Timing issues with bulk DSR reprocessing, specifically when analytics are enabled [#2015](https://github.com/ethyca/fides/pull/2015)
- Error caused by running erasure requests with disabled connectors [#2045](https://github.com/ethyca/fides/pull/2045)
- Changes the SlowAPI ratelimiter's backend to use memory instead of Redis [#2054](https://github.com/ethyca/fides/pull/2058)

## [2.2.2](https://github.com/ethyca/fides/compare/2.2.1...2.2.2)

### Docs

- Updated the readme to use new new [docs site](http://docs.ethyca.com) [#2020](https://github.com/ethyca/fides/pull/2020)

### Deprecated

- The documentation site hosted in the `/docs` directory has been deprecated. All documentation updates will be hosted at the new [docs site](http://docs.ethyca.com) [#2020](https://github.com/ethyca/fides/pull/2020)

### Fixed

- Fixed mypy and pylint errors [#2013](https://github.com/ethyca/fides/pull/2013)
- Update connection test endpoint to be effectively non-blocking [#2000](https://github.com/ethyca/fides/pull/2000)
- Update Fides connector to better handle children with no access results [#2012](https://github.com/ethyca/fides/pull/2012)

## [2.2.1](https://github.com/ethyca/fides/compare/2.2.0...2.2.1)

### Added

- Add health check indicator for data flow scanning option [#1973](https://github.com/ethyca/fides/pull/1973)

### Changed

- The `celery.toml` is no longer used, instead it is a subsection of the `fides.toml` file [#1990](https://github.com/ethyca/fides/pull/1990)
- Update sample project landing page copy to be version-agnostic [#1958](https://github.com/ethyca/fides/pull/1958)
- `get` and `ls` CLI commands now return valid `fides` object YAML [#1991](https://github.com/ethyca/fides/pull/1991)

### Developer Experience

- Remove duplicate fastapi-caching and pin version. [#1765](https://github.com/ethyca/fides/pull/1765)

## [2.2.0](https://github.com/ethyca/fides/compare/2.1.0...2.2.0)

### Added

- Send email alerts on privacy request failures once the specified threshold is reached. [#1793](https://github.com/ethyca/fides/pull/1793)
- Add authenticated privacy request route. [#1819](https://github.com/ethyca/fides/pull/1819)
- Enable the onboarding flow [#1836](https://github.com/ethyca/fides/pull/1836)
- Access and erasure support for Fullstory API [#1821](https://github.com/ethyca/fides/pull/1821)
- Add function to poll privacy request for completion [#1860](https://github.com/ethyca/fides/pull/1860)
- Added rescan flow for the data flow scanner [#1844](https://github.com/ethyca/fides/pull/1844)
- Add rescan flow for the data flow scanner [#1844](https://github.com/ethyca/fides/pull/1844)
- Add Fides connector to support parent-child Fides deployments [#1861](https://github.com/ethyca/fides/pull/1861)
- Classification UI now polls for updates to classifications [#1908](https://github.com/ethyca/fides/pull/1908)

### Changed

- The organization info form step is now skipped if the server already has organization info. [#1840](https://github.com/ethyca/fides/pull/1840)
- Removed the description column from the classify systems page. [#1867](https://github.com/ethyca/fides/pull/1867)
- Retrieve child results during fides connector execution [#1967](https://github.com/ethyca/fides/pull/1967)

### Fixed

- Fix error in parent user creation seeding. [#1832](https://github.com/ethyca/fides/issues/1832)
- Fix DSR error due to unfiltered empty identities [#1901](https://github.com/ethyca/fides/pull/1907)

### Docs

- Remove documentation about no-longer used connection string override [#1824](https://github.com/ethyca/fides/pull/1824)
- Fix typo in headings [#1824](https://github.com/ethyca/fides/pull/1824)
- Update documentation to reflect configs necessary for mailgun, twilio_sms and twilio_email service types [#1846](https://github.com/ethyca/fides/pull/1846)

...

## [2.1.0](https://github.com/ethyca/fides/compare/2.0.0...2.1.0)

### Added

- Classification flow for system data flows
- Classification is now triggered as part of data flow scanning
- Include `ingress` and `egress` fields on system export and `datamap/` endpoint [#1740](https://github.com/ethyca/fides/pull/1740)
- Repeatable unique identifier for dataset fides_keys and metadata [#1786](https://github.com/ethyca/fides/pull/1786)
- Adds SMS support for identity verification notifications [#1726](https://github.com/ethyca/fides/pull/1726)
- Added phone number validation in back-end and react phone number form in Privacy Center [#1745](https://github.com/ethyca/fides/pull/1745)
- Adds SMS message template for all subject notifications [#1743](https://github.com/ethyca/fides/pull/1743)
- Privacy-Center-Cypress workflow for CI checks of the Privacy Center. [#1722](https://github.com/ethyca/fides/pull/1722)
- Privacy Center `fides-consent.js` script for accessing consent on external pages. [Details](/clients/privacy-center/packages/fides-consent/README.md)
- Erasure support for Twilio Conversations API [#1673](https://github.com/ethyca/fides/pull/1673)
- Webserver port can now be configured via the CLI command [#1858](https://github.com/ethyca/fides/pull/1858)

### Changed

- Optional dependencies are no longer used for 3rd-party connectivity. Instead they are used to isolate dangerous dependencies. [#1679](https://github.com/ethyca/fides/pull/1679)
- All Next pages now automatically require login. [#1670](https://github.com/ethyca/fides/pull/1670)
- Running the `webserver` command no longer prompts the user to opt out/in to analytics[#1724](https://github.com/ethyca/fides/pull/1724)

### Developer Experience

- Admin-UI-Cypress tests that fail in CI will now upload screen recordings for debugging. [#1728](https://github.com/ethyca/fides/pull/1728/files/c23e62fea284f7910028c8483feff893903068b8#r1019491323)
- Enable remote debugging from VSCode of live dev app [#1780](https://github.com/ethyca/fides/pull/1780)

### Removed

- Removed the Privacy Center `cookieName` config introduced in 2.0.0. [#1756](https://github.com/ethyca/fides/pull/1756)

### Fixed

- Exceptions are no longer raised when sending analytics on Windows [#1666](https://github.com/ethyca/fides/pull/1666)
- Fixed wording on identity verification modal in the Privacy Center [#1674](https://github.com/ethyca/fides/pull/1674)
- Update system fides_key tooltip text [#1533](https://github.com/ethyca/fides/pull/1685)
- Removed local storage parsing that is redundant with redux-persist. [#1678](https://github.com/ethyca/fides/pull/1678)
- Show a helpful error message if Docker daemon is not running during "fides deploy" [#1694](https://github.com/ethyca/fides/pull/1694)
- Allow users to query their own permissions, including root user. [#1698](https://github.com/ethyca/fides/pull/1698)
- Single-select taxonomy fields legal basis and special category can be cleared. [#1712](https://github.com/ethyca/fides/pull/1712)
- Fixes the issue where the security config is not properly loading from environment variables. [#1718](https://github.com/ethyca/fides/pull/1718)
- Fixes the issue where the CLI can't run without the config values required by the webserver. [#1811](https://github.com/ethyca/fides/pull/1811)
- Correctly handle response from adobe jwt auth endpoint as milliseconds, rather than seconds. [#1754](https://github.com/ethyca/fides/pull/1754)
- Fixed styling issues with the `EditDrawer` component. [#1803](https://github.com/ethyca/fides/pull/1803)

### Security

- Bumped versions of packages that use OpenSSL [#1683](https://github.com/ethyca/fides/pull/1683)

## [2.0.0](https://github.com/ethyca/fides/compare/1.9.6...2.0.0)

### Added

- Allow delete-only SaaS connector endpoints [#1200](https://github.com/ethyca/fides/pull/1200)
- Privacy center consent choices store a browser cookie. [#1364](https://github.com/ethyca/fides/pull/1364)
  - The format is generic. A reasonable set of defaults will be added later: [#1444](https://github.com/ethyca/fides/issues/1444)
  - The cookie name defaults to `fides_consent` but can be configured under `config.json > consent > cookieName`.
  - Each consent option can provide an array of `cookieKeys`.
- Individually select and reprocess DSRs that have errored [#1203](https://github.com/ethyca/fides/pull/1489)
- Bulk select and reprocess DSRs that have errored [#1205](https://github.com/ethyca/fides/pull/1489)
- Config Wizard: AWS scan results populate in system review forms. [#1454](https://github.com/ethyca/fides/pull/1454)
- Integrate rate limiter with Saas Connectors. [#1433](https://github.com/ethyca/fides/pull/1433)
- Config Wizard: Added a column selector to the scan results page of the config wizard [#1590](https://github.com/ethyca/fides/pull/1590)
- Config Wizard: Flow for runtime scanner option [#1640](https://github.com/ethyca/fides/pull/1640)
- Access support for Twilio Conversations API [#1520](https://github.com/ethyca/fides/pull/1520)
- Message Config: Adds Twilio Email/SMS support [#1519](https://github.com/ethyca/fides/pull/1519)

### Changed

- Updated mypy to version 0.981 and Python to version 3.10.7 [#1448](https://github.com/ethyca/fides/pull/1448)

### Developer Experience

- Repository dispatch events are sent to fidesctl-plus and fidesops-plus [#1263](https://github.com/ethyca/fides/pull/1263)
- Only the `docs-authors` team members are specified as `CODEOWNERS` [#1446](https://github.com/ethyca/fides/pull/1446)
- Updates the default local configuration to not defer tasks to a worker node [#1552](https://github.com/ethyca/fides/pull/1552/)
- Updates the healthcheck to return health status of connected Celery workers [#1588](https://github.com/ethyca/fides/pull/1588)

### Docs

- Remove the tutorial to prepare for new update [#1543](https://github.com/ethyca/fides/pull/1543)
- Add system management via UI documentation [#1541](https://github.com/ethyca/fides/pull/1541)
- Added DSR quickstart docs, restructured docs navigation [#1651](https://github.com/ethyca/fides/pull/1651)
- Update privacy request execution overview docs [#1258](https://github.com/ethyca/fides/pull/1490)

### Fixed

- Fixed system dependencies appearing as "N/A" in the datamap endpoint when there are no privacy declarations [#1649](https://github.com/ethyca/fides/pull/1649)

## [1.9.6](https://github.com/ethyca/fides/compare/1.9.5...1.9.6)

### Fixed

- Include systems without a privacy declaration on data map [#1603](https://github.com/ethyca/fides/pull/1603)
- Handle malformed tokens [#1523](https://github.com/ethyca/fides/pull/1523)
- Remove thrown exception from getAllPrivacyRequests method [#1592](https://github.com/ethyca/fides/pull/1593)
- Include systems without a privacy declaration on data map [#1603](https://github.com/ethyca/fides/pull/1603)
- After editing a dataset, the table will stay on the previously selected collection instead of resetting to the first one. [#1511](https://github.com/ethyca/fides/pull/1511)
- Fix redis `db_index` config issue [#1647](https://github.com/ethyca/fides/pull/1647)

### Docs

- Add unlinked docs and fix any remaining broken links [#1266](https://github.com/ethyca/fides/pull/1266)
- Update privacy center docs to include consent information [#1537](https://github.com/ethyca/fides/pull/1537)
- Update UI docs to include DSR countdown information and additional descriptions/filtering [#1545](https://github.com/ethyca/fides/pull/1545)

### Changed

- Allow multiple masking strategies to be specified when using fides as a masking engine [#1647](https://github.com/ethyca/fides/pull/1647)

## [1.9.5](https://github.com/ethyca/fides/compare/1.9.4...1.9.5)

### Added

- The database includes a `plus_system_scans` relation, to track the status and results of System Scanner executions in fidesctl-plus [#1554](https://github.com/ethyca/fides/pull/1554)

## [1.9.4](https://github.com/ethyca/fides/compare/1.9.2...1.9.4)

### Fixed

- After editing a dataset, the table will stay on the previously selected collection instead of resetting to the first one. [#1511](https://github.com/ethyca/fides/pull/1511)

## [1.9.2](https://github.com/ethyca/fides/compare/1.9.1...1.9.2)

### Deprecated

- Added a deprecation warning for the entire package [#1244](https://github.com/ethyca/fides/pull/1244)

### Added

- Dataset generation enhancements using Fides Classify for Plus users:

  - Integrate Fides Plus API into placeholder features introduced in 1.9.0. [#1194](https://github.com/ethyca/fides/pull/1194)

- Fides Admin UI:

  - Configure Connector after creation [#1204](https://github.com/ethyca/fides/pull/1356)

### Fixed

- Privacy Center:
  - Handle error on startup if server isn't running [#1239](https://github.com/ethyca/fides/pull/1239)
  - Fix styling issue with cards [#1240](https://github.com/ethyca/fides/pull/1240)
  - Redirect to index on consent save [#1238](https://github.com/ethyca/fides/pull/1238)

## [1.9.1](https://github.com/ethyca/fides/compare/1.9.0...1.9.1)

### Changed

- Update fideslang to v1.3.1 [#1136](https://github.com/ethyca/fides/pull/1136)

### Changed

- Update fideslang to v1.3.1 [#1136](https://github.com/ethyca/fides/pull/1136)

## [1.9.0](https://github.com/ethyca/fides/compare/1.8.6...1.9.0) - 2022-09-29

### Added

- Dataset generation enhancements using Fides Classify for Plus users:
  - Added toggle for enabling classify during generation. [#1057](https://github.com/ethyca/fides/pull/1057)
  - Initial implementation of API request to kick off classify, with confirmation modal. [#1069](https://github.com/ethyca/fides/pull/1069)
  - Initial Classification & Review status for generated datasets. [#1074](https://github.com/ethyca/fides/pull/1074)
  - Component for choosing data categories based on classification results. [#1110](https://github.com/ethyca/fides/pull/1110)
  - The dataset fields table shows data categories from the classifier (if available). [#1088](https://github.com/ethyca/fides/pull/1088)
  - The "Approve" button can be used to update the dataset with the classifier's suggestions. [#1129](https://github.com/ethyca/fides/pull/1129)
- System management UI:
  - New page to add a system via yaml [#1062](https://github.com/ethyca/fides/pull/1062)
  - Skeleton of page to add a system manually [#1068](https://github.com/ethyca/fides/pull/1068)
  - Refactor config wizard system forms to be reused for system management [#1072](https://github.com/ethyca/fides/pull/1072)
  - Add additional optional fields to system management forms [#1082](https://github.com/ethyca/fides/pull/1082)
  - Delete a system through the UI [#1085](https://github.com/ethyca/fides/pull/1085)
  - Edit a system through the UI [#1096](https://github.com/ethyca/fides/pull/1096)
- Cypress component testing [#1106](https://github.com/ethyca/fides/pull/1106)

### Changed

- Changed behavior of `load_default_taxonomy` to append instead of upsert [#1040](https://github.com/ethyca/fides/pull/1040)
- Changed behavior of adding privacy declarations to decouple the actions of the "add" and "next" buttons [#1086](https://github.com/ethyca/fides/pull/1086)
- Moved system related UI components from the `config-wizard` directory to the `system` directory [#1097](https://github.com/ethyca/fides/pull/1097)
- Updated "type" on SaaS config to be a simple string type, not an enum [#1197](https://github.com/ethyca/fides/pull/1197)

### Developer Experience

- Optional dependencies may have their version defined only once, in `optional-requirements.txt` [#1171](https://github.com/ethyca/fides/pull/1171)

### Docs

- Updated the footer links [#1130](https://github.com/ethyca/fides/pull/1130)

### Fixed

- Fixed the "help" link in the UI header [#1078](https://github.com/ethyca/fides/pull/1078)
- Fixed a bug in Data Category Dropdowns where checking i.e. `user.biometric` would also check `user.biometric_health` [#1126](https://github.com/ethyca/fides/pull/1126)

### Security

- Upgraded pymysql to version `1.0.2` [#1094](https://github.com/ethyca/fides/pull/1094)

## [1.8.6](https://github.com/ethyca/fides/compare/1.8.5...1.8.6) - 2022-09-28

### Added

- Added classification tables for Plus users [#1060](https://github.com/ethyca/fides/pull/1060)

### Fixed

- Fixed a bug where rows were being excluded from a data map [#1124](https://github.com/ethyca/fides/pull/1124)

## [1.8.5](https://github.com/ethyca/fides/compare/1.8.4...1.8.5) - 2022-09-21

### Changed

- Update fideslang to v1.3.0 [#1103](https://github.com/ethyca/fides/pull/1103)

## [1.8.4](https://github.com/ethyca/fides/compare/1.8.3...1.8.4) - 2022-09-09

### Added

- Initial system management page [#1054](https://github.com/ethyca/fides/pull/1054)

### Changed

- Deleting a taxonomy field with children will now cascade delete all of its children as well. [#1042](https://github.com/ethyca/fides/pull/1042)

### Fixed

- Fixed navigating directly to frontend routes loading index page instead of the correct static page for the route.
- Fix truncated evaluation error messages [#1053](https://github.com/ethyca/fides/pull/1053)

## [1.8.3](https://github.com/ethyca/fides/compare/1.8.2...1.8.3) - 2022-09-06

### Added

- Added more taxonomy fields that can be edited via the UI [#1000](https://github.com/ethyca/fides/pull/1000) [#1028](https://github.com/ethyca/fides/pull/1028)
- Added the ability to add taxonomy fields via the UI [#1019](https://github.com/ethyca/fides/pull/1019)
- Added the ability to delete taxonomy fields via the UI [#1006](https://github.com/ethyca/fides/pull/1006)
  - Only non-default taxonomy entities can be deleted [#1023](https://github.com/ethyca/fides/pull/1023)
- Prevent deleting taxonomy `is_default` fields and from adding `is_default=True` fields via the API [#990](https://github.com/ethyca/fides/pull/990).
- Added a "Custom" tag to distinguish user defined taxonomy fields from default taxonomy fields in the UI [#1027](https://github.com/ethyca/fides/pull/1027)
- Added initial support for enabling Fides Plus [#1037](https://github.com/ethyca/fides/pull/1037)
  - The `useFeatures` hook can be used to check if `plus` is enabled.
  - Navigating to/from the Data Map page is gated behind this feature.
  - Plus endpoints are served from the private Plus image.

### Fixed

- Fixed failing mypy tests [#1030](https://github.com/ethyca/fides/pull/1030)
- Fixed an issue where `fides push --diff` would return a false positive diff [#1026](https://github.com/ethyca/fides/pull/1026)
- Pinned pydantic version to < 1.10.0 to fix an error in finding referenced fides keys [#1045](https://github.com/ethyca/fides/pull/1045)

### Fixed

- Fixed failing mypy tests [#1030](https://github.com/ethyca/fides/pull/1030)
- Fixed an issue where `fides push --diff` would return a false positive diff [#1026](https://github.com/ethyca/fides/pull/1026)

### Docs

- Minor formatting updates to [Policy Webhooks](https://ethyca.github.io/fidesops/guides/policy_webhooks/) documentation [#1114](https://github.com/ethyca/fidesops/pull/1114)

### Removed

- Removed create superuser [#1116](https://github.com/ethyca/fidesops/pull/1116)

## [1.8.2](https://github.com/ethyca/fides/compare/1.8.1...1.8.2) - 2022-08-18

### Added

- Added the ability to edit taxonomy fields via the UI [#977](https://github.com/ethyca/fides/pull/977) [#1028](https://github.com/ethyca/fides/pull/1028)
- New column `is_default` added to DataCategory, DataUse, DataSubject, and DataQualifier tables [#976](https://github.com/ethyca/fides/pull/976)
- Added the ability to add taxonomy fields via the UI [#1019](https://github.com/ethyca/fides/pull/1019)
- Added the ability to delete taxonomy fields via the UI [#1006](https://github.com/ethyca/fides/pull/1006)
  - Only non-default taxonomy entities can be deleted [#1023](https://github.com/ethyca/fides/pull/1023)
- Prevent deleting taxonomy `is_default` fields and from adding `is_default=True` fields via the API [#990](https://github.com/ethyca/fides/pull/990).
- Added a "Custom" tag to distinguish user defined taxonomy fields from default taxonomy fields in the UI [#1027](https://github.com/ethyca/fides/pull/1027)

### Changed

- Upgraded base Docker version to Python 3.9 and updated all other references from 3.8 -> 3.9 [#974](https://github.com/ethyca/fides/pull/974)
- Prepend all database tables with `ctl_` [#979](https://github.com/ethyca/fides/pull/979)
- Moved the `admin-ui` code down one level into a `ctl` subdir [#970](https://github.com/ethyca/fides/pull/970)
- Extended the `/datamap` endpoint to include extra metadata [#992](https://github.com/ethyca/fides/pull/992)

## [1.8.1](https://github.com/ethyca/fides/compare/1.8.0...1.8.1) - 2022-08-08

### Deprecated

- The following environment variables have been deprecated, and replaced with the new environment variable names indicated below. To avoid breaking existing workflows, the deprecated variables are still respected in v1.8.1. They will be removed in a future release.
  - `FIDESCTL__API__DATABASE_HOST` --> `FIDESCTL__DATABASE__SERVER`
  - `FIDESCTL__API__DATABASE_NAME` --> `FIDESCTL__DATABASE__DB`
  - `FIDESCTL__API__DATABASE_PASSWORD` --> `FIDESCTL__DATABASE__PASSWORD`
  - `FIDESCTL__API__DATABASE_PORT` --> `FIDESCTL__DATABASE__PORT`
  - `FIDESCTL__API__DATABASE_TEST_DATABASE_NAME` --> `FIDESCTL__DATABASE__TEST_DB`
  - `FIDESCTL__API__DATABASE_USER` --> `FIDESCTL__DATABASE__USER`

### Developer Experience

- The included `docker-compose.yml` no longer references outdated ENV variables [#964](https://github.com/ethyca/fides/pull/964)

### Docs

- Minor release documentation now reflects the desired patch release process [#955](https://github.com/ethyca/fides/pull/955)
- Updated references to ENV variables [#964](https://github.com/ethyca/fides/pull/964)

### Fixed

- Deprecated config options will continue to be respected when set via environment variables [#965](https://github.com/ethyca/fides/pull/965)
- The git cache is rebuilt within the Docker container [#962](https://github.com/ethyca/fides/pull/962)
- The `wheel` pypi build no longer has a dirty version tag [#962](https://github.com/ethyca/fides/pull/962)
- Add setuptools to dev-requirements to fix versioneer error [#983](https://github.com/ethyca/fides/pull/983)

## [1.8.0](https://github.com/ethyca/fides/compare/1.7.1...1.8.0) - 2022-08-04

### Added

- Initial configuration wizard UI view
  - System scanning step: AWS credentials form and initial `generate` API usage.
  - System scanning results: AWS systems are stored and can be selected for review
- CustomInput type "password" with show/hide icon.
- Pull CLI command now checks for untracked/unstaged files in the manifests dir [#869](https://github.com/ethyca/fides/pull/869)
- Pull CLI command has a flag to pull missing files from the server [#895](https://github.com/ethyca/fides/pull/895)
- Add BigQuery support for the `generate` command and `/generate` endpoint [#814](https://github.com/ethyca/fides/pull/814) & [#917](https://github.com/ethyca/fides/pull/917)
- Added user auth tables [915](https://github.com/ethyca/fides/pull/915)
- Standardized API error parsing under `~/types/errors`
- Added taxonomy page to UI [#902](https://github.com/ethyca/fides/pull/902)
  - Added a nested accordion component for displaying taxonomy data [#910](https://github.com/ethyca/fides/pull/910)
- Add lru cache to get_config [927](https://github.com/ethyca/fides/pull/927)
- Add support for deprecated API config values [#959](https://github.com/ethyca/fides/pull/959)
- `fides` is now an alias for `fidesctl` as a CLI entrypoint [#926](https://github.com/ethyca/fides/pull/926)
- Add user auth routes [929](https://github.com/ethyca/fides/pull/929)
- Bump fideslib to 3.0.1 and remove patch code[931](https://github.com/ethyca/fides/pull/931)
- Update the `fidesctl` python package to automatically serve the UI [#941](https://github.com/ethyca/fides/pull/941)
- Add `push` cli command alias for `apply` and deprecate `apply` [943](https://github.com/ethyca/fides/pull/943)
- Add resource groups tagging api as a source of system generation [939](https://github.com/ethyca/fides/pull/939)
- Add GitHub Action to publish the `fidesctl` package to testpypi on pushes to main [#951](https://github.com/ethyca/fides/pull/951)
- Added configWizardFlag to ui to hide the config wizard when false [[#1453](https://github.com/ethyca/fides/issues/1453)

### Changed

- Updated the `datamap` endpoint to return human-readable column names as the first response item [#779](https://github.com/ethyca/fides/pull/779)
- Remove the `obscure` requirement from the `generate` endpoint [#819](https://github.com/ethyca/fides/pull/819)
- Moved all files from `fidesapi` to `fidesctl/api` [#885](https://github.com/ethyca/fides/pull/885)
- Moved `scan` and `generate` to the list of commands that can be run in local mode [#841](https://github.com/ethyca/fides/pull/841)
- Upgraded the base docker images from Debian Buster to Bullseye [#958](https://github.com/ethyca/fides/pull/958)
- Removed `ipython` as a dev-requirement [#958](https://github.com/ethyca/fides/pull/958)
- Webserver dependencies now come as a standard part of the package [#881](https://github.com/ethyca/fides/pull/881)
- Initial configuration wizard UI view
  - Refactored step & form results management to use Redux Toolkit slice.
- Change `id` field in tables from an integer to a string [915](https://github.com/ethyca/fides/pull/915)
- Update `fideslang` to `1.1.0`, simplifying the default taxonomy and adding `tags` for resources [#865](https://github.com/ethyca/fides/pull/865)
- Merge existing configurations with `fideslib` library [#913](https://github.com/ethyca/fides/pull/913)
- Moved frontend static files to `src/fidesctl/ui-build/static` [#934](https://github.com/ethyca/fides/pull/934)
- Replicated the error response handling from the `/validate` endpoint to the `/generate` endpoint [#911](https://github.com/ethyca/fides/pull/911)

### Developer Experience

- Remove `API_PREFIX` from fidesctl/core/utils.py and change references to `API_PREFIX` in fidesctl/api/reoutes/util.py [922](https://github.com/ethyca/fides/pull/922)

### Fixed

- Dataset field columns show all columns by default in the UI [#898](https://github.com/ethyca/fides/pull/898)
- Fixed the missing `.fides./` directory when locating the default config [#933](https://github.com/ethyca/fides/pull/933)

## [1.7.1](https://github.com/ethyca/fides/compare/1.7.0...1.7.1) - 2022-07-28

### Added

- Add datasets via YAML in the UI [#813](https://github.com/ethyca/fides/pull/813)
- Add datasets via database connection [#834](https://github.com/ethyca/fides/pull/834) [#889](https://github.com/ethyca/fides/pull/889)
- Add delete confirmation when deleting a field or collection from a dataset [#809](https://github.com/ethyca/fides/pull/809)
- Add ability to delete datasets from the UI [#827](https://github.com/ethyca/fides/pull/827)
- Add Cypress for testing [713](https://github.com/ethyca/fides/pull/833)
- Add datasets via database connection (UI only) [#834](https://github.com/ethyca/fides/pull/834)
- Add Okta support to the `/generate` endpoint [#842](https://github.com/ethyca/fides/pull/842)
- Add db support to `/generate` endpoint [849](https://github.com/ethyca/fides/pull/849)
- Added OpenAPI TypeScript client generation for the UI app. See the [README](/clients/admin-ui/src/types/api/README.md) for more details.

### Changed

- Remove the `obscure` requirement from the `generate` endpoint [#819](https://github.com/ethyca/fides/pull/819)

### Developer Experience

- When releases are published, dispatch a repository webhook event to ethyca/fidesctl-plus [#938](https://github.com/ethyca/fides/pull/938)

### Docs

- recommend/replace pip installs with pipx [#874](https://github.com/ethyca/fides/pull/874)

### Fixed

- CustomSelect input tooltips appear next to selector instead of wrapping to a new row.
- Datasets without the `third_country_transfer` will not cause the editing dataset form to not render.
- Fixed a build issue causing an `unknown` version of `fidesctl` to be installed in published Docker images [#836](https://github.com/ethyca/fides/pull/836)
- Fixed an M1-related SQLAlchemy bug [#816](https://github.com/ethyca/fides/pull/891)
- Endpoints now work with or without a trailing slash. [#886](https://github.com/ethyca/fides/pull/886)
- Dataset field columns show all columns by default in the UI [#898](https://github.com/ethyca/fides/pull/898)
- Fixed the `tag` specific GitHub Action workflows for Docker and publishing docs. [#901](https://github.com/ethyca/fides/pull/901)

## [1.7.0](https://github.com/ethyca/fides/compare/1.6.1...1.7.0) - 2022-06-23

### Added

- Added dependabot to keep dependencies updated
- A warning now issues for any orphan datasets as part of the `apply` command [543](https://github.com/ethyca/fides/pull/543)
- Initial scaffolding of management UI [#561](https://github.com/ethyca/fides/pull/624)
- A new `audit` command for `system` and `organization` resources, checking data map attribute compliance [#548](https://github.com/ethyca/fides/pull/548)
- Static UI assets are now built with the docker container [#663](https://github.com/ethyca/fides/issues/663)
- Host static files via fidesapi [#621](https://github.com/ethyca/fides/pull/621)
- A new `generate` endpoint to enable capturing systems from infrastructure from the UI [#642](https://github.com/ethyca/fides/pull/642)
- A new `datamap` endpoint to enable visualizing a data map from the UI [#721](https://github.com/ethyca/fides/pull/721)
- Management UI navigation bar [#679](https://github.com/ethyca/fides/issues/679)
- Management UI integration [#736](https://github.com/ethyca/fides/pull/736)
  - Datasets
  - Systems
  - Taxonomy (data categories)
- Initial dataset UI view [#768](https://github.com/ethyca/fides/pull/768)
  - Add interaction for viewing a dataset collection
  - Add column picker
  - Add a data category checklist tree
  - Edit/delete dataset fields
  - Edit/delete dataset collections
  - Edit datasets
  - Add a component for Identifiability tags
  - Add tooltips for help on forms
  - Add geographic location (third_country_transfers) country selection. Supported by new dependency `i18n-iso-countries`.
- Okta, aws and database credentials can now come from `fidesctl.toml` config [#694](https://github.com/ethyca/fides/pull/694)
- New `validate` endpoint to test aws and okta credentials [#722](https://github.com/ethyca/fides/pull/722)
- Initial configuration wizard UI view
  - Manual entry steps added (name and describe organization, pick entry route, and describe system manually including privacy declarations)
- A new image tagged `ethyca/fidesctl:dev` is published on each push to `main` [781](https://github.com/ethyca/fides/pull/781)
- A new cli command (`fidesctl sync`) [#765](https://github.com/ethyca/fides/pull/765)

### Changed

- Comparing server and CLI versions ignores `.dirty` only differences, and is quiet on success when running general CLI commands [621](https://github.com/ethyca/fides/pull/621)
- All endpoints now prefixed by `/api/v1` [#623](https://github.com/ethyca/fides/issues/623)
- Allow AWS credentials to be passed to `generate system` via the API [#645](https://github.com/ethyca/fides/pull/645)
- Update the export of a datamap to load resources from the server instead of a manifest directory [#662](https://github.com/ethyca/fides/pull/662)
- Refactor `export` to remove CLI specific uses from the core modules and load resources[#725](https://github.com/ethyca/fides/pull/725)
- Bump version of FastAPI in `setup.py` to 0.77.1 to match `optional-requirements.txt` [#734](https://github.com/ethyca/fides/pull/734)
- Docker images are now only built and pushed on tags to match when released to pypi [#740](https://github.com/ethyca/fides/pull/740)
- Okta resource scanning and generation now works with systems instead of datasets [#751](https://github.com/ethyca/fides/pull/751)

### Developer Experience

- Replaced `make` with `nox` [#547](https://github.com/ethyca/fides/pull/547)
- Removed usage of `fideslang` module in favor of new [external package](https://github.com/ethyca/fideslang) shared across projects [#619](https://github.com/ethyca/fides/issues/619)
- Added a UI service to the docker-compose deployment [#757](https://github.com/ethyca/fides/pull/757)
- `TestClient` defined in and shared across test modules via `conftest.py` [#759](https://github.com/ethyca/fides/pull/759)

### Docs

- Replaced all references to `make` with `nox` [#547](https://github.com/ethyca/fides/pull/547)
- Removed config/schemas page [#613](https://github.com/ethyca/fides/issues/613)
- Dataset UI and config wizard docs added ([https://github.com/ethyca/fides/pull/697](https://github.com/ethyca/fides/pull/697))
- The fides README now walks through generating a datamap [#746](https://github.com/ethyca/fides/pull/746)

### Fixed

- Updated `fideslog` to v1.1.5, resolving an issue where some exceptions thrown by the SDK were not handled as expected [#609](https://github.com/ethyca/fides/issues/609)
- Updated the webserver so that it won't fail if the database is inaccessible [#649](https://github.com/ethyca/fides/pull/649)
- Updated external tests to handle complex characters [#661](https://github.com/ethyca/fides/pull/661)
- Evaluations now properly merge the default taxonomy into the user-defined taxonomy [#684](https://github.com/ethyca/fides/pull/684)
- The CLI can now be run without installing the webserver components [#715](https://github.com/ethyca/fides/pull/715)

## [1.6.1](https://github.com/ethyca/fides/compare/1.6.0...1.6.1) - 2022-06-15

### Docs

- Updated `Release Steps`

### Fixed

- Resolved a failure with populating applicable data subject rights to a data map
- Handle invalid characters when generating a `fides_key` [#761](https://github.com/ethyca/fides/pull/761)

## [1.6.0](https://github.com/ethyca/fides/compare/1.5.3...1.6.0) - 2022-05-02

### Added

- ESLint configuration changes [#514](https://github.com/ethyca/fidesops/pull/514)
- User creation, update and permissions in the Admin UI [#511](https://github.com/ethyca/fidesops/pull/511)
- Yaml support for dataset upload [#284](https://github.com/ethyca/fidesops/pull/284)

### Breaking Changes

- Update masking API to take multiple input values [#443](https://github.com/ethyca/fidesops/pull/443)

### Docs

- DRP feature documentation [#520](https://github.com/ethyca/fidesops/pull/520)

## [1.4.2](https://github.com/ethyca/fidesops/compare/1.4.1...1.4.2) - 2022-05-12

### Added

- GET routes for users [#405](https://github.com/ethyca/fidesops/pull/405)
- Username based search on GET route [#444](https://github.com/ethyca/fidesops/pull/444)
- FIDESOPS\_\_DEV_MODE for Easier SaaS Request Debugging [#363](https://github.com/ethyca/fidesops/pull/363)
- Track user privileges across sessions [#425](https://github.com/ethyca/fidesops/pull/425)
- Add first_name and last_name fields. Also add them along with created_at to FidesUser response [#465](https://github.com/ethyca/fidesops/pull/465)
- Denial reasons for DSR and user `AuditLog` [#463](https://github.com/ethyca/fidesops/pull/463)
- DRP action to Policy [#453](https://github.com/ethyca/fidesops/pull/453)
- `CHANGELOG.md` file[#484](https://github.com/ethyca/fidesops/pull/484)
- DRP status endpoint [#485](https://github.com/ethyca/fidesops/pull/485)
- DRP exerise endpoint [#496](https://github.com/ethyca/fidesops/pull/496)
- Frontend for privacy request denial reaons [#480](https://github.com/ethyca/fidesops/pull/480)
- Publish Fidesops to Pypi [#491](https://github.com/ethyca/fidesops/pull/491)
- DRP data rights endpoint [#526](https://github.com/ethyca/fidesops/pull/526)

### Changed

- Converted HTTP Status Codes to Starlette constant values [#438](https://github.com/ethyca/fidesops/pull/438)
- SaasConnector.send behavior on ignore_errors now returns raw response [#462](https://github.com/ethyca/fidesops/pull/462)
- Seed user permissions in `create_superuser.py` script [#468](https://github.com/ethyca/fidesops/pull/468)
- User API Endpoints (update fields and reset user passwords) [#471](https://github.com/ethyca/fidesops/pull/471)
- Format tests with `black` [#466](https://github.com/ethyca/fidesops/pull/466)
- Extract privacy request endpoint logic into separate service for DRP [#470](https://github.com/ethyca/fidesops/pull/470)
- Fixing inconsistent SaaS connector integration tests [#473](https://github.com/ethyca/fidesops/pull/473)
- Add user data to login response [#501](https://github.com/ethyca/fidesops/pull/501)

### Breaking Changes

- Update masking API to take multiple input values [#443](https://github.com/ethyca/fidesops/pull/443)

### Docs

- Added issue template for documentation updates [#442](https://github.com/ethyca/fidesops/pull/442)
- Clarify masking updates [#464](https://github.com/ethyca/fidesops/pull/464)
- Added dark mode [#476](https://github.com/ethyca/fidesops/pull/476)

### Fixed

- Removed miradb test warning [#436](https://github.com/ethyca/fidesops/pull/436)
- Added missing import [#448](https://github.com/ethyca/fidesops/pull/448)
- Removed pypi badge pointing to wrong package [#452](https://github.com/ethyca/fidesops/pull/452)
- Audit imports and references [#479](https://github.com/ethyca/fidesops/pull/479)
- Switch to using update method on PUT permission endpoint [#500](https://github.com/ethyca/fidesops/pull/500)

### Developer Experience

- added isort as a CI check
- Include `tests/` in all static code checks (e.g. `mypy`, `pylint`)

### Changed

- Published Docker image does a clean install of Fidesctl
- `with_analytics` is now a decorator

### Fixed

- Third-Country formatting on Data Map
- Potential Duplication on Data Map
- Exceptions are no longer raised when sending `AnalyticsEvent`s on Windows
- Running `fidesctl init` now generates a `server_host` and `server_protocol`
  rather than `server_url`<|MERGE_RESOLUTION|>--- conflicted
+++ resolved
@@ -47,11 +47,8 @@
 ### Fixed
 - Fix bug where Data Detection & Discovery table pagination fails to reset after navigating or searching  [#5234](https://github.com/ethyca/fides/pull/5234)
 - Ignoring HTTP 400 error responses from the unsubscribe endpoint for HubSpot [#5237](https://github.com/ethyca/fides/pull/5237)
-<<<<<<< HEAD
-- Fix all `fides` subcommands (`push`, `user`, etc) failing with an invalid server even when only passing `--help` [#5243](https://github.com/ethyca/fides/pull/5243)
-=======
+- Fix all `fides` API subcommands (`push`, `user`, etc) failing with an invalid server even when only passing `--help` [#5243](https://github.com/ethyca/fides/pull/5243)
 - Fix bug where empty datasets / table wouldn't show a Monitor button  [#5249](https://github.com/ethyca/fides/pull/5249)
->>>>>>> b9b9c738
 
 ### Security
 - Reduced timing differences in login endpoint [CVE-2024-45052](https://github.com/ethyca/fides/security/advisories/GHSA-2h46-8gf5-fmxv)
