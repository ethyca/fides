# Changelog

All notable changes to this project will be documented in this file.

The format is based on [Keep a Changelog](https://keepachangelog.com/en/)

The types of changes are:

- `Added` for new features.
- `Changed` for changes in existing functionality.
- `Developer Experience` for changes in developer workflow or tooling.
- `Deprecated` for soon-to-be removed features.
- `Docs` for documentation only changes.
- `Removed` for now removed features.
- `Fixed` for any bug fixes.
- `Security` in case of vulnerabilities.

## [Unreleased](https://github.com/ethyca/fidesplus/compare/2.47.0...main)

### Added
- Added endpoint to get privacy request access results urls [#5379](https://github.com/ethyca/fides/pull/5379)

### Fixed
- Fixed a bug where D&D tables were rendering stale data [#5372](https://github.com/ethyca/fides/pull/5372)
- Fixed issue where Dataset with nested fields was unable to edit Categories [#5383](https://github.com/ethyca/fides/pull/5383)
<<<<<<< HEAD
- Allow Responsys and Firebase connectors to ignore extra identities [#5388](https://github.com/ethyca/fides/pull/5388)
=======
- Fixed racecondition where GPC being updated after FidesJS initialization caused Privacy Notices to be in the wrong state [#5384](https://github.com/ethyca/fides/pull/5384)
>>>>>>> 7591e3fb

### Developer Experience
- Fix warning messages from slowapi and docker [#5385](https://github.com/ethyca/fides/pull/5385)

## [2.47.0](https://github.com/ethyca/fidesplus/compare/2.46.2...2.47.0)

### Added
- Make all "Description" table columns expandable in Admin UI tables [#5340](https://github.com/ethyca/fides/pull/5340)
- Adding access and erasure support for Gladly [#5346](https://github.com/ethyca/fides/pull/5346)
- Added access support for Shipstation [#5343](https://github.com/ethyca/fides/pull/5343)
- Introduce custom reports to Data map report [#5352](https://github.com/ethyca/fides/pull/5352)
- Added models to support custom reports (Fidesplus) [#5344](https://github.com/ethyca/fides/pull/5344)

### Changed
- Updated the filter postprocessor (SaaS integration framework) to support dataset references [#5343](https://github.com/ethyca/fides/pull/5343)
- Make the dbname in GoogleCloudSQLPostgresSchema optional [#5358](https://github.com/ethyca/fides/pull/5358)

### Developer Experience
- Migrate toggle switches from Chakra to Ant Design [#5323](https://github.com/ethyca/fides/pull/5323)
- Migrate buttons from Chakra to Ant Design [#5357](https://github.com/ethyca/fides/pull/5357)
- Replace `debugLog` with global scoped `fidesDebugger` for better debug experience and optimization of prod code [#5335](https://github.com/ethyca/fides/pull/5335)

### Fixed
- Updating the hash migration status check query to use the available indexes [#5336](https://github.com/ethyca/fides/pull/5336)
- Fixed column resize jank on all tables in Admin UI [#5340](https://github.com/ethyca/fides/pull/5340)
- Better handling of empty storage secrets in aws_util [#5347](https://github.com/ethyca/fides/pull/5347)
- Fix SSO Provider form saving when clicking the cancel button with a fully filled form [#5365](https://github.com/ethyca/fides/pull/5365)
- Fix bleedover of Data Categories into next column on Data map reporting [#5369](https://github.com/ethyca/fides/pull/5369)


### Removed
- Removing Adobe Campaign integration [#5364](https://github.com/ethyca/fides/pull/5364)

## [2.46.2](https://github.com/ethyca/fides/compare/2.46.1...2.46.2)

### Added
- Initial support for DSR requests against partitioned BigQuery tables [#5325](https://github.com/ethyca/fides/pull/5325)
- Added MySQL on RDS as a detection/discovery integration[#5275](https://github.com/ethyca/fides/pull/5275)
- Added new RDS MySQL Connector [#5343](https://github.com/ethyca/fides/pull/5343)

## [2.46.1](https://github.com/ethyca/fides/compare/2.46.0...2.46.1)

### Added
- Implement Soft Delete for PrivacyRequests [#5321](https://github.com/ethyca/fides/pull/5321/files)

### Removed
- Removing Shippo integration [#5349](https://github.com/ethyca/fides/pull/5349)

### Fixed
- Updated Attentive DSR integration [#5319](https://github.com/ethyca/fides/pull/5319)

## [2.46.0](https://github.com/ethyca/fides/compare/2.45.2...2.46.0)

### Fixed
- Ignore `400` errors from Talkable's `person` endpoint. [#5317](https://github.com/ethyca/fides/pull/5317)
- Fix Email Connector logs so they use configuration key instead of name [#5286](https://github.com/ethyca/fides/pull/5286)
- Updated Responsys and Firebase Auth integrations to allow multiple identities [#5318](https://github.com/ethyca/fides/pull/5318)
- Updated Shopify dataset in order to flag country, province, and other location values as read-only [#5282](https://github.com/ethyca/fides/pull/5282)
- Fix issues with cached or `window.fides_overrides` languages in the Minimal TCF banner [#5306](https://github.com/ethyca/fides/pull/5306)
- Fix issue with fides-js where the experience was incorrectly initialized as an empty object which appeared valid, when `undefined` was expected [#5309](https://github.com/ethyca/fides/pull/5309)
- Fix issue where newly added languages in Admin-UI were not being rendered in the preview [#5316](https://github.com/ethyca/fides/pull/5316)
- Fix bug where consent automation accordion shows for integrations that don't support consent automation [#5330](https://github.com/ethyca/fides/pull/5330)
- Fix issue where custom overrides (title, description, privacy policy url, etc.) were not being applied to the full TCF overlay [#5333](https://github.com/ethyca/fides/pull/5333)


### Added
- Added support for hierarchical notices in Privacy Center [#5291](https://github.com/ethyca/fides/pull/5291)
- Support row-level deletes for BigQuery and add erase_after support for database connectors [#5293](https://github.com/ethyca/fides/pull/5293)
- Added PUT endpoint for dataset configs [#5324](https://github.com/ethyca/fides/pull/5324)
- Namespace support for the BigQuery integration and datasets [#5294](https://github.com/ethyca/fides/pull/5294)
- Added ability to select multiple datasets on integrations in system integration view [#5327](https://github.com/ethyca/fides/pull/5327)
- Updated Fides.shopify() integration for Shopify Plus Consent [#5329](https://github.com/ethyca/fides/pull/5329)

### Changed
- Updated privacy notices to support notice hierarchies [#5272](https://github.com/ethyca/fides/pull/5272)
- Defaulting SecuritySettings.env to prod [#5326](https://github.com/ethyca/fides/pull/5326)

### Developer Experience
- Initialized Ant Design and Tailwindcss in Admin-UI to prepare for Design System migration [#5308](https://github.com/ethyca/fides/pull/5308)

## [2.45.2](https://github.com/ethyca/fides/compare/2.45.1...2.45.2)

### Fixed
- Updated the hash migration script to only run on tables with less than 1 million rows. [#5310](https://github.com/ethyca/fides/pull/5310)

## [2.45.1](https://github.com/ethyca/fides/compare/2.45.0...2.45.1)

### Added
- Support minimal GVL in minimal TCF response allowing Accept/Reject from banner before full GVL is loaded [#5298](https://github.com/ethyca/fides/pull/5298)

### Fixed
- Fixed discovery pagination [#5304](https://github.com/ethyca/fides/pull/5304)
- Fixed fides-no-scroll so it works in all browsers [#5299](https://github.com/ethyca/fides/pull/5299)

## [2.45.0](https://github.com/ethyca/fides/compare/2.44.0...2.45.0)

### Added
- Adding erasure support for PowerReviews [#5258](https://github.com/ethyca/fides/pull/5258)
- Adding erasure support for Attentive [#5258](https://github.com/ethyca/fides/pull/5261)
- Added a scheduled job to incrementally migrate from bcrypt hashes to SHA-256 hashes for stored identity values [#5256](https://github.com/ethyca/fides/pull/5256)
- Added the new Dynamic Erasure Email integrations [#5226](https://github.com/ethyca/fides/pull/5226)
- Add ability to edit dataset YAML from dataset view [#5262](https://github.com/ethyca/fides/pull/5262)
- Added support for "in progress" status in classification [#5248](https://github.com/ethyca/fides/pull/5248)
- Clarify GCP service account permissions when setting up Google Cloud SQL for Postgres in Admin-UI [#5245](https://github.com/ethyca/fides/pull/5266)
- Add onFidesEvent method for an alternative way to subscribe to Fides events [#5297](https://github.com/ethyca/fides/pull/5297)

### Changed
- Validate no path in `server_host` var for CLI config; if there is one then take only up until the first forward slash
- Update the Datamap report's Data categories column to support better expand/collapse behavior [#5265](https://github.com/ethyca/fides/pull/5265)
- Rename/refactor Privacy Notice Properties to support performance improvements [#5259](https://github.com/ethyca/fides/pull/5259)
- Improved logging and error visibility for TraversalErrors [#5263](https://github.com/ethyca/fides/pull/5263)

### Developer Experience
- Added performance mark timings to debug logs for fides.js [#5245](https://github.com/ethyca/fides/pull/5245)

### Fixed
- Fix wording in tooltip for Yotpo Reviews [#5274](https://github.com/ethyca/fides/pull/5274)
- Hardcode ConnectionConfigurationResponse.secrets [#5283](https://github.com/ethyca/fides/pull/5283)
- Fix Fides.shouldShouldShowExperience() to return false for modal-only experiences [#5281](https://github.com/ethyca/fides/pull/5281)

## [2.44.0](https://github.com/ethyca/fides/compare/2.43.1...2.44.0)

### Added
- Added Gzip Middleware for responses [#5225](https://github.com/ethyca/fides/pull/5225)
- Adding source and submitted_by fields to privacy requests (Fidesplus) [#5206](https://github.com/ethyca/fides/pull/5206)
- Added Action Required / Monitored / Unmonitored tabs to Data Detection & Discovery page [#5236](https://github.com/ethyca/fides/pull/5236)
- Adding erasure support for Microsoft Advertising [#5197](https://github.com/ethyca/fides/pull/5197)
- Implements fuzzy search for identities in Admin-UI Request Manager [#5232](https://github.com/ethyca/fides/pull/5232)
- New purpose header field for TCF banner [#5246](https://github.com/ethyca/fides/pull/5246)
- `fides` subcommand `pull` has resource name subcommands that take a `fides_key` argument allowing you to pull only one resource by name and type [#5260](https://github.com/ethyca/fides/pull/5260)

### Changed
- Removed unused `username` parameter from the Delighted integration configuration [#5220](https://github.com/ethyca/fides/pull/5220)
- Removed unused `ad_account_id` parameter from the Snap integration configuration [#5229](https://github.com/ethyca/fides/pull/5220)
- Updates to support consent signal processing (Fidesplus) [#5200](https://github.com/ethyca/fides/pull/5200)
- TCF Optimized for performance on initial load by offsetting most experience data until after banner is shown [#5230](https://github.com/ethyca/fides/pull/5230)
- Updates to support DynamoDB schema with Tokenless IAM auth [#5240](https://github.com/ethyca/fides/pull/5240)

### Developer Experience
- Sourcemaps are now working for fides-js in debug mode [#5222](https://github.com/ethyca/fides/pull/5222)

### Fixed
- Fix bug where Data Detection & Discovery table pagination fails to reset after navigating or searching  [#5234](https://github.com/ethyca/fides/pull/5234)
- Ignoring HTTP 400 error responses from the unsubscribe endpoint for HubSpot [#5237](https://github.com/ethyca/fides/pull/5237)
- Fix all `fides` API subcommands (`push`, `user`, etc) failing with an invalid server even when only passing `--help` [#5243](https://github.com/ethyca/fides/pull/5243)
- Fix bug where empty datasets / table wouldn't show a Monitor button  [#5249](https://github.com/ethyca/fides/pull/5249)

### Security
- Reduced timing differences in login endpoint [CVE-2024-45052](https://github.com/ethyca/fides/security/advisories/GHSA-2h46-8gf5-fmxv)
- Removed Jinja2 for email templates, the variables syntax changed from `{{variable_name}}` to `__VARIABLE_NAME__` [CVE-2024-45053](https://github.com/ethyca/fides/security/advisories/GHSA-c34r-238x-f7qx)


## [2.43.1](https://github.com/ethyca/fides/compare/2.43.0...2.43.1)

### Added
- Pydantic v1 -> Pydantic v2 upgrade [#5020](https://github.com/ethyca/fides/pull/5020)
- Added success toast on muting/ignoring resources in D&D tables [#5214](https://github.com/ethyca/fides/pull/5214)
- Added "data type" column to fields and subfields on D&D tables [#5218](https://github.com/ethyca/fides/pull/5218)
- Added support for navigating and editing nested fields in the Datasets page [#5216](https://github.com/ethyca/fides/pull/5216)

### Fixed
- Ignore `404` errors on Oracle Responsys deletions [#5203](https://github.com/ethyca/fides/pull/5203)
- Fix white screen issue when privacy request has null value for daysLeft [#5213](https://github.com/ethyca/fides/pull/5213)

### Changed
- Visual updates to badges in D&D result tables [#5212](https://github.com/ethyca/fides/pull/5212)
- Tweaked behavior of loading state on D&D table actions buttons [#5201](https://github.com/ethyca/fides/pull/5201)


## [2.43.0](https://github.com/ethyca/fides/compare/2.42.1...2.43.0)

### Added
- Added support for mapping a system's integration's consentable items to privacy notices [#5156](https://github.com/ethyca/fides/pull/5156)
- Added support for SSO Login with multiple providers (Fides Plus feature) [#5134](https://github.com/ethyca/fides/pull/5134)
- Adds user_read scope to approver role so that they can update their own password [#5178](https://github.com/ethyca/fides/pull/5178)
- Added PATCH endpoint for partially updating connection secrets [#5172](https://github.com/ethyca/fides/pull/5172)
- Add success toast on confirming classification in data discovery tables [#5182](https://github.com/ethyca/fides/pull/5182)
- Add function to return list of StagedResource objs according to list of URNs [#5192](https://github.com/ethyca/fides/pull/5192)
- Add DSR Support for ScyllaDB [#5140](https://github.com/ethyca/fides/pull/5140)
- Added support for nested fields in BigQuery in D&D result views [#5175](https://github.com/ethyca/fides/pull/5175)
- Added support for Vendor Count in Fides-JS overlay descriptions [#5210](https://github.com/ethyca/fides/pull/5210)

### Fixed
- Fixed the OAuth2 configuration for the Snap integration [#5158](https://github.com/ethyca/fides/pull/5158)
- Fixes a Marigold Sailthru error when a user does not exist [#5145](https://github.com/ethyca/fides/pull/5145)
- Fixed malformed HTML issue on switch components [#5166](https://github.com/ethyca/fides/pull/5166)
- Edit integration modal no longer requires reentering credentials when doing partial edits [#2436](https://github.com/ethyca/fides/pull/2436)
- Fixed a timing issue with tcf/gpp locator iframe naming [#5173](https://github.com/ethyca/fides/pull/5173)
- Detection & Discovery: The when column will now display the correct value with a tooltip showing the full date and time [#5177](https://github.com/ethyca/fides/pull/5177)
- Fixed minor issues with the SSO providers form [#5183](https://github.com/ethyca/fides/pull/5183)

### Changed
- Removed PRIVACY_REQUEST_READ scope from Viewer role [#5184](https://github.com/ethyca/fides/pull/5184)
- Asynchronously load GVL translations in FidesJS instead of blocking UI rendering [#5187](https://github.com/ethyca/fides/pull/5187)
- Model changes to support consent signals (Fidesplus) [#5190](https://github.com/ethyca/fides/pull/5190)
- Updated Datasets page with new UI for better usability and consistency with Detection and Discovery UI [#5191](https://github.com/ethyca/fides/pull/5191)
- Updated the Yotpo Reviews integration to use email and phone number identities instead of external ID [#5169](https://github.com/ethyca/fides/pull/5169)
- Update TCF banner button layout and styles [#5204](https://github.com/ethyca/fides/pull/5204)


### Developer Experience
- Fixes some ESLint configuration issues [#5176](https://github.com/ethyca/fides/pull/5176)

## [2.42.1](https://github.com/ethyca/fides/compare/2.42.0...2.42.1)

### Fixed
- Fixed language picker cut-off in mobile on CMP banner and modal [#5159](https://github.com/ethyca/fides/pull/5159)
- Fixed button sizes on CMP modal [#5161](https://github.com/ethyca/fides/pull/5161)

## [2.42.0](https://github.com/ethyca/fides/compare/2.41.0...2.42.0)

### Added
- Add AWS Tags in the meta field for Fides system when using `fides generate` [#4998](https://github.com/ethyca/fides/pull/4998)
- Added access and erasure support for Checkr integration [#5121](https://github.com/ethyca/fides/pull/5121)
- Added support for special characters in SaaS request payloads [#5099](https://github.com/ethyca/fides/pull/5099)
- Added support for displaying notices served in the Consent Banner [#5125](https://github.com/ethyca/fides/pull/5125)
- Added ability to choose whether to use Opt In/Out buttons or Acknowledge button in the Consent Banner [#5125](https://github.com/ethyca/fides/pull/5125)
- Add "status" field to detection & discovery tables [#5141](https://github.com/ethyca/fides/pull/5141)
- Added optional filters `exclude_saas_datasets` and `only_unlinked_datasets` to the list datasets endpoint [#5132](https://github.com/ethyca/fides/pull/5132)
- Add new config options to support notice-only banner and modal [#5136](https://github.com/ethyca/fides/pull/5136)
- Added models to support bidirectional consent (Fides Plus feature) [#5118](https://github.com/ethyca/fides/pull/5118)

### Changed
- Moving Privacy Center endpoint logging behind debug flag [#5103](https://github.com/ethyca/fides/pull/5103)
- Serve GVL languages as they are requested [#5112](https://github.com/ethyca/fides/pull/5112)
- Changed text on system integrations tab to direct to new integration management [#5097](https://github.com/ethyca/fides/pull/5097)
- Updates to consent experience styling [#5085](https://github.com/ethyca/fides/pull/5085)
- Updated the dataset page to display the new table and support pagination [#5130](https://github.com/ethyca/fides/pull/5130)
- Improve performance by removing the need to load every system into redux store [#5135](https://github.com/ethyca/fides/pull/5135)
- Use the `user_id` from a Segment Trait instead of an `email` when deleting a user in Segment [#5004](https://github.com/ethyca/fides/pull/5004)
- Moves some endpoints for property-specific messaging from OSS -> plus [#5069](https://github.com/ethyca/fides/pull/5069)
- Text changes in monitor config table and form [#5142](https://github.com/ethyca/fides/pull/5142)
- Improve API error messages when using is_default field on taxonomy resources [#5147](https://github.com/ethyca/fides/pull/5147)

### Developer Experience
- Add `.syncignore` to reduce file sync size with new volumes [#5104](https://github.com/ethyca/fides/pull/5104)
- Fix sourcemap generation in development version of FidesJS [#5119](https://github.com/ethyca/fides/pull/5119)
- Upgrade to Next.js v14 [#5111](https://github.com/ethyca/fides/pull/5111)
- Upgrade and consolidate linting and formatting tools [#5128](https://github.com/ethyca/fides/pull/5128)

### Fixed
- Resolved an issue pulling all blog authors for the Shopify integration [#5043](https://github.com/ethyca/fides/pull/5043)
- Fixed typo in the BigQuery integration description [#5120](https://github.com/ethyca/fides/pull/5120)
- Fixed default values of Experience config toggles [#5123](https://github.com/ethyca/fides/pull/5123)
- Skip indexing Custom Privacy Request Field array values [#5127](https://github.com/ethyca/fides/pull/5127)
- Fixed Admin UI issue where banner would disappear in Experience Preview with GPC enabled [#5131](https://github.com/ethyca/fides/pull/5131)
- Fixed not being able to edit a monitor from scheduled to not scheduled [#5114](https://github.com/ethyca/fides/pull/5114)
- Migrating missing Fideslang 2.0 data categories [#5073](https://github.com/ethyca/fides/pull/5073)
- Fixed wrong system count on Datamap page [#5151](https://github.com/ethyca/fides/pull/5151)
- Fixes some responsive styling issues in the consent banner on mobile sized screens [#5157](https://github.com/ethyca/fides/pull/5157)

## [2.41.0](https://github.com/ethyca/fides/compare/2.40.0...2.41.0)

### Added
- Added erasure support for Alchemer integration [#4925](https://github.com/ethyca/fides/pull/4925)
- Added new columns and action buttons to discovery monitors table [#5068](https://github.com/ethyca/fides/pull/5068)
- Added field to exclude databases on MonitorConfig [#5080](https://github.com/ethyca/fides/pull/5080)
- Added key pair authentication for the Snowflake integration [#5079](https://github.com/ethyca/fides/pull/5079)

### Changed
- Updated the sample dataset for the Amplitude integration [#5063](https://github.com/ethyca/fides/pull/5063)
- Updated System's page to display a table that uses a paginated endpoint [#5084](https://github.com/ethyca/fides/pull/5084)
- Messaging page now shows a notice if you have properties without any templates [#5077](https://github.com/ethyca/fides/pull/5077)
- Endpoints for listing systems (GET /system) and datasets (GET /dataset) now support optional pagination [#5071](https://github.com/ethyca/fides/pull/5071)
- Messaging page will now show a notice about using global mode [#5090](https://github.com/ethyca/fides/pull/5090)
- Changed behavior of project selection modal in discovery monitor form [#5092](https://github.com/ethyca/fides/pull/5092)
- Data category selector for Discovery results won't show disabled categories [#5102](https://github.com/ethyca/fides/pull/5102)

### Developer Experience
- Upgrade to React 18 and Chakra 2, including other dependencies [#5036](https://github.com/ethyca/fides/pull/5036)
- Added support for "output templates" in read SaaS requests [#5054](https://github.com/ethyca/fides/pull/5054)
- URL for deployment instructions when the webserver is running [#5088](https://github.com/ethyca/fides/pull/5088)
- Optimize TCF bundle with just-in-time GVL translations [#5074](https://github.com/ethyca/fides/pull/5074)
- Added `performance.mark()` to FidesJS events for performance testing. [#5105](https://github.com/ethyca/fides/pull/5105)

### Fixed
- Fixed bug with unescaped table names in mysql queries [#5072](https://github.com/ethyca/fides/pull/5072/)
- Fixed bug with unresponsive messaging ui [#5081](https://github.com/ethyca/fides/pull/5081/)
- Fixed FidesKey constructor bugs in CLI [#5113](https://github.com/ethyca/fides/pull/5113)


## [2.40.0](https://github.com/ethyca/fides/compare/2.39.2...2.40.0)

### Added
- Adds last_monitored and enabled attributes to MonitorConfig [#4991](https://github.com/ethyca/fides/pull/4991)
- New messaging page. Allows managing messaging templates for different properties. [#5005](https://github.com/ethyca/fides/pull/5005)
- Ability to configure "Enforcement Level" for Privacy Notices [#5025](https://github.com/ethyca/fides/pull/5025)
- BE cleanup for property-specific messaging [#5006](https://github.com/ethyca/fides/pull/5006)
- If property_id param was used, store it as part of the consent request [#4915](https://github.com/ethyca/fides/pull/4915)
- Invite users via email flow [#4539](https://github.com/ethyca/fides/pull/4539)
- Added new Google Cloud SQL for Postgres Connector [#5014](https://github.com/ethyca/fides/pull/5014)
- Added access and erasure support for the Twilio SMS integration [#4979](https://github.com/ethyca/fides/pull/4979)
- Added erasure support for Snap integration [#5011](https://github.com/ethyca/fides/pull/5011)

### Changed
- Navigation changes. 'Management' was renamed 'Settings'. Properties was moved to Settings section. [#5005](https://github.com/ethyca/fides/pull/5005)
- Changed discovery monitor form behavior around execution date/time selection [#5017](https://github.com/ethyca/fides/pull/5017)
- Changed integration form behavior when errors occur [#5023](https://github.com/ethyca/fides/pull/5023)
- Replaces typescript-cookie with js-cookie [#5022](https://github.com/ethyca/fides/pull/5022)
- Updated pymongo version to 4.7.3 [#5019](https://github.com/ethyca/fides/pull/5019)
- Upgraded Datamap instance of `react-table` to v8 [#5024](https://github.com/ethyca/fides/pull/5024)
- Updated create privacy request modal from admin-ui to include all custom fields  [#5029](https://github.com/ethyca/fides/pull/5029)
- Update name of Ingress/Egress columns in Datamap Report to Sources/Destinations [#5045](https://github.com/ethyca/fides/pull/5045)
- Datamap report now includes a 'cookies' column [#5052](https://github.com/ethyca/fides/pull/5052)
- Changed behavior of project selection UI in discovery monitor form [#5049](https://github.com/ethyca/fides/pull/5049)
- Updating DSR filtering to use collection-level data categories [#4999](https://github.com/ethyca/fides/pull/4999)
- Changed discovery monitor form to skip project selection UI when no projects exist [#5056](https://github.com/ethyca/fides/pull/5056)

### Fixed
- Fixed intermittent connection issues with Redshift by increasing timeout and preferring SSL in test connections [#4981](https://github.com/ethyca/fides/pull/4981)
- Fixed data detection & discovery results not displaying correctly across multiple pages[#5060](https://github.com/ethyca/fides/pull/5060)

### Developer Experience
- Fixed various environmental issues when running Cypress tests locally [#5040](https://github.com/ethyca/fides/pull/5040)

## [2.39.2](https://github.com/ethyca/fides/compare/2.39.1...2.39.2)

### Fixed
- Restrict Delete Systems API endpoint such that user must have "SYSTEM_DELETE" scope [#5037](https://github.com/ethyca/fides/pull/5037)

### Security
- Remove the SERVER_SIDE_FIDES_API_URL env variable from the client clientSettings [CVE-2024-31223](https://github.com/ethyca/fides/security/advisories/GHSA-53q7-4874-24qg)

## [2.39.1](https://github.com/ethyca/fides/compare/2.39.0...2.39.1)

### Fixed
- Fixed a bug where system information form was not loading for Viewer users [#5034](https://github.com/ethyca/fides/pull/5034)
- Fixed viewers being given the option to delete systems [#5035](https://github.com/ethyca/fides/pull/5035)
- Restrict Delete Systems API endpoint such that user must have "SYSTEM_DELETE" scope [#5037](https://github.com/ethyca/fides/pull/5037)

### Removed
- Removed the `fetch` polyfill from FidesJS [#5026](https://github.com/ethyca/fides/pull/5026)

### Security
- Removed FidesJS's exposure to `polyfill.io` supply chain attack [CVE-2024-38537](https://github.com/ethyca/fides/security/advisories/GHSA-cvw4-c69g-7v7m)

## [2.39.0](https://github.com/ethyca/fides/compare/2.38.1...2.39.0)

### Added
- Adds the start of the Scylla DB Integration [#4946](https://github.com/ethyca/fides/pull/4946)
- Added model and data migrations and CRUD-layer operations for property-specific messaging [#4901](https://github.com/ethyca/fides/pull/4901)
- Added option in FidesJS SDK to only disable notice-served API [#4965](https://github.com/ethyca/fides/pull/4965)
- External ID support for consent management [#4927](https://github.com/ethyca/fides/pull/4927)
- Added access and erasure support for the Greenhouse Harvest integration [#4945](https://github.com/ethyca/fides/pull/4945)
- Add an S3 connection type (currently used for discovery and detection only) [#4930](https://github.com/ethyca/fides/pull/4930)
- Support for Limited FIDES__CELERY__* Env Vars [#4980](https://github.com/ethyca/fides/pull/4980)
- Implement sending emails via property-specific messaging templates [#4950](https://github.com/ethyca/fides/pull/4950)
- New privacy request search to replace existing endpoint [#4987](https://github.com/ethyca/fides/pull/4987)
- Added new Google Cloud SQL for MySQL Connector [#4949](https://github.com/ethyca/fides/pull/4949)
- Add new options for integrations for discovery & detection [#5000](https://github.com/ethyca/fides/pull/5000)
- Add new `FidesInitializing` event for when FidesJS begins initialization [#5010](https://github.com/ethyca/fides/pull/5010)

### Changed
- Move new data map reporting table out of beta and remove old table from Data Lineage map. [#4963](https://github.com/ethyca/fides/pull/4963)
- Disable the 'connect to a database' button if the `dataDiscoveryAndDetection` feature flag is enabled [#1455](https://github.com/ethyca/fidesplus/pull/1455)
- Upgrade Privacy Request table to use FidesTable V2 [#4990](https://github.com/ethyca/fides/pull/4990)
- Add copy to project selection modal and tweak copy on discovery monitors table [#5007](https://github.com/ethyca/fides/pull/5007)

### Fixed
- Fixed an issue where the GPP signal status was prematurely set to `ready` in some scenarios [#4957](https://github.com/ethyca/fides/pull/4957)
- Removed exteraneous `/` from the several endpoint URLs [#4962](https://github.com/ethyca/fides/pull/4962)
- Fixed and optimized Database Icon SVGs used in Datamap [#4969](https://github.com/ethyca/fides/pull/4969)
- Masked "Keyfile credentials" input on integration config form [#4971](https://github.com/ethyca/fides/pull/4971)
- Fixed validations for privacy declaration taxonomy labels when creating/updating a System [#4982](https://github.com/ethyca/fides/pull/4982)
- Allow property-specific messaging to work with non-custom templates [#4986](https://github.com/ethyca/fides/pull/4986)
- Fixed an issue where config object was being passed twice to `fides.js` output [#5010](https://github.com/ethyca/fides/pull/5010)
- Disabling Fides initialization now also disables GPP initialization [#5010](https://github.com/ethyca/fides/pull/5010)
- Fixes Vendor table formatting [#5013](https://github.com/ethyca/fides/pull/5013)

## [2.38.1](https://github.com/ethyca/fides/compare/2.38.0...2.38.1)

### Changed
- Disable the 'connect to a database' button if the `dataDiscoveryAndDetection` feature flag is enabled [#4972](https://github.com/ethyca/fidesplus/pull/4972)
- Oracle Responsys: Include Profile Extension Tables in DSRs[#4937](https://github.com/ethyca/fides/pull/4937)

### Fixed
- Fixed "add" icons on some buttons being wrong size [#4975](https://github.com/ethyca/fides/pull/4975)
- Fixed ability to update consent preferences after they've previously been set [#4984](https://github.com/ethyca/fides/pull/4984)

## [2.38.0](https://github.com/ethyca/fides/compare/2.37.0...2.38.0)

### Added
- Deprecate LastServedNotice (lastservednoticev2) table [#4910](https://github.com/ethyca/fides/pull/4910)
- Added erasure support to the Recurly integration [#4891](https://github.com/ethyca/fides/pull/4891)
- Added UI for configuring integrations for detection/discovery [#4922](https://github.com/ethyca/fides/pull/4922)
- New queue for saving privacy preferences/notices served [#4931](https://github.com/ethyca/fides/pull/4931)
- Expose number of tasks in queue in worker health check [#4931](https://github.com/ethyca/fides/pull/4931)
- Track when preferences/notices served received [#4931](https://github.com/ethyca/fides/pull/4931)
- Request overrides for opt-in and opt-out consent requests [#4920](https://github.com/ethyca/fides/pull/4920)
- Added query_param_key to Privacy Center schema [#4939](https://github.com/ethyca/fides/pull/4939)
- Fill custom privacy request fields with query_param_key [#4948](https://github.com/ethyca/fides/pull/4948)
- Add `datasource_params` column to MonitorConfig DB model [#4951](https://github.com/ethyca/fides/pull/4951)
- Added ability to open system preview side panel from new data map table [#4944](https://github.com/ethyca/fides/pull/4944)
- Added success toast message after monitoring a resource [#4958](https://github.com/ethyca/fides/pull/4958)
- Added UI for displaying, adding and editing discovery monitors [#4954](https://github.com/ethyca/fides/pull/4954)

### Changed
- Set default ports for local development of client projects (:3001 for privacy center and :3000 for admin-ui) [#4912](https://github.com/ethyca/fides/pull/4912)
- Update privacy center port to :3001 for nox [#4918](https://github.com/ethyca/fides/pull/4918)
- Optimize speed by generating the uuids in the client side for consent requests [#4933](https://github.com/ethyca/fides/pull/4933)
- Update Privacy Center toast text for consistent capitalization [#4936](https://github.com/ethyca/fides/pull/4936)
- Update Custom Fields table and Domain Verification table to use FidesTable V2. Remove V1 components. [#4932](https://github.com/ethyca/fides/pull/4932)
- Updated how Fields are generated for DynamoDB, improved error handling [#4943](https://github.com/ethyca/fides/pull/4943)

### Fixed
- Fixed an issue where the test integration action failed for the Zendesk integration [#4929](https://github.com/ethyca/fides/pull/4929)
- Fixed an issue where language form field error message was not displaying properly [#4942](https://github.com/ethyca/fides/pull/4942)
- Fixed an issue where the consent cookie could not be set on multi-level root domain (e.g. co.uk, co.jp) [#4935](https://github.com/ethyca/fides/pull/4935)
- Fixed an issue where the unique device ID was not being retained when Fides.js was reinitialized [#4947](https://github.com/ethyca/fides/pull/4947)
- Fixed inconsistent font sizes on new integrations UI [#4959](https://github.com/ethyca/fides/pull/4959)

## [2.37.0](https://github.com/ethyca/fides/compare/2.36.0...2.37.0)

### Added
- Added initial version for Helios: Data Discovery and Detection [#4839](https://github.com/ethyca/fides/pull/4839)
- Added shouldShowExperience to the Fides global and FidesInitialized events [#4895](https://github.com/ethyca/fides/pull/4895)
- Enhancements to `MonitorConfig` DB model to support new functionality [#4888](https://github.com/ethyca/fides/pull/4888)
- Added developer option to disable auto-initialization on FidesJS bundles. [#4900](https://github.com/ethyca/fides/pull/4900)
- Adding property ID to served notice history and privacy preference history [#4886](https://github.com/ethyca/fides/pull/4886)
- Adding privacy_center_config and stylesheet fields to the Property model [#4879](https://github.com/ethyca/fides/pull/4879)
- Adds generic async callback integration support [#4865](https://github.com/ethyca/fides/pull/4865)
- Ability to `downgrade` the application DB through the `/admin/db` endpoint [#4893](https://github.com/ethyca/fides/pull/4893)
- Added support for custom property paths, configs and stylesheets for privacy center [#4907](https://github.com/ethyca/fides/pull/4907)
- Include the scopes required for a given action in `403` response when client does not have sufficient permissions [#4905](https://github.com/ethyca/fides/pull/4905)

### Changed
- Rename MinimalPrivacyExperience class and usages [#4889](https://github.com/ethyca/fides/pull/4889)
- Included fidesui as part of the monorepo [#4880](https://github.com/ethyca/fides/pull/4880)
- Improve `geolocation` and `property_id` error response to return 400 status instead of 500 server error on /fides.js endpoint [#4884](https://github.com/ethyca/fides/pull/4884)
- Fixing middleware logging in Fides.js to remove incorrect status codes and durations [#4885](https://github.com/ethyca/fides/pull/4885)
- Improve load performance and DOM monitoring for FidesJS [#4896](https://github.com/ethyca/fides/pull/4896)

### Fixed
- Fixed an issue with the Iterate connector returning at least one param_value references an invalid field for the 'update' request of user [#4528](https://github.com/ethyca/fides/pull/4528)
- Enhanced classification of the dataset used with Twilio [#4872](https://github.com/ethyca/fides/pull/4872)
- Reduce privacy center logging to not show response size limit when the /fides.js endpoint has a size bigger than 4MB [#4878](https://github.com/ethyca/fides/pull/4878)
- Fixed an issue where sourcemaps references were unintentionally included in the FidesJS bundle [#4887](https://github.com/ethyca/fides/pull/4887)
- Handle a 404 response from Segment when a user ID or email is not found [#4902](https://github.com/ethyca/fides/pull/4902)
- Fixed TCF styling issues [#4904](https://github.com/ethyca/fides/pull/4904)
- Fixed an issue where the Trigger Modal Link was not being populated correctly in the translation form [#4911](https://github.com/ethyca/fides/pull/4911)

### Security
- Escape SQLAlchemy passwords [CVE-2024-34715](https://github.com/ethyca/fides/security/advisories/GHSA-8cm5-jfj2-26q7)
- Properly mask nested BigQuery secrets in connection configuration endpoints [CVE-2024-35189](https://github.com/ethyca/fides/security/advisories/GHSA-rcvg-jj3g-rj7c)

## [2.36.0](https://github.com/ethyca/fides/compare/2.35.1...2.36.0)

### Added
- Added multiple language translations support for privacy center consent page [#4785](https://github.com/ethyca/fides/pull/4785)
- Added ability to export the contents of datamap report [#1545](https://ethyca.atlassian.net/browse/PROD-1545)
- Added `System` model support for new `vendor_deleted_date` field on Compass vendor records [#4818](https://github.com/ethyca/fides/pull/4818)
- Added custom JSON (de)serialization to shared DB engines to handle non-standard data types in JSONB columns [#4818](https://github.com/ethyca/fides/pull/4818)
- Added state persistence across sessions to the datamap report table [#4853](https://github.com/ethyca/fides/pull/4853)
- Removed currentprivacypreference and lastservednotice tables [#4846](https://github.com/ethyca/fides/pull/4846)
- Added initial version for Helios: Data Discovery and Detection [#4839](https://github.com/ethyca/fides/pull/4839)
- Adds new var to track fides js overlay types [#4869](https://github.com/ethyca/fides/pull/4869)

### Changed
- Changed filters on the data map report table to use checkbox collapsible tree view [#4864](https://github.com/ethyca/fides/pull/4864)

### Fixed
- Remove the extra 'white-space: normal' CSS for FidesJS HTML descriptions [#4850](https://github.com/ethyca/fides/pull/4850)
- Fixed data map report to display second level names from the taxonomy as primary (bold) label [#4856](https://github.com/ethyca/fides/pull/4856)
- Ignore invalid three-character country codes for FidesJS geolocation (e.g. "USA") [#4877](https://github.com/ethyca/fides/pull/4877)

### Developer Experience
- Update typedoc-plugin-markdown to 4.0.0 [#4870](https://github.com/ethyca/fides/pull/4870)

## [2.35.1](https://github.com/ethyca/fides/compare/2.35.0...2.35.1)

### Added
- Added access and erasure support for Marigold Engage by Sailthru integration [#4826](https://github.com/ethyca/fides/pull/4826)
- Update fides_disable_save_api option in FidesJS SDK to disable both privacy-preferences & notice-served APIs [#4860](https://github.com/ethyca/fides/pull/4860)

### Fixed
- Fixing issue where privacy requests not approved before upgrading to 2.34 couldn't be processed [#4855](https://github.com/ethyca/fides/pull/4855)
- Ensure only GVL vendors from Compass are labeled as such [#4857](https://github.com/ethyca/fides/pull/4857)
- Fix handling of some ISO-3166 geolocation edge cases in Privacy Center /fides.js endpoint [#4858](https://github.com/ethyca/fides/pull/4858)

### Changed
- Hydrates GTM datalayer to match supported FidesEvent Properties [#4847](https://github.com/ethyca/fides/pull/4847)
- Allows a SaaS integration request to process HTTP 204 No Content without erroring trying to unwrap the response. [#4834](https://github.com/ethyca/fides/pull/4834)
- Sets `sslmode` to prefer for Redshift connections when generating datasets [#4849](https://github.com/ethyca/fides/pull/4849)
- Included searching by `email` for the Segment integration [#4851](https://github.com/ethyca/fides/pull/4851)

## [2.35.0](https://github.com/ethyca/fides/compare/2.34.0...2.35.0)

### Added
- Added DSR 3.0 Scheduling which supports running DSR's in parallel with first-class request tasks [#4760](https://github.com/ethyca/fides/pull/4760)
- Added carets to collapsible sections in the overlay modal [#4793](https://github.com/ethyca/fides/pull/4793)
- Added erasure support for OpenWeb [#4735](https://github.com/ethyca/fides/pull/4735)
- Added support for configuration of pre-approval webhooks [#4795](https://github.com/ethyca/fides/pull/4795)
- Added fides_clear_cookie option to FidesJS SDK to load CMP without preferences on refresh [#4810](https://github.com/ethyca/fides/pull/4810)
- Added FidesUpdating event to FidesJS SDK [#4816](https://github.com/ethyca/fides/pull/4816)
- Added `reinitialize` method to FidesJS SDK [#4812](https://github.com/ethyca/fides/pull/4812)
- Added undeclared data category columns to data map report table [#4781](https://github.com/ethyca/fides/pull/4781)
- Fully implement pre-approval webhooks [#4822](https://github.com/ethyca/fides/pull/4822)
- Sync models and database for pre-approval webhooks [#4838](https://github.com/ethyca/fides/pull/4838)

### Changed
- Removed the Celery startup banner from the Fides worker logs [#4814](https://github.com/ethyca/fides/pull/4814)
- Improve performance of Snowflake schema generation [#4587](https://github.com/ethyca/fides/pull/4587)

### Fixed
- Fixed bug prevented adding new privacy center translations [#4786](https://github.com/ethyca/fides/pull/4786)
- Fixed bug where Privacy Policy links would be shown without a configured URL [#4801](https://github.com/ethyca/fides/pull/4801)
- Fixed bug prevented adding new privacy center translations [#4786](https://github.com/ethyca/fides/pull/4786)
- Fixed bug where Language selector button was overlapping other buttons when Privacy Policy wasn't present. [#4815](https://github.com/ethyca/fides/pull/4815)
- Fixed bug where icons of the Language selector were displayed too small on some sites [#4815](https://github.com/ethyca/fides/pull/4815)
- Fixed bug where GPP US National Section was incorrectly included when the State by State approach was selected [#4823]https://github.com/ethyca/fides/pull/4823
- Fixed DSR 3.0 Scheduling bug where Approved Privacy Requests that failed wouldn't change status [#4837](https://github.com/ethyca/fides/pull/4837)

## [2.34.0](https://github.com/ethyca/fides/compare/2.33.1...2.34.0)

### Added

- Added new field for modal trigger link translation [#4761](https://github.com/ethyca/fides/pull/4761)
- Added `getModalLinkLabel` method to global fides object [#4766](https://github.com/ethyca/fides/pull/4766)
- Added language switcher to fides overlay modal [#4773](https://github.com/ethyca/fides/pull/4773)
- Added modal link label to experience translation model [#4767](https://github.com/ethyca/fides/pull/4767)
- Added support for custom identities [#4764](https://github.com/ethyca/fides/pull/4764)
- Added developer option to force GPP API on FidesJS bundles [#4799](https://github.com/ethyca/fides/pull/4799)

### Changed

- Changed the Stripe integration for `Cards` to delete instead of update due to possible issues of a past expiration date [#4768](https://github.com/ethyca/fides/pull/4768)
- Changed display of Data Uses, Categories and Subjects to user friendly names in the Data map report [#4774](https://github.com/ethyca/fides/pull/4774)
- Update active disabled Fides.js toggle color to light grey [#4778](https://github.com/ethyca/fides/pull/4778)
- Update FidesJS fides_embed option to support embedding both banner & modal components [#4782](https://github.com/ethyca/fides/pull/4782)
- Add a few CSS classes to help with styling FidesJS button groups [#4789](https://github.com/ethyca/fides/pull/4789)
- Changed GPP extension to be pre-bundled in appropriate circumstances, as opposed to another fetch [#4780](https://github.com/ethyca/fides/pull/4780)

### Fixed

- Fixed select dropdowns being cut off by edges of modal forms [#4757](https://github.com/ethyca/fides/pull/4757)
- Changed "allow user to dismiss" toggle to show on config form for TCF experience [#4755](https://github.com/ethyca/fides/pull/4755)
- Fixed issue when loading the privacy request detail page [#4775](https://github.com/ethyca/fides/pull/4775)
- Fixed connection test for Aircall [#4756](https://github.com/ethyca/fides/pull/4756/pull)
- Fixed issues connecting to Redshift due to character encoding and SSL requirements [#4790](https://github.com/ethyca/fides/pull/4790)
- Fixed the way the name identity is handled in the Privacy Center [#4791](https://github.com/ethyca/fides/pull/4791)

### Developer Experience

- Build a `fides-types.d.ts` type declaration file to include alongside our FidesJS developer docs [#4772](https://github.com/ethyca/fides/pull/4772)

## [2.33.1](https://github.com/ethyca/fides/compare/2.33.0...2.33.1)

### Added

- Adds CUSTOM_OPTIONS_PATH to Privacy Center env vars [#4769](https://github.com/ethyca/fides/pull/4769)

## [2.33.0](https://github.com/ethyca/fides/compare/2.32.0...2.33.0)

### Added

- Added models for Privacy Center configuration (for plus users) [#4716](https://github.com/ethyca/fides/pull/4716)
- Added ability to delete properties [#4708](https://github.com/ethyca/fides/pull/4708)
- Add interface for submitting privacy requests in admin UI [#4738](https://github.com/ethyca/fides/pull/4738)
- Added language switching support to the FidesJS UI based on configured translations [#4737](https://github.com/ethyca/fides/pull/4737)
- Added ability to override some experience language and primary color [#4743](https://github.com/ethyca/fides/pull/4743)
- Generate FidesJS SDK Reference Docs from tsdoc comments [#4736](https://github.com/ethyca/fides/pull/4736)
- Added erasure support for Adyen [#4735](https://github.com/ethyca/fides/pull/4735)
- Added erasure support for Iterable [#4695](https://github.com/ethyca/fides/pull/4695)

### Changed

- Updated privacy notice & experience forms to hide translation UI when user doesn't have translation feature [#4728](https://github.com/ethyca/fides/pull/4728), [#4734](https://github.com/ethyca/fides/pull/4734)
- Custom privacy request fields now support list values [#4686](https://github.com/ethyca/fides/pull/4686)
- Update when GPP API reports signal status: ready [#4635](https://github.com/ethyca/fides/pull/4635)
- Update non-dismissable TCF and notice banners to show a black overlay and prevent scrolling [#4748](https://github.com/ethyca/fidesplus/pull/4748)
- Cleanup config vars for preview in Admin-UI [#4745](https://github.com/ethyca/fides/pull/4745)
- Show a "systems displayed" count on datamap map & table reporting page [#4752](https://github.com/ethyca/fides/pull/4752)
- Change default Canada Privacy Experience Config in migration to reference generic `ca` region [#4762](https://github.com/ethyca/fides/pull/4762)

### Fixed

- Fixed responsive issues with the buttons on the integration screen [#4729](https://github.com/ethyca/fides/pull/4729)
- Fixed hover/focus issues with the v2 tables [#4730](https://github.com/ethyca/fides/pull/4730)
- Disable editing of data use declaration name and type after creation [#4731](https://github.com/ethyca/fides/pull/4731)
- Cleaned up table borders [#4733](https://github.com/ethyca/fides/pull/4733)
- Initialization issues with ExperienceNotices (#4723)[https://github.com/ethyca/fides/pull/4723]
- Re-add CORS origin regex field to admin UI (#4742)[https://github.com/ethyca/fides/pull/4742]

### Developer Experience

- Added new script to allow recompiling of fides-js when the code changes [#4744](https://github.com/ethyca/fides/pull/4744)
- Update Cookie House to support for additional locations (Canada, Quebec, EEA) and a "property_id" override [#4750](https://github.com/ethyca/fides/pull/4750)

## [2.32.0](https://github.com/ethyca/fides/compare/2.31.1...2.32.0)

### Added

- Updated configuration pages for Experiences with live Preview of FidesJS banner & modal components [#4576](https://github.com/ethyca/fides/pull/4576)
- Added ability to configure multiple language translations for Notices & Experiences [#4576](https://github.com/ethyca/fides/pull/4576)
- Automatically localize all strings in FidesJS CMP UIs (banner, modal, and TCF overlay) based on user's locale and experience configuration [#4576](https://github.com/ethyca/fides/pull/4576)
- Added fides_locale option to override FidesJS locale detection [#4576](https://github.com/ethyca/fides/pull/4576)
- Update FidesJS to report notices served and preferences saved linked to the specific translations displayed [#4576](https://github.com/ethyca/fides/pull/4576)
- Added ability to prevent dismissal of FidesJS CMP UI via Experience configuration [#4576](https://github.com/ethyca/fides/pull/4576)
- Added ability to create & link Properties to support multiple Experiences in a single location [#4658](https://github.com/ethyca/fides/pull/4658)
- Added property_id query param to fides.js to filter experiences by Property when installed [#4676](https://github.com/ethyca/fides/pull/4676)
- Added Locations & Regulations pages to allow a wider selection of locations for consent [#4660](https://github.com/ethyca/fides/pull/4660)
- Erasure support for Simon Data [#4552](https://github.com/ethyca/fides/pull/4552)
- Added notice there will be no preview for Privacy Center types in the Experience preview [#4709](https://github.com/ethyca/fides/pull/4709)
- Removed properties beta flag [#4710](https://github.com/ethyca/fides/pull/4710)
- Add acknowledge button label to default Experience English form [#4714](https://github.com/ethyca/fides/pull/4714)
- Update FidesJS to support localizing CMP UI with configurable, non-English default locales [#4720](https://github.com/ethyca/fides/pull/4720)
- Add loading of template translations for notices and experiences [#4718](https://github.com/ethyca/fides/pull/4718)

### Changed

- Moved location-targeting from Notices to Experiences [#4576](https://github.com/ethyca/fides/pull/4576)
- Replaced previous default Notices & Experiences with new versions with updated locations, translations, etc. [#4576](https://github.com/ethyca/fides/pull/4576)
- Automatically migrate existing Notices & Experiences to updated model where possible [#4576](https://github.com/ethyca/fides/pull/4576)
- Replaced ability to configure banner "display configuration" to separate banner & modal components [#4576](https://github.com/ethyca/fides/pull/4576)
- Modify `fides user login` to not store plaintext password in `~/.fides-credentials` [#4661](https://github.com/ethyca/fides/pull/4661)
- Data model changes to support Notice and Experience-level translations [#4576](https://github.com/ethyca/fides/pull/4576)
- Data model changes to support Consent setup being Experience instead of Notice-driven [#4576](https://github.com/ethyca/fides/pull/4576)
- Build PrivacyNoticeRegion from locations and location groups [#4620](https://github.com/ethyca/fides/pull/4620)
- When saving locations, calculate and save location groups [#4620](https://github.com/ethyca/fides/pull/4620)
- Update privacy experiences page to use the new table component [#4652](https://github.com/ethyca/fides/pull/4652)
- Update privacy notices page to use the new table component [#4641](https://github.com/ethyca/fides/pull/4641)
- Bumped supported Python versions to `3.10.13`, `3.9.18`, and `3.8.18`. Bumped Debian base image from `-bullseye` to `-bookworm`. [#4630](https://github.com/ethyca/fides/pull/4630)
- Bumped Node.js base image from `16` to `20`. [#4684](https://github.com/ethyca/fides/pull/4684)

### Fixed

- Ignore 404 errors from Delighted and Kustomer when an erasure client is not found [#4593](https://github.com/ethyca/fides/pull/4593)
- Various FE fixes for Admin-UI experience config form [#4707](https://github.com/ethyca/fides/pull/4707)
- Fix modal preview in Admin-UI experience config form [#4712](https://github.com/ethyca/fides/pull/4712)
- Optimize FidesJS bundle size by only loading TCF static stings when needed [#4711](https://github.com/ethyca/fides/pull/4711)

## [2.31.0](https://github.com/ethyca/fides/compare/2.30.1...2.31.0)

### Added

- Add Great Britain as a consent option [#4628](https://github.com/ethyca/fides/pull/4628)
- Navbar update and new properties page [#4633](https://github.com/ethyca/fides/pull/4633)
- Access and erasure support for Oracle Responsys [#4618](https://github.com/ethyca/fides/pull/4618)

### Fixed

- Fix issue where "x" button on Fides.js components overwrites saved preferences [#4649](https://github.com/ethyca/fides/pull/4649)
- Initialize Fides.consent with default values from experience when saved consent cookie (fides_consent) does not exist [#4665](https://github.com/ethyca/fides/pull/4665)

### Changed

- Sets GPP applicableSections to -1 when a user visits from a state that is not part of the GPP [#4727](https://github.com/ethyca/fides/pull/4727)

## [2.30.1](https://github.com/ethyca/fides/compare/2.30.0...2.30.1)

### Fixed

- Configure logger correctly on worker initialization [#4624](https://github.com/ethyca/fides/pull/4624)

## [2.30.0](https://github.com/ethyca/fides/compare/2.29.0...2.30.0)

### Added

- Add enum and registry of supported languages [#4592](https://github.com/ethyca/fides/pull/4592)
- Access and erasure support for Talkable [#4589](https://github.com/ethyca/fides/pull/4589)
- Support temporary credentials in AWS generate + scan features [#4607](https://github.com/ethyca/fides/pull/4603), [#4608](https://github.com/ethyca/fides/pull/4608)
- Add ability to store and read Fides cookie in Base64 format [#4556](https://github.com/ethyca/fides/pull/4556)
- Structured logging for SaaS connector requests [#4594](https://github.com/ethyca/fides/pull/4594)
- Added Fides.showModal() to fides.js to allow programmatic opening of consent modals [#4617](https://github.com/ethyca/fides/pull/4617)

### Fixed

- Fixing issue when modifying Policies, Rules, or RuleTargets as a root user [#4582](https://github.com/ethyca/fides/pull/4582)

## [2.29.0](https://github.com/ethyca/fides/compare/2.28.0...2.29.0)

### Added

- View more modal to regulations page [#4574](https://github.com/ethyca/fides/pull/4574)
- Columns in data map reporting, adding multiple systems, and consent configuration tables can be resized. In the data map reporting table, fields with multiple values can show all or collapse all [#4569](https://github.com/ethyca/fides/pull/4569)
- Show custom fields in the data map report table [#4579](https://github.com/ethyca/fides/pull/4579)

### Changed

- Delay rendering the nav until all necessary queries are finished loading [#4571](https://github.com/ethyca/fides/pull/4571)
- Updating return value for crud.get_custom_fields_filtered [#4575](https://github.com/ethyca/fides/pull/4575)
- Updated user deletion confirmation flow to only require one confirmatory input [#4402](https://github.com/ethyca/fides/pull/4402)
- Moved `pymssl` to an optional dependency no longer installed by default with our python package [#4581](https://github.com/ethyca/fides/pull/4581)
- Fixed CORS domain update functionality [#4570](https://github.com/ethyca/fides/pull/4570)
- Update Domains page with ability to add/remove "organization" domains, view "administrator" domains set via security settings, and improve various UX bugs and copy [#4584](https://github.com/ethyca/fides/pull/4584)

### Fixed

- Fixed CORS domain update functionality [#4570](https://github.com/ethyca/fides/pull/4570)
- Completion emails are no longer attempted for consent requests [#4578](https://github.com/ethyca/fides/pull/4578)

## [2.28.0](https://github.com/ethyca/fides/compare/2.27.0...2.28.0)

### Added

- Erasure support for AppsFlyer [#4512](https://github.com/ethyca/fides/pull/4512)
- Datamap Reporting page [#4519](https://github.com/ethyca/fides/pull/4519)
- Consent support for Klaviyo [#4513](https://github.com/ethyca/fides/pull/4513)
- Form for configuring GPP settings [#4557](https://github.com/ethyca/fides/pull/4557)
- Custom privacy request field support for consent requests [#4546](https://github.com/ethyca/fides/pull/4546)
- Support GPP in privacy notices [#4554](https://github.com/ethyca/fides/pull/4554)

### Changed

- Redesigned nav bar for the admin UI [#4548](https://github.com/ethyca/fides/pull/4548)
- Fides.js GPP for US geographies now derives values from backend privacy notices [#4559](https://github.com/ethyca/fides/pull/4559)
- No longer generate the `vendors_disclosed` section of the TC string in `fides.js` [#4553](https://github.com/ethyca/fides/pull/4553)
- Changed consent management vendor add flow [#4550](https://github.com/ethyca/fides/pull/4550)

### Fixed

- Fixed an issue blocking Salesforce sandbox accounts from refreshing tokens [#4547](https://github.com/ethyca/fides/pull/4547)
- Fixed DSR zip packages to be unzippable on Windows [#4549](https://github.com/ethyca/fides/pull/4549)
- Fixed browser compatibility issues with Object.hasOwn [#4568](https://github.com/ethyca/fides/pull/4568)

### Developer Experience

- Switch to anyascii for unicode transliteration [#4550](https://github.com/ethyca/fides/pull/4564)

## [2.27.0](https://github.com/ethyca/fides/compare/2.26.0...2.27.0)

### Added

- Tooltip and styling for disabled rows in add multiple vendor view [#4498](https://github.com/ethyca/fides/pull/4498)
- Preliminary GPP support for US regions [#4498](https://github.com/ethyca/fides/pull/4504)
- Access and erasure support for Statsig Enterprise [#4429](https://github.com/ethyca/fides/pull/4429)
- New page for setting locations [#4517](https://github.com/ethyca/fides/pull/4517)
- New modal for setting granular locations [#4531](https://github.com/ethyca/fides/pull/4531)
- New page for setting regulations [#4530](https://github.com/ethyca/fides/pull/4530)
- Update fides.js to support multiple descriptions (banner, overlay) and render HTML descriptions [#4542](https://github.com/ethyca/fides/pull/4542)

### Fixed

- Fixed incorrect Compass button behavior in system form [#4508](https://github.com/ethyca/fides/pull/4508)
- Omit certain fields from system payload when empty [#4508](https://github.com/ethyca/fides/pull/4525)
- Fixed issues with Compass vendor selector behavior [#4521](https://github.com/ethyca/fides/pull/4521)
- Fixed an issue where the background overlay remained visible after saving consent preferences [#4515](https://github.com/ethyca/fides/pull/4515)
- Fixed system name being editable when editing GVL systems [#4533](https://github.com/ethyca/fides/pull/4533)
- Fixed an issue where a privacy policy link could not be removed from privacy experiences [#4542](https://github.com/ethyca/fides/pull/4542)

### Changed

- Upgrade to use Fideslang `3.0.0` and remove associated concepts [#4502](https://github.com/ethyca/fides/pull/4502)
- Model overhaul for saving privacy preferences and notices served [#4481](https://github.com/ethyca/fides/pull/4481)
- Moves served notice endpoints, consent reporting, purpose endpoints and TCF queries to plus [#4481](https://github.com/ethyca/fides/pull/4481)
- Moves served notice endpoints, consent reporting, and TCF queries to plus [#4481](https://github.com/ethyca/fides/pull/4481)
- Update frontend to account for changes to notices served and preferences saved APIs [#4518](https://github.com/ethyca/fides/pull/4518)
- `fides.js` now sets `supportsOOB` to `false` [#4516](https://github.com/ethyca/fides/pull/4516)
- Save consent method ("accept", "reject", "save", etc.) to `fides_consent` cookie as extra metadata [#4529](https://github.com/ethyca/fides/pull/4529)
- Allow CORS for privacy center `fides.js` and `fides-ext-gpp.js` endpoints
- Replace `GPP_EXT_PATH` env var in favor of a more flexible `FIDES_JS_BASE_URL` environment variable
- Change vendor add modal on consent configuration screen to use new vendor selector [#4532](https://github.com/ethyca/fides/pull/4532)
- Remove vendor add modal [#4535](https://github.com/ethyca/fides/pull/4535)

## [2.26.0](https://github.com/ethyca/fides/compare/2.25.0...main)

### Added

- Dynamic importing for GPP bundle [#4447](https://github.com/ethyca/fides/pull/4447)
- Paging to vendors in the TCF overlay [#4463](https://github.com/ethyca/fides/pull/4463)
- New purposes endpoint and indices to improve system lookups [#4452](https://github.com/ethyca/fides/pull/4452)
- Cypress tests for fides.js GPP extension [#4476](https://github.com/ethyca/fides/pull/4476)
- Add support for global TCF Purpose Overrides [#4464](https://github.com/ethyca/fides/pull/4464)
- TCF override management [#4484](https://github.com/ethyca/fides/pull/4484)
- Readonly consent management table and modal [#4456](https://github.com/ethyca/fides/pull/4456), [#4477](https://github.com/ethyca/fides/pull/4477)
- Access and erasure support for Gong [#4461](https://github.com/ethyca/fides/pull/4461)
- Add new UI for CSV consent reporting [#4488](https://github.com/ethyca/fides/pull/4488)
- Option to prevent the dismissal of the consent banner and modal [#4470](https://github.com/ethyca/fides/pull/4470)

### Changed

- Increased max number of preferences allowed in privacy preference API calls [#4469](https://github.com/ethyca/fides/pull/4469)
- Reduce size of tcf_consent payload in fides_consent cookie [#4480](https://github.com/ethyca/fides/pull/4480)
- Change log level for FidesUserPermission retrieval to `debug` [#4482](https://github.com/ethyca/fides/pull/4482)
- Remove Add Vendor button from the Manage your vendors page[#4509](https://github.com/ethyca/fides/pull/4509)

### Fixed

- Fix type errors when TCF vendors have no dataDeclaration [#4465](https://github.com/ethyca/fides/pull/4465)
- Fixed an error where editing an AC system would mistakenly lock it for GVL [#4471](https://github.com/ethyca/fides/pull/4471)
- Refactor custom Get Preferences function to occur after our CMP API initialization [#4466](https://github.com/ethyca/fides/pull/4466)
- Fix an error where a connector response value of None causes a DSR failure due to a missing value [#4483](https://github.com/ethyca/fides/pull/4483)
- Fixed system name being non-editable when locked for GVL [#4475](https://github.com/ethyca/fides/pull/4475)
- Fixed a bug with "null" values for retention period field on data uses [#4487](https://github.com/ethyca/fides/pull/4487)

## [2.25.0](https://github.com/ethyca/fides/compare/2.24.1...2.25.0)

### Added

- Stub for initial GPP support [#4431](https://github.com/ethyca/fides/pull/4431)
- Added confirmation modal on deleting a data use declaration [#4439](https://github.com/ethyca/fides/pull/4439)
- Added feature flag for separating system name and Compass vendor selector [#4437](https://github.com/ethyca/fides/pull/4437)
- Fire GPP events per spec [#4433](https://github.com/ethyca/fides/pull/4433)
- New override option `fides_tcf_gdpr_applies` for setting `gdprApplies` on the CMP API [#4453](https://github.com/ethyca/fides/pull/4453)

### Changed

- Improved bulk vendor adding table UX [#4425](https://github.com/ethyca/fides/pull/4425)
- Flexible legal basis for processing has a db default of True [#4434](https://github.com/ethyca/fides/pull/4434)
- Give contributor role access to config API, including cors origin updates [#4438](https://github.com/ethyca/fides/pull/4438)
- Disallow setting `*` and other non URL values for `security.cors_origins` config property via the API [#4438](https://github.com/ethyca/fides/pull/4438)
- Consent modal hides the opt-in/opt-out buttons if only one privacy notice is enabled [#4441](https://github.com/ethyca/fides/pull/4441)
- Initialize TCF stub earlier [#4453](https://github.com/ethyca/fides/pull/4453)
- Change focus outline color of form inputs [#4467](https://github.com/ethyca/fides/pull/4467)

### Fixed

- Fixed a bug where selected vendors in "configure consent" add vendor modal were unstyled [#4454](https://github.com/ethyca/fides/pull/4454)
- Use correct defaults when there is no associated preference in the cookie [#4451](https://github.com/ethyca/fides/pull/4451)
- IP Addresses behind load balancers for consent reporting [#4440](https://github.com/ethyca/fides/pull/4440)

## [2.24.1](https://github.com/ethyca/fides/compare/2.24.0...2.24.1)

### Added

- Logging when root user and client credentials are used [#4432](https://github.com/ethyca/fides/pull/4432)
- Allow for custom path at which to retrieve Fides override options [#4462](https://github.com/ethyca/fides/pull/4462)

### Changed

- Run fides with non-root user [#4421](https://github.com/ethyca/fides/pull/4421)

## [2.24.0](https://github.com/ethyca/fides/compare/2.23.3...2.24.0)

### Added

- Adds fides_disable_banner config option to Fides.js [#4378](https://github.com/ethyca/fides/pull/4378)
- Deletions that fail due to foreign key constraints will now be more clearly communicated [#4406](https://github.com/ethyca/fides/pull/4378)
- Added support for a custom get preferences API call provided through Fides.init [#4375](https://github.com/ethyca/fides/pull/4375)
- Hidden custom privacy request fields in the Privacy Center [#4370](https://github.com/ethyca/fides/pull/4370)
- Backend System-level Cookie Support [#4383](https://github.com/ethyca/fides/pull/4383)
- High Level Tracking of Compass System Sync [#4397](https://github.com/ethyca/fides/pull/4397)
- Erasure support for Qualtrics [#4371](https://github.com/ethyca/fides/pull/4371)
- Erasure support for Ada Chatbot [#4382](https://github.com/ethyca/fides/pull/4382)
- Erasure support for Typeform [#4366](https://github.com/ethyca/fides/pull/4366)
- Added notice that a system is GVL when adding/editing from system form [#4327](https://github.com/ethyca/fides/pull/4327)
- Added the ability to select the request types to enable per integration (for plus users) [#4374](https://github.com/ethyca/fides/pull/4374)
- Adds support for custom get experiences fn and custom patch notices served fn [#4410](https://github.com/ethyca/fides/pull/4410)
- Adds more granularity to tracking consent method, updates custom savePreferencesFn and FidesUpdated event to take consent method [#4419](https://github.com/ethyca/fides/pull/4419)

### Changed

- Add filtering and pagination to bulk vendor add table [#4351](https://github.com/ethyca/fides/pull/4351)
- Determine if the TCF overlay needs to surface based on backend calculated version hash [#4356](https://github.com/ethyca/fides/pull/4356)
- Moved Experiences and Preferences endpoints to Plus to take advantage of dynamic GVL [#4367](https://github.com/ethyca/fides/pull/4367)
- Add legal bases to Special Purpose schemas on the backend for display [#4387](https://github.com/ethyca/fides/pull/4387)
- "is_service_specific" default updated when building TC strings on the backend [#4377](https://github.com/ethyca/fides/pull/4377)
- "isServiceSpecific" default updated when building TC strings on the frontend [#4384](https://github.com/ethyca/fides/pull/4384)
- Redact cli, database, and redis configuration information from GET api/v1/config API request responses. [#4379](https://github.com/ethyca/fides/pull/4379)
- Button ordering in fides.js UI [#4407](https://github.com/ethyca/fides/pull/4407)
- Add different classnames to consent buttons for easier selection [#4411](https://github.com/ethyca/fides/pull/4411)
- Updates default consent preference to opt-out for TCF when fides_string exists [#4430](https://github.com/ethyca/fides/pull/4430)

### Fixed

- Persist bulk system add filter modal state [#4412](https://github.com/ethyca/fides/pull/4412)
- Fixing labels for request type field [#4414](https://github.com/ethyca/fides/pull/4414)
- User preferences from cookie should always override experience preferences [#4405](https://github.com/ethyca/fides/pull/4405)
- Allow fides_consent cookie to be set from a subdirectory [#4426](https://github.com/ethyca/fides/pull/4426)

### Security

-- Use a more cryptographically secure random function for security code generation

## [2.23.3](https://github.com/ethyca/fides/compare/2.23.2...2.23.3)

### Fixed

- Fix button arrangment and spacing for TCF and non-TCF consent overlay banner and modal [#4391](https://github.com/ethyca/fides/pull/4391)
- Replaced h1 element with div to use exisitng fides styles in consent modal [#4399](https://github.com/ethyca/fides/pull/4399)
- Fixed privacy policy alignment for non-TCF consent overlay banner and modal [#4403](https://github.com/ethyca/fides/pull/4403)
- Fix dynamic class name for TCF-variant of consent banner [#4404](https://github.com/ethyca/fides/pull/4403)

### Security

-- Fix an HTML Injection vulnerability in DSR Packages

## [2.23.2](https://github.com/ethyca/fides/compare/2.23.1...2.23.2)

### Fixed

- Fixed fides.css to vary banner width based on tcf [[#4381](https://github.com/ethyca/fides/issues/4381)]

## [2.23.1](https://github.com/ethyca/fides/compare/2.23.0...2.23.1)

### Changed

- Refactor Fides.js embedded modal to not use A11y dialog [#4355](https://github.com/ethyca/fides/pull/4355)
- Only call `FidesUpdated` when a preference has been saved, not during initialization [#4365](https://github.com/ethyca/fides/pull/4365)
- Updated double toggle styling in favor of single toggles with a radio group to select legal basis [#4376](https://github.com/ethyca/fides/pull/4376)

### Fixed

- Handle invalid `fides_string` when passed in as an override [#4350](https://github.com/ethyca/fides/pull/4350)
- Bug where vendor opt-ins would not initialize properly based on a `fides_string` in the TCF overlay [#4368](https://github.com/ethyca/fides/pull/4368)

## [2.23.0](https://github.com/ethyca/fides/compare/2.22.1...2.23.0)

### Added

- Added support for 3 additional config variables in Fides.js: fidesEmbed, fidesDisableSaveApi, and fidesTcString [#4262](https://github.com/ethyca/fides/pull/4262)
- Added support for fidesEmbed, fidesDisableSaveApi, and fidesTcString to be passed into Fides.js via query param, cookie, or window object [#4297](https://github.com/ethyca/fides/pull/4297)
- New privacy center environment variables `FIDES_PRIVACY_CENTER__IS_FORCED_TCF` which can make the privacy center always return the TCF bundle (`fides-tcf.js`) [#4312](https://github.com/ethyca/fides/pull/4312)
- Added a `FidesUIChanged` event to Fides.js to track when user preferences change without being saved [#4314](https://github.com/ethyca/fides/pull/4314) and [#4253](https://github.com/ethyca/fides/pull/4253)
- Add AC Systems to the TCF Overlay under Vendor Consents section [#4266](https://github.com/ethyca/fides/pull/4266/)
- Added bulk system/vendor creation component [#4309](https://github.com/ethyca/fides/pull/4309/)
- Support for passing in an AC string as part of a fides string for the TCF overlay [#4308](https://github.com/ethyca/fides/pull/4308)
- Added support for overriding the save user preferences API call with a custom fn provided through Fides.init [#4318](https://github.com/ethyca/fides/pull/4318)
- Return AC strings in GET Privacy Experience meta and allow saving preferences against AC strings [#4295](https://github.com/ethyca/fides/pull/4295)
- New GET Privacy Experience Meta Endpoint [#4328](https://github.com/ethyca/fides/pull/4328)
- Access and erasure support for SparkPost [#4328](https://github.com/ethyca/fides/pull/4238)
- Access and erasure support for Iterate [#4332](https://github.com/ethyca/fides/pull/4332)
- SSH Support for MySQL connections [#4310](https://github.com/ethyca/fides/pull/4310)
- Added served notice history IDs to the TCF privacy preference API calls [#4161](https://github.com/ethyca/fides/pull/4161)

### Fixed

- Cleans up CSS for fidesEmbed mode [#4306](https://github.com/ethyca/fides/pull/4306)
- Stacks that do not have any purposes will no longer render an empty purpose block [#4278](https://github.com/ethyca/fides/pull/4278)
- Forcing hidden sections to use display none [#4299](https://github.com/ethyca/fides/pull/4299)
- Handles Hubspot requiring and email to be formatted as email when processing an erasure [#4322](https://github.com/ethyca/fides/pull/4322)
- Minor CSS improvements for the consent/TCF banners and modals [#4334](https://github.com/ethyca/fides/pull/4334)
- Consistent font sizes for labels in the system form and data use forms in the Admin UI [#4346](https://github.com/ethyca/fides/pull/4346)
- Bug where not all system forms would appear to save when used with Compass [#4347](https://github.com/ethyca/fides/pull/4347)
- Restrict TCF Privacy Experience Config if TCF is disabled [#4348](https://github.com/ethyca/fides/pull/4348)
- Removes overflow styling for embedded modal in Fides.js [#4345](https://github.com/ethyca/fides/pull/4345)

### Changed

- Derive cookie storage info, privacy policy and legitimate interest disclosure URLs, and data retention data from the data map instead of directly from gvl.json [#4286](https://github.com/ethyca/fides/pull/4286)
- Updated TCF Version for backend consent reporting [#4305](https://github.com/ethyca/fides/pull/4305)
- Update Version Hash Contents [#4313](https://github.com/ethyca/fides/pull/4313)
- Change vendor selector on system information form to typeahead[#4333](https://github.com/ethyca/fides/pull/4333)
- Updates experience API calls from Fides.js to include new meta field [#4335](https://github.com/ethyca/fides/pull/4335)

## [2.22.1](https://github.com/ethyca/fides/compare/2.22.0...2.22.1)

### Added

- Custom fields are now included in system history change tracking [#4294](https://github.com/ethyca/fides/pull/4294)

### Security

- Added hostname checks for external SaaS connector URLs [CVE-2023-46124](https://github.com/ethyca/fides/security/advisories/GHSA-jq3w-9mgf-43m4)
- Use a Pydantic URL type for privacy policy URLs [CVE-2023-46126](https://github.com/ethyca/fides/security/advisories/GHSA-fgjj-5jmr-gh83)
- Remove the CONFIG_READ scope from the Viewer role [CVE-2023-46125](https://github.com/ethyca/fides/security/advisories/GHSA-rjxg-rpg3-9r89)

## [2.22.0](https://github.com/ethyca/fides/compare/2.21.0...2.22.0)

### Added

- Added an option to link to vendor tab from an experience config description [#4191](https://github.com/ethyca/fides/pull/4191)
- Added two toggles for vendors in the TCF overlay, one for Consent, and one for Legitimate Interest [#4189](https://github.com/ethyca/fides/pull/4189)
- Added two toggles for purposes in the TCF overlay, one for Consent, and one for Legitimate Interest [#4234](https://github.com/ethyca/fides/pull/4234)
- Added support for new TCF-related fields on `System` and `PrivacyDeclaration` models [#4228](https://github.com/ethyca/fides/pull/4228)
- Support for AC string to `fides-tcf` [#4244](https://github.com/ethyca/fides/pull/4244)
- Support for `gvl` prefixed vendor IDs [#4247](https://github.com/ethyca/fides/pull/4247)

### Changed

- Removed `TCF_ENABLED` environment variable from the privacy center in favor of dynamically figuring out which `fides-js` bundle to send [#4131](https://github.com/ethyca/fides/pull/4131)
- Updated copy of info boxes on each TCF tab [#4191](https://github.com/ethyca/fides/pull/4191)
- Clarified messages for error messages presented during connector upload [#4198](https://github.com/ethyca/fides/pull/4198)
- Refactor legal basis dimension regarding how TCF preferences are saved and how the experience is built [#4201](https://github.com/ethyca/fides/pull/4201/)
- Add saving privacy preferences via a TC string [#4221](https://github.com/ethyca/fides/pull/4221)
- Updated fides server to use an environment variable for turning TCF on and off [#4220](https://github.com/ethyca/fides/pull/4220)
- Update frontend to use new legal basis dimension on vendors [#4216](https://github.com/ethyca/fides/pull/4216)
- Updated privacy center patch preferences call to handle updated API response [#4235](https://github.com/ethyca/fides/pull/4235)
- Added our CMP ID [#4233](https://github.com/ethyca/fides/pull/4233)
- Allow Admin UI users to turn on Configure Consent flag [#4246](https://github.com/ethyca/fides/pull/4246)
- Styling improvements for the fides.js consent banners and modals [#4222](https://github.com/ethyca/fides/pull/4222)
- Update frontend to handle updated Compass schema [#4254](https://github.com/ethyca/fides/pull/4254)
- Assume Universal Vendor ID usage in TC String translation [#4256](https://github.com/ethyca/fides/pull/4256)
- Changed vendor form on configuring consent page to use two-part selection for consent uses [#4251](https://github.com/ethyca/fides/pull/4251)
- Updated system form to have new TCF fields [#4271](https://github.com/ethyca/fides/pull/4271)
- Vendors disclosed string is now narrowed to only the vendors shown in the UI, not the whole GVL [#4250](https://github.com/ethyca/fides/pull/4250)
- Changed naming convention "fides_string" instead of "tc_string" for developer friendly consent API's [#4267](https://github.com/ethyca/fides/pull/4267)

### Fixed

- TCF overlay can initialize its consent preferences from a cookie [#4124](https://github.com/ethyca/fides/pull/4124)
- Various improvements to the TCF modal such as vendor storage disclosures, vendor counts, privacy policies, etc. [#4167](https://github.com/ethyca/fides/pull/4167)
- An issue where Braze could not mask an email due to formatting [#4187](https://github.com/ethyca/fides/pull/4187)
- An issue where email was not being overridden correctly for Braze and Domo [#4196](https://github.com/ethyca/fides/pull/4196)
- Use `stdRetention` when there is not a specific value for a purpose's data retention [#4199](https://github.com/ethyca/fides/pull/4199)
- Updating the unflatten_dict util to accept flattened dict values [#4200](https://github.com/ethyca/fides/pull/4200)
- Minor CSS styling fixes for the consent modal [#4252](https://github.com/ethyca/fides/pull/4252)
- Additional styling fixes for issues caused by a CSS reset [#4268](https://github.com/ethyca/fides/pull/4268)
- Bug where vendor legitimate interests would not be set unless vendor consents were first set [#4250](https://github.com/ethyca/fides/pull/4250)
- Vendor count over-counting in TCF overlay [#4275](https://github.com/ethyca/fides/pull/4275)

## [2.21.0](https://github.com/ethyca/fides/compare/2.20.2...2.21.0)

### Added

- "Add a vendor" flow to configuring consent page [#4107](https://github.com/ethyca/fides/pull/4107)
- Initial TCF Backend Support [#3804](https://github.com/ethyca/fides/pull/3804)
- Add initial layer to TCF modal [#3956](https://github.com/ethyca/fides/pull/3956)
- Support for rendering in the TCF modal whether or not a vendor is part of the GVL [#3972](https://github.com/ethyca/fides/pull/3972)
- Features and legal bases dropdown for TCF modal [#3995](https://github.com/ethyca/fides/pull/3995)
- TCF CMP stub API [#4000](https://github.com/ethyca/fides/pull/4000)
- Fides-js can now display preliminary TCF data [#3879](https://github.com/ethyca/fides/pull/3879)
- Fides-js can persist TCF preferences to the backend [#3887](https://github.com/ethyca/fides/pull/3887)
- TCF modal now supports setting legitimate interest fields [#4037](https://github.com/ethyca/fides/pull/4037)
- Embed the GVL in the GET Experiences response [#4143](https://github.com/ethyca/fides/pull/4143)
- Button to view how many vendors and to open the vendor tab in the TCF modal [#4144](https://github.com/ethyca/fides/pull/4144)
- "Edit vendor" flow to configuring consent page [#4162](https://github.com/ethyca/fides/pull/4162)
- TCF overlay description updates [#4051] https://github.com/ethyca/fides/pull/4151
- Added developer-friendly TCF information under Experience meta [#4160](https://github.com/ethyca/fides/pull/4160/)
- Added fides.css customization for Plus users [#4136](https://github.com/ethyca/fides/pull/4136)

### Changed

- Added further config options to customize the privacy center [#4090](https://github.com/ethyca/fides/pull/4090)
- CORS configuration page [#4073](https://github.com/ethyca/fides/pull/4073)
- Refactored `fides.js` components so that they can take data structures that are not necessarily privacy notices [#3870](https://github.com/ethyca/fides/pull/3870)
- Use hosted GVL.json from the backend [#4159](https://github.com/ethyca/fides/pull/4159)
- Features and Special Purposes in the TCF modal do not render toggles [#4139](https://github.com/ethyca/fides/pull/4139)
- Moved the initial TCF layer to the banner [#4142](https://github.com/ethyca/fides/pull/4142)
- Misc copy changes for the system history table and modal [#4146](https://github.com/ethyca/fides/pull/4146)

### Fixed

- Allows CDN to cache empty experience responses from fides.js API [#4113](https://github.com/ethyca/fides/pull/4113)
- Fixed `identity_special_purpose` unique constraint definition [#4174](https://github.com/ethyca/fides/pull/4174/files)

## [2.20.2](https://github.com/ethyca/fides/compare/2.20.1...2.20.2)

### Fixed

- added version_added, version_deprecated, and replaced_by to data use, data subject, and data category APIs [#4135](https://github.com/ethyca/fides/pull/4135)
- Update fides.js to not fetch experience client-side if pre-fetched experience is empty [#4149](https://github.com/ethyca/fides/pull/4149)
- Erasure privacy requests now pause for input if there are any manual process integrations [#4115](https://github.com/ethyca/fides/pull/4115)
- Caching the values of authorization_required and user_guide on the connector templates to improve performance [#4128](https://github.com/ethyca/fides/pull/4128)

## [2.20.1](https://github.com/ethyca/fides/compare/2.20.0...2.20.1)

### Fixed

- Avoid un-optimized query pattern in bulk `GET /system` endpoint [#4120](https://github.com/ethyca/fides/pull/4120)

## [2.20.0](https://github.com/ethyca/fides/compare/2.19.1...2.20.0)

### Added

- Initial page for configuring consent [#4069](https://github.com/ethyca/fides/pull/4069)
- Vendor cookie table for configuring consent [#4082](https://github.com/ethyca/fides/pull/4082)

### Changed

- Refactor how multiplatform builds are handled [#4024](https://github.com/ethyca/fides/pull/4024)
- Added new Performance-related nox commands and included them as part of the CI suite [#3997](https://github.com/ethyca/fides/pull/3997)
- Added dictionary suggestions for data uses [4035](https://github.com/ethyca/fides/pull/4035)
- Privacy notice regions now render human readable names instead of country codes [#4029](https://github.com/ethyca/fides/pull/4029)
- Privacy notice templates are disabled by default [#4010](https://github.com/ethyca/fides/pull/4010)
- Added optional "skip_processing" flag to collections for DSR processing [#4047](https://github.com/ethyca/fides/pull/4047)
- Admin UI now shows all privacy notices with an indicator of whether they apply to any systems [#4010](https://github.com/ethyca/fides/pull/4010)
- Add case-insensitive privacy experience region filtering [#4058](https://github.com/ethyca/fides/pull/4058)
- Adds check for fetch before loading fetch polyfill for fides.js [#4074](https://github.com/ethyca/fides/pull/4074)
- Updated to support Fideslang 2.0, including data migrations [#3933](https://github.com/ethyca/fides/pull/3933)
- Disable notices that are not systems applicable to support new UI [#4094](https://github.com/ethyca/fides/issues/4094)

### Fixed

- Ensures that fides.js toggles are not hidden by other CSS libs [#4075](https://github.com/ethyca/fides/pull/4075)
- Migrate system > meta > vendor > id to system > meta [#4088](https://github.com/ethyca/fides/pull/4088)
- Enable toggles in various tables now render an error toast if an error occurs [#4095](https://github.com/ethyca/fides/pull/4095)
- Fixed a bug where an unsaved changes notification modal would appear even without unsaved changes [#4095](https://github.com/ethyca/fides/pull/4070)

## [2.19.1](https://github.com/ethyca/fides/compare/2.19.0...2.19.1)

### Fixed

- re-enable custom fields for new data use form [#4050](https://github.com/ethyca/fides/pull/4050)
- fix issue with saving source and destination systems [#4065](https://github.com/ethyca/fides/pull/4065)

### Added

- System history UI with diff modal [#4021](https://github.com/ethyca/fides/pull/4021)
- Relax system legal basis for transfers to be any string [#4049](https://github.com/ethyca/fides/pull/4049)

## [2.19.0](https://github.com/ethyca/fides/compare/2.18.0...2.19.0)

### Added

- Add dictionary suggestions [#3937](https://github.com/ethyca/fides/pull/3937), [#3988](https://github.com/ethyca/fides/pull/3988)
- Added new endpoints for healthchecks [#3947](https://github.com/ethyca/fides/pull/3947)
- Added vendor list dropdown [#3857](https://github.com/ethyca/fides/pull/3857)
- Access support for Adobe Sign [#3504](https://github.com/ethyca/fides/pull/3504)

### Fixed

- Fixed issue when generating masked values for invalid data paths [#3906](https://github.com/ethyca/fides/pull/3906)
- Code reload now works when running `nox -s dev` [#3914](https://github.com/ethyca/fides/pull/3914)
- Reduce verbosity of privacy center logging further [#3915](https://github.com/ethyca/fides/pull/3915)
- Resolved an issue where the integration dropdown input lost focus during typing. [#3917](https://github.com/ethyca/fides/pull/3917)
- Fixed dataset issue that was preventing the Vend connector from loading during server startup [#3923](https://github.com/ethyca/fides/pull/3923)
- Adding version check to version-dependent migration script [#3951](https://github.com/ethyca/fides/pull/3951)
- Fixed a bug where some fields were not saving correctly on the system form [#3975](https://github.com/ethyca/fides/pull/3975)
- Changed "retention period" field in privacy declaration form from number input to text input [#3980](https://github.com/ethyca/fides/pull/3980)
- Fixed issue where unsaved changes modal appears incorrectly [#4005](https://github.com/ethyca/fides/pull/4005)
- Fixed banner resurfacing after user consent for pre-fetch experience [#4009](https://github.com/ethyca/fides/pull/4009)

### Changed

- Systems and Privacy Declaration schema and data migration to support the Dictionary [#3901](https://github.com/ethyca/fides/pull/3901)
- The integration search dropdown is now case-insensitive [#3916](https://github.com/ethyca/fides/pull/3916)
- Removed deprecated fields from the taxonomy editor [#3909](https://github.com/ethyca/fides/pull/3909)
- Bump PyMSSQL version and remove workarounds [#3996](https://github.com/ethyca/fides/pull/3996)
- Removed reset suggestions button [#4007](https://github.com/ethyca/fides/pull/4007)
- Admin ui supports fides cloud config API [#4034](https://github.com/ethyca/fides/pull/4034)

### Security

- Resolve custom integration upload RCE vulnerability [CVE-2023-41319](https://github.com/ethyca/fides/security/advisories/GHSA-p6p2-qq95-vq5h)

## [2.18.0](https://github.com/ethyca/fides/compare/2.17.0...2.18.0)

### Added

- Additional consent reporting calls from `fides-js` [#3845](https://github.com/ethyca/fides/pull/3845)
- Additional consent reporting calls from privacy center [#3847](https://github.com/ethyca/fides/pull/3847)
- Access support for Recurly [#3595](https://github.com/ethyca/fides/pull/3595)
- HTTP Logging for the Privacy Center [#3783](https://github.com/ethyca/fides/pull/3783)
- UI support for OAuth2 authorization flow [#3819](https://github.com/ethyca/fides/pull/3819)
- Changes in the `data` directory now trigger a server reload (for local development) [#3874](https://github.com/ethyca/fides/pull/3874)

### Fixed

- Fix datamap zoom for low system counts [#3835](https://github.com/ethyca/fides/pull/3835)
- Fixed connector forms with external dataset reference fields [#3873](https://github.com/ethyca/fides/pull/3873)
- Fix ability to make server side API calls from privacy-center [#3895](https://github.com/ethyca/fides/pull/3895)

### Changed

- Simplified the file structure for HTML DSR packages [#3848](https://github.com/ethyca/fides/pull/3848)
- Simplified the database health check to improve `/health` performance [#3884](https://github.com/ethyca/fides/pull/3884)
- Changed max width of form components in "system information" form tab [#3864](https://github.com/ethyca/fides/pull/3864)
- Remove manual system selection screen [#3865](https://github.com/ethyca/fides/pull/3865)
- System and integration identifiers are now auto-generated [#3868](https://github.com/ethyca/fides/pull/3868)

## [2.17.0](https://github.com/ethyca/fides/compare/2.16.0...2.17.0)

### Added

- Tab component for `fides-js` [#3782](https://github.com/ethyca/fides/pull/3782)
- Added toast for successfully linking an existing integration to a system [#3826](https://github.com/ethyca/fides/pull/3826)
- Various other UI components for `fides-js` to support upcoming TCF modal [#3803](https://github.com/ethyca/fides/pull/3803)
- Allow items in taxonomy to be enabled or disabled [#3844](https://github.com/ethyca/fides/pull/3844)

### Developer Experience

- Changed where db-dependent routers were imported to avoid dependency issues [#3741](https://github.com/ethyca/fides/pull/3741)

### Changed

- Bumped supported Python versions to `3.10.12`, `3.9.17`, and `3.8.17` [#3733](https://github.com/ethyca/fides/pull/3733)
- Logging Updates [#3758](https://github.com/ethyca/fides/pull/3758)
- Add polyfill service to fides-js route [#3759](https://github.com/ethyca/fides/pull/3759)
- Show/hide integration values [#3775](https://github.com/ethyca/fides/pull/3775)
- Sort system cards alphabetically by name on "View systems" page [#3781](https://github.com/ethyca/fides/pull/3781)
- Update admin ui to use new integration delete route [#3785](https://github.com/ethyca/fides/pull/3785)
- Pinned `pymssql` and `cython` dependencies to avoid build issues on ARM machines [#3829](https://github.com/ethyca/fides/pull/3829)

### Removed

- Removed "Custom field(s) successfully saved" toast [#3779](https://github.com/ethyca/fides/pull/3779)

### Added

- Record when consent is served [#3777](https://github.com/ethyca/fides/pull/3777)
- Add an `active` property to taxonomy elements [#3784](https://github.com/ethyca/fides/pull/3784)
- Erasure support for Heap [#3599](https://github.com/ethyca/fides/pull/3599)

### Fixed

- Privacy notice UI's list of possible regions now matches the backend's list [#3787](https://github.com/ethyca/fides/pull/3787)
- Admin UI "property does not existing" build issue [#3831](https://github.com/ethyca/fides/pull/3831)
- Flagging sensitive inputs as passwords to mask values during entry [#3843](https://github.com/ethyca/fides/pull/3843)

## [2.16.0](https://github.com/ethyca/fides/compare/2.15.1...2.16.0)

### Added

- Empty state for when there are no relevant privacy notices in the privacy center [#3640](https://github.com/ethyca/fides/pull/3640)
- GPC indicators in fides-js banner and modal [#3673](https://github.com/ethyca/fides/pull/3673)
- Include `data_use` and `data_category` metadata in `upload` of access results [#3674](https://github.com/ethyca/fides/pull/3674)
- Add enable/disable toggle to integration tab [#3593] (https://github.com/ethyca/fides/pull/3593)

### Fixed

- Render linebreaks in the Fides.js overlay descriptions, etc. [#3665](https://github.com/ethyca/fides/pull/3665)
- Broken link to Fides docs site on the About Fides page in Admin UI [#3643](https://github.com/ethyca/fides/pull/3643)
- Add Systems Applicable Filter to Privacy Experience List [#3654](https://github.com/ethyca/fides/pull/3654)
- Privacy center and fides-js now pass in `Unescape-Safestr` as a header so that special characters can be rendered properly [#3706](https://github.com/ethyca/fides/pull/3706)
- Fixed ValidationError for saving PrivacyPreferences [#3719](https://github.com/ethyca/fides/pull/3719)
- Fixed issue preventing ConnectionConfigs with duplicate names from saving [#3770](https://github.com/ethyca/fides/pull/3770)
- Fixed creating and editing manual integrations [#3772](https://github.com/ethyca/fides/pull/3772)
- Fix lingering integration artifacts by cascading deletes from System [#3771](https://github.com/ethyca/fides/pull/3771)

### Developer Experience

- Reorganized some `api.api.v1` code to avoid circular dependencies on `quickstart` [#3692](https://github.com/ethyca/fides/pull/3692)
- Treat underscores as special characters in user passwords [#3717](https://github.com/ethyca/fides/pull/3717)
- Allow Privacy Notices banner and modal to scroll as needed [#3713](https://github.com/ethyca/fides/pull/3713)
- Make malicious url test more robust to environmental differences [#3748](https://github.com/ethyca/fides/pull/3748)
- Ignore type checker on click decorators to bypass known issue with `click` version `8.1.4` [#3746](https://github.com/ethyca/fides/pull/3746)

### Changed

- Moved GPC preferences slightly earlier in Fides.js lifecycle [#3561](https://github.com/ethyca/fides/pull/3561)
- Changed results from clicking "Test connection" to be a toast instead of statically displayed on the page [#3700](https://github.com/ethyca/fides/pull/3700)
- Moved "management" tab from nav into settings icon in top right [#3701](https://github.com/ethyca/fides/pull/3701)
- Remove name and description fields from integration form [#3684](https://github.com/ethyca/fides/pull/3684)
- Update EU PrivacyNoticeRegion codes and allow experience filtering to drop back to country filtering if region not found [#3630](https://github.com/ethyca/fides/pull/3630)
- Fields with default fields are now flagged as required in the front-end [#3694](https://github.com/ethyca/fides/pull/3694)
- In "view systems", system cards can now be clicked and link to that system's `configure/[id]` page [#3734](https://github.com/ethyca/fides/pull/3734)
- Enable privacy notice and privacy experience feature flags by default [#3773](https://github.com/ethyca/fides/pull/3773)

### Security

- Resolve Zip bomb file upload vulnerability [CVE-2023-37480](https://github.com/ethyca/fides/security/advisories/GHSA-g95c-2jgm-hqc6)
- Resolve SVG bomb (billion laughs) file upload vulnerability [CVE-2023-37481](https://github.com/ethyca/fides/security/advisories/GHSA-3rw2-wfc8-wmj5)

## [2.15.1](https://github.com/ethyca/fides/compare/2.15.0...2.15.1)

### Added

- Set `sslmode` to `prefer` if connecting to Redshift via ssh [#3685](https://github.com/ethyca/fides/pull/3685)

### Changed

- Privacy center action cards are now able to expand to accommodate longer text [#3669](https://github.com/ethyca/fides/pull/3669)
- Update integration endpoint permissions [#3707](https://github.com/ethyca/fides/pull/3707)

### Fixed

- Handle names with a double underscore when processing access and erasure requests [#3688](https://github.com/ethyca/fides/pull/3688)
- Allow Privacy Notices banner and modal to scroll as needed [#3713](https://github.com/ethyca/fides/pull/3713)

### Security

- Resolve path traversal vulnerability in webserver API [CVE-2023-36827](https://github.com/ethyca/fides/security/advisories/GHSA-r25m-cr6v-p9hq)

## [2.15.0](https://github.com/ethyca/fides/compare/2.14.1...2.15.0)

### Added

- Privacy center can now render its consent values based on Privacy Notices and Privacy Experiences [#3411](https://github.com/ethyca/fides/pull/3411)
- Add Google Tag Manager and Privacy Center ENV vars to sample app [#2949](https://github.com/ethyca/fides/pull/2949)
- Add `notice_key` field to Privacy Notice UI form [#3403](https://github.com/ethyca/fides/pull/3403)
- Add `identity` query param to the consent reporting API view [#3418](https://github.com/ethyca/fides/pull/3418)
- Use `rollup-plugin-postcss` to bundle and optimize the `fides.js` components CSS [#3411](https://github.com/ethyca/fides/pull/3411)
- Dispatch Fides.js lifecycle events on window (FidesInitialized, FidesUpdated) and cross-publish to Fides.gtm() integration [#3411](https://github.com/ethyca/fides/pull/3411)
- Added the ability to use custom CAs with Redis via TLS [#3451](https://github.com/ethyca/fides/pull/3451)
- Add default experience configs on startup [#3449](https://github.com/ethyca/fides/pull/3449)
- Load default privacy notices on startup [#3401](https://github.com/ethyca/fides/pull/3401)
- Add ability for users to pass in additional parameters for application database connection [#3450](https://github.com/ethyca/fides/pull/3450)
- Load default privacy notices on startup [#3401](https://github.com/ethyca/fides/pull/3401/files)
- Add ability for `fides-js` to make API calls to Fides [#3411](https://github.com/ethyca/fides/pull/3411)
- `fides-js` banner is now responsive across different viewport widths [#3411](https://github.com/ethyca/fides/pull/3411)
- Add ability to close `fides-js` banner and modal via a button or ESC [#3411](https://github.com/ethyca/fides/pull/3411)
- Add ability to open the `fides-js` modal from a link on the host site [#3411](https://github.com/ethyca/fides/pull/3411)
- GPC preferences are automatically applied via `fides-js` [#3411](https://github.com/ethyca/fides/pull/3411)
- Add new dataset route that has additional filters [#3558](https://github.com/ethyca/fides/pull/3558)
- Update dataset dropdown to use new api filter [#3565](https://github.com/ethyca/fides/pull/3565)
- Filter out saas datasets from the rest of the UI [#3568](https://github.com/ethyca/fides/pull/3568)
- Included optional env vars to have postgres or Redshift connected via bastion host [#3374](https://github.com/ethyca/fides/pull/3374/)
- Support for acknowledge button for notice-only Privacy Notices and to disable toggling them off [#3546](https://github.com/ethyca/fides/pull/3546)
- HTML format for privacy request storage destinations [#3427](https://github.com/ethyca/fides/pull/3427)
- Persistent message showing result and timestamp of last integration test to "Integrations" tab in system view [#3628](https://github.com/ethyca/fides/pull/3628)
- Access and erasure support for SurveyMonkey [#3590](https://github.com/ethyca/fides/pull/3590)
- New Cookies Table for storing cookies associated with systems and privacy declarations [#3572](https://github.com/ethyca/fides/pull/3572)
- `fides-js` and privacy center now delete cookies associated with notices that were opted out of [#3569](https://github.com/ethyca/fides/pull/3569)
- Cookie input field on system data use tab [#3571](https://github.com/ethyca/fides/pull/3571)

### Fixed

- Fix sample app `DATABASE_*` ENV vars for backwards compatibility [#3406](https://github.com/ethyca/fides/pull/3406)
- Fix overlay rendering issue by finding/creating a dedicated parent element for Preact [#3397](https://github.com/ethyca/fides/pull/3397)
- Fix the sample app privacy center link to be configurable [#3409](https://github.com/ethyca/fides/pull/3409)
- Fix CLI output showing a version warning for Snowflake [#3434](https://github.com/ethyca/fides/pull/3434)
- Flaky custom field Cypress test on systems page [#3408](https://github.com/ethyca/fides/pull/3408)
- Fix NextJS errors & warnings for Cookie House sample app [#3411](https://github.com/ethyca/fides/pull/3411)
- Fix bug where `fides-js` toggles were not reflecting changes from rejecting or accepting all notices [#3522](https://github.com/ethyca/fides/pull/3522)
- Remove the `fides-js` banner from tab order when it is hidden and move the overlay components to the top of the tab order. [#3510](https://github.com/ethyca/fides/pull/3510)
- Fix bug where `fides-js` toggle states did not always initialize properly [#3597](https://github.com/ethyca/fides/pull/3597)
- Fix race condition with consent modal link rendering [#3521](https://github.com/ethyca/fides/pull/3521)
- Hide custom fields section when there are no custom fields created [#3554](https://github.com/ethyca/fides/pull/3554)
- Disable connector dropdown in integration tab on save [#3552](https://github.com/ethyca/fides/pull/3552)
- Handles an edge case for non-existent identities with the Kustomer API [#3513](https://github.com/ethyca/fides/pull/3513)
- remove the configure privacy request tile from the home screen [#3555](https://github.com/ethyca/fides/pull/3555)
- Updated Privacy Experience Safe Strings Serialization [#3600](https://github.com/ethyca/fides/pull/3600/)
- Only create default experience configs on startup, not update [#3605](https://github.com/ethyca/fides/pull/3605)
- Update to latest asyncpg dependency to avoid build error [#3614](https://github.com/ethyca/fides/pull/3614)
- Fix bug where editing a data use on a system could delete existing data uses [#3627](https://github.com/ethyca/fides/pull/3627)
- Restrict Privacy Center debug logging to development-only [#3638](https://github.com/ethyca/fides/pull/3638)
- Fix bug where linking an integration would not update the tab when creating a new system [#3662](https://github.com/ethyca/fides/pull/3662)
- Fix dataset yaml not properly reflecting the dataset in the dropdown of system integrations tab [#3666](https://github.com/ethyca/fides/pull/3666)
- Fix privacy notices not being able to be edited via the UI after the addition of the `cookies` field [#3670](https://github.com/ethyca/fides/pull/3670)
- Add a transform in the case of `null` name fields in privacy declarations for the data use forms [#3683](https://github.com/ethyca/fides/pull/3683)

### Changed

- Enabled Privacy Experience beta flag [#3364](https://github.com/ethyca/fides/pull/3364)
- Reorganize CLI Command Source Files [#3491](https://github.com/ethyca/fides/pull/3491)
- Removed ExperienceConfig.delivery_mechanism constraint [#3387](https://github.com/ethyca/fides/pull/3387)
- Updated privacy experience UI forms to reflect updated experience config fields [#3402](https://github.com/ethyca/fides/pull/3402)
- Use a venv in the Dockerfile for installing Python deps [#3452](https://github.com/ethyca/fides/pull/3452)
- Bump SlowAPI Version [#3456](https://github.com/ethyca/fides/pull/3456)
- Bump Psycopg2-binary Version [#3473](https://github.com/ethyca/fides/pull/3473)
- Reduced duplication between PrivacyExperience and PrivacyExperienceConfig [#3470](https://github.com/ethyca/fides/pull/3470)
- Update privacy centre email and phone validation to allow for both to be blank [#3432](https://github.com/ethyca/fides/pull/3432)
- Moved connection configuration into the system portal [#3407](https://github.com/ethyca/fides/pull/3407)
- Update `fideslang` to `1.4.1` to allow arbitrary nested metadata on `System`s and `Dataset`s `meta` property [#3463](https://github.com/ethyca/fides/pull/3463)
- Remove form validation to allow both email & phone inputs for consent requests [#3529](https://github.com/ethyca/fides/pull/3529)
- Removed dataset dropdown from saas connector configuration [#3563](https://github.com/ethyca/fides/pull/3563)
- Removed `pyodbc` in favor of `pymssql` for handling SQL Server connections [#3435](https://github.com/ethyca/fides/pull/3435)
- Only create a PrivacyRequest when saving consent if at least one notice has system-wide enforcement [#3626](https://github.com/ethyca/fides/pull/3626)
- Increased the character limit for the `SafeStr` type from 500 to 32000 [#3647](https://github.com/ethyca/fides/pull/3647)
- Changed "connection" to "integration" on system view and edit pages [#3659](https://github.com/ethyca/fides/pull/3659)

### Developer Experience

- Add ability to pass ENV vars to both privacy center and sample app during `fides deploy` via `.env` [#2949](https://github.com/ethyca/fides/pull/2949)
- Handle an edge case when generating tags that finds them out of sequence [#3405](https://github.com/ethyca/fides/pull/3405)
- Add support for pushing `prerelease` and `rc` tagged images to Dockerhub [#3474](https://github.com/ethyca/fides/pull/3474)
- Optimize GitHub workflows used for docker image publishing [#3526](https://github.com/ethyca/fides/pull/3526)

### Removed

- Removed the deprecated `system_dependencies` from `System` resources, migrating to `egress` [#3285](https://github.com/ethyca/fides/pull/3285)

### Docs

- Updated developer docs for ARM platform users related to `pymssql` [#3615](https://github.com/ethyca/fides/pull/3615)

## [2.14.1](https://github.com/ethyca/fides/compare/2.14.0...2.14.1)

### Added

- Add `identity` query param to the consent reporting API view [#3418](https://github.com/ethyca/fides/pull/3418)
- Add privacy centre button text customisations [#3432](https://github.com/ethyca/fides/pull/3432)
- Add privacy centre favicon customisation [#3432](https://github.com/ethyca/fides/pull/3432)

### Changed

- Update privacy centre email and phone validation to allow for both to be blank [#3432](https://github.com/ethyca/fides/pull/3432)

## [2.14.0](https://github.com/ethyca/fides/compare/2.13.0...2.14.0)

### Added

- Add an automated test to check for `/fides-consent.js` backwards compatibility [#3289](https://github.com/ethyca/fides/pull/3289)
- Add infrastructure for "overlay" consent components (Preact, CSS bundling, etc.) and initial version of consent banner [#3191](https://github.com/ethyca/fides/pull/3191)
- Add the modal component of the "overlay" consent components [#3291](https://github.com/ethyca/fides/pull/3291)
- Added an `automigrate` database setting [#3220](https://github.com/ethyca/fides/pull/3220)
- Track Privacy Experience with Privacy Preferences [#3311](https://github.com/ethyca/fides/pull/3311)
- Add ability for `fides-js` to fetch its own geolocation [#3356](https://github.com/ethyca/fides/pull/3356)
- Add ability to select different locations in the "Cookie House" sample app [#3362](https://github.com/ethyca/fides/pull/3362)
- Added optional logging of resource changes on the server [#3331](https://github.com/ethyca/fides/pull/3331)

### Fixed

- Maintain casing differences within Snowflake datasets for proper DSR execution [#3245](https://github.com/ethyca/fides/pull/3245)
- Handle DynamoDB edge case where no attributes are defined [#3299](https://github.com/ethyca/fides/pull/3299)
- Support pseudonymous consent requests with `fides_user_device_id` for the new consent workflow [#3203](https://github.com/ethyca/fides/pull/3203)
- Fides user device id filter to GET Privacy Experience List endpoint to stash user preferences on embedded notices [#3302](https://github.com/ethyca/fides/pull/3302)
- Support for data categories on manual webhook fields [#3330](https://github.com/ethyca/fides/pull/3330)
- Added config-driven rendering to consent components [#3316](https://github.com/ethyca/fides/pull/3316)
- Pin `typing_extensions` dependency to `4.5.0` to work around a pydantic bug [#3357](https://github.com/ethyca/fides/pull/3357)

### Changed

- Explicitly escape/unescape certain fields instead of using SafeStr [#3144](https://github.com/ethyca/fides/pull/3144)
- Updated DynamoDB icon [#3296](https://github.com/ethyca/fides/pull/3296)
- Increased default page size for the connection type endpoint to 100 [#3298](https://github.com/ethyca/fides/pull/3298)
- Data model around PrivacyExperiences to better keep Privacy Notices and Experiences in sync [#3292](https://github.com/ethyca/fides/pull/3292)
- UI calls to support new PrivacyExperiences data model [#3313](https://github.com/ethyca/fides/pull/3313)
- Ensure email connectors respect the `notifications.notification_service_type` app config property if set [#3355](https://github.com/ethyca/fides/pull/3355)
- Rework Delighted connector so the `survey_response` endpoint depends on the `person` endpoint [3385](https://github.com/ethyca/fides/pull/3385)
- Remove logging within the Celery creation function [#3303](https://github.com/ethyca/fides/pull/3303)
- Update how generic endpoint generation works [#3304](https://github.com/ethyca/fides/pull/3304)
- Restrict strack-trace logging when not in Dev mode [#3081](https://github.com/ethyca/fides/pull/3081)
- Refactor CSS variables for `fides-js` to match brandable color palette [#3321](https://github.com/ethyca/fides/pull/3321)
- Moved all of the dirs from `fides.api.ops` into `fides.api` [#3318](https://github.com/ethyca/fides/pull/3318)
- Put global settings for fides.js on privacy center settings [#3333](https://github.com/ethyca/fides/pull/3333)
- Changed `fides db migrate` to `fides db upgrade` [#3342](https://github.com/ethyca/fides/pull/3342)
- Add required notice key to privacy notices [#3337](https://github.com/ethyca/fides/pull/3337)
- Make Privacy Experience List public, and separate public endpoint rate limiting [#3339](https://github.com/ethyca/fides/pull/3339)

### Developer Experience

- Add dispatch event when publishing a non-prod tag [#3317](https://github.com/ethyca/fides/pull/3317)
- Add OpenAPI (Swagger) documentation for Fides Privacy Center API endpoints (/fides.js) [#3341](https://github.com/ethyca/fides/pull/3341)

### Removed

- Remove `fides export` command and backing code [#3256](https://github.com/ethyca/fides/pull/3256)

## [2.13.0](https://github.com/ethyca/fides/compare/2.12.1...2.13.0)

### Added

- Connector for DynamoDB [#2998](https://github.com/ethyca/fides/pull/2998)
- Access and erasure support for Amplitude [#2569](https://github.com/ethyca/fides/pull/2569)
- Access and erasure support for Gorgias [#2444](https://github.com/ethyca/fides/pull/2444)
- Privacy Experience Bulk Create, Bulk Update, and Detail Endpoints [#3185](https://github.com/ethyca/fides/pull/3185)
- Initial privacy experience UI [#3186](https://github.com/ethyca/fides/pull/3186)
- A JavaScript modal to copy a script tag for `fides.js` [#3238](https://github.com/ethyca/fides/pull/3238)
- Access and erasure support for OneSignal [#3199](https://github.com/ethyca/fides/pull/3199)
- Add the ability to "inject" location into `/fides.js` bundles and cache responses for one hour [#3272](https://github.com/ethyca/fides/pull/3272)
- Prevent column sorts from resetting when data changes [#3290](https://github.com/ethyca/fides/pull/3290)

### Changed

- Merge instances of RTK `createApi` into one instance for better cache invalidation [#3059](https://github.com/ethyca/fides/pull/3059)
- Update custom field definition uniqueness to be case insensitive name per resource type [#3215](https://github.com/ethyca/fides/pull/3215)
- Restrict where privacy notices of certain consent mechanisms must be displayed [#3195](https://github.com/ethyca/fides/pull/3195)
- Merged the `lib` submodule into the `api.ops` submodule [#3134](https://github.com/ethyca/fides/pull/3134)
- Merged duplicate privacy declaration components [#3254](https://github.com/ethyca/fides/pull/3254)
- Refactor client applications into a monorepo with turborepo, extract fides-js into a standalone package, and improve privacy-center to load configuration at runtime [#3105](https://github.com/ethyca/fides/pull/3105)

### Fixed

- Prevent ability to unintentionally show "default" Privacy Center configuration, styles, etc. [#3242](https://github.com/ethyca/fides/pull/3242)
- Fix broken links to docs site pages in Admin UI [#3232](https://github.com/ethyca/fides/pull/3232)
- Repoint legacy docs site links to the new and improved docs site [#3167](https://github.com/ethyca/fides/pull/3167)
- Fix Cookie House Privacy Center styles for fides deploy [#3283](https://github.com/ethyca/fides/pull/3283)
- Maintain casing differences within Snowflake datasets for proper DSR execution [#3245](https://github.com/ethyca/fides/pull/3245)

### Developer Experience

- Use prettier to format _all_ source files in client packages [#3240](https://github.com/ethyca/fides/pull/3240)

### Deprecated

- Deprecate `fides export` CLI command as it is moving to `fidesplus` [#3264](https://github.com/ethyca/fides/pull/3264)

## [2.12.1](https://github.com/ethyca/fides/compare/2.12.0...2.12.1)

### Changed

- Updated how Docker version checks are handled and added an escape-hatch [#3218](https://github.com/ethyca/fides/pull/3218)

### Fixed

- Datamap export mitigation for deleted taxonomy elements referenced by declarations [#3214](https://github.com/ethyca/fides/pull/3214)
- Update datamap columns each time the page is visited [#3211](https://github.com/ethyca/fides/pull/3211)
- Ensure inactive custom fields are not returned for datamap response [#3223](https://github.com/ethyca/fides/pull/3223)

## [2.12.0](https://github.com/ethyca/fides/compare/2.11.0...2.12.0)

### Added

- Access and erasure support for Aircall [#2589](https://github.com/ethyca/fides/pull/2589)
- Access and erasure support for Klaviyo [#2501](https://github.com/ethyca/fides/pull/2501)
- Page to edit or add privacy notices [#3058](https://github.com/ethyca/fides/pull/3058)
- Side navigation bar can now also have children navigation links [#3099](https://github.com/ethyca/fides/pull/3099)
- Endpoints for consent reporting [#3095](https://github.com/ethyca/fides/pull/3095)
- Added manage custom fields page behind feature flag [#3089](https://github.com/ethyca/fides/pull/3089)
- Custom fields table [#3097](https://github.com/ethyca/fides/pull/3097)
- Custom fields form modal [#3165](https://github.com/ethyca/fides/pull/3165)
- Endpoints to save the new-style Privacy Preferences with respect to a fides user device id [#3132](https://github.com/ethyca/fides/pull/3132)
- Support `privacy_declaration` as a resource type for custom fields [#3149](https://github.com/ethyca/fides/pull/3149)
- Expose `id` field of embedded `privacy_declarations` on `system` API responses [#3157](https://github.com/ethyca/fides/pull/3157)
- Access and erasure support for Unbounce [#2697](https://github.com/ethyca/fides/pull/2697)
- Support pseudonymous consent requests with `fides_user_device_id` [#3158](https://github.com/ethyca/fides/pull/3158)
- Update `fides_consent` cookie format [#3158](https://github.com/ethyca/fides/pull/3158)
- Add custom fields to the data use declaration form [#3197](https://github.com/ethyca/fides/pull/3197)
- Added fides user device id as a ProvidedIdentityType [#3131](https://github.com/ethyca/fides/pull/3131)

### Changed

- The `cursor` pagination strategy now also searches for data outside of the `data_path` when determining the cursor value [#3068](https://github.com/ethyca/fides/pull/3068)
- Moved Privacy Declarations associated with Systems to their own DB table [#3098](https://github.com/ethyca/fides/pull/3098)
- More tests on data use validation for privacy notices within the same region [#3156](https://github.com/ethyca/fides/pull/3156)
- Improvements to export code for bugfixes and privacy declaration custom field support [#3184](https://github.com/ethyca/fides/pull/3184)
- Enabled privacy notice feature flag [#3192](https://github.com/ethyca/fides/pull/3192)
- Updated TS types - particularly with new privacy notices [#3054](https://github.com/ethyca/fides/pull/3054)
- Make name not required on privacy declaration [#3150](https://github.com/ethyca/fides/pull/3150)
- Let Rule Targets allow for custom data categories [#3147](https://github.com/ethyca/fides/pull/3147)

### Removed

- Removed the warning about access control migration [#3055](https://github.com/ethyca/fides/pull/3055)
- Remove `customFields` feature flag [#3080](https://github.com/ethyca/fides/pull/3080)
- Remove notification banner from the home page [#3088](https://github.com/ethyca/fides/pull/3088)

### Fixed

- Fix a typo in the Admin UI [#3166](https://github.com/ethyca/fides/pull/3166)
- The `--local` flag is now respected for the `scan dataset db` command [#3096](https://github.com/ethyca/fides/pull/3096)
- Fixing issue where connectors with external dataset references would fail to save [#3142](https://github.com/ethyca/fides/pull/3142)
- Ensure privacy declaration IDs are stable across updates through system API [#3188](https://github.com/ethyca/fides/pull/3188)
- Fixed unit tests for saas connector type endpoints now that we have >50 [#3101](https://github.com/ethyca/fides/pull/3101)
- Fixed nox docs link [#3121](https://github.com/ethyca/fides/pull/3121/files)

### Developer Experience

- Update fides deploy to use a new database.load_samples setting to initialize sample Systems, Datasets, and Connections for testing [#3102](https://github.com/ethyca/fides/pull/3102)
- Remove support for automatically configuring messaging (Mailgun) & storage (S3) using `.env` with `nox -s "fides_env(test)"` [#3102](https://github.com/ethyca/fides/pull/3102)
- Add smoke tests for consent management [#3158](https://github.com/ethyca/fides/pull/3158)
- Added nox command that opens dev docs [#3082](https://github.com/ethyca/fides/pull/3082)

## [2.11.0](https://github.com/ethyca/fides/compare/2.10.0...2.11.0)

### Added

- Access support for Shippo [#2484](https://github.com/ethyca/fides/pull/2484)
- Feature flags can be set such that they cannot be modified by the user [#2966](https://github.com/ethyca/fides/pull/2966)
- Added the datamap UI to make it open source [#2988](https://github.com/ethyca/fides/pull/2988)
- Introduced a `FixedLayout` component (from the datamap UI) for pages that need to be a fixed height and scroll within [#2992](https://github.com/ethyca/fides/pull/2992)
- Added preliminary privacy notice page [#2995](https://github.com/ethyca/fides/pull/2995)
- Table for privacy notices [#3001](https://github.com/ethyca/fides/pull/3001)
- Added connector template endpoint [#2946](https://github.com/ethyca/fides/pull/2946)
- Query params on connection type endpoint to filter by supported action type [#2996](https://github.com/ethyca/fides/pull/2996)
- Scope restrictions for privacy notice table in the UI [#3007](https://github.com/ethyca/fides/pull/3007)
- Toggle for enabling/disabling privacy notices in the UI [#3010](https://github.com/ethyca/fides/pull/3010)
- Add endpoint to retrieve privacy notices grouped by their associated data uses [#2956](https://github.com/ethyca/fides/pull/2956)
- Support for uploading custom connector templates via the UI [#2997](https://github.com/ethyca/fides/pull/2997)
- Add a backwards-compatible workflow for saving and propagating consent preferences with respect to Privacy Notices [#3016](https://github.com/ethyca/fides/pull/3016)
- Empty state for privacy notices [#3027](https://github.com/ethyca/fides/pull/3027)
- Added Data flow modal [#3008](https://github.com/ethyca/fides/pull/3008)
- Update datamap table export [#3038](https://github.com/ethyca/fides/pull/3038)
- Added more advanced privacy center styling [#2943](https://github.com/ethyca/fides/pull/2943)
- Backend privacy experiences foundation [#3146](https://github.com/ethyca/fides/pull/3146)

### Changed

- Set `privacyDeclarationDeprecatedFields` flags to false and set `userCannotModify` to true [2987](https://github.com/ethyca/fides/pull/2987)
- Restored `nav-config` back to the admin-ui [#2990](https://github.com/ethyca/fides/pull/2990)
- Bumped supported Python versions to 3.10.11, 3.9.16, and 3.8.14 [#2936](https://github.com/ethyca/fides/pull/2936)
- Modify privacy center default config to only request email identities, and add validation preventing requesting both email & phone identities [#2539](https://github.com/ethyca/fides/pull/2539)
- SaaS connector icons are now dynamically loaded from the connector templates [#3018](https://github.com/ethyca/fides/pull/3018)
- Updated consentmechanism Enum to rename "necessary" to "notice_only" [#3048](https://github.com/ethyca/fides/pull/3048)
- Updated test data for Mongo, CLI [#3011](https://github.com/ethyca/fides/pull/3011)
- Updated the check for if a user can assign owner roles to be scope-based instead of role-based [#2964](https://github.com/ethyca/fides/pull/2964)
- Replaced menu in user management table with delete icon [#2958](https://github.com/ethyca/fides/pull/2958)
- Added extra fields to webhook payloads [#2830](https://github.com/ethyca/fides/pull/2830)

### Removed

- Removed interzone navigation logic now that the datamap UI and admin UI are one app [#2990](https://github.com/ethyca/fides/pull/2990)
- Remove the `unknown` state for generated datasets displaying on fidesplus [#2957](https://github.com/ethyca/fides/pull/2957)
- Removed datamap export API [#2999](https://github.com/ethyca/fides/pull/2999)

### Developer Experience

- Nox commands for git tagging to support feature branch builds [#2979](https://github.com/ethyca/fides/pull/2979)
- Changed test environment (`nox -s fides_env`) to run `fides deploy` for local testing [#3071](https://github.com/ethyca/fides/pull/3017)
- Publish git-tag specific docker images [#3050](https://github.com/ethyca/fides/pull/3050)

## [2.10.0](https://github.com/ethyca/fides/compare/2.9.2...2.10.0)

### Added

- Allow users to configure their username and password via the config file [#2884](https://github.com/ethyca/fides/pull/2884)
- Add authentication to the `masking` endpoints as well as accompanying scopes [#2909](https://github.com/ethyca/fides/pull/2909)
- Add an Organization Management page (beta) [#2908](https://github.com/ethyca/fides/pull/2908)
- Adds assigned systems to user management table [#2922](https://github.com/ethyca/fides/pull/2922)
- APIs to support Privacy Notice management (create, read, update) [#2928](https://github.com/ethyca/fides/pull/2928)

### Changed

- Improved standard layout for large width screens and polished misc. pages [#2869](https://github.com/ethyca/fides/pull/2869)
- Changed UI paths in the admin-ui [#2869](https://github.com/ethyca/fides/pull/2892)
  - `/add-systems/new` --> `/add-systems/manual`
  - `/system` --> `/systems`
- Added individual ID routes for systems [#2902](https://github.com/ethyca/fides/pull/2902)
- Deprecated adding scopes to users directly; you can only add roles. [#2848](https://github.com/ethyca/fides/pull/2848/files)
- Changed About Fides page to say "Fides Core Version:" over "Version". [#2899](https://github.com/ethyca/fides/pull/2899)
- Polish Admin UI header & navigation [#2897](https://github.com/ethyca/fides/pull/2897)
- Give new users a "viewer" role by default [#2900](https://github.com/ethyca/fides/pull/2900)
- Tie together save states for user permissions and systems [#2913](https://github.com/ethyca/fides/pull/2913)
- Removing payment types from Stripe connector params [#2915](https://github.com/ethyca/fides/pull/2915)
- Viewer role can now access a restricted version of the user management page [#2933](https://github.com/ethyca/fides/pull/2933)
- Change Privacy Center email placeholder text [#2935](https://github.com/ethyca/fides/pull/2935)
- Restricted setting Approvers as System Managers [#2891](https://github.com/ethyca/fides/pull/2891)
- Adds confirmation modal when downgrading user to "approver" role via Admin UI [#2924](https://github.com/ethyca/fides/pull/2924)
- Changed the toast message for new users to include access control info [#2939](https://github.com/ethyca/fides/pull/2939)
- Add Data Stewards to datamap export [#2962](https://github.com/ethyca/fides/pull/2962)

### Fixed

- Restricted Contributors from being able to create Owners [#2888](https://github.com/ethyca/fides/pull/2888)
- Allow for dynamic aspect ratio for logo on Privacy Center 404 [#2895](https://github.com/ethyca/fides/pull/2895)
- Allow for dynamic aspect ratio for logo on consent page [#2895](https://github.com/ethyca/fides/pull/2895)
- Align role dscription drawer of Admin UI with top nav: [#2932](https://github.com/ethyca/fides/pull/2932)
- Fixed error message when a user is assigned to be an approver without any systems [#2953](https://github.com/ethyca/fides/pull/2953)

### Developer Experience

- Update frontend npm packages (admin-ui, privacy-center, cypress-e2e) [#2921](https://github.com/ethyca/fides/pull/2921)

## [2.9.2](https://github.com/ethyca/fides/compare/2.9.1...2.9.2)

### Fixed

- Allow multiple data uses as long as their processing activity name is different [#2905](https://github.com/ethyca/fides/pull/2905)
- use HTML property, not text, when dispatching Mailchimp Transactional emails [#2901](https://github.com/ethyca/fides/pull/2901)
- Remove policy key from Privacy Center submission modal [#2912](https://github.com/ethyca/fides/pull/2912)

## [2.9.1](https://github.com/ethyca/fides/compare/2.9.0...2.9.1)

### Added

- Added Attentive erasure email connector [#2782](https://github.com/ethyca/fides/pull/2782)

### Changed

- Removed dataset based email connectors [#2782](https://github.com/ethyca/fides/pull/2782)
- Changed Auth0's authentication strategy from `bearer` to `oauth2_client_credentials` [#2820](https://github.com/ethyca/fides/pull/2820)
- renamed the privacy declarations field "Privacy declaration name (deprecated)" to "Processing Activity" [#711](https://github.com/ethyca/fidesplus/issues/711)

### Fixed

- Fixed issue where the scopes list passed into FidesUserPermission could get mutated with the total_scopes call [#2883](https://github.com/ethyca/fides/pull/2883)

### Removed

- removed the `privacyDeclarationDeprecatedFields` flag [#711](https://github.com/ethyca/fidesplus/issues/711)

## [2.9.0](https://github.com/ethyca/fides/compare/2.8.3...2.9.0)

### Added

- The ability to assign users as system managers for a specific system [#2714](https://github.com/ethyca/fides/pull/2714)
- New endpoints to add and remove users as system managers [#2726](https://github.com/ethyca/fides/pull/2726)
- Warning about access control migration to the UI [#2842](https://github.com/ethyca/fides/pull/2842)
- Adds Role Assignment UI [#2739](https://github.com/ethyca/fides/pull/2739)
- Add an automated migration to give users a `viewer` role [#2821](https://github.com/ethyca/fides/pull/2821)

### Changed

- Removed "progressive" navigation that would hide Admin UI tabs until Systems / Connections were configured [#2762](https://github.com/ethyca/fides/pull/2762)
- Added `system.privacy_declaration.name` to datamap response [#2831](https://github.com/ethyca/fides/pull/2831/files)

### Developer Experience

- Retired legacy `navV2` feature flag [#2762](https://github.com/ethyca/fides/pull/2762)
- Update Admin UI Layout to fill viewport height [#2812](https://github.com/ethyca/fides/pull/2812)

### Fixed

- Fixed issue where unsaved changes warning would always show up when running fidesplus [#2788](https://github.com/ethyca/fides/issues/2788)
- Fixed problem in datamap export with datasets that had been updated via SaaS instantiation [#2841](https://github.com/ethyca/fides/pull/2841)
- Fixed problem in datamap export with inconsistent custom field ordering [#2859](https://github.com/ethyca/fides/pull/2859)

## [2.8.3](https://github.com/ethyca/fides/compare/2.8.2...2.8.3)

### Added

- Serialise `bson.ObjectId` types in SAR data packages [#2785](https://github.com/ethyca/fides/pull/2785)

### Fixed

- Fixed issue where more than 1 populated custom fields removed a system from the datamap export [#2825](https://github.com/ethyca/fides/pull/2825)

## [2.8.2](https://github.com/ethyca/fides/compare/2.8.1...2.8.2)

### Fixed

- Resolved a bug that stopped custom fields populating the visual datamap [#2775](https://github.com/ethyca/fides/pull/2775)
- Patch appconfig migration to handle existing db record [#2780](https://github.com/ethyca/fides/pull/2780)

## [2.8.1](https://github.com/ethyca/fides/compare/2.8.0...2.8.1)

### Fixed

- Disabled hiding Admin UI based on user scopes [#2771](https://github.com/ethyca/fides/pull/2771)

## [2.8.0](https://github.com/ethyca/fides/compare/2.7.1...2.8.0)

### Added

- Add API support for messaging config properties [#2551](https://github.com/ethyca/fides/pull/2551)
- Access and erasure support for Kustomer [#2520](https://github.com/ethyca/fides/pull/2520)
- Added the `erase_after` field on collections to be able to set the order for erasures [#2619](https://github.com/ethyca/fides/pull/2619)
- Add a toggle to filter the system classification to only return those with classification data [#2700](https://github.com/ethyca/fides/pull/2700)
- Added backend role-based permissions [#2671](https://github.com/ethyca/fides/pull/2671)
- Access and erasure for Vend SaaS Connector [#1869](https://github.com/ethyca/fides/issues/1869)
- Added endpoints for storage and messaging config setup status [#2690](https://github.com/ethyca/fides/pull/2690)
- Access and erasure for Jira SaaS Connector [#1871](https://github.com/ethyca/fides/issues/1871)
- Access and erasure support for Delighted [#2244](https://github.com/ethyca/fides/pull/2244)
- Improve "Upload a new dataset YAML" [#1531](https://github.com/ethyca/fides/pull/2258)
- Input validation and sanitization for Privacy Request fields [#2655](https://github.com/ethyca/fides/pull/2655)
- Access and erasure support for Yotpo [#2708](https://github.com/ethyca/fides/pull/2708)
- Custom Field Library Tab [#527](https://github.com/ethyca/fides/pull/2693)
- Allow SendGrid template usage [#2728](https://github.com/ethyca/fides/pull/2728)
- Added ConnectorRunner to simplify SaaS connector testing [#1795](https://github.com/ethyca/fides/pull/1795)
- Adds support for Mailchimp Transactional as a messaging config [#2742](https://github.com/ethyca/fides/pull/2742)

### Changed

- Admin UI
  - Add flow for selecting system types when manually creating a system [#2530](https://github.com/ethyca/fides/pull/2530)
  - Updated forms for privacy declarations [#2648](https://github.com/ethyca/fides/pull/2648)
  - Delete flow for privacy declarations [#2664](https://github.com/ethyca/fides/pull/2664)
  - Add framework to have UI elements respect the user's scopes [#2682](https://github.com/ethyca/fides/pull/2682)
  - "Manual Webhook" has been renamed to "Manual Process". [#2717](https://github.com/ethyca/fides/pull/2717)
- Convert all config values to Pydantic `Field` objects [#2613](https://github.com/ethyca/fides/pull/2613)
- Add warning to 'fides deploy' when installed outside of a virtual environment [#2641](https://github.com/ethyca/fides/pull/2641)
- Redesigned the default/init config file to be auto-documented. Also updates the `fides init` logic and analytics consent logic [#2694](https://github.com/ethyca/fides/pull/2694)
- Change how config creation/import is handled across the application [#2622](https://github.com/ethyca/fides/pull/2622)
- Update the CLI aesthetics & docstrings [#2703](https://github.com/ethyca/fides/pull/2703)
- Updates Roles->Scopes Mapping [#2744](https://github.com/ethyca/fides/pull/2744)
- Return user scopes as an enum, as well as total scopes [#2741](https://github.com/ethyca/fides/pull/2741)
- Update `MessagingServiceType` enum to be lowercased throughout [#2746](https://github.com/ethyca/fides/pull/2746)

### Developer Experience

- Set the security environment of the fides dev setup to `prod` instead of `dev` [#2588](https://github.com/ethyca/fides/pull/2588)
- Removed unexpected default Redis password [#2666](https://github.com/ethyca/fides/pull/2666)
- Privacy Center
  - Typechecking and validation of the `config.json` will be checked for backwards-compatibility. [#2661](https://github.com/ethyca/fides/pull/2661)
- Combined conftest.py files [#2669](https://github.com/ethyca/fides/pull/2669)

### Fixed

- Fix support for "redis.user" setting when authenticating to the Redis cache [#2666](https://github.com/ethyca/fides/pull/2666)
- Fix error with the classify dataset feature flag not writing the dataset to the server [#2675](https://github.com/ethyca/fides/pull/2675)
- Allow string dates to stay strings in cache decoding [#2695](https://github.com/ethyca/fides/pull/2695)
- Admin UI
  - Remove Identifiability (Data Qualifier) from taxonomy editor [2684](https://github.com/ethyca/fides/pull/2684)
- FE: Custom field selections binding issue on Taxonomy tabs [#2659](https://github.com/ethyca/fides/pull/2693/)
- Fix Privacy Request Status when submitting a consent request when identity verification is required [#2736](https://github.com/ethyca/fides/pull/2736)

## [2.7.1](https://github.com/ethyca/fides/compare/2.7.0...2.7.1)

- Fix error with the classify dataset feature flag not writing the dataset to the server [#2675](https://github.com/ethyca/fides/pull/2675)

## [2.7.0](https://github.com/ethyca/fides/compare/2.6.6...2.7.0)

- Fides API

  - Access and erasure support for Braintree [#2223](https://github.com/ethyca/fides/pull/2223)
  - Added route to send a test message [#2585](https://github.com/ethyca/fides/pull/2585)
  - Add default storage configuration functionality and associated APIs [#2438](https://github.com/ethyca/fides/pull/2438)

- Admin UI

  - Custom Metadata [#2536](https://github.com/ethyca/fides/pull/2536)
    - Create Custom Lists
    - Create Custom Field Definition
    - Create custom fields from a the taxonomy editor
    - Provide a custom field value in a resource
    - Bulk edit custom field values [#2612](https://github.com/ethyca/fides/issues/2612)
    - Custom metadata UI Polish [#2624](https://github.com/ethyca/fides/pull/2625)

- Privacy Center

  - The consent config default value can depend on whether Global Privacy Control is enabled. [#2341](https://github.com/ethyca/fides/pull/2341)
  - When GPC is enabled, the UI indicates which data uses are opted out by default. [#2596](https://github.com/ethyca/fides/pull/2596)
  - `inspectForBrowserIdentities` now also looks for `ljt_readerID`. [#2543](https://github.com/ethyca/fides/pull/2543)

### Added

- Added new Wunderkind Consent Saas Connector [#2600](https://github.com/ethyca/fides/pull/2600)
- Added new Sovrn Email Consent Connector [#2543](https://github.com/ethyca/fides/pull/2543/)
- Log Fides version at startup [#2566](https://github.com/ethyca/fides/pull/2566)

### Changed

- Update Admin UI to show all action types (access, erasure, consent, update) [#2523](https://github.com/ethyca/fides/pull/2523)
- Removes legacy `verify_oauth_client` function [#2527](https://github.com/ethyca/fides/pull/2527)
- Updated the UI for adding systems to a new design [#2490](https://github.com/ethyca/fides/pull/2490)
- Minor logging improvements [#2566](https://github.com/ethyca/fides/pull/2566)
- Various form components now take a `stacked` or `inline` variant [#2542](https://github.com/ethyca/fides/pull/2542)
- UX fixes for user management [#2537](https://github.com/ethyca/fides/pull/2537)
- Updating Firebase Auth connector to mask the user with a delete instead of an update [#2602](https://github.com/ethyca/fides/pull/2602)

### Fixed

- Fixed bug where refreshing a page in the UI would result in a 404 [#2502](https://github.com/ethyca/fides/pull/2502)
- Usernames are case insensitive now and prevent all duplicates [#2487](https://github.com/ethyca/fides/pull/2487)
  - This PR contains a migration that deletes duplicate users and keeps the oldest original account.
- Update Logos for shipped connectors [#2464](https://github.com/ethyca/fides/pull/2587)
- Search field on privacy request page isn't working [#2270](https://github.com/ethyca/fides/pull/2595)
- Fix connection dropdown in integration table to not be disabled add system creation [#3589](https://github.com/ethyca/fides/pull/3589)

### Developer Experience

- Added new Cypress E2E smoke tests [#2241](https://github.com/ethyca/fides/pull/2241)
- New command `nox -s e2e_test` which will spin up the test environment and run true E2E Cypress tests against it [#2417](https://github.com/ethyca/fides/pull/2417)
- Cypress E2E tests now run in CI and are reported to Cypress Cloud [#2417](https://github.com/ethyca/fides/pull/2417)
- Change from `randomint` to `uuid` in mongodb tests to reduce flakiness. [#2591](https://github.com/ethyca/fides/pull/2591)

### Removed

- Remove feature flagged config wizard stepper from Admin UI [#2553](https://github.com/ethyca/fides/pull/2553)

## [2.6.6](https://github.com/ethyca/fides/compare/2.6.5...2.6.6)

### Changed

- Improve Readability for Custom Masking Override Exceptions [#2593](https://github.com/ethyca/fides/pull/2593)

## [2.6.5](https://github.com/ethyca/fides/compare/2.6.4...2.6.5)

### Added

- Added config properties to override database Engine parameters [#2511](https://github.com/ethyca/fides/pull/2511)
- Increased default pool_size and max_overflow to 50 [#2560](https://github.com/ethyca/fides/pull/2560)

## [2.6.4](https://github.com/ethyca/fides/compare/2.6.3...2.6.4)

### Fixed

- Fixed bug for SMS completion notification not being sent [#2526](https://github.com/ethyca/fides/issues/2526)
- Fixed bug where refreshing a page in the UI would result in a 404 [#2502](https://github.com/ethyca/fides/pull/2502)

## [2.6.3](https://github.com/ethyca/fides/compare/2.6.2...2.6.3)

### Fixed

- Handle case where legacy dataset has meta: null [#2524](https://github.com/ethyca/fides/pull/2524)

## [2.6.2](https://github.com/ethyca/fides/compare/2.6.1...2.6.2)

### Fixed

- Issue addressing missing field in dataset migration [#2510](https://github.com/ethyca/fides/pull/2510)

## [2.6.1](https://github.com/ethyca/fides/compare/2.6.0...2.6.1)

### Fixed

- Fix errors when privacy requests execute concurrently without workers [#2489](https://github.com/ethyca/fides/pull/2489)
- Enable saas request overrides to run in worker runtime [#2489](https://github.com/ethyca/fides/pull/2489)

## [2.6.0](https://github.com/ethyca/fides/compare/2.5.1...2.6.0)

### Added

- Added the `env` option to the `security` configuration options to allow for users to completely secure the API endpoints [#2267](https://github.com/ethyca/fides/pull/2267)
- Unified Fides Resources
  - Added a dataset dropdown selector when configuring a connector to link an existing dataset to the connector configuration. [#2162](https://github.com/ethyca/fides/pull/2162)
  - Added new datasetconfig.ctl_dataset_id field to unify fides dataset resources [#2046](https://github.com/ethyca/fides/pull/2046)
- Add new connection config routes that couple them with systems [#2249](https://github.com/ethyca/fides/pull/2249)
- Add new select/deselect all permissions buttons [#2437](https://github.com/ethyca/fides/pull/2437)
- Endpoints to allow a user with the `user:password-reset` scope to reset users' passwords. In addition, users no longer require a scope to edit their own passwords. [#2373](https://github.com/ethyca/fides/pull/2373)
- New form to reset a user's password without knowing an old password [#2390](https://github.com/ethyca/fides/pull/2390)
- Approve & deny buttons on the "Request details" page. [#2473](https://github.com/ethyca/fides/pull/2473)
- Consent Propagation
  - Add the ability to execute Consent Requests via the Privacy Request Execution layer [#2125](https://github.com/ethyca/fides/pull/2125)
  - Add a Mailchimp Transactional Consent Connector [#2194](https://github.com/ethyca/fides/pull/2194)
  - Allow defining a list of opt-in and/or opt-out requests in consent connectors [#2315](https://github.com/ethyca/fides/pull/2315)
  - Add a Google Analytics Consent Connector for GA4 properties [#2302](https://github.com/ethyca/fides/pull/2302)
  - Pass the GA Cookie from the Privacy Center [#2337](https://github.com/ethyca/fides/pull/2337)
  - Rename "user_id" to more specific "ga_client_id" [#2356](https://github.com/ethyca/fides/pull/2356)
  - Patch Google Analytics Consent Connector to delete by client_id [#2355](https://github.com/ethyca/fides/pull/2355)
  - Add a "skip_param_values option" to optionally skip when we are missing param values in the body [#2384](https://github.com/ethyca/fides/pull/2384)
  - Adds a new Universal Analytics Connector that works with the UA Tracking Id
- Adds intake and storage of Global Privacy Control Signal props for Consent [#2599](https://github.com/ethyca/fides/pull/2599)

### Changed

- Unified Fides Resources
  - Removed several fidesops schemas for DSR's in favor of updated Fideslang schemas [#2009](https://github.com/ethyca/fides/pull/2009)
  - Removed DatasetConfig.dataset field [#2096](https://github.com/ethyca/fides/pull/2096)
  - Updated UI dataset config routes to use new unified routes [#2113](https://github.com/ethyca/fides/pull/2113)
  - Validate request body on crud endpoints on upsert. Validate dataset data categories before save. [#2134](https://github.com/ethyca/fides/pull/2134/)
  - Updated test env setup and quickstart to use new endpoints [#2225](https://github.com/ethyca/fides/pull/2225)
- Consent Propagation
  - Privacy Center consent options can now be marked as `executable` in order to propagate consent requests [#2193](https://github.com/ethyca/fides/pull/2193)
  - Add support for passing browser identities to consent request patches [#2304](https://github.com/ethyca/fides/pull/2304)
- Update fideslang to 1.3.3 [#2343](https://github.com/ethyca/fides/pull/2343)
- Display the request type instead of the policy name on the request table [#2382](https://github.com/ethyca/fides/pull/2382)
- Make denial reasons required [#2400](https://github.com/ethyca/fides/pull/2400)
- Display the policy key on the request details page [#2395](https://github.com/ethyca/fides/pull/2395)
- Updated CSV export [#2452](https://github.com/ethyca/fides/pull/2452)
- Privacy Request approval now uses a modal [#2443](https://github.com/ethyca/fides/pull/2443)

### Developer Experience

- `nox -s test_env` has been replaced with `nox -s "fides_env(dev)"`
- New command `nox -s "fides_env(test)"` creates a complete test environment with seed data (similar to `fides_env(dev)`) but with the production fides image so the built UI can be accessed at `localhost:8080` [#2399](https://github.com/ethyca/fides/pull/2399)
- Change from code climate to codecov for coverage reporting [#2402](https://github.com/ethyca/fides/pull/2402)

### Fixed

- Home screen header scaling and responsiveness issues [#2200](https://github.com/ethyca/fides/pull/2277)
- Privacy Center identity inputs validate even when they are optional. [#2308](https://github.com/ethyca/fides/pull/2308)
- The PII toggle defaults to false and PII will be hidden on page load [#2388](https://github.com/ethyca/fides/pull/2388)
- Fixed a CI bug caused by git security upgrades [#2441](https://github.com/ethyca/fides/pull/2441)
- Privacy Center
  - Identity inputs validate even when they are optional. [#2308](https://github.com/ethyca/fides/pull/2308)
  - Submit buttons show loading state and disable while submitting. [#2401](https://github.com/ethyca/fides/pull/2401)
  - Phone inputs no longer request country SVGs from external domain. [#2378](https://github.com/ethyca/fides/pull/2378)
  - Input validation errors no longer change the height of modals. [#2379](https://github.com/ethyca/fides/pull/2379)
- Patch masking strategies to better handle null and non-string inputs [#2307](https://github.com/ethyca/fides/pull/2377)
- Renamed prod pushes tag to be `latest` for privacy center and sample app [#2401](https://github.com/ethyca/fides/pull/2407)
- Update firebase connector to better handle non-existent users [#2439](https://github.com/ethyca/fides/pull/2439)

## [2.5.1](https://github.com/ethyca/fides/compare/2.5.0...2.5.1)

### Developer Experience

- Allow db resets only if `config.dev_mode` is `True` [#2321](https://github.com/ethyca/fides/pull/2321)

### Fixed

- Added a feature flag for the recent dataset classification UX changes [#2335](https://github.com/ethyca/fides/pull/2335)

### Security

- Add a check to the catchall path to prevent returning paths outside of the UI directory [#2330](https://github.com/ethyca/fides/pull/2330)

### Developer Experience

- Reduce size of local Docker images by fixing `.dockerignore` patterns [#2360](https://github.com/ethyca/fides/pull/2360)

## [2.5.0](https://github.com/ethyca/fides/compare/2.4.0...2.5.0)

### Docs

- Update the docs landing page and remove redundant docs [#2184](https://github.com/ethyca/fides/pull/2184)

### Added

- Added the `user` command group to the CLI. [#2153](https://github.com/ethyca/fides/pull/2153)
- Added `Code Climate` test coverage uploads. [#2198](https://github.com/ethyca/fides/pull/2198)
- Added the connection key to the execution log [#2100](https://github.com/ethyca/fides/pull/2100)
- Added endpoints to retrieve DSR `Rule`s and `Rule Target`s [#2116](https://github.com/ethyca/fides/pull/2116)
- Added Fides version number to account dropdown in the UI [#2140](https://github.com/ethyca/fides/pull/2140)
- Add link to Classify Systems page in nav side bar [#2128](https://github.com/ethyca/fides/pull/2128)
- Dataset classification UI now polls for results [#2123](https://github.com/ethyca/fides/pull/2123)
- Update Privacy Center Icons [#1800](https://github.com/ethyca/fides/pull/2139)
- Privacy Center `fides-consent.js`:
  - `Fides.shopify` integration function. [#2152](https://github.com/ethyca/fides/pull/2152)
  - Dedicated folder for integrations.
  - `Fides.meta` integration function (fbq). [#2217](https://github.com/ethyca/fides/pull/2217)
- Adds support for Twilio email service (Sendgrid) [#2154](https://github.com/ethyca/fides/pull/2154)
- Access and erasure support for Recharge [#1709](https://github.com/ethyca/fides/pull/1709)
- Access and erasure support for Friendbuy Nextgen [#2085](https://github.com/ethyca/fides/pull/2085)

### Changed

- Admin UI Feature Flags - [#2101](https://github.com/ethyca/fides/pull/2101)
  - Overrides can be saved in the browser.
  - Use `NEXT_PUBLIC_APP_ENV` for app-specific environment config.
  - No longer use `react-feature-flags` library.
  - Can have descriptions. [#2243](https://github.com/ethyca/fides/pull/2243)
- Made privacy declarations optional when adding systems manually - [#2173](https://github.com/ethyca/fides/pull/2173)
- Removed an unclear logging message. [#2266](https://github.com/ethyca/fides/pull/2266)
- Allow any user with `user:delete` scope to delete other users [#2148](https://github.com/ethyca/fides/pull/2148)
- Dynamic imports of custom overrides and SaaS test fixtures [#2169](https://github.com/ethyca/fides/pull/2169)
- Added `AuthenticatedClient` to custom request override interface [#2171](https://github.com/ethyca/fides/pull/2171)
- Only approve the specific collection instead of the entire dataset, display only top 1 classification by default [#2226](https://github.com/ethyca/fides/pull/2226)
- Update sample project resources for `fides evaluate` usage in `fides deploy` [#2253](https://github.com/ethyca/fides/pull/2253)

### Removed

- Removed unused object_name field on s3 storage config [#2133](https://github.com/ethyca/fides/pull/2133)

### Fixed

- Remove next-auth from privacy center to fix JS console error [#2090](https://github.com/ethyca/fides/pull/2090)
- Admin UI - Added Missing ability to assign `user:delete` in the permissions checkboxes [#2148](https://github.com/ethyca/fides/pull/2148)
- Nav bug: clicking on Privacy Request breadcrumb takes me to Home instead of /privacy-requests [#497](https://github.com/ethyca/fides/pull/2141)
- Side nav disappears when viewing request details [#2129](https://github.com/ethyca/fides/pull/2155)
- Remove usage of load dataset button and other dataset UI modifications [#2149](https://github.com/ethyca/fides/pull/2149)
- Improve readability for exceptions raised from custom request overrides [#2157](https://github.com/ethyca/fides/pull/2157)
- Importing custom request overrides on server startup [#2186](https://github.com/ethyca/fides/pull/2186)
- Remove warning when env vars default to blank strings in docker-compose [#2188](https://github.com/ethyca/fides/pull/2188)
- Fix Cookie House purchase modal flashing 'Error' in title [#2274](https://github.com/ethyca/fides/pull/2274)
- Stop dependency from upgrading `packaging` to version with known issue [#2273](https://github.com/ethyca/fides/pull/2273)
- Privacy center config no longer requires `identity_inputs` and will use `email` as a default [#2263](https://github.com/ethyca/fides/pull/2263)
- No longer display remaining days for privacy requests in terminal states [#2292](https://github.com/ethyca/fides/pull/2292)

### Removed

- Remove "Create New System" button when viewing systems. All systems can now be created via the "Add systems" button on the home page. [#2132](https://github.com/ethyca/fides/pull/2132)

## [2.4.0](https://github.com/ethyca/fides/compare/2.3.1...2.4.0)

### Developer Experience

- Include a pre-check workflow that collects the pytest suite [#2098](https://github.com/ethyca/fides/pull/2098)
- Write to the application db when running the app locally. Write to the test db when running pytest [#1731](https://github.com/ethyca/fides/pull/1731)

### Changed

- Move the `fides.ctl.core.` and `fides.ctl.connectors` modules into `fides.core` and `fides.connectors` respectively [#2097](https://github.com/ethyca/fides/pull/2097)
- Fides: Skip cypress tests due to nav bar 2.0 [#2102](https://github.com/ethyca/fides/pull/2103)

### Added

- Adds new erasure policy for complete user data masking [#1839](https://github.com/ethyca/fides/pull/1839)
- New Fides Home page [#1864](https://github.com/ethyca/fides/pull/2050)
- Nav 2.0 - Replace form flow side navs with top tabs [#2037](https://github.com/ethyca/fides/pull/2050)
- Adds new erasure policy for complete user data masking [#1839](https://github.com/ethyca/fides/pull/1839)
- Added ability to use Mailgun templates when sending emails. [#2039](https://github.com/ethyca/fides/pull/2039)
- Adds SMS id verification for consent [#2094](https://github.com/ethyca/fides/pull/2094)

### Fixed

- Store `fides_consent` cookie on the root domain of the Privacy Center [#2071](https://github.com/ethyca/fides/pull/2071)
- Properly set the expire-time for verification codes [#2105](https://github.com/ethyca/fides/pull/2105)

## [2.3.1](https://github.com/ethyca/fides/compare/2.3.0...2.3.1)

### Fixed

- Resolved an issue where the root_user was not being created [#2082](https://github.com/ethyca/fides/pull/2082)

### Added

- Nav redesign with sidebar groups. Feature flagged to only be visible in dev mode until release. [#2030](https://github.com/ethyca/fides/pull/2047)
- Improved error handling for incorrect app encryption key [#2089](https://github.com/ethyca/fides/pull/2089)
- Access and erasure support for Friendbuy API [#2019](https://github.com/ethyca/fides/pull/2019)

## [2.3.0](https://github.com/ethyca/fides/compare/2.2.2...2.3.0)

### Added

- Common Subscriptions for app-wide data and feature checks. [#2030](https://github.com/ethyca/fides/pull/2030)
- Send email alerts on privacy request failures once the specified threshold is reached. [#1793](https://github.com/ethyca/fides/pull/1793)
- DSR Notifications (toast) [#1895](https://github.com/ethyca/fides/pull/1895)
- DSR configure alerts btn [#1895](https://github.com/ethyca/fides/pull/1895)
- DSR configure alters (FE) [#1895](https://github.com/ethyca/fides/pull/1895)
- Add a `usage` session to Nox to print full session docstrings. [#2022](https://github.com/ethyca/fides/pull/2022)

### Added

- Adds notifications section to toml files [#2026](https://github.com/ethyca/fides/pull/2060)

### Changed

- Updated to use `loguru` logging library throughout codebase [#2031](https://github.com/ethyca/fides/pull/2031)
- Do not always create a `fides.toml` by default [#2023](https://github.com/ethyca/fides/pull/2023)
- The `fideslib` module has been merged into `fides`, code redundancies have been removed [#1859](https://github.com/ethyca/fides/pull/1859)
- Replace 'ingress' and 'egress' with 'sources' and 'destinations' across UI [#2044](https://github.com/ethyca/fides/pull/2044)
- Update the functionality of `fides pull -a <filename>` to include _all_ resource types. [#2083](https://github.com/ethyca/fides/pull/2083)

### Fixed

- Timing issues with bulk DSR reprocessing, specifically when analytics are enabled [#2015](https://github.com/ethyca/fides/pull/2015)
- Error caused by running erasure requests with disabled connectors [#2045](https://github.com/ethyca/fides/pull/2045)
- Changes the SlowAPI ratelimiter's backend to use memory instead of Redis [#2054](https://github.com/ethyca/fides/pull/2058)

## [2.2.2](https://github.com/ethyca/fides/compare/2.2.1...2.2.2)

### Docs

- Updated the readme to use new new [docs site](http://docs.ethyca.com) [#2020](https://github.com/ethyca/fides/pull/2020)

### Deprecated

- The documentation site hosted in the `/docs` directory has been deprecated. All documentation updates will be hosted at the new [docs site](http://docs.ethyca.com) [#2020](https://github.com/ethyca/fides/pull/2020)

### Fixed

- Fixed mypy and pylint errors [#2013](https://github.com/ethyca/fides/pull/2013)
- Update connection test endpoint to be effectively non-blocking [#2000](https://github.com/ethyca/fides/pull/2000)
- Update Fides connector to better handle children with no access results [#2012](https://github.com/ethyca/fides/pull/2012)

## [2.2.1](https://github.com/ethyca/fides/compare/2.2.0...2.2.1)

### Added

- Add health check indicator for data flow scanning option [#1973](https://github.com/ethyca/fides/pull/1973)

### Changed

- The `celery.toml` is no longer used, instead it is a subsection of the `fides.toml` file [#1990](https://github.com/ethyca/fides/pull/1990)
- Update sample project landing page copy to be version-agnostic [#1958](https://github.com/ethyca/fides/pull/1958)
- `get` and `ls` CLI commands now return valid `fides` object YAML [#1991](https://github.com/ethyca/fides/pull/1991)

### Developer Experience

- Remove duplicate fastapi-caching and pin version. [#1765](https://github.com/ethyca/fides/pull/1765)

## [2.2.0](https://github.com/ethyca/fides/compare/2.1.0...2.2.0)

### Added

- Send email alerts on privacy request failures once the specified threshold is reached. [#1793](https://github.com/ethyca/fides/pull/1793)
- Add authenticated privacy request route. [#1819](https://github.com/ethyca/fides/pull/1819)
- Enable the onboarding flow [#1836](https://github.com/ethyca/fides/pull/1836)
- Access and erasure support for Fullstory API [#1821](https://github.com/ethyca/fides/pull/1821)
- Add function to poll privacy request for completion [#1860](https://github.com/ethyca/fides/pull/1860)
- Added rescan flow for the data flow scanner [#1844](https://github.com/ethyca/fides/pull/1844)
- Add rescan flow for the data flow scanner [#1844](https://github.com/ethyca/fides/pull/1844)
- Add Fides connector to support parent-child Fides deployments [#1861](https://github.com/ethyca/fides/pull/1861)
- Classification UI now polls for updates to classifications [#1908](https://github.com/ethyca/fides/pull/1908)

### Changed

- The organization info form step is now skipped if the server already has organization info. [#1840](https://github.com/ethyca/fides/pull/1840)
- Removed the description column from the classify systems page. [#1867](https://github.com/ethyca/fides/pull/1867)
- Retrieve child results during fides connector execution [#1967](https://github.com/ethyca/fides/pull/1967)

### Fixed

- Fix error in parent user creation seeding. [#1832](https://github.com/ethyca/fides/issues/1832)
- Fix DSR error due to unfiltered empty identities [#1901](https://github.com/ethyca/fides/pull/1907)

### Docs

- Remove documentation about no-longer used connection string override [#1824](https://github.com/ethyca/fides/pull/1824)
- Fix typo in headings [#1824](https://github.com/ethyca/fides/pull/1824)
- Update documentation to reflect configs necessary for mailgun, twilio_sms and twilio_email service types [#1846](https://github.com/ethyca/fides/pull/1846)

...

## [2.1.0](https://github.com/ethyca/fides/compare/2.0.0...2.1.0)

### Added

- Classification flow for system data flows
- Classification is now triggered as part of data flow scanning
- Include `ingress` and `egress` fields on system export and `datamap/` endpoint [#1740](https://github.com/ethyca/fides/pull/1740)
- Repeatable unique identifier for dataset fides_keys and metadata [#1786](https://github.com/ethyca/fides/pull/1786)
- Adds SMS support for identity verification notifications [#1726](https://github.com/ethyca/fides/pull/1726)
- Added phone number validation in back-end and react phone number form in Privacy Center [#1745](https://github.com/ethyca/fides/pull/1745)
- Adds SMS message template for all subject notifications [#1743](https://github.com/ethyca/fides/pull/1743)
- Privacy-Center-Cypress workflow for CI checks of the Privacy Center. [#1722](https://github.com/ethyca/fides/pull/1722)
- Privacy Center `fides-consent.js` script for accessing consent on external pages. [Details](/clients/privacy-center/packages/fides-consent/README.md)
- Erasure support for Twilio Conversations API [#1673](https://github.com/ethyca/fides/pull/1673)
- Webserver port can now be configured via the CLI command [#1858](https://github.com/ethyca/fides/pull/1858)

### Changed

- Optional dependencies are no longer used for 3rd-party connectivity. Instead they are used to isolate dangerous dependencies. [#1679](https://github.com/ethyca/fides/pull/1679)
- All Next pages now automatically require login. [#1670](https://github.com/ethyca/fides/pull/1670)
- Running the `webserver` command no longer prompts the user to opt out/in to analytics[#1724](https://github.com/ethyca/fides/pull/1724)

### Developer Experience

- Admin-UI-Cypress tests that fail in CI will now upload screen recordings for debugging. [#1728](https://github.com/ethyca/fides/pull/1728/files/c23e62fea284f7910028c8483feff893903068b8#r1019491323)
- Enable remote debugging from VSCode of live dev app [#1780](https://github.com/ethyca/fides/pull/1780)

### Removed

- Removed the Privacy Center `cookieName` config introduced in 2.0.0. [#1756](https://github.com/ethyca/fides/pull/1756)

### Fixed

- Exceptions are no longer raised when sending analytics on Windows [#1666](https://github.com/ethyca/fides/pull/1666)
- Fixed wording on identity verification modal in the Privacy Center [#1674](https://github.com/ethyca/fides/pull/1674)
- Update system fides_key tooltip text [#1533](https://github.com/ethyca/fides/pull/1685)
- Removed local storage parsing that is redundant with redux-persist. [#1678](https://github.com/ethyca/fides/pull/1678)
- Show a helpful error message if Docker daemon is not running during "fides deploy" [#1694](https://github.com/ethyca/fides/pull/1694)
- Allow users to query their own permissions, including root user. [#1698](https://github.com/ethyca/fides/pull/1698)
- Single-select taxonomy fields legal basis and special category can be cleared. [#1712](https://github.com/ethyca/fides/pull/1712)
- Fixes the issue where the security config is not properly loading from environment variables. [#1718](https://github.com/ethyca/fides/pull/1718)
- Fixes the issue where the CLI can't run without the config values required by the webserver. [#1811](https://github.com/ethyca/fides/pull/1811)
- Correctly handle response from adobe jwt auth endpoint as milliseconds, rather than seconds. [#1754](https://github.com/ethyca/fides/pull/1754)
- Fixed styling issues with the `EditDrawer` component. [#1803](https://github.com/ethyca/fides/pull/1803)

### Security

- Bumped versions of packages that use OpenSSL [#1683](https://github.com/ethyca/fides/pull/1683)

## [2.0.0](https://github.com/ethyca/fides/compare/1.9.6...2.0.0)

### Added

- Allow delete-only SaaS connector endpoints [#1200](https://github.com/ethyca/fides/pull/1200)
- Privacy center consent choices store a browser cookie. [#1364](https://github.com/ethyca/fides/pull/1364)
  - The format is generic. A reasonable set of defaults will be added later: [#1444](https://github.com/ethyca/fides/issues/1444)
  - The cookie name defaults to `fides_consent` but can be configured under `config.json > consent > cookieName`.
  - Each consent option can provide an array of `cookieKeys`.
- Individually select and reprocess DSRs that have errored [#1203](https://github.com/ethyca/fides/pull/1489)
- Bulk select and reprocess DSRs that have errored [#1205](https://github.com/ethyca/fides/pull/1489)
- Config Wizard: AWS scan results populate in system review forms. [#1454](https://github.com/ethyca/fides/pull/1454)
- Integrate rate limiter with Saas Connectors. [#1433](https://github.com/ethyca/fides/pull/1433)
- Config Wizard: Added a column selector to the scan results page of the config wizard [#1590](https://github.com/ethyca/fides/pull/1590)
- Config Wizard: Flow for runtime scanner option [#1640](https://github.com/ethyca/fides/pull/1640)
- Access support for Twilio Conversations API [#1520](https://github.com/ethyca/fides/pull/1520)
- Message Config: Adds Twilio Email/SMS support [#1519](https://github.com/ethyca/fides/pull/1519)

### Changed

- Updated mypy to version 0.981 and Python to version 3.10.7 [#1448](https://github.com/ethyca/fides/pull/1448)

### Developer Experience

- Repository dispatch events are sent to fidesctl-plus and fidesops-plus [#1263](https://github.com/ethyca/fides/pull/1263)
- Only the `docs-authors` team members are specified as `CODEOWNERS` [#1446](https://github.com/ethyca/fides/pull/1446)
- Updates the default local configuration to not defer tasks to a worker node [#1552](https://github.com/ethyca/fides/pull/1552/)
- Updates the healthcheck to return health status of connected Celery workers [#1588](https://github.com/ethyca/fides/pull/1588)

### Docs

- Remove the tutorial to prepare for new update [#1543](https://github.com/ethyca/fides/pull/1543)
- Add system management via UI documentation [#1541](https://github.com/ethyca/fides/pull/1541)
- Added DSR quickstart docs, restructured docs navigation [#1651](https://github.com/ethyca/fides/pull/1651)
- Update privacy request execution overview docs [#1258](https://github.com/ethyca/fides/pull/1490)

### Fixed

- Fixed system dependencies appearing as "N/A" in the datamap endpoint when there are no privacy declarations [#1649](https://github.com/ethyca/fides/pull/1649)

## [1.9.6](https://github.com/ethyca/fides/compare/1.9.5...1.9.6)

### Fixed

- Include systems without a privacy declaration on data map [#1603](https://github.com/ethyca/fides/pull/1603)
- Handle malformed tokens [#1523](https://github.com/ethyca/fides/pull/1523)
- Remove thrown exception from getAllPrivacyRequests method [#1592](https://github.com/ethyca/fides/pull/1593)
- Include systems without a privacy declaration on data map [#1603](https://github.com/ethyca/fides/pull/1603)
- After editing a dataset, the table will stay on the previously selected collection instead of resetting to the first one. [#1511](https://github.com/ethyca/fides/pull/1511)
- Fix redis `db_index` config issue [#1647](https://github.com/ethyca/fides/pull/1647)

### Docs

- Add unlinked docs and fix any remaining broken links [#1266](https://github.com/ethyca/fides/pull/1266)
- Update privacy center docs to include consent information [#1537](https://github.com/ethyca/fides/pull/1537)
- Update UI docs to include DSR countdown information and additional descriptions/filtering [#1545](https://github.com/ethyca/fides/pull/1545)

### Changed

- Allow multiple masking strategies to be specified when using fides as a masking engine [#1647](https://github.com/ethyca/fides/pull/1647)

## [1.9.5](https://github.com/ethyca/fides/compare/1.9.4...1.9.5)

### Added

- The database includes a `plus_system_scans` relation, to track the status and results of System Scanner executions in fidesctl-plus [#1554](https://github.com/ethyca/fides/pull/1554)

## [1.9.4](https://github.com/ethyca/fides/compare/1.9.2...1.9.4)

### Fixed

- After editing a dataset, the table will stay on the previously selected collection instead of resetting to the first one. [#1511](https://github.com/ethyca/fides/pull/1511)

## [1.9.2](https://github.com/ethyca/fides/compare/1.9.1...1.9.2)

### Deprecated

- Added a deprecation warning for the entire package [#1244](https://github.com/ethyca/fides/pull/1244)

### Added

- Dataset generation enhancements using Fides Classify for Plus users:

  - Integrate Fides Plus API into placeholder features introduced in 1.9.0. [#1194](https://github.com/ethyca/fides/pull/1194)

- Fides Admin UI:

  - Configure Connector after creation [#1204](https://github.com/ethyca/fides/pull/1356)

### Fixed

- Privacy Center:
  - Handle error on startup if server isn't running [#1239](https://github.com/ethyca/fides/pull/1239)
  - Fix styling issue with cards [#1240](https://github.com/ethyca/fides/pull/1240)
  - Redirect to index on consent save [#1238](https://github.com/ethyca/fides/pull/1238)

## [1.9.1](https://github.com/ethyca/fides/compare/1.9.0...1.9.1)

### Changed

- Update fideslang to v1.3.1 [#1136](https://github.com/ethyca/fides/pull/1136)

### Changed

- Update fideslang to v1.3.1 [#1136](https://github.com/ethyca/fides/pull/1136)

## [1.9.0](https://github.com/ethyca/fides/compare/1.8.6...1.9.0) - 2022-09-29

### Added

- Dataset generation enhancements using Fides Classify for Plus users:
  - Added toggle for enabling classify during generation. [#1057](https://github.com/ethyca/fides/pull/1057)
  - Initial implementation of API request to kick off classify, with confirmation modal. [#1069](https://github.com/ethyca/fides/pull/1069)
  - Initial Classification & Review status for generated datasets. [#1074](https://github.com/ethyca/fides/pull/1074)
  - Component for choosing data categories based on classification results. [#1110](https://github.com/ethyca/fides/pull/1110)
  - The dataset fields table shows data categories from the classifier (if available). [#1088](https://github.com/ethyca/fides/pull/1088)
  - The "Approve" button can be used to update the dataset with the classifier's suggestions. [#1129](https://github.com/ethyca/fides/pull/1129)
- System management UI:
  - New page to add a system via yaml [#1062](https://github.com/ethyca/fides/pull/1062)
  - Skeleton of page to add a system manually [#1068](https://github.com/ethyca/fides/pull/1068)
  - Refactor config wizard system forms to be reused for system management [#1072](https://github.com/ethyca/fides/pull/1072)
  - Add additional optional fields to system management forms [#1082](https://github.com/ethyca/fides/pull/1082)
  - Delete a system through the UI [#1085](https://github.com/ethyca/fides/pull/1085)
  - Edit a system through the UI [#1096](https://github.com/ethyca/fides/pull/1096)
- Cypress component testing [#1106](https://github.com/ethyca/fides/pull/1106)

### Changed

- Changed behavior of `load_default_taxonomy` to append instead of upsert [#1040](https://github.com/ethyca/fides/pull/1040)
- Changed behavior of adding privacy declarations to decouple the actions of the "add" and "next" buttons [#1086](https://github.com/ethyca/fides/pull/1086)
- Moved system related UI components from the `config-wizard` directory to the `system` directory [#1097](https://github.com/ethyca/fides/pull/1097)
- Updated "type" on SaaS config to be a simple string type, not an enum [#1197](https://github.com/ethyca/fides/pull/1197)

### Developer Experience

- Optional dependencies may have their version defined only once, in `optional-requirements.txt` [#1171](https://github.com/ethyca/fides/pull/1171)

### Docs

- Updated the footer links [#1130](https://github.com/ethyca/fides/pull/1130)

### Fixed

- Fixed the "help" link in the UI header [#1078](https://github.com/ethyca/fides/pull/1078)
- Fixed a bug in Data Category Dropdowns where checking i.e. `user.biometric` would also check `user.biometric_health` [#1126](https://github.com/ethyca/fides/pull/1126)

### Security

- Upgraded pymysql to version `1.0.2` [#1094](https://github.com/ethyca/fides/pull/1094)

## [1.8.6](https://github.com/ethyca/fides/compare/1.8.5...1.8.6) - 2022-09-28

### Added

- Added classification tables for Plus users [#1060](https://github.com/ethyca/fides/pull/1060)

### Fixed

- Fixed a bug where rows were being excluded from a data map [#1124](https://github.com/ethyca/fides/pull/1124)

## [1.8.5](https://github.com/ethyca/fides/compare/1.8.4...1.8.5) - 2022-09-21

### Changed

- Update fideslang to v1.3.0 [#1103](https://github.com/ethyca/fides/pull/1103)

## [1.8.4](https://github.com/ethyca/fides/compare/1.8.3...1.8.4) - 2022-09-09

### Added

- Initial system management page [#1054](https://github.com/ethyca/fides/pull/1054)

### Changed

- Deleting a taxonomy field with children will now cascade delete all of its children as well. [#1042](https://github.com/ethyca/fides/pull/1042)

### Fixed

- Fixed navigating directly to frontend routes loading index page instead of the correct static page for the route.
- Fix truncated evaluation error messages [#1053](https://github.com/ethyca/fides/pull/1053)

## [1.8.3](https://github.com/ethyca/fides/compare/1.8.2...1.8.3) - 2022-09-06

### Added

- Added more taxonomy fields that can be edited via the UI [#1000](https://github.com/ethyca/fides/pull/1000) [#1028](https://github.com/ethyca/fides/pull/1028)
- Added the ability to add taxonomy fields via the UI [#1019](https://github.com/ethyca/fides/pull/1019)
- Added the ability to delete taxonomy fields via the UI [#1006](https://github.com/ethyca/fides/pull/1006)
  - Only non-default taxonomy entities can be deleted [#1023](https://github.com/ethyca/fides/pull/1023)
- Prevent deleting taxonomy `is_default` fields and from adding `is_default=True` fields via the API [#990](https://github.com/ethyca/fides/pull/990).
- Added a "Custom" tag to distinguish user defined taxonomy fields from default taxonomy fields in the UI [#1027](https://github.com/ethyca/fides/pull/1027)
- Added initial support for enabling Fides Plus [#1037](https://github.com/ethyca/fides/pull/1037)
  - The `useFeatures` hook can be used to check if `plus` is enabled.
  - Navigating to/from the Data Map page is gated behind this feature.
  - Plus endpoints are served from the private Plus image.

### Fixed

- Fixed failing mypy tests [#1030](https://github.com/ethyca/fides/pull/1030)
- Fixed an issue where `fides push --diff` would return a false positive diff [#1026](https://github.com/ethyca/fides/pull/1026)
- Pinned pydantic version to < 1.10.0 to fix an error in finding referenced fides keys [#1045](https://github.com/ethyca/fides/pull/1045)

### Fixed

- Fixed failing mypy tests [#1030](https://github.com/ethyca/fides/pull/1030)
- Fixed an issue where `fides push --diff` would return a false positive diff [#1026](https://github.com/ethyca/fides/pull/1026)

### Docs

- Minor formatting updates to [Policy Webhooks](https://ethyca.github.io/fidesops/guides/policy_webhooks/) documentation [#1114](https://github.com/ethyca/fidesops/pull/1114)

### Removed

- Removed create superuser [#1116](https://github.com/ethyca/fidesops/pull/1116)

## [1.8.2](https://github.com/ethyca/fides/compare/1.8.1...1.8.2) - 2022-08-18

### Added

- Added the ability to edit taxonomy fields via the UI [#977](https://github.com/ethyca/fides/pull/977) [#1028](https://github.com/ethyca/fides/pull/1028)
- New column `is_default` added to DataCategory, DataUse, DataSubject, and DataQualifier tables [#976](https://github.com/ethyca/fides/pull/976)
- Added the ability to add taxonomy fields via the UI [#1019](https://github.com/ethyca/fides/pull/1019)
- Added the ability to delete taxonomy fields via the UI [#1006](https://github.com/ethyca/fides/pull/1006)
  - Only non-default taxonomy entities can be deleted [#1023](https://github.com/ethyca/fides/pull/1023)
- Prevent deleting taxonomy `is_default` fields and from adding `is_default=True` fields via the API [#990](https://github.com/ethyca/fides/pull/990).
- Added a "Custom" tag to distinguish user defined taxonomy fields from default taxonomy fields in the UI [#1027](https://github.com/ethyca/fides/pull/1027)

### Changed

- Upgraded base Docker version to Python 3.9 and updated all other references from 3.8 -> 3.9 [#974](https://github.com/ethyca/fides/pull/974)
- Prepend all database tables with `ctl_` [#979](https://github.com/ethyca/fides/pull/979)
- Moved the `admin-ui` code down one level into a `ctl` subdir [#970](https://github.com/ethyca/fides/pull/970)
- Extended the `/datamap` endpoint to include extra metadata [#992](https://github.com/ethyca/fides/pull/992)

## [1.8.1](https://github.com/ethyca/fides/compare/1.8.0...1.8.1) - 2022-08-08

### Deprecated

- The following environment variables have been deprecated, and replaced with the new environment variable names indicated below. To avoid breaking existing workflows, the deprecated variables are still respected in v1.8.1. They will be removed in a future release.
  - `FIDESCTL__API__DATABASE_HOST` --> `FIDESCTL__DATABASE__SERVER`
  - `FIDESCTL__API__DATABASE_NAME` --> `FIDESCTL__DATABASE__DB`
  - `FIDESCTL__API__DATABASE_PASSWORD` --> `FIDESCTL__DATABASE__PASSWORD`
  - `FIDESCTL__API__DATABASE_PORT` --> `FIDESCTL__DATABASE__PORT`
  - `FIDESCTL__API__DATABASE_TEST_DATABASE_NAME` --> `FIDESCTL__DATABASE__TEST_DB`
  - `FIDESCTL__API__DATABASE_USER` --> `FIDESCTL__DATABASE__USER`

### Developer Experience

- The included `docker-compose.yml` no longer references outdated ENV variables [#964](https://github.com/ethyca/fides/pull/964)

### Docs

- Minor release documentation now reflects the desired patch release process [#955](https://github.com/ethyca/fides/pull/955)
- Updated references to ENV variables [#964](https://github.com/ethyca/fides/pull/964)

### Fixed

- Deprecated config options will continue to be respected when set via environment variables [#965](https://github.com/ethyca/fides/pull/965)
- The git cache is rebuilt within the Docker container [#962](https://github.com/ethyca/fides/pull/962)
- The `wheel` pypi build no longer has a dirty version tag [#962](https://github.com/ethyca/fides/pull/962)
- Add setuptools to dev-requirements to fix versioneer error [#983](https://github.com/ethyca/fides/pull/983)

## [1.8.0](https://github.com/ethyca/fides/compare/1.7.1...1.8.0) - 2022-08-04

### Added

- Initial configuration wizard UI view
  - System scanning step: AWS credentials form and initial `generate` API usage.
  - System scanning results: AWS systems are stored and can be selected for review
- CustomInput type "password" with show/hide icon.
- Pull CLI command now checks for untracked/unstaged files in the manifests dir [#869](https://github.com/ethyca/fides/pull/869)
- Pull CLI command has a flag to pull missing files from the server [#895](https://github.com/ethyca/fides/pull/895)
- Add BigQuery support for the `generate` command and `/generate` endpoint [#814](https://github.com/ethyca/fides/pull/814) & [#917](https://github.com/ethyca/fides/pull/917)
- Added user auth tables [915](https://github.com/ethyca/fides/pull/915)
- Standardized API error parsing under `~/types/errors`
- Added taxonomy page to UI [#902](https://github.com/ethyca/fides/pull/902)
  - Added a nested accordion component for displaying taxonomy data [#910](https://github.com/ethyca/fides/pull/910)
- Add lru cache to get_config [927](https://github.com/ethyca/fides/pull/927)
- Add support for deprecated API config values [#959](https://github.com/ethyca/fides/pull/959)
- `fides` is now an alias for `fidesctl` as a CLI entrypoint [#926](https://github.com/ethyca/fides/pull/926)
- Add user auth routes [929](https://github.com/ethyca/fides/pull/929)
- Bump fideslib to 3.0.1 and remove patch code[931](https://github.com/ethyca/fides/pull/931)
- Update the `fidesctl` python package to automatically serve the UI [#941](https://github.com/ethyca/fides/pull/941)
- Add `push` cli command alias for `apply` and deprecate `apply` [943](https://github.com/ethyca/fides/pull/943)
- Add resource groups tagging api as a source of system generation [939](https://github.com/ethyca/fides/pull/939)
- Add GitHub Action to publish the `fidesctl` package to testpypi on pushes to main [#951](https://github.com/ethyca/fides/pull/951)
- Added configWizardFlag to ui to hide the config wizard when false [[#1453](https://github.com/ethyca/fides/issues/1453)

### Changed

- Updated the `datamap` endpoint to return human-readable column names as the first response item [#779](https://github.com/ethyca/fides/pull/779)
- Remove the `obscure` requirement from the `generate` endpoint [#819](https://github.com/ethyca/fides/pull/819)
- Moved all files from `fidesapi` to `fidesctl/api` [#885](https://github.com/ethyca/fides/pull/885)
- Moved `scan` and `generate` to the list of commands that can be run in local mode [#841](https://github.com/ethyca/fides/pull/841)
- Upgraded the base docker images from Debian Buster to Bullseye [#958](https://github.com/ethyca/fides/pull/958)
- Removed `ipython` as a dev-requirement [#958](https://github.com/ethyca/fides/pull/958)
- Webserver dependencies now come as a standard part of the package [#881](https://github.com/ethyca/fides/pull/881)
- Initial configuration wizard UI view
  - Refactored step & form results management to use Redux Toolkit slice.
- Change `id` field in tables from an integer to a string [915](https://github.com/ethyca/fides/pull/915)
- Update `fideslang` to `1.1.0`, simplifying the default taxonomy and adding `tags` for resources [#865](https://github.com/ethyca/fides/pull/865)
- Merge existing configurations with `fideslib` library [#913](https://github.com/ethyca/fides/pull/913)
- Moved frontend static files to `src/fidesctl/ui-build/static` [#934](https://github.com/ethyca/fides/pull/934)
- Replicated the error response handling from the `/validate` endpoint to the `/generate` endpoint [#911](https://github.com/ethyca/fides/pull/911)

### Developer Experience

- Remove `API_PREFIX` from fidesctl/core/utils.py and change references to `API_PREFIX` in fidesctl/api/reoutes/util.py [922](https://github.com/ethyca/fides/pull/922)

### Fixed

- Dataset field columns show all columns by default in the UI [#898](https://github.com/ethyca/fides/pull/898)
- Fixed the missing `.fides./` directory when locating the default config [#933](https://github.com/ethyca/fides/pull/933)

## [1.7.1](https://github.com/ethyca/fides/compare/1.7.0...1.7.1) - 2022-07-28

### Added

- Add datasets via YAML in the UI [#813](https://github.com/ethyca/fides/pull/813)
- Add datasets via database connection [#834](https://github.com/ethyca/fides/pull/834) [#889](https://github.com/ethyca/fides/pull/889)
- Add delete confirmation when deleting a field or collection from a dataset [#809](https://github.com/ethyca/fides/pull/809)
- Add ability to delete datasets from the UI [#827](https://github.com/ethyca/fides/pull/827)
- Add Cypress for testing [713](https://github.com/ethyca/fides/pull/833)
- Add datasets via database connection (UI only) [#834](https://github.com/ethyca/fides/pull/834)
- Add Okta support to the `/generate` endpoint [#842](https://github.com/ethyca/fides/pull/842)
- Add db support to `/generate` endpoint [849](https://github.com/ethyca/fides/pull/849)
- Added OpenAPI TypeScript client generation for the UI app. See the [README](/clients/admin-ui/src/types/api/README.md) for more details.

### Changed

- Remove the `obscure` requirement from the `generate` endpoint [#819](https://github.com/ethyca/fides/pull/819)

### Developer Experience

- When releases are published, dispatch a repository webhook event to ethyca/fidesctl-plus [#938](https://github.com/ethyca/fides/pull/938)

### Docs

- recommend/replace pip installs with pipx [#874](https://github.com/ethyca/fides/pull/874)

### Fixed

- CustomSelect input tooltips appear next to selector instead of wrapping to a new row.
- Datasets without the `third_country_transfer` will not cause the editing dataset form to not render.
- Fixed a build issue causing an `unknown` version of `fidesctl` to be installed in published Docker images [#836](https://github.com/ethyca/fides/pull/836)
- Fixed an M1-related SQLAlchemy bug [#816](https://github.com/ethyca/fides/pull/891)
- Endpoints now work with or without a trailing slash. [#886](https://github.com/ethyca/fides/pull/886)
- Dataset field columns show all columns by default in the UI [#898](https://github.com/ethyca/fides/pull/898)
- Fixed the `tag` specific GitHub Action workflows for Docker and publishing docs. [#901](https://github.com/ethyca/fides/pull/901)

## [1.7.0](https://github.com/ethyca/fides/compare/1.6.1...1.7.0) - 2022-06-23

### Added

- Added dependabot to keep dependencies updated
- A warning now issues for any orphan datasets as part of the `apply` command [543](https://github.com/ethyca/fides/pull/543)
- Initial scaffolding of management UI [#561](https://github.com/ethyca/fides/pull/624)
- A new `audit` command for `system` and `organization` resources, checking data map attribute compliance [#548](https://github.com/ethyca/fides/pull/548)
- Static UI assets are now built with the docker container [#663](https://github.com/ethyca/fides/issues/663)
- Host static files via fidesapi [#621](https://github.com/ethyca/fides/pull/621)
- A new `generate` endpoint to enable capturing systems from infrastructure from the UI [#642](https://github.com/ethyca/fides/pull/642)
- A new `datamap` endpoint to enable visualizing a data map from the UI [#721](https://github.com/ethyca/fides/pull/721)
- Management UI navigation bar [#679](https://github.com/ethyca/fides/issues/679)
- Management UI integration [#736](https://github.com/ethyca/fides/pull/736)
  - Datasets
  - Systems
  - Taxonomy (data categories)
- Initial dataset UI view [#768](https://github.com/ethyca/fides/pull/768)
  - Add interaction for viewing a dataset collection
  - Add column picker
  - Add a data category checklist tree
  - Edit/delete dataset fields
  - Edit/delete dataset collections
  - Edit datasets
  - Add a component for Identifiability tags
  - Add tooltips for help on forms
  - Add geographic location (third_country_transfers) country selection. Supported by new dependency `i18n-iso-countries`.
- Okta, aws and database credentials can now come from `fidesctl.toml` config [#694](https://github.com/ethyca/fides/pull/694)
- New `validate` endpoint to test aws and okta credentials [#722](https://github.com/ethyca/fides/pull/722)
- Initial configuration wizard UI view
  - Manual entry steps added (name and describe organization, pick entry route, and describe system manually including privacy declarations)
- A new image tagged `ethyca/fidesctl:dev` is published on each push to `main` [781](https://github.com/ethyca/fides/pull/781)
- A new cli command (`fidesctl sync`) [#765](https://github.com/ethyca/fides/pull/765)

### Changed

- Comparing server and CLI versions ignores `.dirty` only differences, and is quiet on success when running general CLI commands [621](https://github.com/ethyca/fides/pull/621)
- All endpoints now prefixed by `/api/v1` [#623](https://github.com/ethyca/fides/issues/623)
- Allow AWS credentials to be passed to `generate system` via the API [#645](https://github.com/ethyca/fides/pull/645)
- Update the export of a datamap to load resources from the server instead of a manifest directory [#662](https://github.com/ethyca/fides/pull/662)
- Refactor `export` to remove CLI specific uses from the core modules and load resources[#725](https://github.com/ethyca/fides/pull/725)
- Bump version of FastAPI in `setup.py` to 0.77.1 to match `optional-requirements.txt` [#734](https://github.com/ethyca/fides/pull/734)
- Docker images are now only built and pushed on tags to match when released to pypi [#740](https://github.com/ethyca/fides/pull/740)
- Okta resource scanning and generation now works with systems instead of datasets [#751](https://github.com/ethyca/fides/pull/751)

### Developer Experience

- Replaced `make` with `nox` [#547](https://github.com/ethyca/fides/pull/547)
- Removed usage of `fideslang` module in favor of new [external package](https://github.com/ethyca/fideslang) shared across projects [#619](https://github.com/ethyca/fides/issues/619)
- Added a UI service to the docker-compose deployment [#757](https://github.com/ethyca/fides/pull/757)
- `TestClient` defined in and shared across test modules via `conftest.py` [#759](https://github.com/ethyca/fides/pull/759)

### Docs

- Replaced all references to `make` with `nox` [#547](https://github.com/ethyca/fides/pull/547)
- Removed config/schemas page [#613](https://github.com/ethyca/fides/issues/613)
- Dataset UI and config wizard docs added ([https://github.com/ethyca/fides/pull/697](https://github.com/ethyca/fides/pull/697))
- The fides README now walks through generating a datamap [#746](https://github.com/ethyca/fides/pull/746)

### Fixed

- Updated `fideslog` to v1.1.5, resolving an issue where some exceptions thrown by the SDK were not handled as expected [#609](https://github.com/ethyca/fides/issues/609)
- Updated the webserver so that it won't fail if the database is inaccessible [#649](https://github.com/ethyca/fides/pull/649)
- Updated external tests to handle complex characters [#661](https://github.com/ethyca/fides/pull/661)
- Evaluations now properly merge the default taxonomy into the user-defined taxonomy [#684](https://github.com/ethyca/fides/pull/684)
- The CLI can now be run without installing the webserver components [#715](https://github.com/ethyca/fides/pull/715)

## [1.6.1](https://github.com/ethyca/fides/compare/1.6.0...1.6.1) - 2022-06-15

### Docs

- Updated `Release Steps`

### Fixed

- Resolved a failure with populating applicable data subject rights to a data map
- Handle invalid characters when generating a `fides_key` [#761](https://github.com/ethyca/fides/pull/761)

## [1.6.0](https://github.com/ethyca/fides/compare/1.5.3...1.6.0) - 2022-05-02

### Added

- ESLint configuration changes [#514](https://github.com/ethyca/fidesops/pull/514)
- User creation, update and permissions in the Admin UI [#511](https://github.com/ethyca/fidesops/pull/511)
- Yaml support for dataset upload [#284](https://github.com/ethyca/fidesops/pull/284)

### Breaking Changes

- Update masking API to take multiple input values [#443](https://github.com/ethyca/fidesops/pull/443)

### Docs

- DRP feature documentation [#520](https://github.com/ethyca/fidesops/pull/520)

## [1.4.2](https://github.com/ethyca/fidesops/compare/1.4.1...1.4.2) - 2022-05-12

### Added

- GET routes for users [#405](https://github.com/ethyca/fidesops/pull/405)
- Username based search on GET route [#444](https://github.com/ethyca/fidesops/pull/444)
- FIDESOPS\_\_DEV_MODE for Easier SaaS Request Debugging [#363](https://github.com/ethyca/fidesops/pull/363)
- Track user privileges across sessions [#425](https://github.com/ethyca/fidesops/pull/425)
- Add first_name and last_name fields. Also add them along with created_at to FidesUser response [#465](https://github.com/ethyca/fidesops/pull/465)
- Denial reasons for DSR and user `AuditLog` [#463](https://github.com/ethyca/fidesops/pull/463)
- DRP action to Policy [#453](https://github.com/ethyca/fidesops/pull/453)
- `CHANGELOG.md` file[#484](https://github.com/ethyca/fidesops/pull/484)
- DRP status endpoint [#485](https://github.com/ethyca/fidesops/pull/485)
- DRP exerise endpoint [#496](https://github.com/ethyca/fidesops/pull/496)
- Frontend for privacy request denial reaons [#480](https://github.com/ethyca/fidesops/pull/480)
- Publish Fidesops to Pypi [#491](https://github.com/ethyca/fidesops/pull/491)
- DRP data rights endpoint [#526](https://github.com/ethyca/fidesops/pull/526)

### Changed

- Converted HTTP Status Codes to Starlette constant values [#438](https://github.com/ethyca/fidesops/pull/438)
- SaasConnector.send behavior on ignore_errors now returns raw response [#462](https://github.com/ethyca/fidesops/pull/462)
- Seed user permissions in `create_superuser.py` script [#468](https://github.com/ethyca/fidesops/pull/468)
- User API Endpoints (update fields and reset user passwords) [#471](https://github.com/ethyca/fidesops/pull/471)
- Format tests with `black` [#466](https://github.com/ethyca/fidesops/pull/466)
- Extract privacy request endpoint logic into separate service for DRP [#470](https://github.com/ethyca/fidesops/pull/470)
- Fixing inconsistent SaaS connector integration tests [#473](https://github.com/ethyca/fidesops/pull/473)
- Add user data to login response [#501](https://github.com/ethyca/fidesops/pull/501)

### Breaking Changes

- Update masking API to take multiple input values [#443](https://github.com/ethyca/fidesops/pull/443)

### Docs

- Added issue template for documentation updates [#442](https://github.com/ethyca/fidesops/pull/442)
- Clarify masking updates [#464](https://github.com/ethyca/fidesops/pull/464)
- Added dark mode [#476](https://github.com/ethyca/fidesops/pull/476)

### Fixed

- Removed miradb test warning [#436](https://github.com/ethyca/fidesops/pull/436)
- Added missing import [#448](https://github.com/ethyca/fidesops/pull/448)
- Removed pypi badge pointing to wrong package [#452](https://github.com/ethyca/fidesops/pull/452)
- Audit imports and references [#479](https://github.com/ethyca/fidesops/pull/479)
- Switch to using update method on PUT permission endpoint [#500](https://github.com/ethyca/fidesops/pull/500)

### Developer Experience

- added isort as a CI check
- Include `tests/` in all static code checks (e.g. `mypy`, `pylint`)

### Changed

- Published Docker image does a clean install of Fidesctl
- `with_analytics` is now a decorator

### Fixed

- Third-Country formatting on Data Map
- Potential Duplication on Data Map
- Exceptions are no longer raised when sending `AnalyticsEvent`s on Windows
- Running `fidesctl init` now generates a `server_host` and `server_protocol`
  rather than `server_url`<|MERGE_RESOLUTION|>--- conflicted
+++ resolved
@@ -23,11 +23,8 @@
 ### Fixed
 - Fixed a bug where D&D tables were rendering stale data [#5372](https://github.com/ethyca/fides/pull/5372)
 - Fixed issue where Dataset with nested fields was unable to edit Categories [#5383](https://github.com/ethyca/fides/pull/5383)
-<<<<<<< HEAD
+- Fixed racecondition where GPC being updated after FidesJS initialization caused Privacy Notices to be in the wrong state [#5384](https://github.com/ethyca/fides/pull/5384)
 - Allow Responsys and Firebase connectors to ignore extra identities [#5388](https://github.com/ethyca/fides/pull/5388)
-=======
-- Fixed racecondition where GPC being updated after FidesJS initialization caused Privacy Notices to be in the wrong state [#5384](https://github.com/ethyca/fides/pull/5384)
->>>>>>> 7591e3fb
 
 ### Developer Experience
 - Fix warning messages from slowapi and docker [#5385](https://github.com/ethyca/fides/pull/5385)
