# Changelog

All notable changes to this project will be documented in this file.

The format is based on [Keep a Changelog](https://keepachangelog.com/en/)

The types of changes are:

- `Added` for new features.
- `Changed` for changes in existing functionality.
- `Developer Experience` for changes in developer workflow or tooling.
- `Deprecated` for soon-to-be removed features.
- `Docs` for documentation only changes.
- `Removed` for now removed features.
- `Fixed` for any bug fixes.
- `Security` in case of vulnerabilities.

## [Unreleased](https://github.com/ethyca/fides/compare/2.8.2...main)

### Added

* Serialise `bson.ObjectId` types in SAR data packages [#2785](https://github.com/ethyca/fides/pull/2785)
<<<<<<< HEAD
* Adds Role Assignment UI [#2739](https://github.com/ethyca/fides/pull/2739)
=======
* The ability to assign users as system managers for a specific system [#2714](https://github.com/ethyca/fides/pull/2714)
* New endpoints to add and remove users as system managers [#2726](https://github.com/ethyca/fides/pull/2726)

>>>>>>> aafc6c5c

### Changed

* Removed "progressive" navigation that would hide Admin UI tabs until Systems / Connections were configured [#2762](https://github.com/ethyca/fides/pull/2762)

### Developer Experience

* Retired legacy `navV2` feature flag [#2762](https://github.com/ethyca/fides/pull/2762)
* Update Admin UI Layout to fill viewport height [#2812](https://github.com/ethyca/fides/pull/2812)

## [2.8.2](https://github.com/ethyca/fides/compare/2.8.1...2.8.2)

### Fixed

* Resolved a bug that stopped custom fields populating the visual datamap [#2775](https://github.com/ethyca/fides/pull/2775)
* Patch appconfig migration to handle existing db record [#2780](https://github.com/ethyca/fides/pull/2780)

## [2.8.1](https://github.com/ethyca/fides/compare/2.8.0...2.8.1)

<<<<<<< HEAD
### Added

* The ability to assign users as system managers for a specific system [#2714](https://github.com/ethyca/fides/pull/2714)
=======
>>>>>>> aafc6c5c

### Fixed

* Disabled hiding Admin UI based on user scopes [#2771](https://github.com/ethyca/fides/pull/2771)

## [2.8.0](https://github.com/ethyca/fides/compare/2.7.1...2.8.0)

### Added

* Add API support for messaging config properties [#2551](https://github.com/ethyca/fides/pull/2551)
* Access and erasure support for Kustomer [#2520](https://github.com/ethyca/fides/pull/2520)
* Added the `erase_after` field on collections to be able to set the order for erasures [#2619](https://github.com/ethyca/fides/pull/2619)
* Add a toggle to filter the system classification to only return those with classification data [#2700](https://github.com/ethyca/fides/pull/2700)
* Added backend role-based permissions [#2671](https://github.com/ethyca/fides/pull/2671)
* Access and erasure for Vend SaaS Connector [#1869](https://github.com/ethyca/fides/issues/1869)
* Added endpoints for storage and messaging config setup status [#2690](https://github.com/ethyca/fides/pull/2690)
* Access and erasure for Jira SaaS Connector [#1871](https://github.com/ethyca/fides/issues/1871)
* Access and erasure support for Delighted [#2244](https://github.com/ethyca/fides/pull/2244)
* Improve "Upload a new dataset YAML" [#1531](https://github.com/ethyca/fides/pull/2258)
* Access and erasure support for Yotpo [#2708](https://github.com/ethyca/fides/pull/2708)
* Custom Field Library Tab [#527](https://github.com/ethyca/fides/pull/2693)
* Allow SendGrid template usage [#2728](https://github.com/ethyca/fides/pull/2728)
* Added ConnectorRunner to simplify SaaS connector testing [#1795](https://github.com/ethyca/fides/pull/1795)
* Adds support for Mailchimp Transactional as a messaging config [#2742](https://github.com/ethyca/fides/pull/2742)

### Changed

* Admin UI
  * Add flow for selecting system types when manually creating a system [#2530](https://github.com/ethyca/fides/pull/2530)
  * Updated forms for privacy declarations [#2648](https://github.com/ethyca/fides/pull/2648)
  * Delete flow for privacy declarations [#2664](https://github.com/ethyca/fides/pull/2664)
  * Add framework to have UI elements respect the user's scopes [#2682](https://github.com/ethyca/fides/pull/2682)
  * "Manual Webhook" has been renamed to "Manual Process". [#2717](https://github.com/ethyca/fides/pull/2717)
* Convert all config values to Pydantic `Field` objects [#2613](https://github.com/ethyca/fides/pull/2613)
* Add warning to 'fides deploy' when installed outside of a virtual environment [#2641](https://github.com/ethyca/fides/pull/2641)
* Redesigned the default/init config file to be auto-documented. Also updates the `fides init` logic and analytics consent logic [#2694](https://github.com/ethyca/fides/pull/2694)
* Change how config creation/import is handled across the application [#2622](https://github.com/ethyca/fides/pull/2622)
* Update the CLI aesthetics & docstrings [#2703](https://github.com/ethyca/fides/pull/2703)
* Updates Roles->Scopes Mapping [#2744](https://github.com/ethyca/fides/pull/2744)
* Return user scopes as an enum, as well as total scopes [#2741](https://github.com/ethyca/fides/pull/2741)
* Update `MessagingServiceType` enum to be lowercased throughout [#2746](https://github.com/ethyca/fides/pull/2746)

### Developer Experience

* Set the security environment of the fides dev setup to `prod` instead of `dev` [#2588](https://github.com/ethyca/fides/pull/2588)
* Removed unexpected default Redis password [#2666](https://github.com/ethyca/fides/pull/2666)
* Privacy Center
  * Typechecking and validation of the `config.json` will be checked for backwards-compatibility. [#2661](https://github.com/ethyca/fides/pull/2661)
* Combined conftest.py files [#2669](https://github.com/ethyca/fides/pull/2669)

### Fixed

* Fix support for "redis.user" setting when authenticating to the Redis cache [#2666](https://github.com/ethyca/fides/pull/2666)
* Fix error with the classify dataset feature flag not writing the dataset to the server [#2675](https://github.com/ethyca/fides/pull/2675)
* Allow string dates to stay strings in cache decoding [#2695](https://github.com/ethyca/fides/pull/2695)
* Admin UI
  * Remove Identifiability (Data Qualifier) from taxonomy editor [2684](https://github.com/ethyca/fides/pull/2684)
* FE: Custom field selections binding issue on Taxonomy tabs [#2659](https://github.com/ethyca/fides/pull/2693/)
* Fix Privacy Request Status when submitting a consent request when identity verification is required [#2736](https://github.com/ethyca/fides/pull/2736)

## [2.7.1](https://github.com/ethyca/fides/compare/2.7.0...2.7.1)

* Fix error with the classify dataset feature flag not writing the dataset to the server [#2675](https://github.com/ethyca/fides/pull/2675)

## [2.7.0](https://github.com/ethyca/fides/compare/2.6.6...2.7.0)

* Fides API
  * Access and erasure support for Braintree [#2223](https://github.com/ethyca/fides/pull/2223)
  * Added route to send a test message [#2585](https://github.com/ethyca/fides/pull/2585)
  * Add default storage configuration functionality and associated APIs [#2438](https://github.com/ethyca/fides/pull/2438)

* Admin UI
  * Custom Metadata [#2536](https://github.com/ethyca/fides/pull/2536)
    * Create Custom Lists
    * Create Custom Field Definition
    * Create custom fields from a the taxonomy editor
    * Provide a custom field value in a resource
    * Bulk edit custom field values [#2612](https://github.com/ethyca/fides/issues/2612)
    * Custom metadata UI Polish [#2624](https://github.com/ethyca/fides/pull/2625)
* Privacy Center
  * The consent config default value can depend on whether Global Privacy Control is enabled. [#2341](https://github.com/ethyca/fides/pull/2341)
  * When GPC is enabled, the UI indicates which data uses are opted out by default. [#2596](https://github.com/ethyca/fides/pull/2596)
  * `inspectForBrowserIdentities` now also looks for `ljt_readerID`. [#2543](https://github.com/ethyca/fides/pull/2543)

### Added

* Added new Wunderkind Consent Saas Connector [#2600](https://github.com/ethyca/fides/pull/2600)
* Added new Sovrn Email Consent Connector [#2543](https://github.com/ethyca/fides/pull/2543/)
* Log Fides version at startup [#2566](https://github.com/ethyca/fides/pull/2566)

### Changed

- Update Admin UI to show all action types (access, erasure, consent, update) [#2523](https://github.com/ethyca/fides/pull/2523)
- Removes legacy `verify_oauth_client` function [#2527](https://github.com/ethyca/fides/pull/2527)
- Updated the UI for adding systems to a new design [#2490](https://github.com/ethyca/fides/pull/2490)
- Minor logging improvements [#2566](https://github.com/ethyca/fides/pull/2566)
- Various form components now take a `stacked` or `inline` variant [#2542](https://github.com/ethyca/fides/pull/2542)
- UX fixes for user management [#2537](https://github.com/ethyca/fides/pull/2537)
- Updating Firebase Auth connector to mask the user with a delete instead of an update [#2602](https://github.com/ethyca/fides/pull/2602)

### Fixed

- Fixed bug where refreshing a page in the UI would result in a 404 [#2502](https://github.com/ethyca/fides/pull/2502)
- Usernames are case insensitive now and prevent all duplicates [#2487](https://github.com/ethyca/fides/pull/2487)
  - This PR contains a migration that deletes duplicate users and keeps the oldest original account.
- Update Logos for shipped connectors [#2464](https://github.com/ethyca/fides/pull/2587)
- Search field on privacy request page isn't working [#2270](https://github.com/ethyca/fides/pull/2595)

### Developer Experience

* Added new Cypress E2E smoke tests [#2241](https://github.com/ethyca/fides/pull/2241)
* New command `nox -s e2e_test` which will spin up the test environment and run true E2E Cypress tests against it [#2417](https://github.com/ethyca/fides/pull/2417)
* Cypress E2E tests now run in CI and are reported to Cypress Cloud [#2417](https://github.com/ethyca/fides/pull/2417)
* Change from `randomint` to `uuid` in mongodb tests to reduce flakiness. [#2591](https://github.com/ethyca/fides/pull/2591)

### Removed

- Remove feature flagged config wizard stepper from Admin UI [#2553](https://github.com/ethyca/fides/pull/2553)

## [2.6.6](https://github.com/ethyca/fides/compare/2.6.5...2.6.6)

### Changed

- Improve Readability for Custom Masking Override Exceptions [#2593](https://github.com/ethyca/fides/pull/2593)

## [2.6.5](https://github.com/ethyca/fides/compare/2.6.4...2.6.5)

### Added

- Added config properties to override database Engine parameters [#2511](https://github.com/ethyca/fides/pull/2511)
- Increased default pool_size and max_overflow to 50 [#2560](https://github.com/ethyca/fides/pull/2560)

## [2.6.4](https://github.com/ethyca/fides/compare/2.6.3...2.6.4)

### Fixed

- Fixed bug for SMS completion notification not being sent [#2526](https://github.com/ethyca/fides/issues/2526)
- Fixed bug where refreshing a page in the UI would result in a 404 [#2502](https://github.com/ethyca/fides/pull/2502)

## [2.6.3](https://github.com/ethyca/fides/compare/2.6.2...2.6.3)

### Fixed

- Handle case where legacy dataset has meta: null [#2524](https://github.com/ethyca/fides/pull/2524)

## [2.6.2](https://github.com/ethyca/fides/compare/2.6.1...2.6.2)

### Fixed

- Issue addressing missing field in dataset migration [#2510](https://github.com/ethyca/fides/pull/2510)


## [2.6.1](https://github.com/ethyca/fides/compare/2.6.0...2.6.1)

### Fixed

- Fix errors when privacy requests execute concurrently without workers [#2489](https://github.com/ethyca/fides/pull/2489)
- Enable saas request overrides to run in worker runtime [#2489](https://github.com/ethyca/fides/pull/2489)

## [2.6.0](https://github.com/ethyca/fides/compare/2.5.1...2.6.0)

### Added

* Added the `env` option to the `security` configuration options to allow for users to completely secure the API endpoints [#2267](https://github.com/ethyca/fides/pull/2267)
* Unified Fides Resources
  * Added a dataset dropdown selector when configuring a connector to link an existing dataset to the connector configuration. [#2162](https://github.com/ethyca/fides/pull/2162)
  * Added new datasetconfig.ctl_dataset_id field to unify fides dataset resources [#2046](https://github.com/ethyca/fides/pull/2046)
* Add new connection config routes that couple them with systems [#2249](https://github.com/ethyca/fides/pull/2249)
* Add new select/deselect all permissions buttons [#2437](https://github.com/ethyca/fides/pull/2437)
* Endpoints to allow a user with the `user:password-reset` scope to reset users' passwords. In addition, users no longer require a scope to edit their own passwords. [#2373](https://github.com/ethyca/fides/pull/2373)
* New form to reset a user's password without knowing an old password [#2390](https://github.com/ethyca/fides/pull/2390)
* Approve & deny buttons on the "Request details" page. [#2473](https://github.com/ethyca/fides/pull/2473)
* Consent Propagation
  * Add the ability to execute Consent Requests via the Privacy Request Execution layer [#2125](https://github.com/ethyca/fides/pull/2125)
  * Add a Mailchimp Transactional Consent Connector [#2194](https://github.com/ethyca/fides/pull/2194)
  * Allow defining a list of opt-in and/or opt-out requests in consent connectors [#2315](https://github.com/ethyca/fides/pull/2315)
  * Add a Google Analytics Consent Connector for GA4 properties [#2302](https://github.com/ethyca/fides/pull/2302)
  * Pass the GA Cookie from the Privacy Center [#2337](https://github.com/ethyca/fides/pull/2337)
  * Rename "user_id" to more specific "ga_client_id" [#2356](https://github.com/ethyca/fides/pull/2356)
  * Patch Google Analytics Consent Connector to delete by client_id [#2355](https://github.com/ethyca/fides/pull/2355)
  * Add a "skip_param_values option" to optionally skip when we are missing param values in the body [#2384](https://github.com/ethyca/fides/pull/2384)
  * Adds a new Universal Analytics Connector that works with the UA Tracking Id
* Adds intake and storage of Global Privacy Control Signal props for Consent [#2599](https://github.com/ethyca/fides/pull/2599)

### Changed

- Unified Fides Resources
  - Removed several fidesops schemas for DSR's in favor of updated Fideslang schemas [#2009](https://github.com/ethyca/fides/pull/2009)
  - Removed DatasetConfig.dataset field [#2096](https://github.com/ethyca/fides/pull/2096)
  - Updated UI dataset config routes to use new unified routes [#2113](https://github.com/ethyca/fides/pull/2113)
  - Validate request body on crud endpoints on upsert. Validate dataset data categories before save. [#2134](https://github.com/ethyca/fides/pull/2134/)
  - Updated test env setup and quickstart to use new endpoints [#2225](https://github.com/ethyca/fides/pull/2225)
- Consent Propagation
  - Privacy Center consent options can now be marked as `executable` in order to propagate consent requests [#2193](https://github.com/ethyca/fides/pull/2193)
  - Add support for passing browser identities to consent request patches [#2304](https://github.com/ethyca/fides/pull/2304)
- Update fideslang to 1.3.3 [#2343](https://github.com/ethyca/fides/pull/2343)
- Display the request type instead of the policy name on the request table [#2382](https://github.com/ethyca/fides/pull/2382)
- Make denial reasons required [#2400](https://github.com/ethyca/fides/pull/2400)
- Display the policy key on the request details page [#2395](https://github.com/ethyca/fides/pull/2395)
- Updated CSV export [#2452](https://github.com/ethyca/fides/pull/2452)
- Privacy Request approval now uses a modal [#2443](https://github.com/ethyca/fides/pull/2443)

### Developer Experience

* `nox -s test_env` has been replaced with `nox -s "fides_env(dev)"`
* New command `nox -s "fides_env(test)"` creates a complete test environment with seed data (similar to `fides_env(dev)`) but with the production fides image so the built UI can be accessed at `localhost:8080` [#2399](https://github.com/ethyca/fides/pull/2399)
* Change from code climate to codecov for coverage reporting [#2402](https://github.com/ethyca/fides/pull/2402)

### Fixed

- Home screen header scaling and responsiveness issues [#2200](https://github.com/ethyca/fides/pull/2277)
- Privacy Center identity inputs validate even when they are optional. [#2308](https://github.com/ethyca/fides/pull/2308)
- The PII toggle defaults to false and PII will be hidden on page load [#2388](https://github.com/ethyca/fides/pull/2388)
- Fixed a CI bug caused by git security upgrades [#2441](https://github.com/ethyca/fides/pull/2441)
- Privacy Center
  - Identity inputs validate even when they are optional. [#2308](https://github.com/ethyca/fides/pull/2308)
  - Submit buttons show loading state and disable while submitting. [#2401](https://github.com/ethyca/fides/pull/2401)
  - Phone inputs no longer request country SVGs from external domain. [#2378](https://github.com/ethyca/fides/pull/2378)
  - Input validation errors no longer change the height of modals. [#2379](https://github.com/ethyca/fides/pull/2379)
- Patch masking strategies to better handle null and non-string inputs [#2307](https://github.com/ethyca/fides/pull/2377)
- Renamed prod pushes tag to be `latest` for privacy center and sample app [#2401](https://github.com/ethyca/fides/pull/2407)
- Update firebase connector to better handle non-existent users [#2439](https://github.com/ethyca/fides/pull/2439)

## [2.5.1](https://github.com/ethyca/fides/compare/2.5.0...2.5.1)

### Developer Experience

- Allow db resets only if `config.dev_mode` is `True` [#2321](https://github.com/ethyca/fides/pull/2321)

### Fixed

- Added a feature flag for the recent dataset classification UX changes [#2335](https://github.com/ethyca/fides/pull/2335)

### Security

- Add a check to the catchall path to prevent returning paths outside of the UI directory [#2330](https://github.com/ethyca/fides/pull/2330)

### Developer Experience

- Reduce size of local Docker images by fixing `.dockerignore` patterns [#2360](https://github.com/ethyca/fides/pull/2360)

## [2.5.0](https://github.com/ethyca/fides/compare/2.4.0...2.5.0)

### Docs

- Update the docs landing page and remove redundant docs [#2184](https://github.com/ethyca/fides/pull/2184)

### Added

- Added the `user` command group to the CLI. [#2153](https://github.com/ethyca/fides/pull/2153)
- Added `Code Climate` test coverage uploads. [#2198](https://github.com/ethyca/fides/pull/2198)
- Added the connection key to the execution log [#2100](https://github.com/ethyca/fides/pull/2100)
- Added endpoints to retrieve DSR `Rule`s and `Rule Target`s [#2116](https://github.com/ethyca/fides/pull/2116)
- Added Fides version number to account dropdown in the UI [#2140](https://github.com/ethyca/fides/pull/2140)
- Add link to Classify Systems page in nav side bar [#2128](https://github.com/ethyca/fides/pull/2128)
- Dataset classification UI now polls for results [#2123](https://github.com/ethyca/fides/pull/2123)
- Update Privacy Center Icons [#1800](https://github.com/ethyca/fides/pull/2139)
- Privacy Center `fides-consent.js`:
  - `Fides.shopify` integration function. [#2152](https://github.com/ethyca/fides/pull/2152)
  - Dedicated folder for integrations.
  - `Fides.meta` integration function (fbq). [#2217](https://github.com/ethyca/fides/pull/2217)
- Adds support for Twilio email service (Sendgrid) [#2154](https://github.com/ethyca/fides/pull/2154)
- Access and erasure support for Recharge [#1709](https://github.com/ethyca/fides/pull/1709)
- Access and erasure support for Friendbuy Nextgen [#2085](https://github.com/ethyca/fides/pull/2085)

### Changed

- Admin UI Feature Flags - [#2101](https://github.com/ethyca/fides/pull/2101)
  - Overrides can be saved in the browser.
  - Use `NEXT_PUBLIC_APP_ENV` for app-specific environment config.
  - No longer use `react-feature-flags` library.
  - Can have descriptions. [#2243](https://github.com/ethyca/fides/pull/2243)
- Made privacy declarations optional when adding systems manually - [#2173](https://github.com/ethyca/fides/pull/2173)
- Removed an unclear logging message. [#2266](https://github.com/ethyca/fides/pull/2266)
- Allow any user with `user:delete` scope to delete other users [#2148](https://github.com/ethyca/fides/pull/2148)
- Dynamic imports of custom overrides and SaaS test fixtures [#2169](https://github.com/ethyca/fides/pull/2169)
- Added `AuthenticatedClient` to custom request override interface [#2171](https://github.com/ethyca/fides/pull/2171)
- Only approve the specific collection instead of the entire dataset, display only top 1 classification by default [#2226](https://github.com/ethyca/fides/pull/2226)
- Update sample project resources for `fides evaluate` usage in `fides deploy` [#2253](https://github.com/ethyca/fides/pull/2253)

### Removed

- Removed unused object_name field on s3 storage config [#2133](https://github.com/ethyca/fides/pull/2133)

### Fixed

- Remove next-auth from privacy center to fix JS console error [#2090](https://github.com/ethyca/fides/pull/2090)
- Admin UI - Added Missing ability to assign `user:delete` in the permissions checkboxes [#2148](https://github.com/ethyca/fides/pull/2148)
- Nav bug: clicking on Privacy Request breadcrumb takes me to Home instead of /privacy-requests [#497](https://github.com/ethyca/fides/pull/2141)
- Side nav disappears when viewing request details [#2129](https://github.com/ethyca/fides/pull/2155)
- Remove usage of load dataset button and other dataset UI modifications [#2149](https://github.com/ethyca/fides/pull/2149)
- Improve readability for exceptions raised from custom request overrides [#2157](https://github.com/ethyca/fides/pull/2157)
- Importing custom request overrides on server startup [#2186](https://github.com/ethyca/fides/pull/2186)
- Remove warning when env vars default to blank strings in docker-compose [#2188](https://github.com/ethyca/fides/pull/2188)
- Fix Cookie House purchase modal flashing 'Error' in title [#2274](https://github.com/ethyca/fides/pull/2274)
- Stop dependency from upgrading `packaging` to version with known issue [#2273](https://github.com/ethyca/fides/pull/2273)
- Privacy center config no longer requires `identity_inputs` and will use `email` as a default [#2263](https://github.com/ethyca/fides/pull/2263)
- No longer display remaining days for privacy requests in terminal states [#2292](https://github.com/ethyca/fides/pull/2292)

### Removed

- Remove "Create New System" button when viewing systems. All systems can now be created via the "Add systems" button on the home page. [#2132](https://github.com/ethyca/fides/pull/2132)

## [2.4.0](https://github.com/ethyca/fides/compare/2.3.1...2.4.0)

### Developer Experience

- Include a pre-check workflow that collects the pytest suite [#2098](https://github.com/ethyca/fides/pull/2098)
- Write to the application db when running the app locally. Write to the test db when running pytest [#1731](https://github.com/ethyca/fides/pull/1731)

### Changed

- Move the `fides.ctl.core.` and `fides.ctl.connectors` modules into `fides.core` and `fides.connectors` respectively [#2097](https://github.com/ethyca/fides/pull/2097)
- Fides: Skip cypress tests due to nav bar 2.0 [#2102](https://github.com/ethyca/fides/pull/2103)

### Added

- Adds new erasure policy for complete user data masking [#1839](https://github.com/ethyca/fides/pull/1839)
- New Fides Home page [#1864](https://github.com/ethyca/fides/pull/2050)
- Nav 2.0 - Replace form flow side navs with top tabs [#2037](https://github.com/ethyca/fides/pull/2050)
- Adds new erasure policy for complete user data masking [#1839](https://github.com/ethyca/fides/pull/1839)
- Added ability to use Mailgun templates when sending emails. [#2039](https://github.com/ethyca/fides/pull/2039)
- Adds SMS id verification for consent [#2094](https://github.com/ethyca/fides/pull/2094)

### Fixed

- Store `fides_consent` cookie on the root domain of the Privacy Center [#2071](https://github.com/ethyca/fides/pull/2071)
- Properly set the expire-time for verification codes [#2105](https://github.com/ethyca/fides/pull/2105)

## [2.3.1](https://github.com/ethyca/fides/compare/2.3.0...2.3.1)

### Fixed

- Resolved an issue where the root_user was not being created [#2082](https://github.com/ethyca/fides/pull/2082)

### Added

- Nav redesign with sidebar groups. Feature flagged to only be visible in dev mode until release. [#2030](https://github.com/ethyca/fides/pull/2047)
- Improved error handling for incorrect app encryption key [#2089](https://github.com/ethyca/fides/pull/2089)
- Access and erasure support for Friendbuy API [#2019](https://github.com/ethyca/fides/pull/2019)

## [2.3.0](https://github.com/ethyca/fides/compare/2.2.2...2.3.0)

### Added

- Common Subscriptions for app-wide data and feature checks. [#2030](https://github.com/ethyca/fides/pull/2030)
- Send email alerts on privacy request failures once the specified threshold is reached. [#1793](https://github.com/ethyca/fides/pull/1793)
- DSR Notifications (toast) [#1895](https://github.com/ethyca/fides/pull/1895)
- DSR configure alerts btn [#1895](https://github.com/ethyca/fides/pull/1895)
- DSR configure alters (FE) [#1895](https://github.com/ethyca/fides/pull/1895)
- Add a `usage` session to Nox to print full session docstrings. [#2022](https://github.com/ethyca/fides/pull/2022)

### Added

- Adds notifications section to toml files [#2026](https://github.com/ethyca/fides/pull/2060)

### Changed

- Updated to use `loguru` logging library throughout codebase [#2031](https://github.com/ethyca/fides/pull/2031)
- Do not always create a `fides.toml` by default [#2023](https://github.com/ethyca/fides/pull/2023)
- The `fideslib` module has been merged into `fides`, code redundancies have been removed [#1859](https://github.com/ethyca/fides/pull/1859)
- Replace 'ingress' and 'egress' with 'sources' and 'destinations' across UI [#2044](https://github.com/ethyca/fides/pull/2044)
- Update the functionality of `fides pull -a <filename>` to include _all_ resource types. [#2083](https://github.com/ethyca/fides/pull/2083)

### Fixed

- Timing issues with bulk DSR reprocessing, specifically when analytics are enabled [#2015](https://github.com/ethyca/fides/pull/2015)
- Error caused by running erasure requests with disabled connectors [#2045](https://github.com/ethyca/fides/pull/2045)
- Changes the SlowAPI ratelimiter's backend to use memory instead of Redis [#2054](https://github.com/ethyca/fides/pull/2058)

## [2.2.2](https://github.com/ethyca/fides/compare/2.2.1...2.2.2)

### Docs

- Updated the readme to use new new [docs site](http://docs.ethyca.com) [#2020](https://github.com/ethyca/fides/pull/2020)

### Deprecated

- The documentation site hosted in the `/docs` directory has been deprecated. All documentation updates will be hosted at the new [docs site](http://docs.ethyca.com) [#2020](https://github.com/ethyca/fides/pull/2020)

### Fixed

- Fixed mypy and pylint errors [#2013](https://github.com/ethyca/fides/pull/2013)
- Update connection test endpoint to be effectively non-blocking [#2000](https://github.com/ethyca/fides/pull/2000)
- Update Fides connector to better handle children with no access results [#2012](https://github.com/ethyca/fides/pull/2012)

## [2.2.1](https://github.com/ethyca/fides/compare/2.2.0...2.2.1)

### Added

- Add health check indicator for data flow scanning option [#1973](https://github.com/ethyca/fides/pull/1973)

### Changed

- The `celery.toml` is no longer used, instead it is a subsection of the `fides.toml` file [#1990](https://github.com/ethyca/fides/pull/1990)
- Update sample project landing page copy to be version-agnostic [#1958](https://github.com/ethyca/fides/pull/1958)
- `get` and `ls` CLI commands now return valid `fides` object YAML [#1991](https://github.com/ethyca/fides/pull/1991)

### Developer Experience

- Remove duplicate fastapi-caching and pin version. [#1765](https://github.com/ethyca/fides/pull/1765)

## [2.2.0](https://github.com/ethyca/fides/compare/2.1.0...2.2.0)

### Added

- Send email alerts on privacy request failures once the specified threshold is reached. [#1793](https://github.com/ethyca/fides/pull/1793)
- Add authenticated privacy request route. [#1819](https://github.com/ethyca/fides/pull/1819)
- Enable the onboarding flow [#1836](https://github.com/ethyca/fides/pull/1836)
- Access and erasure support for Fullstory API [#1821](https://github.com/ethyca/fides/pull/1821)
- Add function to poll privacy request for completion [#1860](https://github.com/ethyca/fides/pull/1860)
- Added rescan flow for the data flow scanner [#1844](https://github.com/ethyca/fides/pull/1844)
- Add rescan flow for the data flow scanner [#1844](https://github.com/ethyca/fides/pull/1844)
- Add Fides connector to support parent-child Fides deployments [#1861](https://github.com/ethyca/fides/pull/1861)
- Classification UI now polls for updates to classifications [#1908](https://github.com/ethyca/fides/pull/1908)

### Changed

- The organization info form step is now skipped if the server already has organization info. [#1840](https://github.com/ethyca/fides/pull/1840)
- Removed the description column from the classify systems page. [#1867](https://github.com/ethyca/fides/pull/1867)
- Retrieve child results during fides connector execution [#1967](https://github.com/ethyca/fides/pull/1967)

### Fixed

- Fix error in parent user creation seeding. [#1832](https://github.com/ethyca/fides/issues/1832)
- Fix DSR error due to unfiltered empty identities [#1901](https://github.com/ethyca/fides/pull/1907)

### Docs

- Remove documentation about no-longer used connection string override [#1824](https://github.com/ethyca/fides/pull/1824)
- Fix typo in headings [#1824](https://github.com/ethyca/fides/pull/1824)
- Update documentation to reflect configs necessary for mailgun, twilio_sms and twilio_email service types [#1846](https://github.com/ethyca/fides/pull/1846)

...

## [2.1.0](https://github.com/ethyca/fides/compare/2.0.0...2.1.0)

### Added

- Classification flow for system data flows
- Classification is now triggered as part of data flow scanning
- Include `ingress` and `egress` fields on system export and `datamap/` endpoint [#1740](https://github.com/ethyca/fides/pull/1740)
- Repeatable unique identifier for dataset fides_keys and metadata [#1786](https://github.com/ethyca/fides/pull/1786)
- Adds SMS support for identity verification notifications [#1726](https://github.com/ethyca/fides/pull/1726)
- Added phone number validation in back-end and react phone number form in Privacy Center [#1745](https://github.com/ethyca/fides/pull/1745)
- Adds SMS message template for all subject notifications [#1743](https://github.com/ethyca/fides/pull/1743)
- Privacy-Center-Cypress workflow for CI checks of the Privacy Center. [#1722](https://github.com/ethyca/fides/pull/1722)
- Privacy Center `fides-consent.js` script for accessing consent on external pages. [Details](/clients/privacy-center/packages/fides-consent/README.md)
- Erasure support for Twilio Conversations API [#1673](https://github.com/ethyca/fides/pull/1673)
- Webserver port can now be configured via the CLI command [#1858](https://github.com/ethyca/fides/pull/1858)

### Changed

- Optional dependencies are no longer used for 3rd-party connectivity. Instead they are used to isolate dangerous dependencies. [#1679](https://github.com/ethyca/fides/pull/1679)
- All Next pages now automatically require login. [#1670](https://github.com/ethyca/fides/pull/1670)
- Running the `webserver` command no longer prompts the user to opt out/in to analytics[#1724](https://github.com/ethyca/fides/pull/1724)

### Developer Experience

- Admin-UI-Cypress tests that fail in CI will now upload screen recordings for debugging. [#1728](https://github.com/ethyca/fides/pull/1728/files/c23e62fea284f7910028c8483feff893903068b8#r1019491323)
- Enable remote debugging from VSCode of live dev app [#1780](https://github.com/ethyca/fides/pull/1780)

### Removed

- Removed the Privacy Center `cookieName` config introduced in 2.0.0. [#1756](https://github.com/ethyca/fides/pull/1756)

### Fixed

- Exceptions are no longer raised when sending analytics on Windows [#1666](https://github.com/ethyca/fides/pull/1666)
- Fixed wording on identity verification modal in the Privacy Center [#1674](https://github.com/ethyca/fides/pull/1674)
- Update system fides_key tooltip text [#1533](https://github.com/ethyca/fides/pull/1685)
- Removed local storage parsing that is redundant with redux-persist. [#1678](https://github.com/ethyca/fides/pull/1678)
- Show a helpful error message if Docker daemon is not running during "fides deploy" [#1694](https://github.com/ethyca/fides/pull/1694)
- Allow users to query their own permissions, including root user. [#1698](https://github.com/ethyca/fides/pull/1698)
- Single-select taxonomy fields legal basis and special category can be cleared. [#1712](https://github.com/ethyca/fides/pull/1712)
- Fixes the issue where the security config is not properly loading from environment variables. [#1718](https://github.com/ethyca/fides/pull/1718)
- Fixes the issue where the CLI can't run without the config values required by the webserver. [#1811](https://github.com/ethyca/fides/pull/1811)
- Correctly handle response from adobe jwt auth endpoint as milliseconds, rather than seconds. [#1754](https://github.com/ethyca/fides/pull/1754)
- Fixed styling issues with the `EditDrawer` component. [#1803](https://github.com/ethyca/fides/pull/1803)

### Security

- Bumped versions of packages that use OpenSSL [#1683](https://github.com/ethyca/fides/pull/1683)

## [2.0.0](https://github.com/ethyca/fides/compare/1.9.6...2.0.0)

### Added

- Allow delete-only SaaS connector endpoints [#1200](https://github.com/ethyca/fides/pull/1200)
- Privacy center consent choices store a browser cookie. [#1364](https://github.com/ethyca/fides/pull/1364)
  - The format is generic. A reasonable set of defaults will be added later: [#1444](https://github.com/ethyca/fides/issues/1444)
  - The cookie name defaults to `fides_consent` but can be configured under `config.json > consent > cookieName`.
  - Each consent option can provide an array of `cookieKeys`.
- Individually select and reprocess DSRs that have errored [#1203](https://github.com/ethyca/fides/pull/1489)
- Bulk select and reprocess DSRs that have errored [#1205](https://github.com/ethyca/fides/pull/1489)
- Config Wizard: AWS scan results populate in system review forms. [#1454](https://github.com/ethyca/fides/pull/1454)
- Integrate rate limiter with Saas Connectors. [#1433](https://github.com/ethyca/fides/pull/1433)
- Config Wizard: Added a column selector to the scan results page of the config wizard [#1590](https://github.com/ethyca/fides/pull/1590)
- Config Wizard: Flow for runtime scanner option [#1640](https://github.com/ethyca/fides/pull/1640)
- Access support for Twilio Conversations API [#1520](https://github.com/ethyca/fides/pull/1520)
- Message Config: Adds Twilio Email/SMS support [#1519](https://github.com/ethyca/fides/pull/1519)

### Changed

- Updated mypy to version 0.981 and Python to version 3.10.7 [#1448](https://github.com/ethyca/fides/pull/1448)

### Developer Experience

- Repository dispatch events are sent to fidesctl-plus and fidesops-plus [#1263](https://github.com/ethyca/fides/pull/1263)
- Only the `docs-authors` team members are specified as `CODEOWNERS` [#1446](https://github.com/ethyca/fides/pull/1446)
- Updates the default local configuration to not defer tasks to a worker node [#1552](https://github.com/ethyca/fides/pull/1552/)
- Updates the healthcheck to return health status of connected Celery workers [#1588](https://github.com/ethyca/fides/pull/1588)

### Docs

- Remove the tutorial to prepare for new update [#1543](https://github.com/ethyca/fides/pull/1543)
- Add system management via UI documentation [#1541](https://github.com/ethyca/fides/pull/1541)
- Added DSR quickstart docs, restructured docs navigation [#1651](https://github.com/ethyca/fides/pull/1651)
- Update privacy request execution overview docs [#1258](https://github.com/ethyca/fides/pull/1490)

### Fixed

- Fixed system dependencies appearing as "N/A" in the datamap endpoint when there are no privacy declarations [#1649](https://github.com/ethyca/fides/pull/1649)

## [1.9.6](https://github.com/ethyca/fides/compare/1.9.5...1.9.6)

### Fixed

- Include systems without a privacy declaration on data map [#1603](https://github.com/ethyca/fides/pull/1603)
- Handle malformed tokens [#1523](https://github.com/ethyca/fides/pull/1523)
- Remove thrown exception from getAllPrivacyRequests method [#1592](https://github.com/ethyca/fides/pull/1593)
- Include systems without a privacy declaration on data map [#1603](https://github.com/ethyca/fides/pull/1603)
- After editing a dataset, the table will stay on the previously selected collection instead of resetting to the first one. [#1511](https://github.com/ethyca/fides/pull/1511)
- Fix redis `db_index` config issue [#1647](https://github.com/ethyca/fides/pull/1647)

### Docs

- Add unlinked docs and fix any remaining broken links [#1266](https://github.com/ethyca/fides/pull/1266)
- Update privacy center docs to include consent information [#1537](https://github.com/ethyca/fides/pull/1537)
- Update UI docs to include DSR countdown information and additional descriptions/filtering [#1545](https://github.com/ethyca/fides/pull/1545)

### Changed

- Allow multiple masking strategies to be specified when using fides as a masking engine [#1647](https://github.com/ethyca/fides/pull/1647)

## [1.9.5](https://github.com/ethyca/fides/compare/1.9.4...1.9.5)

### Added

- The database includes a `plus_system_scans` relation, to track the status and results of System Scanner executions in fidesctl-plus [#1554](https://github.com/ethyca/fides/pull/1554)

## [1.9.4](https://github.com/ethyca/fides/compare/1.9.2...1.9.4)

### Fixed

- After editing a dataset, the table will stay on the previously selected collection instead of resetting to the first one. [#1511](https://github.com/ethyca/fides/pull/1511)

## [1.9.2](https://github.com/ethyca/fides/compare/1.9.1...1.9.2)

### Deprecated

- Added a deprecation warning for the entire package [#1244](https://github.com/ethyca/fides/pull/1244)

### Added

- Dataset generation enhancements using Fides Classify for Plus users:

  - Integrate Fides Plus API into placeholder features introduced in 1.9.0. [#1194](https://github.com/ethyca/fides/pull/1194)

- Fides Admin UI:
  - Configure Connector after creation [#1204](https://github.com/ethyca/fides/pull/1356)

### Fixed

- Privacy Center:
  - Handle error on startup if server isn't running [#1239](https://github.com/ethyca/fides/pull/1239)
  - Fix styling issue with cards [#1240](https://github.com/ethyca/fides/pull/1240)
  - Redirect to index on consent save [#1238](https://github.com/ethyca/fides/pull/1238)

## [1.9.1](https://github.com/ethyca/fides/compare/1.9.0...1.9.1)

### Changed

- Update fideslang to v1.3.1 [#1136](https://github.com/ethyca/fides/pull/1136)

### Changed

- Update fideslang to v1.3.1 [#1136](https://github.com/ethyca/fides/pull/1136)

## [1.9.0](https://github.com/ethyca/fides/compare/1.8.6...1.9.0) - 2022-09-29

### Added

- Dataset generation enhancements using Fides Classify for Plus users:
  - Added toggle for enabling classify during generation. [#1057](https://github.com/ethyca/fides/pull/1057)
  - Initial implementation of API request to kick off classify, with confirmation modal. [#1069](https://github.com/ethyca/fides/pull/1069)
  - Initial Classification & Review status for generated datasets. [#1074](https://github.com/ethyca/fides/pull/1074)
  - Component for choosing data categories based on classification results. [#1110](https://github.com/ethyca/fides/pull/1110)
  - The dataset fields table shows data categories from the classifier (if available). [#1088](https://github.com/ethyca/fides/pull/1088)
  - The "Approve" button can be used to update the dataset with the classifier's suggestions. [#1129](https://github.com/ethyca/fides/pull/1129)
- System management UI:
  - New page to add a system via yaml [#1062](https://github.com/ethyca/fides/pull/1062)
  - Skeleton of page to add a system manually [#1068](https://github.com/ethyca/fides/pull/1068)
  - Refactor config wizard system forms to be reused for system management [#1072](https://github.com/ethyca/fides/pull/1072)
  - Add additional optional fields to system management forms [#1082](https://github.com/ethyca/fides/pull/1082)
  - Delete a system through the UI [#1085](https://github.com/ethyca/fides/pull/1085)
  - Edit a system through the UI [#1096](https://github.com/ethyca/fides/pull/1096)
- Cypress component testing [#1106](https://github.com/ethyca/fides/pull/1106)

### Changed

- Changed behavior of `load_default_taxonomy` to append instead of upsert [#1040](https://github.com/ethyca/fides/pull/1040)
- Changed behavior of adding privacy declarations to decouple the actions of the "add" and "next" buttons [#1086](https://github.com/ethyca/fides/pull/1086)
- Moved system related UI components from the `config-wizard` directory to the `system` directory [#1097](https://github.com/ethyca/fides/pull/1097)
- Updated "type" on SaaS config to be a simple string type, not an enum [#1197](https://github.com/ethyca/fides/pull/1197)

### Developer Experience

- Optional dependencies may have their version defined only once, in `optional-requirements.txt` [#1171](https://github.com/ethyca/fides/pull/1171)

### Docs

- Updated the footer links [#1130](https://github.com/ethyca/fides/pull/1130)

### Fixed

- Fixed the "help" link in the UI header [#1078](https://github.com/ethyca/fides/pull/1078)
- Fixed a bug in Data Category Dropdowns where checking i.e. `user.biometric` would also check `user.biometric_health` [#1126](https://github.com/ethyca/fides/pull/1126)

### Security

- Upgraded pymysql to version `1.0.2` [#1094](https://github.com/ethyca/fides/pull/1094)

## [1.8.6](https://github.com/ethyca/fides/compare/1.8.5...1.8.6) - 2022-09-28

### Added

- Added classification tables for Plus users [#1060](https://github.com/ethyca/fides/pull/1060)

### Fixed

- Fixed a bug where rows were being excluded from a data map [#1124](https://github.com/ethyca/fides/pull/1124)

## [1.8.5](https://github.com/ethyca/fides/compare/1.8.4...1.8.5) - 2022-09-21

### Changed

- Update fideslang to v1.3.0 [#1103](https://github.com/ethyca/fides/pull/1103)

## [1.8.4](https://github.com/ethyca/fides/compare/1.8.3...1.8.4) - 2022-09-09

### Added

- Initial system management page [#1054](https://github.com/ethyca/fides/pull/1054)

### Changed

- Deleting a taxonomy field with children will now cascade delete all of its children as well. [#1042](https://github.com/ethyca/fides/pull/1042)

### Fixed

- Fixed navigating directly to frontend routes loading index page instead of the correct static page for the route.
- Fix truncated evaluation error messages [#1053](https://github.com/ethyca/fides/pull/1053)

## [1.8.3](https://github.com/ethyca/fides/compare/1.8.2...1.8.3) - 2022-09-06

### Added

- Added more taxonomy fields that can be edited via the UI [#1000](https://github.com/ethyca/fides/pull/1000) [#1028](https://github.com/ethyca/fides/pull/1028)
- Added the ability to add taxonomy fields via the UI [#1019](https://github.com/ethyca/fides/pull/1019)
- Added the ability to delete taxonomy fields via the UI [#1006](https://github.com/ethyca/fides/pull/1006)
  - Only non-default taxonomy entities can be deleted [#1023](https://github.com/ethyca/fides/pull/1023)
- Prevent deleting taxonomy `is_default` fields and from adding `is_default=True` fields via the API [#990](https://github.com/ethyca/fides/pull/990).
- Added a "Custom" tag to distinguish user defined taxonomy fields from default taxonomy fields in the UI [#1027](https://github.com/ethyca/fides/pull/1027)
- Added initial support for enabling Fides Plus [#1037](https://github.com/ethyca/fides/pull/1037)
  - The `useFeatures` hook can be used to check if `plus` is enabled.
  - Navigating to/from the Data Map page is gated behind this feature.
  - Plus endpoints are served from the private Plus image.

### Fixed

- Fixed failing mypy tests [#1030](https://github.com/ethyca/fides/pull/1030)
- Fixed an issue where `fides push --diff` would return a false positive diff [#1026](https://github.com/ethyca/fides/pull/1026)
- Pinned pydantic version to < 1.10.0 to fix an error in finding referenced fides keys [#1045](https://github.com/ethyca/fides/pull/1045)

### Fixed

- Fixed failing mypy tests [#1030](https://github.com/ethyca/fides/pull/1030)
- Fixed an issue where `fides push --diff` would return a false positive diff [#1026](https://github.com/ethyca/fides/pull/1026)

### Docs

- Minor formatting updates to [Policy Webhooks](https://ethyca.github.io/fidesops/guides/policy_webhooks/) documentation [#1114](https://github.com/ethyca/fidesops/pull/1114)

### Removed

- Removed create superuser [#1116](https://github.com/ethyca/fidesops/pull/1116)

## [1.8.2](https://github.com/ethyca/fides/compare/1.8.1...1.8.2) - 2022-08-18

### Added

- Added the ability to edit taxonomy fields via the UI [#977](https://github.com/ethyca/fides/pull/977) [#1028](https://github.com/ethyca/fides/pull/1028)
- New column `is_default` added to DataCategory, DataUse, DataSubject, and DataQualifier tables [#976](https://github.com/ethyca/fides/pull/976)
- Added the ability to add taxonomy fields via the UI [#1019](https://github.com/ethyca/fides/pull/1019)
- Added the ability to delete taxonomy fields via the UI [#1006](https://github.com/ethyca/fides/pull/1006)
  - Only non-default taxonomy entities can be deleted [#1023](https://github.com/ethyca/fides/pull/1023)
- Prevent deleting taxonomy `is_default` fields and from adding `is_default=True` fields via the API [#990](https://github.com/ethyca/fides/pull/990).
- Added a "Custom" tag to distinguish user defined taxonomy fields from default taxonomy fields in the UI [#1027](https://github.com/ethyca/fides/pull/1027)

### Changed

- Upgraded base Docker version to Python 3.9 and updated all other references from 3.8 -> 3.9 [#974](https://github.com/ethyca/fides/pull/974)
- Prepend all database tables with `ctl_` [#979](https://github.com/ethyca/fides/pull/979)
- Moved the `admin-ui` code down one level into a `ctl` subdir [#970](https://github.com/ethyca/fides/pull/970)
- Extended the `/datamap` endpoint to include extra metadata [#992](https://github.com/ethyca/fides/pull/992)

## [1.8.1](https://github.com/ethyca/fides/compare/1.8.0...1.8.1) - 2022-08-08

### Deprecated

- The following environment variables have been deprecated, and replaced with the new environment variable names indicated below. To avoid breaking existing workflows, the deprecated variables are still respected in v1.8.1. They will be removed in a future release.
  - `FIDESCTL__API__DATABASE_HOST` --> `FIDESCTL__DATABASE__SERVER`
  - `FIDESCTL__API__DATABASE_NAME` --> `FIDESCTL__DATABASE__DB`
  - `FIDESCTL__API__DATABASE_PASSWORD` --> `FIDESCTL__DATABASE__PASSWORD`
  - `FIDESCTL__API__DATABASE_PORT` --> `FIDESCTL__DATABASE__PORT`
  - `FIDESCTL__API__DATABASE_TEST_DATABASE_NAME` --> `FIDESCTL__DATABASE__TEST_DB`
  - `FIDESCTL__API__DATABASE_USER` --> `FIDESCTL__DATABASE__USER`

### Developer Experience

- The included `docker-compose.yml` no longer references outdated ENV variables [#964](https://github.com/ethyca/fides/pull/964)

### Docs

- Minor release documentation now reflects the desired patch release process [#955](https://github.com/ethyca/fides/pull/955)
- Updated references to ENV variables [#964](https://github.com/ethyca/fides/pull/964)

### Fixed

- Deprecated config options will continue to be respected when set via environment variables [#965](https://github.com/ethyca/fides/pull/965)
- The git cache is rebuilt within the Docker container [#962](https://github.com/ethyca/fides/pull/962)
- The `wheel` pypi build no longer has a dirty version tag [#962](https://github.com/ethyca/fides/pull/962)
- Add setuptools to dev-requirements to fix versioneer error [#983](https://github.com/ethyca/fides/pull/983)

## [1.8.0](https://github.com/ethyca/fides/compare/1.7.1...1.8.0) - 2022-08-04

### Added

- Initial configuration wizard UI view
  - System scanning step: AWS credentials form and initial `generate` API usage.
  - System scanning results: AWS systems are stored and can be selected for review
- CustomInput type "password" with show/hide icon.
- Pull CLI command now checks for untracked/unstaged files in the manifests dir [#869](https://github.com/ethyca/fides/pull/869)
- Pull CLI command has a flag to pull missing files from the server [#895](https://github.com/ethyca/fides/pull/895)
- Add BigQuery support for the `generate` command and `/generate` endpoint [#814](https://github.com/ethyca/fides/pull/814) & [#917](https://github.com/ethyca/fides/pull/917)
- Added user auth tables [915](https://github.com/ethyca/fides/pull/915)
- Standardized API error parsing under `~/types/errors`
- Added taxonomy page to UI [#902](https://github.com/ethyca/fides/pull/902)
  - Added a nested accordion component for displaying taxonomy data [#910](https://github.com/ethyca/fides/pull/910)
- Add lru cache to get_config [927](https://github.com/ethyca/fides/pull/927)
- Add support for deprecated API config values [#959](https://github.com/ethyca/fides/pull/959)
- `fides` is now an alias for `fidesctl` as a CLI entrypoint [#926](https://github.com/ethyca/fides/pull/926)
- Add user auth routes [929](https://github.com/ethyca/fides/pull/929)
- Bump fideslib to 3.0.1 and remove patch code[931](https://github.com/ethyca/fides/pull/931)
- Update the `fidesctl` python package to automatically serve the UI [#941](https://github.com/ethyca/fides/pull/941)
- Add `push` cli command alias for `apply` and deprecate `apply` [943](https://github.com/ethyca/fides/pull/943)
- Add resource groups tagging api as a source of system generation [939](https://github.com/ethyca/fides/pull/939)
- Add GitHub Action to publish the `fidesctl` package to testpypi on pushes to main [#951](https://github.com/ethyca/fides/pull/951)
- Added configWizardFlag to ui to hide the config wizard when false [[#1453](https://github.com/ethyca/fides/issues/1453)

### Changed

- Updated the `datamap` endpoint to return human-readable column names as the first response item [#779](https://github.com/ethyca/fides/pull/779)
- Remove the `obscure` requirement from the `generate` endpoint [#819](https://github.com/ethyca/fides/pull/819)
- Moved all files from `fidesapi` to `fidesctl/api` [#885](https://github.com/ethyca/fides/pull/885)
- Moved `scan` and `generate` to the list of commands that can be run in local mode [#841](https://github.com/ethyca/fides/pull/841)
- Upgraded the base docker images from Debian Buster to Bullseye [#958](https://github.com/ethyca/fides/pull/958)
- Removed `ipython` as a dev-requirement [#958](https://github.com/ethyca/fides/pull/958)
- Webserver dependencies now come as a standard part of the package [#881](https://github.com/ethyca/fides/pull/881)
- Initial configuration wizard UI view
  - Refactored step & form results management to use Redux Toolkit slice.
- Change `id` field in tables from an integer to a string [915](https://github.com/ethyca/fides/pull/915)
- Update `fideslang` to `1.1.0`, simplifying the default taxonomy and adding `tags` for resources [#865](https://github.com/ethyca/fides/pull/865)
- Merge existing configurations with `fideslib` library [#913](https://github.com/ethyca/fides/pull/913)
- Moved frontend static files to `src/fidesctl/ui-build/static` [#934](https://github.com/ethyca/fides/pull/934)
- Replicated the error response handling from the `/validate` endpoint to the `/generate` endpoint [#911](https://github.com/ethyca/fides/pull/911)

### Developer Experience

- Remove `API_PREFIX` from fidesctl/core/utils.py and change references to `API_PREFIX` in fidesctl/api/reoutes/util.py [922](https://github.com/ethyca/fides/pull/922)

### Fixed

- Dataset field columns show all columns by default in the UI [#898](https://github.com/ethyca/fides/pull/898)
- Fixed the missing `.fides./` directory when locating the default config [#933](https://github.com/ethyca/fides/pull/933)

## [1.7.1](https://github.com/ethyca/fides/compare/1.7.0...1.7.1) - 2022-07-28

### Added

- Add datasets via YAML in the UI [#813](https://github.com/ethyca/fides/pull/813)
- Add datasets via database connection [#834](https://github.com/ethyca/fides/pull/834) [#889](https://github.com/ethyca/fides/pull/889)
- Add delete confirmation when deleting a field or collection from a dataset [#809](https://github.com/ethyca/fides/pull/809)
- Add ability to delete datasets from the UI [#827](https://github.com/ethyca/fides/pull/827)
- Add Cypress for testing [713](https://github.com/ethyca/fides/pull/833)
- Add datasets via database connection (UI only) [#834](https://github.com/ethyca/fides/pull/834)
- Add Okta support to the `/generate` endpoint [#842](https://github.com/ethyca/fides/pull/842)
- Add db support to `/generate` endpoint [849](https://github.com/ethyca/fides/pull/849)
- Added OpenAPI TypeScript client generation for the UI app. See the [README](/clients/admin-ui/src/types/api/README.md) for more details.

### Changed

- Remove the `obscure` requirement from the `generate` endpoint [#819](https://github.com/ethyca/fides/pull/819)

### Developer Experience

- When releases are published, dispatch a repository webhook event to ethyca/fidesctl-plus [#938](https://github.com/ethyca/fides/pull/938)

### Docs

- recommend/replace pip installs with pipx [#874](https://github.com/ethyca/fides/pull/874)

### Fixed

- CustomSelect input tooltips appear next to selector instead of wrapping to a new row.
- Datasets without the `third_country_transfer` will not cause the editing dataset form to not render.
- Fixed a build issue causing an `unknown` version of `fidesctl` to be installed in published Docker images [#836](https://github.com/ethyca/fides/pull/836)
- Fixed an M1-related SQLAlchemy bug [#816](https://github.com/ethyca/fides/pull/891)
- Endpoints now work with or without a trailing slash. [#886](https://github.com/ethyca/fides/pull/886)
- Dataset field columns show all columns by default in the UI [#898](https://github.com/ethyca/fides/pull/898)
- Fixed the `tag` specific GitHub Action workflows for Docker and publishing docs. [#901](https://github.com/ethyca/fides/pull/901)

## [1.7.0](https://github.com/ethyca/fides/compare/1.6.1...1.7.0) - 2022-06-23

### Added

- Added dependabot to keep dependencies updated
- A warning now issues for any orphan datasets as part of the `apply` command [543](https://github.com/ethyca/fides/pull/543)
- Initial scaffolding of management UI [#561](https://github.com/ethyca/fides/pull/624)
- A new `audit` command for `system` and `organization` resources, checking data map attribute compliance [#548](https://github.com/ethyca/fides/pull/548)
- Static UI assets are now built with the docker container [#663](https://github.com/ethyca/fides/issues/663)
- Host static files via fidesapi [#621](https://github.com/ethyca/fides/pull/621)
- A new `generate` endpoint to enable capturing systems from infrastructure from the UI [#642](https://github.com/ethyca/fides/pull/642)
- A new `datamap` endpoint to enable visualizing a data map from the UI [#721](https://github.com/ethyca/fides/pull/721)
- Management UI navigation bar [#679](https://github.com/ethyca/fides/issues/679)
- Management UI integration [#736](https://github.com/ethyca/fides/pull/736)
  - Datasets
  - Systems
  - Taxonomy (data categories)
- Initial dataset UI view [#768](https://github.com/ethyca/fides/pull/768)
  - Add interaction for viewing a dataset collection
  - Add column picker
  - Add a data category checklist tree
  - Edit/delete dataset fields
  - Edit/delete dataset collections
  - Edit datasets
  - Add a component for Identifiability tags
  - Add tooltips for help on forms
  - Add geographic location (third_country_transfers) country selection. Supported by new dependency `i18n-iso-countries`.
- Okta, aws and database credentials can now come from `fidesctl.toml` config [#694](https://github.com/ethyca/fides/pull/694)
- New `validate` endpoint to test aws and okta credentials [#722](https://github.com/ethyca/fides/pull/722)
- Initial configuration wizard UI view
  - Manual entry steps added (name and describe organization, pick entry route, and describe system manually including privacy declarations)
- A new image tagged `ethyca/fidesctl:dev` is published on each push to `main` [781](https://github.com/ethyca/fides/pull/781)
- A new cli command (`fidesctl sync`) [#765](https://github.com/ethyca/fides/pull/765)

### Changed

- Comparing server and CLI versions ignores `.dirty` only differences, and is quiet on success when running general CLI commands [621](https://github.com/ethyca/fides/pull/621)
- All endpoints now prefixed by `/api/v1` [#623](https://github.com/ethyca/fides/issues/623)
- Allow AWS credentials to be passed to `generate system` via the API [#645](https://github.com/ethyca/fides/pull/645)
- Update the export of a datamap to load resources from the server instead of a manifest directory [#662](https://github.com/ethyca/fides/pull/662)
- Refactor `export` to remove CLI specific uses from the core modules and load resources[#725](https://github.com/ethyca/fides/pull/725)
- Bump version of FastAPI in `setup.py` to 0.77.1 to match `optional-requirements.txt` [#734](https://github.com/ethyca/fides/pull/734)
- Docker images are now only built and pushed on tags to match when released to pypi [#740](https://github.com/ethyca/fides/pull/740)
- Okta resource scanning and generation now works with systems instead of datasets [#751](https://github.com/ethyca/fides/pull/751)

### Developer Experience

- Replaced `make` with `nox` [#547](https://github.com/ethyca/fides/pull/547)
- Removed usage of `fideslang` module in favor of new [external package](https://github.com/ethyca/fideslang) shared across projects [#619](https://github.com/ethyca/fides/issues/619)
- Added a UI service to the docker-compose deployment [#757](https://github.com/ethyca/fides/pull/757)
- `TestClient` defined in and shared across test modules via `conftest.py` [#759](https://github.com/ethyca/fides/pull/759)

### Docs

- Replaced all references to `make` with `nox` [#547](https://github.com/ethyca/fides/pull/547)
- Removed config/schemas page [#613](https://github.com/ethyca/fides/issues/613)
- Dataset UI and config wizard docs added (<https://github.com/ethyca/fides/pull/697>)
- The fides README now walks through generating a datamap [#746](https://github.com/ethyca/fides/pull/746)

### Fixed

- Updated `fideslog` to v1.1.5, resolving an issue where some exceptions thrown by the SDK were not handled as expected [#609](https://github.com/ethyca/fides/issues/609)
- Updated the webserver so that it won't fail if the database is inaccessible [#649](https://github.com/ethyca/fides/pull/649)
- Updated external tests to handle complex characters [#661](https://github.com/ethyca/fides/pull/661)
- Evaluations now properly merge the default taxonomy into the user-defined taxonomy [#684](https://github.com/ethyca/fides/pull/684)
- The CLI can now be run without installing the webserver components [#715](https://github.com/ethyca/fides/pull/715)

## [1.6.1](https://github.com/ethyca/fides/compare/1.6.0...1.6.1) - 2022-06-15

### Docs

- Updated `Release Steps`

### Fixed

- Resolved a failure with populating applicable data subject rights to a data map
- Handle invalid characters when generating a `fides_key` [#761](https://github.com/ethyca/fides/pull/761)

## [1.6.0](https://github.com/ethyca/fides/compare/1.5.3...1.6.0) - 2022-05-02

### Added

- ESLint configuration changes [#514](https://github.com/ethyca/fidesops/pull/514)
- User creation, update and permissions in the Admin UI [#511](https://github.com/ethyca/fidesops/pull/511)
- Yaml support for dataset upload [#284](https://github.com/ethyca/fidesops/pull/284)

### Breaking Changes

- Update masking API to take multiple input values [#443](https://github.com/ethyca/fidesops/pull/443)

### Docs

- DRP feature documentation [#520](https://github.com/ethyca/fidesops/pull/520)

## [1.4.2](https://github.com/ethyca/fidesops/compare/1.4.1...1.4.2) - 2022-05-12

### Added

- GET routes for users [#405](https://github.com/ethyca/fidesops/pull/405)
- Username based search on GET route [#444](https://github.com/ethyca/fidesops/pull/444)
- FIDESOPS\_\_DEV_MODE for Easier SaaS Request Debugging [#363](https://github.com/ethyca/fidesops/pull/363)
- Track user privileges across sessions [#425](https://github.com/ethyca/fidesops/pull/425)
- Add first_name and last_name fields. Also add them along with created_at to FidesUser response [#465](https://github.com/ethyca/fidesops/pull/465)
- Denial reasons for DSR and user `AuditLog` [#463](https://github.com/ethyca/fidesops/pull/463)
- DRP action to Policy [#453](https://github.com/ethyca/fidesops/pull/453)
- `CHANGELOG.md` file[#484](https://github.com/ethyca/fidesops/pull/484)
- DRP status endpoint [#485](https://github.com/ethyca/fidesops/pull/485)
- DRP exerise endpoint [#496](https://github.com/ethyca/fidesops/pull/496)
- Frontend for privacy request denial reaons [#480](https://github.com/ethyca/fidesops/pull/480)
- Publish Fidesops to Pypi [#491](https://github.com/ethyca/fidesops/pull/491)
- DRP data rights endpoint [#526](https://github.com/ethyca/fidesops/pull/526)

### Changed

- Converted HTTP Status Codes to Starlette constant values [#438](https://github.com/ethyca/fidesops/pull/438)
- SaasConnector.send behavior on ignore_errors now returns raw response [#462](https://github.com/ethyca/fidesops/pull/462)
- Seed user permissions in `create_superuser.py` script [#468](https://github.com/ethyca/fidesops/pull/468)
- User API Endpoints (update fields and reset user passwords) [#471](https://github.com/ethyca/fidesops/pull/471)
- Format tests with `black` [#466](https://github.com/ethyca/fidesops/pull/466)
- Extract privacy request endpoint logic into separate service for DRP [#470](https://github.com/ethyca/fidesops/pull/470)
- Fixing inconsistent SaaS connector integration tests [#473](https://github.com/ethyca/fidesops/pull/473)
- Add user data to login response [#501](https://github.com/ethyca/fidesops/pull/501)

### Breaking Changes

- Update masking API to take multiple input values [#443](https://github.com/ethyca/fidesops/pull/443)

### Docs

- Added issue template for documentation updates [#442](https://github.com/ethyca/fidesops/pull/442)
- Clarify masking updates [#464](https://github.com/ethyca/fidesops/pull/464)
- Added dark mode [#476](https://github.com/ethyca/fidesops/pull/476)

### Fixed

- Removed miradb test warning [#436](https://github.com/ethyca/fidesops/pull/436)
- Added missing import [#448](https://github.com/ethyca/fidesops/pull/448)
- Removed pypi badge pointing to wrong package [#452](https://github.com/ethyca/fidesops/pull/452)
- Audit imports and references [#479](https://github.com/ethyca/fidesops/pull/479)
- Switch to using update method on PUT permission endpoint [#500](https://github.com/ethyca/fidesops/pull/500)

### Developer Experience

- added isort as a CI check
- Include `tests/` in all static code checks (e.g. `mypy`, `pylint`)

### Changed

- Published Docker image does a clean install of Fidesctl
- `with_analytics` is now a decorator

### Fixed

- Third-Country formatting on Data Map
- Potential Duplication on Data Map
- Exceptions are no longer raised when sending `AnalyticsEvent`s on Windows
- Running `fidesctl init` now generates a `server_host` and `server_protocol`
  rather than `server_url`<|MERGE_RESOLUTION|>--- conflicted
+++ resolved
@@ -20,13 +20,9 @@
 ### Added
 
 * Serialise `bson.ObjectId` types in SAR data packages [#2785](https://github.com/ethyca/fides/pull/2785)
-<<<<<<< HEAD
-* Adds Role Assignment UI [#2739](https://github.com/ethyca/fides/pull/2739)
-=======
 * The ability to assign users as system managers for a specific system [#2714](https://github.com/ethyca/fides/pull/2714)
 * New endpoints to add and remove users as system managers [#2726](https://github.com/ethyca/fides/pull/2726)
-
->>>>>>> aafc6c5c
+* Adds Role Assignment UI [#2739](https://github.com/ethyca/fides/pull/2739)
 
 ### Changed
 
@@ -46,12 +42,6 @@
 
 ## [2.8.1](https://github.com/ethyca/fides/compare/2.8.0...2.8.1)
 
-<<<<<<< HEAD
-### Added
-
-* The ability to assign users as system managers for a specific system [#2714](https://github.com/ethyca/fides/pull/2714)
-=======
->>>>>>> aafc6c5c
 
 ### Fixed
 
