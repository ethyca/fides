# Changelog

All notable changes to this project will be documented in this file.

The format is based on [Keep a Changelog](https://keepachangelog.com/en/)

The types of changes are:

- `Added` for new features.
- `Changed` for changes in existing functionality.
- `Developer Experience` for changes in developer workflow or tooling.
- `Deprecated` for soon-to-be removed features.
- `Docs` for documentation only changes.
- `Removed` for now removed features.
- `Fixed` for any bug fixes.
- `Security` in case of vulnerabilities.

## [Unreleased](https://github.com/ethyca/fides/compare/2.23.0...main)

### Changed
<<<<<<< HEAD
- Updates experience API calls from Fides.js to include new meta field [#4335](https://github.com/ethyca/fides/pull/4335)
- Add filtering and pagination to bulk vendor add table [#4351](https://github.com/ethyca/fides/pull/4351)
=======
- Determine if the TCF overlay needs to surface based on backend calculated version hash [#4356](https://github.com/ethyca/fides/pull/4356)
>>>>>>> 262394e7
- Refactor Fides.js embedded modal to not use A11y dialog [#4355](https://github.com/ethyca/fides/pull/4355)

### Fixed
- Bug where vendor opt-ins would not initialize properly based on a `fides_string` in the TCF overlay [#4368](https://github.com/ethyca/fides/pull/4368)

## [2.23.0](https://github.com/ethyca/fides/compare/2.22.1...2.23.0)

### Added
- Added support for 3 additional config variables in Fides.js: fidesEmbed, fidesDisableSaveApi, and fidesTcString [#4262](https://github.com/ethyca/fides/pull/4262)
- Added support for fidesEmbed, fidesDisableSaveApi, and fidesTcString to be passed into Fides.js via query param, cookie, or window object [#4297](https://github.com/ethyca/fides/pull/4297)
- New privacy center environment variables `FIDES_PRIVACY_CENTER__IS_FORCED_TCF` which can make the privacy center always return the TCF bundle (`fides-tcf.js`) [#4312](https://github.com/ethyca/fides/pull/4312)
- Added a `FidesUIChanged` event to Fides.js to track when user preferences change without being saved [#4314](https://github.com/ethyca/fides/pull/4314) and [#4253](https://github.com/ethyca/fides/pull/4253)
- Add AC Systems to the TCF Overlay under Vendor Consents section [#4266](https://github.com/ethyca/fides/pull/4266/)
- Added bulk system/vendor creation component [#4309](https://github.com/ethyca/fides/pull/4309/)
- Support for passing in an AC string as part of a fides string for the TCF overlay [#4308](https://github.com/ethyca/fides/pull/4308)
- Added support for overriding the save user preferences API call with a custom fn provided through Fides.init [#4318](https://github.com/ethyca/fides/pull/4318)
- Return AC strings in GET Privacy Experience meta and allow saving preferences against AC strings [#4295](https://github.com/ethyca/fides/pull/4295)
- New GET Privacy Experience Meta Endpoint [#4328](https://github.com/ethyca/fides/pull/4328)
- Access and erasure support for SparkPost [#4328](https://github.com/ethyca/fides/pull/4238)
- Access and erasure support for Iterate [#4332](https://github.com/ethyca/fides/pull/4332)
- SSH Support for MySQL connections [#4310](https://github.com/ethyca/fides/pull/4310)
- Added served notice history IDs to the TCF privacy preference API calls [#4161](https://github.com/ethyca/fides/pull/4161)

### Fixed
- Cleans up CSS for fidesEmbed mode [#4306](https://github.com/ethyca/fides/pull/4306)
- Stacks that do not have any purposes will no longer render an empty purpose block [#4278](https://github.com/ethyca/fides/pull/4278)
- Forcing hidden sections to use display none [#4299](https://github.com/ethyca/fides/pull/4299)
- Handles Hubspot requiring and email to be formatted as email when processing an erasure [#4322](https://github.com/ethyca/fides/pull/4322)
- Minor CSS improvements for the consent/TCF banners and modals [#4334](https://github.com/ethyca/fides/pull/4334)
- Consistent font sizes for labels in the system form and data use forms in the Admin UI [#4346](https://github.com/ethyca/fides/pull/4346)
- Bug where not all system forms would appear to save when used with Compass [#4347](https://github.com/ethyca/fides/pull/4347)
- Restrict TCF Privacy Experience Config if TCF is disabled [#4348](https://github.com/ethyca/fides/pull/4348)
- Removes overflow styling for embedded modal in Fides.js [#4345](https://github.com/ethyca/fides/pull/4345)

### Changed
- Derive cookie storage info, privacy policy and legitimate interest disclosure URLs, and data retention data from the data map instead of directly from gvl.json [#4286](https://github.com/ethyca/fides/pull/4286)
- Updated TCF Version for backend consent reporting [#4305](https://github.com/ethyca/fides/pull/4305)
- Update Version Hash Contents [#4313](https://github.com/ethyca/fides/pull/4313)
- Change vendor selector on system information form to typeahead[#4333](https://github.com/ethyca/fides/pull/4333)
- Updates experience API calls from Fides.js to include new meta field [#4335](https://github.com/ethyca/fides/pull/4335)

## [2.22.1](https://github.com/ethyca/fides/compare/2.22.0...2.22.1)

### Added
- Custom fields are now included in system history change tracking [#4294](https://github.com/ethyca/fides/pull/4294)

### Security
- Added hostname checks for external SaaS connector URLs [CVE-2023-46124](https://github.com/ethyca/fides/security/advisories/GHSA-jq3w-9mgf-43m4)
- Use a Pydantic URL type for privacy policy URLs [CVE-2023-46126](https://github.com/ethyca/fides/security/advisories/GHSA-fgjj-5jmr-gh83)
- Remove the CONFIG_READ scope from the Viewer role [CVE-2023-46125](https://github.com/ethyca/fides/security/advisories/GHSA-rjxg-rpg3-9r89)

## [2.22.0](https://github.com/ethyca/fides/compare/2.21.0...2.22.0)

### Added
- Added an option to link to vendor tab from an experience config description [#4191](https://github.com/ethyca/fides/pull/4191)
- Added two toggles for vendors in the TCF overlay, one for Consent, and one for Legitimate Interest [#4189](https://github.com/ethyca/fides/pull/4189)
- Added two toggles for purposes in the TCF overlay, one for Consent, and one for Legitimate Interest [#4234](https://github.com/ethyca/fides/pull/4234)
- Added support for new TCF-related fields on `System` and `PrivacyDeclaration` models [#4228](https://github.com/ethyca/fides/pull/4228)
- Support for AC string to `fides-tcf` [#4244](https://github.com/ethyca/fides/pull/4244)
- Support for `gvl` prefixed vendor IDs [#4247](https://github.com/ethyca/fides/pull/4247)

### Changed
- Removed `TCF_ENABLED` environment variable from the privacy center in favor of dynamically figuring out which `fides-js` bundle to send [#4131](https://github.com/ethyca/fides/pull/4131)
- Updated copy of info boxes on each TCF tab [#4191](https://github.com/ethyca/fides/pull/4191)
- Clarified messages for error messages presented during connector upload [#4198](https://github.com/ethyca/fides/pull/4198)
- Refactor legal basis dimension regarding how TCF preferences are saved and how the experience is built [#4201](https://github.com/ethyca/fides/pull/4201/)
- Add saving privacy preferences via a TC string [#4221](https://github.com/ethyca/fides/pull/4221)
- Updated fides server to use an environment variable for turning TCF on and off [#4220](https://github.com/ethyca/fides/pull/4220)
- Update frontend to use new legal basis dimension on vendors [#4216](https://github.com/ethyca/fides/pull/4216)
- Updated privacy center patch preferences call to handle updated API response [#4235](https://github.com/ethyca/fides/pull/4235)
- Added our CMP ID [#4233](https://github.com/ethyca/fides/pull/4233)
- Allow Admin UI users to turn on Configure Consent flag [#4246](https://github.com/ethyca/fides/pull/4246)
- Styling improvements for the fides.js consent banners and modals [#4222](https://github.com/ethyca/fides/pull/4222)
- Update frontend to handle updated Compass schema [#4254](https://github.com/ethyca/fides/pull/4254)
- Assume Universal Vendor ID usage in TC String translation [#4256](https://github.com/ethyca/fides/pull/4256)
- Changed vendor form on configuring consent page to use two-part selection for consent uses [#4251](https://github.com/ethyca/fides/pull/4251)
- Updated system form to have new TCF fields [#4271](https://github.com/ethyca/fides/pull/4271)
- Vendors disclosed string is now narrowed to only the vendors shown in the UI, not the whole GVL [#4250](https://github.com/ethyca/fides/pull/4250)
- Changed naming convention "fides_string" instead of "tc_string" for developer friendly consent API's [#4267](https://github.com/ethyca/fides/pull/4267)

### Fixed
- TCF overlay can initialize its consent preferences from a cookie [#4124](https://github.com/ethyca/fides/pull/4124)
- Various improvements to the TCF modal such as vendor storage disclosures, vendor counts, privacy policies, etc. [#4167](https://github.com/ethyca/fides/pull/4167)
- An issue where Braze could not mask an email due to formatting [#4187](https://github.com/ethyca/fides/pull/4187)
- An issue where email was not being overridden correctly for Braze and Domo [#4196](https://github.com/ethyca/fides/pull/4196)
- Use `stdRetention` when there is not a specific value for a purpose's data retention [#4199](https://github.com/ethyca/fides/pull/4199)
- Updating the unflatten_dict util to accept flattened dict values [#4200](https://github.com/ethyca/fides/pull/4200)
- Minor CSS styling fixes for the consent modal [#4252](https://github.com/ethyca/fides/pull/4252)
- Additional styling fixes for issues caused by a CSS reset [#4268](https://github.com/ethyca/fides/pull/4268)
- Bug where vendor legitimate interests would not be set unless vendor consents were first set [#4250](https://github.com/ethyca/fides/pull/4250)
- Vendor count over-counting in TCF overlay [#4275](https://github.com/ethyca/fides/pull/4275)

## [2.21.0](https://github.com/ethyca/fides/compare/2.20.2...2.21.0)

### Added
- "Add a vendor" flow to configuring consent page [#4107](https://github.com/ethyca/fides/pull/4107)
- Initial TCF Backend Support [#3804](https://github.com/ethyca/fides/pull/3804)
- Add initial layer to TCF modal [#3956](https://github.com/ethyca/fides/pull/3956)
- Support for rendering in the TCF modal whether or not a vendor is part of the GVL [#3972](https://github.com/ethyca/fides/pull/3972)
- Features and legal bases dropdown for TCF modal [#3995](https://github.com/ethyca/fides/pull/3995)
- TCF CMP stub API [#4000](https://github.com/ethyca/fides/pull/4000)
- Fides-js can now display preliminary TCF data [#3879](https://github.com/ethyca/fides/pull/3879)
- Fides-js can persist TCF preferences to the backend [#3887](https://github.com/ethyca/fides/pull/3887)
- TCF modal now supports setting legitimate interest fields [#4037](https://github.com/ethyca/fides/pull/4037)
- Embed the GVL in the GET Experiences response [#4143](https://github.com/ethyca/fides/pull/4143)
- Button to view how many vendors and to open the vendor tab in the TCF modal [#4144](https://github.com/ethyca/fides/pull/4144)
- "Edit vendor" flow to configuring consent page [#4162](https://github.com/ethyca/fides/pull/4162)
- TCF overlay description updates [#4051] https://github.com/ethyca/fides/pull/4151
- Added developer-friendly TCF information under Experience meta [#4160](https://github.com/ethyca/fides/pull/4160/)
- Added fides.css customization for Plus users [#4136](https://github.com/ethyca/fides/pull/4136)

### Changed
- Added further config options to customize the privacy center [#4090](https://github.com/ethyca/fides/pull/4090)
- CORS configuration page [#4073](https://github.com/ethyca/fides/pull/4073)
- Refactored `fides.js` components so that they can take data structures that are not necessarily privacy notices [#3870](https://github.com/ethyca/fides/pull/3870)
- Use hosted GVL.json from the backend [#4159](https://github.com/ethyca/fides/pull/4159)
- Features and Special Purposes in the TCF modal do not render toggles [#4139](https://github.com/ethyca/fides/pull/4139)
- Moved the initial TCF layer to the banner [#4142](https://github.com/ethyca/fides/pull/4142)
- Misc copy changes for the system history table and modal [#4146](https://github.com/ethyca/fides/pull/4146)

### Fixed
- Allows CDN to cache empty experience responses from fides.js API  [#4113](https://github.com/ethyca/fides/pull/4113)
- Fixed `identity_special_purpose` unique constraint definition [#4174](https://github.com/ethyca/fides/pull/4174/files)

## [2.20.2](https://github.com/ethyca/fides/compare/2.20.1...2.20.2)

### Fixed
- added version_added, version_deprecated, and replaced_by to data use, data subject, and data category APIs [#4135](https://github.com/ethyca/fides/pull/4135)
- Update fides.js to not fetch experience client-side if pre-fetched experience is empty [#4149](https://github.com/ethyca/fides/pull/4149)
- Erasure privacy requests now pause for input if there are any manual process integrations [#4115](https://github.com/ethyca/fides/pull/4115)
- Caching the values of authorization_required and user_guide on the connector templates to improve performance [#4128](https://github.com/ethyca/fides/pull/4128)

## [2.20.1](https://github.com/ethyca/fides/compare/2.20.0...2.20.1)

### Fixed

- Avoid un-optimized query pattern in bulk `GET /system` endpoint [#4120](https://github.com/ethyca/fides/pull/4120)

## [2.20.0](https://github.com/ethyca/fides/compare/2.19.1...2.20.0)

### Added
- Initial page for configuring consent [#4069](https://github.com/ethyca/fides/pull/4069)
- Vendor cookie table for configuring consent [#4082](https://github.com/ethyca/fides/pull/4082)

### Changed

- Refactor how multiplatform builds are handled [#4024](https://github.com/ethyca/fides/pull/4024)
- Added new Performance-related nox commands and included them as part of the CI suite [#3997](https://github.com/ethyca/fides/pull/3997)
- Added dictionary suggestions for data uses [4035](https://github.com/ethyca/fides/pull/4035)
- Privacy notice regions now render human readable names instead of country codes [#4029](https://github.com/ethyca/fides/pull/4029)
- Privacy notice templates are disabled by default [#4010](https://github.com/ethyca/fides/pull/4010)
- Added optional "skip_processing" flag to collections for DSR processing [#4047](https://github.com/ethyca/fides/pull/4047)
- Admin UI now shows all privacy notices with an indicator of whether they apply to any systems [#4010](https://github.com/ethyca/fides/pull/4010)
- Add case-insensitive privacy experience region filtering [#4058](https://github.com/ethyca/fides/pull/4058)
- Adds check for fetch before loading fetch polyfill for fides.js [#4074](https://github.com/ethyca/fides/pull/4074)
- Updated to support Fideslang 2.0, including data migrations [#3933](https://github.com/ethyca/fides/pull/3933)
- Disable notices that are not systems applicable to support new UI [#4094](https://github.com/ethyca/fides/issues/4094)

### Fixed

- Ensures that fides.js toggles are not hidden by other CSS libs [#4075](https://github.com/ethyca/fides/pull/4075)
- Migrate system > meta > vendor > id to system > meta [#4088](https://github.com/ethyca/fides/pull/4088)
- Enable toggles in various tables now render an error toast if an error occurs [#4095](https://github.com/ethyca/fides/pull/4095)
- Fixed a bug where an unsaved changes notification modal would appear even without unsaved changes [#4095](https://github.com/ethyca/fides/pull/4070)

## [2.19.1](https://github.com/ethyca/fides/compare/2.19.0...2.19.1)

### Fixed

- re-enable custom fields for new data use form [#4050](https://github.com/ethyca/fides/pull/4050)
- fix issue with saving source and destination systems [#4065](https://github.com/ethyca/fides/pull/4065)

### Added

- System history UI with diff modal [#4021](https://github.com/ethyca/fides/pull/4021)
- Relax system legal basis for transfers to be any string [#4049](https://github.com/ethyca/fides/pull/4049)


## [2.19.0](https://github.com/ethyca/fides/compare/2.18.0...2.19.0)

### Added

- Add dictionary suggestions [#3937](https://github.com/ethyca/fides/pull/3937), [#3988](https://github.com/ethyca/fides/pull/3988)
- Added new endpoints for healthchecks [#3947](https://github.com/ethyca/fides/pull/3947)
- Added vendor list dropdown [#3857](https://github.com/ethyca/fides/pull/3857)
- Access support for Adobe Sign [#3504](https://github.com/ethyca/fides/pull/3504)

### Fixed

- Fixed issue when generating masked values for invalid data paths [#3906](https://github.com/ethyca/fides/pull/3906)
- Code reload now works when running `nox -s dev` [#3914](https://github.com/ethyca/fides/pull/3914)
- Reduce verbosity of privacy center logging further [#3915](https://github.com/ethyca/fides/pull/3915)
- Resolved an issue where the integration dropdown input lost focus during typing. [#3917](https://github.com/ethyca/fides/pull/3917)
- Fixed dataset issue that was preventing the Vend connector from loading during server startup [#3923](https://github.com/ethyca/fides/pull/3923)
- Adding version check to version-dependent migration script [#3951](https://github.com/ethyca/fides/pull/3951)
- Fixed a bug where some fields were not saving correctly on the system form [#3975](https://github.com/ethyca/fides/pull/3975)
- Changed "retention period" field in privacy declaration form from number input to text input  [#3980](https://github.com/ethyca/fides/pull/3980)
- Fixed issue where unsaved changes modal appears incorrectly [#4005](https://github.com/ethyca/fides/pull/4005)
- Fixed banner resurfacing after user consent for pre-fetch experience [#4009](https://github.com/ethyca/fides/pull/4009)

### Changed

- Systems and Privacy Declaration schema and data migration to support the Dictionary [#3901](https://github.com/ethyca/fides/pull/3901)
- The integration search dropdown is now case-insensitive [#3916](https://github.com/ethyca/fides/pull/3916)
- Removed deprecated fields from the taxonomy editor [#3909](https://github.com/ethyca/fides/pull/3909)
- Bump PyMSSQL version and remove workarounds [#3996](https://github.com/ethyca/fides/pull/3996)
- Removed reset suggestions button [#4007](https://github.com/ethyca/fides/pull/4007)
- Admin ui supports fides cloud config API [#4034](https://github.com/ethyca/fides/pull/4034)

### Security
- Resolve custom integration upload RCE vulnerability [CVE-2023-41319](https://github.com/ethyca/fides/security/advisories/GHSA-p6p2-qq95-vq5h)

## [2.18.0](https://github.com/ethyca/fides/compare/2.17.0...2.18.0)

### Added

- Additional consent reporting calls from `fides-js` [#3845](https://github.com/ethyca/fides/pull/3845)
- Additional consent reporting calls from privacy center [#3847](https://github.com/ethyca/fides/pull/3847)
- Access support for Recurly [#3595](https://github.com/ethyca/fides/pull/3595)
- HTTP Logging for the Privacy Center [#3783](https://github.com/ethyca/fides/pull/3783)
- UI support for OAuth2 authorization flow [#3819](https://github.com/ethyca/fides/pull/3819)
- Changes in the `data` directory now trigger a server reload (for local development) [#3874](https://github.com/ethyca/fides/pull/3874)

### Fixed
- Fix datamap zoom for low system counts [#3835](https://github.com/ethyca/fides/pull/3835)
- Fixed connector forms with external dataset reference fields [#3873](https://github.com/ethyca/fides/pull/3873)
- Fix ability to make server side API calls from privacy-center [#3895](https://github.com/ethyca/fides/pull/3895)

### Changed

- Simplified the file structure for HTML DSR packages [#3848](https://github.com/ethyca/fides/pull/3848)
- Simplified the database health check to improve `/health` performance [#3884](https://github.com/ethyca/fides/pull/3884)
- Changed max width of form components in "system information" form tab [#3864](https://github.com/ethyca/fides/pull/3864)
- Remove manual system selection screen [#3865](https://github.com/ethyca/fides/pull/3865)
- System and integration identifiers are now auto-generated [#3868](https://github.com/ethyca/fides/pull/3868)

## [2.17.0](https://github.com/ethyca/fides/compare/2.16.0...2.17.0)

### Added

- Tab component for `fides-js` [#3782](https://github.com/ethyca/fides/pull/3782)
- Added toast for successfully linking an existing integration to a system [#3826](https://github.com/ethyca/fides/pull/3826)
- Various other UI components for `fides-js` to support upcoming TCF modal [#3803](https://github.com/ethyca/fides/pull/3803)
- Allow items in taxonomy to be enabled or disabled [#3844](https://github.com/ethyca/fides/pull/3844)

### Developer Experience

- Changed where db-dependent routers were imported to avoid dependency issues [#3741](https://github.com/ethyca/fides/pull/3741)

### Changed

- Bumped supported Python versions to `3.10.12`, `3.9.17`, and `3.8.17` [#3733](https://github.com/ethyca/fides/pull/3733)
- Logging Updates [#3758](https://github.com/ethyca/fides/pull/3758)
- Add polyfill service to fides-js route [#3759](https://github.com/ethyca/fides/pull/3759)
- Show/hide integration values [#3775](https://github.com/ethyca/fides/pull/3775)
- Sort system cards alphabetically by name on "View systems" page [#3781](https://github.com/ethyca/fides/pull/3781)
- Update admin ui to use new integration delete route [#3785](https://github.com/ethyca/fides/pull/3785)
- Pinned `pymssql` and `cython` dependencies to avoid build issues on ARM machines [#3829](https://github.com/ethyca/fides/pull/3829)

### Removed

- Removed "Custom field(s) successfully saved" toast [#3779](https://github.com/ethyca/fides/pull/3779)

### Added

- Record when consent is served [#3777](https://github.com/ethyca/fides/pull/3777)
- Add an `active` property to taxonomy elements [#3784](https://github.com/ethyca/fides/pull/3784)
- Erasure support for Heap [#3599](https://github.com/ethyca/fides/pull/3599)

### Fixed
- Privacy notice UI's list of possible regions now matches the backend's list [#3787](https://github.com/ethyca/fides/pull/3787)
- Admin UI "property does not existing" build issue [#3831](https://github.com/ethyca/fides/pull/3831)
- Flagging sensitive inputs as passwords to mask values during entry [#3843](https://github.com/ethyca/fides/pull/3843)

## [2.16.0](https://github.com/ethyca/fides/compare/2.15.1...2.16.0)

### Added

- Empty state for when there are no relevant privacy notices in the privacy center [#3640](https://github.com/ethyca/fides/pull/3640)
- GPC indicators in fides-js banner and modal [#3673](https://github.com/ethyca/fides/pull/3673)
- Include `data_use` and `data_category` metadata in `upload` of access results [#3674](https://github.com/ethyca/fides/pull/3674)
- Add enable/disable toggle to integration tab [#3593] (https://github.com/ethyca/fides/pull/3593)

### Fixed

- Render linebreaks in the Fides.js overlay descriptions, etc. [#3665](https://github.com/ethyca/fides/pull/3665)
- Broken link to Fides docs site on the About Fides page in Admin UI [#3643](https://github.com/ethyca/fides/pull/3643)
- Add Systems Applicable Filter to Privacy Experience List [#3654](https://github.com/ethyca/fides/pull/3654)
- Privacy center and fides-js now pass in `Unescape-Safestr` as a header so that special characters can be rendered properly [#3706](https://github.com/ethyca/fides/pull/3706)
- Fixed ValidationError for saving PrivacyPreferences [#3719](https://github.com/ethyca/fides/pull/3719)
- Fixed issue preventing ConnectionConfigs with duplicate names from saving [#3770](https://github.com/ethyca/fides/pull/3770)
- Fixed creating and editing manual integrations [#3772](https://github.com/ethyca/fides/pull/3772)
- Fix lingering integration artifacts by cascading deletes from System [#3771](https://github.com/ethyca/fides/pull/3771)

### Developer Experience

- Reorganized some `api.api.v1` code to avoid circular dependencies on `quickstart` [#3692](https://github.com/ethyca/fides/pull/3692)
- Treat underscores as special characters in user passwords [#3717](https://github.com/ethyca/fides/pull/3717)
- Allow Privacy Notices banner and modal to scroll as needed [#3713](https://github.com/ethyca/fides/pull/3713)
- Make malicious url test more robust to environmental differences [#3748](https://github.com/ethyca/fides/pull/3748)
- Ignore type checker on click decorators to bypass known issue with `click` version `8.1.4` [#3746](https://github.com/ethyca/fides/pull/3746)

### Changed

- Moved GPC preferences slightly earlier in Fides.js lifecycle [#3561](https://github.com/ethyca/fides/pull/3561)
- Changed results from clicking "Test connection" to be a toast instead of statically displayed on the page [#3700](https://github.com/ethyca/fides/pull/3700)
- Moved "management" tab from nav into settings icon in top right [#3701](https://github.com/ethyca/fides/pull/3701)
- Remove name and description fields from integration form [#3684](https://github.com/ethyca/fides/pull/3684)
- Update EU PrivacyNoticeRegion codes and allow experience filtering to drop back to country filtering if region not found [#3630](https://github.com/ethyca/fides/pull/3630)
- Fields with default fields are now flagged as required in the front-end [#3694](https://github.com/ethyca/fides/pull/3694)
- In "view systems", system cards can now be clicked and link to that system's `configure/[id]` page [#3734](https://github.com/ethyca/fides/pull/3734)
- Enable privacy notice and privacy experience feature flags by default [#3773](https://github.com/ethyca/fides/pull/3773)

### Security
- Resolve Zip bomb file upload vulnerability [CVE-2023-37480](https://github.com/ethyca/fides/security/advisories/GHSA-g95c-2jgm-hqc6)
- Resolve SVG bomb (billion laughs) file upload vulnerability [CVE-2023-37481](https://github.com/ethyca/fides/security/advisories/GHSA-3rw2-wfc8-wmj5)

## [2.15.1](https://github.com/ethyca/fides/compare/2.15.0...2.15.1)

### Added
- Set `sslmode` to `prefer` if connecting to Redshift via ssh [#3685](https://github.com/ethyca/fides/pull/3685)

### Changed
- Privacy center action cards are now able to expand to accommodate longer text [#3669](https://github.com/ethyca/fides/pull/3669)
- Update integration endpoint permissions [#3707](https://github.com/ethyca/fides/pull/3707)

### Fixed
- Handle names with a double underscore when processing access and erasure requests [#3688](https://github.com/ethyca/fides/pull/3688)
- Allow Privacy Notices banner and modal to scroll as needed [#3713](https://github.com/ethyca/fides/pull/3713)

### Security
- Resolve path traversal vulnerability in webserver API [CVE-2023-36827](https://github.com/ethyca/fides/security/advisories/GHSA-r25m-cr6v-p9hq)

## [2.15.0](https://github.com/ethyca/fides/compare/2.14.1...2.15.0)

### Added

- Privacy center can now render its consent values based on Privacy Notices and Privacy Experiences [#3411](https://github.com/ethyca/fides/pull/3411)
- Add Google Tag Manager and Privacy Center ENV vars to sample app [#2949](https://github.com/ethyca/fides/pull/2949)
- Add `notice_key` field to Privacy Notice UI form [#3403](https://github.com/ethyca/fides/pull/3403)
- Add `identity` query param to the consent reporting API view [#3418](https://github.com/ethyca/fides/pull/3418)
- Use `rollup-plugin-postcss` to bundle and optimize the `fides.js` components CSS [#3411](https://github.com/ethyca/fides/pull/3411)
- Dispatch Fides.js lifecycle events on window (FidesInitialized, FidesUpdated) and cross-publish to Fides.gtm() integration [#3411](https://github.com/ethyca/fides/pull/3411)
- Added the ability to use custom CAs with Redis via TLS [#3451](https://github.com/ethyca/fides/pull/3451)
- Add default experience configs on startup [#3449](https://github.com/ethyca/fides/pull/3449)
- Load default privacy notices on startup [#3401](https://github.com/ethyca/fides/pull/3401)
- Add ability for users to pass in additional parameters for application database connection [#3450](https://github.com/ethyca/fides/pull/3450)
- Load default privacy notices on startup [#3401](https://github.com/ethyca/fides/pull/3401/files)
- Add ability for `fides-js` to make API calls to Fides [#3411](https://github.com/ethyca/fides/pull/3411)
- `fides-js` banner is now responsive across different viewport widths [#3411](https://github.com/ethyca/fides/pull/3411)
- Add ability to close `fides-js` banner and modal via a button or ESC [#3411](https://github.com/ethyca/fides/pull/3411)
- Add ability to open the `fides-js` modal from a link on the host site [#3411](https://github.com/ethyca/fides/pull/3411)
- GPC preferences are automatically applied via `fides-js` [#3411](https://github.com/ethyca/fides/pull/3411)
- Add new dataset route that has additional filters [#3558](https://github.com/ethyca/fides/pull/3558)
- Update dataset dropdown to use new api filter [#3565](https://github.com/ethyca/fides/pull/3565)
- Filter out saas datasets from the rest of the UI [#3568](https://github.com/ethyca/fides/pull/3568)
- Included optional env vars to have postgres or Redshift connected via bastion host [#3374](https://github.com/ethyca/fides/pull/3374/)
- Support for acknowledge button for notice-only Privacy Notices and to disable toggling them off [#3546](https://github.com/ethyca/fides/pull/3546)
- HTML format for privacy request storage destinations [#3427](https://github.com/ethyca/fides/pull/3427)
- Persistent message showing result and timestamp of last integration test to "Integrations" tab in system view [#3628](https://github.com/ethyca/fides/pull/3628)
- Access and erasure support for SurveyMonkey [#3590](https://github.com/ethyca/fides/pull/3590)
- New Cookies Table for storing cookies associated with systems and privacy declarations [#3572](https://github.com/ethyca/fides/pull/3572)
- `fides-js` and privacy center now delete cookies associated with notices that were opted out of [#3569](https://github.com/ethyca/fides/pull/3569)
- Cookie input field on system data use tab [#3571](https://github.com/ethyca/fides/pull/3571)

### Fixed

- Fix sample app `DATABASE_*` ENV vars for backwards compatibility [#3406](https://github.com/ethyca/fides/pull/3406)
- Fix overlay rendering issue by finding/creating a dedicated parent element for Preact [#3397](https://github.com/ethyca/fides/pull/3397)
- Fix the sample app privacy center link to be configurable [#3409](https://github.com/ethyca/fides/pull/3409)
- Fix CLI output showing a version warning for Snowflake [#3434](https://github.com/ethyca/fides/pull/3434)
- Flaky custom field Cypress test on systems page [#3408](https://github.com/ethyca/fides/pull/3408)
- Fix NextJS errors & warnings for Cookie House sample app [#3411](https://github.com/ethyca/fides/pull/3411)
- Fix bug where `fides-js` toggles were not reflecting changes from rejecting or accepting all notices [#3522](https://github.com/ethyca/fides/pull/3522)
- Remove the `fides-js` banner from tab order when it is hidden and move the overlay components to the top of the tab order. [#3510](https://github.com/ethyca/fides/pull/3510)
- Fix bug where `fides-js` toggle states did not always initialize properly [#3597](https://github.com/ethyca/fides/pull/3597)
- Fix race condition with consent modal link rendering [#3521](https://github.com/ethyca/fides/pull/3521)
- Hide custom fields section when there are no custom fields created [#3554](https://github.com/ethyca/fides/pull/3554)
- Disable connector dropdown in integration tab on save [#3552](https://github.com/ethyca/fides/pull/3552)
- Handles an edge case for non-existent identities with the Kustomer API [#3513](https://github.com/ethyca/fides/pull/3513)
- remove the configure privacy request tile from the home screen [#3555](https://github.com/ethyca/fides/pull/3555)
- Updated Privacy Experience Safe Strings Serialization [#3600](https://github.com/ethyca/fides/pull/3600/)
- Only create default experience configs on startup, not update [#3605](https://github.com/ethyca/fides/pull/3605)
- Update to latest asyncpg dependency to avoid build error [#3614](https://github.com/ethyca/fides/pull/3614)
- Fix bug where editing a data use on a system could delete existing data uses [#3627](https://github.com/ethyca/fides/pull/3627)
- Restrict Privacy Center debug logging to development-only [#3638](https://github.com/ethyca/fides/pull/3638)
- Fix bug where linking an integration would not update the tab when creating a new system [#3662](https://github.com/ethyca/fides/pull/3662)
- Fix dataset yaml not properly reflecting the dataset in the dropdown of system integrations tab [#3666](https://github.com/ethyca/fides/pull/3666)
- Fix privacy notices not being able to be edited via the UI after the addition of the `cookies` field [#3670](https://github.com/ethyca/fides/pull/3670)
- Add a transform in the case of `null` name fields in privacy declarations for the data use forms [#3683](https://github.com/ethyca/fides/pull/3683)

### Changed

- Enabled Privacy Experience beta flag [#3364](https://github.com/ethyca/fides/pull/3364)
- Reorganize CLI Command Source Files [#3491](https://github.com/ethyca/fides/pull/3491)
- Removed ExperienceConfig.delivery_mechanism constraint [#3387](https://github.com/ethyca/fides/pull/3387)
- Updated privacy experience UI forms to reflect updated experience config fields [#3402](https://github.com/ethyca/fides/pull/3402)
- Use a venv in the Dockerfile for installing Python deps [#3452](https://github.com/ethyca/fides/pull/3452)
- Bump SlowAPI Version [#3456](https://github.com/ethyca/fides/pull/3456)
- Bump Psycopg2-binary Version [#3473](https://github.com/ethyca/fides/pull/3473)
- Reduced duplication between PrivacyExperience and PrivacyExperienceConfig [#3470](https://github.com/ethyca/fides/pull/3470)
- Update privacy centre email and phone validation to allow for both to be blank [#3432](https://github.com/ethyca/fides/pull/3432)
- Moved connection configuration into the system portal [#3407](https://github.com/ethyca/fides/pull/3407)
- Update `fideslang` to `1.4.1` to allow arbitrary nested metadata on `System`s and `Dataset`s `meta` property [#3463](https://github.com/ethyca/fides/pull/3463)
- Remove form validation to allow both email & phone inputs for consent requests [#3529](https://github.com/ethyca/fides/pull/3529)
- Removed dataset dropdown from saas connector configuration [#3563](https://github.com/ethyca/fides/pull/3563)
- Removed `pyodbc` in favor of `pymssql` for handling SQL Server connections [#3435](https://github.com/ethyca/fides/pull/3435)
- Only create a PrivacyRequest when saving consent if at least one notice has system-wide enforcement [#3626](https://github.com/ethyca/fides/pull/3626)
- Increased the character limit for the `SafeStr` type from 500 to 32000 [#3647](https://github.com/ethyca/fides/pull/3647)
- Changed "connection" to "integration" on system view and edit pages [#3659](https://github.com/ethyca/fides/pull/3659)

### Developer Experience

- Add ability to pass ENV vars to both privacy center and sample app during `fides deploy` via `.env` [#2949](https://github.com/ethyca/fides/pull/2949)
- Handle an edge case when generating tags that finds them out of sequence [#3405](https://github.com/ethyca/fides/pull/3405)
- Add support for pushing `prerelease` and `rc` tagged images to Dockerhub [#3474](https://github.com/ethyca/fides/pull/3474)
- Optimize GitHub workflows used for docker image publishing [#3526](https://github.com/ethyca/fides/pull/3526)

### Removed

- Removed the deprecated `system_dependencies` from `System` resources, migrating to `egress` [#3285](https://github.com/ethyca/fides/pull/3285)

### Docs

- Updated developer docs for ARM platform users related to `pymssql` [#3615](https://github.com/ethyca/fides/pull/3615)

## [2.14.1](https://github.com/ethyca/fides/compare/2.14.0...2.14.1)

### Added

- Add `identity` query param to the consent reporting API view [#3418](https://github.com/ethyca/fides/pull/3418)
- Add privacy centre button text customisations [#3432](https://github.com/ethyca/fides/pull/3432)
- Add privacy centre favicon customisation [#3432](https://github.com/ethyca/fides/pull/3432)

### Changed

- Update privacy centre email and phone validation to allow for both to be blank [#3432](https://github.com/ethyca/fides/pull/3432)

## [2.14.0](https://github.com/ethyca/fides/compare/2.13.0...2.14.0)

### Added

- Add an automated test to check for `/fides-consent.js` backwards compatibility [#3289](https://github.com/ethyca/fides/pull/3289)
- Add infrastructure for "overlay" consent components (Preact, CSS bundling, etc.) and initial version of consent banner [#3191](https://github.com/ethyca/fides/pull/3191)
- Add the modal component of the "overlay" consent components [#3291](https://github.com/ethyca/fides/pull/3291)
- Added an `automigrate` database setting [#3220](https://github.com/ethyca/fides/pull/3220)
- Track Privacy Experience with Privacy Preferences [#3311](https://github.com/ethyca/fides/pull/3311)
- Add ability for `fides-js` to fetch its own geolocation [#3356](https://github.com/ethyca/fides/pull/3356)
- Add ability to select different locations in the "Cookie House" sample app [#3362](https://github.com/ethyca/fides/pull/3362)
- Added optional logging of resource changes on the server [#3331](https://github.com/ethyca/fides/pull/3331)

### Fixed

- Maintain casing differences within Snowflake datasets for proper DSR execution [#3245](https://github.com/ethyca/fides/pull/3245)
- Handle DynamoDB edge case where no attributes are defined [#3299](https://github.com/ethyca/fides/pull/3299)
- Support pseudonymous consent requests with `fides_user_device_id` for the new consent workflow [#3203](https://github.com/ethyca/fides/pull/3203)
- Fides user device id filter to GET Privacy Experience List endpoint to stash user preferences on embedded notices [#3302](https://github.com/ethyca/fides/pull/3302)
- Support for data categories on manual webhook fields [#3330](https://github.com/ethyca/fides/pull/3330)
- Added config-driven rendering to consent components [#3316](https://github.com/ethyca/fides/pull/3316)
- Pin `typing_extensions` dependency to `4.5.0` to work around a pydantic bug [#3357](https://github.com/ethyca/fides/pull/3357)

### Changed

- Explicitly escape/unescape certain fields instead of using SafeStr [#3144](https://github.com/ethyca/fides/pull/3144)
- Updated DynamoDB icon [#3296](https://github.com/ethyca/fides/pull/3296)
- Increased default page size for the connection type endpoint to 100 [#3298](https://github.com/ethyca/fides/pull/3298)
- Data model around PrivacyExperiences to better keep Privacy Notices and Experiences in sync [#3292](https://github.com/ethyca/fides/pull/3292)
- UI calls to support new PrivacyExperiences data model [#3313](https://github.com/ethyca/fides/pull/3313)
- Ensure email connectors respect the `notifications.notification_service_type` app config property if set [#3355](https://github.com/ethyca/fides/pull/3355)
- Rework Delighted connector so the `survey_response` endpoint depends on the `person` endpoint [3385](https://github.com/ethyca/fides/pull/3385)
- Remove logging within the Celery creation function [#3303](https://github.com/ethyca/fides/pull/3303)
- Update how generic endpoint generation works [#3304](https://github.com/ethyca/fides/pull/3304)
- Restrict strack-trace logging when not in Dev mode [#3081](https://github.com/ethyca/fides/pull/3081)
- Refactor CSS variables for `fides-js` to match brandable color palette [#3321](https://github.com/ethyca/fides/pull/3321)
- Moved all of the dirs from `fides.api.ops` into `fides.api` [#3318](https://github.com/ethyca/fides/pull/3318)
- Put global settings for fides.js on privacy center settings [#3333](https://github.com/ethyca/fides/pull/3333)
- Changed `fides db migrate` to `fides db upgrade` [#3342](https://github.com/ethyca/fides/pull/3342)
- Add required notice key to privacy notices [#3337](https://github.com/ethyca/fides/pull/3337)
- Make Privacy Experience List public, and separate public endpoint rate limiting [#3339](https://github.com/ethyca/fides/pull/3339)

### Developer Experience

- Add dispatch event when publishing a non-prod tag [#3317](https://github.com/ethyca/fides/pull/3317)
- Add OpenAPI (Swagger) documentation for Fides Privacy Center API endpoints (/fides.js) [#3341](https://github.com/ethyca/fides/pull/3341)

### Removed

- Remove `fides export` command and backing code [#3256](https://github.com/ethyca/fides/pull/3256)

## [2.13.0](https://github.com/ethyca/fides/compare/2.12.1...2.13.0)

### Added

- Connector for DynamoDB [#2998](https://github.com/ethyca/fides/pull/2998)
- Access and erasure support for Amplitude [#2569](https://github.com/ethyca/fides/pull/2569)
- Access and erasure support for Gorgias [#2444](https://github.com/ethyca/fides/pull/2444)
- Privacy Experience Bulk Create, Bulk Update, and Detail Endpoints [#3185](https://github.com/ethyca/fides/pull/3185)
- Initial privacy experience UI [#3186](https://github.com/ethyca/fides/pull/3186)
- A JavaScript modal to copy a script tag for `fides.js` [#3238](https://github.com/ethyca/fides/pull/3238)
- Access and erasure support for OneSignal [#3199](https://github.com/ethyca/fides/pull/3199)
- Add the ability to "inject" location into `/fides.js` bundles and cache responses for one hour [#3272](https://github.com/ethyca/fides/pull/3272)
- Prevent column sorts from resetting when data changes [#3290](https://github.com/ethyca/fides/pull/3290)

### Changed

- Merge instances of RTK `createApi` into one instance for better cache invalidation [#3059](https://github.com/ethyca/fides/pull/3059)
- Update custom field definition uniqueness to be case insensitive name per resource type [#3215](https://github.com/ethyca/fides/pull/3215)
- Restrict where privacy notices of certain consent mechanisms must be displayed [#3195](https://github.com/ethyca/fides/pull/3195)
- Merged the `lib` submodule into the `api.ops` submodule [#3134](https://github.com/ethyca/fides/pull/3134)
- Merged duplicate privacy declaration components [#3254](https://github.com/ethyca/fides/pull/3254)
- Refactor client applications into a monorepo with turborepo, extract fides-js into a standalone package, and improve privacy-center to load configuration at runtime [#3105](https://github.com/ethyca/fides/pull/3105)

### Fixed

- Prevent ability to unintentionally show "default" Privacy Center configuration, styles, etc. [#3242](https://github.com/ethyca/fides/pull/3242)
- Fix broken links to docs site pages in Admin UI [#3232](https://github.com/ethyca/fides/pull/3232)
- Repoint legacy docs site links to the new and improved docs site [#3167](https://github.com/ethyca/fides/pull/3167)
- Fix Cookie House Privacy Center styles for fides deploy [#3283](https://github.com/ethyca/fides/pull/3283)
- Maintain casing differences within Snowflake datasets for proper DSR execution [#3245](https://github.com/ethyca/fides/pull/3245)

### Developer Experience

- Use prettier to format _all_ source files in client packages [#3240](https://github.com/ethyca/fides/pull/3240)

### Deprecated

- Deprecate `fides export` CLI command as it is moving to `fidesplus` [#3264](https://github.com/ethyca/fides/pull/3264)

## [2.12.1](https://github.com/ethyca/fides/compare/2.12.0...2.12.1)

### Changed

- Updated how Docker version checks are handled and added an escape-hatch [#3218](https://github.com/ethyca/fides/pull/3218)

### Fixed

- Datamap export mitigation for deleted taxonomy elements referenced by declarations [#3214](https://github.com/ethyca/fides/pull/3214)
- Update datamap columns each time the page is visited [#3211](https://github.com/ethyca/fides/pull/3211)
- Ensure inactive custom fields are not returned for datamap response [#3223](https://github.com/ethyca/fides/pull/3223)

## [2.12.0](https://github.com/ethyca/fides/compare/2.11.0...2.12.0)

### Added

- Access and erasure support for Aircall [#2589](https://github.com/ethyca/fides/pull/2589)
- Access and erasure support for Klaviyo [#2501](https://github.com/ethyca/fides/pull/2501)
- Page to edit or add privacy notices [#3058](https://github.com/ethyca/fides/pull/3058)
- Side navigation bar can now also have children navigation links [#3099](https://github.com/ethyca/fides/pull/3099)
- Endpoints for consent reporting [#3095](https://github.com/ethyca/fides/pull/3095)
- Added manage custom fields page behind feature flag [#3089](https://github.com/ethyca/fides/pull/3089)
- Custom fields table [#3097](https://github.com/ethyca/fides/pull/3097)
- Custom fields form modal [#3165](https://github.com/ethyca/fides/pull/3165)
- Endpoints to save the new-style Privacy Preferences with respect to a fides user device id [#3132](https://github.com/ethyca/fides/pull/3132)
- Support `privacy_declaration` as a resource type for custom fields [#3149](https://github.com/ethyca/fides/pull/3149)
- Expose `id` field of embedded `privacy_declarations` on `system` API responses [#3157](https://github.com/ethyca/fides/pull/3157)
- Access and erasure support for Unbounce [#2697](https://github.com/ethyca/fides/pull/2697)
- Support pseudonymous consent requests with `fides_user_device_id` [#3158](https://github.com/ethyca/fides/pull/3158)
- Update `fides_consent` cookie format [#3158](https://github.com/ethyca/fides/pull/3158)
- Add custom fields to the data use declaration form [#3197](https://github.com/ethyca/fides/pull/3197)
- Added fides user device id as a ProvidedIdentityType [#3131](https://github.com/ethyca/fides/pull/3131)

### Changed

- The `cursor` pagination strategy now also searches for data outside of the `data_path` when determining the cursor value [#3068](https://github.com/ethyca/fides/pull/3068)
- Moved Privacy Declarations associated with Systems to their own DB table [#3098](https://github.com/ethyca/fides/pull/3098)
- More tests on data use validation for privacy notices within the same region [#3156](https://github.com/ethyca/fides/pull/3156)
- Improvements to export code for bugfixes and privacy declaration custom field support [#3184](https://github.com/ethyca/fides/pull/3184)
- Enabled privacy notice feature flag [#3192](https://github.com/ethyca/fides/pull/3192)
- Updated TS types - particularly with new privacy notices [#3054](https://github.com/ethyca/fides/pull/3054)
- Make name not required on privacy declaration [#3150](https://github.com/ethyca/fides/pull/3150)
- Let Rule Targets allow for custom data categories [#3147](https://github.com/ethyca/fides/pull/3147)

### Removed

- Removed the warning about access control migration [#3055](https://github.com/ethyca/fides/pull/3055)
- Remove `customFields` feature flag [#3080](https://github.com/ethyca/fides/pull/3080)
- Remove notification banner from the home page [#3088](https://github.com/ethyca/fides/pull/3088)

### Fixed

- Fix a typo in the Admin UI [#3166](https://github.com/ethyca/fides/pull/3166)
- The `--local` flag is now respected for the `scan dataset db` command [#3096](https://github.com/ethyca/fides/pull/3096)
- Fixing issue where connectors with external dataset references would fail to save [#3142](https://github.com/ethyca/fides/pull/3142)
- Ensure privacy declaration IDs are stable across updates through system API [#3188](https://github.com/ethyca/fides/pull/3188)
- Fixed unit tests for saas connector type endpoints now that we have >50 [#3101](https://github.com/ethyca/fides/pull/3101)
- Fixed nox docs link [#3121](https://github.com/ethyca/fides/pull/3121/files)

### Developer Experience

- Update fides deploy to use a new database.load_samples setting to initialize sample Systems, Datasets, and Connections for testing [#3102](https://github.com/ethyca/fides/pull/3102)
- Remove support for automatically configuring messaging (Mailgun) & storage (S3) using `.env` with `nox -s "fides_env(test)"` [#3102](https://github.com/ethyca/fides/pull/3102)
- Add smoke tests for consent management [#3158](https://github.com/ethyca/fides/pull/3158)
- Added nox command that opens dev docs [#3082](https://github.com/ethyca/fides/pull/3082)

## [2.11.0](https://github.com/ethyca/fides/compare/2.10.0...2.11.0)

### Added

- Access support for Shippo [#2484](https://github.com/ethyca/fides/pull/2484)
- Feature flags can be set such that they cannot be modified by the user [#2966](https://github.com/ethyca/fides/pull/2966)
- Added the datamap UI to make it open source [#2988](https://github.com/ethyca/fides/pull/2988)
- Introduced a `FixedLayout` component (from the datamap UI) for pages that need to be a fixed height and scroll within [#2992](https://github.com/ethyca/fides/pull/2992)
- Added preliminary privacy notice page [#2995](https://github.com/ethyca/fides/pull/2995)
- Table for privacy notices [#3001](https://github.com/ethyca/fides/pull/3001)
- Added connector template endpoint [#2946](https://github.com/ethyca/fides/pull/2946)
- Query params on connection type endpoint to filter by supported action type [#2996](https://github.com/ethyca/fides/pull/2996)
- Scope restrictions for privacy notice table in the UI [#3007](https://github.com/ethyca/fides/pull/3007)
- Toggle for enabling/disabling privacy notices in the UI [#3010](https://github.com/ethyca/fides/pull/3010)
- Add endpoint to retrieve privacy notices grouped by their associated data uses [#2956](https://github.com/ethyca/fides/pull/2956)
- Support for uploading custom connector templates via the UI [#2997](https://github.com/ethyca/fides/pull/2997)
- Add a backwards-compatible workflow for saving and propagating consent preferences with respect to Privacy Notices [#3016](https://github.com/ethyca/fides/pull/3016)
- Empty state for privacy notices [#3027](https://github.com/ethyca/fides/pull/3027)
- Added Data flow modal [#3008](https://github.com/ethyca/fides/pull/3008)
- Update datamap table export [#3038](https://github.com/ethyca/fides/pull/3038)
- Added more advanced privacy center styling [#2943](https://github.com/ethyca/fides/pull/2943)
- Backend privacy experiences foundation [#3146](https://github.com/ethyca/fides/pull/3146)

### Changed

- Set `privacyDeclarationDeprecatedFields` flags to false and set `userCannotModify` to true [2987](https://github.com/ethyca/fides/pull/2987)
- Restored `nav-config` back to the admin-ui [#2990](https://github.com/ethyca/fides/pull/2990)
- Bumped supported Python versions to 3.10.11, 3.9.16, and 3.8.14 [#2936](https://github.com/ethyca/fides/pull/2936)
- Modify privacy center default config to only request email identities, and add validation preventing requesting both email & phone identities [#2539](https://github.com/ethyca/fides/pull/2539)
- SaaS connector icons are now dynamically loaded from the connector templates [#3018](https://github.com/ethyca/fides/pull/3018)
- Updated consentmechanism Enum to rename "necessary" to "notice_only" [#3048](https://github.com/ethyca/fides/pull/3048)
- Updated test data for Mongo, CLI [#3011](https://github.com/ethyca/fides/pull/3011)
- Updated the check for if a user can assign owner roles to be scope-based instead of role-based [#2964](https://github.com/ethyca/fides/pull/2964)
- Replaced menu in user management table with delete icon [#2958](https://github.com/ethyca/fides/pull/2958)
- Added extra fields to webhook payloads [#2830](https://github.com/ethyca/fides/pull/2830)

### Removed

- Removed interzone navigation logic now that the datamap UI and admin UI are one app [#2990](https://github.com/ethyca/fides/pull/2990)
- Remove the `unknown` state for generated datasets displaying on fidesplus [#2957](https://github.com/ethyca/fides/pull/2957)
- Removed datamap export API [#2999](https://github.com/ethyca/fides/pull/2999)

### Developer Experience

- Nox commands for git tagging to support feature branch builds [#2979](https://github.com/ethyca/fides/pull/2979)
- Changed test environment (`nox -s fides_env`) to run `fides deploy` for local testing [#3071](https://github.com/ethyca/fides/pull/3017)
- Publish git-tag specific docker images [#3050](https://github.com/ethyca/fides/pull/3050)

## [2.10.0](https://github.com/ethyca/fides/compare/2.9.2...2.10.0)

### Added

- Allow users to configure their username and password via the config file [#2884](https://github.com/ethyca/fides/pull/2884)
- Add authentication to the `masking` endpoints as well as accompanying scopes [#2909](https://github.com/ethyca/fides/pull/2909)
- Add an Organization Management page (beta) [#2908](https://github.com/ethyca/fides/pull/2908)
- Adds assigned systems to user management table [#2922](https://github.com/ethyca/fides/pull/2922)
- APIs to support Privacy Notice management (create, read, update) [#2928](https://github.com/ethyca/fides/pull/2928)

### Changed

- Improved standard layout for large width screens and polished misc. pages [#2869](https://github.com/ethyca/fides/pull/2869)
- Changed UI paths in the admin-ui [#2869](https://github.com/ethyca/fides/pull/2892)
  - `/add-systems/new` --> `/add-systems/manual`
  - `/system` --> `/systems`
- Added individual ID routes for systems [#2902](https://github.com/ethyca/fides/pull/2902)
- Deprecated adding scopes to users directly; you can only add roles. [#2848](https://github.com/ethyca/fides/pull/2848/files)
- Changed About Fides page to say "Fides Core Version:" over "Version". [#2899](https://github.com/ethyca/fides/pull/2899)
- Polish Admin UI header & navigation [#2897](https://github.com/ethyca/fides/pull/2897)
- Give new users a "viewer" role by default [#2900](https://github.com/ethyca/fides/pull/2900)
- Tie together save states for user permissions and systems [#2913](https://github.com/ethyca/fides/pull/2913)
- Removing payment types from Stripe connector params [#2915](https://github.com/ethyca/fides/pull/2915)
- Viewer role can now access a restricted version of the user management page [#2933](https://github.com/ethyca/fides/pull/2933)
- Change Privacy Center email placeholder text [#2935](https://github.com/ethyca/fides/pull/2935)
- Restricted setting Approvers as System Managers [#2891](https://github.com/ethyca/fides/pull/2891)
- Adds confirmation modal when downgrading user to "approver" role via Admin UI [#2924](https://github.com/ethyca/fides/pull/2924)
- Changed the toast message for new users to include access control info [#2939](https://github.com/ethyca/fides/pull/2939)
- Add Data Stewards to datamap export [#2962](https://github.com/ethyca/fides/pull/2962)

### Fixed

- Restricted Contributors from being able to create Owners [#2888](https://github.com/ethyca/fides/pull/2888)
- Allow for dynamic aspect ratio for logo on Privacy Center 404 [#2895](https://github.com/ethyca/fides/pull/2895)
- Allow for dynamic aspect ratio for logo on consent page [#2895](https://github.com/ethyca/fides/pull/2895)
- Align role dscription drawer of Admin UI with top nav: [#2932](https://github.com/ethyca/fides/pull/2932)
- Fixed error message when a user is assigned to be an approver without any systems [#2953](https://github.com/ethyca/fides/pull/2953)

### Developer Experience

- Update frontend npm packages (admin-ui, privacy-center, cypress-e2e) [#2921](https://github.com/ethyca/fides/pull/2921)

## [2.9.2](https://github.com/ethyca/fides/compare/2.9.1...2.9.2)

### Fixed

- Allow multiple data uses as long as their processing activity name is different [#2905](https://github.com/ethyca/fides/pull/2905)
- use HTML property, not text, when dispatching Mailchimp Transactional emails [#2901](https://github.com/ethyca/fides/pull/2901)
- Remove policy key from Privacy Center submission modal [#2912](https://github.com/ethyca/fides/pull/2912)

## [2.9.1](https://github.com/ethyca/fides/compare/2.9.0...2.9.1)

### Added

- Added Attentive erasure email connector [#2782](https://github.com/ethyca/fides/pull/2782)

### Changed

- Removed dataset based email connectors [#2782](https://github.com/ethyca/fides/pull/2782)
- Changed Auth0's authentication strategy from `bearer` to `oauth2_client_credentials` [#2820](https://github.com/ethyca/fides/pull/2820)
- renamed the privacy declarations field "Privacy declaration name (deprecated)" to "Processing Activity" [#711](https://github.com/ethyca/fidesplus/issues/711)

### Fixed

- Fixed issue where the scopes list passed into FidesUserPermission could get mutated with the total_scopes call [#2883](https://github.com/ethyca/fides/pull/2883)

### Removed

- removed the `privacyDeclarationDeprecatedFields` flag [#711](https://github.com/ethyca/fidesplus/issues/711)

## [2.9.0](https://github.com/ethyca/fides/compare/2.8.3...2.9.0)

### Added

- The ability to assign users as system managers for a specific system [#2714](https://github.com/ethyca/fides/pull/2714)
- New endpoints to add and remove users as system managers [#2726](https://github.com/ethyca/fides/pull/2726)
- Warning about access control migration to the UI [#2842](https://github.com/ethyca/fides/pull/2842)
- Adds Role Assignment UI [#2739](https://github.com/ethyca/fides/pull/2739)
- Add an automated migration to give users a `viewer` role [#2821](https://github.com/ethyca/fides/pull/2821)

### Changed

- Removed "progressive" navigation that would hide Admin UI tabs until Systems / Connections were configured [#2762](https://github.com/ethyca/fides/pull/2762)
- Added `system.privacy_declaration.name` to datamap response [#2831](https://github.com/ethyca/fides/pull/2831/files)

### Developer Experience

- Retired legacy `navV2` feature flag [#2762](https://github.com/ethyca/fides/pull/2762)
- Update Admin UI Layout to fill viewport height [#2812](https://github.com/ethyca/fides/pull/2812)

### Fixed

- Fixed issue where unsaved changes warning would always show up when running fidesplus [#2788](https://github.com/ethyca/fides/issues/2788)
- Fixed problem in datamap export with datasets that had been updated via SaaS instantiation [#2841](https://github.com/ethyca/fides/pull/2841)
- Fixed problem in datamap export with inconsistent custom field ordering [#2859](https://github.com/ethyca/fides/pull/2859)

## [2.8.3](https://github.com/ethyca/fides/compare/2.8.2...2.8.3)

### Added

- Serialise `bson.ObjectId` types in SAR data packages [#2785](https://github.com/ethyca/fides/pull/2785)

### Fixed

- Fixed issue where more than 1 populated custom fields removed a system from the datamap export [#2825](https://github.com/ethyca/fides/pull/2825)

## [2.8.2](https://github.com/ethyca/fides/compare/2.8.1...2.8.2)

### Fixed

- Resolved a bug that stopped custom fields populating the visual datamap [#2775](https://github.com/ethyca/fides/pull/2775)
- Patch appconfig migration to handle existing db record [#2780](https://github.com/ethyca/fides/pull/2780)

## [2.8.1](https://github.com/ethyca/fides/compare/2.8.0...2.8.1)

### Fixed

- Disabled hiding Admin UI based on user scopes [#2771](https://github.com/ethyca/fides/pull/2771)

## [2.8.0](https://github.com/ethyca/fides/compare/2.7.1...2.8.0)

### Added

- Add API support for messaging config properties [#2551](https://github.com/ethyca/fides/pull/2551)
- Access and erasure support for Kustomer [#2520](https://github.com/ethyca/fides/pull/2520)
- Added the `erase_after` field on collections to be able to set the order for erasures [#2619](https://github.com/ethyca/fides/pull/2619)
- Add a toggle to filter the system classification to only return those with classification data [#2700](https://github.com/ethyca/fides/pull/2700)
- Added backend role-based permissions [#2671](https://github.com/ethyca/fides/pull/2671)
- Access and erasure for Vend SaaS Connector [#1869](https://github.com/ethyca/fides/issues/1869)
- Added endpoints for storage and messaging config setup status [#2690](https://github.com/ethyca/fides/pull/2690)
- Access and erasure for Jira SaaS Connector [#1871](https://github.com/ethyca/fides/issues/1871)
- Access and erasure support for Delighted [#2244](https://github.com/ethyca/fides/pull/2244)
- Improve "Upload a new dataset YAML" [#1531](https://github.com/ethyca/fides/pull/2258)
- Input validation and sanitization for Privacy Request fields [#2655](https://github.com/ethyca/fides/pull/2655)
- Access and erasure support for Yotpo [#2708](https://github.com/ethyca/fides/pull/2708)
- Custom Field Library Tab [#527](https://github.com/ethyca/fides/pull/2693)
- Allow SendGrid template usage [#2728](https://github.com/ethyca/fides/pull/2728)
- Added ConnectorRunner to simplify SaaS connector testing [#1795](https://github.com/ethyca/fides/pull/1795)
- Adds support for Mailchimp Transactional as a messaging config [#2742](https://github.com/ethyca/fides/pull/2742)

### Changed

- Admin UI
  - Add flow for selecting system types when manually creating a system [#2530](https://github.com/ethyca/fides/pull/2530)
  - Updated forms for privacy declarations [#2648](https://github.com/ethyca/fides/pull/2648)
  - Delete flow for privacy declarations [#2664](https://github.com/ethyca/fides/pull/2664)
  - Add framework to have UI elements respect the user's scopes [#2682](https://github.com/ethyca/fides/pull/2682)
  - "Manual Webhook" has been renamed to "Manual Process". [#2717](https://github.com/ethyca/fides/pull/2717)
- Convert all config values to Pydantic `Field` objects [#2613](https://github.com/ethyca/fides/pull/2613)
- Add warning to 'fides deploy' when installed outside of a virtual environment [#2641](https://github.com/ethyca/fides/pull/2641)
- Redesigned the default/init config file to be auto-documented. Also updates the `fides init` logic and analytics consent logic [#2694](https://github.com/ethyca/fides/pull/2694)
- Change how config creation/import is handled across the application [#2622](https://github.com/ethyca/fides/pull/2622)
- Update the CLI aesthetics & docstrings [#2703](https://github.com/ethyca/fides/pull/2703)
- Updates Roles->Scopes Mapping [#2744](https://github.com/ethyca/fides/pull/2744)
- Return user scopes as an enum, as well as total scopes [#2741](https://github.com/ethyca/fides/pull/2741)
- Update `MessagingServiceType` enum to be lowercased throughout [#2746](https://github.com/ethyca/fides/pull/2746)

### Developer Experience

- Set the security environment of the fides dev setup to `prod` instead of `dev` [#2588](https://github.com/ethyca/fides/pull/2588)
- Removed unexpected default Redis password [#2666](https://github.com/ethyca/fides/pull/2666)
- Privacy Center
  - Typechecking and validation of the `config.json` will be checked for backwards-compatibility. [#2661](https://github.com/ethyca/fides/pull/2661)
- Combined conftest.py files [#2669](https://github.com/ethyca/fides/pull/2669)

### Fixed

- Fix support for "redis.user" setting when authenticating to the Redis cache [#2666](https://github.com/ethyca/fides/pull/2666)
- Fix error with the classify dataset feature flag not writing the dataset to the server [#2675](https://github.com/ethyca/fides/pull/2675)
- Allow string dates to stay strings in cache decoding [#2695](https://github.com/ethyca/fides/pull/2695)
- Admin UI
  - Remove Identifiability (Data Qualifier) from taxonomy editor [2684](https://github.com/ethyca/fides/pull/2684)
- FE: Custom field selections binding issue on Taxonomy tabs [#2659](https://github.com/ethyca/fides/pull/2693/)
- Fix Privacy Request Status when submitting a consent request when identity verification is required [#2736](https://github.com/ethyca/fides/pull/2736)

## [2.7.1](https://github.com/ethyca/fides/compare/2.7.0...2.7.1)

- Fix error with the classify dataset feature flag not writing the dataset to the server [#2675](https://github.com/ethyca/fides/pull/2675)

## [2.7.0](https://github.com/ethyca/fides/compare/2.6.6...2.7.0)

- Fides API

  - Access and erasure support for Braintree [#2223](https://github.com/ethyca/fides/pull/2223)
  - Added route to send a test message [#2585](https://github.com/ethyca/fides/pull/2585)
  - Add default storage configuration functionality and associated APIs [#2438](https://github.com/ethyca/fides/pull/2438)

- Admin UI

  - Custom Metadata [#2536](https://github.com/ethyca/fides/pull/2536)
    - Create Custom Lists
    - Create Custom Field Definition
    - Create custom fields from a the taxonomy editor
    - Provide a custom field value in a resource
    - Bulk edit custom field values [#2612](https://github.com/ethyca/fides/issues/2612)
    - Custom metadata UI Polish [#2624](https://github.com/ethyca/fides/pull/2625)

- Privacy Center

  - The consent config default value can depend on whether Global Privacy Control is enabled. [#2341](https://github.com/ethyca/fides/pull/2341)
  - When GPC is enabled, the UI indicates which data uses are opted out by default. [#2596](https://github.com/ethyca/fides/pull/2596)
  - `inspectForBrowserIdentities` now also looks for `ljt_readerID`. [#2543](https://github.com/ethyca/fides/pull/2543)

### Added

- Added new Wunderkind Consent Saas Connector [#2600](https://github.com/ethyca/fides/pull/2600)
- Added new Sovrn Email Consent Connector [#2543](https://github.com/ethyca/fides/pull/2543/)
- Log Fides version at startup [#2566](https://github.com/ethyca/fides/pull/2566)

### Changed

- Update Admin UI to show all action types (access, erasure, consent, update) [#2523](https://github.com/ethyca/fides/pull/2523)
- Removes legacy `verify_oauth_client` function [#2527](https://github.com/ethyca/fides/pull/2527)
- Updated the UI for adding systems to a new design [#2490](https://github.com/ethyca/fides/pull/2490)
- Minor logging improvements [#2566](https://github.com/ethyca/fides/pull/2566)
- Various form components now take a `stacked` or `inline` variant [#2542](https://github.com/ethyca/fides/pull/2542)
- UX fixes for user management [#2537](https://github.com/ethyca/fides/pull/2537)
- Updating Firebase Auth connector to mask the user with a delete instead of an update [#2602](https://github.com/ethyca/fides/pull/2602)

### Fixed

- Fixed bug where refreshing a page in the UI would result in a 404 [#2502](https://github.com/ethyca/fides/pull/2502)
- Usernames are case insensitive now and prevent all duplicates [#2487](https://github.com/ethyca/fides/pull/2487)
  - This PR contains a migration that deletes duplicate users and keeps the oldest original account.
- Update Logos for shipped connectors [#2464](https://github.com/ethyca/fides/pull/2587)
- Search field on privacy request page isn't working [#2270](https://github.com/ethyca/fides/pull/2595)
- Fix connection dropdown in integration table to not be disabled add system creation [#3589](https://github.com/ethyca/fides/pull/3589)

### Developer Experience

- Added new Cypress E2E smoke tests [#2241](https://github.com/ethyca/fides/pull/2241)
- New command `nox -s e2e_test` which will spin up the test environment and run true E2E Cypress tests against it [#2417](https://github.com/ethyca/fides/pull/2417)
- Cypress E2E tests now run in CI and are reported to Cypress Cloud [#2417](https://github.com/ethyca/fides/pull/2417)
- Change from `randomint` to `uuid` in mongodb tests to reduce flakiness. [#2591](https://github.com/ethyca/fides/pull/2591)

### Removed

- Remove feature flagged config wizard stepper from Admin UI [#2553](https://github.com/ethyca/fides/pull/2553)

## [2.6.6](https://github.com/ethyca/fides/compare/2.6.5...2.6.6)

### Changed

- Improve Readability for Custom Masking Override Exceptions [#2593](https://github.com/ethyca/fides/pull/2593)

## [2.6.5](https://github.com/ethyca/fides/compare/2.6.4...2.6.5)

### Added

- Added config properties to override database Engine parameters [#2511](https://github.com/ethyca/fides/pull/2511)
- Increased default pool_size and max_overflow to 50 [#2560](https://github.com/ethyca/fides/pull/2560)

## [2.6.4](https://github.com/ethyca/fides/compare/2.6.3...2.6.4)

### Fixed

- Fixed bug for SMS completion notification not being sent [#2526](https://github.com/ethyca/fides/issues/2526)
- Fixed bug where refreshing a page in the UI would result in a 404 [#2502](https://github.com/ethyca/fides/pull/2502)

## [2.6.3](https://github.com/ethyca/fides/compare/2.6.2...2.6.3)

### Fixed

- Handle case where legacy dataset has meta: null [#2524](https://github.com/ethyca/fides/pull/2524)

## [2.6.2](https://github.com/ethyca/fides/compare/2.6.1...2.6.2)

### Fixed

- Issue addressing missing field in dataset migration [#2510](https://github.com/ethyca/fides/pull/2510)

## [2.6.1](https://github.com/ethyca/fides/compare/2.6.0...2.6.1)

### Fixed

- Fix errors when privacy requests execute concurrently without workers [#2489](https://github.com/ethyca/fides/pull/2489)
- Enable saas request overrides to run in worker runtime [#2489](https://github.com/ethyca/fides/pull/2489)

## [2.6.0](https://github.com/ethyca/fides/compare/2.5.1...2.6.0)

### Added

- Added the `env` option to the `security` configuration options to allow for users to completely secure the API endpoints [#2267](https://github.com/ethyca/fides/pull/2267)
- Unified Fides Resources
  - Added a dataset dropdown selector when configuring a connector to link an existing dataset to the connector configuration. [#2162](https://github.com/ethyca/fides/pull/2162)
  - Added new datasetconfig.ctl_dataset_id field to unify fides dataset resources [#2046](https://github.com/ethyca/fides/pull/2046)
- Add new connection config routes that couple them with systems [#2249](https://github.com/ethyca/fides/pull/2249)
- Add new select/deselect all permissions buttons [#2437](https://github.com/ethyca/fides/pull/2437)
- Endpoints to allow a user with the `user:password-reset` scope to reset users' passwords. In addition, users no longer require a scope to edit their own passwords. [#2373](https://github.com/ethyca/fides/pull/2373)
- New form to reset a user's password without knowing an old password [#2390](https://github.com/ethyca/fides/pull/2390)
- Approve & deny buttons on the "Request details" page. [#2473](https://github.com/ethyca/fides/pull/2473)
- Consent Propagation
  - Add the ability to execute Consent Requests via the Privacy Request Execution layer [#2125](https://github.com/ethyca/fides/pull/2125)
  - Add a Mailchimp Transactional Consent Connector [#2194](https://github.com/ethyca/fides/pull/2194)
  - Allow defining a list of opt-in and/or opt-out requests in consent connectors [#2315](https://github.com/ethyca/fides/pull/2315)
  - Add a Google Analytics Consent Connector for GA4 properties [#2302](https://github.com/ethyca/fides/pull/2302)
  - Pass the GA Cookie from the Privacy Center [#2337](https://github.com/ethyca/fides/pull/2337)
  - Rename "user_id" to more specific "ga_client_id" [#2356](https://github.com/ethyca/fides/pull/2356)
  - Patch Google Analytics Consent Connector to delete by client_id [#2355](https://github.com/ethyca/fides/pull/2355)
  - Add a "skip_param_values option" to optionally skip when we are missing param values in the body [#2384](https://github.com/ethyca/fides/pull/2384)
  - Adds a new Universal Analytics Connector that works with the UA Tracking Id
- Adds intake and storage of Global Privacy Control Signal props for Consent [#2599](https://github.com/ethyca/fides/pull/2599)

### Changed

- Unified Fides Resources
  - Removed several fidesops schemas for DSR's in favor of updated Fideslang schemas [#2009](https://github.com/ethyca/fides/pull/2009)
  - Removed DatasetConfig.dataset field [#2096](https://github.com/ethyca/fides/pull/2096)
  - Updated UI dataset config routes to use new unified routes [#2113](https://github.com/ethyca/fides/pull/2113)
  - Validate request body on crud endpoints on upsert. Validate dataset data categories before save. [#2134](https://github.com/ethyca/fides/pull/2134/)
  - Updated test env setup and quickstart to use new endpoints [#2225](https://github.com/ethyca/fides/pull/2225)
- Consent Propagation
  - Privacy Center consent options can now be marked as `executable` in order to propagate consent requests [#2193](https://github.com/ethyca/fides/pull/2193)
  - Add support for passing browser identities to consent request patches [#2304](https://github.com/ethyca/fides/pull/2304)
- Update fideslang to 1.3.3 [#2343](https://github.com/ethyca/fides/pull/2343)
- Display the request type instead of the policy name on the request table [#2382](https://github.com/ethyca/fides/pull/2382)
- Make denial reasons required [#2400](https://github.com/ethyca/fides/pull/2400)
- Display the policy key on the request details page [#2395](https://github.com/ethyca/fides/pull/2395)
- Updated CSV export [#2452](https://github.com/ethyca/fides/pull/2452)
- Privacy Request approval now uses a modal [#2443](https://github.com/ethyca/fides/pull/2443)

### Developer Experience

- `nox -s test_env` has been replaced with `nox -s "fides_env(dev)"`
- New command `nox -s "fides_env(test)"` creates a complete test environment with seed data (similar to `fides_env(dev)`) but with the production fides image so the built UI can be accessed at `localhost:8080` [#2399](https://github.com/ethyca/fides/pull/2399)
- Change from code climate to codecov for coverage reporting [#2402](https://github.com/ethyca/fides/pull/2402)

### Fixed

- Home screen header scaling and responsiveness issues [#2200](https://github.com/ethyca/fides/pull/2277)
- Privacy Center identity inputs validate even when they are optional. [#2308](https://github.com/ethyca/fides/pull/2308)
- The PII toggle defaults to false and PII will be hidden on page load [#2388](https://github.com/ethyca/fides/pull/2388)
- Fixed a CI bug caused by git security upgrades [#2441](https://github.com/ethyca/fides/pull/2441)
- Privacy Center
  - Identity inputs validate even when they are optional. [#2308](https://github.com/ethyca/fides/pull/2308)
  - Submit buttons show loading state and disable while submitting. [#2401](https://github.com/ethyca/fides/pull/2401)
  - Phone inputs no longer request country SVGs from external domain. [#2378](https://github.com/ethyca/fides/pull/2378)
  - Input validation errors no longer change the height of modals. [#2379](https://github.com/ethyca/fides/pull/2379)
- Patch masking strategies to better handle null and non-string inputs [#2307](https://github.com/ethyca/fides/pull/2377)
- Renamed prod pushes tag to be `latest` for privacy center and sample app [#2401](https://github.com/ethyca/fides/pull/2407)
- Update firebase connector to better handle non-existent users [#2439](https://github.com/ethyca/fides/pull/2439)

## [2.5.1](https://github.com/ethyca/fides/compare/2.5.0...2.5.1)

### Developer Experience

- Allow db resets only if `config.dev_mode` is `True` [#2321](https://github.com/ethyca/fides/pull/2321)

### Fixed

- Added a feature flag for the recent dataset classification UX changes [#2335](https://github.com/ethyca/fides/pull/2335)

### Security

- Add a check to the catchall path to prevent returning paths outside of the UI directory [#2330](https://github.com/ethyca/fides/pull/2330)

### Developer Experience

- Reduce size of local Docker images by fixing `.dockerignore` patterns [#2360](https://github.com/ethyca/fides/pull/2360)

## [2.5.0](https://github.com/ethyca/fides/compare/2.4.0...2.5.0)

### Docs

- Update the docs landing page and remove redundant docs [#2184](https://github.com/ethyca/fides/pull/2184)

### Added

- Added the `user` command group to the CLI. [#2153](https://github.com/ethyca/fides/pull/2153)
- Added `Code Climate` test coverage uploads. [#2198](https://github.com/ethyca/fides/pull/2198)
- Added the connection key to the execution log [#2100](https://github.com/ethyca/fides/pull/2100)
- Added endpoints to retrieve DSR `Rule`s and `Rule Target`s [#2116](https://github.com/ethyca/fides/pull/2116)
- Added Fides version number to account dropdown in the UI [#2140](https://github.com/ethyca/fides/pull/2140)
- Add link to Classify Systems page in nav side bar [#2128](https://github.com/ethyca/fides/pull/2128)
- Dataset classification UI now polls for results [#2123](https://github.com/ethyca/fides/pull/2123)
- Update Privacy Center Icons [#1800](https://github.com/ethyca/fides/pull/2139)
- Privacy Center `fides-consent.js`:
  - `Fides.shopify` integration function. [#2152](https://github.com/ethyca/fides/pull/2152)
  - Dedicated folder for integrations.
  - `Fides.meta` integration function (fbq). [#2217](https://github.com/ethyca/fides/pull/2217)
- Adds support for Twilio email service (Sendgrid) [#2154](https://github.com/ethyca/fides/pull/2154)
- Access and erasure support for Recharge [#1709](https://github.com/ethyca/fides/pull/1709)
- Access and erasure support for Friendbuy Nextgen [#2085](https://github.com/ethyca/fides/pull/2085)

### Changed

- Admin UI Feature Flags - [#2101](https://github.com/ethyca/fides/pull/2101)
  - Overrides can be saved in the browser.
  - Use `NEXT_PUBLIC_APP_ENV` for app-specific environment config.
  - No longer use `react-feature-flags` library.
  - Can have descriptions. [#2243](https://github.com/ethyca/fides/pull/2243)
- Made privacy declarations optional when adding systems manually - [#2173](https://github.com/ethyca/fides/pull/2173)
- Removed an unclear logging message. [#2266](https://github.com/ethyca/fides/pull/2266)
- Allow any user with `user:delete` scope to delete other users [#2148](https://github.com/ethyca/fides/pull/2148)
- Dynamic imports of custom overrides and SaaS test fixtures [#2169](https://github.com/ethyca/fides/pull/2169)
- Added `AuthenticatedClient` to custom request override interface [#2171](https://github.com/ethyca/fides/pull/2171)
- Only approve the specific collection instead of the entire dataset, display only top 1 classification by default [#2226](https://github.com/ethyca/fides/pull/2226)
- Update sample project resources for `fides evaluate` usage in `fides deploy` [#2253](https://github.com/ethyca/fides/pull/2253)

### Removed

- Removed unused object_name field on s3 storage config [#2133](https://github.com/ethyca/fides/pull/2133)

### Fixed

- Remove next-auth from privacy center to fix JS console error [#2090](https://github.com/ethyca/fides/pull/2090)
- Admin UI - Added Missing ability to assign `user:delete` in the permissions checkboxes [#2148](https://github.com/ethyca/fides/pull/2148)
- Nav bug: clicking on Privacy Request breadcrumb takes me to Home instead of /privacy-requests [#497](https://github.com/ethyca/fides/pull/2141)
- Side nav disappears when viewing request details [#2129](https://github.com/ethyca/fides/pull/2155)
- Remove usage of load dataset button and other dataset UI modifications [#2149](https://github.com/ethyca/fides/pull/2149)
- Improve readability for exceptions raised from custom request overrides [#2157](https://github.com/ethyca/fides/pull/2157)
- Importing custom request overrides on server startup [#2186](https://github.com/ethyca/fides/pull/2186)
- Remove warning when env vars default to blank strings in docker-compose [#2188](https://github.com/ethyca/fides/pull/2188)
- Fix Cookie House purchase modal flashing 'Error' in title [#2274](https://github.com/ethyca/fides/pull/2274)
- Stop dependency from upgrading `packaging` to version with known issue [#2273](https://github.com/ethyca/fides/pull/2273)
- Privacy center config no longer requires `identity_inputs` and will use `email` as a default [#2263](https://github.com/ethyca/fides/pull/2263)
- No longer display remaining days for privacy requests in terminal states [#2292](https://github.com/ethyca/fides/pull/2292)

### Removed

- Remove "Create New System" button when viewing systems. All systems can now be created via the "Add systems" button on the home page. [#2132](https://github.com/ethyca/fides/pull/2132)

## [2.4.0](https://github.com/ethyca/fides/compare/2.3.1...2.4.0)

### Developer Experience

- Include a pre-check workflow that collects the pytest suite [#2098](https://github.com/ethyca/fides/pull/2098)
- Write to the application db when running the app locally. Write to the test db when running pytest [#1731](https://github.com/ethyca/fides/pull/1731)

### Changed

- Move the `fides.ctl.core.` and `fides.ctl.connectors` modules into `fides.core` and `fides.connectors` respectively [#2097](https://github.com/ethyca/fides/pull/2097)
- Fides: Skip cypress tests due to nav bar 2.0 [#2102](https://github.com/ethyca/fides/pull/2103)

### Added

- Adds new erasure policy for complete user data masking [#1839](https://github.com/ethyca/fides/pull/1839)
- New Fides Home page [#1864](https://github.com/ethyca/fides/pull/2050)
- Nav 2.0 - Replace form flow side navs with top tabs [#2037](https://github.com/ethyca/fides/pull/2050)
- Adds new erasure policy for complete user data masking [#1839](https://github.com/ethyca/fides/pull/1839)
- Added ability to use Mailgun templates when sending emails. [#2039](https://github.com/ethyca/fides/pull/2039)
- Adds SMS id verification for consent [#2094](https://github.com/ethyca/fides/pull/2094)

### Fixed

- Store `fides_consent` cookie on the root domain of the Privacy Center [#2071](https://github.com/ethyca/fides/pull/2071)
- Properly set the expire-time for verification codes [#2105](https://github.com/ethyca/fides/pull/2105)

## [2.3.1](https://github.com/ethyca/fides/compare/2.3.0...2.3.1)

### Fixed

- Resolved an issue where the root_user was not being created [#2082](https://github.com/ethyca/fides/pull/2082)

### Added

- Nav redesign with sidebar groups. Feature flagged to only be visible in dev mode until release. [#2030](https://github.com/ethyca/fides/pull/2047)
- Improved error handling for incorrect app encryption key [#2089](https://github.com/ethyca/fides/pull/2089)
- Access and erasure support for Friendbuy API [#2019](https://github.com/ethyca/fides/pull/2019)

## [2.3.0](https://github.com/ethyca/fides/compare/2.2.2...2.3.0)

### Added

- Common Subscriptions for app-wide data and feature checks. [#2030](https://github.com/ethyca/fides/pull/2030)
- Send email alerts on privacy request failures once the specified threshold is reached. [#1793](https://github.com/ethyca/fides/pull/1793)
- DSR Notifications (toast) [#1895](https://github.com/ethyca/fides/pull/1895)
- DSR configure alerts btn [#1895](https://github.com/ethyca/fides/pull/1895)
- DSR configure alters (FE) [#1895](https://github.com/ethyca/fides/pull/1895)
- Add a `usage` session to Nox to print full session docstrings. [#2022](https://github.com/ethyca/fides/pull/2022)

### Added

- Adds notifications section to toml files [#2026](https://github.com/ethyca/fides/pull/2060)

### Changed

- Updated to use `loguru` logging library throughout codebase [#2031](https://github.com/ethyca/fides/pull/2031)
- Do not always create a `fides.toml` by default [#2023](https://github.com/ethyca/fides/pull/2023)
- The `fideslib` module has been merged into `fides`, code redundancies have been removed [#1859](https://github.com/ethyca/fides/pull/1859)
- Replace 'ingress' and 'egress' with 'sources' and 'destinations' across UI [#2044](https://github.com/ethyca/fides/pull/2044)
- Update the functionality of `fides pull -a <filename>` to include _all_ resource types. [#2083](https://github.com/ethyca/fides/pull/2083)

### Fixed

- Timing issues with bulk DSR reprocessing, specifically when analytics are enabled [#2015](https://github.com/ethyca/fides/pull/2015)
- Error caused by running erasure requests with disabled connectors [#2045](https://github.com/ethyca/fides/pull/2045)
- Changes the SlowAPI ratelimiter's backend to use memory instead of Redis [#2054](https://github.com/ethyca/fides/pull/2058)

## [2.2.2](https://github.com/ethyca/fides/compare/2.2.1...2.2.2)

### Docs

- Updated the readme to use new new [docs site](http://docs.ethyca.com) [#2020](https://github.com/ethyca/fides/pull/2020)

### Deprecated

- The documentation site hosted in the `/docs` directory has been deprecated. All documentation updates will be hosted at the new [docs site](http://docs.ethyca.com) [#2020](https://github.com/ethyca/fides/pull/2020)

### Fixed

- Fixed mypy and pylint errors [#2013](https://github.com/ethyca/fides/pull/2013)
- Update connection test endpoint to be effectively non-blocking [#2000](https://github.com/ethyca/fides/pull/2000)
- Update Fides connector to better handle children with no access results [#2012](https://github.com/ethyca/fides/pull/2012)

## [2.2.1](https://github.com/ethyca/fides/compare/2.2.0...2.2.1)

### Added

- Add health check indicator for data flow scanning option [#1973](https://github.com/ethyca/fides/pull/1973)

### Changed

- The `celery.toml` is no longer used, instead it is a subsection of the `fides.toml` file [#1990](https://github.com/ethyca/fides/pull/1990)
- Update sample project landing page copy to be version-agnostic [#1958](https://github.com/ethyca/fides/pull/1958)
- `get` and `ls` CLI commands now return valid `fides` object YAML [#1991](https://github.com/ethyca/fides/pull/1991)

### Developer Experience

- Remove duplicate fastapi-caching and pin version. [#1765](https://github.com/ethyca/fides/pull/1765)

## [2.2.0](https://github.com/ethyca/fides/compare/2.1.0...2.2.0)

### Added

- Send email alerts on privacy request failures once the specified threshold is reached. [#1793](https://github.com/ethyca/fides/pull/1793)
- Add authenticated privacy request route. [#1819](https://github.com/ethyca/fides/pull/1819)
- Enable the onboarding flow [#1836](https://github.com/ethyca/fides/pull/1836)
- Access and erasure support for Fullstory API [#1821](https://github.com/ethyca/fides/pull/1821)
- Add function to poll privacy request for completion [#1860](https://github.com/ethyca/fides/pull/1860)
- Added rescan flow for the data flow scanner [#1844](https://github.com/ethyca/fides/pull/1844)
- Add rescan flow for the data flow scanner [#1844](https://github.com/ethyca/fides/pull/1844)
- Add Fides connector to support parent-child Fides deployments [#1861](https://github.com/ethyca/fides/pull/1861)
- Classification UI now polls for updates to classifications [#1908](https://github.com/ethyca/fides/pull/1908)

### Changed

- The organization info form step is now skipped if the server already has organization info. [#1840](https://github.com/ethyca/fides/pull/1840)
- Removed the description column from the classify systems page. [#1867](https://github.com/ethyca/fides/pull/1867)
- Retrieve child results during fides connector execution [#1967](https://github.com/ethyca/fides/pull/1967)

### Fixed

- Fix error in parent user creation seeding. [#1832](https://github.com/ethyca/fides/issues/1832)
- Fix DSR error due to unfiltered empty identities [#1901](https://github.com/ethyca/fides/pull/1907)

### Docs

- Remove documentation about no-longer used connection string override [#1824](https://github.com/ethyca/fides/pull/1824)
- Fix typo in headings [#1824](https://github.com/ethyca/fides/pull/1824)
- Update documentation to reflect configs necessary for mailgun, twilio_sms and twilio_email service types [#1846](https://github.com/ethyca/fides/pull/1846)

...

## [2.1.0](https://github.com/ethyca/fides/compare/2.0.0...2.1.0)

### Added

- Classification flow for system data flows
- Classification is now triggered as part of data flow scanning
- Include `ingress` and `egress` fields on system export and `datamap/` endpoint [#1740](https://github.com/ethyca/fides/pull/1740)
- Repeatable unique identifier for dataset fides_keys and metadata [#1786](https://github.com/ethyca/fides/pull/1786)
- Adds SMS support for identity verification notifications [#1726](https://github.com/ethyca/fides/pull/1726)
- Added phone number validation in back-end and react phone number form in Privacy Center [#1745](https://github.com/ethyca/fides/pull/1745)
- Adds SMS message template for all subject notifications [#1743](https://github.com/ethyca/fides/pull/1743)
- Privacy-Center-Cypress workflow for CI checks of the Privacy Center. [#1722](https://github.com/ethyca/fides/pull/1722)
- Privacy Center `fides-consent.js` script for accessing consent on external pages. [Details](/clients/privacy-center/packages/fides-consent/README.md)
- Erasure support for Twilio Conversations API [#1673](https://github.com/ethyca/fides/pull/1673)
- Webserver port can now be configured via the CLI command [#1858](https://github.com/ethyca/fides/pull/1858)

### Changed

- Optional dependencies are no longer used for 3rd-party connectivity. Instead they are used to isolate dangerous dependencies. [#1679](https://github.com/ethyca/fides/pull/1679)
- All Next pages now automatically require login. [#1670](https://github.com/ethyca/fides/pull/1670)
- Running the `webserver` command no longer prompts the user to opt out/in to analytics[#1724](https://github.com/ethyca/fides/pull/1724)

### Developer Experience

- Admin-UI-Cypress tests that fail in CI will now upload screen recordings for debugging. [#1728](https://github.com/ethyca/fides/pull/1728/files/c23e62fea284f7910028c8483feff893903068b8#r1019491323)
- Enable remote debugging from VSCode of live dev app [#1780](https://github.com/ethyca/fides/pull/1780)

### Removed

- Removed the Privacy Center `cookieName` config introduced in 2.0.0. [#1756](https://github.com/ethyca/fides/pull/1756)

### Fixed

- Exceptions are no longer raised when sending analytics on Windows [#1666](https://github.com/ethyca/fides/pull/1666)
- Fixed wording on identity verification modal in the Privacy Center [#1674](https://github.com/ethyca/fides/pull/1674)
- Update system fides_key tooltip text [#1533](https://github.com/ethyca/fides/pull/1685)
- Removed local storage parsing that is redundant with redux-persist. [#1678](https://github.com/ethyca/fides/pull/1678)
- Show a helpful error message if Docker daemon is not running during "fides deploy" [#1694](https://github.com/ethyca/fides/pull/1694)
- Allow users to query their own permissions, including root user. [#1698](https://github.com/ethyca/fides/pull/1698)
- Single-select taxonomy fields legal basis and special category can be cleared. [#1712](https://github.com/ethyca/fides/pull/1712)
- Fixes the issue where the security config is not properly loading from environment variables. [#1718](https://github.com/ethyca/fides/pull/1718)
- Fixes the issue where the CLI can't run without the config values required by the webserver. [#1811](https://github.com/ethyca/fides/pull/1811)
- Correctly handle response from adobe jwt auth endpoint as milliseconds, rather than seconds. [#1754](https://github.com/ethyca/fides/pull/1754)
- Fixed styling issues with the `EditDrawer` component. [#1803](https://github.com/ethyca/fides/pull/1803)

### Security

- Bumped versions of packages that use OpenSSL [#1683](https://github.com/ethyca/fides/pull/1683)

## [2.0.0](https://github.com/ethyca/fides/compare/1.9.6...2.0.0)

### Added

- Allow delete-only SaaS connector endpoints [#1200](https://github.com/ethyca/fides/pull/1200)
- Privacy center consent choices store a browser cookie. [#1364](https://github.com/ethyca/fides/pull/1364)
  - The format is generic. A reasonable set of defaults will be added later: [#1444](https://github.com/ethyca/fides/issues/1444)
  - The cookie name defaults to `fides_consent` but can be configured under `config.json > consent > cookieName`.
  - Each consent option can provide an array of `cookieKeys`.
- Individually select and reprocess DSRs that have errored [#1203](https://github.com/ethyca/fides/pull/1489)
- Bulk select and reprocess DSRs that have errored [#1205](https://github.com/ethyca/fides/pull/1489)
- Config Wizard: AWS scan results populate in system review forms. [#1454](https://github.com/ethyca/fides/pull/1454)
- Integrate rate limiter with Saas Connectors. [#1433](https://github.com/ethyca/fides/pull/1433)
- Config Wizard: Added a column selector to the scan results page of the config wizard [#1590](https://github.com/ethyca/fides/pull/1590)
- Config Wizard: Flow for runtime scanner option [#1640](https://github.com/ethyca/fides/pull/1640)
- Access support for Twilio Conversations API [#1520](https://github.com/ethyca/fides/pull/1520)
- Message Config: Adds Twilio Email/SMS support [#1519](https://github.com/ethyca/fides/pull/1519)

### Changed

- Updated mypy to version 0.981 and Python to version 3.10.7 [#1448](https://github.com/ethyca/fides/pull/1448)

### Developer Experience

- Repository dispatch events are sent to fidesctl-plus and fidesops-plus [#1263](https://github.com/ethyca/fides/pull/1263)
- Only the `docs-authors` team members are specified as `CODEOWNERS` [#1446](https://github.com/ethyca/fides/pull/1446)
- Updates the default local configuration to not defer tasks to a worker node [#1552](https://github.com/ethyca/fides/pull/1552/)
- Updates the healthcheck to return health status of connected Celery workers [#1588](https://github.com/ethyca/fides/pull/1588)

### Docs

- Remove the tutorial to prepare for new update [#1543](https://github.com/ethyca/fides/pull/1543)
- Add system management via UI documentation [#1541](https://github.com/ethyca/fides/pull/1541)
- Added DSR quickstart docs, restructured docs navigation [#1651](https://github.com/ethyca/fides/pull/1651)
- Update privacy request execution overview docs [#1258](https://github.com/ethyca/fides/pull/1490)

### Fixed

- Fixed system dependencies appearing as "N/A" in the datamap endpoint when there are no privacy declarations [#1649](https://github.com/ethyca/fides/pull/1649)

## [1.9.6](https://github.com/ethyca/fides/compare/1.9.5...1.9.6)

### Fixed

- Include systems without a privacy declaration on data map [#1603](https://github.com/ethyca/fides/pull/1603)
- Handle malformed tokens [#1523](https://github.com/ethyca/fides/pull/1523)
- Remove thrown exception from getAllPrivacyRequests method [#1592](https://github.com/ethyca/fides/pull/1593)
- Include systems without a privacy declaration on data map [#1603](https://github.com/ethyca/fides/pull/1603)
- After editing a dataset, the table will stay on the previously selected collection instead of resetting to the first one. [#1511](https://github.com/ethyca/fides/pull/1511)
- Fix redis `db_index` config issue [#1647](https://github.com/ethyca/fides/pull/1647)

### Docs

- Add unlinked docs and fix any remaining broken links [#1266](https://github.com/ethyca/fides/pull/1266)
- Update privacy center docs to include consent information [#1537](https://github.com/ethyca/fides/pull/1537)
- Update UI docs to include DSR countdown information and additional descriptions/filtering [#1545](https://github.com/ethyca/fides/pull/1545)

### Changed

- Allow multiple masking strategies to be specified when using fides as a masking engine [#1647](https://github.com/ethyca/fides/pull/1647)

## [1.9.5](https://github.com/ethyca/fides/compare/1.9.4...1.9.5)

### Added

- The database includes a `plus_system_scans` relation, to track the status and results of System Scanner executions in fidesctl-plus [#1554](https://github.com/ethyca/fides/pull/1554)

## [1.9.4](https://github.com/ethyca/fides/compare/1.9.2...1.9.4)

### Fixed

- After editing a dataset, the table will stay on the previously selected collection instead of resetting to the first one. [#1511](https://github.com/ethyca/fides/pull/1511)

## [1.9.2](https://github.com/ethyca/fides/compare/1.9.1...1.9.2)

### Deprecated

- Added a deprecation warning for the entire package [#1244](https://github.com/ethyca/fides/pull/1244)

### Added

- Dataset generation enhancements using Fides Classify for Plus users:

  - Integrate Fides Plus API into placeholder features introduced in 1.9.0. [#1194](https://github.com/ethyca/fides/pull/1194)

- Fides Admin UI:

  - Configure Connector after creation [#1204](https://github.com/ethyca/fides/pull/1356)

### Fixed

- Privacy Center:
  - Handle error on startup if server isn't running [#1239](https://github.com/ethyca/fides/pull/1239)
  - Fix styling issue with cards [#1240](https://github.com/ethyca/fides/pull/1240)
  - Redirect to index on consent save [#1238](https://github.com/ethyca/fides/pull/1238)

## [1.9.1](https://github.com/ethyca/fides/compare/1.9.0...1.9.1)

### Changed

- Update fideslang to v1.3.1 [#1136](https://github.com/ethyca/fides/pull/1136)

### Changed

- Update fideslang to v1.3.1 [#1136](https://github.com/ethyca/fides/pull/1136)

## [1.9.0](https://github.com/ethyca/fides/compare/1.8.6...1.9.0) - 2022-09-29

### Added

- Dataset generation enhancements using Fides Classify for Plus users:
  - Added toggle for enabling classify during generation. [#1057](https://github.com/ethyca/fides/pull/1057)
  - Initial implementation of API request to kick off classify, with confirmation modal. [#1069](https://github.com/ethyca/fides/pull/1069)
  - Initial Classification & Review status for generated datasets. [#1074](https://github.com/ethyca/fides/pull/1074)
  - Component for choosing data categories based on classification results. [#1110](https://github.com/ethyca/fides/pull/1110)
  - The dataset fields table shows data categories from the classifier (if available). [#1088](https://github.com/ethyca/fides/pull/1088)
  - The "Approve" button can be used to update the dataset with the classifier's suggestions. [#1129](https://github.com/ethyca/fides/pull/1129)
- System management UI:
  - New page to add a system via yaml [#1062](https://github.com/ethyca/fides/pull/1062)
  - Skeleton of page to add a system manually [#1068](https://github.com/ethyca/fides/pull/1068)
  - Refactor config wizard system forms to be reused for system management [#1072](https://github.com/ethyca/fides/pull/1072)
  - Add additional optional fields to system management forms [#1082](https://github.com/ethyca/fides/pull/1082)
  - Delete a system through the UI [#1085](https://github.com/ethyca/fides/pull/1085)
  - Edit a system through the UI [#1096](https://github.com/ethyca/fides/pull/1096)
- Cypress component testing [#1106](https://github.com/ethyca/fides/pull/1106)

### Changed

- Changed behavior of `load_default_taxonomy` to append instead of upsert [#1040](https://github.com/ethyca/fides/pull/1040)
- Changed behavior of adding privacy declarations to decouple the actions of the "add" and "next" buttons [#1086](https://github.com/ethyca/fides/pull/1086)
- Moved system related UI components from the `config-wizard` directory to the `system` directory [#1097](https://github.com/ethyca/fides/pull/1097)
- Updated "type" on SaaS config to be a simple string type, not an enum [#1197](https://github.com/ethyca/fides/pull/1197)

### Developer Experience

- Optional dependencies may have their version defined only once, in `optional-requirements.txt` [#1171](https://github.com/ethyca/fides/pull/1171)

### Docs

- Updated the footer links [#1130](https://github.com/ethyca/fides/pull/1130)

### Fixed

- Fixed the "help" link in the UI header [#1078](https://github.com/ethyca/fides/pull/1078)
- Fixed a bug in Data Category Dropdowns where checking i.e. `user.biometric` would also check `user.biometric_health` [#1126](https://github.com/ethyca/fides/pull/1126)

### Security

- Upgraded pymysql to version `1.0.2` [#1094](https://github.com/ethyca/fides/pull/1094)

## [1.8.6](https://github.com/ethyca/fides/compare/1.8.5...1.8.6) - 2022-09-28

### Added

- Added classification tables for Plus users [#1060](https://github.com/ethyca/fides/pull/1060)

### Fixed

- Fixed a bug where rows were being excluded from a data map [#1124](https://github.com/ethyca/fides/pull/1124)

## [1.8.5](https://github.com/ethyca/fides/compare/1.8.4...1.8.5) - 2022-09-21

### Changed

- Update fideslang to v1.3.0 [#1103](https://github.com/ethyca/fides/pull/1103)

## [1.8.4](https://github.com/ethyca/fides/compare/1.8.3...1.8.4) - 2022-09-09

### Added

- Initial system management page [#1054](https://github.com/ethyca/fides/pull/1054)

### Changed

- Deleting a taxonomy field with children will now cascade delete all of its children as well. [#1042](https://github.com/ethyca/fides/pull/1042)

### Fixed

- Fixed navigating directly to frontend routes loading index page instead of the correct static page for the route.
- Fix truncated evaluation error messages [#1053](https://github.com/ethyca/fides/pull/1053)

## [1.8.3](https://github.com/ethyca/fides/compare/1.8.2...1.8.3) - 2022-09-06

### Added

- Added more taxonomy fields that can be edited via the UI [#1000](https://github.com/ethyca/fides/pull/1000) [#1028](https://github.com/ethyca/fides/pull/1028)
- Added the ability to add taxonomy fields via the UI [#1019](https://github.com/ethyca/fides/pull/1019)
- Added the ability to delete taxonomy fields via the UI [#1006](https://github.com/ethyca/fides/pull/1006)
  - Only non-default taxonomy entities can be deleted [#1023](https://github.com/ethyca/fides/pull/1023)
- Prevent deleting taxonomy `is_default` fields and from adding `is_default=True` fields via the API [#990](https://github.com/ethyca/fides/pull/990).
- Added a "Custom" tag to distinguish user defined taxonomy fields from default taxonomy fields in the UI [#1027](https://github.com/ethyca/fides/pull/1027)
- Added initial support for enabling Fides Plus [#1037](https://github.com/ethyca/fides/pull/1037)
  - The `useFeatures` hook can be used to check if `plus` is enabled.
  - Navigating to/from the Data Map page is gated behind this feature.
  - Plus endpoints are served from the private Plus image.

### Fixed

- Fixed failing mypy tests [#1030](https://github.com/ethyca/fides/pull/1030)
- Fixed an issue where `fides push --diff` would return a false positive diff [#1026](https://github.com/ethyca/fides/pull/1026)
- Pinned pydantic version to < 1.10.0 to fix an error in finding referenced fides keys [#1045](https://github.com/ethyca/fides/pull/1045)

### Fixed

- Fixed failing mypy tests [#1030](https://github.com/ethyca/fides/pull/1030)
- Fixed an issue where `fides push --diff` would return a false positive diff [#1026](https://github.com/ethyca/fides/pull/1026)

### Docs

- Minor formatting updates to [Policy Webhooks](https://ethyca.github.io/fidesops/guides/policy_webhooks/) documentation [#1114](https://github.com/ethyca/fidesops/pull/1114)

### Removed

- Removed create superuser [#1116](https://github.com/ethyca/fidesops/pull/1116)

## [1.8.2](https://github.com/ethyca/fides/compare/1.8.1...1.8.2) - 2022-08-18

### Added

- Added the ability to edit taxonomy fields via the UI [#977](https://github.com/ethyca/fides/pull/977) [#1028](https://github.com/ethyca/fides/pull/1028)
- New column `is_default` added to DataCategory, DataUse, DataSubject, and DataQualifier tables [#976](https://github.com/ethyca/fides/pull/976)
- Added the ability to add taxonomy fields via the UI [#1019](https://github.com/ethyca/fides/pull/1019)
- Added the ability to delete taxonomy fields via the UI [#1006](https://github.com/ethyca/fides/pull/1006)
  - Only non-default taxonomy entities can be deleted [#1023](https://github.com/ethyca/fides/pull/1023)
- Prevent deleting taxonomy `is_default` fields and from adding `is_default=True` fields via the API [#990](https://github.com/ethyca/fides/pull/990).
- Added a "Custom" tag to distinguish user defined taxonomy fields from default taxonomy fields in the UI [#1027](https://github.com/ethyca/fides/pull/1027)

### Changed

- Upgraded base Docker version to Python 3.9 and updated all other references from 3.8 -> 3.9 [#974](https://github.com/ethyca/fides/pull/974)
- Prepend all database tables with `ctl_` [#979](https://github.com/ethyca/fides/pull/979)
- Moved the `admin-ui` code down one level into a `ctl` subdir [#970](https://github.com/ethyca/fides/pull/970)
- Extended the `/datamap` endpoint to include extra metadata [#992](https://github.com/ethyca/fides/pull/992)

## [1.8.1](https://github.com/ethyca/fides/compare/1.8.0...1.8.1) - 2022-08-08

### Deprecated

- The following environment variables have been deprecated, and replaced with the new environment variable names indicated below. To avoid breaking existing workflows, the deprecated variables are still respected in v1.8.1. They will be removed in a future release.
  - `FIDESCTL__API__DATABASE_HOST` --> `FIDESCTL__DATABASE__SERVER`
  - `FIDESCTL__API__DATABASE_NAME` --> `FIDESCTL__DATABASE__DB`
  - `FIDESCTL__API__DATABASE_PASSWORD` --> `FIDESCTL__DATABASE__PASSWORD`
  - `FIDESCTL__API__DATABASE_PORT` --> `FIDESCTL__DATABASE__PORT`
  - `FIDESCTL__API__DATABASE_TEST_DATABASE_NAME` --> `FIDESCTL__DATABASE__TEST_DB`
  - `FIDESCTL__API__DATABASE_USER` --> `FIDESCTL__DATABASE__USER`

### Developer Experience

- The included `docker-compose.yml` no longer references outdated ENV variables [#964](https://github.com/ethyca/fides/pull/964)

### Docs

- Minor release documentation now reflects the desired patch release process [#955](https://github.com/ethyca/fides/pull/955)
- Updated references to ENV variables [#964](https://github.com/ethyca/fides/pull/964)

### Fixed

- Deprecated config options will continue to be respected when set via environment variables [#965](https://github.com/ethyca/fides/pull/965)
- The git cache is rebuilt within the Docker container [#962](https://github.com/ethyca/fides/pull/962)
- The `wheel` pypi build no longer has a dirty version tag [#962](https://github.com/ethyca/fides/pull/962)
- Add setuptools to dev-requirements to fix versioneer error [#983](https://github.com/ethyca/fides/pull/983)

## [1.8.0](https://github.com/ethyca/fides/compare/1.7.1...1.8.0) - 2022-08-04

### Added

- Initial configuration wizard UI view
  - System scanning step: AWS credentials form and initial `generate` API usage.
  - System scanning results: AWS systems are stored and can be selected for review
- CustomInput type "password" with show/hide icon.
- Pull CLI command now checks for untracked/unstaged files in the manifests dir [#869](https://github.com/ethyca/fides/pull/869)
- Pull CLI command has a flag to pull missing files from the server [#895](https://github.com/ethyca/fides/pull/895)
- Add BigQuery support for the `generate` command and `/generate` endpoint [#814](https://github.com/ethyca/fides/pull/814) & [#917](https://github.com/ethyca/fides/pull/917)
- Added user auth tables [915](https://github.com/ethyca/fides/pull/915)
- Standardized API error parsing under `~/types/errors`
- Added taxonomy page to UI [#902](https://github.com/ethyca/fides/pull/902)
  - Added a nested accordion component for displaying taxonomy data [#910](https://github.com/ethyca/fides/pull/910)
- Add lru cache to get_config [927](https://github.com/ethyca/fides/pull/927)
- Add support for deprecated API config values [#959](https://github.com/ethyca/fides/pull/959)
- `fides` is now an alias for `fidesctl` as a CLI entrypoint [#926](https://github.com/ethyca/fides/pull/926)
- Add user auth routes [929](https://github.com/ethyca/fides/pull/929)
- Bump fideslib to 3.0.1 and remove patch code[931](https://github.com/ethyca/fides/pull/931)
- Update the `fidesctl` python package to automatically serve the UI [#941](https://github.com/ethyca/fides/pull/941)
- Add `push` cli command alias for `apply` and deprecate `apply` [943](https://github.com/ethyca/fides/pull/943)
- Add resource groups tagging api as a source of system generation [939](https://github.com/ethyca/fides/pull/939)
- Add GitHub Action to publish the `fidesctl` package to testpypi on pushes to main [#951](https://github.com/ethyca/fides/pull/951)
- Added configWizardFlag to ui to hide the config wizard when false [[#1453](https://github.com/ethyca/fides/issues/1453)

### Changed

- Updated the `datamap` endpoint to return human-readable column names as the first response item [#779](https://github.com/ethyca/fides/pull/779)
- Remove the `obscure` requirement from the `generate` endpoint [#819](https://github.com/ethyca/fides/pull/819)
- Moved all files from `fidesapi` to `fidesctl/api` [#885](https://github.com/ethyca/fides/pull/885)
- Moved `scan` and `generate` to the list of commands that can be run in local mode [#841](https://github.com/ethyca/fides/pull/841)
- Upgraded the base docker images from Debian Buster to Bullseye [#958](https://github.com/ethyca/fides/pull/958)
- Removed `ipython` as a dev-requirement [#958](https://github.com/ethyca/fides/pull/958)
- Webserver dependencies now come as a standard part of the package [#881](https://github.com/ethyca/fides/pull/881)
- Initial configuration wizard UI view
  - Refactored step & form results management to use Redux Toolkit slice.
- Change `id` field in tables from an integer to a string [915](https://github.com/ethyca/fides/pull/915)
- Update `fideslang` to `1.1.0`, simplifying the default taxonomy and adding `tags` for resources [#865](https://github.com/ethyca/fides/pull/865)
- Merge existing configurations with `fideslib` library [#913](https://github.com/ethyca/fides/pull/913)
- Moved frontend static files to `src/fidesctl/ui-build/static` [#934](https://github.com/ethyca/fides/pull/934)
- Replicated the error response handling from the `/validate` endpoint to the `/generate` endpoint [#911](https://github.com/ethyca/fides/pull/911)

### Developer Experience

- Remove `API_PREFIX` from fidesctl/core/utils.py and change references to `API_PREFIX` in fidesctl/api/reoutes/util.py [922](https://github.com/ethyca/fides/pull/922)

### Fixed

- Dataset field columns show all columns by default in the UI [#898](https://github.com/ethyca/fides/pull/898)
- Fixed the missing `.fides./` directory when locating the default config [#933](https://github.com/ethyca/fides/pull/933)

## [1.7.1](https://github.com/ethyca/fides/compare/1.7.0...1.7.1) - 2022-07-28

### Added

- Add datasets via YAML in the UI [#813](https://github.com/ethyca/fides/pull/813)
- Add datasets via database connection [#834](https://github.com/ethyca/fides/pull/834) [#889](https://github.com/ethyca/fides/pull/889)
- Add delete confirmation when deleting a field or collection from a dataset [#809](https://github.com/ethyca/fides/pull/809)
- Add ability to delete datasets from the UI [#827](https://github.com/ethyca/fides/pull/827)
- Add Cypress for testing [713](https://github.com/ethyca/fides/pull/833)
- Add datasets via database connection (UI only) [#834](https://github.com/ethyca/fides/pull/834)
- Add Okta support to the `/generate` endpoint [#842](https://github.com/ethyca/fides/pull/842)
- Add db support to `/generate` endpoint [849](https://github.com/ethyca/fides/pull/849)
- Added OpenAPI TypeScript client generation for the UI app. See the [README](/clients/admin-ui/src/types/api/README.md) for more details.

### Changed

- Remove the `obscure` requirement from the `generate` endpoint [#819](https://github.com/ethyca/fides/pull/819)

### Developer Experience

- When releases are published, dispatch a repository webhook event to ethyca/fidesctl-plus [#938](https://github.com/ethyca/fides/pull/938)

### Docs

- recommend/replace pip installs with pipx [#874](https://github.com/ethyca/fides/pull/874)

### Fixed

- CustomSelect input tooltips appear next to selector instead of wrapping to a new row.
- Datasets without the `third_country_transfer` will not cause the editing dataset form to not render.
- Fixed a build issue causing an `unknown` version of `fidesctl` to be installed in published Docker images [#836](https://github.com/ethyca/fides/pull/836)
- Fixed an M1-related SQLAlchemy bug [#816](https://github.com/ethyca/fides/pull/891)
- Endpoints now work with or without a trailing slash. [#886](https://github.com/ethyca/fides/pull/886)
- Dataset field columns show all columns by default in the UI [#898](https://github.com/ethyca/fides/pull/898)
- Fixed the `tag` specific GitHub Action workflows for Docker and publishing docs. [#901](https://github.com/ethyca/fides/pull/901)

## [1.7.0](https://github.com/ethyca/fides/compare/1.6.1...1.7.0) - 2022-06-23

### Added

- Added dependabot to keep dependencies updated
- A warning now issues for any orphan datasets as part of the `apply` command [543](https://github.com/ethyca/fides/pull/543)
- Initial scaffolding of management UI [#561](https://github.com/ethyca/fides/pull/624)
- A new `audit` command for `system` and `organization` resources, checking data map attribute compliance [#548](https://github.com/ethyca/fides/pull/548)
- Static UI assets are now built with the docker container [#663](https://github.com/ethyca/fides/issues/663)
- Host static files via fidesapi [#621](https://github.com/ethyca/fides/pull/621)
- A new `generate` endpoint to enable capturing systems from infrastructure from the UI [#642](https://github.com/ethyca/fides/pull/642)
- A new `datamap` endpoint to enable visualizing a data map from the UI [#721](https://github.com/ethyca/fides/pull/721)
- Management UI navigation bar [#679](https://github.com/ethyca/fides/issues/679)
- Management UI integration [#736](https://github.com/ethyca/fides/pull/736)
  - Datasets
  - Systems
  - Taxonomy (data categories)
- Initial dataset UI view [#768](https://github.com/ethyca/fides/pull/768)
  - Add interaction for viewing a dataset collection
  - Add column picker
  - Add a data category checklist tree
  - Edit/delete dataset fields
  - Edit/delete dataset collections
  - Edit datasets
  - Add a component for Identifiability tags
  - Add tooltips for help on forms
  - Add geographic location (third_country_transfers) country selection. Supported by new dependency `i18n-iso-countries`.
- Okta, aws and database credentials can now come from `fidesctl.toml` config [#694](https://github.com/ethyca/fides/pull/694)
- New `validate` endpoint to test aws and okta credentials [#722](https://github.com/ethyca/fides/pull/722)
- Initial configuration wizard UI view
  - Manual entry steps added (name and describe organization, pick entry route, and describe system manually including privacy declarations)
- A new image tagged `ethyca/fidesctl:dev` is published on each push to `main` [781](https://github.com/ethyca/fides/pull/781)
- A new cli command (`fidesctl sync`) [#765](https://github.com/ethyca/fides/pull/765)

### Changed

- Comparing server and CLI versions ignores `.dirty` only differences, and is quiet on success when running general CLI commands [621](https://github.com/ethyca/fides/pull/621)
- All endpoints now prefixed by `/api/v1` [#623](https://github.com/ethyca/fides/issues/623)
- Allow AWS credentials to be passed to `generate system` via the API [#645](https://github.com/ethyca/fides/pull/645)
- Update the export of a datamap to load resources from the server instead of a manifest directory [#662](https://github.com/ethyca/fides/pull/662)
- Refactor `export` to remove CLI specific uses from the core modules and load resources[#725](https://github.com/ethyca/fides/pull/725)
- Bump version of FastAPI in `setup.py` to 0.77.1 to match `optional-requirements.txt` [#734](https://github.com/ethyca/fides/pull/734)
- Docker images are now only built and pushed on tags to match when released to pypi [#740](https://github.com/ethyca/fides/pull/740)
- Okta resource scanning and generation now works with systems instead of datasets [#751](https://github.com/ethyca/fides/pull/751)

### Developer Experience

- Replaced `make` with `nox` [#547](https://github.com/ethyca/fides/pull/547)
- Removed usage of `fideslang` module in favor of new [external package](https://github.com/ethyca/fideslang) shared across projects [#619](https://github.com/ethyca/fides/issues/619)
- Added a UI service to the docker-compose deployment [#757](https://github.com/ethyca/fides/pull/757)
- `TestClient` defined in and shared across test modules via `conftest.py` [#759](https://github.com/ethyca/fides/pull/759)

### Docs

- Replaced all references to `make` with `nox` [#547](https://github.com/ethyca/fides/pull/547)
- Removed config/schemas page [#613](https://github.com/ethyca/fides/issues/613)
- Dataset UI and config wizard docs added ([https://github.com/ethyca/fides/pull/697](https://github.com/ethyca/fides/pull/697))
- The fides README now walks through generating a datamap [#746](https://github.com/ethyca/fides/pull/746)

### Fixed

- Updated `fideslog` to v1.1.5, resolving an issue where some exceptions thrown by the SDK were not handled as expected [#609](https://github.com/ethyca/fides/issues/609)
- Updated the webserver so that it won't fail if the database is inaccessible [#649](https://github.com/ethyca/fides/pull/649)
- Updated external tests to handle complex characters [#661](https://github.com/ethyca/fides/pull/661)
- Evaluations now properly merge the default taxonomy into the user-defined taxonomy [#684](https://github.com/ethyca/fides/pull/684)
- The CLI can now be run without installing the webserver components [#715](https://github.com/ethyca/fides/pull/715)

## [1.6.1](https://github.com/ethyca/fides/compare/1.6.0...1.6.1) - 2022-06-15

### Docs

- Updated `Release Steps`

### Fixed

- Resolved a failure with populating applicable data subject rights to a data map
- Handle invalid characters when generating a `fides_key` [#761](https://github.com/ethyca/fides/pull/761)

## [1.6.0](https://github.com/ethyca/fides/compare/1.5.3...1.6.0) - 2022-05-02

### Added

- ESLint configuration changes [#514](https://github.com/ethyca/fidesops/pull/514)
- User creation, update and permissions in the Admin UI [#511](https://github.com/ethyca/fidesops/pull/511)
- Yaml support for dataset upload [#284](https://github.com/ethyca/fidesops/pull/284)

### Breaking Changes

- Update masking API to take multiple input values [#443](https://github.com/ethyca/fidesops/pull/443)

### Docs

- DRP feature documentation [#520](https://github.com/ethyca/fidesops/pull/520)

## [1.4.2](https://github.com/ethyca/fidesops/compare/1.4.1...1.4.2) - 2022-05-12

### Added

- GET routes for users [#405](https://github.com/ethyca/fidesops/pull/405)
- Username based search on GET route [#444](https://github.com/ethyca/fidesops/pull/444)
- FIDESOPS\_\_DEV_MODE for Easier SaaS Request Debugging [#363](https://github.com/ethyca/fidesops/pull/363)
- Track user privileges across sessions [#425](https://github.com/ethyca/fidesops/pull/425)
- Add first_name and last_name fields. Also add them along with created_at to FidesUser response [#465](https://github.com/ethyca/fidesops/pull/465)
- Denial reasons for DSR and user `AuditLog` [#463](https://github.com/ethyca/fidesops/pull/463)
- DRP action to Policy [#453](https://github.com/ethyca/fidesops/pull/453)
- `CHANGELOG.md` file[#484](https://github.com/ethyca/fidesops/pull/484)
- DRP status endpoint [#485](https://github.com/ethyca/fidesops/pull/485)
- DRP exerise endpoint [#496](https://github.com/ethyca/fidesops/pull/496)
- Frontend for privacy request denial reaons [#480](https://github.com/ethyca/fidesops/pull/480)
- Publish Fidesops to Pypi [#491](https://github.com/ethyca/fidesops/pull/491)
- DRP data rights endpoint [#526](https://github.com/ethyca/fidesops/pull/526)

### Changed

- Converted HTTP Status Codes to Starlette constant values [#438](https://github.com/ethyca/fidesops/pull/438)
- SaasConnector.send behavior on ignore_errors now returns raw response [#462](https://github.com/ethyca/fidesops/pull/462)
- Seed user permissions in `create_superuser.py` script [#468](https://github.com/ethyca/fidesops/pull/468)
- User API Endpoints (update fields and reset user passwords) [#471](https://github.com/ethyca/fidesops/pull/471)
- Format tests with `black` [#466](https://github.com/ethyca/fidesops/pull/466)
- Extract privacy request endpoint logic into separate service for DRP [#470](https://github.com/ethyca/fidesops/pull/470)
- Fixing inconsistent SaaS connector integration tests [#473](https://github.com/ethyca/fidesops/pull/473)
- Add user data to login response [#501](https://github.com/ethyca/fidesops/pull/501)

### Breaking Changes

- Update masking API to take multiple input values [#443](https://github.com/ethyca/fidesops/pull/443)

### Docs

- Added issue template for documentation updates [#442](https://github.com/ethyca/fidesops/pull/442)
- Clarify masking updates [#464](https://github.com/ethyca/fidesops/pull/464)
- Added dark mode [#476](https://github.com/ethyca/fidesops/pull/476)

### Fixed

- Removed miradb test warning [#436](https://github.com/ethyca/fidesops/pull/436)
- Added missing import [#448](https://github.com/ethyca/fidesops/pull/448)
- Removed pypi badge pointing to wrong package [#452](https://github.com/ethyca/fidesops/pull/452)
- Audit imports and references [#479](https://github.com/ethyca/fidesops/pull/479)
- Switch to using update method on PUT permission endpoint [#500](https://github.com/ethyca/fidesops/pull/500)

### Developer Experience

- added isort as a CI check
- Include `tests/` in all static code checks (e.g. `mypy`, `pylint`)

### Changed

- Published Docker image does a clean install of Fidesctl
- `with_analytics` is now a decorator

### Fixed

- Third-Country formatting on Data Map
- Potential Duplication on Data Map
- Exceptions are no longer raised when sending `AnalyticsEvent`s on Windows
- Running `fidesctl init` now generates a `server_host` and `server_protocol`
  rather than `server_url`<|MERGE_RESOLUTION|>--- conflicted
+++ resolved
@@ -18,12 +18,9 @@
 ## [Unreleased](https://github.com/ethyca/fides/compare/2.23.0...main)
 
 ### Changed
-<<<<<<< HEAD
 - Updates experience API calls from Fides.js to include new meta field [#4335](https://github.com/ethyca/fides/pull/4335)
 - Add filtering and pagination to bulk vendor add table [#4351](https://github.com/ethyca/fides/pull/4351)
-=======
 - Determine if the TCF overlay needs to surface based on backend calculated version hash [#4356](https://github.com/ethyca/fides/pull/4356)
->>>>>>> 262394e7
 - Refactor Fides.js embedded modal to not use A11y dialog [#4355](https://github.com/ethyca/fides/pull/4355)
 
 ### Fixed
