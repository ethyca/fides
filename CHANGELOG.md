# Changelog

All notable changes to this project will be documented in this file.

The format is based on [Keep a Changelog](https://keepachangelog.com/en/)

The types of changes are:

* `Added` for new features.
* `Changed` for changes in existing functionality.
* `Developer Experience` for changes in developer workflow or tooling.
* `Deprecated` for soon-to-be removed features.
* `Docs` for documentation only changes.
* `Removed` for now removed features.
* `Fixed` for any bug fixes.
* `Security` in case of vulnerabilities.

## [Unreleased](https://github.com/ethyca/fides/compare/1.7.0...main)

### Added
* Add delete confirmation when deleting a field or collection from a dataset [808](https://github.com/ethyca/fides/issues/808)
* Initial configuration wizard UI view
  * System scanning step: AWS credentials form and initial `generate` API usage.
<<<<<<< HEAD
* Added Cypress for testing [713](https://github.com/ethyca/fides/pull/833)
=======
* CustomInput type "password" with show/hide icon.

### Changed
* Updated the `datamap` endpoint to return human-readable column names as the first response item [#779](https://github.com/ethyca/fides/pull/779)

### Fixed

* CustomSelect input tooltips appear next to selector instead of wrapping to a new row.

### Changed
* Remove the `obscure` requirement from the `generate` endpoint [#819](https://github.com/ethyca/fides/pull/819)
>>>>>>> 2e7bbcb0

## [1.7.0](https://github.com/ethyca/fides/compare/1.6.1...1.7.0) - 2022-06-23

### Added

* Added dependabot to keep dependencies updated
* A warning now issues for any orphan datasets as part of the `apply` command [543](https://github.com/ethyca/fides/pull/543)
* Initial scaffolding of management UI [#561](https://github.com/ethyca/fides/pull/624)
* A new `audit` command for `system` and `organization` resources, checking data map attribute compliance [#548](https://github.com/ethyca/fides/pull/548)
* Static UI assets are now built with the docker container [#663](https://github.com/ethyca/fides/issues/663)
* Host static files via fidesapi [#621](https://github.com/ethyca/fides/pull/621)
* A new `generate` endpoint to enable capturing systems from infrastructure from the UI [#642](https://github.com/ethyca/fides/pull/642)
* A new `datamap` endpoint to enable visualizing a data map from the UI [#721](https://github.com/ethyca/fides/pull/721)
* Management UI navigation bar [#679](https://github.com/ethyca/fides/issues/679)
* Management UI integration [#736](https://github.com/ethyca/fides/pull/736)
  * Datasets
  * Systems
  * Taxonomy (data categories)
* Initial dataset UI view [#768](https://github.com/ethyca/fides/pull/768)
  * Add interaction for viewing a dataset collection
  * Add column picker
  * Add a data category checklist tree
  * Edit/delete dataset fields
  * Edit/delete dataset collections
  * Edit datasets
  * Add a component for Identifiability tags
  * Add tooltips for help on forms
  * Add geographic location (third_country_transfers) country selection. Supported by new dependency `i18n-iso-countries`.
* Okta, aws and database credentials can now come from `fidesctl.toml` config [#694](https://github.com/ethyca/fides/pull/694)
* New `validate` endpoint to test aws and okta credentials [#722](https://github.com/ethyca/fides/pull/722)
* Initial configuration wizard UI view
  * Manual entry steps added (name and describe organization, pick entry route, and describe system manually including privacy declarations)
* A new image tagged `ethyca/fidesctl:dev` is published on each push to `main` [781](https://github.com/ethyca/fides/pull/781)
* A new cli command (`fidesctl sync`) [#765](https://github.com/ethyca/fides/pull/765)

### Changed

* Comparing server and CLI versions ignores `.dirty` only differences, and is quiet on success when running general CLI commands [621](https://github.com/ethyca/fides/pull/621)
* All endpoints now prefixed by `/api/v1` [#623](https://github.com/ethyca/fides/issues/623)
* Allow AWS credentials to be passed to `generate system` via the API [#645](https://github.com/ethyca/fides/pull/645)
* Update the export of a datamap to load resources from the server instead of a manifest directory [#662](https://github.com/ethyca/fides/pull/662)
* Refactor `export` to remove CLI specific uses from the core modules and load resources[#725](https://github.com/ethyca/fides/pull/725)
* Bump version of FastAPI in `setup.py` to 0.77.1 to match `optional-requirements.txt` [#734](https://github.com/ethyca/fides/pull/734)
* Docker images are now only built and pushed on tags to match when released to pypi [#740](https://github.com/ethyca/fides/pull/740)
* Okta resource scanning and generation now works with systems instead of datasets [#751](https://github.com/ethyca/fides/pull/751)

### Developer Experience

* Replaced `make` with `nox` [#547](https://github.com/ethyca/fides/pull/547)
* Removed usage of `fideslang` module in favor of new [external package](https://github.com/ethyca/fideslang) shared across projects [#619](https://github.com/ethyca/fides/issues/619)
* Added a UI service to the docker-compose deployment [#757](<https://github.com/ethyca/fides/pull/757>)
* `TestClient` defined in and shared across test modules via `conftest.py` [#759](https://github.com/ethyca/fides/pull/759)

### Docs

* Replaced all references to `make` with `nox` [#547](https://github.com/ethyca/fides/pull/547)
* Removed config/schemas page [#613](https://github.com/ethyca/fides/issues/613)
* Dataset UI and config wizard docs added (https://github.com/ethyca/fides/pull/697)
* The fides README now walks through generating a datamap [#746](https://github.com/ethyca/fides/pull/746)

### Fixed

* Updated `fideslog` to v1.1.5, resolving an issue where some exceptions thrown by the SDK were not handled as expected [#609](https://github.com/ethyca/fides/issues/609)
* Updated the webserver so that it won't fail if the database is inaccessible [#649](https://github.com/ethyca/fides/pull/649)
* Updated external tests to handle complex characters [#661](https://github.com/ethyca/fides/pull/661)
* Evaluations now properly merge the default taxonomy into the user-defined taxonomy [#684](https://github.com/ethyca/fides/pull/684)
* The CLI can now be run without installing the webserver components [#715](https://github.com/ethyca/fides/pull/715)

## [1.6.1](https://github.com/ethyca/fides/compare/1.6.0...1.6.1) - 2022-06-15

### Docs

* Updated `Release Steps`

### Fixed

* Resolved a failure with populating applicable data subject rights to a data map
* Handle invalid characters when generating a `fides_key` [#761](https://github.com/ethyca/fides/pull/761)

## [1.6.0](https://github.com/ethyca/fides/compare/1.5.3...1.6.0) - 2022-05-02

### Added

* CHANGELOG.md file
* On API server startup, in-use config values are logged at the DEBUG level
* Send a usage analytics event upon execution of the `fidesctl init` command

### Developer Experience

* added isort as a CI check
* Include `tests/` in all static code checks (e.g. `mypy`, `pylint`)

### Changed

* Published Docker image does a clean install of Fidesctl
* `with_analytics` is now a decorator

### Fixed

* Third-Country formatting on Data Map
* Potential Duplication on Data Map
* Exceptions are no longer raised when sending `AnalyticsEvent`s on Windows
* Running `fidesctl init` now generates a `server_host` and `server_protocol`
  rather than `server_url`<|MERGE_RESOLUTION|>--- conflicted
+++ resolved
@@ -21,9 +21,7 @@
 * Add delete confirmation when deleting a field or collection from a dataset [808](https://github.com/ethyca/fides/issues/808)
 * Initial configuration wizard UI view
   * System scanning step: AWS credentials form and initial `generate` API usage.
-<<<<<<< HEAD
 * Added Cypress for testing [713](https://github.com/ethyca/fides/pull/833)
-=======
 * CustomInput type "password" with show/hide icon.
 
 ### Changed
@@ -35,7 +33,6 @@
 
 ### Changed
 * Remove the `obscure` requirement from the `generate` endpoint [#819](https://github.com/ethyca/fides/pull/819)
->>>>>>> 2e7bbcb0
 
 ## [1.7.0](https://github.com/ethyca/fides/compare/1.6.1...1.7.0) - 2022-06-23
 
