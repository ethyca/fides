# Changelog

All notable changes to this project will be documented in this file.

The format is based on [Keep a Changelog](https://keepachangelog.com/en/)

The types of changes are:

- `Added` for new features.
- `Changed` for changes in existing functionality.
- `Developer Experience` for changes in developer workflow or tooling.
- `Deprecated` for soon-to-be removed features.
- `Docs` for documentation only changes.
- `Removed` for now removed features.
- `Fixed` for any bug fixes.
- `Security` in case of vulnerabilities.

Changes can also be flagged with a GitHub label for tracking purposes. The URL of the label should be put at the end of the entry. The possible labels are:
- https://github.com/ethyca/fides/labels/high-risk: to indicate that a change is a "high-risk" change that could potentially lead to unanticipated regressions or degradations
- https://github.com/ethyca/fides/labels/db-migration: to indicate that a given change includes a DB migration

## [Unreleased](https://github.com/ethyca/fides/compare/2.76.1..main)

### Added
- Supports multi-select for the data explorer in the Action Center [#7093](https://github.com/ethyca/fides/pull/7093)
- Support for preserving customer field changes to SaaS datasets [#7002](https://github.com/ethyca/fides/pull/7002)

### Changed
- Bulk privacy request actions now accept filter sets as well as lists, enables select all functionality. [#7027](https://github.com/ethyca/fides/pull/7027)
<<<<<<< HEAD
- Improvements to the UI/UX of the new request manager screen [#7128](https://github.com/ethyca/fides/pull/7128)

=======
- Increasing default async DB pool size to 50 pooled connections and 50 overflow connections [#7126](https://github.com/ethyca/fides/pull/7126)
>>>>>>> 7108d26c

### Developer Experience
- Migrated consent settings tables to Ant Design [#7084](https://github.com/ethyca/fides/pull/7084)

### Fixed
- Fixed layout issues in Action Center and Monitor Configuration UI [#7092](https://github.com/ethyca/fides/pull/7092)


## [2.76.1](https://github.com/ethyca/fides/compare/2.76.0..2.76.1)

### Added
- Added options to use privacy request fields as manual task conditions [#7089](https://github.com/ethyca/fides/pull/7089)
- Added new indexes on privacy requests and provided identities to speed up duplicate detection. [#7095](https://github.com/ethyca/fides/pull/7095) https://github.com/ethyca/fides/labels/db-migration

### Security
- Upgraded NextJS and React dependencies in Privacy Center to fix new vulnerabilities [#7112](https://github.com/ethyca/fides/pull/7112)


## [2.76.0](https://github.com/ethyca/fides/compare/2.75.2..2.76.0)

### Added
- Added disclosed vendors segment support to align with the TCF Technical Specifications 2.3 [#7006](https://github.com/ethyca/fides/pull/7006)
- Enabled data stewards field with searchable multiselect in system information form [#6993](https://github.com/ethyca/fides/pull/6993)
- Support for confidence level visual and filtering in action center [#7040](https://github.com/ethyca/fides/pull/7040)
- Endpoints to pull SaaS integration configurations [#6868](https://github.com/ethyca/fides/pull/6868)
- Tree view actions for Remove and Classify in the Action Center [#7021](https://github.com/ethyca/fides/pull/7021)
- Added expandable confidence level summary cards to the Action Center home page [#7056](https://github.com/ethyca/fides/pull/7056)
- Adding data normalization to action center fields [#7022](https://github.com/ethyca/fides/pull/7022)
- Added `SECURITY_HEADERS_MODE` to Privacy Center to set good practice security headers in responses [#6906](https://github.com/ethyca/fides/pull/6906)

### Changed
- Updated External User Welcome email to use editable template [#7030](https://github.com/ethyca/fides/pull/7030)
- Duplicate DSRs now log with skipped instead of error [#7034](https://github.com/ethyca/fides/pull/7034)
- Added an index on providedidentity.privacy_request_id to reduce table scans [#7035](https://github.com/ethyca/fides/pull/7035) https://github.com/ethyca/fides/labels/db-migration
- Updated tree status indicator component [#7048](https://github.com/ethyca/fides/pull/7048)
- Manual Tasks can now accept conditions on privacy request data [#6984](https://github.com/ethyca/fides/pull/6984)
- Added location convenience conditions for Manual Task creation [#7024](https://github.com/ethyca/fides/pull/7024)
- Added custom fields conditions for Manual Task creation [#7055](https://github.com/ethyca/fides/pull/7055)
- Added an index on privacy_preferences.created_at for filtering [#7063](https://github.com/ethyca/fides/pull/7063) https://github.com/ethyca/fides/labels/db-migration
- Update custom fields so custom taxonomies can be used as locations or values [#7042](https://github.com/ethyca/fides/pull/7042)

### Fixed
- Fixed pagination in Integrations page [#7058](https://github.com/ethyca/fides/pull/7058)
- Fixed issue where the required `token_type` field was missing from the `api/v1/oauth/token` endpoint response [#7074](https://github.com/ethyca/fides/pull/7074)
- Refresh bug related to normalization of data [#7078](https://github.com/ethyca/fides/pull/7078)


## [2.75.2](https://github.com/ethyca/fides/compare/2.75.1..2.75.2)

### Security
- Upgraded NextJS and React dependencies in Privacy Center to fix React Server vulnerability [#7061](https://github.com/ethyca/fides/pull/7061)


## [2.75.1](https://github.com/ethyca/fides/compare/2.75.0..2.75.1)

### Added
- Added convenience fields for creating Manual Task conditional dependencies on policies [#6995](https://github.com/ethyca/fides/pull/6995)

### Changed
- Updated promote endpoints to return MonitorActionResponse type [#7004](https://github.com/ethyca/fides/pull/7004)
- Set max width for Action center classification dropdown [#7015](https://github.com/ethyca/fides/pull/7015)
- Hide LLM reasoning for data categories removed from resources [#7028](https://github.com/ethyca/fides/pull/7028)

### Developer Experience
- Migrated User Management table from Chakra to Ant Design [#7013](https://github.com/ethyca/fides/pull/7013)
- Upgrade client projects to Typescript 5 [#6986](https://github.com/ethyca/fides/pull/6986)
- Updates to the privacy notice sandbox to match the new versions of the consent v3 APIs [#7023](https://github.com/ethyca/fides/pull/7023)


## [2.75.0](https://github.com/ethyca/fides/compare/2.74.3..2.75.0)

### Added
- Added Adobe Experience Platform integration for FidesJS consent syncing [#6970](https://github.com/ethyca/fides/pull/6970)
- Added Google Consent Mode v2 integration for FidesJS [#6982](https://github.com/ethyca/fides/pull/6982)
- Added a setting to enable duplicate detection of privacy requests [#6936](https://github.com/ethyca/fides/pull/6936)
- Added Admin UI support for the Fides v3 API [#6933](https://github.com/ethyca/fides/pull/6933)
- Added table to store SaaS template datasets for future diff comparison [#6913](https://github.com/ethyca/fides/pull/6913)
- Added select all checkbox to new request manager screen [#6954](https://github.com/ethyca/fides/pull/6954)
- Added GPC adaptive button option for privacy experiences [#6945](https://github.com/ethyca/fides/pull/6945)
- Added GPC adaptive text template support in privacy experiences [#6966](https://github.com/ethyca/fides/pull/6966)
- Added the ability to toggle GPC on or off while viewing privacy experience previews in Admin UI [#6966](https://github.com/ethyca/fides/pull/6966)
- Added default identity definitions [#6952](https://github.com/ethyca/fides/pull/6952)
- Added custom fields filters to new request manager screen [#6974](https://github.com/ethyca/fides/pull/6974)
- Added `display_order` to `PrivacyNotice` and `ExperienceNotices` models [#6939](https://github.com/ethyca/fides/pull/6939)
- Added new empty message to the action center schema explorer screen [#6972](https://github.com/ethyca/fides/pull/6972)
- Added support for removals in the action center [#6941](https://github.com/ethyca/fides/pull/6941)
- Added support for duplicate request in the request manager ui [#6999](https://github.com/ethyca/fides/pull/6999)

### Changed
- Updated logging configuration to intercept all standard library logs and route them through Loguru[#6891](https://github.com/ethyca/fides/pull/6891)
- Replaced filter modal with a filter bar in the new request manager screen [#6943](https://github.com/ethyca/fides/pull/6943)
- Changed name of main file in DSR package from welcome.html to clickme.html [#6923](https://github.com/ethyca/fides/pull/6923)
- De-select list items after performing an action in the action center [#6942](https://github.com/ethyca/fides/pull/6942)
- Updated identity verification emails to use async calls bringing them in line with other messaging endpoints [#6949](https://github.com/ethyca/fides/pull/6949)
- Duplicate DSRs can now be approved or denied. [#6998](https://github.com/ethyca/fides/pull/6998)
- Updated several request runner queries to reduce N+1 query issues causing processing bottlenecks. [#6951](https://github.com/ethyca/fides/pull/6951)
- Monitor field filters no longer reset to default values when selecting resources from the tree [#6935](https://github.com/ethyca/fides/pull/6935)

### Fixed
- Fixed SSO login button not appearing after session timeout without manual refresh [#6988](https://github.com/ethyca/fides/pull/6988)
- Data Subject email identity no longer included in Generic DSR email list if the DSR was submitted on a policy that has more than just the erasure action type. [#6938](https://github.com/ethyca/fides/pull/6938)
- Fixed page width on Digest list page [#6992](https://github.com/ethyca/fides/pull/6992)
- Confirmation screen tree pagination on first level [#7000](https://github.com/ethyca/fides/pull/7000)
- Fixed async polling initial requests not respecting ignore_errors configuration [#6924](https://github.com/ethyca/fides/pull/6924)
- Fixed dataset collection editing/deleting inconsistencies [#7009](https://github.com/ethyca/fides/pull/7009)

### Developer Experience
- Fixed Ant Design drawer z-index to allow modal overlays [#6987](https://github.com/ethyca/fides/pull/6987)
- Removed `@ts-ignore` comments and improved TypeScript type safety across frontend codebase [#6991](https://github.com/ethyca/fides/pull/6991)
- Migrated Chakra Collapse components to Ant Design equivalents [#6962](https://github.com/ethyca/fides/pull/6962)
- Improved pluralization handling throughout Admin UI with centralized utility function [#6930](https://github.com/ethyca/fides/pull/6930)
- Switched `ConfigurableTestMonitor` to use `test_datastore` `ConnectionType` rather than `fides` [#6940](https://github.com/ethyca/fides/pull/6940) https://github.com/ethyca/fides/labels/db-migration
- Added rules and commands for the AI assistant. [#6944](https://github.com/ethyca/fides/pull/6944)
- Updated SearchInput component to rely more on Ant Design defaults [#6968](https://github.com/ethyca/fides/pull/6968)
- Replaced restore hotkey with refresh hotkey in Action Center fields [#6978](https://github.com/ethyca/fides/pull/6978)

### Fixed
- Fixed async polling initial requests not respecting ignore_errors configuration [#6924](https://github.com/ethyca/fides/pull/6924)

### Changed
- Monitor field filters no longer reset to default values when selecting resources from the tree [#6935](https://github.com/ethyca/fides/pull/6935)

## [2.74.3](https://github.com/ethyca/fides/compare/2.74.2..2.74.3)

### Added
- Added admin API endpoint to allow debugging memory issues with a memory dump [#6973](https://github.com/ethyca/fides/pull/6973)

### Changed
- Allow duplicate taxonomy names for non-sibling entries [#6971](https://github.com/ethyca/fides/pull/6971)
- Updated several privacy_request queries to avoid loading large columns when not needed. [#6975](https://github.com/ethyca/fides/pull/6975)

## [2.74.2](https://github.com/ethyca/fides/compare/2.74.1..2.74.2)

### Fixed
- Fixed the IdentityValue schema so it uses Multivalue instead of string [#6964](https://github.com/ethyca/fides/pull/6964)

## [2.74.1](https://github.com/ethyca/fides/compare/2.74.0..2.74.1)

### Fixed
- Fixed an issue where FidesJS TCF CMP temporarily returns legacy TCF policy version 4 until a TC string is set [#6953](https://github.com/ethyca/fides/pull/6953)

## [2.74.0](https://github.com/ethyca/fides/compare/2.73.1..2.74.0)

### Added
- Added a duplicate group table with deterministic ids [#6881](https://github.com/ethyca/fides/pull/6881) https://github.com/ethyca/fides/labels/db-migration
- Added replace mode for decoding context loggers to avoid decode errors with zip files [#6899](https://github.com/ethyca/fides/pull/6899/files)
- Added database model for staged resource errors [#6867](https://github.com/ethyca/fides/pull/6867) https://github.com/ethyca/fides/labels/db-migration
- Added action center support for displaying staged resource errors [#6867](https://github.com/ethyca/fides/pull/6867)
- Added keyboard shortcuts for bulk select/deselect in Action Center fields [#6911](https://github.com/ethyca/fides/pull/6911)
- Added endpoint to bulk cancel requests [#6916](https://github.com/ethyca/fides/pull/6916)
- Added a memory dump output to the logs when the memory watchdog hits the 90% memory limit [#6916](https://github.com/ethyca/fides/pull/6916)
- Added duplicate DSR checking to request runner [#6860](https://github.com/ethyca/fides/pull/6860/)
- Added keyboard shortcuts for field actions in Action Center [#6919](https://github.com/ethyca/fides/pull/6919)
- Added keyboard shortcuts helper modal in Action Center fields [#6926](https://github.com/ethyca/fides/pull/6926)
- Added UI for configuring custom taxonomies [#6921](https://github.com/ethyca/fides/pull/6921)

### Changed
- Restricted monitor tree selection to only classifiable resource types [#6900](https://github.com/ethyca/fides/pull/6900)
- Updated filter modal in new privacy request screen to store filters as query params in url [#6818](https://github.com/ethyca/fides/pull/6818)
- Improve Privacy Center FidesJS performance and reliability by caching bundles in memory and adding `stale-while-revalidate` and `stale-if-error` cache headers for improved CDN performance and origin failure resilience [#6689](https://github.com/ethyca/fides/pull/6689)
- Limit action center tree expansion to 4 levels (Database/Schema/Table/Field) by treating fields as leaf nodes [#6907](https://github.com/ethyca/fides/pull/6907)
- Allowing pending (new) requests to be resubmitted [#6916](https://github.com/ethyca/fides/pull/6916)
- Allowing dynamic Celery environment variables to be loaded if they match the `FIDES__CELERY__` prefix [#6916](https://github.com/ethyca/fides/pull/6916)
- PrivacyRequest cache now falls back to the db for identity and custom fields [#6896](https://github.com/ethyca/fides/pull/6896)
- `fides.js` now dispatches a sythetic `FidesReady` event when `Fides.gtm()` is called after Fides has already been initialized. [#6915](https://github.com/ethyca/fides/pull/6915)

### Developer Experience
- Added keyboard navigation to CustomList component [#6903](https://github.com/ethyca/fides/pull/6903)
- Added explicit label property to feature flags configuration for flexible display names [#6889](https://github.com/ethyca/fides/pull/6889)
- Added Cypress command to override feature flags in tests without UI interaction [#6890](https://github.com/ethyca/fides/pull/6890)
- Improved types used in request manager page [#6912](https://github.com/ethyca/fides/pull/6912)


### Fixed
- Fixed race condition causing gdprApplies to flip during TCF initialization [#6895](https://github.com/ethyca/fides/pull/6895)
- Fixed handling of really long values in the new request manager [#6917](https://github.com/ethyca/fides/pull/6917)
- Fixed Filter component bug that caused values to clear when searching through available filters [#6914](https://github.com/ethyca/fides/pull/6914)
- Fixed a visual issue with the integrations detail page in smaller screens [#6925](https://github.com/ethyca/fides/pull/6925)
- Fixed data type display and simplified data categories in Action Center field details [#6931](https://github.com/ethyca/fides/pull/6931)

## [2.73.1](https://github.com/ethyca/fides/compare/2.73.0..2.73.1)

### Added
- Added automatic refresh of monitor tree ancestor statuses after field actions [#6853](https://github.com/ethyca/fides/pull/6853)
- Added database model for identity definitions [#6852](https://github.com/ethyca/fides/pull/6852) https://github.com/ethyca/fides/labels/db-migration
- Added config proxy settings for duplicate DSR detection[#6811](https://github.com/ethyca/fides/pull/6811) https://github.com/ethyca/fides/labels/db-migration
- Added privacy preferences database model [#6875](https://github.com/ethyca/fides/pull/6875)
- Added beta feature flag for LLM classifier [#6880](https://github.com/ethyca/fides/pull/6880)

### Changed
- Updated border radius on our design system theme [#6512](https://github.com/ethyca/fides/pull/6512)
- Simplified data category selection logic in monitor field list items by replacing `user_assigned_data_categories` with unified `preferred_data_categories` field [#6817](https://github.com/ethyca/fides/pull/6817)
- Custom fields are now shown in the list view of the new request manager [#6849](https://github.com/ethyca/fides/pull/6849)
- Improved action center filters with tree-based UI and nested data categories [#6855](https://github.com/ethyca/fides/pull/6855)
- Updates legacy taxonomy consts for custom taxonomy API [#6824](https://github.com/ethyca/fides/pull/6824)


### Developer Experience
- Reorganized FidesUI components into logical directories by design system and function [#6844](https://github.com/ethyca/fides/pull/6844)
- Added reusable Filter component with optional search and tree-based filtering to FidesUI design system [#6845](https://github.com/ethyca/fides/pull/6845)
- Added Privacy Notice Sandbox for Consent v3 development and demos [#6841](https://github.com/ethyca/fides/pull/6841)
- Added strict equality ESLint rule to prevent type coercion bugs [#6879](https://github.com/ethyca/fides/pull/6879)

## [2.73.0](https://github.com/ethyca/fides/compare/2.72.3..2.73.0)

### Added
- Added support for new experience config to delete cookie based on host domain [#6706](https://github.com/ethyca/fides/pull/6706)
- Adding support for references outside the collection on update and delete endpoints for SaaS integrations [#6719](https://github.com/ethyca/fides/pull/6719)
- Added support for bulk actions in the new request manager page [#6773](https://github.com/ethyca/fides/pull/6773)
- Added `tagging_instructions` field to `DataCategory` model for LLM classification customization [#6736](https://github.com/ethyca/fides/pull/6736) https://github.com/ethyca/fides/labels/db-migration
- Added monitor result display variations for web and datastore monitors [#6750](https://github.com/ethyca/fides/pull/6750)
- Added gated fields for LLM classifier config in monitor config form [#6761](https://github.com/ethyca/fides/pull/6761)
- Added status indicators to schema explorer tree with color-coded change indicators [#6785](https://github.com/ethyca/fides/pull/6785)
- Added confirmation modals for bulk actions on the new privacy requests page [#6784](https://github.com/ethyca/fides/pull/6784)
- Added CSV export button to manual tasks tables [#6806](https://github.com/ethyca/fides/pull/6806)
- Added "Clear filters" button to privacy request manager [#6815](https://github.com/ethyca/fides/pull/6815)
- Added database model for the v3 consent documents [#6790](https://github.com/ethyca/fides/pull/6790) https://github.com/ethyca/fides/labels/db-migration

### Changed
- Added sticky headers and action bars to some tables [#6813](https://github.com/ethyca/fides/pull/6813)

### Developer Experience
- Split FidesJS and Privacy Center Cypress test runs [#6733](https://github.com/ethyca/fides/pull/6733)
- Improved cypress test reliability [#6748](https://github.com/ethyca/fides/pull/6748)
- Added new CustomList component to fidesui with selection support [#6759](https://github.com/ethyca/fides/pull/6759)
- Update integration logos to use Ant components [#6755](https://github.com/ethyca/fides/pull/6755)
- Adds a reusable form modal hook for confirmation modals [#6789](https://github.com/ethyca/fides/pull/6789)
- Added fullHeight prop to FixedLayout component for full viewport usage [#6787](https://github.com/ethyca/fides/pull/6787)
- Replaced custom tag color strings with new CUSTOM_TAG_COLOR enum for type safety [#6801](https://github.com/ethyca/fides/pull/6801)

### Fixed
- Fixed an issue where the FidesJS would sometimes incorrectly display "GPC Overridden" on initial load. [#6728](https://github.com/ethyca/fides/pull/6728)
- Allow external provider consent migration to get saved to BE [#6747](https://github.com/ethyca/fides/pull/6747)
- Fixed action center routing to prevent empty page when reloading data explorer [#6791](https://github.com/ethyca/fides/pull/6791)
- Fixed a bug where the "Request manager" navigation item wouldn't return users to the main request view [#6814](https://github.com/ethyca/fides/pull/6814)
- Fixed incorrect positioning on "Add system" button on system inventory page when Compass was disabled [#6812](https://github.com/ethyca/fides/pull/6812)
- Fixed missing reference value validation in SaaS requests to apply to all access requests [#6782](https://github.com/ethyca/fides/pull/6782)
- Fixed an issue where some Special purpose vendors were displaying incorrectly in the TCF modal [#6830](https://github.com/ethyca/fides/pull/6830)
- Added action guards on polling requests to avoid running access polling requests on erasure tasks [#6827](https://github.com/ethyca/fides/pull/6827)

### Changed
- Switch to use `classify_params.llm_model_override` instead of `classify_params.model_override` in monitor config form [#6805](https://github.com/ethyca/fides/pull/6805)

## [2.72.3](https://github.com/ethyca/fides/compare/2.72.2...2.72.3)

### Fixed
- Support fields in "Approved" status in D&D [#6794](https://github.com/ethyca/fides/pull/6794)

## [2.72.2](https://github.com/ethyca/fides/compare/2.72.1...2.72.2)

### Changed
- Added `collection` to privacy request logging metadata [#6753](https://github.com/ethyca/fides/pull/6753)
- Removed PII filtering from request task error logging [#6753](https://github.com/ethyca/fides/pull/6753)

### Fixed
- Added `has_table` checks for BigQuery erasures [#6760](https://github.com/ethyca/fides/pull/6760)
- Using correct data select types in alpha fields [#6758](https://github.com/ethyca/fides/pull/6758)
- Redirected users from invalid system detail pages in Action Center [#6795](https://github.com/ethyca/fides/pull/6795)

## [2.72.1](https://github.com/ethyca/fides/compare/2.72.0...2.72.1)

### Fixed
- Request overrides connection exceptions are now correctly handled [#6726](https://github.com/ethyca/fides/pull/6726)

## [2.72.0](https://github.com/ethyca/fides/compare/2.71.1...2.72.0)

### Added
- Added digest worker task model [#6688](https://github.com/ethyca/fides/pull/6688) https://github.com/ethyca/fides/labels/db-migration
- Added Manual Task Digest email templates and dispatch [#6691](https://github.com/ethyca/fides/pull/6691)
- Added UI to manage email digests [#6710](https://github.com/ethyca/fides/pull/6710)
- Event Auditing for Connections And Connection Secrets [#6681](https://github.com/ethyca/fides/pull/6681)
- Support for detection phase in new classifier screen [#6711](https://github.com/ethyca/fides/pull/6711)
- Field Level Actions for New Classifier Screen [#6707](https://github.com/ethyca/fides/pull/6707)
- Added new beta privacy request manager screen [#6725](https://github.com/ethyca/fides/pull/6725)

### Changed
- Bumped `fideslog` dependency to `1.2.14` [#6635](https://github.com/ethyca/fides/pull/6635)
- Update UI to support for different consent compliance issues [#6680](https://github.com/ethyca/fides/pull/6680)
- Updated calls to `/mute` endpoint so they use request body instead of query params [#6702](https://github.com/ethyca/fides/pull/6702)
- Changed default sort order for discovered assets from compliance status to asset name [#6704](https://github.com/ethyca/fides/pull/6704)
- Moved 'Messaging' and 'Messaging Providers' pages to a single Settings > Notifications page [#6710](https://github.com/ethyca/fides/pull/6710)
- Break system table actions out of overflow menu [#6696](https://github.com/ethyca/fides/pull/6696)
- Tweaks to system table UX [#6712](https://github.com/ethyca/fides/pull/6712)
- Added error handling to the privacy_request.save_filtered_access_results in the DSR process [#6718](https://github.com/ethyca/fides/pull/6718)

### Developer Experience
- Improved accessibility configuration for ESLint jsx-a11y plugin with Ant Design component support [#6699](https://github.com/ethyca/fides/pull/6699)
- Upgraded Cypress version to latest and made additional changes to help speed up Admin UI test runs [#6705](https://github.com/ethyca/fides/pull/6705)

### Fixed
- Fixed an issue where users were unable to cancel out of the Add New System dialog in Action Center [#6651](https://github.com/ethyca/fides/pull/6651)
- Fixed an issue where using pagination on the consent issues modal affects the results of the page [#6665](https://github.com/ethyca/fides/pull/6665)
- Fixed Action Center modal not closing after successfully adding a Compass System [#6669](https://github.com/ethyca/fides/pull/6669)
- Prevent stale data issues by clearing row selections when underlying data changes in Action Center tables [#6673](https://github.com/ethyca/fides/pull/6673)
- Returning a user-friendly message when attempting to delete datasets linked to an integration [#6663](https://github.com/ethyca/fides/pull/6663)
- Fixed an issue where updating an Experience in Admin UI could potentially result in a browser error [#6676](https://github.com/ethyca/fides/pull/6676)
- Fixed a bug that prevented users from removing categories of consent from web monitor resources [#6679](https://github.com/ethyca/fides/pull/6679)
- Fixed some toast notifications in Action Center to truncate long asset and system names [#6692](https://github.com/ethyca/fides/pull/6692)
- Fixed an issue where columns were inconsistent in the Integrations' Monitor table [#6682](https://github.com/ethyca/fides/pull/6682)
- Fixed custom fields on the system data use form being nonfunctional [#6657](https://github.com/ethyca/fides/pull/6657)
- Fixed expanded categories of consent table cells auto-collapsing in Action Center when adding new values [#6690](https://github.com/ethyca/fides/pull/6690)
- Fixed an issue where adding a category of consent moved the item off-page in Action Center [#6704](https://github.com/ethyca/fides/pull/6704)
- Fixed several accessibility issues discovered in Admin UI using the new linting rules [#6699](https://github.com/ethyca/fides/pull/6699)

## [2.71.1](https://github.com/ethyca/fides/compare/2.71.0...2.71.1)

### Added
- Added digest conditional dependency SQL model [#6627](https://github.com/ethyca/fides/pull/6627) https://github.com/ethyca/fides/labels/db-migration
- Adds support for dynamic vendor disclosure in Fides UI [#6593](https://github.com/ethyca/fides/pull/6593) https://github.com/ethyca/fides/labels/db-migration
- Added async polling for SaaS integrations [#6566](https://github.com/ethyca/fides/pull/6566) https://github.com/ethyca/fides/labels/db-migration

### Changed
- Updated `StagedResource.user_assigned_data_uses` to be nullable and have a null default [#6674](https://github.com/ethyca/fides/pull/6674) https://github.com/ethyca/fides/labels/db-migration
- Allow selecting from all data uses for discovered assets in Action Center [#6668](https://github.com/ethyca/fides/pull/6668)

### Fixed
- Fix compliance issue warning button showing when you don't have the Consent status featured flag enabled [#6677](https://github.com/ethyca/fides/pull/6677)

### Developer Experience
- Added `disableUrlState` option to pagination, sorting, table state, and search hooks to support in-memory state management without URL synchronization [#6685](https://github.com/ethyca/fides/pull/6685)

## [2.71.0](https://github.com/ethyca/fides/compare/2.70.5...2.71.0)

### Added
- Added `Not applicable` and `Pre-consent` as new `ConsentStatus` labels in the UI [#6571](https://github.com/ethyca/fides/pull/6571)
- Add indexes for classifications and user_assigned_data_categories columns from stagedresource table [#6612](https://github.com/ethyca/fides/pull/6612) https://github.com/ethyca/fides/labels/db-migration
- Added a ConditionalDependency base class that Manual tasks now inherits from. This sets up a base for digest conditional dependencies. [#6613](https://github.com/ethyca/fides/pull/6613)
- Added condition to sql orm translator functionality. [#6578](https://github.com/ethyca/fides/pull/6578)
- Added model for digest configuration. [#6616](https://github.com/ethyca/fides/pull/6616) https://github.com/ethyca/fides/labels/db-migration
- Added Deadline, Completed On, Last Updated to Privacy Request CSV [#6621](https://github.com/ethyca/fides/pull/6621)
- Add OAuth2 support for connection configurations [#6614](https://github.com/ethyca/fides/pull/6614)
- Added new classifier alpha screen [6639](https://github.com/ethyca/fides/pull/6639)

### Changed
- Update `pymssql` dependency from 2.3.4 to 2.3.7 [#6601](https://github.com/ethyca/fides/pull/6601)
- Systems inventory page now displays GVL deleted systems [#6602](https://github.com/ethyca/fides/pull/6602)
- After creating a new integration it now redirects you to the integration detail page [#6605](https://github.com/ethyca/fides/pull/6605)
- Add permission for "Approver" role to create privacy requests and show as "Submitted by" in the Admin UI [#6606](https://github.com/ethyca/fides/pull/6606)
- Updated consent compliance issue labels & tooltips. Improved the way the consent issue modal is opened. [#6615](https://github.com/ethyca/fides/pull/6615)
- Updated manual task configuration UI from a table to a list view [#6632](https://github.com/ethyca/fides/pull/6632)
- Action type column of Privacy Request CSV to show all request policy types separated by `+` [6621](https://github.com/ethyca/fides/pull/6621)
- Privacy Center now supports certain HTML if `FIDES_PRIVACY_CENTER__ALLOW_HTML_DESCRIPTION` is set [#6643](https://github.com/ethyca/fides/pull/6643)

### Developer Experience
- Trigger fidesplus CI actions on pushes to `main` in Fides [#6592](https://github.com/ethyca/fides/pull/6592)
- Improved readability and maintainability around DSR packages and improved test coverage [#6540](https://github.com/ethyca/fides/pull/6540)

### Fixed
- Fixed FidesJS banner's Acknowledge button incorrectly overriding GPC settings [#6660](https://github.com/ethyca/fides/pull/6660)
- Fix an issue where approver users wouldn't see the manual tasks associated with a privacy request from the detail view [#6638](https://github.com/ethyca/fides/pull/6638)

## [2.70.5](https://github.com/ethyca/fides/compare/2.70.3...2.70.5)

### Fixed
- Encode GPC subsection in GPP string whenever supported by the section (e.g. usnat, usca) [#6633](https://github.com/ethyca/fides/pull/6633)
- Enforce required location validation on privacy-request POST when configured via Privacy Center/property config [#6646](https://github.com/ethyca/fides/pull/6646)

## [2.70.4](https://github.com/ethyca/fides/compare/2.70.3...2.70.4)

### Fixed
- Fixed query to retrieve a `PrivacyNotice`'s cookies [#6636](https://github.com/ethyca/fides/pull/6636)

## [2.70.3](https://github.com/ethyca/fides/compare/2.70.2...2.70.3)

### Fixed
- Fixed an error on trying to submit optional integer fields in the integration form [#6626](https://github.com/ethyca/fides/pull/6626)

### [2.70.2](https://github.com/ethyca/fides/compare/2.70.1...2.70.2)

- This tag is intentionally skipped. Changes intended for this version are included in 2.70.3.

## [2.70.1](https://github.com/ethyca/fides/compare/2.70.0...2.70.1)

### Added
- Added SRV and SSL support for MongoDB [#6590](https://github.com/ethyca/fides/pull/6590)

### Fixed
- Location field submission and display for privacy requests [#6619](https://github.com/ethyca/fides/pull/6619)
- Fix column sizing bug [#6620](https://github.com/ethyca/fides/pull/6620)
- Fixed an issue that allowed new taxonomy items to be submitted multiple times [#6609](https://github.com/ethyca/fides/pull/6609)
- Fix misc location displays [#6600](https://github.com/ethyca/fides/pull/6600)
- Incorrect location display in system inventory screen [#6598](https://github.com/ethyca/fides/pull/6598)
- Inconsistent location values displayed on action center [#6599](https://github.com/ethyca/fides/pull/6599)

## [2.70.0](https://github.com/ethyca/fides/compare/2.69.2...2.70.0)

### Added
- Added new `WebMonitorGroupJob` model and table to store web monitor scan data [#6542](https://github.com/ethyca/fides/pull/6542) https://github.com/ethyca/fides/labels/db-migration
- Added new values to `ConsentStatus` enum [#6562](https://github.com/ethyca/fides/pull/6562) https://github.com/ethyca/fides/labels/db-migration
- Added a messaging provider configuration page to the Admin UI [#6213](https://github.com/ethyca/fides/pull/6213)
- Added event audits for taxonomy actions [#6564](https://github.com/ethyca/fides/pull/6564)
- Added `ClassificationBenchmark` model and table to store classification benchmark records [#6569](https://github.com/ethyca/fides/pull/6569) https://github.com/ethyca/fides/labels/db-migration

### Changed
- Changed "Recent activity" tab to "Added" in Action Center for improved clarity [#6565](https://github.com/ethyca/fides/pull/6565)
- Request manager screen now shows loader while waiting for sets of results [#6552](https://github.com/ethyca/fides/pull/6552)
- Request manager screen now persists pagination parameters to URL [#6552](https://github.com/ethyca/fides/pull/6552)
- Request manager screen no longer persists search to local storage and instead populates URL parameters [#6552](https://github.com/ethyca/fides/pull/6552)
- Request manager CSV Download now flattens the subject identity object to comma separated columns [#6563](https://github.com/ethyca/fides/pull/6563)
- Request manager CSV Download now flattens the custom privacy request fields object to comma separated columns [#6563](https://github.com/ethyca/fides/pull/6563)

### Deprecated
- DSR 2.0 is deprecated. New requests will be created using DSR 3.0 only. Existing DSR 2.0 requests will continue to process until completion. [#6458](https://github.com/ethyca/fides/pull/6458)

### Fixed
- Fix search within language picker in admin-ui [#6550](https://github.com/ethyca/fides/pull/6550)
- Fix translations for TCF not loading correctly in certain cases [#6557](https://github.com/ethyca/fides/pull/6557) [#6587](https://github.com/ethyca/fides/pull/6587)
- Removed unnecessary ability to link systems with website integrations. [#6554](https://github.com/ethyca/fides/pull/6554)
- Better TCF overlay behavior when no vendors are configured [#6556](https://github.com/ethyca/fides/pull/6556)
- Fix bug in oauth authorization success toast [#6572](https://github.com/ethyca/fides/pull/6572)
- Fix expadable tag cell for locations in notices page of admin-ui [#6559](https://github.com/ethyca/fides/pull/6559)
- Request manager screen date range now respects timezones [#6552](https://github.com/ethyca/fides/pull/6552)
- Request manager screen will no longer silently filter results by prior searches [#6552](https://github.com/ethyca/fides/pull/6552)
- Request manager CSV download link is now cleaned up making memory leaks in Admin UI less likely [#6552](https://github.com/ethyca/fides/pull/6552)
- Fix custom logos in external task portal [#6573](https://github.com/ethyca/fides/pull/6573)
- TCF alert rendering incorrectly during react lifecycle [#6582](https://github.com/ethyca/fides/pull/6582)

### Removed
- Remove "expand/collapse all" menu on privacy notice locations [#6581](https://github.com/ethyca/fides/pull/6581)

## [2.69.2](https://github.com/ethyca/fides/compare/2.69.1...2.69.2)

### Fixed
- Decode S3 storage URLs when building object keys for streaming attachments into download packages [#6541](https://github.com/ethyca/fides/pull/6541)
- Enables the exclude domains field in the website monitor config. [#6544](https://github.com/ethyca/fides/pull/6544)
- Region table value displayed correctly and Location select only allowing valid values [#6545](https://github.com/ethyca/fides/pull/6545)
- Adds safeguards when encountering rate limit errors upon instantiation [#6546](https://github.com/ethyca/fides/pull/6546)

## [2.69.1](https://github.com/ethyca/fides/compare/2.69.0...2.69.1)

### Added
- Added the ability to selectively redact dataset, collection, and field names in DSR packages [#6487](https://github.com/ethyca/fides/pull/6487)
- Added system group functionality to systems table [#6453](https://github.com/ethyca/fides/pull/6453)

### Security
- Changed session invalidation logic to end all sessions for a user when their password has been changed [CVE-2025-57766](https://github.com/ethyca/fides/security/advisories/GHSA-rpw8-82v9-3q87)
- Fixed OAuth scope privilege escalation vulnerability that allowed clients to create or update other OAuth clients with unauthorized scopes [CVE-2025-57817](https://github.com/ethyca/fides/security/advisories/GHSA-hjfh-p8f5-24wr)
- Added stricter rate limiting to authentication endpoints to mitigate against brute force attacks. [CVE-2025-57815](https://github.com/ethyca/fides/security/advisories/GHSA-7q62-r88r-j5gw)
- Adds Redis-driven rate limiting across all endpoints [CVE-2025-57816](https://github.com/ethyca/fides/security/advisories/GHSA-fq34-xw6c-fphf)


### Changed
- Improved column width handling in Action Center tables [#6496](https://github.com/ethyca/fides/pull/6496)

## [2.69.0](https://github.com/ethyca/fides/compare/2.68.0...2.69.0)

### Added
- Added models for generic taxonomy support (Fidesplus) [#6421](https://github.com/ethyca/fides/pull/6421)
- Added LocationSelect component and additional utilities for displaying location [#6478](https://github.com/ethyca/fides/pull/6478)
- Added UI for conditional manual task creation feature [#6431](https://github.com/ethyca/fides/pull/6431)
- Added streaming attachment capabilities for access packages. [#6474](https://github.com/ethyca/fides/pull/6474)
- Added tokenized redirect for streaming enabled access package downloads. [#6489](https://github.com/ethyca/fides/pull/6489)
- Pagination is persisted to the URL on the Consent Report Page [#6504](https://github.com/ethyca/fides/pull/6504)

### Changed
- Manual Tasks now check conditional dependencies and either skip or wait for input based on the evaluation.[#6440](https://github.com/ethyca/fides/pull/6440)
- Changed Fides.js banner title attributes for better SEO + a11y support [#6470](https://github.com/ethyca/fides/pull/6470)
- Test Website Monitors now show the brand image and a "test monitor" tag [#6476](https://github.com/ethyca/fides/pull/6476)
- Privacy Request runner will now also check for awaiting input tags as part of `poll_for_exited_privacy_request_tasks` [#6471](https://github.com/ethyca/fides/pull/6471)
- Added async polling queue for API integrations [#6435](https://github.com/ethyca/fides/pull/6435)
- Updated Admin UI to poll during non-terminal task statuses [#6493](https://github.com/ethyca/fides/pull/6493)
- Moved Organization Management and SSO out of beta [#6495](https://github.com/ethyca/fides/pull/6494)
- Updated data lineage nodes styling to use neutral color scheme for improved visual consistency [#6505](https://github.com/ethyca/fides/pull/6505)
- Removed total from Consent Report page until Cursor Pagination is added, this solves broken loads when there is a large amount of consent data [#6504](https://github.com/ethyca/fides/pull/6504)

### Fixed
- Erasure Request finalization [#6493](https://github.com/ethyca/fides/pull/6493)
- DSR finalization UI tweaks [#6514](https://github.com/ethyca/fides/pull/6514)
- Account for Timezone on Consent Report page [#6504](https://github.com/ethyca/fides/pull/6504)

### Developer Experience
- Refactored table column header menu functionality to use column-level menu property instead of custom header cell components [#6481](https://github.com/ethyca/fides/pull/6481)
- Migrated Popover components from Chakra to Ant Design in Admin UI [#6488](https://github.com/ethyca/fides/pull/6488)
- Added new npm task for Admin UI that enables optimized Cypress testing with API server connectivity during local development [#6483](https://github.com/ethyca/fides/pull/6483)
- Added reusable table system with URL synchronization and Ant Design integration for standardized table behavior and deep linking support [#6447](https://github.com/ethyca/fides/pull/6447)
- Refactored Action Center tables to use new standardized table state management hooks [#6349](https://github.com/ethyca/fides/pull/6349)

### Fixed
- Fixed bug with non-applicable notices being saved as opted in in Fides.js [#6490](https://github.com/ethyca/fides/pull/6490)
- Handle missing GVL in TCF experience by displaying an error message instead of infinite spinners. [#6472](https://github.com/ethyca/fides/pull/6472)
- Prevent edits for assets that have been ignored in the Action Center [#6485](https://github.com/ethyca/fides/pull/6485)

## [2.68.0](https://github.com/ethyca/fides/compare/2.67.2...2.68.0)

### Added
- Improved logging of underlying errors when raising generic exceptions [#6420](https://github.com/ethyca/fides/pull/6420)
- Manual Task Graph Tasks now receive data from any nodes referenced by their conditional dependencies. [#6402](https://github.com/ethyca/fides/pull/6402)
- Added PrivacyCenterSettings to the config. [#6349](https://github.com/ethyca/fides/pull/6439)
- Added DSR task conditional operators list types and data type/operator compatibility [#6429](https://github.com/ethyca/fides/pull/6429)
- Added visual checkmark feedback and screen reader announcements for consent button interactions [#6451](https://github.com/ethyca/fides/pull/6451)
- Added field to privacy center configuration to support location collection in privacy center actions [#6432](https://github.com/ethyca/fides/pull/6432)
- Added execution log when DSR enters awaiting_email_send status [#6462](https://github.com/ethyca/fides/pull/6462)

### Changed
- Improved data extraction for object fields to return complete data structures instead of empty containers in data package when no nested fields where specified [#6424](https://github.com/ethyca/fides/pull/6424)
- Replaced some duplicated data formatting functionality with a single utility function. Additional maintainability updates on Manual Tasks. [#6390](https://github.com/ethyca/fides/pull/6390)
- Improved privacy request detail UI in smaller screens [#6437](https://github.com/ethyca/fides/pull/6437)
- Refactored ancestor links creation to support bulk creation for multiple staged resources in a single operation [#6426](https://github.com/ethyca/fides/pull/6426)
- Optimized StagedResource ancestors() and descendants() methods [#6444](https://github.com/ethyca/fides/pull/6444)
- Improved UI for manual task configuration & manual tasks table [#6454](https://github.com/ethyca/fides/pull/6454)
- Data migration to update `.` in `MonitorConfig.key`s to `_` and update all references to these values [#6441](https://github.com/ethyca/fides/pull/6441) https://github.com/ethyca/fides/labels/db-migration https://github.com/ethyca/fides/labels/high-risk
- Standardized DB engine config and allowed `pool_pre_ping` to be configurable on all engines, with default of `True` [#6434](https://github.com/ethyca/fides/pull/6434)

### Developer Experience
- Switching from Vault to 1password for SaaS test credentials [#6363](https://github.com/ethyca/fides/pull/6363)
- Add `nox -s dev -- workers-all` and rename `worker-other` [#6445](https://github.com/ethyca/fides/pull/6445)
- Upgraded PostgreSQL from version 12 to 16 and Redis from version 6.2 to 8.0 in local development and test environments [#6456](https://github.com/ethyca/fides/pull/6456)

### Fixed
- Fixed an issue with the preview while creating a new TCF Experience in the AdminUI [#6428](https://github.com/ethyca/fides/pull/6428)
- Fixed link in Manage Secure Access modal [#6436](https://github.com/ethyca/fides/pull/6436)
- Fixed some CI testing gaps [#6419](https://github.com/ethyca/fides/pull/6419)
- Fixed a bug where providing an invalid `fides_string` as an override caused GPP to fail to initialize [#6452](https://github.com/ethyca/fides/pull/6452)
- Fixed encoding of privacy request filters and CSV export parameters. [#6449](https://github.com/ethyca/fides/pull/6449)


## [2.67.2](https://github.com/ethyca/fides/compare/2.67.1...2.67.2)

### Changed
- Configured AWS S3 role assumption in client creation code so that all uses support role assumption [#6443](https://github.com/ethyca/fides/pull/6443)



## [2.67.1](https://github.com/ethyca/fides/compare/2.67.0...2.67.1)

### Added
- Added protection against multiple FidesJS script loading on the same page with configurable override option [#6416](https://github.com/ethyca/fides/pull/6416)

### Fixed
- Fix default tab not being set in the integration detail page for Manual Tasks integrations [#6417](https://github.com/ethyca/fides/pull/6417)


## [2.67.0](https://github.com/ethyca/fides/compare/2.66.2...2.67.0)

### Added
- Added the ability to edit more fields for GVL vendors [#6341](https://github.com/ethyca/fides/pull/6341)
- Added `release_version` to the global `window.Fides` object in FidesJS [#6239](https://github.com/ethyca/fides/pull/6239)
- Added new Conditional Dependencies and Evaluator data structures for eventual use with Manual Tasks on DSRs. [#6354](https://github.com/ethyca/fides/pull/6354)
- Added a memory watcher for Celery tasks on Privacy Requests and a configuration to enable (memory_watchdog_enabled) [#6375](https://github.com/ethyca/fides/pull/6375)
- Added display of special-purpose-only vendors in a separate list within the FidesJS overlay. [#6358](https://github.com/ethyca/fides/pull/6358)
- Added Manual Task Conditional Dependencies table [#6356](https://github.com/ethyca/fides/pull/6356)
- Added record counts to the privacy request event log entries in the Admin UI [#6374](https://github.com/ethyca/fides/pull/6374)
- Added traditional Chinese support to FidesJS [#6372](https://github.com/ethyca/fides/pull/6372)
- Added support for Internal Respondent users to manage their own profile and change password [#6377] (https://github.com/ethyca/fides/pull/6377)
- Introduce manual finalization step in privacy request lifecycle [#6301](https://github.com/ethyca/fides/pull/6301) https://github.com/ethyca/fides/labels/db-migration
- Added vendor id to the vendors page [#6348](https://github.com/ethyca/fides/pull/6348)
- Added filtering and sorting capabilities to discovered assets table in action center [#6401](https://github.com/ethyca/fides/pull/6401)

### Changed
- Removes `data-testid` attributes from FidesJS production builds [#6351](https://github.com/ethyca/fides/pull/6351)
- Optimized BigQuery deletions by issuing only a single delete statement per partition [#6340](https://github.com/ethyca/fides/pull/6340)
- Increased the limit for dataset configurations from 50 to 1000 on the integration config page [#6367](https://github.com/ethyca/fides/pull/6367)
- Updates the API so respondents will only be able to see their own user info [#6368](https://github.com/ethyca/fides/pull/6368)
- Moved masking secrets from Redis to database [#6002](https://github.com/ethyca/fides/pull/6002)
- Pass `IS_TEST` build parameter to Dockfile for dev builds to preserve dev `data-testid` attributes [#6382] (https://github.com/ethyca/fides/pull/6382)
- Migrated datamap lineage visualization from Cytoscape.js to ReactFlow with Dagre layout engine [#6381](https://github.com/ethyca/fides/pull/6381)
- Created new module for ManualTaskAddress and updated ManualTaskGraphTask functionality using unique constraints on ManualTask parent_entity. [#6383](https://github.com/ethyca/fides/pull/6383)
- Enhanced privacy request handling with retry limits and cancellation logic for interrupted tasks [#6396](https://github.com/ethyca/fides/pull/6396)
- Collections with missing tables are now skipped instead of causing privacy requests to error [#6397](https://github.com/ethyca/fides/pull/6397)


### Developer Experience
- Migrated Action Center tables to Ant Design [#6349](https://github.com/ethyca/fides/pull/6349)

### Fixed
- Fixed an issue where row selections in Action Center tables did not persist across pages [#6357](https://github.com/ethyca/fides/pull/6357)
- Fixed bug where an error toast appeared in a privacy request page when running Fides OSS [#6364](https://github.com/ethyca/fides/pull/6364)
- Enhanced TCF API loading and failure handling [#6387](https://github.com/ethyca/fides/pull/6387)
- Escaping column names with spaces for BigQuery [#6380](https://github.com/ethyca/fides/pull/6380)
- Fixed horizontal scroll appearing in the privacy request detail page when datasets with very long names are used [#6389](https://github.com/ethyca/fides/pull/6389)
- Fixed performance issues with large dataset traversals [#6353](https://github.com/ethyca/fides/pull/6353)
- Fixing S3 KMS presigned URLs by configuring signature version 4 for all S3 client connections [#6365](https://github.com/ethyca/fides/pull/6365)

## [2.66.2](https://github.com/ethyca/fides/compare/2.66.1...2.66.2)

### Fixed
- Fixed an issue where the Data Detection & Discovery pages were missing some filter parameters for the results [#6394](https://github.com/ethyca/fides/pull/6394)

## [2.66.1](https://github.com/ethyca/fides/compare/2.66.0...2.66.1)

### Added
- Added traditional Chinese support to FidesJS [#6372](https://github.com/ethyca/fides/pull/6372)

## [2.66.0](https://github.com/ethyca/fides/compare/2.65.2...2.66.0)

### Added
- Replaced Asset's `with_consent` field with the enum `consent_status` field and added indexes to the `StagedResource` table [#6287](https://github.com/ethyca/fides/pull/6287)
- New 'Internal Respondent' user role that only has access to complete their assigned manual tasks [#6329](https://github.com/ethyca/fides/pull/6329)
- Added consent status to the Action Center, including a new discovery status column and a details modal for assets detected without consent [#6283](https://github.com/ethyca/fides/pull/6283)
- Added new option to FidesJS to change default tab in TCF modal [#6338](https://github.com/ethyca/fides/pull/6338)
- Added new entries for manual task completion in the activity tab of a privacy request [#6345](https://github.com/ethyca/fides/pull/6345)

### Changed
- Viewer users can now view/complete their assigned manual tasks [#6329](https://github.com/ethyca/fides/pull/6329)
- Updated the attachment list to distinguish internal attachment and attachments for the access package [#6344](https://github.com/ethyca/fides/pull/6344)
- Changed behavior of beta feature flags to persist across user login sessions


### Developer Experience
- Migrate tabs to Ant Design [#6260](https://github.com/ethyca/fides/pull/6260)
- Refactored GPP utility functions to reduce code duplication and improve maintainability [#6318](https://github.com/ethyca/fides/pull/6318)
- Upgraded RollupJS to latest version for FidesJS builds [#6330](https://github.com/ethyca/fides/pull/6330)

### Fixed
- Fixed FidesJS GPP to use national section when a supported US state has no specific notices and approach is set to both. [#6307](https://github.com/ethyca/fides/pull/6307)
- Fixed taxonomy search behavior to include label and value text
- Fixed FidesJS to use consistent served_notice_history_id across all consent flows for improved analytics correlation [#6312](https://github.com/ethyca/fides/pull/6312)
- Fixed Detection & Discovery menu items showing in the UI to users without the required permissions [#6337](https://github.com/ethyca/fides/pull/6337)
- Fixed bug where FidesJS modals wouldn't scroll on very short screens [#6327](https://github.com/ethyca/fides/pull/6327)

## [2.65.2](https://github.com/ethyca/fides/compare/2.65.1...2.65.2)

### Fixed
- Fixed hanging test privacy requests by removing all logger calls from `get_cache` [#6328](https://github.com/ethyca/fides/pull/6328)

## [2.65.1](https://github.com/ethyca/fides/compare/2.65.0...2.65.1)

### Changed
- Improvements to Generic Erasure Email Integrations so email batch jobs run with a Redis lock and execution time is configurable [#6316](https://github.com/ethyca/fides/pull/6316)
- Privacy Center now only disables `custom-fides.css` polling when it receives a 404. It will continue to poll after receiving other HTTP Status Codes [#6319](https://github.com/ethyca/fides/pull/6319)
- Privacy Center now retries when it receives an error HTTP Status code while retrieving `custom-fides.css` [#6319](https://github.com/ethyca/fides/pull/6319)
- Manual tasks table will now filter by the logged in user by default [#6317](https://github.com/ethyca/fides/pull/6317)

## [2.65.0](https://github.com/ethyca/fides/compare/2.64.2...2.65.0)

### Added
- Added single select and multiselect custom field support to Privacy Center forms [#6232](https://github.com/ethyca/fides/pull/6232)
- Added ManualTaskInstance and ManualTaskSubmission models, foundational for manual DSRs [#6212](https://github.com/ethyca/fides/pull/6212) https://github.com/ethyca/fides/labels/db-migration
- Expose shopify() interface on Fides within docs [#6269](https://github.com/ethyca/fides/pull/6269)
- Added a new time-based partitioning spec to simplify BigQuery partition definitions [#6182](https://github.com/ethyca/fides/pull/6182)
- Added new Manual Tasks integration with UI for resolving manual tasks [#6290](https://github.com/ethyca/fides/pull/6290)
- Added manual tasks to DSR execution (Fidesplus) [#6261](https://github.com/ethyca/fides/pull/6261)
- Added an `extract_for_execution_log` postprocessor for SaaS integrations [#6201](https://github.com/ethyca/fides/pull/6201)
- Added Masking Strategy `preserve` for preserving original field values while adding them to masking payloads [#6295](https://github.com/ethyca/fides/pull/6295)
- Added `fides_legacy_event` configuration option to control deprecated event dispatching for backward compatibility [#6249](https://github.com/ethyca/fides/pull/6249)
- Added user_id field to the ManualTaskLog model and implemented request-scoped user tracking using contextvars [#6296](https://github.com/ethyca/fides/pull/6296)
- Ability to prefill Privacy Center fields with query parameters [#6271](https://github.com/ethyca/fides/pull/6271)


### Changed
- Update FastAPI to 0.115.2 for starlette 0.40.0 [#6244](https://github.com/ethyca/fides/pull/6244)
- Refactored fides-js SDK to use React Context for global state management and simplified consent updating method [#6257](https://github.com/ethyca/fides/pull/6257)
- Update Shopify integration so that we do not pass consent keys to Shopify with undefined values [#6270](https://github.com/ethyca/fides/pull/6270)
- Privacy Center visitors can get validation feedback by pressing submit [#6271](https://github.com/ethyca/fides/pull/6271)

### Developer Experience
- Updated SQLAlchemy models to match the contents of the Alembic migrations [#6262](https://github.com/ethyca/fides/pull/6262)

### Fixed
- Fixed an accessibility issue where tooltips could not be triggered by keyboard focus. [#6276](https://github.com/ethyca/fides/pull/6276)
- Fixed accessibility issues with text contrast and interactive Tags in Admin UI. [#6278](https://github.com/ethyca/fides/pull/6278)
- Improved FidesJS banner dialog accessibility by providing proper ARIA roles, states, and regions. [#6291](https://github.com/ethyca/fides/pull/6291)
- Improved FidesJS accessibility by giving HTML rendered links more prominent styling [#6293](https://github.com/ethyca/fides/pull/6293)
- Fixed an issue in FidesJS where "IAB TCF" badges were misaligned when translation changed from English. [#6294](https://github.com/ethyca/fides/pull/6294)
- Appropriately expose Shopify interface docs [#6284](https://github.com/ethyca/fides/pull/6284)
- Ensure dataset API serialization does not block main server thread [#6310](https://github.com/ethyca/fides/pull/6310)
- Update admin UI to query for `minimal` dataset representation when only minimal information is needed [#6310](https://github.com/ethyca/fides/pull/6310)

## [2.64.2](https://github.com/ethyca/fides/compare/2.64.1...2.64.2)

### Fixed
- Fixed a bug where number fields in integration forms were un-editable [#6275](https://github.com/ethyca/fides/pull/6275)

## [2.64.1](https://github.com/ethyca/fides/compare/2.64.0...2.64.1)

### Fixed
- Fixed Postgres Monitor's usage of SSL Mode [#6247](https://github.com/ethyca/fides/pull/6247)


## [2.64.0](https://github.com/ethyca/fides/compare/2.63.3...2.64.0)

### Added
- Added support for Salesforce custom object monitoring using Helios [#6096](https://github.com/ethyca/fides/pull/6096)
- Added ManualTaskConfig and ManualTaskConfigField models, foundational for for ManualDSRs [#6208](https://github.com/ethyca/fides/pull/6208) https://github.com/ethyca/fides/labels/db-migration
- Adds config for sale_of_data default in Fides Shopify integration [#6233](https://github.com/ethyca/fides/pull/6233)
- Added detailed trigger tracking to all FidesJS events including element type, label, and interaction origin [#6229](https://github.com/ethyca/fides/pull/6229)
- Added validation for URLs in website integration forms [#6230](https://github.com/ethyca/fides/pull/6230)
- Adds Janus SDK enum to PrivacyRequestSource [#6243](https://github.com/ethyca/fides/pull/6243)

### Changed
- Integrations detail page now includes a setup guide component. [#6096](https://github.com/ethyca/fides/pull/6096)
- Minor improvements to Redis read-only connections [#6227](https://github.com/ethyca/fides/pull/6227)

### Fixed
- Added missing "Awaiting email send" status to privacy request statuses [#6218](https://github.com/ethyca/fides/pull/6218)
- Fixed FidesJS AMD module loading conflicts when RequireJS or other AMD loaders are present [#6210](https://github.com/ethyca/fides/pull/6210)
- Fixed the system integration form formatting dataset references incorrectly [#6225](https://github.com/ethyca/fides/pull/6225)
- Fixed a bug with pagination on the action center tables [#6231](https://github.com/ethyca/fides/pull/6231)
- Ensured that property ID is always included when saving consent in fides.js [#6238](https://github.com/ethyca/fides/pull/6238)


## [2.63.3](https://github.com/ethyca/fides/compare/2.63.2...2.63.3)

### Changed
- Updated the `re-classify` button to avoid sending `monitored` fields back to classification [#6236](https://github.com/ethyca/fides/pull/6236)


## [2.63.2](https://github.com/ethyca/fides/compare/2.63.1...2.63.2)

### Added
- AWS SES notification service now supports assumed roles through environment variable configuration through `FIDES__CREDENTIALS__NOTIFICATIONS__AWS_SES_ASSUME_ROLE_ARN` [#6206](https://github.com/ethyca/fides/pull/6206)
- Added Fides-Client header to http logger middleware [#6195](https://github.com/ethyca/fides/pull/6195)
- Added settings for read-only Redis instance [#6217](https://github.com/ethyca/fides/pull/6217)

### Changed
- TCF Banners will no longer resurface on reload after dismissal [#6200](https://github.com/ethyca/fides/pull/6200)
- Earlier initialization strategy for Shopify integration [#6202](https://github.com/ethyca/fides/pull/6202)
- Upgraded GPP library to `3.1.7` and added support for Oregon section [#6215](https://github.com/ethyca/fides/pull/6215)


## [2.63.1](https://github.com/ethyca/fides/compare/2.63.0...2.63.1)
- Added support for large (>1GB) database columns by writing the contents to external storage [#6199](https://github.com/ethyca/fides/pull/6199)
- Added `MonitorTask` and `MonitorTaskExecutionLog` models and db tables [#6178](https://github.com/ethyca/fides/pull/6178) https://github.com/ethyca/fides/labels/db-migration
- Added ManualTask and ManualTaskReference models, foundational for for ManualDSRs [#6205](https://github.com/ethyca/fides/pull/6205) https://github.com/ethyca/fides/labels/db-migration

## [2.63.0](https://github.com/ethyca/fides/compare/2.62.0...2.63.0)

### Added
- Added ability to add internal comments to privacy requests [#6165](https://github.com/ethyca/fides/pull/6165)
- Attachments can now be stored with GCS [#6161](https://github.com/ethyca/fides/pull/6161)
- Attachments can now retrieve their content as well as their download urls [#6169 ](https://github.com/ethyca/fides/pull/6169)
- Added pagination support to integrations list page for better navigation with large datasets [#6184](https://github.com/ethyca/fides/pull/6184)
- Shared monitor config model [#6167](https://github.com/ethyca/fides/pull/6167)
- Added data_sales to Shopify consent_map [#6169](https://github.com/ethyca/fides/pull/6189)
- Added new user types respondent and external_respondent [#6177](https://github.com/ethyca/fides/pull/6177) https://github.com/ethyca/fides/labels/db-migration
- Added Execution logging for uploading Access Packages [#6191](https://github.com/ethyca/fides/pull/6191)
- Added UI for creating shared monitor configurations [#6188](https://github.com/ethyca/fides/pull/6188)
- Added StagedResourceAncestor table to support dynamic `child_diff_statuses` calculations [#6185](https://github.com/ethyca/fides/pull/6185) https://github.com/ethyca/fides/labels/high-risk https://github.com/ethyca/fides/labels/db-migration

### Changed
- Deprecated `FidesInitialized` event and added `FidesConsentLoaded` and `FidesReady` events for more granular initialization state handling [#6181](https://github.com/ethyca/fides/pull/6181)
- Changed GPC to support custom notices in TCF experiences [#6176](https://github.com/ethyca/fides/pull/6176)
- Removed `masking_strict` configuration for a better onboarding experience [#6180](https://github.com/ethyca/fides/pull/6180)
- Detection resources can no longer show a "Confirm" button and will always show "Monitor" [#6193](https://github.com/ethyca/fides/pull/6193)
- Integration secrets forms now show select inputs for enums and schemas with `options` [#6190](https://github.com/ethyca/fides/pull/6190/)

### Developer Experience
- Refactored FidesJS init logic for better clarity and TCF separation [#6173](https://github.com/ethyca/fides/pull/6173)

### Fixed
- Fixed Monitor button not appearing for tables with both classified fields and new discoveries in Data detection view [#6179](https://github.com/ethyca/fides/pull/6179)
- Fixed TCF banner incorrectly resurfacing when consent was previously set by override [#6186](https://github.com/ethyca/fides/pull/6186)

## [2.62.0](https://github.com/ethyca/fides/compare/2.61.1...2.62.0)

### Added
- Exposes configuration settings for the async db engine connection [#6128](https://github.com/ethyca/fides/pull/6128)
- Added support for uploading files as internal attachments to privacy requests [#6069](https://github.com/ethyca/fides/pull/6069)
- Implements Fallback Locations in CMP [#6158](https://github.com/ethyca/fides/pull/6158)
- Added dedicated Celery queues for discovery monitor operations (detection, classification, and promotion) [#6144](https://github.com/ethyca/fides/pull/6144)
- Added a new method to Fides object for updating user consent [#6151](https://github.com/ethyca/fides/pull/6151)
- Privacy Center log level support and additional logging [#6133](https://github.com/ethyca/fides/pull/6133)
- Privacy Center support for throwing an error when an experience could not be prefetched [#6133](https://github.com/ethyca/fides/pull/6133)
- Privacy Center support for retrying the experience prefetch when an error is encountered calling the API [#6133](https://github.com/ethyca/fides/pull/6133)

### Changed
- Attachment uploads now check for file extension types, retrieving and attachment also returns the file size. [#6124](https://github.com/ethyca/fides/pull/6124)
- Updated the AC string version from v1 to v2 format, which now includes a disclosed vendors section [#6155](https://github.com/ethyca/fides/pull/6155)
- Locked down the version for @iabtechlabtcf packages for better control [#6145](https://github.com/ethyca/fides/pull/6145)

### Developer Experience
- Refactored Fides initialization code to reduce duplication and improve maintainability. [#6143](https://github.com/ethyca/fides/pull/6143)
- Improved endpoint profiler to output all frames. [#6153](https://github.com/ethyca/fides/pull/6153)

### Fixed
- Fix Special-purpose vendors with restricted purposes not correctly encoded in TC string [#6145](https://github.com/ethyca/fides/pull/6145) https://github.com/ethyca/fides/labels/high-risk
- Fixed an issue where consent mechanism string values and/or non-applicable notices not applied to Fides.consent during initialization [#6157](https://github.com/ethyca/fides/pull/6157)
- Fixed vendor display when switching between consent and legitimate interest purposes in TCF UI [#6171](https://github.com/ethyca/fides/pull/6171)

## [2.61.1](https://github.com/ethyca/fides/compare/2.61.0...2.61.1)

### Fixed
- Added certifi to fix SSL CA Error [#6139](https://github.com/ethyca/fides/pull/6139)

## [2.61.0](https://github.com/ethyca/fides/compare/2.60.1...2.61.0)

### Added
- Added Recorded URL to Consent Report [#6077](https://github.com/ethyca/fides/pull/6077)
- Added support for consent mechanism string values and non-applicable notices in FidesJS [#6115](https://github.com/ethyca/fides/pull/6115)
- Added ConnectionType.okta, OktaSchema, OktaConnector as support for the Okta Monitor [#6078](https://github.com/ethyca/fides/pull/6078)
- Added "View" detail links to success toasts in action center [#6113](https://github.com/ethyca/fides/pull/6113)
- Setting to allow Admin UI errors to be surfaced to a toast. [#6121](https://github.com/ethyca/fides/pull/6121)

### Changed
- Abstract OT consent migration logic, allow write to Fides preferences api [#6099](https://github.com/ethyca/fides/pull/6099)
- Tweaked discovered assets table so rows remain selected after bulk actions [#6108](https://github.com/ethyca/fides/pull/6108)
- Migrated some dropdown menus to use Ant's Dropdown component [#6107](https://github.com/ethyca/fides/pull/6107)
- Refactor OT consent migration [#6099](https://github.com/ethyca/fides/pull/6126)

### Developer Experience
- Cleaning up test fixtures [#6008](https://github.com/ethyca/fides/pull/6008)
- Migrated last remaining Chakra icon button to Ant [#6127](https://github.com/ethyca/fides/pull/6127)

### Fixed
- Fixed handling of empty SSL mode in the MySQL connector [#6123](https://github.com/ethyca/fides/pull/6123)
- Suppressing SQLAlchemy logging related to caching queries [#6089](https://github.com/ethyca/fides/pull/6089)
- FidesJS css variable `--fides-overlay-container-border-width` now applies to banner (only applied to modal before) [#6097](https://github.com/ethyca/fides/pull/6097) https://github.com/ethyca/fides/labels/high-risk
- Fixed vendor restriction form validation and input handling [#6101](https://github.com/ethyca/fides/pull/6101)
- Fixed special purpose vendor check in Fides JS logic [#6118](https://github.com/ethyca/fides/pull/6118)
- Update Add Vendor tooltip to match navigation option [#6111](https://github.com/ethyca/fides/pull/6111)
- Fixed UX issues with action center tables [#6116](https://github.com/ethyca/fides/pull/6116)
- Fixed incorrect font styling on some table headers [#6129](https://github.com/ethyca/fides/pull/6129)
- Fixed a bug with refreshing or deep-linking to pages sometimes redirecting to homepage [#6125](https://github.com/ethyca/fides/pull/6125)
- Fixed a bug that prevented from showing all the integrations when on the system page [#6138](https://github.com/ethyca/fides/pull/6138)

### Removed
- Removed unused libxslt-dev dependency [#6119](https://github.com/ethyca/fides/pull/6119)

## [2.60.1](https://github.com/ethyca/fides/compare/2.60.0...2.60.1)

### Fixed
- Fixed GTM integration to properly handle duplicate notice keys [#6090](https://github.com/ethyca/fides/pull/6090)
- Fix Special-purpose only vendors not correctly encoded in TC string [#6086](https://github.com/ethyca/fides/pull/6086)

## [2.60.0](https://github.com/ethyca/fides/compare/2.59.2...2.60.0)

### Added
- Migrate `Cookies` resources to `Asset` resources of type `Cookie` [#5776](https://github.com/ethyca/fides/pull/5776) https://github.com/ethyca/fides/labels/db-migration https://github.com/ethyca/fides/labels/high-risk
- Added support for selecting TCF Publisher Override configuration when configuring Privacy Experience (behind beta feature flag) [#6033](https://github.com/ethyca/fides/pull/6033)
- Added Google Cloud Storage as a storage option [#6006](https://github.com/ethyca/fides/pull/6006)
- Update the Datahub Permissions section to include required permissions from Datahub [#6052](https://github.com/ethyca/fides/pull/6052)
- Added assumed role arn capabilities to aws Storage [#6027](https://github.com/ethyca/fides/pull/6027)
- Added the ability to create new TCF Experiences within Admin UI [#6055](https://github.com/ethyca/fides/pull/6055)
- PostgreSQL connection config now supports SSL Mode [#6068](https://github.com/ethyca/fides/pull/6068)
- Added ability to "restore" ignored assets in action center [#6080](https://github.com/ethyca/fides/pull/6080)
- Added support for TCF publisher restrictions in FidesJS [#6102](https://github.com/ethyca/fides/pull/6102)

### Changed
- Changed how TCF Publisher Overrides gets configured in consent settings (behind beta feature flag) [#6013](https://github.com/ethyca/fides/pull/6013)
- Frontend now do not generate `key` when creating a Website Monitor [#6041](https://github.com/ethyca/fides/pull/6041)
- Integrations manage modals now are cappable of showing a small description [#6037](https://github.com/ethyca/fides/pull/6037)
- UI now allows assigning of non-consent-category data uses to system assets [#6049](https://github.com/ethyca/fides/pull/6049)
- Updated bulk ignore assets toast message [#6043](https://github.com/ethyca/fides/pull/6043)
- Updated UI behavior for editing languages in the Experience config for consistency and clarity [#6055](https://github.com/ethyca/fides/pull/6055)
- Moved detection & discovery features out of beta [#6059](https://github.com/ethyca/fides/pull/6059)
- Show notice-only notices before other notices in modals of non-TCF experiences [#6074](https://github.com/ethyca/fides/pull/6074)

### Developer Experience
- Reduced animations on Cypress tests in Privacy Center for quicker results [#5976](https://github.com/ethyca/fides/pull/5976)
- Migrated Tooltip components to Ant Design across Admin UI [#6060](https://github.com/ethyca/fides/pull/6060)
- Added custom Typography component to FidesUI with configurable text sizes [#6062](https://github.com/ethyca/fides/pull/6062)
- Updated the Docker image used for MSSQL integration tests [#6063](https://github.com/ethyca/fides/pull/6063)
- Improved Docker image build times by using separate amd64/arm64 Github runners [#6073](https://github.com/ethyca/fides/pull/6073)
- Enhanced Fides.js demo pages with improved styling and JSON visualization [#6075](https://github.com/ethyca/fides/pull/6075)

### Fixed
- Fixed typo in Vermont US state name [#6029](https://github.com/ethyca/fides/pull/6029)
- Fixed two Georgia's in regions list and incorrect name for the state SD [#6036](https://github.com/ethyca/fides/pull/6036)
- Fixed performance issues in Data map report in Admin UI [#6046](https://github.com/ethyca/fides/pull/6046)
- Fixed details requirements in AWS SES setup [#6047](https://github.com/ethyca/fides/pull/6047)
- Addressed some performance issues with Experience configuration previews [#6055](https://github.com/ethyca/fides/pull/6055)
- Fixed icon sizing in request manager table [#6079](https://github.com/ethyca/fides/pull/6079)
- Fixed GCP SQL connection to support ip_type [#6065](https://github.com/ethyca/fides/pull/6065)
- TCF overlay option no longer an Experience option when TCF is not enabled [#6091](https://github.com/ethyca/fides/pull/6091)

## [2.59.2](https://github.com/ethyca/fides/compare/2.59.1...2.59.2)

### Added
- Added PostgreSQL connection config form to the "integrations" page to support use with discovery monitors [#6018](https://github.com/ethyca/fides/pull/6018)
- Added SSL Mode field for MySQL connections [#6048](https://github.com/ethyca/fides/pull/6048)

### Changed
- Removed `dbname` as a required field for PostgreSQL connection configs to support use with discovery monitors [#6018](https://github.com/ethyca/fides/pull/6018)
- Updated consent automation models to support echo detection in Fidesplus [#6054](https://github.com/ethyca/fides/pull/6054)

### Fixed
- Fixed Privacy Center issue where unconfigured fields (eg. phone) were being passed as null form values [#6045](https://github.com/ethyca/fides/pull/6045)
- Fixed startup issues with Celery workers [#6058](https://github.com/ethyca/fides/pull/6058)


## [2.59.1](https://github.com/ethyca/fides/compare/2.59.0...2.59.1)

### Added
- Adds embedded-consent route to Privacy Center [#6040](https://github.com/ethyca/fides/pull/6040)

## [2.59.0](https://github.com/ethyca/fides/compare/2.58.2...2.59.0)

### Added
- Added `reject_all_mechanism` to `PrivacyExperienceConfig` [#5952](https://github.com/ethyca/fides/pull/5952) https://github.com/ethyca/fides/labels/db-migration
- Added DataHub dataset sync functionality UI with feedback and error handling [#5949](https://github.com/ethyca/fides/pull/5949)
- Added support for TCF preview in Admin UI experience form [#5962](https://github.com/ethyca/fides/pull/5962)
- Added `opt_in_only` to `Layer1ButtonOption` [#5958](https://github.com/ethyca/fides/pull/5958)
- Added support for links in `<a>` tags on the custom HTML description [#5960](https://github.com/ethyca/fides/pull/5960)
- Added "Reject all" behavior and visibility options to TCF Experience config form [#5964](https://github.com/ethyca/fides/pull/5964)
- Added `TCFConfiguration` and `TCFPublisherRestriction` models [#5983](https://github.com/ethyca/fides/pull/5983) https://github.com/ethyca/fides/labels/db-migration
- Added tab navigation to action center system aggregate table [#6011](https://github.com/ethyca/fides/pull/6011)
- Support `Quarterly` and `Yearly` monitor scheduling [#5981](https://github.com/ethyca/fides/pull/5981)
- Adds integration tests for Enterprise Bigquery DSR nested fields [#5969](https://github.com/ethyca/fides/pull/5969)
- Added `tcf_configuration_id` to `PrivacyExperienceConfig` and fixes `TCFPublisherRestriction` validations [#6012](https://github.com/ethyca/fides/pull/6012) https://github.com/ethyca/fides/labels/db-migration
- Added a `--separate-files` flag to the `fides pull dataset` CLI command to pull each dataset into its own file [#6007](https://github.com/ethyca/fides/pull/6007)
- Added a `readonly_server` database setting to support specifying a read-only database [#6023](https://github.com/ethyca/fides/pull/6023)

### Changed
- Bumped Next.js for all frontend apps to latest patch versions. [#5946](https://github.com/ethyca/fides/pull/5946)
- Updating UI for Integrations, the tags now represent capabilities of the integrations [#5973](https://github.com/ethyca/fides/pull/5973)
- Changed action center result tables to use expandable cells for multi-value results [#5963](https://github.com/ethyca/fides/pull/5963)
- Changed action center homepage to use CSS grid layout [#5982](https://github.com/ethyca/fides/pull/5982)
- Updated the UI for the activity tab of the privacy request detail page [#6005](https://github.com/ethyca/fides/pull/6005)
- Unified frontend formatKey method, so its behavior is closer to the backend behavior [#6010](https://github.com/ethyca/fides/pull/6010)
- Action center table's checkboxes were improved, also improved change indications [#6021](https://github.com/ethyca/fides/pull/6021)

### Fixed
- Updated relationships for Comments, Attachments and PrivacyRequests to remove overlap sqlalchemy error. [#5929](https://github.com/ethyca/fides/pull/5929)
- Hide "Reclassify" option on fields in D&D tables [#5956](https://github.com/ethyca/fides/pull/5956)
- Fix D&D action errors not surfacing in UI [#5997](https://github.com/ethyca/fides/pull/5997)
- Fixes translation bug in TCF custom notices [#6003](https://github.com/ethyca/fides/pull/6003)
- Fixed issue with SaaS integration update payloads [#6001](https://github.com/ethyca/fides/pull/6001)
- Fix non-consent-category data uses showing up in system assets table [#5999](https://github.com/ethyca/fides/pull/5999)
- Fix `TCFConfiguration` relationship definitions [#6031](https://github.com/ethyca/fides/pull/6031)

### Removed
- Removed datasetClassificationUpdates flag from admin UI. [#5950](https://github.com/ethyca/fides/pull/5950)

## [2.58.2](https://github.com/ethyca/fides/compare/2.58.1...2.58.2)

### Changed
- Writes fides consent cookie during OT consent migration [#6009](https://github.com/ethyca/fides/pull/6009)

## [2.58.1](https://github.com/ethyca/fides/compare/2.58.0...2.58.1)

### Fixed
- Fixed an issue with banner dismisal resulting in resurfaced banner [#5979](https://github.com/ethyca/fides/pull/5979)

## [2.58.0](https://github.com/ethyca/fides/compare/2.57.1...2.58.0)

### Added
- Support for location based privacy center actions [#5803](https://github.com/ethyca/fides/pull/5803)
- Added `is_country` field on locations [#5885](https://github.com/ethyca/fides/pull/5885)
- Added `page` column to `Asset` table/model [#5898](https://github.com/ethyca/fides/pull/5898) https://github.com/ethyca/fides/labels/db-migration
- Added new `has_next` parameter for the `cursor` pagination strategy [#5888](https://github.com/ethyca/fides/pull/5888)
- Support `FIDES_PRIVACY_CENTER__FIDES_JS_MAX_AGE_SECONDS` configuration option for `fides-privacy-center` to override default cache duration for /fides.js [#5909](https://github.com/ethyca/fides/pull/5909)
- Add properties for user assigned systems/data_uses on staged resources [5841](https://github.com/ethyca/fides/pull/5841) https://github.com/ethyca/fides/labels/db-migration
- Added tooltips to the buttons in the dataset test UI [#5899](https://github.com/ethyca/fides/pull/5899)
- Added the ability to stop a test privacy request in the dataset test UI [#5901](https://github.com/ethyca/fides/pull/5901)
- Support setting publisher country code in Consent Settings [#5902](https://github.com/ethyca/fides/pull/5902)
- Added option for disabling consent notice toggles [#5872](https://github.com/ethyca/fides/pull/5872)
- Added UI to manually update Assets in the system asset view [#5914](https://github.com/ethyca/fides/pull/5914)
- Use the experience's `tcf_publisher_country_code` when building TC strings [#5921](https://github.com/ethyca/fides/pull/5921)
- Added size thresholds to S3 upload and retrieval methods for more efficient document processing. [#5922](https://github.com/ethyca/fides/pull/5922)
- Added support for Notice Consent String integration in Fides String [#5895](https://github.com/ethyca/fides/pull/5895)
- Added support for new options for Fides.gtm method [#5917](https://github.com/ethyca/fides/pull/5917)
- Added tab-based filtering and row persistence to web monitor assets table [#5933](https://github.com/ethyca/fides/pull/5933)
- Add inline editing for system assets table [#5940](https://github.com/ethyca/fides/pull/5940)

### Changed
- Privacy Center was updated to use React 19 and Nextjs 15 [#5803](https://github.com/ethyca/fides/pull/5803) https://github.com/ethyca/fides/labels/high-risk
- Change `Browser Request` values to `Browser request` in Asset and StagedResource models [#5898](https://github.com/ethyca/fides/pull/5898) https://github.com/ethyca/fides/labels/db-migration
- Changed discovered asset "system" cell to use `user_assigned_system_key` property [#5908](https://github.com/ethyca/fides/pull/5908)
- Changed Dataset endpoint, it now has `minimal` parameter, and can be filtered by `fides_meta.namespace.connection_type` [#5915](https://github.com/ethyca/fides/pull/5915)
- Datahub integration now allows datasets to be selected [#5926](https://github.com/ethyca/fides/pull/5926)
- Enable Consent Reporting screen by default. Update consent lookup table column. [#5936](https://github.com/ethyca/fides/pull/5936)

### Fixed
- Fixed UX issues with website monitor form [#5884](https://github.com/ethyca/fides/pull/5884)
- Fixed consent reporting table issues, add external id column [#5918](https://github.com/ethyca/fides/pull/5918)
- Removed excessive authorization debug logs [#5920](https://github.com/ethyca/fides/pull/5920)
- Fixed fix incorrect calls to TCF api update method [#5916](https://github.com/ethyca/fides/pull/5916)
- Fixed "unvisited edges" error when dealing with optional identities [#5923](https://github.com/ethyca/fides/pull/5923)
- Fixed issue where sometimes an experience translation couldn't be added [#5942](https://github.com/ethyca/fides/pull/5942)

### Removed
- Removed beta flag for Datahub feature [#5937](https://github.com/ethyca/fides/pull/5937)

## [2.57.1](https://github.com/ethyca/fides/compare/2.57.0...2.57.1)

### Changed
- Added extra debug logging and fixed handler time calculation [#5927](https://github.com/ethyca/fides/pull/5927)

## [2.57.0](https://github.com/ethyca/fides/compare/2.56.2...2.57.0)

### Added
- DB model support for Attachments [#5784](https://github.com/ethyca/fides/pull/5784) https://github.com/ethyca/fides/labels/db-migration
- DB migration to add `description` column to `asset` [#5822](https://github.com/ethyca/fides/pull/5822) https://github.com/ethyca/fides/labels/db-migration
- DB model support for messages on `MonitorExecution` records [#5846](https://github.com/ethyca/fides/pull/5846) https://github.com/ethyca/fides/labels/db-migration
- Added support for GPP String integration in Fides String [#5845](https://github.com/ethyca/fides/pull/5845)
- Attachments storage capabilities (S3 or local) [#5812](https://github.com/ethyca/fides/pull/5812) https://github.com/ethyca/fides/labels/db-migration
- DB model support for Comments [#5833](https://github.com/ethyca/fides/pull/5833/files) https://github.com/ethyca/fides/labels/db-migration
- Added UI for configuring website integrations and monitors [#5867](https://github.com/ethyca/fides/pull/5867)
- Adding support for BigQuery struct updates [#5849](https://github.com/ethyca/fides/pull/5849)
- Added support for OneTrust Consent Migration [#5873](https://github.com/ethyca/fides/pull/5873)

### Changed
- Bumped supported Python versions to `3.10.16` and `3.9.21` [#5840](https://github.com/ethyca/fides/pull/5840)
- Update the privacy request detail page to a new layout and improved styling [#5824](https://github.com/ethyca/fides/pull/5824)
- Updated privacy request handling to still succeed if not all identities are provided [#5836](https://github.com/ethyca/fides/pull/5836)
- Refactored privacy request processing to never re-use sessions [#5862](https://github.com/ethyca/fides/pull/5862)
- Updated hover state of menu items to be more visible [#5868](https://github.com/ethyca/fides/pull/5868)
- Use `gpp_settings.cmp_api_required` to determine if GPP CMP API should be included in bundle [#5883](https://github.com/ethyca/fides/pull/5883)
- Updates Fides interface docs to expose additional fields [#5878](https://github.com/ethyca/fides/pull/5878)

### Developer Experience
- Moved non-prod Admin UI dependencies to devDependencies [#5832](https://github.com/ethyca/fides/pull/5832)
- Prevent Admin UI and Privacy Center from starting when running `nox -s dev` with datastore params [#5843](https://github.com/ethyca/fides/pull/5843)
- Remove plotly (unused package) to reduce fides image size [#5852](https://github.com/ethyca/fides/pull/5852)
- Fixed issue where the log_context decorator didn't support positional arguments [#5866](https://github.com/ethyca/fides/pull/5866)

### Fixed
- Fixed pagination bugs on some tables [#5819](https://github.com/ethyca/fides/pull/5819)
- Fixed load_samples to wrap variables in quotes to prevent YAML parsing errors [#5857](https://github.com/ethyca/fides/pull/5857)
- Fixed incorrect value being set for `MonitorExecution.started` column [#5864](https://github.com/ethyca/fides/pull/5864)
- Improved the behavior and state management of MSPA-related settings [#5861](https://github.com/ethyca/fides/pull/5861)
- Fixed CORS origins handling to be more consistent across config (toml/env var) and API settings; allow `0.0.0.0` as an origin [#5853](https://github.com/ethyca/fides/pull/5853)
- Fixed an issue with the update payloads for select SaaS integrations [#5860](https://github.com/ethyca/fides/pull/5860)
- Fixed `/privacy-request/<id>/resubmit` endpoint so it doesn't queue the request twice [#5870](https://github.com/ethyca/fides/pull/5870)
- Fixed the system assets table being the wrong width [#5879](https://github.com/ethyca/fides/pull/5879)
- Fixed vendor override handling in FidesJS CMP [#5886](https://github.com/ethyca/fides/pull/5886)
- Fix `extraDetails.preference` on `FidesUIChanged` events from FidesJS SDK to include the correct `notice_key` when using custom purposes in TCF experience [#5892](https://github.com/ethyca/fides/pull/5892)

## [2.56.2](https://github.com/ethyca/fides/compare/2.56.1...2.56.2)

### Added
- Update FidesJS to push all `FidesEvent` types to GTM (except `FidesInitializing`) [#5821](https://github.com/ethyca/fides/pull/5821)
- Added a consent reporting table and consent lookup feature [#5839](https://github.com/ethyca/fides/pull/5839)
- Added a high-precision `timestamp` to all `FidesEvents` from FidesJS SDK [#5859](https://github.com/ethyca/fides/pull/5859)
- Added a `extraDetails.trigger` to `FidesUIChanged` events from FidesJS SDK with info about the UI element that triggered the event [#5859](https://github.com/ethyca/fides/pull/5859)
- Added a `extraDetails.preference` to `FidesUIChanged` events from FidesJS SDK with info about the preference that was changed (notice, TCF purpose, TCF vendor, etc.) [#5859](https://github.com/ethyca/fides/pull/5859)

### Fixed
- Addressed TCModel console error when opting into some purposes [#5850](https://github.com/ethyca/fides/pull/5850)
- Opt out of all in TCF no longer affects "notice only" notices [#5850](https://github.com/ethyca/fides/pull/5850)
- Corrected the Tag color for some columns of the Privacy requests table. [#5848](https://github.com/ethyca/fides/pull/5848)

## [2.56.1](https://github.com/ethyca/fides/compare/2.56.0...2.56.1)

### Changed
- Custom TCF purposes respect NOTICE_ONLY [#5830](https://github.com/ethyca/fides/pull/5830)

### Fixed
- Fixed usage of stale DB sessions when running privacy requests [#5834](https://github.com/ethyca/fides/pull/5834)

## [2.56.0](https://github.com/ethyca/fides/compare/2.55.4...2.56.0)

### Added
- DB model support for Web Monitoring [#5616](https://github.com/ethyca/fides/pull/5616) https://github.com/ethyca/fides/labels/db-migration
- Added support for queue-specific Celery workers [#5761](https://github.com/ethyca/fides/pull/5761)
- Added support for AWS SES as an email provider [#5804](https://github.com/ethyca/fides/pull/5804)
- Nested identity query support for BigQuery [#5814](https://github.com/ethyca/fides/pull/5814)
- Added job that automatically requeues interrupted tasks for in progress privacy requests [#5800](https://github.com/ethyca/fides/pull/5800)
- Added "Assets" tab on system view for web monitor assets [#5811](https://github.com/ethyca/fides/pull/5811)
- Support for MySQL Data Detection & Discovery Monitors [#5798](https://github.com/ethyca/fides/pull/5798)

### Changed
- Improved dataset validation for namespace metadata and dataset reachability [#5744](https://github.com/ethyca/fides/pull/5744)
- Taxonomy page can now be accessed by users with only read permissions [#5815](https://github.com/ethyca/fides/pull/5815)

### Developer Experience
- Modified Dependabot configuration to support monorepo security updates [#5810](https://github.com/ethyca/fides/pull/5810)
- Fix load_samples to correctly collect & load sample connections with "False" secret values [#5828](https://github.com/ethyca/fides/pull/5828)

### Docs
- Removed version pins in LDFLAGS & CFLAGS for local MSSQL builds [#5760](https://github.com/ethyca/fides/pull/5760)

### Fixed
- Fixed background color of the message indicating the rows selected [#5847](https://github.com/ethyca/fides/pull/5847)
- Fixed bug with D&D table column widths [#5813](https://github.com/ethyca/fides/pull/5813)
- Fixed `poll_for_exited_privacy_request_tasks` for DSR-processing improvements [#5820](https://github.com/ethyca/fides/pull/5820)

## [2.55.4](https://github.com/ethyca/fides/compare/2.55.3...2.55.4)

### Added
- Added setting to control fuzzy search for privacy requests [#5748](https://github.com/ethyca/fides/pull/5748)

### Fixed
- Fixed BQ partition clause validation to allow `-` characters in operands [#5796](https://github.com/ethyca/fides/pull/5796)

## [2.55.3](https://github.com/ethyca/fides/compare/2.55.2...2.55.3)

### Fixed
- Fixed BigQuery DSR integration generates invalid queries when having a dataset with nested fields [#5785](https://github.com/ethyca/fides/pull/5785)

## [2.55.2](https://github.com/ethyca/fides/compare/2.55.1...2.55.2)

### Changed
- Release version bump. No code changes.

## [2.55.1](https://github.com/ethyca/fides/compare/2.55.0...2.55.1)

### Fixed
- Fixed GPP string and section inconsistencies [#5765](https://github.com/ethyca/fides/pull/5765)
- Fixed sending of notifications for privacy request receipts [#5777](https://github.com/ethyca/fides/pull/5777)
- Fixed create systems with vendor_deleted_at field [#5786](https://github.com/ethyca/fides/pull/5786)

## [2.55.0](https://github.com/ethyca/fides/compare/2.54.0...2.55.0)

### Added
- Added editing support for categories of consent on discovered assets [#5739](https://github.com/ethyca/fides/pull/5739)
- Added a read-only consent category cell to Action Center aggregate system results table [#5737](https://github.com/ethyca/fides/pull/5737)
- Added detail trays to items in data catalog view [#5729](https://github.com/ethyca/fides/pull/5729)
- Support rendering and saving consent from custom notices in TCF Overlay [#5742](https://github.com/ethyca/fides/pull/5742)
- Added worker stats endpoint to monitor worker status and task queue length [#5725](https://github.com/ethyca/fides/pull/5725)
- New "Headless" experience type to support custom UI implementations [#5751](https://github.com/ethyca/fides/pull/5751)

### Changed
- Added frequency field to DataHubSchema integration config [#5716](https://github.com/ethyca/fides/pull/5716)
- Added glossary_node field to DataHubSchema integration config [#5734](https://github.com/ethyca/fides/pull/5734)
- Added initial support for upcoming "headless" CMP experience type [#5731](https://github.com/ethyca/fides/pull/5731)
- All Select dropdowns will now allow searching to narrow down the options by default [#5738](https://github.com/ethyca/fides/pull/5738)
- Exposes privacy notice picker for TCF components [#5730](https://github.com/ethyca/fides/pull/5730)
- Model changes to support new privacy center config options [5732](https://github.com/ethyca/fides/pull/5732)

### Fixed
- Fixed `fides annotate dataset` command enters incorrect value on the `direction` field. [#5727](https://github.com/ethyca/fides/pull/5727)
- Fixed Bigquery flakey tests. [#5713](https://github.com/ethyca/fides/pull/5713)
- Fixed breadcrumb navigation issues in data catalog view [#5717](https://github.com/ethyca/fides/pull/5717)
- Fixed `window.Fides.experience` of FidesJS to be a merged version of the minimal and full experience. [#5726](https://github.com/ethyca/fides/pull/5726)
- Fixed vendor count template string on FidesJS embedded layer 2 descriptions [#5736](https://github.com/ethyca/fides/pull/5736)
- Allowing a list with a single dataset in the YAML dataset editor [#5750](https://github.com/ethyca/fides/pull/5750)
- Fixed edge case translation string issue on FidesJS embedded layer 2 [#5749](https://github.com/ethyca/fides/pull/5749)
- Standardized taxonomy endpoint behavior for URLs with and without trailing slashes to ensure all endpoints properly enforce the latest data validation rules [#5753](https://github.com/ethyca/fides/pull/5753)

## [2.54.0](https://github.com/ethyca/fides/compare/2.53.0...2.54.0)

### Added
- Migration to add the `data_uses` column to `stagedresource` table, prereqs for Data Catalog work in Fidesplus [#5600](https://github.com/ethyca/fides/pull/5600/) https://github.com/ethyca/fides/labels/db-migration
- Added a new endpoint to fully resubmit any errored privacy requests [#5658](https://github.com/ethyca/fides/pull/5658) https://github.com/ethyca/fides/labels/db-migration
- Migration to add the `monitorexecution` table used by fidesplus to persist `MonitorExecution` records to DB [#5704](https://github.com/ethyca/fides/pull/5704) https://github.com/ethyca/fides/labels/db-migration

### Changed
- Updated UI colors to new brand. Update logo, homepage cards. [#5668](https://github.com/ethyca/fides/pull/5668)
- Privacy request status tags colors have been updated [#5699](https://github.com/ethyca/fides/pull/5699)
- The privacy declarations for a system are now sorted alphabetically by name. [#5683](https://github.com/ethyca/fides/pull/5683)
- Upgraded GPP library to `3.1.5` and added support for all available state sections (ustx, usde, usia, etc.) [#5696](https://github.com/ethyca/fides/pull/5696)
- Updating DSR execution to allow collections to be unreachable when they don't contain policy-relevant data categories [#5689](https://github.com/ethyca/fides/pull/5689)
- Added "All activity" root breadcrumb to D&D results tables [#5694](https://github.com/ethyca/fides/pull/5694)

### Developer Experience
- Migrated radio buttons and groups to Ant Design [#5681](https://github.com/ethyca/fides/pull/5681)

### Fixed
- Updating mongodb connectors so it can support usernames and password with URL encoded characters [#5682](https://github.com/ethyca/fides/pull/5682)
- After creating a new system, the url is now updated correctly to the new system edit page [#5701](https://github.com/ethyca/fides/pull/5701)
- Visual fixes for table header buttons [#5693](https://github.com/ethyca/fides/pull/5693)

## [2.53.0](https://github.com/ethyca/fides/compare/2.52.0...2.53.0)

### Added
- Added Action Center MVP behind new feature flag [#5622](https://github.com/ethyca/fides/pull/5622)
- Added Data Catalog MVP behind new feature flag [#5628](https://github.com/ethyca/fides/pull/5628)
- Added cache-clearing methods to the `DBCache` model to allow deleting cache entries [#5629](https://github.com/ethyca/fides/pull/5629)
- Adds partitioning, custom identities, multiple identities to test coverage for BigQuery Enterprise [#5618](https://github.com/ethyca/fides/pull/5618)
- Added Datahub groundwork required by Fidesplus [#5666](https://github.com/ethyca/fides/pull/5666)

### Changed
- Updated brand link url [#5656](https://github.com/ethyca/fides/pull/5656)
- Changed "Reclassify" D&D button to show in an overflow menu when row actions are overcrowded [#5655](https://github.com/ethyca/fides/pull/5655)
- Removed primary key requirements for BigQuery and Postgres erasures [#5591](https://github.com/ethyca/fides/pull/5591)
- Updated `DBCache` model so setting cache value always updates the updated_at field [#5669](https://github.com/ethyca/fides/pull/5669)
- Changed sizes of buttons in table headers [#5654](https://github.com/ethyca/fides/pull/5654)
- Adds new config for max number of rows in DSR download through Admin-UI [#5671](https://github.com/ethyca/fides/pull/5671)
- Added CSS variable to FidesJS: `--fides-base-font-size: 16px` for better consistency. Overriding this variable with "1rem" will mimic legacy behavior. [#5673](https://github.com/ethyca/fides/pull/5673) https://github.com/ethyca/fides/labels/high-risk

### Fixed
- Fixed issue where the custom report "reset" button was not working as expected [#5649](https://github.com/ethyca/fides/pull/5649)
- Fixed column ordering issue in the Data Map report [#5649](https://github.com/ethyca/fides/pull/5649)
- Fixed issue where the Data Map report filter dialog was missing an Accordion item label [#5649](https://github.com/ethyca/fides/pull/5649)
- Improved database session management for long running access request tasks [#5667](https://github.com/ethyca/fides/pull/5667)
- Ensured decode_password function properly handles plaintext but valid base64 passwords [#5698](https://github.com/ethyca/fides/pull/5698)

## [2.52.0](https://github.com/ethyca/fides/compare/2.51.2...2.52.0)

### Added
- New page in the Cookie House sample app to demonstrate the use of embedding the FidesJS SDK on the page [#5564](https://github.com/ethyca/fides/pull/5564)
- Added event based communication example to the Cookie House sample app [#5597](https://github.com/ethyca/fides/pull/5597)
- Added new erasure tests for BigQuery Enterprise [#5554](https://github.com/ethyca/fides/pull/5554)
- Added new `has_next` parameter for the `link` pagination strategy [#5596](https://github.com/ethyca/fides/pull/5596)
- Added a `DBCache` model for database-backed caching [#5613](https://github.com/ethyca/fides/pull/5613) https://github.com/ethyca/fides/labels/db-migration
- Adds "reclassify" button to discovery result tables [#5574](https://github.com/ethyca/fides/pull/5574)
- Added support for exporting datamaps with column renaming, reordering and visibility options [#5543](https://github.com/ethyca/fides/pull/5543)

### Changed
- Adjusted Ant's Select component colors and icon [#5594](https://github.com/ethyca/fides/pull/5594)
- Replaced taxonomies page with new UI based on an interactive tree visualization [#5602](https://github.com/ethyca/fides/pull/5602)
- Adjusted functionality around updating taxonomy active field, includes data migration to re-activate taxonomy nodes [#5617](https://github.com/ethyca/fides/pull/5617)
- Migrated breadcrumbs to Ant Design [#5610](https://github.com/ethyca/fides/pull/5610)
- Updated `CustomReportConfig` to be more intuitive on its contents [#5543](https://github.com/ethyca/fides/pull/5543)

### Fixed
- Fixing quickstart.py script [#5585](https://github.com/ethyca/fides/pull/5585)
- Removed unnecessary double notification when updating database integrations [#5612](https://github.com/ethyca/fides/pull/5612)

## [2.51.2](https://github.com/ethyca/fides/compare/2.51.1...2.51.2)

### Fixed
- Fixed miscellaneous performance issues with Systems and PrivacyDeclarations [#5601](https://github.com/ethyca/fides/pull/5601)

## [2.51.1](https://github.com/ethyca/fides/compare/2.51.0...2.51.1)

### Fixed
- SaaS integrations using `oauth_client_credentials` now properly update their access token when editing the secrets. [#5548](https://github.com/ethyca/fides/pull/5548)
- Saas integrations using `oauth_client_credentials` now properly refresh their access token when the current token expires [#5569](https://github.com/ethyca/fides/pull/5569)
- Adding `dsr_testing_tools_enabled` security setting [#5573](https://github.com/ethyca/fides/pull/5573)
- Reverted elimination of connection pool in worker tasks to prevent DB performance issues [#5592](https://github.com/ethyca/fides/pull/5592)

## [2.51.0](https://github.com/ethyca/fides/compare/2.50.0...2.51.0)

### Added
- Added new column for Action Type in privacy request event logs [#5546](https://github.com/ethyca/fides/pull/5546)
- Added `fides_consent_override` option in FidesJS SDK [#5541](https://github.com/ethyca/fides/pull/5541)
- Added new `script` ConsentMethod in FidesJS SDK for tracking automated consent [#5541](https://github.com/ethyca/fides/pull/5541)
- Added a new page under system integrations to run standalone dataset tests (Fidesplus) [#5549](https://github.com/ethyca/fides/pull/5549)

### Changed
- Adding hashes to system tab URLs [#5535](https://github.com/ethyca/fides/pull/5535)
- Boolean inputs will now show as a select with true/false values in the connection form [#5555](https://github.com/ethyca/fides/pull/5555)
- Updated Cookie House to be responsive [#5541](https://github.com/ethyca/fides/pull/5541)
- Updated `/system` endpoint to filter vendor deleted systems [#5553](https://github.com/ethyca/fides/pull/5553)

### Developer Experience
- Migrated remaining instances of Chakra's Select component to use Ant's Select component [#5502](https://github.com/ethyca/fides/pull/5502)

### Fixed
- Updating dataset PUT to allow deleting all datasets [#5524](https://github.com/ethyca/fides/pull/5524)
- Adds support for fides_key generation when parent_key is provided in Taxonomy create endpoints [#5542](https://github.com/ethyca/fides/pull/5542)
- An integration will no longer re-enable after saving the connection form [#5555](https://github.com/ethyca/fides/pull/5555)
- Fixed positioning of Fides brand link in privacy center [#5572](https://github.com/ethyca/fides/pull/5572)

### Removed
- Removed unnecessary debug logging from the load_file config helper [#5544](https://github.com/ethyca/fides/pull/5544)


## [2.50.0](https://github.com/ethyca/fides/compare/2.49.1...2.50.0)

### Added
- Added namespace support for Snowflake [#5486](https://github.com/ethyca/fides/pull/5486)
- Added support for field-level masking overrides [#5446](https://github.com/ethyca/fides/pull/5446)
- Added BigQuery Enterprise access request integration test [#5504](https://github.com/ethyca/fides/pull/5504)
- Added MD5 email hashing for Segment's Right to Forget endpoint requests [#5514](https://github.com/ethyca/fides/pull/5514)
- Added loading state to the toggle switches on the Privacy experiences page [#5529](https://github.com/ethyca/fides/pull/5529)
- Added new env variable to set a privacy center to default to a specific property  [#5532](https://github.com/ethyca/fides/pull/5532)

### Changed
- Allow hiding systems via a `hidden` parameter and add two flags on the `/system` api endpoint; `show_hidden` and `dnd_relevant`, to display only systems with integrations [#5484](https://github.com/ethyca/fides/pull/5484)
- The CMP override `fides_privacy_policy_url` will now apply even if the `fides_override_language` doesn't match [#5515](https://github.com/ethyca/fides/pull/5515)
- Updated POST taxonomy endpoints to handle creating resources without specifying fides_key [#5468](https://github.com/ethyca/fides/pull/5468)
- Disabled connection pooling for task workers and added retries and keep-alive configurations for database connections [#5448](https://github.com/ethyca/fides/pull/5448) https://github.com/ethyca/fides/labels/high-risk
- Added timeout handling in the UI for async discovery monitor-related queries [#5519](https://github.com/ethyca/fides/pull/5519)

### Developer Experience
- Migrated several instances of Chakra's Select component to use Ant's Select component [#5475](https://github.com/ethyca/fides/pull/5475)
- Fixing BigQuery integration tests [#5491](https://github.com/ethyca/fides/pull/5491)
- Enhanced logging for privacy requests [#5500](https://github.com/ethyca/fides/pull/5500)

### Docs
- Added docs for PrivacyNoticeRegion type [#5488](https://github.com/ethyca/fides/pull/5488)

### Fixed
- Fixed deletion of ConnectionConfigs that have related MonitorConfigs [#5478](https://github.com/ethyca/fides/pull/5478)
- Fixed extra delete icon on Domains page [#5513](https://github.com/ethyca/fides/pull/5513)
- Fixed incorrect display names on some D&D resources [#5498](https://github.com/ethyca/fides/pull/5498)
- Fixed position of "Integration" button on system detail page [#5497](https://github.com/ethyca/fides/pull/5497)
- Fixing issue where "privacy request received" emails would not be sent if the request had custom identities [#5518](https://github.com/ethyca/fides/pull/5518)
- Fixed issue with long-running privacy request tasks losing their connection to the database [#5500](https://github.com/ethyca/fides/pull/5500)
- Fixed missing "Manage privacy preferences" button label option in TCF experience translations [#5528](https://github.com/ethyca/fides/pull/5528)
- Fixed privacy center not fetching the correct experience when using custom property paths  [#5532](https://github.com/ethyca/fides/pull/5532)

### Security
 - Password Policy is now Enforced in Accept Invite API [CVE-2024-52008](https://github.com/ethyca/fides/security/advisories/GHSA-v7vm-rhmg-8j2r)

## [2.49.1](https://github.com/ethyca/fides/compare/2.49.0...2.49.1)

### Added
- Added support for GPP national string to be used alongside state-by-state using a new approach option [#5480](https://github.com/ethyca/fides/pull/5480)
- Added "Powered by" branding link to privacy center and Layer 2 CMP [#5483](https://github.com/ethyca/fides/pull/5483)
- Added loading state to the toggle switches on the Manage privacy notices page [#5489](https://github.com/ethyca/fides/pull/5489)
- Support BlueConic objectives [#5479](https://github.com/ethyca/fides/pull/5479)

### Fixed
- Use BlueConic Profile API correctly. [#5487](https://github.com/ethyca/fides/pull/5487)
- Fixed a bug where branding link was sometimes misaligned [#5496](https://github.com/ethyca/fides/pull/5496)

## [2.49.0](https://github.com/ethyca/fides/compare/2.48.2...2.49.0)

### Added
- Added DataHub integration config [#5401](https://github.com/ethyca/fides/pull/5401)
- Added keepalive settings to the Redshift integration [#5433](https://github.com/ethyca/fides/pull/5433)
- Remediation endpoint `/datasets/clean` to clean up dataset names generated with previous version of fides nested field support [#5461](https://github.com/ethyca/fides/pull/5461)

### Changed
- Migrated the base Select component for Vendor selection to Ant Design [#5459](https://github.com/ethyca/fides/pull/5459)
- Added a security setting that must be set to true to enable the access request download feature [#5451](https://github.com/ethyca/fides/pull/5451)
- Preventing erasures for the Zendesk integration if there are any open tickets [#5429](https://github.com/ethyca/fides/pull/5429)
- Updated look/feel of all badges in the Data map report [#5464](https://github.com/ethyca/fides/pull/5464)
- Allow adding data categories to nested fields [#5434](https://github.com/ethyca/fides/pull/5434)

### Fixed
 - Fix rendering of subfield names in D&D tables [#5439](https://github.com/ethyca/fides/pull/5439)
 - Fix "Save" button on system source/destination page not working [#5469](https://github.com/ethyca/fides/pull/5469)
 - Updating Salesforce erasure request with overrides so it properly passes validation. Removing Account endpoint since it does not contain user data [#5452](https://github.com/ethyca/fides/pull/5452)
 - Fix Pytest-Ctl-External tests [#5457](https://github.com/ethyca/fides/pull/5457)

### Developer Experience
- Added Carbon Icons to FidesUI [#5416](https://github.com/ethyca/fides/pull/5416)
- Apply new color palette as scss module [#5453](https://github.com/ethyca/fides/pull/5453)
- Fixing external SaaS connector tests [#5463](https://github.com/ethyca/fides/pull/5463)
- Updating Paramiko to version 3.4.1 to prevent warning during server startup [#5467](https://github.com/ethyca/fides/pull/5467)

## [2.48.2](https://github.com/ethyca/fides/compare/2.48.1...2.48.2)

### Fixed
- Fixed ValidationError for datasets with a connection_type [#5447](https://github.com/ethyca/fides/pull/5447)

## [2.48.1](https://github.com/ethyca/fides/compare/2.48.0...2.48.1)

### Fixed
 - API router sanitizer being too aggressive with NextJS Catch-all Segments [#5438](https://github.com/ethyca/fides/pull/5438)
 - Fix rendering of subfield names in D&D tables [#5439](https://github.com/ethyca/fides/pull/5439)
 - Fix BigQuery `partitioning` queries to properly support multiple identity clauses [#5432](https://github.com/ethyca/fides/pull/5432)

## [2.48.0](https://github.com/ethyca/fides/compare/2.47.1...2.48.0)

### Added
- Added Azure as an SSO provider. [#5402](https://github.com/ethyca/fides/pull/5402)
- Added endpoint to get privacy request access results urls [#5379](https://github.com/ethyca/fides/pull/5379)
- Added `connection_type` key in the `namespace` attribute of a Dataset's `fides_meta` [#5387](https://github.com/ethyca/fides/pull/5387)
- Added new RDS Postgres Connector [#5380](https://github.com/ethyca/fides/pull/5380)
- Added ability to customize column names in the Data Map report [#5400](https://github.com/ethyca/fides/pull/5400)
- Added Experience Config docs to the FidesJS documentation [#5405](https://github.com/ethyca/fides/pull/5405)
- Added UI for downloading privacy request access results [#5407](https://github.com/ethyca/fides/pull/5407)

### Fixed
- Fixed a bug where D&D tables were rendering stale data [#5372](https://github.com/ethyca/fides/pull/5372)
- Fixed issue where multiple login redirects could end up losing login return path [#5389](https://github.com/ethyca/fides/pull/5389)
- Fixed issue where Dataset with nested fields was unable to edit Categories [#5383](https://github.com/ethyca/fides/pull/5383)
- Fixed a visual bug where the "download" icon was off-center in some buttons [#5409](https://github.com/ethyca/fides/pull/5409)
- Fixed styling on "Dataset" field on system integration form [#5408](https://github.com/ethyca/fides/pull/5408)
- Fixed Snowflake DSR integration failing with syntax error [#5417](https://github.com/ethyca/fides/pull/5417)

### Changed
- The `Monitor` button trigger the same `confirmResourceMutation` (monitor, start classification) on muted parent resources as well as un-muted resources. Un-mute button for muted field resources which simply changes their status to `monitored`. [#5362](https://github.com/ethyca/fides/pull/5362)

### Developer Experience
- Fix warning messages from slowapi and docker [#5385](https://github.com/ethyca/fides/pull/5385)

## [2.47.1](https://github.com/ethyca/fides/compare/2.47.0...2.47.1)

### Added
- Adding access and erasure support for Gladly [#5346](https://github.com/ethyca/fides/pull/5346)
- Added icons for the Gladly, ShipStation, Microsoft Ads, and PowerReviews integrations [#5374](https://github.com/ethyca/fides/pull/5374)

### Changed
- Make the dbname in GoogleCloudSQLPostgresSchema optional [#5358](https://github.com/ethyca/fides/pull/5358)

### Fixed
- Fixed race condition where GPC being updated after FidesJS initialization caused Privacy Notices to be in the wrong state [#5384](https://github.com/ethyca/fides/pull/5384)
- Fixed issue where Dataset with nested fields was unable to edit Categories [#5383](https://github.com/ethyca/fides/pull/5383)
- Fixed button styling issues [#5386](https://github.com/ethyca/fides/pull/5386)
- Allow Responsys and Firebase connectors to ignore extra identities [#5388](https://github.com/ethyca/fides/pull/5388)
- Fixed cookies not deleting on opt-out [#5338](https://github.com/ethyca/fides/pull/5338)

## [2.47.0](https://github.com/ethyca/fides/compare/2.46.2...2.47.0)

### Added
- Make all "Description" table columns expandable in Admin UI tables [#5340](https://github.com/ethyca/fides/pull/5340)
- Added access support for Shipstation [#5343](https://github.com/ethyca/fides/pull/5343)
- Introduce custom reports to Data map report [#5352](https://github.com/ethyca/fides/pull/5352)
- Added models to support custom reports (Fidesplus) [#5344](https://github.com/ethyca/fides/pull/5344)

### Changed
- Updated the filter postprocessor (SaaS integration framework) to support dataset references [#5343](https://github.com/ethyca/fides/pull/5343)

### Developer Experience
- Migrate toggle switches from Chakra to Ant Design [#5323](https://github.com/ethyca/fides/pull/5323)
- Migrate buttons from Chakra to Ant Design [#5357](https://github.com/ethyca/fides/pull/5357)
- Replace `debugLog` with global scoped `fidesDebugger` for better debug experience and optimization of prod code [#5335](https://github.com/ethyca/fides/pull/5335)

### Fixed
- Updating the hash migration status check query to use the available indexes [#5336](https://github.com/ethyca/fides/pull/5336)
- Fixed column resize jank on all tables in Admin UI [#5340](https://github.com/ethyca/fides/pull/5340)
- Better handling of empty storage secrets in aws_util [#5347](https://github.com/ethyca/fides/pull/5347)
- Fix SSO Provider form saving when clicking the cancel button with a fully filled form [#5365](https://github.com/ethyca/fides/pull/5365)
- Fix bleedover of Data Categories into next column on Data map reporting [#5369](https://github.com/ethyca/fides/pull/5369)

### Removed
- Removing Adobe Campaign integration [#5364](https://github.com/ethyca/fides/pull/5364)

## [2.46.2](https://github.com/ethyca/fides/compare/2.46.1...2.46.2)

### Added
- Initial support for DSR requests against partitioned BigQuery tables [#5325](https://github.com/ethyca/fides/pull/5325)
- Added MySQL on RDS as a detection/discovery integration[#5275](https://github.com/ethyca/fides/pull/5275)
- Added new RDS MySQL Connector [#5343](https://github.com/ethyca/fides/pull/5343)

## [2.46.1](https://github.com/ethyca/fides/compare/2.46.0...2.46.1)

### Added
- Implement Soft Delete for PrivacyRequests [#5321](https://github.com/ethyca/fides/pull/5321/files)

### Removed
- Removing Shippo integration [#5349](https://github.com/ethyca/fides/pull/5349)

### Fixed
- Updated Attentive DSR integration [#5319](https://github.com/ethyca/fides/pull/5319)

## [2.46.0](https://github.com/ethyca/fides/compare/2.45.2...2.46.0)

### Fixed
- Ignore `400` errors from Talkable's `person` endpoint. [#5317](https://github.com/ethyca/fides/pull/5317)
- Fix Email Connector logs so they use configuration key instead of name [#5286](https://github.com/ethyca/fides/pull/5286)
- Updated Responsys and Firebase Auth integrations to allow multiple identities [#5318](https://github.com/ethyca/fides/pull/5318)
- Updated Shopify dataset in order to flag country, province, and other location values as read-only [#5282](https://github.com/ethyca/fides/pull/5282)
- Fix issues with cached or `window.fides_overrides` languages in the Minimal TCF banner [#5306](https://github.com/ethyca/fides/pull/5306)
- Fix issue with fides-js where the experience was incorrectly initialized as an empty object which appeared valid, when `undefined` was expected [#5309](https://github.com/ethyca/fides/pull/5309)
- Fix issue where newly added languages in Admin-UI were not being rendered in the preview [#5316](https://github.com/ethyca/fides/pull/5316)
- Fix bug where consent automation accordion shows for integrations that don't support consent automation [#5330](https://github.com/ethyca/fides/pull/5330)
- Fix issue where custom overrides (title, description, privacy policy url, etc.) were not being applied to the full TCF overlay [#5333](https://github.com/ethyca/fides/pull/5333)


### Added
- Added support for hierarchical notices in Privacy Center [#5291](https://github.com/ethyca/fides/pull/5291)
- Support row-level deletes for BigQuery and add erase_after support for database connectors [#5293](https://github.com/ethyca/fides/pull/5293)
- Added PUT endpoint for dataset configs [#5324](https://github.com/ethyca/fides/pull/5324)
- Namespace support for the BigQuery integration and datasets [#5294](https://github.com/ethyca/fides/pull/5294)
- Added ability to select multiple datasets on integrations in system integration view [#5327](https://github.com/ethyca/fides/pull/5327)
- Updated Fides.shopify() integration for Shopify Plus Consent [#5329](https://github.com/ethyca/fides/pull/5329)

### Changed
- Updated privacy notices to support notice hierarchies [#5272](https://github.com/ethyca/fides/pull/5272)
- Defaulting SecuritySettings.env to prod [#5326](https://github.com/ethyca/fides/pull/5326)

### Developer Experience
- Initialized Ant Design and Tailwindcss in Admin-UI to prepare for Design System migration [#5308](https://github.com/ethyca/fides/pull/5308)

## [2.45.2](https://github.com/ethyca/fides/compare/2.45.1...2.45.2)

### Fixed
- Updated the hash migration script to only run on tables with less than 1 million rows. [#5310](https://github.com/ethyca/fides/pull/5310)

## [2.45.1](https://github.com/ethyca/fides/compare/2.45.0...2.45.1)

### Added
- Support minimal GVL in minimal TCF response allowing Accept/Reject from banner before full GVL is loaded [#5298](https://github.com/ethyca/fides/pull/5298)

### Fixed
- Fixed discovery pagination [#5304](https://github.com/ethyca/fides/pull/5304)
- Fixed fides-no-scroll so it works in all browsers [#5299](https://github.com/ethyca/fides/pull/5299)

## [2.45.0](https://github.com/ethyca/fides/compare/2.44.0...2.45.0)

### Added
- Adding erasure support for PowerReviews [#5258](https://github.com/ethyca/fides/pull/5258)
- Adding erasure support for Attentive [#5258](https://github.com/ethyca/fides/pull/5261)
- Added a scheduled job to incrementally migrate from bcrypt hashes to SHA-256 hashes for stored identity values [#5256](https://github.com/ethyca/fides/pull/5256)
- Added the new Dynamic Erasure Email integrations [#5226](https://github.com/ethyca/fides/pull/5226)
- Add ability to edit dataset YAML from dataset view [#5262](https://github.com/ethyca/fides/pull/5262)
- Added support for "in progress" status in classification [#5248](https://github.com/ethyca/fides/pull/5248)
- Clarify GCP service account permissions when setting up Google Cloud SQL for Postgres in Admin-UI [#5245](https://github.com/ethyca/fides/pull/5266)
- Add onFidesEvent method for an alternative way to subscribe to Fides events [#5297](https://github.com/ethyca/fides/pull/5297)

### Changed
- Validate no path in `server_host` var for CLI config; if there is one then take only up until the first forward slash
- Update the Datamap report's Data categories column to support better expand/collapse behavior [#5265](https://github.com/ethyca/fides/pull/5265)
- Rename/refactor Privacy Notice Properties to support performance improvements [#5259](https://github.com/ethyca/fides/pull/5259)
- Improved logging and error visibility for TraversalErrors [#5263](https://github.com/ethyca/fides/pull/5263)

### Developer Experience
- Added performance mark timings to debug logs for fides.js [#5245](https://github.com/ethyca/fides/pull/5245)

### Fixed
- Fix wording in tooltip for Yotpo Reviews [#5274](https://github.com/ethyca/fides/pull/5274)
- Hardcode ConnectionConfigurationResponse.secrets [#5283](https://github.com/ethyca/fides/pull/5283)
- Fix Fides.shouldShouldShowExperience() to return false for modal-only experiences [#5281](https://github.com/ethyca/fides/pull/5281)

## [2.44.0](https://github.com/ethyca/fides/compare/2.43.1...2.44.0)

### Added
- Added Gzip Middleware for responses [#5225](https://github.com/ethyca/fides/pull/5225)
- Adding source and submitted_by fields to privacy requests (Fidesplus) [#5206](https://github.com/ethyca/fides/pull/5206)
- Added Action Required / Monitored / Unmonitored tabs to Data Detection & Discovery page [#5236](https://github.com/ethyca/fides/pull/5236)
- Adding erasure support for Microsoft Advertising [#5197](https://github.com/ethyca/fides/pull/5197)
- Implements fuzzy search for identities in Admin-UI Request Manager [#5232](https://github.com/ethyca/fides/pull/5232)
- New purpose header field for TCF banner [#5246](https://github.com/ethyca/fides/pull/5246)
- `fides` subcommand `pull` has resource name subcommands that take a `fides_key` argument allowing you to pull only one resource by name and type [#5260](https://github.com/ethyca/fides/pull/5260)

### Changed
- Removed unused `username` parameter from the Delighted integration configuration [#5220](https://github.com/ethyca/fides/pull/5220)
- Removed unused `ad_account_id` parameter from the Snap integration configuration [#5229](https://github.com/ethyca/fides/pull/5220)
- Updates to support consent signal processing (Fidesplus) [#5200](https://github.com/ethyca/fides/pull/5200)
- TCF Optimized for performance on initial load by offsetting most experience data until after banner is shown [#5230](https://github.com/ethyca/fides/pull/5230)
- Updates to support DynamoDB schema with Tokenless IAM auth [#5240](https://github.com/ethyca/fides/pull/5240)

### Developer Experience
- Sourcemaps are now working for fides-js in debug mode [#5222](https://github.com/ethyca/fides/pull/5222)

### Fixed
- Fix bug where Data Detection & Discovery table pagination fails to reset after navigating or searching  [#5234](https://github.com/ethyca/fides/pull/5234)
- Ignoring HTTP 400 error responses from the unsubscribe endpoint for HubSpot [#5237](https://github.com/ethyca/fides/pull/5237)
- Fix all `fides` API subcommands (`push`, `user`, etc) failing with an invalid server even when only passing `--help` [#5243](https://github.com/ethyca/fides/pull/5243)
- Fix bug where empty datasets / table wouldn't show a Monitor button  [#5249](https://github.com/ethyca/fides/pull/5249)

### Security
- Reduced timing differences in login endpoint [CVE-2024-45052](https://github.com/ethyca/fides/security/advisories/GHSA-2h46-8gf5-fmxv)
- Removed Jinja2 for email templates, the variables syntax changed from `{{variable_name}}` to `__VARIABLE_NAME__` [CVE-2024-45053](https://github.com/ethyca/fides/security/advisories/GHSA-c34r-238x-f7qx)


## [2.43.1](https://github.com/ethyca/fides/compare/2.43.0...2.43.1)

### Added
- Pydantic v1 -> Pydantic v2 upgrade [#5020](https://github.com/ethyca/fides/pull/5020)
- Added success toast on muting/ignoring resources in D&D tables [#5214](https://github.com/ethyca/fides/pull/5214)
- Added "data type" column to fields and subfields on D&D tables [#5218](https://github.com/ethyca/fides/pull/5218)
- Added support for navigating and editing nested fields in the Datasets page [#5216](https://github.com/ethyca/fides/pull/5216)

### Fixed
- Ignore `404` errors on Oracle Responsys deletions [#5203](https://github.com/ethyca/fides/pull/5203)
- Fix white screen issue when privacy request has null value for daysLeft [#5213](https://github.com/ethyca/fides/pull/5213)

### Changed
- Visual updates to badges in D&D result tables [#5212](https://github.com/ethyca/fides/pull/5212)
- Tweaked behavior of loading state on D&D table actions buttons [#5201](https://github.com/ethyca/fides/pull/5201)


## [2.43.0](https://github.com/ethyca/fides/compare/2.42.1...2.43.0)

### Added
- Added support for mapping a system's integration's consentable items to privacy notices [#5156](https://github.com/ethyca/fides/pull/5156)
- Added support for SSO Login with multiple providers (Fides Plus feature) [#5134](https://github.com/ethyca/fides/pull/5134)
- Adds user_read scope to approver role so that they can update their own password [#5178](https://github.com/ethyca/fides/pull/5178)
- Added PATCH endpoint for partially updating connection secrets [#5172](https://github.com/ethyca/fides/pull/5172)
- Add success toast on confirming classification in data discovery tables [#5182](https://github.com/ethyca/fides/pull/5182)
- Add function to return list of StagedResource objs according to list of URNs [#5192](https://github.com/ethyca/fides/pull/5192)
- Add DSR Support for ScyllaDB [#5140](https://github.com/ethyca/fides/pull/5140)
- Added support for nested fields in BigQuery in D&D result views [#5175](https://github.com/ethyca/fides/pull/5175)
- Added support for Vendor Count in Fides-JS overlay descriptions [#5210](https://github.com/ethyca/fides/pull/5210)

### Fixed
- Fixed the OAuth2 configuration for the Snap integration [#5158](https://github.com/ethyca/fides/pull/5158)
- Fixes a Marigold Sailthru error when a user does not exist [#5145](https://github.com/ethyca/fides/pull/5145)
- Fixed malformed HTML issue on switch components [#5166](https://github.com/ethyca/fides/pull/5166)
- Edit integration modal no longer requires reentering credentials when doing partial edits [#2436](https://github.com/ethyca/fides/pull/2436)
- Fixed a timing issue with tcf/gpp locator iframe naming [#5173](https://github.com/ethyca/fides/pull/5173)
- Detection & Discovery: The when column will now display the correct value with a tooltip showing the full date and time [#5177](https://github.com/ethyca/fides/pull/5177)
- Fixed minor issues with the SSO providers form [#5183](https://github.com/ethyca/fides/pull/5183)

### Changed
- Removed PRIVACY_REQUEST_READ scope from Viewer role [#5184](https://github.com/ethyca/fides/pull/5184)
- Asynchronously load GVL translations in FidesJS instead of blocking UI rendering [#5187](https://github.com/ethyca/fides/pull/5187)
- Model changes to support consent signals (Fidesplus) [#5190](https://github.com/ethyca/fides/pull/5190)
- Updated Datasets page with new UI for better usability and consistency with Detection and Discovery UI [#5191](https://github.com/ethyca/fides/pull/5191)
- Updated the Yotpo Reviews integration to use email and phone number identities instead of external ID [#5169](https://github.com/ethyca/fides/pull/5169)
- Update TCF banner button layout and styles [#5204](https://github.com/ethyca/fides/pull/5204)


### Developer Experience
- Fixes some ESLint configuration issues [#5176](https://github.com/ethyca/fides/pull/5176)

## [2.42.1](https://github.com/ethyca/fides/compare/2.42.0...2.42.1)

### Fixed
- Fixed language picker cut-off in mobile on CMP banner and modal [#5159](https://github.com/ethyca/fides/pull/5159)
- Fixed button sizes on CMP modal [#5161](https://github.com/ethyca/fides/pull/5161)

## [2.42.0](https://github.com/ethyca/fides/compare/2.41.0...2.42.0)

### Added
- Add AWS Tags in the meta field for Fides system when using `fides generate` [#4998](https://github.com/ethyca/fides/pull/4998)
- Added access and erasure support for Checkr integration [#5121](https://github.com/ethyca/fides/pull/5121)
- Added support for special characters in SaaS request payloads [#5099](https://github.com/ethyca/fides/pull/5099)
- Added support for displaying notices served in the Consent Banner [#5125](https://github.com/ethyca/fides/pull/5125)
- Added ability to choose whether to use Opt In/Out buttons or Acknowledge button in the Consent Banner [#5125](https://github.com/ethyca/fides/pull/5125)
- Add "status" field to detection & discovery tables [#5141](https://github.com/ethyca/fides/pull/5141)
- Added optional filters `exclude_saas_datasets` and `only_unlinked_datasets` to the list datasets endpoint [#5132](https://github.com/ethyca/fides/pull/5132)
- Add new config options to support notice-only banner and modal [#5136](https://github.com/ethyca/fides/pull/5136)
- Added models to support bidirectional consent (Fides Plus feature) [#5118](https://github.com/ethyca/fides/pull/5118)

### Changed
- Moving Privacy Center endpoint logging behind debug flag [#5103](https://github.com/ethyca/fides/pull/5103)
- Serve GVL languages as they are requested [#5112](https://github.com/ethyca/fides/pull/5112)
- Changed text on system integrations tab to direct to new integration management [#5097](https://github.com/ethyca/fides/pull/5097)
- Updates to consent experience styling [#5085](https://github.com/ethyca/fides/pull/5085)
- Updated the dataset page to display the new table and support pagination [#5130](https://github.com/ethyca/fides/pull/5130)
- Improve performance by removing the need to load every system into redux store [#5135](https://github.com/ethyca/fides/pull/5135)
- Use the `user_id` from a Segment Trait instead of an `email` when deleting a user in Segment [#5004](https://github.com/ethyca/fides/pull/5004)
- Moves some endpoints for property-specific messaging from OSS -> plus [#5069](https://github.com/ethyca/fides/pull/5069)
- Text changes in monitor config table and form [#5142](https://github.com/ethyca/fides/pull/5142)
- Improve API error messages when using is_default field on taxonomy resources [#5147](https://github.com/ethyca/fides/pull/5147)

### Developer Experience
- Add `.syncignore` to reduce file sync size with new volumes [#5104](https://github.com/ethyca/fides/pull/5104)
- Fix sourcemap generation in development version of FidesJS [#5119](https://github.com/ethyca/fides/pull/5119)
- Upgrade to Next.js v14 [#5111](https://github.com/ethyca/fides/pull/5111)
- Upgrade and consolidate linting and formatting tools [#5128](https://github.com/ethyca/fides/pull/5128)

### Fixed
- Resolved an issue pulling all blog authors for the Shopify integration [#5043](https://github.com/ethyca/fides/pull/5043)
- Fixed typo in the BigQuery integration description [#5120](https://github.com/ethyca/fides/pull/5120)
- Fixed default values of Experience config toggles [#5123](https://github.com/ethyca/fides/pull/5123)
- Skip indexing Custom Privacy Request Field array values [#5127](https://github.com/ethyca/fides/pull/5127)
- Fixed Admin UI issue where banner would disappear in Experience Preview with GPC enabled [#5131](https://github.com/ethyca/fides/pull/5131)
- Fixed not being able to edit a monitor from scheduled to not scheduled [#5114](https://github.com/ethyca/fides/pull/5114)
- Migrating missing Fideslang 2.0 data categories [#5073](https://github.com/ethyca/fides/pull/5073)
- Fixed wrong system count on Datamap page [#5151](https://github.com/ethyca/fides/pull/5151)
- Fixes some responsive styling issues in the consent banner on mobile sized screens [#5157](https://github.com/ethyca/fides/pull/5157)

## [2.41.0](https://github.com/ethyca/fides/compare/2.40.0...2.41.0)

### Added
- Added erasure support for Alchemer integration [#4925](https://github.com/ethyca/fides/pull/4925)
- Added new columns and action buttons to discovery monitors table [#5068](https://github.com/ethyca/fides/pull/5068)
- Added field to exclude databases on MonitorConfig [#5080](https://github.com/ethyca/fides/pull/5080)
- Added key pair authentication for the Snowflake integration [#5079](https://github.com/ethyca/fides/pull/5079)

### Changed
- Updated the sample dataset for the Amplitude integration [#5063](https://github.com/ethyca/fides/pull/5063)
- Updated System's page to display a table that uses a paginated endpoint [#5084](https://github.com/ethyca/fides/pull/5084)
- Messaging page now shows a notice if you have properties without any templates [#5077](https://github.com/ethyca/fides/pull/5077)
- Endpoints for listing systems (GET /system) and datasets (GET /dataset) now support optional pagination [#5071](https://github.com/ethyca/fides/pull/5071)
- Messaging page will now show a notice about using global mode [#5090](https://github.com/ethyca/fides/pull/5090)
- Changed behavior of project selection modal in discovery monitor form [#5092](https://github.com/ethyca/fides/pull/5092)
- Data category selector for Discovery results won't show disabled categories [#5102](https://github.com/ethyca/fides/pull/5102)

### Developer Experience
- Upgrade to React 18 and Chakra 2, including other dependencies [#5036](https://github.com/ethyca/fides/pull/5036)
- Added support for "output templates" in read SaaS requests [#5054](https://github.com/ethyca/fides/pull/5054)
- URL for deployment instructions when the webserver is running [#5088](https://github.com/ethyca/fides/pull/5088)
- Optimize TCF bundle with just-in-time GVL translations [#5074](https://github.com/ethyca/fides/pull/5074)
- Added `performance.mark()` to FidesJS events for performance testing. [#5105](https://github.com/ethyca/fides/pull/5105)

### Fixed
- Fixed bug with unescaped table names in mysql queries [#5072](https://github.com/ethyca/fides/pull/5072/)
- Fixed bug with unresponsive messaging ui [#5081](https://github.com/ethyca/fides/pull/5081/)
- Fixed FidesKey constructor bugs in CLI [#5113](https://github.com/ethyca/fides/pull/5113)


## [2.40.0](https://github.com/ethyca/fides/compare/2.39.2...2.40.0)

### Added
- Adds last_monitored and enabled attributes to MonitorConfig [#4991](https://github.com/ethyca/fides/pull/4991)
- New messaging page. Allows managing messaging templates for different properties. [#5005](https://github.com/ethyca/fides/pull/5005)
- Ability to configure "Enforcement Level" for Privacy Notices [#5025](https://github.com/ethyca/fides/pull/5025)
- BE cleanup for property-specific messaging [#5006](https://github.com/ethyca/fides/pull/5006)
- If property_id param was used, store it as part of the consent request [#4915](https://github.com/ethyca/fides/pull/4915)
- Invite users via email flow [#4539](https://github.com/ethyca/fides/pull/4539)
- Added new Google Cloud SQL for Postgres Connector [#5014](https://github.com/ethyca/fides/pull/5014)
- Added access and erasure support for the Twilio SMS integration [#4979](https://github.com/ethyca/fides/pull/4979)
- Added erasure support for Snap integration [#5011](https://github.com/ethyca/fides/pull/5011)

### Changed
- Navigation changes. 'Management' was renamed 'Settings'. Properties was moved to Settings section. [#5005](https://github.com/ethyca/fides/pull/5005)
- Changed discovery monitor form behavior around execution date/time selection [#5017](https://github.com/ethyca/fides/pull/5017)
- Changed integration form behavior when errors occur [#5023](https://github.com/ethyca/fides/pull/5023)
- Replaces typescript-cookie with js-cookie [#5022](https://github.com/ethyca/fides/pull/5022)
- Updated pymongo version to 4.7.3 [#5019](https://github.com/ethyca/fides/pull/5019)
- Upgraded Datamap instance of `react-table` to v8 [#5024](https://github.com/ethyca/fides/pull/5024)
- Updated create privacy request modal from admin-ui to include all custom fields  [#5029](https://github.com/ethyca/fides/pull/5029)
- Update name of Ingress/Egress columns in Datamap Report to Sources/Destinations [#5045](https://github.com/ethyca/fides/pull/5045)
- Datamap report now includes a 'cookies' column [#5052](https://github.com/ethyca/fides/pull/5052)
- Changed behavior of project selection UI in discovery monitor form [#5049](https://github.com/ethyca/fides/pull/5049)
- Updating DSR filtering to use collection-level data categories [#4999](https://github.com/ethyca/fides/pull/4999)
- Changed discovery monitor form to skip project selection UI when no projects exist [#5056](https://github.com/ethyca/fides/pull/5056)

### Fixed
- Fixed intermittent connection issues with Redshift by increasing timeout and preferring SSL in test connections [#4981](https://github.com/ethyca/fides/pull/4981)
- Fixed data detection & discovery results not displaying correctly across multiple pages[#5060](https://github.com/ethyca/fides/pull/5060)

### Developer Experience
- Fixed various environmental issues when running Cypress tests locally [#5040](https://github.com/ethyca/fides/pull/5040)

## [2.39.2](https://github.com/ethyca/fides/compare/2.39.1...2.39.2)

### Fixed
- Restrict Delete Systems API endpoint such that user must have "SYSTEM_DELETE" scope [#5037](https://github.com/ethyca/fides/pull/5037)

### Security
- Remove the SERVER_SIDE_FIDES_API_URL env variable from the client clientSettings [CVE-2024-31223](https://github.com/ethyca/fides/security/advisories/GHSA-53q7-4874-24qg)

## [2.39.1](https://github.com/ethyca/fides/compare/2.39.0...2.39.1)

### Fixed
- Fixed a bug where system information form was not loading for Viewer users [#5034](https://github.com/ethyca/fides/pull/5034)
- Fixed viewers being given the option to delete systems [#5035](https://github.com/ethyca/fides/pull/5035)
- Restrict Delete Systems API endpoint such that user must have "SYSTEM_DELETE" scope [#5037](https://github.com/ethyca/fides/pull/5037)

### Removed
- Removed the `fetch` polyfill from FidesJS [#5026](https://github.com/ethyca/fides/pull/5026)

### Security
- Removed FidesJS's exposure to `polyfill.io` supply chain attack [CVE-2024-38537](https://github.com/ethyca/fides/security/advisories/GHSA-cvw4-c69g-7v7m)

## [2.39.0](https://github.com/ethyca/fides/compare/2.38.1...2.39.0)

### Added
- Adds the start of the Scylla DB Integration [#4946](https://github.com/ethyca/fides/pull/4946)
- Added model and data migrations and CRUD-layer operations for property-specific messaging [#4901](https://github.com/ethyca/fides/pull/4901)
- Added option in FidesJS SDK to only disable notice-served API [#4965](https://github.com/ethyca/fides/pull/4965)
- External ID support for consent management [#4927](https://github.com/ethyca/fides/pull/4927)
- Added access and erasure support for the Greenhouse Harvest integration [#4945](https://github.com/ethyca/fides/pull/4945)
- Add an S3 connection type (currently used for discovery and detection only) [#4930](https://github.com/ethyca/fides/pull/4930)
- Support for Limited FIDES__CELERY__* Env Vars [#4980](https://github.com/ethyca/fides/pull/4980)
- Implement sending emails via property-specific messaging templates [#4950](https://github.com/ethyca/fides/pull/4950)
- New privacy request search to replace existing endpoint [#4987](https://github.com/ethyca/fides/pull/4987)
- Added new Google Cloud SQL for MySQL Connector [#4949](https://github.com/ethyca/fides/pull/4949)
- Add new options for integrations for discovery & detection [#5000](https://github.com/ethyca/fides/pull/5000)
- Add new `FidesInitializing` event for when FidesJS begins initialization [#5010](https://github.com/ethyca/fides/pull/5010)

### Changed
- Move new data map reporting table out of beta and remove old table from Data Lineage map. [#4963](https://github.com/ethyca/fides/pull/4963)
- Disable the 'connect to a database' button if the `dataDiscoveryAndDetection` feature flag is enabled [#1455](https://github.com/ethyca/fidesplus/pull/1455)
- Upgrade Privacy Request table to use FidesTable V2 [#4990](https://github.com/ethyca/fides/pull/4990)
- Add copy to project selection modal and tweak copy on discovery monitors table [#5007](https://github.com/ethyca/fides/pull/5007)

### Fixed
- Fixed an issue where the GPP signal status was prematurely set to `ready` in some scenarios [#4957](https://github.com/ethyca/fides/pull/4957)
- Removed exteraneous `/` from the several endpoint URLs [#4962](https://github.com/ethyca/fides/pull/4962)
- Fixed and optimized Database Icon SVGs used in Datamap [#4969](https://github.com/ethyca/fides/pull/4969)
- Masked "Keyfile credentials" input on integration config form [#4971](https://github.com/ethyca/fides/pull/4971)
- Fixed validations for privacy declaration taxonomy labels when creating/updating a System [#4982](https://github.com/ethyca/fides/pull/4982)
- Allow property-specific messaging to work with non-custom templates [#4986](https://github.com/ethyca/fides/pull/4986)
- Fixed an issue where config object was being passed twice to `fides.js` output [#5010](https://github.com/ethyca/fides/pull/5010)
- Disabling Fides initialization now also disables GPP initialization [#5010](https://github.com/ethyca/fides/pull/5010)
- Fixes Vendor table formatting [#5013](https://github.com/ethyca/fides/pull/5013)

## [2.38.1](https://github.com/ethyca/fides/compare/2.38.0...2.38.1)

### Changed
- Disable the 'connect to a database' button if the `dataDiscoveryAndDetection` feature flag is enabled [#4972](https://github.com/ethyca/fidesplus/pull/4972)
- Oracle Responsys: Include Profile Extension Tables in DSRs[#4937](https://github.com/ethyca/fides/pull/4937)

### Fixed
- Fixed "add" icons on some buttons being wrong size [#4975](https://github.com/ethyca/fides/pull/4975)
- Fixed ability to update consent preferences after they've previously been set [#4984](https://github.com/ethyca/fides/pull/4984)

## [2.38.0](https://github.com/ethyca/fides/compare/2.37.0...2.38.0)

### Added
- Deprecate LastServedNotice (lastservednoticev2) table [#4910](https://github.com/ethyca/fides/pull/4910)
- Added erasure support to the Recurly integration [#4891](https://github.com/ethyca/fides/pull/4891)
- Added UI for configuring integrations for detection/discovery [#4922](https://github.com/ethyca/fides/pull/4922)
- New queue for saving privacy preferences/notices served [#4931](https://github.com/ethyca/fides/pull/4931)
- Expose number of tasks in queue in worker health check [#4931](https://github.com/ethyca/fides/pull/4931)
- Track when preferences/notices served received [#4931](https://github.com/ethyca/fides/pull/4931)
- Request overrides for opt-in and opt-out consent requests [#4920](https://github.com/ethyca/fides/pull/4920)
- Added query_param_key to Privacy Center schema [#4939](https://github.com/ethyca/fides/pull/4939)
- Fill custom privacy request fields with query_param_key [#4948](https://github.com/ethyca/fides/pull/4948)
- Add `datasource_params` column to MonitorConfig DB model [#4951](https://github.com/ethyca/fides/pull/4951)
- Added ability to open system preview side panel from new data map table [#4944](https://github.com/ethyca/fides/pull/4944)
- Added success toast message after monitoring a resource [#4958](https://github.com/ethyca/fides/pull/4958)
- Added UI for displaying, adding and editing discovery monitors [#4954](https://github.com/ethyca/fides/pull/4954)

### Changed
- Set default ports for local development of client projects (:3001 for privacy center and :3000 for admin-ui) [#4912](https://github.com/ethyca/fides/pull/4912)
- Update privacy center port to :3001 for nox [#4918](https://github.com/ethyca/fides/pull/4918)
- Optimize speed by generating the uuids in the client side for consent requests [#4933](https://github.com/ethyca/fides/pull/4933)
- Update Privacy Center toast text for consistent capitalization [#4936](https://github.com/ethyca/fides/pull/4936)
- Update Custom Fields table and Domain Verification table to use FidesTable V2. Remove V1 components. [#4932](https://github.com/ethyca/fides/pull/4932)
- Updated how Fields are generated for DynamoDB, improved error handling [#4943](https://github.com/ethyca/fides/pull/4943)

### Fixed
- Fixed an issue where the test integration action failed for the Zendesk integration [#4929](https://github.com/ethyca/fides/pull/4929)
- Fixed an issue where language form field error message was not displaying properly [#4942](https://github.com/ethyca/fides/pull/4942)
- Fixed an issue where the consent cookie could not be set on multi-level root domain (e.g. co.uk, co.jp) [#4935](https://github.com/ethyca/fides/pull/4935)
- Fixed an issue where the unique device ID was not being retained when Fides.js was reinitialized [#4947](https://github.com/ethyca/fides/pull/4947)
- Fixed inconsistent font sizes on new integrations UI [#4959](https://github.com/ethyca/fides/pull/4959)

## [2.37.0](https://github.com/ethyca/fides/compare/2.36.0...2.37.0)

### Added
- Added initial version for Helios: Data Discovery and Detection [#4839](https://github.com/ethyca/fides/pull/4839)
- Added shouldShowExperience to the Fides global and FidesInitialized events [#4895](https://github.com/ethyca/fides/pull/4895)
- Enhancements to `MonitorConfig` DB model to support new functionality [#4888](https://github.com/ethyca/fides/pull/4888)
- Added developer option to disable auto-initialization on FidesJS bundles. [#4900](https://github.com/ethyca/fides/pull/4900)
- Adding property ID to served notice history and privacy preference history [#4886](https://github.com/ethyca/fides/pull/4886)
- Adding privacy_center_config and stylesheet fields to the Property model [#4879](https://github.com/ethyca/fides/pull/4879)
- Adds generic async callback integration support [#4865](https://github.com/ethyca/fides/pull/4865)
- Ability to `downgrade` the application DB through the `/admin/db` endpoint [#4893](https://github.com/ethyca/fides/pull/4893)
- Added support for custom property paths, configs and stylesheets for privacy center [#4907](https://github.com/ethyca/fides/pull/4907)
- Include the scopes required for a given action in `403` response when client does not have sufficient permissions [#4905](https://github.com/ethyca/fides/pull/4905)

### Changed
- Rename MinimalPrivacyExperience class and usages [#4889](https://github.com/ethyca/fides/pull/4889)
- Included fidesui as part of the monorepo [#4880](https://github.com/ethyca/fides/pull/4880)
- Improve `geolocation` and `property_id` error response to return 400 status instead of 500 server error on /fides.js endpoint [#4884](https://github.com/ethyca/fides/pull/4884)
- Fixing middleware logging in Fides.js to remove incorrect status codes and durations [#4885](https://github.com/ethyca/fides/pull/4885)
- Improve load performance and DOM monitoring for FidesJS [#4896](https://github.com/ethyca/fides/pull/4896)

### Fixed
- Fixed an issue with the Iterate connector returning at least one param_value references an invalid field for the 'update' request of user [#4528](https://github.com/ethyca/fides/pull/4528)
- Enhanced classification of the dataset used with Twilio [#4872](https://github.com/ethyca/fides/pull/4872)
- Reduce privacy center logging to not show response size limit when the /fides.js endpoint has a size bigger than 4MB [#4878](https://github.com/ethyca/fides/pull/4878)
- Fixed an issue where sourcemaps references were unintentionally included in the FidesJS bundle [#4887](https://github.com/ethyca/fides/pull/4887)
- Handle a 404 response from Segment when a user ID or email is not found [#4902](https://github.com/ethyca/fides/pull/4902)
- Fixed TCF styling issues [#4904](https://github.com/ethyca/fides/pull/4904)
- Fixed an issue where the Trigger Modal Link was not being populated correctly in the translation form [#4911](https://github.com/ethyca/fides/pull/4911)

### Security
- Escape SQLAlchemy passwords [CVE-2024-34715](https://github.com/ethyca/fides/security/advisories/GHSA-8cm5-jfj2-26q7)
- Properly mask nested BigQuery secrets in connection configuration endpoints [CVE-2024-35189](https://github.com/ethyca/fides/security/advisories/GHSA-rcvg-jj3g-rj7c)

## [2.36.0](https://github.com/ethyca/fides/compare/2.35.1...2.36.0)

### Added
- Added multiple language translations support for privacy center consent page [#4785](https://github.com/ethyca/fides/pull/4785)
- Added ability to export the contents of datamap report [#1545](https://ethyca.atlassian.net/browse/PROD-1545)
- Added `System` model support for new `vendor_deleted_date` field on Compass vendor records [#4818](https://github.com/ethyca/fides/pull/4818)
- Added custom JSON (de)serialization to shared DB engines to handle non-standard data types in JSONB columns [#4818](https://github.com/ethyca/fides/pull/4818)
- Added state persistence across sessions to the datamap report table [#4853](https://github.com/ethyca/fides/pull/4853)
- Removed currentprivacypreference and lastservednotice tables [#4846](https://github.com/ethyca/fides/pull/4846)
- Added initial version for Helios: Data Discovery and Detection [#4839](https://github.com/ethyca/fides/pull/4839)
- Adds new var to track fides js overlay types [#4869](https://github.com/ethyca/fides/pull/4869)

### Changed
- Changed filters on the data map report table to use checkbox collapsible tree view [#4864](https://github.com/ethyca/fides/pull/4864)

### Fixed
- Remove the extra 'white-space: normal' CSS for FidesJS HTML descriptions [#4850](https://github.com/ethyca/fides/pull/4850)
- Fixed data map report to display second level names from the taxonomy as primary (bold) label [#4856](https://github.com/ethyca/fides/pull/4856)
- Ignore invalid three-character country codes for FidesJS geolocation (e.g. "USA") [#4877](https://github.com/ethyca/fides/pull/4877)

### Developer Experience
- Update typedoc-plugin-markdown to 4.0.0 [#4870](https://github.com/ethyca/fides/pull/4870)

## [2.35.1](https://github.com/ethyca/fides/compare/2.35.0...2.35.1)

### Added
- Added access and erasure support for Marigold Engage by Sailthru integration [#4826](https://github.com/ethyca/fides/pull/4826)
- Update fides_disable_save_api option in FidesJS SDK to disable both privacy-preferences & notice-served APIs [#4860](https://github.com/ethyca/fides/pull/4860)

### Fixed
- Fixing issue where privacy requests not approved before upgrading to 2.34 couldn't be processed [#4855](https://github.com/ethyca/fides/pull/4855)
- Ensure only GVL vendors from Compass are labeled as such [#4857](https://github.com/ethyca/fides/pull/4857)
- Fix handling of some ISO-3166 geolocation edge cases in Privacy Center /fides.js endpoint [#4858](https://github.com/ethyca/fides/pull/4858)

### Changed
- Hydrates GTM datalayer to match supported FidesEvent Properties [#4847](https://github.com/ethyca/fides/pull/4847)
- Allows a SaaS integration request to process HTTP 204 No Content without erroring trying to unwrap the response. [#4834](https://github.com/ethyca/fides/pull/4834)
- Sets `sslmode` to prefer for Redshift connections when generating datasets [#4849](https://github.com/ethyca/fides/pull/4849)
- Included searching by `email` for the Segment integration [#4851](https://github.com/ethyca/fides/pull/4851)

## [2.35.0](https://github.com/ethyca/fides/compare/2.34.0...2.35.0)

### Added
- Added DSR 3.0 Scheduling which supports running DSR's in parallel with first-class request tasks [#4760](https://github.com/ethyca/fides/pull/4760)
- Added carets to collapsible sections in the overlay modal [#4793](https://github.com/ethyca/fides/pull/4793)
- Added erasure support for OpenWeb [#4735](https://github.com/ethyca/fides/pull/4735)
- Added support for configuration of pre-approval webhooks [#4795](https://github.com/ethyca/fides/pull/4795)
- Added fides_clear_cookie option to FidesJS SDK to load CMP without preferences on refresh [#4810](https://github.com/ethyca/fides/pull/4810)
- Added FidesUpdating event to FidesJS SDK [#4816](https://github.com/ethyca/fides/pull/4816)
- Added `reinitialize` method to FidesJS SDK [#4812](https://github.com/ethyca/fides/pull/4812)
- Added undeclared data category columns to data map report table [#4781](https://github.com/ethyca/fides/pull/4781)
- Fully implement pre-approval webhooks [#4822](https://github.com/ethyca/fides/pull/4822)
- Sync models and database for pre-approval webhooks [#4838](https://github.com/ethyca/fides/pull/4838)

### Changed
- Removed the Celery startup banner from the Fides worker logs [#4814](https://github.com/ethyca/fides/pull/4814)
- Improve performance of Snowflake schema generation [#4587](https://github.com/ethyca/fides/pull/4587)

### Fixed
- Fixed bug prevented adding new privacy center translations [#4786](https://github.com/ethyca/fides/pull/4786)
- Fixed bug where Privacy Policy links would be shown without a configured URL [#4801](https://github.com/ethyca/fides/pull/4801)
- Fixed bug prevented adding new privacy center translations [#4786](https://github.com/ethyca/fides/pull/4786)
- Fixed bug where Language selector button was overlapping other buttons when Privacy Policy wasn't present. [#4815](https://github.com/ethyca/fides/pull/4815)
- Fixed bug where icons of the Language selector were displayed too small on some sites [#4815](https://github.com/ethyca/fides/pull/4815)
- Fixed bug where GPP US National Section was incorrectly included when the State by State approach was selected [#4823]https://github.com/ethyca/fides/pull/4823
- Fixed DSR 3.0 Scheduling bug where Approved Privacy Requests that failed wouldn't change status [#4837](https://github.com/ethyca/fides/pull/4837)

## [2.34.0](https://github.com/ethyca/fides/compare/2.33.1...2.34.0)

### Added

- Added new field for modal trigger link translation [#4761](https://github.com/ethyca/fides/pull/4761)
- Added `getModalLinkLabel` method to global fides object [#4766](https://github.com/ethyca/fides/pull/4766)
- Added language switcher to fides overlay modal [#4773](https://github.com/ethyca/fides/pull/4773)
- Added modal link label to experience translation model [#4767](https://github.com/ethyca/fides/pull/4767)
- Added support for custom identities [#4764](https://github.com/ethyca/fides/pull/4764)
- Added developer option to force GPP API on FidesJS bundles [#4799](https://github.com/ethyca/fides/pull/4799)

### Changed

- Changed the Stripe integration for `Cards` to delete instead of update due to possible issues of a past expiration date [#4768](https://github.com/ethyca/fides/pull/4768)
- Changed display of Data Uses, Categories and Subjects to user friendly names in the Data map report [#4774](https://github.com/ethyca/fides/pull/4774)
- Update active disabled Fides.js toggle color to light grey [#4778](https://github.com/ethyca/fides/pull/4778)
- Update FidesJS fides_embed option to support embedding both banner & modal components [#4782](https://github.com/ethyca/fides/pull/4782)
- Add a few CSS classes to help with styling FidesJS button groups [#4789](https://github.com/ethyca/fides/pull/4789)
- Changed GPP extension to be pre-bundled in appropriate circumstances, as opposed to another fetch [#4780](https://github.com/ethyca/fides/pull/4780)

### Fixed

- Fixed select dropdowns being cut off by edges of modal forms [#4757](https://github.com/ethyca/fides/pull/4757)
- Changed "allow user to dismiss" toggle to show on config form for TCF experience [#4755](https://github.com/ethyca/fides/pull/4755)
- Fixed issue when loading the privacy request detail page [#4775](https://github.com/ethyca/fides/pull/4775)
- Fixed connection test for Aircall [#4756](https://github.com/ethyca/fides/pull/4756/pull)
- Fixed issues connecting to Redshift due to character encoding and SSL requirements [#4790](https://github.com/ethyca/fides/pull/4790)
- Fixed the way the name identity is handled in the Privacy Center [#4791](https://github.com/ethyca/fides/pull/4791)

### Developer Experience

- Build a `fides-types.d.ts` type declaration file to include alongside our FidesJS developer docs [#4772](https://github.com/ethyca/fides/pull/4772)

## [2.33.1](https://github.com/ethyca/fides/compare/2.33.0...2.33.1)

### Added

- Adds CUSTOM_OPTIONS_PATH to Privacy Center env vars [#4769](https://github.com/ethyca/fides/pull/4769)

## [2.33.0](https://github.com/ethyca/fides/compare/2.32.0...2.33.0)

### Added

- Added models for Privacy Center configuration (for plus users) [#4716](https://github.com/ethyca/fides/pull/4716)
- Added ability to delete properties [#4708](https://github.com/ethyca/fides/pull/4708)
- Add interface for submitting privacy requests in admin UI [#4738](https://github.com/ethyca/fides/pull/4738)
- Added language switching support to the FidesJS UI based on configured translations [#4737](https://github.com/ethyca/fides/pull/4737)
- Added ability to override some experience language and primary color [#4743](https://github.com/ethyca/fides/pull/4743)
- Generate FidesJS SDK Reference Docs from tsdoc comments [#4736](https://github.com/ethyca/fides/pull/4736)
- Added erasure support for Adyen [#4735](https://github.com/ethyca/fides/pull/4735)
- Added erasure support for Iterable [#4695](https://github.com/ethyca/fides/pull/4695)

### Changed

- Updated privacy notice & experience forms to hide translation UI when user doesn't have translation feature [#4728](https://github.com/ethyca/fides/pull/4728), [#4734](https://github.com/ethyca/fides/pull/4734)
- Custom privacy request fields now support list values [#4686](https://github.com/ethyca/fides/pull/4686)
- Update when GPP API reports signal status: ready [#4635](https://github.com/ethyca/fides/pull/4635)
- Update non-dismissable TCF and notice banners to show a black overlay and prevent scrolling [#4748](https://github.com/ethyca/fidesplus/pull/4748)
- Cleanup config vars for preview in Admin-UI [#4745](https://github.com/ethyca/fides/pull/4745)
- Show a "systems displayed" count on datamap map & table reporting page [#4752](https://github.com/ethyca/fides/pull/4752)
- Change default Canada Privacy Experience Config in migration to reference generic `ca` region [#4762](https://github.com/ethyca/fides/pull/4762)

### Fixed

- Fixed responsive issues with the buttons on the integration screen [#4729](https://github.com/ethyca/fides/pull/4729)
- Fixed hover/focus issues with the v2 tables [#4730](https://github.com/ethyca/fides/pull/4730)
- Disable editing of data use declaration name and type after creation [#4731](https://github.com/ethyca/fides/pull/4731)
- Cleaned up table borders [#4733](https://github.com/ethyca/fides/pull/4733)
- Initialization issues with ExperienceNotices (#4723)[https://github.com/ethyca/fides/pull/4723]
- Re-add CORS origin regex field to admin UI (#4742)[https://github.com/ethyca/fides/pull/4742]

### Developer Experience

- Added new script to allow recompiling of fides-js when the code changes [#4744](https://github.com/ethyca/fides/pull/4744)
- Update Cookie House to support for additional locations (Canada, Quebec, EEA) and a "property_id" override [#4750](https://github.com/ethyca/fides/pull/4750)

## [2.32.0](https://github.com/ethyca/fides/compare/2.31.1...2.32.0)

### Added

- Updated configuration pages for Experiences with live Preview of FidesJS banner & modal components [#4576](https://github.com/ethyca/fides/pull/4576)
- Added ability to configure multiple language translations for Notices & Experiences [#4576](https://github.com/ethyca/fides/pull/4576)
- Automatically localize all strings in FidesJS CMP UIs (banner, modal, and TCF overlay) based on user's locale and experience configuration [#4576](https://github.com/ethyca/fides/pull/4576)
- Added fides_locale option to override FidesJS locale detection [#4576](https://github.com/ethyca/fides/pull/4576)
- Update FidesJS to report notices served and preferences saved linked to the specific translations displayed [#4576](https://github.com/ethyca/fides/pull/4576)
- Added ability to prevent dismissal of FidesJS CMP UI via Experience configuration [#4576](https://github.com/ethyca/fides/pull/4576)
- Added ability to create & link Properties to support multiple Experiences in a single location [#4658](https://github.com/ethyca/fides/pull/4658)
- Added property_id query param to fides.js to filter experiences by Property when installed [#4676](https://github.com/ethyca/fides/pull/4676)
- Added Locations & Regulations pages to allow a wider selection of locations for consent [#4660](https://github.com/ethyca/fides/pull/4660)
- Erasure support for Simon Data [#4552](https://github.com/ethyca/fides/pull/4552)
- Added notice there will be no preview for Privacy Center types in the Experience preview [#4709](https://github.com/ethyca/fides/pull/4709)
- Removed properties beta flag [#4710](https://github.com/ethyca/fides/pull/4710)
- Add acknowledge button label to default Experience English form [#4714](https://github.com/ethyca/fides/pull/4714)
- Update FidesJS to support localizing CMP UI with configurable, non-English default locales [#4720](https://github.com/ethyca/fides/pull/4720)
- Add loading of template translations for notices and experiences [#4718](https://github.com/ethyca/fides/pull/4718)

### Changed

- Moved location-targeting from Notices to Experiences [#4576](https://github.com/ethyca/fides/pull/4576)
- Replaced previous default Notices & Experiences with new versions with updated locations, translations, etc. [#4576](https://github.com/ethyca/fides/pull/4576)
- Automatically migrate existing Notices & Experiences to updated model where possible [#4576](https://github.com/ethyca/fides/pull/4576)
- Replaced ability to configure banner "display configuration" to separate banner & modal components [#4576](https://github.com/ethyca/fides/pull/4576)
- Modify `fides user login` to not store plaintext password in `~/.fides-credentials` [#4661](https://github.com/ethyca/fides/pull/4661)
- Data model changes to support Notice and Experience-level translations [#4576](https://github.com/ethyca/fides/pull/4576)
- Data model changes to support Consent setup being Experience instead of Notice-driven [#4576](https://github.com/ethyca/fides/pull/4576)
- Build PrivacyNoticeRegion from locations and location groups [#4620](https://github.com/ethyca/fides/pull/4620)
- When saving locations, calculate and save location groups [#4620](https://github.com/ethyca/fides/pull/4620)
- Update privacy experiences page to use the new table component [#4652](https://github.com/ethyca/fides/pull/4652)
- Update privacy notices page to use the new table component [#4641](https://github.com/ethyca/fides/pull/4641)
- Bumped supported Python versions to `3.10.13`, `3.9.18`, and `3.8.18`. Bumped Debian base image from `-bullseye` to `-bookworm`. [#4630](https://github.com/ethyca/fides/pull/4630)
- Bumped Node.js base image from `16` to `20`. [#4684](https://github.com/ethyca/fides/pull/4684)

### Fixed

- Ignore 404 errors from Delighted and Kustomer when an erasure client is not found [#4593](https://github.com/ethyca/fides/pull/4593)
- Various FE fixes for Admin-UI experience config form [#4707](https://github.com/ethyca/fides/pull/4707)
- Fix modal preview in Admin-UI experience config form [#4712](https://github.com/ethyca/fides/pull/4712)
- Optimize FidesJS bundle size by only loading TCF static stings when needed [#4711](https://github.com/ethyca/fides/pull/4711)

## [2.31.0](https://github.com/ethyca/fides/compare/2.30.1...2.31.0)

### Added

- Add Great Britain as a consent option [#4628](https://github.com/ethyca/fides/pull/4628)
- Navbar update and new properties page [#4633](https://github.com/ethyca/fides/pull/4633)
- Access and erasure support for Oracle Responsys [#4618](https://github.com/ethyca/fides/pull/4618)

### Fixed

- Fix issue where "x" button on Fides.js components overwrites saved preferences [#4649](https://github.com/ethyca/fides/pull/4649)
- Initialize Fides.consent with default values from experience when saved consent cookie (fides_consent) does not exist [#4665](https://github.com/ethyca/fides/pull/4665)

### Changed

- Sets GPP applicableSections to -1 when a user visits from a state that is not part of the GPP [#4727](https://github.com/ethyca/fides/pull/4727)

## [2.30.1](https://github.com/ethyca/fides/compare/2.30.0...2.30.1)

### Fixed

- Configure logger correctly on worker initialization [#4624](https://github.com/ethyca/fides/pull/4624)

## [2.30.0](https://github.com/ethyca/fides/compare/2.29.0...2.30.0)

### Added

- Add enum and registry of supported languages [#4592](https://github.com/ethyca/fides/pull/4592)
- Access and erasure support for Talkable [#4589](https://github.com/ethyca/fides/pull/4589)
- Support temporary credentials in AWS generate + scan features [#4607](https://github.com/ethyca/fides/pull/4603), [#4608](https://github.com/ethyca/fides/pull/4608)
- Add ability to store and read Fides cookie in Base64 format [#4556](https://github.com/ethyca/fides/pull/4556)
- Structured logging for SaaS connector requests [#4594](https://github.com/ethyca/fides/pull/4594)
- Added Fides.showModal() to fides.js to allow programmatic opening of consent modals [#4617](https://github.com/ethyca/fides/pull/4617)

### Fixed

- Fixing issue when modifying Policies, Rules, or RuleTargets as a root user [#4582](https://github.com/ethyca/fides/pull/4582)

## [2.29.0](https://github.com/ethyca/fides/compare/2.28.0...2.29.0)

### Added

- View more modal to regulations page [#4574](https://github.com/ethyca/fides/pull/4574)
- Columns in data map reporting, adding multiple systems, and consent configuration tables can be resized. In the data map reporting table, fields with multiple values can show all or collapse all [#4569](https://github.com/ethyca/fides/pull/4569)
- Show custom fields in the data map report table [#4579](https://github.com/ethyca/fides/pull/4579)

### Changed

- Delay rendering the nav until all necessary queries are finished loading [#4571](https://github.com/ethyca/fides/pull/4571)
- Updating return value for crud.get_custom_fields_filtered [#4575](https://github.com/ethyca/fides/pull/4575)
- Updated user deletion confirmation flow to only require one confirmatory input [#4402](https://github.com/ethyca/fides/pull/4402)
- Moved `pymssl` to an optional dependency no longer installed by default with our python package [#4581](https://github.com/ethyca/fides/pull/4581)
- Fixed CORS domain update functionality [#4570](https://github.com/ethyca/fides/pull/4570)
- Update Domains page with ability to add/remove "organization" domains, view "administrator" domains set via security settings, and improve various UX bugs and copy [#4584](https://github.com/ethyca/fides/pull/4584)

### Fixed

- Fixed CORS domain update functionality [#4570](https://github.com/ethyca/fides/pull/4570)
- Completion emails are no longer attempted for consent requests [#4578](https://github.com/ethyca/fides/pull/4578)

## [2.28.0](https://github.com/ethyca/fides/compare/2.27.0...2.28.0)

### Added

- Erasure support for AppsFlyer [#4512](https://github.com/ethyca/fides/pull/4512)
- Datamap Reporting page [#4519](https://github.com/ethyca/fides/pull/4519)
- Consent support for Klaviyo [#4513](https://github.com/ethyca/fides/pull/4513)
- Form for configuring GPP settings [#4557](https://github.com/ethyca/fides/pull/4557)
- Custom privacy request field support for consent requests [#4546](https://github.com/ethyca/fides/pull/4546)
- Support GPP in privacy notices [#4554](https://github.com/ethyca/fides/pull/4554)

### Changed

- Redesigned nav bar for the admin UI [#4548](https://github.com/ethyca/fides/pull/4548)
- Fides.js GPP for US geographies now derives values from backend privacy notices [#4559](https://github.com/ethyca/fides/pull/4559)
- No longer generate the `vendors_disclosed` section of the TC string in `fides.js` [#4553](https://github.com/ethyca/fides/pull/4553)
- Changed consent management vendor add flow [#4550](https://github.com/ethyca/fides/pull/4550)

### Fixed

- Fixed an issue blocking Salesforce sandbox accounts from refreshing tokens [#4547](https://github.com/ethyca/fides/pull/4547)
- Fixed DSR zip packages to be unzippable on Windows [#4549](https://github.com/ethyca/fides/pull/4549)
- Fixed browser compatibility issues with Object.hasOwn [#4568](https://github.com/ethyca/fides/pull/4568)

### Developer Experience

- Switch to anyascii for unicode transliteration [#4550](https://github.com/ethyca/fides/pull/4564)

## [2.27.0](https://github.com/ethyca/fides/compare/2.26.0...2.27.0)

### Added

- Tooltip and styling for disabled rows in add multiple vendor view [#4498](https://github.com/ethyca/fides/pull/4498)
- Preliminary GPP support for US regions [#4498](https://github.com/ethyca/fides/pull/4504)
- Access and erasure support for Statsig Enterprise [#4429](https://github.com/ethyca/fides/pull/4429)
- New page for setting locations [#4517](https://github.com/ethyca/fides/pull/4517)
- New modal for setting granular locations [#4531](https://github.com/ethyca/fides/pull/4531)
- New page for setting regulations [#4530](https://github.com/ethyca/fides/pull/4530)
- Update fides.js to support multiple descriptions (banner, overlay) and render HTML descriptions [#4542](https://github.com/ethyca/fides/pull/4542)

### Fixed

- Fixed incorrect Compass button behavior in system form [#4508](https://github.com/ethyca/fides/pull/4508)
- Omit certain fields from system payload when empty [#4508](https://github.com/ethyca/fides/pull/4525)
- Fixed issues with Compass vendor selector behavior [#4521](https://github.com/ethyca/fides/pull/4521)
- Fixed an issue where the background overlay remained visible after saving consent preferences [#4515](https://github.com/ethyca/fides/pull/4515)
- Fixed system name being editable when editing GVL systems [#4533](https://github.com/ethyca/fides/pull/4533)
- Fixed an issue where a privacy policy link could not be removed from privacy experiences [#4542](https://github.com/ethyca/fides/pull/4542)

### Changed

- Upgrade to use Fideslang `3.0.0` and remove associated concepts [#4502](https://github.com/ethyca/fides/pull/4502)
- Model overhaul for saving privacy preferences and notices served [#4481](https://github.com/ethyca/fides/pull/4481)
- Moves served notice endpoints, consent reporting, purpose endpoints and TCF queries to plus [#4481](https://github.com/ethyca/fides/pull/4481)
- Moves served notice endpoints, consent reporting, and TCF queries to plus [#4481](https://github.com/ethyca/fides/pull/4481)
- Update frontend to account for changes to notices served and preferences saved APIs [#4518](https://github.com/ethyca/fides/pull/4518)
- `fides.js` now sets `supportsOOB` to `false` [#4516](https://github.com/ethyca/fides/pull/4516)
- Save consent method ("accept", "reject", "save", etc.) to `fides_consent` cookie as extra metadata [#4529](https://github.com/ethyca/fides/pull/4529)
- Allow CORS for privacy center `fides.js` and `fides-ext-gpp.js` endpoints
- Replace `GPP_EXT_PATH` env var in favor of a more flexible `FIDES_JS_BASE_URL` environment variable
- Change vendor add modal on consent configuration screen to use new vendor selector [#4532](https://github.com/ethyca/fides/pull/4532)
- Remove vendor add modal [#4535](https://github.com/ethyca/fides/pull/4535)

## [2.26.0](https://github.com/ethyca/fides/compare/2.25.0...main)

### Added

- Dynamic importing for GPP bundle [#4447](https://github.com/ethyca/fides/pull/4447)
- Paging to vendors in the TCF overlay [#4463](https://github.com/ethyca/fides/pull/4463)
- New purposes endpoint and indices to improve system lookups [#4452](https://github.com/ethyca/fides/pull/4452)
- Cypress tests for fides.js GPP extension [#4476](https://github.com/ethyca/fides/pull/4476)
- Add support for global TCF Purpose Overrides [#4464](https://github.com/ethyca/fides/pull/4464)
- TCF override management [#4484](https://github.com/ethyca/fides/pull/4484)
- Readonly consent management table and modal [#4456](https://github.com/ethyca/fides/pull/4456), [#4477](https://github.com/ethyca/fides/pull/4477)
- Access and erasure support for Gong [#4461](https://github.com/ethyca/fides/pull/4461)
- Add new UI for CSV consent reporting [#4488](https://github.com/ethyca/fides/pull/4488)
- Option to prevent the dismissal of the consent banner and modal [#4470](https://github.com/ethyca/fides/pull/4470)

### Changed

- Increased max number of preferences allowed in privacy preference API calls [#4469](https://github.com/ethyca/fides/pull/4469)
- Reduce size of tcf_consent payload in fides_consent cookie [#4480](https://github.com/ethyca/fides/pull/4480)
- Change log level for FidesUserPermission retrieval to `debug` [#4482](https://github.com/ethyca/fides/pull/4482)
- Remove Add Vendor button from the Manage your vendors page[#4509](https://github.com/ethyca/fides/pull/4509)

### Fixed

- Fix type errors when TCF vendors have no dataDeclaration [#4465](https://github.com/ethyca/fides/pull/4465)
- Fixed an error where editing an AC system would mistakenly lock it for GVL [#4471](https://github.com/ethyca/fides/pull/4471)
- Refactor custom Get Preferences function to occur after our CMP API initialization [#4466](https://github.com/ethyca/fides/pull/4466)
- Fix an error where a connector response value of None causes a DSR failure due to a missing value [#4483](https://github.com/ethyca/fides/pull/4483)
- Fixed system name being non-editable when locked for GVL [#4475](https://github.com/ethyca/fides/pull/4475)
- Fixed a bug with "null" values for retention period field on data uses [#4487](https://github.com/ethyca/fides/pull/4487)

## [2.25.0](https://github.com/ethyca/fides/compare/2.24.1...2.25.0)

### Added

- Stub for initial GPP support [#4431](https://github.com/ethyca/fides/pull/4431)
- Added confirmation modal on deleting a data use declaration [#4439](https://github.com/ethyca/fides/pull/4439)
- Added feature flag for separating system name and Compass vendor selector [#4437](https://github.com/ethyca/fides/pull/4437)
- Fire GPP events per spec [#4433](https://github.com/ethyca/fides/pull/4433)
- New override option `fides_tcf_gdpr_applies` for setting `gdprApplies` on the CMP API [#4453](https://github.com/ethyca/fides/pull/4453)

### Changed

- Improved bulk vendor adding table UX [#4425](https://github.com/ethyca/fides/pull/4425)
- Flexible legal basis for processing has a db default of True [#4434](https://github.com/ethyca/fides/pull/4434)
- Give contributor role access to config API, including cors origin updates [#4438](https://github.com/ethyca/fides/pull/4438)
- Disallow setting `*` and other non URL values for `security.cors_origins` config property via the API [#4438](https://github.com/ethyca/fides/pull/4438)
- Consent modal hides the opt-in/opt-out buttons if only one privacy notice is enabled [#4441](https://github.com/ethyca/fides/pull/4441)
- Initialize TCF stub earlier [#4453](https://github.com/ethyca/fides/pull/4453)
- Change focus outline color of form inputs [#4467](https://github.com/ethyca/fides/pull/4467)

### Fixed

- Fixed a bug where selected vendors in "configure consent" add vendor modal were unstyled [#4454](https://github.com/ethyca/fides/pull/4454)
- Use correct defaults when there is no associated preference in the cookie [#4451](https://github.com/ethyca/fides/pull/4451)
- IP Addresses behind load balancers for consent reporting [#4440](https://github.com/ethyca/fides/pull/4440)

## [2.24.1](https://github.com/ethyca/fides/compare/2.24.0...2.24.1)

### Added

- Logging when root user and client credentials are used [#4432](https://github.com/ethyca/fides/pull/4432)
- Allow for custom path at which to retrieve Fides override options [#4462](https://github.com/ethyca/fides/pull/4462)

### Changed

- Run fides with non-root user [#4421](https://github.com/ethyca/fides/pull/4421)

## [2.24.0](https://github.com/ethyca/fides/compare/2.23.3...2.24.0)

### Added

- Adds fides_disable_banner config option to Fides.js [#4378](https://github.com/ethyca/fides/pull/4378)
- Deletions that fail due to foreign key constraints will now be more clearly communicated [#4406](https://github.com/ethyca/fides/pull/4378)
- Added support for a custom get preferences API call provided through Fides.init [#4375](https://github.com/ethyca/fides/pull/4375)
- Hidden custom privacy request fields in the Privacy Center [#4370](https://github.com/ethyca/fides/pull/4370)
- Backend System-level Cookie Support [#4383](https://github.com/ethyca/fides/pull/4383)
- High Level Tracking of Compass System Sync [#4397](https://github.com/ethyca/fides/pull/4397)
- Erasure support for Qualtrics [#4371](https://github.com/ethyca/fides/pull/4371)
- Erasure support for Ada Chatbot [#4382](https://github.com/ethyca/fides/pull/4382)
- Erasure support for Typeform [#4366](https://github.com/ethyca/fides/pull/4366)
- Added notice that a system is GVL when adding/editing from system form [#4327](https://github.com/ethyca/fides/pull/4327)
- Added the ability to select the request types to enable per integration (for plus users) [#4374](https://github.com/ethyca/fides/pull/4374)
- Adds support for custom get experiences fn and custom patch notices served fn [#4410](https://github.com/ethyca/fides/pull/4410)
- Adds more granularity to tracking consent method, updates custom savePreferencesFn and FidesUpdated event to take consent method [#4419](https://github.com/ethyca/fides/pull/4419)

### Changed

- Add filtering and pagination to bulk vendor add table [#4351](https://github.com/ethyca/fides/pull/4351)
- Determine if the TCF overlay needs to surface based on backend calculated version hash [#4356](https://github.com/ethyca/fides/pull/4356)
- Moved Experiences and Preferences endpoints to Plus to take advantage of dynamic GVL [#4367](https://github.com/ethyca/fides/pull/4367)
- Add legal bases to Special Purpose schemas on the backend for display [#4387](https://github.com/ethyca/fides/pull/4387)
- "is_service_specific" default updated when building TC strings on the backend [#4377](https://github.com/ethyca/fides/pull/4377)
- "isServiceSpecific" default updated when building TC strings on the frontend [#4384](https://github.com/ethyca/fides/pull/4384)
- Redact cli, database, and redis configuration information from GET api/v1/config API request responses. [#4379](https://github.com/ethyca/fides/pull/4379)
- Button ordering in fides.js UI [#4407](https://github.com/ethyca/fides/pull/4407)
- Add different classnames to consent buttons for easier selection [#4411](https://github.com/ethyca/fides/pull/4411)
- Updates default consent preference to opt-out for TCF when fides_string exists [#4430](https://github.com/ethyca/fides/pull/4430)

### Fixed

- Persist bulk system add filter modal state [#4412](https://github.com/ethyca/fides/pull/4412)
- Fixing labels for request type field [#4414](https://github.com/ethyca/fides/pull/4414)
- User preferences from cookie should always override experience preferences [#4405](https://github.com/ethyca/fides/pull/4405)
- Allow fides_consent cookie to be set from a subdirectory [#4426](https://github.com/ethyca/fides/pull/4426)

### Security

-- Use a more cryptographically secure random function for security code generation

## [2.23.3](https://github.com/ethyca/fides/compare/2.23.2...2.23.3)

### Fixed

- Fix button arrangment and spacing for TCF and non-TCF consent overlay banner and modal [#4391](https://github.com/ethyca/fides/pull/4391)
- Replaced h1 element with div to use exisitng fides styles in consent modal [#4399](https://github.com/ethyca/fides/pull/4399)
- Fixed privacy policy alignment for non-TCF consent overlay banner and modal [#4403](https://github.com/ethyca/fides/pull/4403)
- Fix dynamic class name for TCF-variant of consent banner [#4404](https://github.com/ethyca/fides/pull/4403)

### Security

-- Fix an HTML Injection vulnerability in DSR Packages

## [2.23.2](https://github.com/ethyca/fides/compare/2.23.1...2.23.2)

### Fixed

- Fixed fides.css to vary banner width based on tcf [[#4381](https://github.com/ethyca/fides/issues/4381)]

## [2.23.1](https://github.com/ethyca/fides/compare/2.23.0...2.23.1)

### Changed

- Refactor Fides.js embedded modal to not use A11y dialog [#4355](https://github.com/ethyca/fides/pull/4355)
- Only call `FidesUpdated` when a preference has been saved, not during initialization [#4365](https://github.com/ethyca/fides/pull/4365)
- Updated double toggle styling in favor of single toggles with a radio group to select legal basis [#4376](https://github.com/ethyca/fides/pull/4376)

### Fixed

- Handle invalid `fides_string` when passed in as an override [#4350](https://github.com/ethyca/fides/pull/4350)
- Bug where vendor opt-ins would not initialize properly based on a `fides_string` in the TCF overlay [#4368](https://github.com/ethyca/fides/pull/4368)

## [2.23.0](https://github.com/ethyca/fides/compare/2.22.1...2.23.0)

### Added

- Added support for 3 additional config variables in Fides.js: fidesEmbed, fidesDisableSaveApi, and fidesTcString [#4262](https://github.com/ethyca/fides/pull/4262)
- Added support for fidesEmbed, fidesDisableSaveApi, and fidesTcString to be passed into Fides.js via query param, cookie, or window object [#4297](https://github.com/ethyca/fides/pull/4297)
- New privacy center environment variables `FIDES_PRIVACY_CENTER__IS_FORCED_TCF` which can make the privacy center always return the TCF bundle (`fides-tcf.js`) [#4312](https://github.com/ethyca/fides/pull/4312)
- Added a `FidesUIChanged` event to Fides.js to track when user preferences change without being saved [#4314](https://github.com/ethyca/fides/pull/4314) and [#4253](https://github.com/ethyca/fides/pull/4253)
- Add AC Systems to the TCF Overlay under Vendor Consents section [#4266](https://github.com/ethyca/fides/pull/4266/)
- Added bulk system/vendor creation component [#4309](https://github.com/ethyca/fides/pull/4309/)
- Support for passing in an AC string as part of a fides string for the TCF overlay [#4308](https://github.com/ethyca/fides/pull/4308)
- Added support for overriding the save user preferences API call with a custom fn provided through Fides.init [#4318](https://github.com/ethyca/fides/pull/4318)
- Return AC strings in GET Privacy Experience meta and allow saving preferences against AC strings [#4295](https://github.com/ethyca/fides/pull/4295)
- New GET Privacy Experience Meta Endpoint [#4328](https://github.com/ethyca/fides/pull/4328)
- Access and erasure support for SparkPost [#4328](https://github.com/ethyca/fides/pull/4238)
- Access and erasure support for Iterate [#4332](https://github.com/ethyca/fides/pull/4332)
- SSH Support for MySQL connections [#4310](https://github.com/ethyca/fides/pull/4310)
- Added served notice history IDs to the TCF privacy preference API calls [#4161](https://github.com/ethyca/fides/pull/4161)

### Fixed

- Cleans up CSS for fidesEmbed mode [#4306](https://github.com/ethyca/fides/pull/4306)
- Stacks that do not have any purposes will no longer render an empty purpose block [#4278](https://github.com/ethyca/fides/pull/4278)
- Forcing hidden sections to use display none [#4299](https://github.com/ethyca/fides/pull/4299)
- Handles Hubspot requiring and email to be formatted as email when processing an erasure [#4322](https://github.com/ethyca/fides/pull/4322)
- Minor CSS improvements for the consent/TCF banners and modals [#4334](https://github.com/ethyca/fides/pull/4334)
- Consistent font sizes for labels in the system form and data use forms in the Admin UI [#4346](https://github.com/ethyca/fides/pull/4346)
- Bug where not all system forms would appear to save when used with Compass [#4347](https://github.com/ethyca/fides/pull/4347)
- Restrict TCF Privacy Experience Config if TCF is disabled [#4348](https://github.com/ethyca/fides/pull/4348)
- Removes overflow styling for embedded modal in Fides.js [#4345](https://github.com/ethyca/fides/pull/4345)

### Changed

- Derive cookie storage info, privacy policy and legitimate interest disclosure URLs, and data retention data from the data map instead of directly from gvl.json [#4286](https://github.com/ethyca/fides/pull/4286)
- Updated TCF Version for backend consent reporting [#4305](https://github.com/ethyca/fides/pull/4305)
- Update Version Hash Contents [#4313](https://github.com/ethyca/fides/pull/4313)
- Change vendor selector on system information form to typeahead[#4333](https://github.com/ethyca/fides/pull/4333)
- Updates experience API calls from Fides.js to include new meta field [#4335](https://github.com/ethyca/fides/pull/4335)

## [2.22.1](https://github.com/ethyca/fides/compare/2.22.0...2.22.1)

### Added

- Custom fields are now included in system history change tracking [#4294](https://github.com/ethyca/fides/pull/4294)

### Security

- Added hostname checks for external SaaS connector URLs [CVE-2023-46124](https://github.com/ethyca/fides/security/advisories/GHSA-jq3w-9mgf-43m4)
- Use a Pydantic URL type for privacy policy URLs [CVE-2023-46126](https://github.com/ethyca/fides/security/advisories/GHSA-fgjj-5jmr-gh83)
- Remove the CONFIG_READ scope from the Viewer role [CVE-2023-46125](https://github.com/ethyca/fides/security/advisories/GHSA-rjxg-rpg3-9r89)

## [2.22.0](https://github.com/ethyca/fides/compare/2.21.0...2.22.0)

### Added

- Added an option to link to vendor tab from an experience config description [#4191](https://github.com/ethyca/fides/pull/4191)
- Added two toggles for vendors in the TCF overlay, one for Consent, and one for Legitimate Interest [#4189](https://github.com/ethyca/fides/pull/4189)
- Added two toggles for purposes in the TCF overlay, one for Consent, and one for Legitimate Interest [#4234](https://github.com/ethyca/fides/pull/4234)
- Added support for new TCF-related fields on `System` and `PrivacyDeclaration` models [#4228](https://github.com/ethyca/fides/pull/4228)
- Support for AC string to `fides-tcf` [#4244](https://github.com/ethyca/fides/pull/4244)
- Support for `gvl` prefixed vendor IDs [#4247](https://github.com/ethyca/fides/pull/4247)

### Changed

- Removed `TCF_ENABLED` environment variable from the privacy center in favor of dynamically figuring out which `fides-js` bundle to send [#4131](https://github.com/ethyca/fides/pull/4131)
- Updated copy of info boxes on each TCF tab [#4191](https://github.com/ethyca/fides/pull/4191)
- Clarified messages for error messages presented during connector upload [#4198](https://github.com/ethyca/fides/pull/4198)
- Refactor legal basis dimension regarding how TCF preferences are saved and how the experience is built [#4201](https://github.com/ethyca/fides/pull/4201/)
- Add saving privacy preferences via a TC string [#4221](https://github.com/ethyca/fides/pull/4221)
- Updated fides server to use an environment variable for turning TCF on and off [#4220](https://github.com/ethyca/fides/pull/4220)
- Update frontend to use new legal basis dimension on vendors [#4216](https://github.com/ethyca/fides/pull/4216)
- Updated privacy center patch preferences call to handle updated API response [#4235](https://github.com/ethyca/fides/pull/4235)
- Added our CMP ID [#4233](https://github.com/ethyca/fides/pull/4233)
- Allow Admin UI users to turn on Configure Consent flag [#4246](https://github.com/ethyca/fides/pull/4246)
- Styling improvements for the fides.js consent banners and modals [#4222](https://github.com/ethyca/fides/pull/4222)
- Update frontend to handle updated Compass schema [#4254](https://github.com/ethyca/fides/pull/4254)
- Assume Universal Vendor ID usage in TC String translation [#4256](https://github.com/ethyca/fides/pull/4256)
- Changed vendor form on configuring consent page to use two-part selection for consent uses [#4251](https://github.com/ethyca/fides/pull/4251)
- Updated system form to have new TCF fields [#4271](https://github.com/ethyca/fides/pull/4271)
- Vendors disclosed string is now narrowed to only the vendors shown in the UI, not the whole GVL [#4250](https://github.com/ethyca/fides/pull/4250)
- Changed naming convention "fides_string" instead of "tc_string" for developer friendly consent API's [#4267](https://github.com/ethyca/fides/pull/4267)

### Fixed

- TCF overlay can initialize its consent preferences from a cookie [#4124](https://github.com/ethyca/fides/pull/4124)
- Various improvements to the TCF modal such as vendor storage disclosures, vendor counts, privacy policies, etc. [#4167](https://github.com/ethyca/fides/pull/4167)
- An issue where Braze could not mask an email due to formatting [#4187](https://github.com/ethyca/fides/pull/4187)
- An issue where email was not being overridden correctly for Braze and Domo [#4196](https://github.com/ethyca/fides/pull/4196)
- Use `stdRetention` when there is not a specific value for a purpose's data retention [#4199](https://github.com/ethyca/fides/pull/4199)
- Updating the unflatten_dict util to accept flattened dict values [#4200](https://github.com/ethyca/fides/pull/4200)
- Minor CSS styling fixes for the consent modal [#4252](https://github.com/ethyca/fides/pull/4252)
- Additional styling fixes for issues caused by a CSS reset [#4268](https://github.com/ethyca/fides/pull/4268)
- Bug where vendor legitimate interests would not be set unless vendor consents were first set [#4250](https://github.com/ethyca/fides/pull/4250)
- Vendor count over-counting in TCF overlay [#4275](https://github.com/ethyca/fides/pull/4275)

## [2.21.0](https://github.com/ethyca/fides/compare/2.20.2...2.21.0)

### Added

- "Add a vendor" flow to configuring consent page [#4107](https://github.com/ethyca/fides/pull/4107)
- Initial TCF Backend Support [#3804](https://github.com/ethyca/fides/pull/3804)
- Add initial layer to TCF modal [#3956](https://github.com/ethyca/fides/pull/3956)
- Support for rendering in the TCF modal whether or not a vendor is part of the GVL [#3972](https://github.com/ethyca/fides/pull/3972)
- Features and legal bases dropdown for TCF modal [#3995](https://github.com/ethyca/fides/pull/3995)
- TCF CMP stub API [#4000](https://github.com/ethyca/fides/pull/4000)
- Fides-js can now display preliminary TCF data [#3879](https://github.com/ethyca/fides/pull/3879)
- Fides-js can persist TCF preferences to the backend [#3887](https://github.com/ethyca/fides/pull/3887)
- TCF modal now supports setting legitimate interest fields [#4037](https://github.com/ethyca/fides/pull/4037)
- Embed the GVL in the GET Experiences response [#4143](https://github.com/ethyca/fides/pull/4143)
- Button to view how many vendors and to open the vendor tab in the TCF modal [#4144](https://github.com/ethyca/fides/pull/4144)
- "Edit vendor" flow to configuring consent page [#4162](https://github.com/ethyca/fides/pull/4162)
- TCF overlay description updates [#4051] https://github.com/ethyca/fides/pull/4151
- Added developer-friendly TCF information under Experience meta [#4160](https://github.com/ethyca/fides/pull/4160/)
- Added fides.css customization for Plus users [#4136](https://github.com/ethyca/fides/pull/4136)

### Changed

- Added further config options to customize the privacy center [#4090](https://github.com/ethyca/fides/pull/4090)
- CORS configuration page [#4073](https://github.com/ethyca/fides/pull/4073)
- Refactored `fides.js` components so that they can take data structures that are not necessarily privacy notices [#3870](https://github.com/ethyca/fides/pull/3870)
- Use hosted GVL.json from the backend [#4159](https://github.com/ethyca/fides/pull/4159)
- Features and Special Purposes in the TCF modal do not render toggles [#4139](https://github.com/ethyca/fides/pull/4139)
- Moved the initial TCF layer to the banner [#4142](https://github.com/ethyca/fides/pull/4142)
- Misc copy changes for the system history table and modal [#4146](https://github.com/ethyca/fides/pull/4146)

### Fixed

- Allows CDN to cache empty experience responses from fides.js API [#4113](https://github.com/ethyca/fides/pull/4113)
- Fixed `identity_special_purpose` unique constraint definition [#4174](https://github.com/ethyca/fides/pull/4174/files)

## [2.20.2](https://github.com/ethyca/fides/compare/2.20.1...2.20.2)

### Fixed

- added version_added, version_deprecated, and replaced_by to data use, data subject, and data category APIs [#4135](https://github.com/ethyca/fides/pull/4135)
- Update fides.js to not fetch experience client-side if pre-fetched experience is empty [#4149](https://github.com/ethyca/fides/pull/4149)
- Erasure privacy requests now pause for input if there are any manual process integrations [#4115](https://github.com/ethyca/fides/pull/4115)
- Caching the values of authorization_required and user_guide on the connector templates to improve performance [#4128](https://github.com/ethyca/fides/pull/4128)

## [2.20.1](https://github.com/ethyca/fides/compare/2.20.0...2.20.1)

### Fixed

- Avoid un-optimized query pattern in bulk `GET /system` endpoint [#4120](https://github.com/ethyca/fides/pull/4120)

## [2.20.0](https://github.com/ethyca/fides/compare/2.19.1...2.20.0)

### Added

- Initial page for configuring consent [#4069](https://github.com/ethyca/fides/pull/4069)
- Vendor cookie table for configuring consent [#4082](https://github.com/ethyca/fides/pull/4082)

### Changed

- Refactor how multiplatform builds are handled [#4024](https://github.com/ethyca/fides/pull/4024)
- Added new Performance-related nox commands and included them as part of the CI suite [#3997](https://github.com/ethyca/fides/pull/3997)
- Added dictionary suggestions for data uses [4035](https://github.com/ethyca/fides/pull/4035)
- Privacy notice regions now render human readable names instead of country codes [#4029](https://github.com/ethyca/fides/pull/4029)
- Privacy notice templates are disabled by default [#4010](https://github.com/ethyca/fides/pull/4010)
- Added optional "skip_processing" flag to collections for DSR processing [#4047](https://github.com/ethyca/fides/pull/4047)
- Admin UI now shows all privacy notices with an indicator of whether they apply to any systems [#4010](https://github.com/ethyca/fides/pull/4010)
- Add case-insensitive privacy experience region filtering [#4058](https://github.com/ethyca/fides/pull/4058)
- Adds check for fetch before loading fetch polyfill for fides.js [#4074](https://github.com/ethyca/fides/pull/4074)
- Updated to support Fideslang 2.0, including data migrations [#3933](https://github.com/ethyca/fides/pull/3933)
- Disable notices that are not systems applicable to support new UI [#4094](https://github.com/ethyca/fides/issues/4094)

### Fixed

- Ensures that fides.js toggles are not hidden by other CSS libs [#4075](https://github.com/ethyca/fides/pull/4075)
- Migrate system > meta > vendor > id to system > meta [#4088](https://github.com/ethyca/fides/pull/4088)
- Enable toggles in various tables now render an error toast if an error occurs [#4095](https://github.com/ethyca/fides/pull/4095)
- Fixed a bug where an unsaved changes notification modal would appear even without unsaved changes [#4095](https://github.com/ethyca/fides/pull/4070)

## [2.19.1](https://github.com/ethyca/fides/compare/2.19.0...2.19.1)

### Fixed

- re-enable custom fields for new data use form [#4050](https://github.com/ethyca/fides/pull/4050)
- fix issue with saving source and destination systems [#4065](https://github.com/ethyca/fides/pull/4065)

### Added

- System history UI with diff modal [#4021](https://github.com/ethyca/fides/pull/4021)
- Relax system legal basis for transfers to be any string [#4049](https://github.com/ethyca/fides/pull/4049)

## [2.19.0](https://github.com/ethyca/fides/compare/2.18.0...2.19.0)

### Added

- Add dictionary suggestions [#3937](https://github.com/ethyca/fides/pull/3937), [#3988](https://github.com/ethyca/fides/pull/3988)
- Added new endpoints for healthchecks [#3947](https://github.com/ethyca/fides/pull/3947)
- Added vendor list dropdown [#3857](https://github.com/ethyca/fides/pull/3857)
- Access support for Adobe Sign [#3504](https://github.com/ethyca/fides/pull/3504)

### Fixed

- Fixed issue when generating masked values for invalid data paths [#3906](https://github.com/ethyca/fides/pull/3906)
- Code reload now works when running `nox -s dev` [#3914](https://github.com/ethyca/fides/pull/3914)
- Reduce verbosity of privacy center logging further [#3915](https://github.com/ethyca/fides/pull/3915)
- Resolved an issue where the integration dropdown input lost focus during typing. [#3917](https://github.com/ethyca/fides/pull/3917)
- Fixed dataset issue that was preventing the Vend connector from loading during server startup [#3923](https://github.com/ethyca/fides/pull/3923)
- Adding version check to version-dependent migration script [#3951](https://github.com/ethyca/fides/pull/3951)
- Fixed a bug where some fields were not saving correctly on the system form [#3975](https://github.com/ethyca/fides/pull/3975)
- Changed "retention period" field in privacy declaration form from number input to text input [#3980](https://github.com/ethyca/fides/pull/3980)
- Fixed issue where unsaved changes modal appears incorrectly [#4005](https://github.com/ethyca/fides/pull/4005)
- Fixed banner resurfacing after user consent for pre-fetch experience [#4009](https://github.com/ethyca/fides/pull/4009)

### Changed

- Systems and Privacy Declaration schema and data migration to support the Dictionary [#3901](https://github.com/ethyca/fides/pull/3901)
- The integration search dropdown is now case-insensitive [#3916](https://github.com/ethyca/fides/pull/3916)
- Removed deprecated fields from the taxonomy editor [#3909](https://github.com/ethyca/fides/pull/3909)
- Bump PyMSSQL version and remove workarounds [#3996](https://github.com/ethyca/fides/pull/3996)
- Removed reset suggestions button [#4007](https://github.com/ethyca/fides/pull/4007)
- Admin ui supports fides cloud config API [#4034](https://github.com/ethyca/fides/pull/4034)

### Security

- Resolve custom integration upload RCE vulnerability [CVE-2023-41319](https://github.com/ethyca/fides/security/advisories/GHSA-p6p2-qq95-vq5h)

## [2.18.0](https://github.com/ethyca/fides/compare/2.17.0...2.18.0)

### Added

- Additional consent reporting calls from `fides-js` [#3845](https://github.com/ethyca/fides/pull/3845)
- Additional consent reporting calls from privacy center [#3847](https://github.com/ethyca/fides/pull/3847)
- Access support for Recurly [#3595](https://github.com/ethyca/fides/pull/3595)
- HTTP Logging for the Privacy Center [#3783](https://github.com/ethyca/fides/pull/3783)
- UI support for OAuth2 authorization flow [#3819](https://github.com/ethyca/fides/pull/3819)
- Changes in the `data` directory now trigger a server reload (for local development) [#3874](https://github.com/ethyca/fides/pull/3874)

### Fixed

- Fix datamap zoom for low system counts [#3835](https://github.com/ethyca/fides/pull/3835)
- Fixed connector forms with external dataset reference fields [#3873](https://github.com/ethyca/fides/pull/3873)
- Fix ability to make server side API calls from privacy-center [#3895](https://github.com/ethyca/fides/pull/3895)

### Changed

- Simplified the file structure for HTML DSR packages [#3848](https://github.com/ethyca/fides/pull/3848)
- Simplified the database health check to improve `/health` performance [#3884](https://github.com/ethyca/fides/pull/3884)
- Changed max width of form components in "system information" form tab [#3864](https://github.com/ethyca/fides/pull/3864)
- Remove manual system selection screen [#3865](https://github.com/ethyca/fides/pull/3865)
- System and integration identifiers are now auto-generated [#3868](https://github.com/ethyca/fides/pull/3868)

## [2.17.0](https://github.com/ethyca/fides/compare/2.16.0...2.17.0)

### Added

- Tab component for `fides-js` [#3782](https://github.com/ethyca/fides/pull/3782)
- Added toast for successfully linking an existing integration to a system [#3826](https://github.com/ethyca/fides/pull/3826)
- Various other UI components for `fides-js` to support upcoming TCF modal [#3803](https://github.com/ethyca/fides/pull/3803)
- Allow items in taxonomy to be enabled or disabled [#3844](https://github.com/ethyca/fides/pull/3844)

### Developer Experience

- Changed where db-dependent routers were imported to avoid dependency issues [#3741](https://github.com/ethyca/fides/pull/3741)

### Changed

- Bumped supported Python versions to `3.10.12`, `3.9.17`, and `3.8.17` [#3733](https://github.com/ethyca/fides/pull/3733)
- Logging Updates [#3758](https://github.com/ethyca/fides/pull/3758)
- Add polyfill service to fides-js route [#3759](https://github.com/ethyca/fides/pull/3759)
- Show/hide integration values [#3775](https://github.com/ethyca/fides/pull/3775)
- Sort system cards alphabetically by name on "View systems" page [#3781](https://github.com/ethyca/fides/pull/3781)
- Update admin ui to use new integration delete route [#3785](https://github.com/ethyca/fides/pull/3785)
- Pinned `pymssql` and `cython` dependencies to avoid build issues on ARM machines [#3829](https://github.com/ethyca/fides/pull/3829)

### Removed

- Removed "Custom field(s) successfully saved" toast [#3779](https://github.com/ethyca/fides/pull/3779)

### Added

- Record when consent is served [#3777](https://github.com/ethyca/fides/pull/3777)
- Add an `active` property to taxonomy elements [#3784](https://github.com/ethyca/fides/pull/3784)
- Erasure support for Heap [#3599](https://github.com/ethyca/fides/pull/3599)

### Fixed

- Privacy notice UI's list of possible regions now matches the backend's list [#3787](https://github.com/ethyca/fides/pull/3787)
- Admin UI "property does not existing" build issue [#3831](https://github.com/ethyca/fides/pull/3831)
- Flagging sensitive inputs as passwords to mask values during entry [#3843](https://github.com/ethyca/fides/pull/3843)

## [2.16.0](https://github.com/ethyca/fides/compare/2.15.1...2.16.0)

### Added

- Empty state for when there are no relevant privacy notices in the privacy center [#3640](https://github.com/ethyca/fides/pull/3640)
- GPC indicators in fides-js banner and modal [#3673](https://github.com/ethyca/fides/pull/3673)
- Include `data_use` and `data_category` metadata in `upload` of access results [#3674](https://github.com/ethyca/fides/pull/3674)
- Add enable/disable toggle to integration tab [#3593] (https://github.com/ethyca/fides/pull/3593)

### Fixed

- Render linebreaks in the Fides.js overlay descriptions, etc. [#3665](https://github.com/ethyca/fides/pull/3665)
- Broken link to Fides docs site on the About Fides page in Admin UI [#3643](https://github.com/ethyca/fides/pull/3643)
- Add Systems Applicable Filter to Privacy Experience List [#3654](https://github.com/ethyca/fides/pull/3654)
- Privacy center and fides-js now pass in `Unescape-Safestr` as a header so that special characters can be rendered properly [#3706](https://github.com/ethyca/fides/pull/3706)
- Fixed ValidationError for saving PrivacyPreferences [#3719](https://github.com/ethyca/fides/pull/3719)
- Fixed issue preventing ConnectionConfigs with duplicate names from saving [#3770](https://github.com/ethyca/fides/pull/3770)
- Fixed creating and editing manual integrations [#3772](https://github.com/ethyca/fides/pull/3772)
- Fix lingering integration artifacts by cascading deletes from System [#3771](https://github.com/ethyca/fides/pull/3771)

### Developer Experience

- Reorganized some `api.api.v1` code to avoid circular dependencies on `quickstart` [#3692](https://github.com/ethyca/fides/pull/3692)
- Treat underscores as special characters in user passwords [#3717](https://github.com/ethyca/fides/pull/3717)
- Allow Privacy Notices banner and modal to scroll as needed [#3713](https://github.com/ethyca/fides/pull/3713)
- Make malicious url test more robust to environmental differences [#3748](https://github.com/ethyca/fides/pull/3748)
- Ignore type checker on click decorators to bypass known issue with `click` version `8.1.4` [#3746](https://github.com/ethyca/fides/pull/3746)

### Changed

- Moved GPC preferences slightly earlier in Fides.js lifecycle [#3561](https://github.com/ethyca/fides/pull/3561)
- Changed results from clicking "Test connection" to be a toast instead of statically displayed on the page [#3700](https://github.com/ethyca/fides/pull/3700)
- Moved "management" tab from nav into settings icon in top right [#3701](https://github.com/ethyca/fides/pull/3701)
- Remove name and description fields from integration form [#3684](https://github.com/ethyca/fides/pull/3684)
- Update EU PrivacyNoticeRegion codes and allow experience filtering to drop back to country filtering if region not found [#3630](https://github.com/ethyca/fides/pull/3630)
- Fields with default fields are now flagged as required in the front-end [#3694](https://github.com/ethyca/fides/pull/3694)
- In "view systems", system cards can now be clicked and link to that system's `configure/[id]` page [#3734](https://github.com/ethyca/fides/pull/3734)
- Enable privacy notice and privacy experience feature flags by default [#3773](https://github.com/ethyca/fides/pull/3773)

### Security

- Resolve Zip bomb file upload vulnerability [CVE-2023-37480](https://github.com/ethyca/fides/security/advisories/GHSA-g95c-2jgm-hqc6)
- Resolve SVG bomb (billion laughs) file upload vulnerability [CVE-2023-37481](https://github.com/ethyca/fides/security/advisories/GHSA-3rw2-wfc8-wmj5)

## [2.15.1](https://github.com/ethyca/fides/compare/2.15.0...2.15.1)

### Added

- Set `sslmode` to `prefer` if connecting to Redshift via ssh [#3685](https://github.com/ethyca/fides/pull/3685)

### Changed

- Privacy center action cards are now able to expand to accommodate longer text [#3669](https://github.com/ethyca/fides/pull/3669)
- Update integration endpoint permissions [#3707](https://github.com/ethyca/fides/pull/3707)

### Fixed

- Handle names with a double underscore when processing access and erasure requests [#3688](https://github.com/ethyca/fides/pull/3688)
- Allow Privacy Notices banner and modal to scroll as needed [#3713](https://github.com/ethyca/fides/pull/3713)

### Security

- Resolve path traversal vulnerability in webserver API [CVE-2023-36827](https://github.com/ethyca/fides/security/advisories/GHSA-r25m-cr6v-p9hq)

## [2.15.0](https://github.com/ethyca/fides/compare/2.14.1...2.15.0)

### Added

- Privacy center can now render its consent values based on Privacy Notices and Privacy Experiences [#3411](https://github.com/ethyca/fides/pull/3411)
- Add Google Tag Manager and Privacy Center ENV vars to sample app [#2949](https://github.com/ethyca/fides/pull/2949)
- Add `notice_key` field to Privacy Notice UI form [#3403](https://github.com/ethyca/fides/pull/3403)
- Add `identity` query param to the consent reporting API view [#3418](https://github.com/ethyca/fides/pull/3418)
- Use `rollup-plugin-postcss` to bundle and optimize the `fides.js` components CSS [#3411](https://github.com/ethyca/fides/pull/3411)
- Dispatch Fides.js lifecycle events on window (FidesInitialized, FidesUpdated) and cross-publish to Fides.gtm() integration [#3411](https://github.com/ethyca/fides/pull/3411)
- Added the ability to use custom CAs with Redis via TLS [#3451](https://github.com/ethyca/fides/pull/3451)
- Add default experience configs on startup [#3449](https://github.com/ethyca/fides/pull/3449)
- Load default privacy notices on startup [#3401](https://github.com/ethyca/fides/pull/3401)
- Add ability for users to pass in additional parameters for application database connection [#3450](https://github.com/ethyca/fides/pull/3450)
- Load default privacy notices on startup [#3401](https://github.com/ethyca/fides/pull/3401/files)
- Add ability for `fides-js` to make API calls to Fides [#3411](https://github.com/ethyca/fides/pull/3411)
- `fides-js` banner is now responsive across different viewport widths [#3411](https://github.com/ethyca/fides/pull/3411)
- Add ability to close `fides-js` banner and modal via a button or ESC [#3411](https://github.com/ethyca/fides/pull/3411)
- Add ability to open the `fides-js` modal from a link on the host site [#3411](https://github.com/ethyca/fides/pull/3411)
- GPC preferences are automatically applied via `fides-js` [#3411](https://github.com/ethyca/fides/pull/3411)
- Add new dataset route that has additional filters [#3558](https://github.com/ethyca/fides/pull/3558)
- Update dataset dropdown to use new api filter [#3565](https://github.com/ethyca/fides/pull/3565)
- Filter out saas datasets from the rest of the UI [#3568](https://github.com/ethyca/fides/pull/3568)
- Included optional env vars to have postgres or Redshift connected via bastion host [#3374](https://github.com/ethyca/fides/pull/3374/)
- Support for acknowledge button for notice-only Privacy Notices and to disable toggling them off [#3546](https://github.com/ethyca/fides/pull/3546)
- HTML format for privacy request storage destinations [#3427](https://github.com/ethyca/fides/pull/3427)
- Persistent message showing result and timestamp of last integration test to "Integrations" tab in system view [#3628](https://github.com/ethyca/fides/pull/3628)
- Access and erasure support for SurveyMonkey [#3590](https://github.com/ethyca/fides/pull/3590)
- New Cookies Table for storing cookies associated with systems and privacy declarations [#3572](https://github.com/ethyca/fides/pull/3572)
- `fides-js` and privacy center now delete cookies associated with notices that were opted out of [#3569](https://github.com/ethyca/fides/pull/3569)
- Cookie input field on system data use tab [#3571](https://github.com/ethyca/fides/pull/3571)

### Fixed

- Fix sample app `DATABASE_*` ENV vars for backwards compatibility [#3406](https://github.com/ethyca/fides/pull/3406)
- Fix overlay rendering issue by finding/creating a dedicated parent element for Preact [#3397](https://github.com/ethyca/fides/pull/3397)
- Fix the sample app privacy center link to be configurable [#3409](https://github.com/ethyca/fides/pull/3409)
- Fix CLI output showing a version warning for Snowflake [#3434](https://github.com/ethyca/fides/pull/3434)
- Flaky custom field Cypress test on systems page [#3408](https://github.com/ethyca/fides/pull/3408)
- Fix NextJS errors & warnings for Cookie House sample app [#3411](https://github.com/ethyca/fides/pull/3411)
- Fix bug where `fides-js` toggles were not reflecting changes from rejecting or accepting all notices [#3522](https://github.com/ethyca/fides/pull/3522)
- Remove the `fides-js` banner from tab order when it is hidden and move the overlay components to the top of the tab order. [#3510](https://github.com/ethyca/fides/pull/3510)
- Fix bug where `fides-js` toggle states did not always initialize properly [#3597](https://github.com/ethyca/fides/pull/3597)
- Fix race condition with consent modal link rendering [#3521](https://github.com/ethyca/fides/pull/3521)
- Hide custom fields section when there are no custom fields created [#3554](https://github.com/ethyca/fides/pull/3554)
- Disable connector dropdown in integration tab on save [#3552](https://github.com/ethyca/fides/pull/3552)
- Handles an edge case for non-existent identities with the Kustomer API [#3513](https://github.com/ethyca/fides/pull/3513)
- remove the configure privacy request tile from the home screen [#3555](https://github.com/ethyca/fides/pull/3555)
- Updated Privacy Experience Safe Strings Serialization [#3600](https://github.com/ethyca/fides/pull/3600/)
- Only create default experience configs on startup, not update [#3605](https://github.com/ethyca/fides/pull/3605)
- Update to latest asyncpg dependency to avoid build error [#3614](https://github.com/ethyca/fides/pull/3614)
- Fix bug where editing a data use on a system could delete existing data uses [#3627](https://github.com/ethyca/fides/pull/3627)
- Restrict Privacy Center debug logging to development-only [#3638](https://github.com/ethyca/fides/pull/3638)
- Fix bug where linking an integration would not update the tab when creating a new system [#3662](https://github.com/ethyca/fides/pull/3662)
- Fix dataset yaml not properly reflecting the dataset in the dropdown of system integrations tab [#3666](https://github.com/ethyca/fides/pull/3666)
- Fix privacy notices not being able to be edited via the UI after the addition of the `cookies` field [#3670](https://github.com/ethyca/fides/pull/3670)
- Add a transform in the case of `null` name fields in privacy declarations for the data use forms [#3683](https://github.com/ethyca/fides/pull/3683)

### Changed

- Enabled Privacy Experience beta flag [#3364](https://github.com/ethyca/fides/pull/3364)
- Reorganize CLI Command Source Files [#3491](https://github.com/ethyca/fides/pull/3491)
- Removed ExperienceConfig.delivery_mechanism constraint [#3387](https://github.com/ethyca/fides/pull/3387)
- Updated privacy experience UI forms to reflect updated experience config fields [#3402](https://github.com/ethyca/fides/pull/3402)
- Use a venv in the Dockerfile for installing Python deps [#3452](https://github.com/ethyca/fides/pull/3452)
- Bump SlowAPI Version [#3456](https://github.com/ethyca/fides/pull/3456)
- Bump Psycopg2-binary Version [#3473](https://github.com/ethyca/fides/pull/3473)
- Reduced duplication between PrivacyExperience and PrivacyExperienceConfig [#3470](https://github.com/ethyca/fides/pull/3470)
- Update privacy centre email and phone validation to allow for both to be blank [#3432](https://github.com/ethyca/fides/pull/3432)
- Moved connection configuration into the system portal [#3407](https://github.com/ethyca/fides/pull/3407)
- Update `fideslang` to `1.4.1` to allow arbitrary nested metadata on `System`s and `Dataset`s `meta` property [#3463](https://github.com/ethyca/fides/pull/3463)
- Remove form validation to allow both email & phone inputs for consent requests [#3529](https://github.com/ethyca/fides/pull/3529)
- Removed dataset dropdown from saas connector configuration [#3563](https://github.com/ethyca/fides/pull/3563)
- Removed `pyodbc` in favor of `pymssql` for handling SQL Server connections [#3435](https://github.com/ethyca/fides/pull/3435)
- Only create a PrivacyRequest when saving consent if at least one notice has system-wide enforcement [#3626](https://github.com/ethyca/fides/pull/3626)
- Increased the character limit for the `SafeStr` type from 500 to 32000 [#3647](https://github.com/ethyca/fides/pull/3647)
- Changed "connection" to "integration" on system view and edit pages [#3659](https://github.com/ethyca/fides/pull/3659)

### Developer Experience

- Add ability to pass ENV vars to both privacy center and sample app during `fides deploy` via `.env` [#2949](https://github.com/ethyca/fides/pull/2949)
- Handle an edge case when generating tags that finds them out of sequence [#3405](https://github.com/ethyca/fides/pull/3405)
- Add support for pushing `prerelease` and `rc` tagged images to Dockerhub [#3474](https://github.com/ethyca/fides/pull/3474)
- Optimize GitHub workflows used for docker image publishing [#3526](https://github.com/ethyca/fides/pull/3526)

### Removed

- Removed the deprecated `system_dependencies` from `System` resources, migrating to `egress` [#3285](https://github.com/ethyca/fides/pull/3285)

### Docs

- Updated developer docs for ARM platform users related to `pymssql` [#3615](https://github.com/ethyca/fides/pull/3615)

## [2.14.1](https://github.com/ethyca/fides/compare/2.14.0...2.14.1)

### Added

- Add `identity` query param to the consent reporting API view [#3418](https://github.com/ethyca/fides/pull/3418)
- Add privacy centre button text customisations [#3432](https://github.com/ethyca/fides/pull/3432)
- Add privacy centre favicon customisation [#3432](https://github.com/ethyca/fides/pull/3432)

### Changed

- Update privacy centre email and phone validation to allow for both to be blank [#3432](https://github.com/ethyca/fides/pull/3432)

## [2.14.0](https://github.com/ethyca/fides/compare/2.13.0...2.14.0)

### Added

- Add an automated test to check for `/fides-consent.js` backwards compatibility [#3289](https://github.com/ethyca/fides/pull/3289)
- Add infrastructure for "overlay" consent components (Preact, CSS bundling, etc.) and initial version of consent banner [#3191](https://github.com/ethyca/fides/pull/3191)
- Add the modal component of the "overlay" consent components [#3291](https://github.com/ethyca/fides/pull/3291)
- Added an `automigrate` database setting [#3220](https://github.com/ethyca/fides/pull/3220)
- Track Privacy Experience with Privacy Preferences [#3311](https://github.com/ethyca/fides/pull/3311)
- Add ability for `fides-js` to fetch its own geolocation [#3356](https://github.com/ethyca/fides/pull/3356)
- Add ability to select different locations in the "Cookie House" sample app [#3362](https://github.com/ethyca/fides/pull/3362)
- Added optional logging of resource changes on the server [#3331](https://github.com/ethyca/fides/pull/3331)

### Fixed

- Maintain casing differences within Snowflake datasets for proper DSR execution [#3245](https://github.com/ethyca/fides/pull/3245)
- Handle DynamoDB edge case where no attributes are defined [#3299](https://github.com/ethyca/fides/pull/3299)
- Support pseudonymous consent requests with `fides_user_device_id` for the new consent workflow [#3203](https://github.com/ethyca/fides/pull/3203)
- Fides user device id filter to GET Privacy Experience List endpoint to stash user preferences on embedded notices [#3302](https://github.com/ethyca/fides/pull/3302)
- Support for data categories on manual webhook fields [#3330](https://github.com/ethyca/fides/pull/3330)
- Added config-driven rendering to consent components [#3316](https://github.com/ethyca/fides/pull/3316)
- Pin `typing_extensions` dependency to `4.5.0` to work around a pydantic bug [#3357](https://github.com/ethyca/fides/pull/3357)

### Changed

- Explicitly escape/unescape certain fields instead of using SafeStr [#3144](https://github.com/ethyca/fides/pull/3144)
- Updated DynamoDB icon [#3296](https://github.com/ethyca/fides/pull/3296)
- Increased default page size for the connection type endpoint to 100 [#3298](https://github.com/ethyca/fides/pull/3298)
- Data model around PrivacyExperiences to better keep Privacy Notices and Experiences in sync [#3292](https://github.com/ethyca/fides/pull/3292)
- UI calls to support new PrivacyExperiences data model [#3313](https://github.com/ethyca/fides/pull/3313)
- Ensure email connectors respect the `notifications.notification_service_type` app config property if set [#3355](https://github.com/ethyca/fides/pull/3355)
- Rework Delighted connector so the `survey_response` endpoint depends on the `person` endpoint [3385](https://github.com/ethyca/fides/pull/3385)
- Remove logging within the Celery creation function [#3303](https://github.com/ethyca/fides/pull/3303)
- Update how generic endpoint generation works [#3304](https://github.com/ethyca/fides/pull/3304)
- Restrict strack-trace logging when not in Dev mode [#3081](https://github.com/ethyca/fides/pull/3081)
- Refactor CSS variables for `fides-js` to match brandable color palette [#3321](https://github.com/ethyca/fides/pull/3321)
- Moved all of the dirs from `fides.api.ops` into `fides.api` [#3318](https://github.com/ethyca/fides/pull/3318)
- Put global settings for fides.js on privacy center settings [#3333](https://github.com/ethyca/fides/pull/3333)
- Changed `fides db migrate` to `fides db upgrade` [#3342](https://github.com/ethyca/fides/pull/3342)
- Add required notice key to privacy notices [#3337](https://github.com/ethyca/fides/pull/3337)
- Make Privacy Experience List public, and separate public endpoint rate limiting [#3339](https://github.com/ethyca/fides/pull/3339)

### Developer Experience

- Add dispatch event when publishing a non-prod tag [#3317](https://github.com/ethyca/fides/pull/3317)
- Add OpenAPI (Swagger) documentation for Fides Privacy Center API endpoints (/fides.js) [#3341](https://github.com/ethyca/fides/pull/3341)

### Removed

- Remove `fides export` command and backing code [#3256](https://github.com/ethyca/fides/pull/3256)

## [2.13.0](https://github.com/ethyca/fides/compare/2.12.1...2.13.0)

### Added

- Connector for DynamoDB [#2998](https://github.com/ethyca/fides/pull/2998)
- Access and erasure support for Amplitude [#2569](https://github.com/ethyca/fides/pull/2569)
- Access and erasure support for Gorgias [#2444](https://github.com/ethyca/fides/pull/2444)
- Privacy Experience Bulk Create, Bulk Update, and Detail Endpoints [#3185](https://github.com/ethyca/fides/pull/3185)
- Initial privacy experience UI [#3186](https://github.com/ethyca/fides/pull/3186)
- A JavaScript modal to copy a script tag for `fides.js` [#3238](https://github.com/ethyca/fides/pull/3238)
- Access and erasure support for OneSignal [#3199](https://github.com/ethyca/fides/pull/3199)
- Add the ability to "inject" location into `/fides.js` bundles and cache responses for one hour [#3272](https://github.com/ethyca/fides/pull/3272)
- Prevent column sorts from resetting when data changes [#3290](https://github.com/ethyca/fides/pull/3290)

### Changed

- Merge instances of RTK `createApi` into one instance for better cache invalidation [#3059](https://github.com/ethyca/fides/pull/3059)
- Update custom field definition uniqueness to be case insensitive name per resource type [#3215](https://github.com/ethyca/fides/pull/3215)
- Restrict where privacy notices of certain consent mechanisms must be displayed [#3195](https://github.com/ethyca/fides/pull/3195)
- Merged the `lib` submodule into the `api.ops` submodule [#3134](https://github.com/ethyca/fides/pull/3134)
- Merged duplicate privacy declaration components [#3254](https://github.com/ethyca/fides/pull/3254)
- Refactor client applications into a monorepo with turborepo, extract fides-js into a standalone package, and improve privacy-center to load configuration at runtime [#3105](https://github.com/ethyca/fides/pull/3105)

### Fixed

- Prevent ability to unintentionally show "default" Privacy Center configuration, styles, etc. [#3242](https://github.com/ethyca/fides/pull/3242)
- Fix broken links to docs site pages in Admin UI [#3232](https://github.com/ethyca/fides/pull/3232)
- Repoint legacy docs site links to the new and improved docs site [#3167](https://github.com/ethyca/fides/pull/3167)
- Fix Cookie House Privacy Center styles for fides deploy [#3283](https://github.com/ethyca/fides/pull/3283)
- Maintain casing differences within Snowflake datasets for proper DSR execution [#3245](https://github.com/ethyca/fides/pull/3245)

### Developer Experience

- Use prettier to format _all_ source files in client packages [#3240](https://github.com/ethyca/fides/pull/3240)

### Deprecated

- Deprecate `fides export` CLI command as it is moving to `fidesplus` [#3264](https://github.com/ethyca/fides/pull/3264)

## [2.12.1](https://github.com/ethyca/fides/compare/2.12.0...2.12.1)

### Changed

- Updated how Docker version checks are handled and added an escape-hatch [#3218](https://github.com/ethyca/fides/pull/3218)

### Fixed

- Datamap export mitigation for deleted taxonomy elements referenced by declarations [#3214](https://github.com/ethyca/fides/pull/3214)
- Update datamap columns each time the page is visited [#3211](https://github.com/ethyca/fides/pull/3211)
- Ensure inactive custom fields are not returned for datamap response [#3223](https://github.com/ethyca/fides/pull/3223)

## [2.12.0](https://github.com/ethyca/fides/compare/2.11.0...2.12.0)

### Added

- Access and erasure support for Aircall [#2589](https://github.com/ethyca/fides/pull/2589)
- Access and erasure support for Klaviyo [#2501](https://github.com/ethyca/fides/pull/2501)
- Page to edit or add privacy notices [#3058](https://github.com/ethyca/fides/pull/3058)
- Side navigation bar can now also have children navigation links [#3099](https://github.com/ethyca/fides/pull/3099)
- Endpoints for consent reporting [#3095](https://github.com/ethyca/fides/pull/3095)
- Added manage custom fields page behind feature flag [#3089](https://github.com/ethyca/fides/pull/3089)
- Custom fields table [#3097](https://github.com/ethyca/fides/pull/3097)
- Custom fields form modal [#3165](https://github.com/ethyca/fides/pull/3165)
- Endpoints to save the new-style Privacy Preferences with respect to a fides user device id [#3132](https://github.com/ethyca/fides/pull/3132)
- Support `privacy_declaration` as a resource type for custom fields [#3149](https://github.com/ethyca/fides/pull/3149)
- Expose `id` field of embedded `privacy_declarations` on `system` API responses [#3157](https://github.com/ethyca/fides/pull/3157)
- Access and erasure support for Unbounce [#2697](https://github.com/ethyca/fides/pull/2697)
- Support pseudonymous consent requests with `fides_user_device_id` [#3158](https://github.com/ethyca/fides/pull/3158)
- Update `fides_consent` cookie format [#3158](https://github.com/ethyca/fides/pull/3158)
- Add custom fields to the data use declaration form [#3197](https://github.com/ethyca/fides/pull/3197)
- Added fides user device id as a ProvidedIdentityType [#3131](https://github.com/ethyca/fides/pull/3131)

### Changed

- The `cursor` pagination strategy now also searches for data outside of the `data_path` when determining the cursor value [#3068](https://github.com/ethyca/fides/pull/3068)
- Moved Privacy Declarations associated with Systems to their own DB table [#3098](https://github.com/ethyca/fides/pull/3098)
- More tests on data use validation for privacy notices within the same region [#3156](https://github.com/ethyca/fides/pull/3156)
- Improvements to export code for bugfixes and privacy declaration custom field support [#3184](https://github.com/ethyca/fides/pull/3184)
- Enabled privacy notice feature flag [#3192](https://github.com/ethyca/fides/pull/3192)
- Updated TS types - particularly with new privacy notices [#3054](https://github.com/ethyca/fides/pull/3054)
- Make name not required on privacy declaration [#3150](https://github.com/ethyca/fides/pull/3150)
- Let Rule Targets allow for custom data categories [#3147](https://github.com/ethyca/fides/pull/3147)

### Removed

- Removed the warning about access control migration [#3055](https://github.com/ethyca/fides/pull/3055)
- Remove `customFields` feature flag [#3080](https://github.com/ethyca/fides/pull/3080)
- Remove notification banner from the home page [#3088](https://github.com/ethyca/fides/pull/3088)

### Fixed

- Fix a typo in the Admin UI [#3166](https://github.com/ethyca/fides/pull/3166)
- The `--local` flag is now respected for the `scan dataset db` command [#3096](https://github.com/ethyca/fides/pull/3096)
- Fixing issue where connectors with external dataset references would fail to save [#3142](https://github.com/ethyca/fides/pull/3142)
- Ensure privacy declaration IDs are stable across updates through system API [#3188](https://github.com/ethyca/fides/pull/3188)
- Fixed unit tests for saas connector type endpoints now that we have >50 [#3101](https://github.com/ethyca/fides/pull/3101)
- Fixed nox docs link [#3121](https://github.com/ethyca/fides/pull/3121/files)

### Developer Experience

- Update fides deploy to use a new database.load_samples setting to initialize sample Systems, Datasets, and Connections for testing [#3102](https://github.com/ethyca/fides/pull/3102)
- Remove support for automatically configuring messaging (Mailgun) & storage (S3) using `.env` with `nox -s "fides_env(test)"` [#3102](https://github.com/ethyca/fides/pull/3102)
- Add smoke tests for consent management [#3158](https://github.com/ethyca/fides/pull/3158)
- Added nox command that opens dev docs [#3082](https://github.com/ethyca/fides/pull/3082)

## [2.11.0](https://github.com/ethyca/fides/compare/2.10.0...2.11.0)

### Added

- Access support for Shippo [#2484](https://github.com/ethyca/fides/pull/2484)
- Feature flags can be set such that they cannot be modified by the user [#2966](https://github.com/ethyca/fides/pull/2966)
- Added the datamap UI to make it open source [#2988](https://github.com/ethyca/fides/pull/2988)
- Introduced a `FixedLayout` component (from the datamap UI) for pages that need to be a fixed height and scroll within [#2992](https://github.com/ethyca/fides/pull/2992)
- Added preliminary privacy notice page [#2995](https://github.com/ethyca/fides/pull/2995)
- Table for privacy notices [#3001](https://github.com/ethyca/fides/pull/3001)
- Added connector template endpoint [#2946](https://github.com/ethyca/fides/pull/2946)
- Query params on connection type endpoint to filter by supported action type [#2996](https://github.com/ethyca/fides/pull/2996)
- Scope restrictions for privacy notice table in the UI [#3007](https://github.com/ethyca/fides/pull/3007)
- Toggle for enabling/disabling privacy notices in the UI [#3010](https://github.com/ethyca/fides/pull/3010)
- Add endpoint to retrieve privacy notices grouped by their associated data uses [#2956](https://github.com/ethyca/fides/pull/2956)
- Support for uploading custom connector templates via the UI [#2997](https://github.com/ethyca/fides/pull/2997)
- Add a backwards-compatible workflow for saving and propagating consent preferences with respect to Privacy Notices [#3016](https://github.com/ethyca/fides/pull/3016)
- Empty state for privacy notices [#3027](https://github.com/ethyca/fides/pull/3027)
- Added Data flow modal [#3008](https://github.com/ethyca/fides/pull/3008)
- Update datamap table export [#3038](https://github.com/ethyca/fides/pull/3038)
- Added more advanced privacy center styling [#2943](https://github.com/ethyca/fides/pull/2943)
- Backend privacy experiences foundation [#3146](https://github.com/ethyca/fides/pull/3146)

### Changed

- Set `privacyDeclarationDeprecatedFields` flags to false and set `userCannotModify` to true [2987](https://github.com/ethyca/fides/pull/2987)
- Restored `nav-config` back to the admin-ui [#2990](https://github.com/ethyca/fides/pull/2990)
- Bumped supported Python versions to 3.10.11, 3.9.16, and 3.8.14 [#2936](https://github.com/ethyca/fides/pull/2936)
- Modify privacy center default config to only request email identities, and add validation preventing requesting both email & phone identities [#2539](https://github.com/ethyca/fides/pull/2539)
- SaaS connector icons are now dynamically loaded from the connector templates [#3018](https://github.com/ethyca/fides/pull/3018)
- Updated consentmechanism Enum to rename "necessary" to "notice_only" [#3048](https://github.com/ethyca/fides/pull/3048)
- Updated test data for Mongo, CLI [#3011](https://github.com/ethyca/fides/pull/3011)
- Updated the check for if a user can assign owner roles to be scope-based instead of role-based [#2964](https://github.com/ethyca/fides/pull/2964)
- Replaced menu in user management table with delete icon [#2958](https://github.com/ethyca/fides/pull/2958)
- Added extra fields to webhook payloads [#2830](https://github.com/ethyca/fides/pull/2830)

### Removed

- Removed interzone navigation logic now that the datamap UI and admin UI are one app [#2990](https://github.com/ethyca/fides/pull/2990)
- Remove the `unknown` state for generated datasets displaying on fidesplus [#2957](https://github.com/ethyca/fides/pull/2957)
- Removed datamap export API [#2999](https://github.com/ethyca/fides/pull/2999)

### Developer Experience

- Nox commands for git tagging to support feature branch builds [#2979](https://github.com/ethyca/fides/pull/2979)
- Changed test environment (`nox -s fides_env`) to run `fides deploy` for local testing [#3071](https://github.com/ethyca/fides/pull/3017)
- Publish git-tag specific docker images [#3050](https://github.com/ethyca/fides/pull/3050)

## [2.10.0](https://github.com/ethyca/fides/compare/2.9.2...2.10.0)

### Added

- Allow users to configure their username and password via the config file [#2884](https://github.com/ethyca/fides/pull/2884)
- Add authentication to the `masking` endpoints as well as accompanying scopes [#2909](https://github.com/ethyca/fides/pull/2909)
- Add an Organization Management page (beta) [#2908](https://github.com/ethyca/fides/pull/2908)
- Adds assigned systems to user management table [#2922](https://github.com/ethyca/fides/pull/2922)
- APIs to support Privacy Notice management (create, read, update) [#2928](https://github.com/ethyca/fides/pull/2928)

### Changed

- Improved standard layout for large width screens and polished misc. pages [#2869](https://github.com/ethyca/fides/pull/2869)
- Changed UI paths in the admin-ui [#2869](https://github.com/ethyca/fides/pull/2892)
  - `/add-systems/new` --> `/add-systems/manual`
  - `/system` --> `/systems`
- Added individual ID routes for systems [#2902](https://github.com/ethyca/fides/pull/2902)
- Deprecated adding scopes to users directly; you can only add roles. [#2848](https://github.com/ethyca/fides/pull/2848/files)
- Changed About Fides page to say "Fides Core Version:" over "Version". [#2899](https://github.com/ethyca/fides/pull/2899)
- Polish Admin UI header & navigation [#2897](https://github.com/ethyca/fides/pull/2897)
- Give new users a "viewer" role by default [#2900](https://github.com/ethyca/fides/pull/2900)
- Tie together save states for user permissions and systems [#2913](https://github.com/ethyca/fides/pull/2913)
- Removing payment types from Stripe connector params [#2915](https://github.com/ethyca/fides/pull/2915)
- Viewer role can now access a restricted version of the user management page [#2933](https://github.com/ethyca/fides/pull/2933)
- Change Privacy Center email placeholder text [#2935](https://github.com/ethyca/fides/pull/2935)
- Restricted setting Approvers as System Managers [#2891](https://github.com/ethyca/fides/pull/2891)
- Adds confirmation modal when downgrading user to "approver" role via Admin UI [#2924](https://github.com/ethyca/fides/pull/2924)
- Changed the toast message for new users to include access control info [#2939](https://github.com/ethyca/fides/pull/2939)
- Add Data Stewards to datamap export [#2962](https://github.com/ethyca/fides/pull/2962)

### Fixed

- Restricted Contributors from being able to create Owners [#2888](https://github.com/ethyca/fides/pull/2888)
- Allow for dynamic aspect ratio for logo on Privacy Center 404 [#2895](https://github.com/ethyca/fides/pull/2895)
- Allow for dynamic aspect ratio for logo on consent page [#2895](https://github.com/ethyca/fides/pull/2895)
- Align role dscription drawer of Admin UI with top nav: [#2932](https://github.com/ethyca/fides/pull/2932)
- Fixed error message when a user is assigned to be an approver without any systems [#2953](https://github.com/ethyca/fides/pull/2953)

### Developer Experience

- Update frontend npm packages (admin-ui, privacy-center, cypress-e2e) [#2921](https://github.com/ethyca/fides/pull/2921)

## [2.9.2](https://github.com/ethyca/fides/compare/2.9.1...2.9.2)

### Fixed

- Allow multiple data uses as long as their processing activity name is different [#2905](https://github.com/ethyca/fides/pull/2905)
- use HTML property, not text, when dispatching Mailchimp Transactional emails [#2901](https://github.com/ethyca/fides/pull/2901)
- Remove policy key from Privacy Center submission modal [#2912](https://github.com/ethyca/fides/pull/2912)

## [2.9.1](https://github.com/ethyca/fides/compare/2.9.0...2.9.1)

### Added

- Added Attentive erasure email connector [#2782](https://github.com/ethyca/fides/pull/2782)

### Changed

- Removed dataset based email connectors [#2782](https://github.com/ethyca/fides/pull/2782)
- Changed Auth0's authentication strategy from `bearer` to `oauth2_client_credentials` [#2820](https://github.com/ethyca/fides/pull/2820)
- renamed the privacy declarations field "Privacy declaration name (deprecated)" to "Processing Activity" [#711](https://github.com/ethyca/fidesplus/issues/711)

### Fixed

- Fixed issue where the scopes list passed into FidesUserPermission could get mutated with the total_scopes call [#2883](https://github.com/ethyca/fides/pull/2883)

### Removed

- removed the `privacyDeclarationDeprecatedFields` flag [#711](https://github.com/ethyca/fidesplus/issues/711)

## [2.9.0](https://github.com/ethyca/fides/compare/2.8.3...2.9.0)

### Added

- The ability to assign users as system managers for a specific system [#2714](https://github.com/ethyca/fides/pull/2714)
- New endpoints to add and remove users as system managers [#2726](https://github.com/ethyca/fides/pull/2726)
- Warning about access control migration to the UI [#2842](https://github.com/ethyca/fides/pull/2842)
- Adds Role Assignment UI [#2739](https://github.com/ethyca/fides/pull/2739)
- Add an automated migration to give users a `viewer` role [#2821](https://github.com/ethyca/fides/pull/2821)

### Changed

- Removed "progressive" navigation that would hide Admin UI tabs until Systems / Connections were configured [#2762](https://github.com/ethyca/fides/pull/2762)
- Added `system.privacy_declaration.name` to datamap response [#2831](https://github.com/ethyca/fides/pull/2831/files)

### Developer Experience

- Retired legacy `navV2` feature flag [#2762](https://github.com/ethyca/fides/pull/2762)
- Update Admin UI Layout to fill viewport height [#2812](https://github.com/ethyca/fides/pull/2812)

### Fixed

- Fixed issue where unsaved changes warning would always show up when running fidesplus [#2788](https://github.com/ethyca/fides/issues/2788)
- Fixed problem in datamap export with datasets that had been updated via SaaS instantiation [#2841](https://github.com/ethyca/fides/pull/2841)
- Fixed problem in datamap export with inconsistent custom field ordering [#2859](https://github.com/ethyca/fides/pull/2859)

## [2.8.3](https://github.com/ethyca/fides/compare/2.8.2...2.8.3)

### Added

- Serialise `bson.ObjectId` types in SAR data packages [#2785](https://github.com/ethyca/fides/pull/2785)

### Fixed

- Fixed issue where more than 1 populated custom fields removed a system from the datamap export [#2825](https://github.com/ethyca/fides/pull/2825)

## [2.8.2](https://github.com/ethyca/fides/compare/2.8.1...2.8.2)

### Fixed

- Resolved a bug that stopped custom fields populating the visual datamap [#2775](https://github.com/ethyca/fides/pull/2775)
- Patch appconfig migration to handle existing db record [#2780](https://github.com/ethyca/fides/pull/2780)

## [2.8.1](https://github.com/ethyca/fides/compare/2.8.0...2.8.1)

### Fixed

- Disabled hiding Admin UI based on user scopes [#2771](https://github.com/ethyca/fides/pull/2771)

## [2.8.0](https://github.com/ethyca/fides/compare/2.7.1...2.8.0)

### Added

- Add API support for messaging config properties [#2551](https://github.com/ethyca/fides/pull/2551)
- Access and erasure support for Kustomer [#2520](https://github.com/ethyca/fides/pull/2520)
- Added the `erase_after` field on collections to be able to set the order for erasures [#2619](https://github.com/ethyca/fides/pull/2619)
- Add a toggle to filter the system classification to only return those with classification data [#2700](https://github.com/ethyca/fides/pull/2700)
- Added backend role-based permissions [#2671](https://github.com/ethyca/fides/pull/2671)
- Access and erasure for Vend SaaS Connector [#1869](https://github.com/ethyca/fides/issues/1869)
- Added endpoints for storage and messaging config setup status [#2690](https://github.com/ethyca/fides/pull/2690)
- Access and erasure for Jira SaaS Connector [#1871](https://github.com/ethyca/fides/issues/1871)
- Access and erasure support for Delighted [#2244](https://github.com/ethyca/fides/pull/2244)
- Improve "Upload a new dataset YAML" [#1531](https://github.com/ethyca/fides/pull/2258)
- Input validation and sanitization for Privacy Request fields [#2655](https://github.com/ethyca/fides/pull/2655)
- Access and erasure support for Yotpo [#2708](https://github.com/ethyca/fides/pull/2708)
- Custom Field Library Tab [#527](https://github.com/ethyca/fides/pull/2693)
- Allow SendGrid template usage [#2728](https://github.com/ethyca/fides/pull/2728)
- Added ConnectorRunner to simplify SaaS connector testing [#1795](https://github.com/ethyca/fides/pull/1795)
- Adds support for Mailchimp Transactional as a messaging config [#2742](https://github.com/ethyca/fides/pull/2742)

### Changed

- Admin UI
  - Add flow for selecting system types when manually creating a system [#2530](https://github.com/ethyca/fides/pull/2530)
  - Updated forms for privacy declarations [#2648](https://github.com/ethyca/fides/pull/2648)
  - Delete flow for privacy declarations [#2664](https://github.com/ethyca/fides/pull/2664)
  - Add framework to have UI elements respect the user's scopes [#2682](https://github.com/ethyca/fides/pull/2682)
  - "Manual Webhook" has been renamed to "Manual Process". [#2717](https://github.com/ethyca/fides/pull/2717)
- Convert all config values to Pydantic `Field` objects [#2613](https://github.com/ethyca/fides/pull/2613)
- Add warning to 'fides deploy' when installed outside of a virtual environment [#2641](https://github.com/ethyca/fides/pull/2641)
- Redesigned the default/init config file to be auto-documented. Also updates the `fides init` logic and analytics consent logic [#2694](https://github.com/ethyca/fides/pull/2694)
- Change how config creation/import is handled across the application [#2622](https://github.com/ethyca/fides/pull/2622)
- Update the CLI aesthetics & docstrings [#2703](https://github.com/ethyca/fides/pull/2703)
- Updates Roles->Scopes Mapping [#2744](https://github.com/ethyca/fides/pull/2744)
- Return user scopes as an enum, as well as total scopes [#2741](https://github.com/ethyca/fides/pull/2741)
- Update `MessagingServiceType` enum to be lowercased throughout [#2746](https://github.com/ethyca/fides/pull/2746)

### Developer Experience

- Set the security environment of the fides dev setup to `prod` instead of `dev` [#2588](https://github.com/ethyca/fides/pull/2588)
- Removed unexpected default Redis password [#2666](https://github.com/ethyca/fides/pull/2666)
- Privacy Center
  - Typechecking and validation of the `config.json` will be checked for backwards-compatibility. [#2661](https://github.com/ethyca/fides/pull/2661)
- Combined conftest.py files [#2669](https://github.com/ethyca/fides/pull/2669)

### Fixed

- Fix support for "redis.user" setting when authenticating to the Redis cache [#2666](https://github.com/ethyca/fides/pull/2666)
- Fix error with the classify dataset feature flag not writing the dataset to the server [#2675](https://github.com/ethyca/fides/pull/2675)
- Allow string dates to stay strings in cache decoding [#2695](https://github.com/ethyca/fides/pull/2695)
- Admin UI
  - Remove Identifiability (Data Qualifier) from taxonomy editor [2684](https://github.com/ethyca/fides/pull/2684)
- FE: Custom field selections binding issue on Taxonomy tabs [#2659](https://github.com/ethyca/fides/pull/2693/)
- Fix Privacy Request Status when submitting a consent request when identity verification is required [#2736](https://github.com/ethyca/fides/pull/2736)

## [2.7.1](https://github.com/ethyca/fides/compare/2.7.0...2.7.1)

- Fix error with the classify dataset feature flag not writing the dataset to the server [#2675](https://github.com/ethyca/fides/pull/2675)

## [2.7.0](https://github.com/ethyca/fides/compare/2.6.6...2.7.0)

- Fides API

  - Access and erasure support for Braintree [#2223](https://github.com/ethyca/fides/pull/2223)
  - Added route to send a test message [#2585](https://github.com/ethyca/fides/pull/2585)
  - Add default storage configuration functionality and associated APIs [#2438](https://github.com/ethyca/fides/pull/2438)

- Admin UI

  - Custom Metadata [#2536](https://github.com/ethyca/fides/pull/2536)
    - Create Custom Lists
    - Create Custom Field Definition
    - Create custom fields from a the taxonomy editor
    - Provide a custom field value in a resource
    - Bulk edit custom field values [#2612](https://github.com/ethyca/fides/issues/2612)
    - Custom metadata UI Polish [#2624](https://github.com/ethyca/fides/pull/2625)

- Privacy Center

  - The consent config default value can depend on whether Global Privacy Control is enabled. [#2341](https://github.com/ethyca/fides/pull/2341)
  - When GPC is enabled, the UI indicates which data uses are opted out by default. [#2596](https://github.com/ethyca/fides/pull/2596)
  - `inspectForBrowserIdentities` now also looks for `ljt_readerID`. [#2543](https://github.com/ethyca/fides/pull/2543)

### Added

- Added new Wunderkind Consent Saas Connector [#2600](https://github.com/ethyca/fides/pull/2600)
- Added new Sovrn Email Consent Connector [#2543](https://github.com/ethyca/fides/pull/2543/)
- Log Fides version at startup [#2566](https://github.com/ethyca/fides/pull/2566)

### Changed

- Update Admin UI to show all action types (access, erasure, consent, update) [#2523](https://github.com/ethyca/fides/pull/2523)
- Removes legacy `verify_oauth_client` function [#2527](https://github.com/ethyca/fides/pull/2527)
- Updated the UI for adding systems to a new design [#2490](https://github.com/ethyca/fides/pull/2490)
- Minor logging improvements [#2566](https://github.com/ethyca/fides/pull/2566)
- Various form components now take a `stacked` or `inline` variant [#2542](https://github.com/ethyca/fides/pull/2542)
- UX fixes for user management [#2537](https://github.com/ethyca/fides/pull/2537)
- Updating Firebase Auth connector to mask the user with a delete instead of an update [#2602](https://github.com/ethyca/fides/pull/2602)

### Fixed

- Fixed bug where refreshing a page in the UI would result in a 404 [#2502](https://github.com/ethyca/fides/pull/2502)
- Usernames are case insensitive now and prevent all duplicates [#2487](https://github.com/ethyca/fides/pull/2487)
  - This PR contains a migration that deletes duplicate users and keeps the oldest original account.
- Update Logos for shipped connectors [#2464](https://github.com/ethyca/fides/pull/2587)
- Search field on privacy request page isn't working [#2270](https://github.com/ethyca/fides/pull/2595)
- Fix connection dropdown in integration table to not be disabled add system creation [#3589](https://github.com/ethyca/fides/pull/3589)

### Developer Experience

- Added new Cypress E2E smoke tests [#2241](https://github.com/ethyca/fides/pull/2241)
- New command `nox -s e2e_test` which will spin up the test environment and run true E2E Cypress tests against it [#2417](https://github.com/ethyca/fides/pull/2417)
- Cypress E2E tests now run in CI and are reported to Cypress Cloud [#2417](https://github.com/ethyca/fides/pull/2417)
- Change from `randomint` to `uuid` in mongodb tests to reduce flakiness. [#2591](https://github.com/ethyca/fides/pull/2591)

### Removed

- Remove feature flagged config wizard stepper from Admin UI [#2553](https://github.com/ethyca/fides/pull/2553)

## [2.6.6](https://github.com/ethyca/fides/compare/2.6.5...2.6.6)

### Changed

- Improve Readability for Custom Masking Override Exceptions [#2593](https://github.com/ethyca/fides/pull/2593)

## [2.6.5](https://github.com/ethyca/fides/compare/2.6.4...2.6.5)

### Added

- Added config properties to override database Engine parameters [#2511](https://github.com/ethyca/fides/pull/2511)
- Increased default pool_size and max_overflow to 50 [#2560](https://github.com/ethyca/fides/pull/2560)

## [2.6.4](https://github.com/ethyca/fides/compare/2.6.3...2.6.4)

### Fixed

- Fixed bug for SMS completion notification not being sent [#2526](https://github.com/ethyca/fides/issues/2526)
- Fixed bug where refreshing a page in the UI would result in a 404 [#2502](https://github.com/ethyca/fides/pull/2502)

## [2.6.3](https://github.com/ethyca/fides/compare/2.6.2...2.6.3)

### Fixed

- Handle case where legacy dataset has meta: null [#2524](https://github.com/ethyca/fides/pull/2524)

## [2.6.2](https://github.com/ethyca/fides/compare/2.6.1...2.6.2)

### Fixed

- Issue addressing missing field in dataset migration [#2510](https://github.com/ethyca/fides/pull/2510)

## [2.6.1](https://github.com/ethyca/fides/compare/2.6.0...2.6.1)

### Fixed

- Fix errors when privacy requests execute concurrently without workers [#2489](https://github.com/ethyca/fides/pull/2489)
- Enable saas request overrides to run in worker runtime [#2489](https://github.com/ethyca/fides/pull/2489)

## [2.6.0](https://github.com/ethyca/fides/compare/2.5.1...2.6.0)

### Added

- Added the `env` option to the `security` configuration options to allow for users to completely secure the API endpoints [#2267](https://github.com/ethyca/fides/pull/2267)
- Unified Fides Resources
  - Added a dataset dropdown selector when configuring a connector to link an existing dataset to the connector configuration. [#2162](https://github.com/ethyca/fides/pull/2162)
  - Added new datasetconfig.ctl_dataset_id field to unify fides dataset resources [#2046](https://github.com/ethyca/fides/pull/2046)
- Add new connection config routes that couple them with systems [#2249](https://github.com/ethyca/fides/pull/2249)
- Add new select/deselect all permissions buttons [#2437](https://github.com/ethyca/fides/pull/2437)
- Endpoints to allow a user with the `user:password-reset` scope to reset users' passwords. In addition, users no longer require a scope to edit their own passwords. [#2373](https://github.com/ethyca/fides/pull/2373)
- New form to reset a user's password without knowing an old password [#2390](https://github.com/ethyca/fides/pull/2390)
- Approve & deny buttons on the "Request details" page. [#2473](https://github.com/ethyca/fides/pull/2473)
- Consent Propagation
  - Add the ability to execute Consent Requests via the Privacy Request Execution layer [#2125](https://github.com/ethyca/fides/pull/2125)
  - Add a Mailchimp Transactional Consent Connector [#2194](https://github.com/ethyca/fides/pull/2194)
  - Allow defining a list of opt-in and/or opt-out requests in consent connectors [#2315](https://github.com/ethyca/fides/pull/2315)
  - Add a Google Analytics Consent Connector for GA4 properties [#2302](https://github.com/ethyca/fides/pull/2302)
  - Pass the GA Cookie from the Privacy Center [#2337](https://github.com/ethyca/fides/pull/2337)
  - Rename "user_id" to more specific "ga_client_id" [#2356](https://github.com/ethyca/fides/pull/2356)
  - Patch Google Analytics Consent Connector to delete by client_id [#2355](https://github.com/ethyca/fides/pull/2355)
  - Add a "skip_param_values option" to optionally skip when we are missing param values in the body [#2384](https://github.com/ethyca/fides/pull/2384)
  - Adds a new Universal Analytics Connector that works with the UA Tracking Id
- Adds intake and storage of Global Privacy Control Signal props for Consent [#2599](https://github.com/ethyca/fides/pull/2599)

### Changed

- Unified Fides Resources
  - Removed several fidesops schemas for DSR's in favor of updated Fideslang schemas [#2009](https://github.com/ethyca/fides/pull/2009)
  - Removed DatasetConfig.dataset field [#2096](https://github.com/ethyca/fides/pull/2096)
  - Updated UI dataset config routes to use new unified routes [#2113](https://github.com/ethyca/fides/pull/2113)
  - Validate request body on crud endpoints on upsert. Validate dataset data categories before save. [#2134](https://github.com/ethyca/fides/pull/2134/)
  - Updated test env setup and quickstart to use new endpoints [#2225](https://github.com/ethyca/fides/pull/2225)
- Consent Propagation
  - Privacy Center consent options can now be marked as `executable` in order to propagate consent requests [#2193](https://github.com/ethyca/fides/pull/2193)
  - Add support for passing browser identities to consent request patches [#2304](https://github.com/ethyca/fides/pull/2304)
- Update fideslang to 1.3.3 [#2343](https://github.com/ethyca/fides/pull/2343)
- Display the request type instead of the policy name on the request table [#2382](https://github.com/ethyca/fides/pull/2382)
- Make denial reasons required [#2400](https://github.com/ethyca/fides/pull/2400)
- Display the policy key on the request details page [#2395](https://github.com/ethyca/fides/pull/2395)
- Updated CSV export [#2452](https://github.com/ethyca/fides/pull/2452)
- Privacy Request approval now uses a modal [#2443](https://github.com/ethyca/fides/pull/2443)

### Developer Experience

- `nox -s test_env` has been replaced with `nox -s "fides_env(dev)"`
- New command `nox -s "fides_env(test)"` creates a complete test environment with seed data (similar to `fides_env(dev)`) but with the production fides image so the built UI can be accessed at `localhost:8080` [#2399](https://github.com/ethyca/fides/pull/2399)
- Change from code climate to codecov for coverage reporting [#2402](https://github.com/ethyca/fides/pull/2402)

### Fixed

- Home screen header scaling and responsiveness issues [#2200](https://github.com/ethyca/fides/pull/2277)
- Privacy Center identity inputs validate even when they are optional. [#2308](https://github.com/ethyca/fides/pull/2308)
- The PII toggle defaults to false and PII will be hidden on page load [#2388](https://github.com/ethyca/fides/pull/2388)
- Fixed a CI bug caused by git security upgrades [#2441](https://github.com/ethyca/fides/pull/2441)
- Privacy Center
  - Identity inputs validate even when they are optional. [#2308](https://github.com/ethyca/fides/pull/2308)
  - Submit buttons show loading state and disable while submitting. [#2401](https://github.com/ethyca/fides/pull/2401)
  - Phone inputs no longer request country SVGs from external domain. [#2378](https://github.com/ethyca/fides/pull/2378)
  - Input validation errors no longer change the height of modals. [#2379](https://github.com/ethyca/fides/pull/2379)
- Patch masking strategies to better handle null and non-string inputs [#2307](https://github.com/ethyca/fides/pull/2377)
- Renamed prod pushes tag to be `latest` for privacy center and sample app [#2401](https://github.com/ethyca/fides/pull/2407)
- Update firebase connector to better handle non-existent users [#2439](https://github.com/ethyca/fides/pull/2439)

## [2.5.1](https://github.com/ethyca/fides/compare/2.5.0...2.5.1)

### Developer Experience

- Allow db resets only if `config.dev_mode` is `True` [#2321](https://github.com/ethyca/fides/pull/2321)

### Fixed

- Added a feature flag for the recent dataset classification UX changes [#2335](https://github.com/ethyca/fides/pull/2335)

### Security

- Add a check to the catchall path to prevent returning paths outside of the UI directory [#2330](https://github.com/ethyca/fides/pull/2330)

### Developer Experience

- Reduce size of local Docker images by fixing `.dockerignore` patterns [#2360](https://github.com/ethyca/fides/pull/2360)

## [2.5.0](https://github.com/ethyca/fides/compare/2.4.0...2.5.0)

### Docs

- Update the docs landing page and remove redundant docs [#2184](https://github.com/ethyca/fides/pull/2184)

### Added

- Added the `user` command group to the CLI. [#2153](https://github.com/ethyca/fides/pull/2153)
- Added `Code Climate` test coverage uploads. [#2198](https://github.com/ethyca/fides/pull/2198)
- Added the connection key to the execution log [#2100](https://github.com/ethyca/fides/pull/2100)
- Added endpoints to retrieve DSR `Rule`s and `Rule Target`s [#2116](https://github.com/ethyca/fides/pull/2116)
- Added Fides version number to account dropdown in the UI [#2140](https://github.com/ethyca/fides/pull/2140)
- Add link to Classify Systems page in nav side bar [#2128](https://github.com/ethyca/fides/pull/2128)
- Dataset classification UI now polls for results [#2123](https://github.com/ethyca/fides/pull/2123)
- Update Privacy Center Icons [#1800](https://github.com/ethyca/fides/pull/2139)
- Privacy Center `fides-consent.js`:
  - `Fides.shopify` integration function. [#2152](https://github.com/ethyca/fides/pull/2152)
  - Dedicated folder for integrations.
  - `Fides.meta` integration function (fbq). [#2217](https://github.com/ethyca/fides/pull/2217)
- Adds support for Twilio email service (Sendgrid) [#2154](https://github.com/ethyca/fides/pull/2154)
- Access and erasure support for Recharge [#1709](https://github.com/ethyca/fides/pull/1709)
- Access and erasure support for Friendbuy Nextgen [#2085](https://github.com/ethyca/fides/pull/2085)

### Changed

- Admin UI Feature Flags - [#2101](https://github.com/ethyca/fides/pull/2101)
  - Overrides can be saved in the browser.
  - Use `NEXT_PUBLIC_APP_ENV` for app-specific environment config.
  - No longer use `react-feature-flags` library.
  - Can have descriptions. [#2243](https://github.com/ethyca/fides/pull/2243)
- Made privacy declarations optional when adding systems manually - [#2173](https://github.com/ethyca/fides/pull/2173)
- Removed an unclear logging message. [#2266](https://github.com/ethyca/fides/pull/2266)
- Allow any user with `user:delete` scope to delete other users [#2148](https://github.com/ethyca/fides/pull/2148)
- Dynamic imports of custom overrides and SaaS test fixtures [#2169](https://github.com/ethyca/fides/pull/2169)
- Added `AuthenticatedClient` to custom request override interface [#2171](https://github.com/ethyca/fides/pull/2171)
- Only approve the specific collection instead of the entire dataset, display only top 1 classification by default [#2226](https://github.com/ethyca/fides/pull/2226)
- Update sample project resources for `fides evaluate` usage in `fides deploy` [#2253](https://github.com/ethyca/fides/pull/2253)

### Removed

- Removed unused object_name field on s3 storage config [#2133](https://github.com/ethyca/fides/pull/2133)

### Fixed

- Remove next-auth from privacy center to fix JS console error [#2090](https://github.com/ethyca/fides/pull/2090)
- Admin UI - Added Missing ability to assign `user:delete` in the permissions checkboxes [#2148](https://github.com/ethyca/fides/pull/2148)
- Nav bug: clicking on Privacy Request breadcrumb takes me to Home instead of /privacy-requests [#497](https://github.com/ethyca/fides/pull/2141)
- Side nav disappears when viewing request details [#2129](https://github.com/ethyca/fides/pull/2155)
- Remove usage of load dataset button and other dataset UI modifications [#2149](https://github.com/ethyca/fides/pull/2149)
- Improve readability for exceptions raised from custom request overrides [#2157](https://github.com/ethyca/fides/pull/2157)
- Importing custom request overrides on server startup [#2186](https://github.com/ethyca/fides/pull/2186)
- Remove warning when env vars default to blank strings in docker-compose [#2188](https://github.com/ethyca/fides/pull/2188)
- Fix Cookie House purchase modal flashing 'Error' in title [#2274](https://github.com/ethyca/fides/pull/2274)
- Stop dependency from upgrading `packaging` to version with known issue [#2273](https://github.com/ethyca/fides/pull/2273)
- Privacy center config no longer requires `identity_inputs` and will use `email` as a default [#2263](https://github.com/ethyca/fides/pull/2263)
- No longer display remaining days for privacy requests in terminal states [#2292](https://github.com/ethyca/fides/pull/2292)

### Removed

- Remove "Create New System" button when viewing systems. All systems can now be created via the "Add systems" button on the home page. [#2132](https://github.com/ethyca/fides/pull/2132)

## [2.4.0](https://github.com/ethyca/fides/compare/2.3.1...2.4.0)

### Developer Experience

- Include a pre-check workflow that collects the pytest suite [#2098](https://github.com/ethyca/fides/pull/2098)
- Write to the application db when running the app locally. Write to the test db when running pytest [#1731](https://github.com/ethyca/fides/pull/1731)

### Changed

- Move the `fides.ctl.core.` and `fides.ctl.connectors` modules into `fides.core` and `fides.connectors` respectively [#2097](https://github.com/ethyca/fides/pull/2097)
- Fides: Skip cypress tests due to nav bar 2.0 [#2102](https://github.com/ethyca/fides/pull/2103)

### Added

- Adds new erasure policy for complete user data masking [#1839](https://github.com/ethyca/fides/pull/1839)
- New Fides Home page [#1864](https://github.com/ethyca/fides/pull/2050)
- Nav 2.0 - Replace form flow side navs with top tabs [#2037](https://github.com/ethyca/fides/pull/2050)
- Adds new erasure policy for complete user data masking [#1839](https://github.com/ethyca/fides/pull/1839)
- Added ability to use Mailgun templates when sending emails. [#2039](https://github.com/ethyca/fides/pull/2039)
- Adds SMS id verification for consent [#2094](https://github.com/ethyca/fides/pull/2094)

### Fixed

- Store `fides_consent` cookie on the root domain of the Privacy Center [#2071](https://github.com/ethyca/fides/pull/2071)
- Properly set the expire-time for verification codes [#2105](https://github.com/ethyca/fides/pull/2105)

## [2.3.1](https://github.com/ethyca/fides/compare/2.3.0...2.3.1)

### Fixed

- Resolved an issue where the root_user was not being created [#2082](https://github.com/ethyca/fides/pull/2082)

### Added

- Nav redesign with sidebar groups. Feature flagged to only be visible in dev mode until release. [#2030](https://github.com/ethyca/fides/pull/2047)
- Improved error handling for incorrect app encryption key [#2089](https://github.com/ethyca/fides/pull/2089)
- Access and erasure support for Friendbuy API [#2019](https://github.com/ethyca/fides/pull/2019)

## [2.3.0](https://github.com/ethyca/fides/compare/2.2.2...2.3.0)

### Added

- Common Subscriptions for app-wide data and feature checks. [#2030](https://github.com/ethyca/fides/pull/2030)
- Send email alerts on privacy request failures once the specified threshold is reached. [#1793](https://github.com/ethyca/fides/pull/1793)
- DSR Notifications (toast) [#1895](https://github.com/ethyca/fides/pull/1895)
- DSR configure alerts btn [#1895](https://github.com/ethyca/fides/pull/1895)
- DSR configure alters (FE) [#1895](https://github.com/ethyca/fides/pull/1895)
- Add a `usage` session to Nox to print full session docstrings. [#2022](https://github.com/ethyca/fides/pull/2022)

### Added

- Adds notifications section to toml files [#2026](https://github.com/ethyca/fides/pull/2060)

### Changed

- Updated to use `loguru` logging library throughout codebase [#2031](https://github.com/ethyca/fides/pull/2031)
- Do not always create a `fides.toml` by default [#2023](https://github.com/ethyca/fides/pull/2023)
- The `fideslib` module has been merged into `fides`, code redundancies have been removed [#1859](https://github.com/ethyca/fides/pull/1859)
- Replace 'ingress' and 'egress' with 'sources' and 'destinations' across UI [#2044](https://github.com/ethyca/fides/pull/2044)
- Update the functionality of `fides pull -a <filename>` to include _all_ resource types. [#2083](https://github.com/ethyca/fides/pull/2083)

### Fixed

- Timing issues with bulk DSR reprocessing, specifically when analytics are enabled [#2015](https://github.com/ethyca/fides/pull/2015)
- Error caused by running erasure requests with disabled connectors [#2045](https://github.com/ethyca/fides/pull/2045)
- Changes the SlowAPI ratelimiter's backend to use memory instead of Redis [#2054](https://github.com/ethyca/fides/pull/2058)

## [2.2.2](https://github.com/ethyca/fides/compare/2.2.1...2.2.2)

### Docs

- Updated the readme to use new new [docs site](http://docs.ethyca.com) [#2020](https://github.com/ethyca/fides/pull/2020)

### Deprecated

- The documentation site hosted in the `/docs` directory has been deprecated. All documentation updates will be hosted at the new [docs site](http://docs.ethyca.com) [#2020](https://github.com/ethyca/fides/pull/2020)

### Fixed

- Fixed mypy and pylint errors [#2013](https://github.com/ethyca/fides/pull/2013)
- Update connection test endpoint to be effectively non-blocking [#2000](https://github.com/ethyca/fides/pull/2000)
- Update Fides connector to better handle children with no access results [#2012](https://github.com/ethyca/fides/pull/2012)

## [2.2.1](https://github.com/ethyca/fides/compare/2.2.0...2.2.1)

### Added

- Add health check indicator for data flow scanning option [#1973](https://github.com/ethyca/fides/pull/1973)

### Changed

- The `celery.toml` is no longer used, instead it is a subsection of the `fides.toml` file [#1990](https://github.com/ethyca/fides/pull/1990)
- Update sample project landing page copy to be version-agnostic [#1958](https://github.com/ethyca/fides/pull/1958)
- `get` and `ls` CLI commands now return valid `fides` object YAML [#1991](https://github.com/ethyca/fides/pull/1991)

### Developer Experience

- Remove duplicate fastapi-caching and pin version. [#1765](https://github.com/ethyca/fides/pull/1765)

## [2.2.0](https://github.com/ethyca/fides/compare/2.1.0...2.2.0)

### Added

- Send email alerts on privacy request failures once the specified threshold is reached. [#1793](https://github.com/ethyca/fides/pull/1793)
- Add authenticated privacy request route. [#1819](https://github.com/ethyca/fides/pull/1819)
- Enable the onboarding flow [#1836](https://github.com/ethyca/fides/pull/1836)
- Access and erasure support for Fullstory API [#1821](https://github.com/ethyca/fides/pull/1821)
- Add function to poll privacy request for completion [#1860](https://github.com/ethyca/fides/pull/1860)
- Added rescan flow for the data flow scanner [#1844](https://github.com/ethyca/fides/pull/1844)
- Add rescan flow for the data flow scanner [#1844](https://github.com/ethyca/fides/pull/1844)
- Add Fides connector to support parent-child Fides deployments [#1861](https://github.com/ethyca/fides/pull/1861)
- Classification UI now polls for updates to classifications [#1908](https://github.com/ethyca/fides/pull/1908)

### Changed

- The organization info form step is now skipped if the server already has organization info. [#1840](https://github.com/ethyca/fides/pull/1840)
- Removed the description column from the classify systems page. [#1867](https://github.com/ethyca/fides/pull/1867)
- Retrieve child results during fides connector execution [#1967](https://github.com/ethyca/fides/pull/1967)

### Fixed

- Fix error in parent user creation seeding. [#1832](https://github.com/ethyca/fides/issues/1832)
- Fix DSR error due to unfiltered empty identities [#1901](https://github.com/ethyca/fides/pull/1907)

### Docs

- Remove documentation about no-longer used connection string override [#1824](https://github.com/ethyca/fides/pull/1824)
- Fix typo in headings [#1824](https://github.com/ethyca/fides/pull/1824)
- Update documentation to reflect configs necessary for mailgun, twilio_sms and twilio_email service types [#1846](https://github.com/ethyca/fides/pull/1846)

...

## [2.1.0](https://github.com/ethyca/fides/compare/2.0.0...2.1.0)

### Added

- Classification flow for system data flows
- Classification is now triggered as part of data flow scanning
- Include `ingress` and `egress` fields on system export and `datamap/` endpoint [#1740](https://github.com/ethyca/fides/pull/1740)
- Repeatable unique identifier for dataset fides_keys and metadata [#1786](https://github.com/ethyca/fides/pull/1786)
- Adds SMS support for identity verification notifications [#1726](https://github.com/ethyca/fides/pull/1726)
- Added phone number validation in back-end and react phone number form in Privacy Center [#1745](https://github.com/ethyca/fides/pull/1745)
- Adds SMS message template for all subject notifications [#1743](https://github.com/ethyca/fides/pull/1743)
- Privacy-Center-Cypress workflow for CI checks of the Privacy Center. [#1722](https://github.com/ethyca/fides/pull/1722)
- Privacy Center `fides-consent.js` script for accessing consent on external pages. [Details](/clients/privacy-center/packages/fides-consent/README.md)
- Erasure support for Twilio Conversations API [#1673](https://github.com/ethyca/fides/pull/1673)
- Webserver port can now be configured via the CLI command [#1858](https://github.com/ethyca/fides/pull/1858)

### Changed

- Optional dependencies are no longer used for 3rd-party connectivity. Instead they are used to isolate dangerous dependencies. [#1679](https://github.com/ethyca/fides/pull/1679)
- All Next pages now automatically require login. [#1670](https://github.com/ethyca/fides/pull/1670)
- Running the `webserver` command no longer prompts the user to opt out/in to analytics[#1724](https://github.com/ethyca/fides/pull/1724)

### Developer Experience

- Admin-UI-Cypress tests that fail in CI will now upload screen recordings for debugging. [#1728](https://github.com/ethyca/fides/pull/1728/files/c23e62fea284f7910028c8483feff893903068b8#r1019491323)
- Enable remote debugging from VSCode of live dev app [#1780](https://github.com/ethyca/fides/pull/1780)

### Removed

- Removed the Privacy Center `cookieName` config introduced in 2.0.0. [#1756](https://github.com/ethyca/fides/pull/1756)

### Fixed

- Exceptions are no longer raised when sending analytics on Windows [#1666](https://github.com/ethyca/fides/pull/1666)
- Fixed wording on identity verification modal in the Privacy Center [#1674](https://github.com/ethyca/fides/pull/1674)
- Update system fides_key tooltip text [#1533](https://github.com/ethyca/fides/pull/1685)
- Removed local storage parsing that is redundant with redux-persist. [#1678](https://github.com/ethyca/fides/pull/1678)
- Show a helpful error message if Docker daemon is not running during "fides deploy" [#1694](https://github.com/ethyca/fides/pull/1694)
- Allow users to query their own permissions, including root user. [#1698](https://github.com/ethyca/fides/pull/1698)
- Single-select taxonomy fields legal basis and special category can be cleared. [#1712](https://github.com/ethyca/fides/pull/1712)
- Fixes the issue where the security config is not properly loading from environment variables. [#1718](https://github.com/ethyca/fides/pull/1718)
- Fixes the issue where the CLI can't run without the config values required by the webserver. [#1811](https://github.com/ethyca/fides/pull/1811)
- Correctly handle response from adobe jwt auth endpoint as milliseconds, rather than seconds. [#1754](https://github.com/ethyca/fides/pull/1754)
- Fixed styling issues with the `EditDrawer` component. [#1803](https://github.com/ethyca/fides/pull/1803)

### Security

- Bumped versions of packages that use OpenSSL [#1683](https://github.com/ethyca/fides/pull/1683)

## [2.0.0](https://github.com/ethyca/fides/compare/1.9.6...2.0.0)

### Added

- Allow delete-only SaaS connector endpoints [#1200](https://github.com/ethyca/fides/pull/1200)
- Privacy center consent choices store a browser cookie. [#1364](https://github.com/ethyca/fides/pull/1364)
  - The format is generic. A reasonable set of defaults will be added later: [#1444](https://github.com/ethyca/fides/issues/1444)
  - The cookie name defaults to `fides_consent` but can be configured under `config.json > consent > cookieName`.
  - Each consent option can provide an array of `cookieKeys`.
- Individually select and reprocess DSRs that have errored [#1203](https://github.com/ethyca/fides/pull/1489)
- Bulk select and reprocess DSRs that have errored [#1205](https://github.com/ethyca/fides/pull/1489)
- Config Wizard: AWS scan results populate in system review forms. [#1454](https://github.com/ethyca/fides/pull/1454)
- Integrate rate limiter with Saas Connectors. [#1433](https://github.com/ethyca/fides/pull/1433)
- Config Wizard: Added a column selector to the scan results page of the config wizard [#1590](https://github.com/ethyca/fides/pull/1590)
- Config Wizard: Flow for runtime scanner option [#1640](https://github.com/ethyca/fides/pull/1640)
- Access support for Twilio Conversations API [#1520](https://github.com/ethyca/fides/pull/1520)
- Message Config: Adds Twilio Email/SMS support [#1519](https://github.com/ethyca/fides/pull/1519)

### Changed

- Updated mypy to version 0.981 and Python to version 3.10.7 [#1448](https://github.com/ethyca/fides/pull/1448)

### Developer Experience

- Repository dispatch events are sent to fidesctl-plus and fidesops-plus [#1263](https://github.com/ethyca/fides/pull/1263)
- Only the `docs-authors` team members are specified as `CODEOWNERS` [#1446](https://github.com/ethyca/fides/pull/1446)
- Updates the default local configuration to not defer tasks to a worker node [#1552](https://github.com/ethyca/fides/pull/1552/)
- Updates the healthcheck to return health status of connected Celery workers [#1588](https://github.com/ethyca/fides/pull/1588)

### Docs

- Remove the tutorial to prepare for new update [#1543](https://github.com/ethyca/fides/pull/1543)
- Add system management via UI documentation [#1541](https://github.com/ethyca/fides/pull/1541)
- Added DSR quickstart docs, restructured docs navigation [#1651](https://github.com/ethyca/fides/pull/1651)
- Update privacy request execution overview docs [#1258](https://github.com/ethyca/fides/pull/1490)

### Fixed

- Fixed system dependencies appearing as "N/A" in the datamap endpoint when there are no privacy declarations [#1649](https://github.com/ethyca/fides/pull/1649)

## [1.9.6](https://github.com/ethyca/fides/compare/1.9.5...1.9.6)

### Fixed

- Include systems without a privacy declaration on data map [#1603](https://github.com/ethyca/fides/pull/1603)
- Handle malformed tokens [#1523](https://github.com/ethyca/fides/pull/1523)
- Remove thrown exception from getAllPrivacyRequests method [#1592](https://github.com/ethyca/fides/pull/1593)
- Include systems without a privacy declaration on data map [#1603](https://github.com/ethyca/fides/pull/1603)
- After editing a dataset, the table will stay on the previously selected collection instead of resetting to the first one. [#1511](https://github.com/ethyca/fides/pull/1511)
- Fix redis `db_index` config issue [#1647](https://github.com/ethyca/fides/pull/1647)

### Docs

- Add unlinked docs and fix any remaining broken links [#1266](https://github.com/ethyca/fides/pull/1266)
- Update privacy center docs to include consent information [#1537](https://github.com/ethyca/fides/pull/1537)
- Update UI docs to include DSR countdown information and additional descriptions/filtering [#1545](https://github.com/ethyca/fides/pull/1545)

### Changed

- Allow multiple masking strategies to be specified when using fides as a masking engine [#1647](https://github.com/ethyca/fides/pull/1647)

## [1.9.5](https://github.com/ethyca/fides/compare/1.9.4...1.9.5)

### Added

- The database includes a `plus_system_scans` relation, to track the status and results of System Scanner executions in fidesctl-plus [#1554](https://github.com/ethyca/fides/pull/1554)

## [1.9.4](https://github.com/ethyca/fides/compare/1.9.2...1.9.4)

### Fixed

- After editing a dataset, the table will stay on the previously selected collection instead of resetting to the first one. [#1511](https://github.com/ethyca/fides/pull/1511)

## [1.9.2](https://github.com/ethyca/fides/compare/1.9.1...1.9.2)

### Deprecated

- Added a deprecation warning for the entire package [#1244](https://github.com/ethyca/fides/pull/1244)

### Added

- Dataset generation enhancements using Fides Classify for Plus users:

  - Integrate Fides Plus API into placeholder features introduced in 1.9.0. [#1194](https://github.com/ethyca/fides/pull/1194)

- Fides Admin UI:

  - Configure Connector after creation [#1204](https://github.com/ethyca/fides/pull/1356)

### Fixed

- Privacy Center:
  - Handle error on startup if server isn't running [#1239](https://github.com/ethyca/fides/pull/1239)
  - Fix styling issue with cards [#1240](https://github.com/ethyca/fides/pull/1240)
  - Redirect to index on consent save [#1238](https://github.com/ethyca/fides/pull/1238)

## [1.9.1](https://github.com/ethyca/fides/compare/1.9.0...1.9.1)

### Changed

- Update fideslang to v1.3.1 [#1136](https://github.com/ethyca/fides/pull/1136)

### Changed

- Update fideslang to v1.3.1 [#1136](https://github.com/ethyca/fides/pull/1136)

## [1.9.0](https://github.com/ethyca/fides/compare/1.8.6...1.9.0) - 2022-09-29

### Added

- Dataset generation enhancements using Fides Classify for Plus users:
  - Added toggle for enabling classify during generation. [#1057](https://github.com/ethyca/fides/pull/1057)
  - Initial implementation of API request to kick off classify, with confirmation modal. [#1069](https://github.com/ethyca/fides/pull/1069)
  - Initial Classification & Review status for generated datasets. [#1074](https://github.com/ethyca/fides/pull/1074)
  - Component for choosing data categories based on classification results. [#1110](https://github.com/ethyca/fides/pull/1110)
  - The dataset fields table shows data categories from the classifier (if available). [#1088](https://github.com/ethyca/fides/pull/1088)
  - The "Approve" button can be used to update the dataset with the classifier's suggestions. [#1129](https://github.com/ethyca/fides/pull/1129)
- System management UI:
  - New page to add a system via yaml [#1062](https://github.com/ethyca/fides/pull/1062)
  - Skeleton of page to add a system manually [#1068](https://github.com/ethyca/fides/pull/1068)
  - Refactor config wizard system forms to be reused for system management [#1072](https://github.com/ethyca/fides/pull/1072)
  - Add additional optional fields to system management forms [#1082](https://github.com/ethyca/fides/pull/1082)
  - Delete a system through the UI [#1085](https://github.com/ethyca/fides/pull/1085)
  - Edit a system through the UI [#1096](https://github.com/ethyca/fides/pull/1096)
- Cypress component testing [#1106](https://github.com/ethyca/fides/pull/1106)

### Changed

- Changed behavior of `load_default_taxonomy` to append instead of upsert [#1040](https://github.com/ethyca/fides/pull/1040)
- Changed behavior of adding privacy declarations to decouple the actions of the "add" and "next" buttons [#1086](https://github.com/ethyca/fides/pull/1086)
- Moved system related UI components from the `config-wizard` directory to the `system` directory [#1097](https://github.com/ethyca/fides/pull/1097)
- Updated "type" on SaaS config to be a simple string type, not an enum [#1197](https://github.com/ethyca/fides/pull/1197)

### Developer Experience

- Optional dependencies may have their version defined only once, in `optional-requirements.txt` [#1171](https://github.com/ethyca/fides/pull/1171)

### Docs

- Updated the footer links [#1130](https://github.com/ethyca/fides/pull/1130)

### Fixed

- Fixed the "help" link in the UI header [#1078](https://github.com/ethyca/fides/pull/1078)
- Fixed a bug in Data Category Dropdowns where checking i.e. `user.biometric` would also check `user.biometric_health` [#1126](https://github.com/ethyca/fides/pull/1126)

### Security

- Upgraded pymysql to version `1.0.2` [#1094](https://github.com/ethyca/fides/pull/1094)

## [1.8.6](https://github.com/ethyca/fides/compare/1.8.5...1.8.6) - 2022-09-28

### Added

- Added classification tables for Plus users [#1060](https://github.com/ethyca/fides/pull/1060)

### Fixed

- Fixed a bug where rows were being excluded from a data map [#1124](https://github.com/ethyca/fides/pull/1124)

## [1.8.5](https://github.com/ethyca/fides/compare/1.8.4...1.8.5) - 2022-09-21

### Changed

- Update fideslang to v1.3.0 [#1103](https://github.com/ethyca/fides/pull/1103)

## [1.8.4](https://github.com/ethyca/fides/compare/1.8.3...1.8.4) - 2022-09-09

### Added

- Initial system management page [#1054](https://github.com/ethyca/fides/pull/1054)

### Changed

- Deleting a taxonomy field with children will now cascade delete all of its children as well. [#1042](https://github.com/ethyca/fides/pull/1042)

### Fixed

- Fixed navigating directly to frontend routes loading index page instead of the correct static page for the route.
- Fix truncated evaluation error messages [#1053](https://github.com/ethyca/fides/pull/1053)

## [1.8.3](https://github.com/ethyca/fides/compare/1.8.2...1.8.3) - 2022-09-06

### Added

- Added more taxonomy fields that can be edited via the UI [#1000](https://github.com/ethyca/fides/pull/1000) [#1028](https://github.com/ethyca/fides/pull/1028)
- Added the ability to add taxonomy fields via the UI [#1019](https://github.com/ethyca/fides/pull/1019)
- Added the ability to delete taxonomy fields via the UI [#1006](https://github.com/ethyca/fides/pull/1006)
  - Only non-default taxonomy entities can be deleted [#1023](https://github.com/ethyca/fides/pull/1023)
- Prevent deleting taxonomy `is_default` fields and from adding `is_default=True` fields via the API [#990](https://github.com/ethyca/fides/pull/990).
- Added a "Custom" tag to distinguish user defined taxonomy fields from default taxonomy fields in the UI [#1027](https://github.com/ethyca/fides/pull/1027)
- Added initial support for enabling Fides Plus [#1037](https://github.com/ethyca/fides/pull/1037)
  - The `useFeatures` hook can be used to check if `plus` is enabled.
  - Navigating to/from the Data Map page is gated behind this feature.
  - Plus endpoints are served from the private Plus image.

### Fixed

- Fixed failing mypy tests [#1030](https://github.com/ethyca/fides/pull/1030)
- Fixed an issue where `fides push --diff` would return a false positive diff [#1026](https://github.com/ethyca/fides/pull/1026)
- Pinned pydantic version to < 1.10.0 to fix an error in finding referenced fides keys [#1045](https://github.com/ethyca/fides/pull/1045)

### Fixed

- Fixed failing mypy tests [#1030](https://github.com/ethyca/fides/pull/1030)
- Fixed an issue where `fides push --diff` would return a false positive diff [#1026](https://github.com/ethyca/fides/pull/1026)

### Docs

- Minor formatting updates to [Policy Webhooks](https://ethyca.github.io/fidesops/guides/policy_webhooks/) documentation [#1114](https://github.com/ethyca/fidesops/pull/1114)

### Removed

- Removed create superuser [#1116](https://github.com/ethyca/fidesops/pull/1116)

## [1.8.2](https://github.com/ethyca/fides/compare/1.8.1...1.8.2) - 2022-08-18

### Added

- Added the ability to edit taxonomy fields via the UI [#977](https://github.com/ethyca/fides/pull/977) [#1028](https://github.com/ethyca/fides/pull/1028)
- New column `is_default` added to DataCategory, DataUse, DataSubject, and DataQualifier tables [#976](https://github.com/ethyca/fides/pull/976)
- Added the ability to add taxonomy fields via the UI [#1019](https://github.com/ethyca/fides/pull/1019)
- Added the ability to delete taxonomy fields via the UI [#1006](https://github.com/ethyca/fides/pull/1006)
  - Only non-default taxonomy entities can be deleted [#1023](https://github.com/ethyca/fides/pull/1023)
- Prevent deleting taxonomy `is_default` fields and from adding `is_default=True` fields via the API [#990](https://github.com/ethyca/fides/pull/990).
- Added a "Custom" tag to distinguish user defined taxonomy fields from default taxonomy fields in the UI [#1027](https://github.com/ethyca/fides/pull/1027)

### Changed

- Upgraded base Docker version to Python 3.9 and updated all other references from 3.8 -> 3.9 [#974](https://github.com/ethyca/fides/pull/974)
- Prepend all database tables with `ctl_` [#979](https://github.com/ethyca/fides/pull/979)
- Moved the `admin-ui` code down one level into a `ctl` subdir [#970](https://github.com/ethyca/fides/pull/970)
- Extended the `/datamap` endpoint to include extra metadata [#992](https://github.com/ethyca/fides/pull/992)

## [1.8.1](https://github.com/ethyca/fides/compare/1.8.0...1.8.1) - 2022-08-08

### Deprecated

- The following environment variables have been deprecated, and replaced with the new environment variable names indicated below. To avoid breaking existing workflows, the deprecated variables are still respected in v1.8.1. They will be removed in a future release.
  - `FIDESCTL__API__DATABASE_HOST` --> `FIDESCTL__DATABASE__SERVER`
  - `FIDESCTL__API__DATABASE_NAME` --> `FIDESCTL__DATABASE__DB`
  - `FIDESCTL__API__DATABASE_PASSWORD` --> `FIDESCTL__DATABASE__PASSWORD`
  - `FIDESCTL__API__DATABASE_PORT` --> `FIDESCTL__DATABASE__PORT`
  - `FIDESCTL__API__DATABASE_TEST_DATABASE_NAME` --> `FIDESCTL__DATABASE__TEST_DB`
  - `FIDESCTL__API__DATABASE_USER` --> `FIDESCTL__DATABASE__USER`

### Developer Experience

- The included `docker-compose.yml` no longer references outdated ENV variables [#964](https://github.com/ethyca/fides/pull/964)

### Docs

- Minor release documentation now reflects the desired patch release process [#955](https://github.com/ethyca/fides/pull/955)
- Updated references to ENV variables [#964](https://github.com/ethyca/fides/pull/964)

### Fixed

- Deprecated config options will continue to be respected when set via environment variables [#965](https://github.com/ethyca/fides/pull/965)
- The git cache is rebuilt within the Docker container [#962](https://github.com/ethyca/fides/pull/962)
- The `wheel` pypi build no longer has a dirty version tag [#962](https://github.com/ethyca/fides/pull/962)
- Add setuptools to dev-requirements to fix versioneer error [#983](https://github.com/ethyca/fides/pull/983)

## [1.8.0](https://github.com/ethyca/fides/compare/1.7.1...1.8.0) - 2022-08-04

### Added

- Initial configuration wizard UI view
  - System scanning step: AWS credentials form and initial `generate` API usage.
  - System scanning results: AWS systems are stored and can be selected for review
- CustomInput type "password" with show/hide icon.
- Pull CLI command now checks for untracked/unstaged files in the manifests dir [#869](https://github.com/ethyca/fides/pull/869)
- Pull CLI command has a flag to pull missing files from the server [#895](https://github.com/ethyca/fides/pull/895)
- Add BigQuery support for the `generate` command and `/generate` endpoint [#814](https://github.com/ethyca/fides/pull/814) & [#917](https://github.com/ethyca/fides/pull/917)
- Added user auth tables [915](https://github.com/ethyca/fides/pull/915)
- Standardized API error parsing under `~/types/errors`
- Added taxonomy page to UI [#902](https://github.com/ethyca/fides/pull/902)
  - Added a nested accordion component for displaying taxonomy data [#910](https://github.com/ethyca/fides/pull/910)
- Add lru cache to get_config [927](https://github.com/ethyca/fides/pull/927)
- Add support for deprecated API config values [#959](https://github.com/ethyca/fides/pull/959)
- `fides` is now an alias for `fidesctl` as a CLI entrypoint [#926](https://github.com/ethyca/fides/pull/926)
- Add user auth routes [929](https://github.com/ethyca/fides/pull/929)
- Bump fideslib to 3.0.1 and remove patch code[931](https://github.com/ethyca/fides/pull/931)
- Update the `fidesctl` python package to automatically serve the UI [#941](https://github.com/ethyca/fides/pull/941)
- Add `push` cli command alias for `apply` and deprecate `apply` [943](https://github.com/ethyca/fides/pull/943)
- Add resource groups tagging api as a source of system generation [939](https://github.com/ethyca/fides/pull/939)
- Add GitHub Action to publish the `fidesctl` package to testpypi on pushes to main [#951](https://github.com/ethyca/fides/pull/951)
- Added configWizardFlag to ui to hide the config wizard when false [[#1453](https://github.com/ethyca/fides/issues/1453)

### Changed

- Updated the `datamap` endpoint to return human-readable column names as the first response item [#779](https://github.com/ethyca/fides/pull/779)
- Remove the `obscure` requirement from the `generate` endpoint [#819](https://github.com/ethyca/fides/pull/819)
- Moved all files from `fidesapi` to `fidesctl/api` [#885](https://github.com/ethyca/fides/pull/885)
- Moved `scan` and `generate` to the list of commands that can be run in local mode [#841](https://github.com/ethyca/fides/pull/841)
- Upgraded the base docker images from Debian Buster to Bullseye [#958](https://github.com/ethyca/fides/pull/958)
- Removed `ipython` as a dev-requirement [#958](https://github.com/ethyca/fides/pull/958)
- Webserver dependencies now come as a standard part of the package [#881](https://github.com/ethyca/fides/pull/881)
- Initial configuration wizard UI view
  - Refactored step & form results management to use Redux Toolkit slice.
- Change `id` field in tables from an integer to a string [915](https://github.com/ethyca/fides/pull/915)
- Update `fideslang` to `1.1.0`, simplifying the default taxonomy and adding `tags` for resources [#865](https://github.com/ethyca/fides/pull/865)
- Merge existing configurations with `fideslib` library [#913](https://github.com/ethyca/fides/pull/913)
- Moved frontend static files to `src/fidesctl/ui-build/static` [#934](https://github.com/ethyca/fides/pull/934)
- Replicated the error response handling from the `/validate` endpoint to the `/generate` endpoint [#911](https://github.com/ethyca/fides/pull/911)

### Developer Experience

- Remove `API_PREFIX` from fidesctl/core/utils.py and change references to `API_PREFIX` in fidesctl/api/reoutes/util.py [922](https://github.com/ethyca/fides/pull/922)

### Fixed

- Dataset field columns show all columns by default in the UI [#898](https://github.com/ethyca/fides/pull/898)
- Fixed the missing `.fides./` directory when locating the default config [#933](https://github.com/ethyca/fides/pull/933)

## [1.7.1](https://github.com/ethyca/fides/compare/1.7.0...1.7.1) - 2022-07-28

### Added

- Add datasets via YAML in the UI [#813](https://github.com/ethyca/fides/pull/813)
- Add datasets via database connection [#834](https://github.com/ethyca/fides/pull/834) [#889](https://github.com/ethyca/fides/pull/889)
- Add delete confirmation when deleting a field or collection from a dataset [#809](https://github.com/ethyca/fides/pull/809)
- Add ability to delete datasets from the UI [#827](https://github.com/ethyca/fides/pull/827)
- Add Cypress for testing [713](https://github.com/ethyca/fides/pull/833)
- Add datasets via database connection (UI only) [#834](https://github.com/ethyca/fides/pull/834)
- Add Okta support to the `/generate` endpoint [#842](https://github.com/ethyca/fides/pull/842)
- Add db support to `/generate` endpoint [849](https://github.com/ethyca/fides/pull/849)
- Added OpenAPI TypeScript client generation for the UI app. See the [README](/clients/admin-ui/src/types/api/README.md) for more details.

### Changed

- Remove the `obscure` requirement from the `generate` endpoint [#819](https://github.com/ethyca/fides/pull/819)

### Developer Experience

- When releases are published, dispatch a repository webhook event to ethyca/fidesctl-plus [#938](https://github.com/ethyca/fides/pull/938)

### Docs

- recommend/replace pip installs with pipx [#874](https://github.com/ethyca/fides/pull/874)

### Fixed

- CustomSelect input tooltips appear next to selector instead of wrapping to a new row.
- Datasets without the `third_country_transfer` will not cause the editing dataset form to not render.
- Fixed a build issue causing an `unknown` version of `fidesctl` to be installed in published Docker images [#836](https://github.com/ethyca/fides/pull/836)
- Fixed an M1-related SQLAlchemy bug [#816](https://github.com/ethyca/fides/pull/891)
- Endpoints now work with or without a trailing slash. [#886](https://github.com/ethyca/fides/pull/886)
- Dataset field columns show all columns by default in the UI [#898](https://github.com/ethyca/fides/pull/898)
- Fixed the `tag` specific GitHub Action workflows for Docker and publishing docs. [#901](https://github.com/ethyca/fides/pull/901)

## [1.7.0](https://github.com/ethyca/fides/compare/1.6.1...1.7.0) - 2022-06-23

### Added

- Added dependabot to keep dependencies updated
- A warning now issues for any orphan datasets as part of the `apply` command [543](https://github.com/ethyca/fides/pull/543)
- Initial scaffolding of management UI [#561](https://github.com/ethyca/fides/pull/624)
- A new `audit` command for `system` and `organization` resources, checking data map attribute compliance [#548](https://github.com/ethyca/fides/pull/548)
- Static UI assets are now built with the docker container [#663](https://github.com/ethyca/fides/issues/663)
- Host static files via fidesapi [#621](https://github.com/ethyca/fides/pull/621)
- A new `generate` endpoint to enable capturing systems from infrastructure from the UI [#642](https://github.com/ethyca/fides/pull/642)
- A new `datamap` endpoint to enable visualizing a data map from the UI [#721](https://github.com/ethyca/fides/pull/721)
- Management UI navigation bar [#679](https://github.com/ethyca/fides/issues/679)
- Management UI integration [#736](https://github.com/ethyca/fides/pull/736)
  - Datasets
  - Systems
  - Taxonomy (data categories)
- Initial dataset UI view [#768](https://github.com/ethyca/fides/pull/768)
  - Add interaction for viewing a dataset collection
  - Add column picker
  - Add a data category checklist tree
  - Edit/delete dataset fields
  - Edit/delete dataset collections
  - Edit datasets
  - Add a component for Identifiability tags
  - Add tooltips for help on forms
  - Add geographic location (third_country_transfers) country selection. Supported by new dependency `i18n-iso-countries`.
- Okta, aws and database credentials can now come from `fidesctl.toml` config [#694](https://github.com/ethyca/fides/pull/694)
- New `validate` endpoint to test aws and okta credentials [#722](https://github.com/ethyca/fides/pull/722)
- Initial configuration wizard UI view
  - Manual entry steps added (name and describe organization, pick entry route, and describe system manually including privacy declarations)
- A new image tagged `ethyca/fidesctl:dev` is published on each push to `main` [781](https://github.com/ethyca/fides/pull/781)
- A new cli command (`fidesctl sync`) [#765](https://github.com/ethyca/fides/pull/765)

### Changed

- Comparing server and CLI versions ignores `.dirty` only differences, and is quiet on success when running general CLI commands [621](https://github.com/ethyca/fides/pull/621)
- All endpoints now prefixed by `/api/v1` [#623](https://github.com/ethyca/fides/issues/623)
- Allow AWS credentials to be passed to `generate system` via the API [#645](https://github.com/ethyca/fides/pull/645)
- Update the export of a datamap to load resources from the server instead of a manifest directory [#662](https://github.com/ethyca/fides/pull/662)
- Refactor `export` to remove CLI specific uses from the core modules and load resources[#725](https://github.com/ethyca/fides/pull/725)
- Bump version of FastAPI in `setup.py` to 0.77.1 to match `optional-requirements.txt` [#734](https://github.com/ethyca/fides/pull/734)
- Docker images are now only built and pushed on tags to match when released to pypi [#740](https://github.com/ethyca/fides/pull/740)
- Okta resource scanning and generation now works with systems instead of datasets [#751](https://github.com/ethyca/fides/pull/751)

### Developer Experience

- Replaced `make` with `nox` [#547](https://github.com/ethyca/fides/pull/547)
- Removed usage of `fideslang` module in favor of new [external package](https://github.com/ethyca/fideslang) shared across projects [#619](https://github.com/ethyca/fides/issues/619)
- Added a UI service to the docker-compose deployment [#757](https://github.com/ethyca/fides/pull/757)
- `TestClient` defined in and shared across test modules via `conftest.py` [#759](https://github.com/ethyca/fides/pull/759)

### Docs

- Replaced all references to `make` with `nox` [#547](https://github.com/ethyca/fides/pull/547)
- Removed config/schemas page [#613](https://github.com/ethyca/fides/issues/613)
- Dataset UI and config wizard docs added ([https://github.com/ethyca/fides/pull/697](https://github.com/ethyca/fides/pull/697))
- The fides README now walks through generating a datamap [#746](https://github.com/ethyca/fides/pull/746)

### Fixed

- Updated `fideslog` to v1.1.5, resolving an issue where some exceptions thrown by the SDK were not handled as expected [#609](https://github.com/ethyca/fides/issues/609)
- Updated the webserver so that it won't fail if the database is inaccessible [#649](https://github.com/ethyca/fides/pull/649)
- Updated external tests to handle complex characters [#661](https://github.com/ethyca/fides/pull/661)
- Evaluations now properly merge the default taxonomy into the user-defined taxonomy [#684](https://github.com/ethyca/fides/pull/684)
- The CLI can now be run without installing the webserver components [#715](https://github.com/ethyca/fides/pull/715)

## [1.6.1](https://github.com/ethyca/fides/compare/1.6.0...1.6.1) - 2022-06-15

### Docs

- Updated `Release Steps`

### Fixed

- Resolved a failure with populating applicable data subject rights to a data map
- Handle invalid characters when generating a `fides_key` [#761](https://github.com/ethyca/fides/pull/761)

## [1.6.0](https://github.com/ethyca/fides/compare/1.5.3...1.6.0) - 2022-05-02

### Added

- ESLint configuration changes [#514](https://github.com/ethyca/fidesops/pull/514)
- User creation, update and permissions in the Admin UI [#511](https://github.com/ethyca/fidesops/pull/511)
- Yaml support for dataset upload [#284](https://github.com/ethyca/fidesops/pull/284)

### Breaking Changes

- Update masking API to take multiple input values [#443](https://github.com/ethyca/fidesops/pull/443)

### Docs

- DRP feature documentation [#520](https://github.com/ethyca/fidesops/pull/520)

## [1.4.2](https://github.com/ethyca/fidesops/compare/1.4.1...1.4.2) - 2022-05-12

### Added

- GET routes for users [#405](https://github.com/ethyca/fidesops/pull/405)
- Username based search on GET route [#444](https://github.com/ethyca/fidesops/pull/444)
- FIDESOPS\_\_DEV_MODE for Easier SaaS Request Debugging [#363](https://github.com/ethyca/fidesops/pull/363)
- Track user privileges across sessions [#425](https://github.com/ethyca/fidesops/pull/425)
- Add first_name and last_name fields. Also add them along with created_at to FidesUser response [#465](https://github.com/ethyca/fidesops/pull/465)
- Denial reasons for DSR and user `AuditLog` [#463](https://github.com/ethyca/fidesops/pull/463)
- DRP action to Policy [#453](https://github.com/ethyca/fidesops/pull/453)
- `CHANGELOG.md` file[#484](https://github.com/ethyca/fidesops/pull/484)
- DRP status endpoint [#485](https://github.com/ethyca/fidesops/pull/485)
- DRP exerise endpoint [#496](https://github.com/ethyca/fidesops/pull/496)
- Frontend for privacy request denial reaons [#480](https://github.com/ethyca/fidesops/pull/480)
- Publish Fidesops to Pypi [#491](https://github.com/ethyca/fidesops/pull/491)
- DRP data rights endpoint [#526](https://github.com/ethyca/fidesops/pull/526)

### Changed

- Converted HTTP Status Codes to Starlette constant values [#438](https://github.com/ethyca/fidesops/pull/438)
- SaasConnector.send behavior on ignore_errors now returns raw response [#462](https://github.com/ethyca/fidesops/pull/462)
- Seed user permissions in `create_superuser.py` script [#468](https://github.com/ethyca/fidesops/pull/468)
- User API Endpoints (update fields and reset user passwords) [#471](https://github.com/ethyca/fidesops/pull/471)
- Format tests with `black` [#466](https://github.com/ethyca/fidesops/pull/466)
- Extract privacy request endpoint logic into separate service for DRP [#470](https://github.com/ethyca/fidesops/pull/470)
- Fixing inconsistent SaaS connector integration tests [#473](https://github.com/ethyca/fidesops/pull/473)
- Add user data to login response [#501](https://github.com/ethyca/fidesops/pull/501)

### Breaking Changes

- Update masking API to take multiple input values [#443](https://github.com/ethyca/fidesops/pull/443)

### Docs

- Added issue template for documentation updates [#442](https://github.com/ethyca/fidesops/pull/442)
- Clarify masking updates [#464](https://github.com/ethyca/fidesops/pull/464)
- Added dark mode [#476](https://github.com/ethyca/fidesops/pull/476)

### Fixed

- Removed miradb test warning [#436](https://github.com/ethyca/fidesops/pull/436)
- Added missing import [#448](https://github.com/ethyca/fidesops/pull/448)
- Removed pypi badge pointing to wrong package [#452](https://github.com/ethyca/fidesops/pull/452)
- Audit imports and references [#479](https://github.com/ethyca/fidesops/pull/479)
- Switch to using update method on PUT permission endpoint [#500](https://github.com/ethyca/fidesops/pull/500)

### Developer Experience

- added isort as a CI check
- Include `tests/` in all static code checks (e.g. `mypy`, `pylint`)

### Changed

- Published Docker image does a clean install of Fidesctl
- `with_analytics` is now a decorator

### Fixed

- Third-Country formatting on Data Map
- Potential Duplication on Data Map
- Exceptions are no longer raised when sending `AnalyticsEvent`s on Windows
- Running `fidesctl init` now generates a `server_host` and `server_protocol`
  rather than `server_url`<|MERGE_RESOLUTION|>--- conflicted
+++ resolved
@@ -27,12 +27,8 @@
 
 ### Changed
 - Bulk privacy request actions now accept filter sets as well as lists, enables select all functionality. [#7027](https://github.com/ethyca/fides/pull/7027)
-<<<<<<< HEAD
 - Improvements to the UI/UX of the new request manager screen [#7128](https://github.com/ethyca/fides/pull/7128)
-
-=======
 - Increasing default async DB pool size to 50 pooled connections and 50 overflow connections [#7126](https://github.com/ethyca/fides/pull/7126)
->>>>>>> 7108d26c
 
 ### Developer Experience
 - Migrated consent settings tables to Ant Design [#7084](https://github.com/ethyca/fides/pull/7084)
