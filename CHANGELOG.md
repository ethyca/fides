# Changelog

All notable changes to this project will be documented in this file.

The format is based on [Keep a Changelog](https://keepachangelog.com/en/)

The types of changes are:

- `Added` for new features.
- `Changed` for changes in existing functionality.
- `Developer Experience` for changes in developer workflow or tooling.
- `Deprecated` for soon-to-be removed features.
- `Docs` for documentation only changes.
- `Removed` for now removed features.
- `Fixed` for any bug fixes.
- `Security` in case of vulnerabilities.

## [Unreleased](https://github.com/ethyca/fides/compare/2.22.0...main)
- Added support for 3 additional config variables in Fides.js: fidesEmbed, fidesDisableSaveApi, and fidesTcString [#4262](https://github.com/ethyca/fides/pull/4262)
- Added support for fidesEmbed, fidesDisableSaveApi, and fidesTcString to be passed into Fides.js via query param, cookie, or window object [#4297](https://github.com/ethyca/fides/pull/4297)

### Added
- Added a `FidesPreferenceToggled` event to Fides.js to track when user preferences change without being saved [#4253](https://github.com/ethyca/fides/pull/4253)
<<<<<<< HEAD
- Custom fields are now included in system history change tracking [#4294](https://github.com/ethyca/fides/pull/4294)
=======
- Add AC Systems to the TCF Overlay under Vendor Consents section [#4266](https://github.com/ethyca/fides/pull/4266/)

### Changed
- Derive cookie storage info, privacy policy and legitimate interest disclosure URLs, and data retention data from the data map instead of directly from gvl.json [#4286](https://github.com/ethyca/fides/pull/4286)
>>>>>>> 6e7697a4

### Fixed
- Stacks that do not have any purposes will no longer render an empty purpose block [#4278](https://github.com/ethyca/fides/pull/4278)
- Forcing hidden sections to use display none [#4299](https://github.com/ethyca/fides/pull/4299)

## [2.22.0](https://github.com/ethyca/fides/compare/2.21.0...2.22.0)

### Added
- Added an option to link to vendor tab from an experience config description [#4191](https://github.com/ethyca/fides/pull/4191)
- Added two toggles for vendors in the TCF overlay, one for Consent, and one for Legitimate Interest [#4189](https://github.com/ethyca/fides/pull/4189)
- Added two toggles for purposes in the TCF overlay, one for Consent, and one for Legitimate Interest [#4234](https://github.com/ethyca/fides/pull/4234)
- Added support for new TCF-related fields on `System` and `PrivacyDeclaration` models [#4228](https://github.com/ethyca/fides/pull/4228)
- Support for AC string to `fides-tcf` [#4244](https://github.com/ethyca/fides/pull/4244)
- Support for `gvl` prefixed vendor IDs [#4247](https://github.com/ethyca/fides/pull/4247)

### Changed
- Removed `TCF_ENABLED` environment variable from the privacy center in favor of dynamically figuring out which `fides-js` bundle to send [#4131](https://github.com/ethyca/fides/pull/4131)
- Updated copy of info boxes on each TCF tab [#4191](https://github.com/ethyca/fides/pull/4191)
- Clarified messages for error messages presented during connector upload [#4198](https://github.com/ethyca/fides/pull/4198)
- Refactor legal basis dimension regarding how TCF preferences are saved and how the experience is built [#4201](https://github.com/ethyca/fides/pull/4201/)
- Add saving privacy preferences via a TC string [#4221](https://github.com/ethyca/fides/pull/4221)
- Updated fides server to use an environment variable for turning TCF on and off [#4220](https://github.com/ethyca/fides/pull/4220)
- Update frontend to use new legal basis dimension on vendors [#4216](https://github.com/ethyca/fides/pull/4216)
- Updated privacy center patch preferences call to handle updated API response [#4235](https://github.com/ethyca/fides/pull/4235)
- Added our CMP ID [#4233](https://github.com/ethyca/fides/pull/4233)
- Allow Admin UI users to turn on Configure Consent flag [#4246](https://github.com/ethyca/fides/pull/4246)
- Styling improvements for the fides.js consent banners and modals [#4222](https://github.com/ethyca/fides/pull/4222)
- Update frontend to handle updated Compass schema [#4254](https://github.com/ethyca/fides/pull/4254)
- Assume Universal Vendor ID usage in TC String translation [#4256](https://github.com/ethyca/fides/pull/4256)
- Changed vendor form on configuring consent page to use two-part selection for consent uses [#4251](https://github.com/ethyca/fides/pull/4251)
- Updated system form to have new TCF fields [#4271](https://github.com/ethyca/fides/pull/4271)
- Vendors disclosed string is now narrowed to only the vendors shown in the UI, not the whole GVL [#4250](https://github.com/ethyca/fides/pull/4250)
- Changed naming convention "fides_string" instead of "tc_string" for developer friendly consent API's [#4267](https://github.com/ethyca/fides/pull/4267)

### Fixed
- TCF overlay can initialize its consent preferences from a cookie [#4124](https://github.com/ethyca/fides/pull/4124)
- Various improvements to the TCF modal such as vendor storage disclosures, vendor counts, privacy policies, etc. [#4167](https://github.com/ethyca/fides/pull/4167)
- An issue where Braze could not mask an email due to formatting [#4187](https://github.com/ethyca/fides/pull/4187)
- An issue where email was not being overridden correctly for Braze and Domo [#4196](https://github.com/ethyca/fides/pull/4196)
- Use `stdRetention` when there is not a specific value for a purpose's data retention [#4199](https://github.com/ethyca/fides/pull/4199)
- Updating the unflatten_dict util to accept flattened dict values [#4200](https://github.com/ethyca/fides/pull/4200)
- Minor CSS styling fixes for the consent modal [#4252](https://github.com/ethyca/fides/pull/4252)
- Additional styling fixes for issues caused by a CSS reset [#4268](https://github.com/ethyca/fides/pull/4268)
- Bug where vendor legitimate interests would not be set unless vendor consents were first set [#4250](https://github.com/ethyca/fides/pull/4250)
- Vendor count over-counting in TCF overlay [#4275](https://github.com/ethyca/fides/pull/4275)

## [2.21.0](https://github.com/ethyca/fides/compare/2.20.2...2.21.0)

### Added
- "Add a vendor" flow to configuring consent page [#4107](https://github.com/ethyca/fides/pull/4107)
- Initial TCF Backend Support [#3804](https://github.com/ethyca/fides/pull/3804)
- Add initial layer to TCF modal [#3956](https://github.com/ethyca/fides/pull/3956)
- Support for rendering in the TCF modal whether or not a vendor is part of the GVL [#3972](https://github.com/ethyca/fides/pull/3972)
- Features and legal bases dropdown for TCF modal [#3995](https://github.com/ethyca/fides/pull/3995)
- TCF CMP stub API [#4000](https://github.com/ethyca/fides/pull/4000)
- Fides-js can now display preliminary TCF data [#3879](https://github.com/ethyca/fides/pull/3879)
- Fides-js can persist TCF preferences to the backend [#3887](https://github.com/ethyca/fides/pull/3887)
- TCF modal now supports setting legitimate interest fields [#4037](https://github.com/ethyca/fides/pull/4037)
- Embed the GVL in the GET Experiences response [#4143](https://github.com/ethyca/fides/pull/4143)
- Button to view how many vendors and to open the vendor tab in the TCF modal [#4144](https://github.com/ethyca/fides/pull/4144)
- "Edit vendor" flow to configuring consent page [#4162](https://github.com/ethyca/fides/pull/4162)
- TCF overlay description updates [#4051] https://github.com/ethyca/fides/pull/4151
- Added developer-friendly TCF information under Experience meta [#4160](https://github.com/ethyca/fides/pull/4160/)
- Added fides.css customization for Plus users [#4136](https://github.com/ethyca/fides/pull/4136)

### Changed
- Added further config options to customize the privacy center [#4090](https://github.com/ethyca/fides/pull/4090)
- CORS configuration page [#4073](https://github.com/ethyca/fides/pull/4073)
- Refactored `fides.js` components so that they can take data structures that are not necessarily privacy notices [#3870](https://github.com/ethyca/fides/pull/3870)
- Use hosted GVL.json from the backend [#4159](https://github.com/ethyca/fides/pull/4159)
- Features and Special Purposes in the TCF modal do not render toggles [#4139](https://github.com/ethyca/fides/pull/4139)
- Moved the initial TCF layer to the banner [#4142](https://github.com/ethyca/fides/pull/4142)
- Misc copy changes for the system history table and modal [#4146](https://github.com/ethyca/fides/pull/4146)

### Fixed
- Allows CDN to cache empty experience responses from fides.js API  [#4113](https://github.com/ethyca/fides/pull/4113)
- Fixed `identity_special_purpose` unique constraint definition [#4174](https://github.com/ethyca/fides/pull/4174/files)

## [2.20.2](https://github.com/ethyca/fides/compare/2.20.1...2.20.2)

### Fixed
- added version_added, version_deprecated, and replaced_by to data use, data subject, and data category APIs [#4135](https://github.com/ethyca/fides/pull/4135)
- Update fides.js to not fetch experience client-side if pre-fetched experience is empty [#4149](https://github.com/ethyca/fides/pull/4149)
- Erasure privacy requests now pause for input if there are any manual process integrations [#4115](https://github.com/ethyca/fides/pull/4115)
- Caching the values of authorization_required and user_guide on the connector templates to improve performance [#4128](https://github.com/ethyca/fides/pull/4128)

## [2.20.1](https://github.com/ethyca/fides/compare/2.20.0...2.20.1)

### Fixed

- Avoid un-optimized query pattern in bulk `GET /system` endpoint [#4120](https://github.com/ethyca/fides/pull/4120)

## [2.20.0](https://github.com/ethyca/fides/compare/2.19.1...2.20.0)

### Added
- Initial page for configuring consent [#4069](https://github.com/ethyca/fides/pull/4069)
- Vendor cookie table for configuring consent [#4082](https://github.com/ethyca/fides/pull/4082)

### Changed

- Refactor how multiplatform builds are handled [#4024](https://github.com/ethyca/fides/pull/4024)
- Added new Performance-related nox commands and included them as part of the CI suite [#3997](https://github.com/ethyca/fides/pull/3997)
- Added dictionary suggestions for data uses [4035](https://github.com/ethyca/fides/pull/4035)
- Privacy notice regions now render human readable names instead of country codes [#4029](https://github.com/ethyca/fides/pull/4029)
- Privacy notice templates are disabled by default [#4010](https://github.com/ethyca/fides/pull/4010)
- Added optional "skip_processing" flag to collections for DSR processing [#4047](https://github.com/ethyca/fides/pull/4047)
- Admin UI now shows all privacy notices with an indicator of whether they apply to any systems [#4010](https://github.com/ethyca/fides/pull/4010)
- Add case-insensitive privacy experience region filtering [#4058](https://github.com/ethyca/fides/pull/4058)
- Adds check for fetch before loading fetch polyfill for fides.js [#4074](https://github.com/ethyca/fides/pull/4074)
- Updated to support Fideslang 2.0, including data migrations [#3933](https://github.com/ethyca/fides/pull/3933)
- Disable notices that are not systems applicable to support new UI [#4094](https://github.com/ethyca/fides/issues/4094)

### Fixed

- Ensures that fides.js toggles are not hidden by other CSS libs [#4075](https://github.com/ethyca/fides/pull/4075)
- Migrate system > meta > vendor > id to system > meta [#4088](https://github.com/ethyca/fides/pull/4088)
- Enable toggles in various tables now render an error toast if an error occurs [#4095](https://github.com/ethyca/fides/pull/4095)
- Fixed a bug where an unsaved changes notification modal would appear even without unsaved changes [#4095](https://github.com/ethyca/fides/pull/4070)

## [2.19.1](https://github.com/ethyca/fides/compare/2.19.0...2.19.1)

### Fixed

- re-enable custom fields for new data use form [#4050](https://github.com/ethyca/fides/pull/4050)
- fix issue with saving source and destination systems [#4065](https://github.com/ethyca/fides/pull/4065)

### Added

- System history UI with diff modal [#4021](https://github.com/ethyca/fides/pull/4021)
- Relax system legal basis for transfers to be any string [#4049](https://github.com/ethyca/fides/pull/4049)


## [2.19.0](https://github.com/ethyca/fides/compare/2.18.0...2.19.0)

### Added

- Add dictionary suggestions [#3937](https://github.com/ethyca/fides/pull/3937), [#3988](https://github.com/ethyca/fides/pull/3988)
- Added new endpoints for healthchecks [#3947](https://github.com/ethyca/fides/pull/3947)
- Added vendor list dropdown [#3857](https://github.com/ethyca/fides/pull/3857)
- Access support for Adobe Sign [#3504](https://github.com/ethyca/fides/pull/3504)

### Fixed

- Fixed issue when generating masked values for invalid data paths [#3906](https://github.com/ethyca/fides/pull/3906)
- Code reload now works when running `nox -s dev` [#3914](https://github.com/ethyca/fides/pull/3914)
- Reduce verbosity of privacy center logging further [#3915](https://github.com/ethyca/fides/pull/3915)
- Resolved an issue where the integration dropdown input lost focus during typing. [#3917](https://github.com/ethyca/fides/pull/3917)
- Fixed dataset issue that was preventing the Vend connector from loading during server startup [#3923](https://github.com/ethyca/fides/pull/3923)
- Adding version check to version-dependent migration script [#3951](https://github.com/ethyca/fides/pull/3951)
- Fixed a bug where some fields were not saving correctly on the system form [#3975](https://github.com/ethyca/fides/pull/3975)
- Changed "retention period" field in privacy declaration form from number input to text input  [#3980](https://github.com/ethyca/fides/pull/3980)
- Fixed issue where unsaved changes modal appears incorrectly [#4005](https://github.com/ethyca/fides/pull/4005)
- Fixed banner resurfacing after user consent for pre-fetch experience [#4009](https://github.com/ethyca/fides/pull/4009)

### Changed

- Systems and Privacy Declaration schema and data migration to support the Dictionary [#3901](https://github.com/ethyca/fides/pull/3901)
- The integration search dropdown is now case-insensitive [#3916](https://github.com/ethyca/fides/pull/3916)
- Removed deprecated fields from the taxonomy editor [#3909](https://github.com/ethyca/fides/pull/3909)
- Bump PyMSSQL version and remove workarounds [#3996](https://github.com/ethyca/fides/pull/3996)
- Removed reset suggestions button [#4007](https://github.com/ethyca/fides/pull/4007)
- Admin ui supports fides cloud config API [#4034](https://github.com/ethyca/fides/pull/4034)

### Security
- Resolve custom integration upload RCE vulnerability [CVE-2023-41319](https://github.com/ethyca/fides/security/advisories/GHSA-p6p2-qq95-vq5h)

## [2.18.0](https://github.com/ethyca/fides/compare/2.17.0...2.18.0)

### Added

- Additional consent reporting calls from `fides-js` [#3845](https://github.com/ethyca/fides/pull/3845)
- Additional consent reporting calls from privacy center [#3847](https://github.com/ethyca/fides/pull/3847)
- Access support for Recurly [#3595](https://github.com/ethyca/fides/pull/3595)
- HTTP Logging for the Privacy Center [#3783](https://github.com/ethyca/fides/pull/3783)
- UI support for OAuth2 authorization flow [#3819](https://github.com/ethyca/fides/pull/3819)
- Changes in the `data` directory now trigger a server reload (for local development) [#3874](https://github.com/ethyca/fides/pull/3874)

### Fixed
- Fix datamap zoom for low system counts [#3835](https://github.com/ethyca/fides/pull/3835)
- Fixed connector forms with external dataset reference fields [#3873](https://github.com/ethyca/fides/pull/3873)
- Fix ability to make server side API calls from privacy-center [#3895](https://github.com/ethyca/fides/pull/3895)

### Changed

- Simplified the file structure for HTML DSR packages [#3848](https://github.com/ethyca/fides/pull/3848)
- Simplified the database health check to improve `/health` performance [#3884](https://github.com/ethyca/fides/pull/3884)
- Changed max width of form components in "system information" form tab [#3864](https://github.com/ethyca/fides/pull/3864)
- Remove manual system selection screen [#3865](https://github.com/ethyca/fides/pull/3865)
- System and integration identifiers are now auto-generated [#3868](https://github.com/ethyca/fides/pull/3868)

## [2.17.0](https://github.com/ethyca/fides/compare/2.16.0...2.17.0)

### Added

- Tab component for `fides-js` [#3782](https://github.com/ethyca/fides/pull/3782)
- Added toast for successfully linking an existing integration to a system [#3826](https://github.com/ethyca/fides/pull/3826)
- Various other UI components for `fides-js` to support upcoming TCF modal [#3803](https://github.com/ethyca/fides/pull/3803)
- Allow items in taxonomy to be enabled or disabled [#3844](https://github.com/ethyca/fides/pull/3844)

### Developer Experience

- Changed where db-dependent routers were imported to avoid dependency issues [#3741](https://github.com/ethyca/fides/pull/3741)

### Changed

- Bumped supported Python versions to `3.10.12`, `3.9.17`, and `3.8.17` [#3733](https://github.com/ethyca/fides/pull/3733)
- Logging Updates [#3758](https://github.com/ethyca/fides/pull/3758)
- Add polyfill service to fides-js route [#3759](https://github.com/ethyca/fides/pull/3759)
- Show/hide integration values [#3775](https://github.com/ethyca/fides/pull/3775)
- Sort system cards alphabetically by name on "View systems" page [#3781](https://github.com/ethyca/fides/pull/3781)
- Update admin ui to use new integration delete route [#3785](https://github.com/ethyca/fides/pull/3785)
- Pinned `pymssql` and `cython` dependencies to avoid build issues on ARM machines [#3829](https://github.com/ethyca/fides/pull/3829)

### Removed

- Removed "Custom field(s) successfully saved" toast [#3779](https://github.com/ethyca/fides/pull/3779)

### Added

- Record when consent is served [#3777](https://github.com/ethyca/fides/pull/3777)
- Add an `active` property to taxonomy elements [#3784](https://github.com/ethyca/fides/pull/3784)
- Erasure support for Heap [#3599](https://github.com/ethyca/fides/pull/3599)

### Fixed
- Privacy notice UI's list of possible regions now matches the backend's list [#3787](https://github.com/ethyca/fides/pull/3787)
- Admin UI "property does not existing" build issue [#3831](https://github.com/ethyca/fides/pull/3831)
- Flagging sensitive inputs as passwords to mask values during entry [#3843](https://github.com/ethyca/fides/pull/3843)

## [2.16.0](https://github.com/ethyca/fides/compare/2.15.1...2.16.0)

### Added

- Empty state for when there are no relevant privacy notices in the privacy center [#3640](https://github.com/ethyca/fides/pull/3640)
- GPC indicators in fides-js banner and modal [#3673](https://github.com/ethyca/fides/pull/3673)
- Include `data_use` and `data_category` metadata in `upload` of access results [#3674](https://github.com/ethyca/fides/pull/3674)
- Add enable/disable toggle to integration tab [#3593] (https://github.com/ethyca/fides/pull/3593)

### Fixed

- Render linebreaks in the Fides.js overlay descriptions, etc. [#3665](https://github.com/ethyca/fides/pull/3665)
- Broken link to Fides docs site on the About Fides page in Admin UI [#3643](https://github.com/ethyca/fides/pull/3643)
- Add Systems Applicable Filter to Privacy Experience List [#3654](https://github.com/ethyca/fides/pull/3654)
- Privacy center and fides-js now pass in `Unescape-Safestr` as a header so that special characters can be rendered properly [#3706](https://github.com/ethyca/fides/pull/3706)
- Fixed ValidationError for saving PrivacyPreferences [#3719](https://github.com/ethyca/fides/pull/3719)
- Fixed issue preventing ConnectionConfigs with duplicate names from saving [#3770](https://github.com/ethyca/fides/pull/3770)
- Fixed creating and editing manual integrations [#3772](https://github.com/ethyca/fides/pull/3772)
- Fix lingering integration artifacts by cascading deletes from System [#3771](https://github.com/ethyca/fides/pull/3771)

### Developer Experience

- Reorganized some `api.api.v1` code to avoid circular dependencies on `quickstart` [#3692](https://github.com/ethyca/fides/pull/3692)
- Treat underscores as special characters in user passwords [#3717](https://github.com/ethyca/fides/pull/3717)
- Allow Privacy Notices banner and modal to scroll as needed [#3713](https://github.com/ethyca/fides/pull/3713)
- Make malicious url test more robust to environmental differences [#3748](https://github.com/ethyca/fides/pull/3748)
- Ignore type checker on click decorators to bypass known issue with `click` version `8.1.4` [#3746](https://github.com/ethyca/fides/pull/3746)

### Changed

- Moved GPC preferences slightly earlier in Fides.js lifecycle [#3561](https://github.com/ethyca/fides/pull/3561)
- Changed results from clicking "Test connection" to be a toast instead of statically displayed on the page [#3700](https://github.com/ethyca/fides/pull/3700)
- Moved "management" tab from nav into settings icon in top right [#3701](https://github.com/ethyca/fides/pull/3701)
- Remove name and description fields from integration form [#3684](https://github.com/ethyca/fides/pull/3684)
- Update EU PrivacyNoticeRegion codes and allow experience filtering to drop back to country filtering if region not found [#3630](https://github.com/ethyca/fides/pull/3630)
- Fields with default fields are now flagged as required in the front-end [#3694](https://github.com/ethyca/fides/pull/3694)
- In "view systems", system cards can now be clicked and link to that system's `configure/[id]` page [#3734](https://github.com/ethyca/fides/pull/3734)
- Enable privacy notice and privacy experience feature flags by default [#3773](https://github.com/ethyca/fides/pull/3773)

### Security
- Resolve Zip bomb file upload vulnerability [CVE-2023-37480](https://github.com/ethyca/fides/security/advisories/GHSA-g95c-2jgm-hqc6)
- Resolve SVG bomb (billion laughs) file upload vulnerability [CVE-2023-37481](https://github.com/ethyca/fides/security/advisories/GHSA-3rw2-wfc8-wmj5)

## [2.15.1](https://github.com/ethyca/fides/compare/2.15.0...2.15.1)

### Added
- Set `sslmode` to `prefer` if connecting to Redshift via ssh [#3685](https://github.com/ethyca/fides/pull/3685)

### Changed
- Privacy center action cards are now able to expand to accommodate longer text [#3669](https://github.com/ethyca/fides/pull/3669)
- Update integration endpoint permissions [#3707](https://github.com/ethyca/fides/pull/3707)

### Fixed
- Handle names with a double underscore when processing access and erasure requests [#3688](https://github.com/ethyca/fides/pull/3688)
- Allow Privacy Notices banner and modal to scroll as needed [#3713](https://github.com/ethyca/fides/pull/3713)

### Security
- Resolve path traversal vulnerability in webserver API [CVE-2023-36827](https://github.com/ethyca/fides/security/advisories/GHSA-r25m-cr6v-p9hq)

## [2.15.0](https://github.com/ethyca/fides/compare/2.14.1...2.15.0)

### Added

- Privacy center can now render its consent values based on Privacy Notices and Privacy Experiences [#3411](https://github.com/ethyca/fides/pull/3411)
- Add Google Tag Manager and Privacy Center ENV vars to sample app [#2949](https://github.com/ethyca/fides/pull/2949)
- Add `notice_key` field to Privacy Notice UI form [#3403](https://github.com/ethyca/fides/pull/3403)
- Add `identity` query param to the consent reporting API view [#3418](https://github.com/ethyca/fides/pull/3418)
- Use `rollup-plugin-postcss` to bundle and optimize the `fides.js` components CSS [#3411](https://github.com/ethyca/fides/pull/3411)
- Dispatch Fides.js lifecycle events on window (FidesInitialized, FidesUpdated) and cross-publish to Fides.gtm() integration [#3411](https://github.com/ethyca/fides/pull/3411)
- Added the ability to use custom CAs with Redis via TLS [#3451](https://github.com/ethyca/fides/pull/3451)
- Add default experience configs on startup [#3449](https://github.com/ethyca/fides/pull/3449)
- Load default privacy notices on startup [#3401](https://github.com/ethyca/fides/pull/3401)
- Add ability for users to pass in additional parameters for application database connection [#3450](https://github.com/ethyca/fides/pull/3450)
- Load default privacy notices on startup [#3401](https://github.com/ethyca/fides/pull/3401/files)
- Add ability for `fides-js` to make API calls to Fides [#3411](https://github.com/ethyca/fides/pull/3411)
- `fides-js` banner is now responsive across different viewport widths [#3411](https://github.com/ethyca/fides/pull/3411)
- Add ability to close `fides-js` banner and modal via a button or ESC [#3411](https://github.com/ethyca/fides/pull/3411)
- Add ability to open the `fides-js` modal from a link on the host site [#3411](https://github.com/ethyca/fides/pull/3411)
- GPC preferences are automatically applied via `fides-js` [#3411](https://github.com/ethyca/fides/pull/3411)
- Add new dataset route that has additional filters [#3558](https://github.com/ethyca/fides/pull/3558)
- Update dataset dropdown to use new api filter [#3565](https://github.com/ethyca/fides/pull/3565)
- Filter out saas datasets from the rest of the UI [#3568](https://github.com/ethyca/fides/pull/3568)
- Included optional env vars to have postgres or Redshift connected via bastion host [#3374](https://github.com/ethyca/fides/pull/3374/)
- Support for acknowledge button for notice-only Privacy Notices and to disable toggling them off [#3546](https://github.com/ethyca/fides/pull/3546)
- HTML format for privacy request storage destinations [#3427](https://github.com/ethyca/fides/pull/3427)
- Persistent message showing result and timestamp of last integration test to "Integrations" tab in system view [#3628](https://github.com/ethyca/fides/pull/3628)
- Access and erasure support for SurveyMonkey [#3590](https://github.com/ethyca/fides/pull/3590)
- New Cookies Table for storing cookies associated with systems and privacy declarations [#3572](https://github.com/ethyca/fides/pull/3572)
- `fides-js` and privacy center now delete cookies associated with notices that were opted out of [#3569](https://github.com/ethyca/fides/pull/3569)
- Cookie input field on system data use tab [#3571](https://github.com/ethyca/fides/pull/3571)

### Fixed

- Fix sample app `DATABASE_*` ENV vars for backwards compatibility [#3406](https://github.com/ethyca/fides/pull/3406)
- Fix overlay rendering issue by finding/creating a dedicated parent element for Preact [#3397](https://github.com/ethyca/fides/pull/3397)
- Fix the sample app privacy center link to be configurable [#3409](https://github.com/ethyca/fides/pull/3409)
- Fix CLI output showing a version warning for Snowflake [#3434](https://github.com/ethyca/fides/pull/3434)
- Flaky custom field Cypress test on systems page [#3408](https://github.com/ethyca/fides/pull/3408)
- Fix NextJS errors & warnings for Cookie House sample app [#3411](https://github.com/ethyca/fides/pull/3411)
- Fix bug where `fides-js` toggles were not reflecting changes from rejecting or accepting all notices [#3522](https://github.com/ethyca/fides/pull/3522)
- Remove the `fides-js` banner from tab order when it is hidden and move the overlay components to the top of the tab order. [#3510](https://github.com/ethyca/fides/pull/3510)
- Fix bug where `fides-js` toggle states did not always initialize properly [#3597](https://github.com/ethyca/fides/pull/3597)
- Fix race condition with consent modal link rendering [#3521](https://github.com/ethyca/fides/pull/3521)
- Hide custom fields section when there are no custom fields created [#3554](https://github.com/ethyca/fides/pull/3554)
- Disable connector dropdown in integration tab on save [#3552](https://github.com/ethyca/fides/pull/3552)
- Handles an edge case for non-existent identities with the Kustomer API [#3513](https://github.com/ethyca/fides/pull/3513)
- remove the configure privacy request tile from the home screen [#3555](https://github.com/ethyca/fides/pull/3555)
- Updated Privacy Experience Safe Strings Serialization [#3600](https://github.com/ethyca/fides/pull/3600/)
- Only create default experience configs on startup, not update [#3605](https://github.com/ethyca/fides/pull/3605)
- Update to latest asyncpg dependency to avoid build error [#3614](https://github.com/ethyca/fides/pull/3614)
- Fix bug where editing a data use on a system could delete existing data uses [#3627](https://github.com/ethyca/fides/pull/3627)
- Restrict Privacy Center debug logging to development-only [#3638](https://github.com/ethyca/fides/pull/3638)
- Fix bug where linking an integration would not update the tab when creating a new system [#3662](https://github.com/ethyca/fides/pull/3662)
- Fix dataset yaml not properly reflecting the dataset in the dropdown of system integrations tab [#3666](https://github.com/ethyca/fides/pull/3666)
- Fix privacy notices not being able to be edited via the UI after the addition of the `cookies` field [#3670](https://github.com/ethyca/fides/pull/3670)
- Add a transform in the case of `null` name fields in privacy declarations for the data use forms [#3683](https://github.com/ethyca/fides/pull/3683)

### Changed

- Enabled Privacy Experience beta flag [#3364](https://github.com/ethyca/fides/pull/3364)
- Reorganize CLI Command Source Files [#3491](https://github.com/ethyca/fides/pull/3491)
- Removed ExperienceConfig.delivery_mechanism constraint [#3387](https://github.com/ethyca/fides/pull/3387)
- Updated privacy experience UI forms to reflect updated experience config fields [#3402](https://github.com/ethyca/fides/pull/3402)
- Use a venv in the Dockerfile for installing Python deps [#3452](https://github.com/ethyca/fides/pull/3452)
- Bump SlowAPI Version [#3456](https://github.com/ethyca/fides/pull/3456)
- Bump Psycopg2-binary Version [#3473](https://github.com/ethyca/fides/pull/3473)
- Reduced duplication between PrivacyExperience and PrivacyExperienceConfig [#3470](https://github.com/ethyca/fides/pull/3470)
- Update privacy centre email and phone validation to allow for both to be blank [#3432](https://github.com/ethyca/fides/pull/3432)
- Moved connection configuration into the system portal [#3407](https://github.com/ethyca/fides/pull/3407)
- Update `fideslang` to `1.4.1` to allow arbitrary nested metadata on `System`s and `Dataset`s `meta` property [#3463](https://github.com/ethyca/fides/pull/3463)
- Remove form validation to allow both email & phone inputs for consent requests [#3529](https://github.com/ethyca/fides/pull/3529)
- Removed dataset dropdown from saas connector configuration [#3563](https://github.com/ethyca/fides/pull/3563)
- Removed `pyodbc` in favor of `pymssql` for handling SQL Server connections [#3435](https://github.com/ethyca/fides/pull/3435)
- Only create a PrivacyRequest when saving consent if at least one notice has system-wide enforcement [#3626](https://github.com/ethyca/fides/pull/3626)
- Increased the character limit for the `SafeStr` type from 500 to 32000 [#3647](https://github.com/ethyca/fides/pull/3647)
- Changed "connection" to "integration" on system view and edit pages [#3659](https://github.com/ethyca/fides/pull/3659)

### Developer Experience

- Add ability to pass ENV vars to both privacy center and sample app during `fides deploy` via `.env` [#2949](https://github.com/ethyca/fides/pull/2949)
- Handle an edge case when generating tags that finds them out of sequence [#3405](https://github.com/ethyca/fides/pull/3405)
- Add support for pushing `prerelease` and `rc` tagged images to Dockerhub [#3474](https://github.com/ethyca/fides/pull/3474)
- Optimize GitHub workflows used for docker image publishing [#3526](https://github.com/ethyca/fides/pull/3526)

### Removed

- Removed the deprecated `system_dependencies` from `System` resources, migrating to `egress` [#3285](https://github.com/ethyca/fides/pull/3285)

### Docs

- Updated developer docs for ARM platform users related to `pymssql` [#3615](https://github.com/ethyca/fides/pull/3615)

## [2.14.1](https://github.com/ethyca/fides/compare/2.14.0...2.14.1)

### Added

- Add `identity` query param to the consent reporting API view [#3418](https://github.com/ethyca/fides/pull/3418)
- Add privacy centre button text customisations [#3432](https://github.com/ethyca/fides/pull/3432)
- Add privacy centre favicon customisation [#3432](https://github.com/ethyca/fides/pull/3432)

### Changed

- Update privacy centre email and phone validation to allow for both to be blank [#3432](https://github.com/ethyca/fides/pull/3432)

## [2.14.0](https://github.com/ethyca/fides/compare/2.13.0...2.14.0)

### Added

- Add an automated test to check for `/fides-consent.js` backwards compatibility [#3289](https://github.com/ethyca/fides/pull/3289)
- Add infrastructure for "overlay" consent components (Preact, CSS bundling, etc.) and initial version of consent banner [#3191](https://github.com/ethyca/fides/pull/3191)
- Add the modal component of the "overlay" consent components [#3291](https://github.com/ethyca/fides/pull/3291)
- Added an `automigrate` database setting [#3220](https://github.com/ethyca/fides/pull/3220)
- Track Privacy Experience with Privacy Preferences [#3311](https://github.com/ethyca/fides/pull/3311)
- Add ability for `fides-js` to fetch its own geolocation [#3356](https://github.com/ethyca/fides/pull/3356)
- Add ability to select different locations in the "Cookie House" sample app [#3362](https://github.com/ethyca/fides/pull/3362)
- Added optional logging of resource changes on the server [#3331](https://github.com/ethyca/fides/pull/3331)

### Fixed

- Maintain casing differences within Snowflake datasets for proper DSR execution [#3245](https://github.com/ethyca/fides/pull/3245)
- Handle DynamoDB edge case where no attributes are defined [#3299](https://github.com/ethyca/fides/pull/3299)
- Support pseudonymous consent requests with `fides_user_device_id` for the new consent workflow [#3203](https://github.com/ethyca/fides/pull/3203)
- Fides user device id filter to GET Privacy Experience List endpoint to stash user preferences on embedded notices [#3302](https://github.com/ethyca/fides/pull/3302)
- Support for data categories on manual webhook fields [#3330](https://github.com/ethyca/fides/pull/3330)
- Added config-driven rendering to consent components [#3316](https://github.com/ethyca/fides/pull/3316)
- Pin `typing_extensions` dependency to `4.5.0` to work around a pydantic bug [#3357](https://github.com/ethyca/fides/pull/3357)

### Changed

- Explicitly escape/unescape certain fields instead of using SafeStr [#3144](https://github.com/ethyca/fides/pull/3144)
- Updated DynamoDB icon [#3296](https://github.com/ethyca/fides/pull/3296)
- Increased default page size for the connection type endpoint to 100 [#3298](https://github.com/ethyca/fides/pull/3298)
- Data model around PrivacyExperiences to better keep Privacy Notices and Experiences in sync [#3292](https://github.com/ethyca/fides/pull/3292)
- UI calls to support new PrivacyExperiences data model [#3313](https://github.com/ethyca/fides/pull/3313)
- Ensure email connectors respect the `notifications.notification_service_type` app config property if set [#3355](https://github.com/ethyca/fides/pull/3355)
- Rework Delighted connector so the `survey_response` endpoint depends on the `person` endpoint [3385](https://github.com/ethyca/fides/pull/3385)
- Remove logging within the Celery creation function [#3303](https://github.com/ethyca/fides/pull/3303)
- Update how generic endpoint generation works [#3304](https://github.com/ethyca/fides/pull/3304)
- Restrict strack-trace logging when not in Dev mode [#3081](https://github.com/ethyca/fides/pull/3081)
- Refactor CSS variables for `fides-js` to match brandable color palette [#3321](https://github.com/ethyca/fides/pull/3321)
- Moved all of the dirs from `fides.api.ops` into `fides.api` [#3318](https://github.com/ethyca/fides/pull/3318)
- Put global settings for fides.js on privacy center settings [#3333](https://github.com/ethyca/fides/pull/3333)
- Changed `fides db migrate` to `fides db upgrade` [#3342](https://github.com/ethyca/fides/pull/3342)
- Add required notice key to privacy notices [#3337](https://github.com/ethyca/fides/pull/3337)
- Make Privacy Experience List public, and separate public endpoint rate limiting [#3339](https://github.com/ethyca/fides/pull/3339)

### Developer Experience

- Add dispatch event when publishing a non-prod tag [#3317](https://github.com/ethyca/fides/pull/3317)
- Add OpenAPI (Swagger) documentation for Fides Privacy Center API endpoints (/fides.js) [#3341](https://github.com/ethyca/fides/pull/3341)

### Removed

- Remove `fides export` command and backing code [#3256](https://github.com/ethyca/fides/pull/3256)

## [2.13.0](https://github.com/ethyca/fides/compare/2.12.1...2.13.0)

### Added

- Connector for DynamoDB [#2998](https://github.com/ethyca/fides/pull/2998)
- Access and erasure support for Amplitude [#2569](https://github.com/ethyca/fides/pull/2569)
- Access and erasure support for Gorgias [#2444](https://github.com/ethyca/fides/pull/2444)
- Privacy Experience Bulk Create, Bulk Update, and Detail Endpoints [#3185](https://github.com/ethyca/fides/pull/3185)
- Initial privacy experience UI [#3186](https://github.com/ethyca/fides/pull/3186)
- A JavaScript modal to copy a script tag for `fides.js` [#3238](https://github.com/ethyca/fides/pull/3238)
- Access and erasure support for OneSignal [#3199](https://github.com/ethyca/fides/pull/3199)
- Add the ability to "inject" location into `/fides.js` bundles and cache responses for one hour [#3272](https://github.com/ethyca/fides/pull/3272)
- Prevent column sorts from resetting when data changes [#3290](https://github.com/ethyca/fides/pull/3290)

### Changed

- Merge instances of RTK `createApi` into one instance for better cache invalidation [#3059](https://github.com/ethyca/fides/pull/3059)
- Update custom field definition uniqueness to be case insensitive name per resource type [#3215](https://github.com/ethyca/fides/pull/3215)
- Restrict where privacy notices of certain consent mechanisms must be displayed [#3195](https://github.com/ethyca/fides/pull/3195)
- Merged the `lib` submodule into the `api.ops` submodule [#3134](https://github.com/ethyca/fides/pull/3134)
- Merged duplicate privacy declaration components [#3254](https://github.com/ethyca/fides/pull/3254)
- Refactor client applications into a monorepo with turborepo, extract fides-js into a standalone package, and improve privacy-center to load configuration at runtime [#3105](https://github.com/ethyca/fides/pull/3105)

### Fixed

- Prevent ability to unintentionally show "default" Privacy Center configuration, styles, etc. [#3242](https://github.com/ethyca/fides/pull/3242)
- Fix broken links to docs site pages in Admin UI [#3232](https://github.com/ethyca/fides/pull/3232)
- Repoint legacy docs site links to the new and improved docs site [#3167](https://github.com/ethyca/fides/pull/3167)
- Fix Cookie House Privacy Center styles for fides deploy [#3283](https://github.com/ethyca/fides/pull/3283)
- Maintain casing differences within Snowflake datasets for proper DSR execution [#3245](https://github.com/ethyca/fides/pull/3245)

### Developer Experience

- Use prettier to format _all_ source files in client packages [#3240](https://github.com/ethyca/fides/pull/3240)

### Deprecated

- Deprecate `fides export` CLI command as it is moving to `fidesplus` [#3264](https://github.com/ethyca/fides/pull/3264)

## [2.12.1](https://github.com/ethyca/fides/compare/2.12.0...2.12.1)

### Changed

- Updated how Docker version checks are handled and added an escape-hatch [#3218](https://github.com/ethyca/fides/pull/3218)

### Fixed

- Datamap export mitigation for deleted taxonomy elements referenced by declarations [#3214](https://github.com/ethyca/fides/pull/3214)
- Update datamap columns each time the page is visited [#3211](https://github.com/ethyca/fides/pull/3211)
- Ensure inactive custom fields are not returned for datamap response [#3223](https://github.com/ethyca/fides/pull/3223)

## [2.12.0](https://github.com/ethyca/fides/compare/2.11.0...2.12.0)

### Added

- Access and erasure support for Aircall [#2589](https://github.com/ethyca/fides/pull/2589)
- Access and erasure support for Klaviyo [#2501](https://github.com/ethyca/fides/pull/2501)
- Page to edit or add privacy notices [#3058](https://github.com/ethyca/fides/pull/3058)
- Side navigation bar can now also have children navigation links [#3099](https://github.com/ethyca/fides/pull/3099)
- Endpoints for consent reporting [#3095](https://github.com/ethyca/fides/pull/3095)
- Added manage custom fields page behind feature flag [#3089](https://github.com/ethyca/fides/pull/3089)
- Custom fields table [#3097](https://github.com/ethyca/fides/pull/3097)
- Custom fields form modal [#3165](https://github.com/ethyca/fides/pull/3165)
- Endpoints to save the new-style Privacy Preferences with respect to a fides user device id [#3132](https://github.com/ethyca/fides/pull/3132)
- Support `privacy_declaration` as a resource type for custom fields [#3149](https://github.com/ethyca/fides/pull/3149)
- Expose `id` field of embedded `privacy_declarations` on `system` API responses [#3157](https://github.com/ethyca/fides/pull/3157)
- Access and erasure support for Unbounce [#2697](https://github.com/ethyca/fides/pull/2697)
- Support pseudonymous consent requests with `fides_user_device_id` [#3158](https://github.com/ethyca/fides/pull/3158)
- Update `fides_consent` cookie format [#3158](https://github.com/ethyca/fides/pull/3158)
- Add custom fields to the data use declaration form [#3197](https://github.com/ethyca/fides/pull/3197)
- Added fides user device id as a ProvidedIdentityType [#3131](https://github.com/ethyca/fides/pull/3131)

### Changed

- The `cursor` pagination strategy now also searches for data outside of the `data_path` when determining the cursor value [#3068](https://github.com/ethyca/fides/pull/3068)
- Moved Privacy Declarations associated with Systems to their own DB table [#3098](https://github.com/ethyca/fides/pull/3098)
- More tests on data use validation for privacy notices within the same region [#3156](https://github.com/ethyca/fides/pull/3156)
- Improvements to export code for bugfixes and privacy declaration custom field support [#3184](https://github.com/ethyca/fides/pull/3184)
- Enabled privacy notice feature flag [#3192](https://github.com/ethyca/fides/pull/3192)
- Updated TS types - particularly with new privacy notices [#3054](https://github.com/ethyca/fides/pull/3054)
- Make name not required on privacy declaration [#3150](https://github.com/ethyca/fides/pull/3150)
- Let Rule Targets allow for custom data categories [#3147](https://github.com/ethyca/fides/pull/3147)

### Removed

- Removed the warning about access control migration [#3055](https://github.com/ethyca/fides/pull/3055)
- Remove `customFields` feature flag [#3080](https://github.com/ethyca/fides/pull/3080)
- Remove notification banner from the home page [#3088](https://github.com/ethyca/fides/pull/3088)

### Fixed

- Fix a typo in the Admin UI [#3166](https://github.com/ethyca/fides/pull/3166)
- The `--local` flag is now respected for the `scan dataset db` command [#3096](https://github.com/ethyca/fides/pull/3096)
- Fixing issue where connectors with external dataset references would fail to save [#3142](https://github.com/ethyca/fides/pull/3142)
- Ensure privacy declaration IDs are stable across updates through system API [#3188](https://github.com/ethyca/fides/pull/3188)
- Fixed unit tests for saas connector type endpoints now that we have >50 [#3101](https://github.com/ethyca/fides/pull/3101)
- Fixed nox docs link [#3121](https://github.com/ethyca/fides/pull/3121/files)

### Developer Experience

- Update fides deploy to use a new database.load_samples setting to initialize sample Systems, Datasets, and Connections for testing [#3102](https://github.com/ethyca/fides/pull/3102)
- Remove support for automatically configuring messaging (Mailgun) & storage (S3) using `.env` with `nox -s "fides_env(test)"` [#3102](https://github.com/ethyca/fides/pull/3102)
- Add smoke tests for consent management [#3158](https://github.com/ethyca/fides/pull/3158)
- Added nox command that opens dev docs [#3082](https://github.com/ethyca/fides/pull/3082)

## [2.11.0](https://github.com/ethyca/fides/compare/2.10.0...2.11.0)

### Added

- Access support for Shippo [#2484](https://github.com/ethyca/fides/pull/2484)
- Feature flags can be set such that they cannot be modified by the user [#2966](https://github.com/ethyca/fides/pull/2966)
- Added the datamap UI to make it open source [#2988](https://github.com/ethyca/fides/pull/2988)
- Introduced a `FixedLayout` component (from the datamap UI) for pages that need to be a fixed height and scroll within [#2992](https://github.com/ethyca/fides/pull/2992)
- Added preliminary privacy notice page [#2995](https://github.com/ethyca/fides/pull/2995)
- Table for privacy notices [#3001](https://github.com/ethyca/fides/pull/3001)
- Added connector template endpoint [#2946](https://github.com/ethyca/fides/pull/2946)
- Query params on connection type endpoint to filter by supported action type [#2996](https://github.com/ethyca/fides/pull/2996)
- Scope restrictions for privacy notice table in the UI [#3007](https://github.com/ethyca/fides/pull/3007)
- Toggle for enabling/disabling privacy notices in the UI [#3010](https://github.com/ethyca/fides/pull/3010)
- Add endpoint to retrieve privacy notices grouped by their associated data uses [#2956](https://github.com/ethyca/fides/pull/2956)
- Support for uploading custom connector templates via the UI [#2997](https://github.com/ethyca/fides/pull/2997)
- Add a backwards-compatible workflow for saving and propagating consent preferences with respect to Privacy Notices [#3016](https://github.com/ethyca/fides/pull/3016)
- Empty state for privacy notices [#3027](https://github.com/ethyca/fides/pull/3027)
- Added Data flow modal [#3008](https://github.com/ethyca/fides/pull/3008)
- Update datamap table export [#3038](https://github.com/ethyca/fides/pull/3038)
- Added more advanced privacy center styling [#2943](https://github.com/ethyca/fides/pull/2943)
- Backend privacy experiences foundation [#3146](https://github.com/ethyca/fides/pull/3146)

### Changed

- Set `privacyDeclarationDeprecatedFields` flags to false and set `userCannotModify` to true [2987](https://github.com/ethyca/fides/pull/2987)
- Restored `nav-config` back to the admin-ui [#2990](https://github.com/ethyca/fides/pull/2990)
- Bumped supported Python versions to 3.10.11, 3.9.16, and 3.8.14 [#2936](https://github.com/ethyca/fides/pull/2936)
- Modify privacy center default config to only request email identities, and add validation preventing requesting both email & phone identities [#2539](https://github.com/ethyca/fides/pull/2539)
- SaaS connector icons are now dynamically loaded from the connector templates [#3018](https://github.com/ethyca/fides/pull/3018)
- Updated consentmechanism Enum to rename "necessary" to "notice_only" [#3048](https://github.com/ethyca/fides/pull/3048)
- Updated test data for Mongo, CLI [#3011](https://github.com/ethyca/fides/pull/3011)
- Updated the check for if a user can assign owner roles to be scope-based instead of role-based [#2964](https://github.com/ethyca/fides/pull/2964)
- Replaced menu in user management table with delete icon [#2958](https://github.com/ethyca/fides/pull/2958)
- Added extra fields to webhook payloads [#2830](https://github.com/ethyca/fides/pull/2830)

### Removed

- Removed interzone navigation logic now that the datamap UI and admin UI are one app [#2990](https://github.com/ethyca/fides/pull/2990)
- Remove the `unknown` state for generated datasets displaying on fidesplus [#2957](https://github.com/ethyca/fides/pull/2957)
- Removed datamap export API [#2999](https://github.com/ethyca/fides/pull/2999)

### Developer Experience

- Nox commands for git tagging to support feature branch builds [#2979](https://github.com/ethyca/fides/pull/2979)
- Changed test environment (`nox -s fides_env`) to run `fides deploy` for local testing [#3071](https://github.com/ethyca/fides/pull/3017)
- Publish git-tag specific docker images [#3050](https://github.com/ethyca/fides/pull/3050)

## [2.10.0](https://github.com/ethyca/fides/compare/2.9.2...2.10.0)

### Added

- Allow users to configure their username and password via the config file [#2884](https://github.com/ethyca/fides/pull/2884)
- Add authentication to the `masking` endpoints as well as accompanying scopes [#2909](https://github.com/ethyca/fides/pull/2909)
- Add an Organization Management page (beta) [#2908](https://github.com/ethyca/fides/pull/2908)
- Adds assigned systems to user management table [#2922](https://github.com/ethyca/fides/pull/2922)
- APIs to support Privacy Notice management (create, read, update) [#2928](https://github.com/ethyca/fides/pull/2928)

### Changed

- Improved standard layout for large width screens and polished misc. pages [#2869](https://github.com/ethyca/fides/pull/2869)
- Changed UI paths in the admin-ui [#2869](https://github.com/ethyca/fides/pull/2892)
  - `/add-systems/new` --> `/add-systems/manual`
  - `/system` --> `/systems`
- Added individual ID routes for systems [#2902](https://github.com/ethyca/fides/pull/2902)
- Deprecated adding scopes to users directly; you can only add roles. [#2848](https://github.com/ethyca/fides/pull/2848/files)
- Changed About Fides page to say "Fides Core Version:" over "Version". [#2899](https://github.com/ethyca/fides/pull/2899)
- Polish Admin UI header & navigation [#2897](https://github.com/ethyca/fides/pull/2897)
- Give new users a "viewer" role by default [#2900](https://github.com/ethyca/fides/pull/2900)
- Tie together save states for user permissions and systems [#2913](https://github.com/ethyca/fides/pull/2913)
- Removing payment types from Stripe connector params [#2915](https://github.com/ethyca/fides/pull/2915)
- Viewer role can now access a restricted version of the user management page [#2933](https://github.com/ethyca/fides/pull/2933)
- Change Privacy Center email placeholder text [#2935](https://github.com/ethyca/fides/pull/2935)
- Restricted setting Approvers as System Managers [#2891](https://github.com/ethyca/fides/pull/2891)
- Adds confirmation modal when downgrading user to "approver" role via Admin UI [#2924](https://github.com/ethyca/fides/pull/2924)
- Changed the toast message for new users to include access control info [#2939](https://github.com/ethyca/fides/pull/2939)
- Add Data Stewards to datamap export [#2962](https://github.com/ethyca/fides/pull/2962)

### Fixed

- Restricted Contributors from being able to create Owners [#2888](https://github.com/ethyca/fides/pull/2888)
- Allow for dynamic aspect ratio for logo on Privacy Center 404 [#2895](https://github.com/ethyca/fides/pull/2895)
- Allow for dynamic aspect ratio for logo on consent page [#2895](https://github.com/ethyca/fides/pull/2895)
- Align role dscription drawer of Admin UI with top nav: [#2932](https://github.com/ethyca/fides/pull/2932)
- Fixed error message when a user is assigned to be an approver without any systems [#2953](https://github.com/ethyca/fides/pull/2953)

### Developer Experience

- Update frontend npm packages (admin-ui, privacy-center, cypress-e2e) [#2921](https://github.com/ethyca/fides/pull/2921)

## [2.9.2](https://github.com/ethyca/fides/compare/2.9.1...2.9.2)

### Fixed

- Allow multiple data uses as long as their processing activity name is different [#2905](https://github.com/ethyca/fides/pull/2905)
- use HTML property, not text, when dispatching Mailchimp Transactional emails [#2901](https://github.com/ethyca/fides/pull/2901)
- Remove policy key from Privacy Center submission modal [#2912](https://github.com/ethyca/fides/pull/2912)

## [2.9.1](https://github.com/ethyca/fides/compare/2.9.0...2.9.1)

### Added

- Added Attentive erasure email connector [#2782](https://github.com/ethyca/fides/pull/2782)

### Changed

- Removed dataset based email connectors [#2782](https://github.com/ethyca/fides/pull/2782)
- Changed Auth0's authentication strategy from `bearer` to `oauth2_client_credentials` [#2820](https://github.com/ethyca/fides/pull/2820)
- renamed the privacy declarations field "Privacy declaration name (deprecated)" to "Processing Activity" [#711](https://github.com/ethyca/fidesplus/issues/711)

### Fixed

- Fixed issue where the scopes list passed into FidesUserPermission could get mutated with the total_scopes call [#2883](https://github.com/ethyca/fides/pull/2883)

### Removed

- removed the `privacyDeclarationDeprecatedFields` flag [#711](https://github.com/ethyca/fidesplus/issues/711)

## [2.9.0](https://github.com/ethyca/fides/compare/2.8.3...2.9.0)

### Added

- The ability to assign users as system managers for a specific system [#2714](https://github.com/ethyca/fides/pull/2714)
- New endpoints to add and remove users as system managers [#2726](https://github.com/ethyca/fides/pull/2726)
- Warning about access control migration to the UI [#2842](https://github.com/ethyca/fides/pull/2842)
- Adds Role Assignment UI [#2739](https://github.com/ethyca/fides/pull/2739)
- Add an automated migration to give users a `viewer` role [#2821](https://github.com/ethyca/fides/pull/2821)

### Changed

- Removed "progressive" navigation that would hide Admin UI tabs until Systems / Connections were configured [#2762](https://github.com/ethyca/fides/pull/2762)
- Added `system.privacy_declaration.name` to datamap response [#2831](https://github.com/ethyca/fides/pull/2831/files)

### Developer Experience

- Retired legacy `navV2` feature flag [#2762](https://github.com/ethyca/fides/pull/2762)
- Update Admin UI Layout to fill viewport height [#2812](https://github.com/ethyca/fides/pull/2812)

### Fixed

- Fixed issue where unsaved changes warning would always show up when running fidesplus [#2788](https://github.com/ethyca/fides/issues/2788)
- Fixed problem in datamap export with datasets that had been updated via SaaS instantiation [#2841](https://github.com/ethyca/fides/pull/2841)
- Fixed problem in datamap export with inconsistent custom field ordering [#2859](https://github.com/ethyca/fides/pull/2859)

## [2.8.3](https://github.com/ethyca/fides/compare/2.8.2...2.8.3)

### Added

- Serialise `bson.ObjectId` types in SAR data packages [#2785](https://github.com/ethyca/fides/pull/2785)

### Fixed

- Fixed issue where more than 1 populated custom fields removed a system from the datamap export [#2825](https://github.com/ethyca/fides/pull/2825)

## [2.8.2](https://github.com/ethyca/fides/compare/2.8.1...2.8.2)

### Fixed

- Resolved a bug that stopped custom fields populating the visual datamap [#2775](https://github.com/ethyca/fides/pull/2775)
- Patch appconfig migration to handle existing db record [#2780](https://github.com/ethyca/fides/pull/2780)

## [2.8.1](https://github.com/ethyca/fides/compare/2.8.0...2.8.1)

### Fixed

- Disabled hiding Admin UI based on user scopes [#2771](https://github.com/ethyca/fides/pull/2771)

## [2.8.0](https://github.com/ethyca/fides/compare/2.7.1...2.8.0)

### Added

- Add API support for messaging config properties [#2551](https://github.com/ethyca/fides/pull/2551)
- Access and erasure support for Kustomer [#2520](https://github.com/ethyca/fides/pull/2520)
- Added the `erase_after` field on collections to be able to set the order for erasures [#2619](https://github.com/ethyca/fides/pull/2619)
- Add a toggle to filter the system classification to only return those with classification data [#2700](https://github.com/ethyca/fides/pull/2700)
- Added backend role-based permissions [#2671](https://github.com/ethyca/fides/pull/2671)
- Access and erasure for Vend SaaS Connector [#1869](https://github.com/ethyca/fides/issues/1869)
- Added endpoints for storage and messaging config setup status [#2690](https://github.com/ethyca/fides/pull/2690)
- Access and erasure for Jira SaaS Connector [#1871](https://github.com/ethyca/fides/issues/1871)
- Access and erasure support for Delighted [#2244](https://github.com/ethyca/fides/pull/2244)
- Improve "Upload a new dataset YAML" [#1531](https://github.com/ethyca/fides/pull/2258)
- Input validation and sanitization for Privacy Request fields [#2655](https://github.com/ethyca/fides/pull/2655)
- Access and erasure support for Yotpo [#2708](https://github.com/ethyca/fides/pull/2708)
- Custom Field Library Tab [#527](https://github.com/ethyca/fides/pull/2693)
- Allow SendGrid template usage [#2728](https://github.com/ethyca/fides/pull/2728)
- Added ConnectorRunner to simplify SaaS connector testing [#1795](https://github.com/ethyca/fides/pull/1795)
- Adds support for Mailchimp Transactional as a messaging config [#2742](https://github.com/ethyca/fides/pull/2742)

### Changed

- Admin UI
  - Add flow for selecting system types when manually creating a system [#2530](https://github.com/ethyca/fides/pull/2530)
  - Updated forms for privacy declarations [#2648](https://github.com/ethyca/fides/pull/2648)
  - Delete flow for privacy declarations [#2664](https://github.com/ethyca/fides/pull/2664)
  - Add framework to have UI elements respect the user's scopes [#2682](https://github.com/ethyca/fides/pull/2682)
  - "Manual Webhook" has been renamed to "Manual Process". [#2717](https://github.com/ethyca/fides/pull/2717)
- Convert all config values to Pydantic `Field` objects [#2613](https://github.com/ethyca/fides/pull/2613)
- Add warning to 'fides deploy' when installed outside of a virtual environment [#2641](https://github.com/ethyca/fides/pull/2641)
- Redesigned the default/init config file to be auto-documented. Also updates the `fides init` logic and analytics consent logic [#2694](https://github.com/ethyca/fides/pull/2694)
- Change how config creation/import is handled across the application [#2622](https://github.com/ethyca/fides/pull/2622)
- Update the CLI aesthetics & docstrings [#2703](https://github.com/ethyca/fides/pull/2703)
- Updates Roles->Scopes Mapping [#2744](https://github.com/ethyca/fides/pull/2744)
- Return user scopes as an enum, as well as total scopes [#2741](https://github.com/ethyca/fides/pull/2741)
- Update `MessagingServiceType` enum to be lowercased throughout [#2746](https://github.com/ethyca/fides/pull/2746)

### Developer Experience

- Set the security environment of the fides dev setup to `prod` instead of `dev` [#2588](https://github.com/ethyca/fides/pull/2588)
- Removed unexpected default Redis password [#2666](https://github.com/ethyca/fides/pull/2666)
- Privacy Center
  - Typechecking and validation of the `config.json` will be checked for backwards-compatibility. [#2661](https://github.com/ethyca/fides/pull/2661)
- Combined conftest.py files [#2669](https://github.com/ethyca/fides/pull/2669)

### Fixed

- Fix support for "redis.user" setting when authenticating to the Redis cache [#2666](https://github.com/ethyca/fides/pull/2666)
- Fix error with the classify dataset feature flag not writing the dataset to the server [#2675](https://github.com/ethyca/fides/pull/2675)
- Allow string dates to stay strings in cache decoding [#2695](https://github.com/ethyca/fides/pull/2695)
- Admin UI
  - Remove Identifiability (Data Qualifier) from taxonomy editor [2684](https://github.com/ethyca/fides/pull/2684)
- FE: Custom field selections binding issue on Taxonomy tabs [#2659](https://github.com/ethyca/fides/pull/2693/)
- Fix Privacy Request Status when submitting a consent request when identity verification is required [#2736](https://github.com/ethyca/fides/pull/2736)

## [2.7.1](https://github.com/ethyca/fides/compare/2.7.0...2.7.1)

- Fix error with the classify dataset feature flag not writing the dataset to the server [#2675](https://github.com/ethyca/fides/pull/2675)

## [2.7.0](https://github.com/ethyca/fides/compare/2.6.6...2.7.0)

- Fides API

  - Access and erasure support for Braintree [#2223](https://github.com/ethyca/fides/pull/2223)
  - Added route to send a test message [#2585](https://github.com/ethyca/fides/pull/2585)
  - Add default storage configuration functionality and associated APIs [#2438](https://github.com/ethyca/fides/pull/2438)

- Admin UI

  - Custom Metadata [#2536](https://github.com/ethyca/fides/pull/2536)
    - Create Custom Lists
    - Create Custom Field Definition
    - Create custom fields from a the taxonomy editor
    - Provide a custom field value in a resource
    - Bulk edit custom field values [#2612](https://github.com/ethyca/fides/issues/2612)
    - Custom metadata UI Polish [#2624](https://github.com/ethyca/fides/pull/2625)

- Privacy Center

  - The consent config default value can depend on whether Global Privacy Control is enabled. [#2341](https://github.com/ethyca/fides/pull/2341)
  - When GPC is enabled, the UI indicates which data uses are opted out by default. [#2596](https://github.com/ethyca/fides/pull/2596)
  - `inspectForBrowserIdentities` now also looks for `ljt_readerID`. [#2543](https://github.com/ethyca/fides/pull/2543)

### Added

- Added new Wunderkind Consent Saas Connector [#2600](https://github.com/ethyca/fides/pull/2600)
- Added new Sovrn Email Consent Connector [#2543](https://github.com/ethyca/fides/pull/2543/)
- Log Fides version at startup [#2566](https://github.com/ethyca/fides/pull/2566)

### Changed

- Update Admin UI to show all action types (access, erasure, consent, update) [#2523](https://github.com/ethyca/fides/pull/2523)
- Removes legacy `verify_oauth_client` function [#2527](https://github.com/ethyca/fides/pull/2527)
- Updated the UI for adding systems to a new design [#2490](https://github.com/ethyca/fides/pull/2490)
- Minor logging improvements [#2566](https://github.com/ethyca/fides/pull/2566)
- Various form components now take a `stacked` or `inline` variant [#2542](https://github.com/ethyca/fides/pull/2542)
- UX fixes for user management [#2537](https://github.com/ethyca/fides/pull/2537)
- Updating Firebase Auth connector to mask the user with a delete instead of an update [#2602](https://github.com/ethyca/fides/pull/2602)

### Fixed

- Fixed bug where refreshing a page in the UI would result in a 404 [#2502](https://github.com/ethyca/fides/pull/2502)
- Usernames are case insensitive now and prevent all duplicates [#2487](https://github.com/ethyca/fides/pull/2487)
  - This PR contains a migration that deletes duplicate users and keeps the oldest original account.
- Update Logos for shipped connectors [#2464](https://github.com/ethyca/fides/pull/2587)
- Search field on privacy request page isn't working [#2270](https://github.com/ethyca/fides/pull/2595)
- Fix connection dropdown in integration table to not be disabled add system creation [#3589](https://github.com/ethyca/fides/pull/3589)

### Developer Experience

- Added new Cypress E2E smoke tests [#2241](https://github.com/ethyca/fides/pull/2241)
- New command `nox -s e2e_test` which will spin up the test environment and run true E2E Cypress tests against it [#2417](https://github.com/ethyca/fides/pull/2417)
- Cypress E2E tests now run in CI and are reported to Cypress Cloud [#2417](https://github.com/ethyca/fides/pull/2417)
- Change from `randomint` to `uuid` in mongodb tests to reduce flakiness. [#2591](https://github.com/ethyca/fides/pull/2591)

### Removed

- Remove feature flagged config wizard stepper from Admin UI [#2553](https://github.com/ethyca/fides/pull/2553)

## [2.6.6](https://github.com/ethyca/fides/compare/2.6.5...2.6.6)

### Changed

- Improve Readability for Custom Masking Override Exceptions [#2593](https://github.com/ethyca/fides/pull/2593)

## [2.6.5](https://github.com/ethyca/fides/compare/2.6.4...2.6.5)

### Added

- Added config properties to override database Engine parameters [#2511](https://github.com/ethyca/fides/pull/2511)
- Increased default pool_size and max_overflow to 50 [#2560](https://github.com/ethyca/fides/pull/2560)

## [2.6.4](https://github.com/ethyca/fides/compare/2.6.3...2.6.4)

### Fixed

- Fixed bug for SMS completion notification not being sent [#2526](https://github.com/ethyca/fides/issues/2526)
- Fixed bug where refreshing a page in the UI would result in a 404 [#2502](https://github.com/ethyca/fides/pull/2502)

## [2.6.3](https://github.com/ethyca/fides/compare/2.6.2...2.6.3)

### Fixed

- Handle case where legacy dataset has meta: null [#2524](https://github.com/ethyca/fides/pull/2524)

## [2.6.2](https://github.com/ethyca/fides/compare/2.6.1...2.6.2)

### Fixed

- Issue addressing missing field in dataset migration [#2510](https://github.com/ethyca/fides/pull/2510)

## [2.6.1](https://github.com/ethyca/fides/compare/2.6.0...2.6.1)

### Fixed

- Fix errors when privacy requests execute concurrently without workers [#2489](https://github.com/ethyca/fides/pull/2489)
- Enable saas request overrides to run in worker runtime [#2489](https://github.com/ethyca/fides/pull/2489)

## [2.6.0](https://github.com/ethyca/fides/compare/2.5.1...2.6.0)

### Added

- Added the `env` option to the `security` configuration options to allow for users to completely secure the API endpoints [#2267](https://github.com/ethyca/fides/pull/2267)
- Unified Fides Resources
  - Added a dataset dropdown selector when configuring a connector to link an existing dataset to the connector configuration. [#2162](https://github.com/ethyca/fides/pull/2162)
  - Added new datasetconfig.ctl_dataset_id field to unify fides dataset resources [#2046](https://github.com/ethyca/fides/pull/2046)
- Add new connection config routes that couple them with systems [#2249](https://github.com/ethyca/fides/pull/2249)
- Add new select/deselect all permissions buttons [#2437](https://github.com/ethyca/fides/pull/2437)
- Endpoints to allow a user with the `user:password-reset` scope to reset users' passwords. In addition, users no longer require a scope to edit their own passwords. [#2373](https://github.com/ethyca/fides/pull/2373)
- New form to reset a user's password without knowing an old password [#2390](https://github.com/ethyca/fides/pull/2390)
- Approve & deny buttons on the "Request details" page. [#2473](https://github.com/ethyca/fides/pull/2473)
- Consent Propagation
  - Add the ability to execute Consent Requests via the Privacy Request Execution layer [#2125](https://github.com/ethyca/fides/pull/2125)
  - Add a Mailchimp Transactional Consent Connector [#2194](https://github.com/ethyca/fides/pull/2194)
  - Allow defining a list of opt-in and/or opt-out requests in consent connectors [#2315](https://github.com/ethyca/fides/pull/2315)
  - Add a Google Analytics Consent Connector for GA4 properties [#2302](https://github.com/ethyca/fides/pull/2302)
  - Pass the GA Cookie from the Privacy Center [#2337](https://github.com/ethyca/fides/pull/2337)
  - Rename "user_id" to more specific "ga_client_id" [#2356](https://github.com/ethyca/fides/pull/2356)
  - Patch Google Analytics Consent Connector to delete by client_id [#2355](https://github.com/ethyca/fides/pull/2355)
  - Add a "skip_param_values option" to optionally skip when we are missing param values in the body [#2384](https://github.com/ethyca/fides/pull/2384)
  - Adds a new Universal Analytics Connector that works with the UA Tracking Id
- Adds intake and storage of Global Privacy Control Signal props for Consent [#2599](https://github.com/ethyca/fides/pull/2599)

### Changed

- Unified Fides Resources
  - Removed several fidesops schemas for DSR's in favor of updated Fideslang schemas [#2009](https://github.com/ethyca/fides/pull/2009)
  - Removed DatasetConfig.dataset field [#2096](https://github.com/ethyca/fides/pull/2096)
  - Updated UI dataset config routes to use new unified routes [#2113](https://github.com/ethyca/fides/pull/2113)
  - Validate request body on crud endpoints on upsert. Validate dataset data categories before save. [#2134](https://github.com/ethyca/fides/pull/2134/)
  - Updated test env setup and quickstart to use new endpoints [#2225](https://github.com/ethyca/fides/pull/2225)
- Consent Propagation
  - Privacy Center consent options can now be marked as `executable` in order to propagate consent requests [#2193](https://github.com/ethyca/fides/pull/2193)
  - Add support for passing browser identities to consent request patches [#2304](https://github.com/ethyca/fides/pull/2304)
- Update fideslang to 1.3.3 [#2343](https://github.com/ethyca/fides/pull/2343)
- Display the request type instead of the policy name on the request table [#2382](https://github.com/ethyca/fides/pull/2382)
- Make denial reasons required [#2400](https://github.com/ethyca/fides/pull/2400)
- Display the policy key on the request details page [#2395](https://github.com/ethyca/fides/pull/2395)
- Updated CSV export [#2452](https://github.com/ethyca/fides/pull/2452)
- Privacy Request approval now uses a modal [#2443](https://github.com/ethyca/fides/pull/2443)

### Developer Experience

- `nox -s test_env` has been replaced with `nox -s "fides_env(dev)"`
- New command `nox -s "fides_env(test)"` creates a complete test environment with seed data (similar to `fides_env(dev)`) but with the production fides image so the built UI can be accessed at `localhost:8080` [#2399](https://github.com/ethyca/fides/pull/2399)
- Change from code climate to codecov for coverage reporting [#2402](https://github.com/ethyca/fides/pull/2402)

### Fixed

- Home screen header scaling and responsiveness issues [#2200](https://github.com/ethyca/fides/pull/2277)
- Privacy Center identity inputs validate even when they are optional. [#2308](https://github.com/ethyca/fides/pull/2308)
- The PII toggle defaults to false and PII will be hidden on page load [#2388](https://github.com/ethyca/fides/pull/2388)
- Fixed a CI bug caused by git security upgrades [#2441](https://github.com/ethyca/fides/pull/2441)
- Privacy Center
  - Identity inputs validate even when they are optional. [#2308](https://github.com/ethyca/fides/pull/2308)
  - Submit buttons show loading state and disable while submitting. [#2401](https://github.com/ethyca/fides/pull/2401)
  - Phone inputs no longer request country SVGs from external domain. [#2378](https://github.com/ethyca/fides/pull/2378)
  - Input validation errors no longer change the height of modals. [#2379](https://github.com/ethyca/fides/pull/2379)
- Patch masking strategies to better handle null and non-string inputs [#2307](https://github.com/ethyca/fides/pull/2377)
- Renamed prod pushes tag to be `latest` for privacy center and sample app [#2401](https://github.com/ethyca/fides/pull/2407)
- Update firebase connector to better handle non-existent users [#2439](https://github.com/ethyca/fides/pull/2439)

## [2.5.1](https://github.com/ethyca/fides/compare/2.5.0...2.5.1)

### Developer Experience

- Allow db resets only if `config.dev_mode` is `True` [#2321](https://github.com/ethyca/fides/pull/2321)

### Fixed

- Added a feature flag for the recent dataset classification UX changes [#2335](https://github.com/ethyca/fides/pull/2335)

### Security

- Add a check to the catchall path to prevent returning paths outside of the UI directory [#2330](https://github.com/ethyca/fides/pull/2330)

### Developer Experience

- Reduce size of local Docker images by fixing `.dockerignore` patterns [#2360](https://github.com/ethyca/fides/pull/2360)

## [2.5.0](https://github.com/ethyca/fides/compare/2.4.0...2.5.0)

### Docs

- Update the docs landing page and remove redundant docs [#2184](https://github.com/ethyca/fides/pull/2184)

### Added

- Added the `user` command group to the CLI. [#2153](https://github.com/ethyca/fides/pull/2153)
- Added `Code Climate` test coverage uploads. [#2198](https://github.com/ethyca/fides/pull/2198)
- Added the connection key to the execution log [#2100](https://github.com/ethyca/fides/pull/2100)
- Added endpoints to retrieve DSR `Rule`s and `Rule Target`s [#2116](https://github.com/ethyca/fides/pull/2116)
- Added Fides version number to account dropdown in the UI [#2140](https://github.com/ethyca/fides/pull/2140)
- Add link to Classify Systems page in nav side bar [#2128](https://github.com/ethyca/fides/pull/2128)
- Dataset classification UI now polls for results [#2123](https://github.com/ethyca/fides/pull/2123)
- Update Privacy Center Icons [#1800](https://github.com/ethyca/fides/pull/2139)
- Privacy Center `fides-consent.js`:
  - `Fides.shopify` integration function. [#2152](https://github.com/ethyca/fides/pull/2152)
  - Dedicated folder for integrations.
  - `Fides.meta` integration function (fbq). [#2217](https://github.com/ethyca/fides/pull/2217)
- Adds support for Twilio email service (Sendgrid) [#2154](https://github.com/ethyca/fides/pull/2154)
- Access and erasure support for Recharge [#1709](https://github.com/ethyca/fides/pull/1709)
- Access and erasure support for Friendbuy Nextgen [#2085](https://github.com/ethyca/fides/pull/2085)

### Changed

- Admin UI Feature Flags - [#2101](https://github.com/ethyca/fides/pull/2101)
  - Overrides can be saved in the browser.
  - Use `NEXT_PUBLIC_APP_ENV` for app-specific environment config.
  - No longer use `react-feature-flags` library.
  - Can have descriptions. [#2243](https://github.com/ethyca/fides/pull/2243)
- Made privacy declarations optional when adding systems manually - [#2173](https://github.com/ethyca/fides/pull/2173)
- Removed an unclear logging message. [#2266](https://github.com/ethyca/fides/pull/2266)
- Allow any user with `user:delete` scope to delete other users [#2148](https://github.com/ethyca/fides/pull/2148)
- Dynamic imports of custom overrides and SaaS test fixtures [#2169](https://github.com/ethyca/fides/pull/2169)
- Added `AuthenticatedClient` to custom request override interface [#2171](https://github.com/ethyca/fides/pull/2171)
- Only approve the specific collection instead of the entire dataset, display only top 1 classification by default [#2226](https://github.com/ethyca/fides/pull/2226)
- Update sample project resources for `fides evaluate` usage in `fides deploy` [#2253](https://github.com/ethyca/fides/pull/2253)

### Removed

- Removed unused object_name field on s3 storage config [#2133](https://github.com/ethyca/fides/pull/2133)

### Fixed

- Remove next-auth from privacy center to fix JS console error [#2090](https://github.com/ethyca/fides/pull/2090)
- Admin UI - Added Missing ability to assign `user:delete` in the permissions checkboxes [#2148](https://github.com/ethyca/fides/pull/2148)
- Nav bug: clicking on Privacy Request breadcrumb takes me to Home instead of /privacy-requests [#497](https://github.com/ethyca/fides/pull/2141)
- Side nav disappears when viewing request details [#2129](https://github.com/ethyca/fides/pull/2155)
- Remove usage of load dataset button and other dataset UI modifications [#2149](https://github.com/ethyca/fides/pull/2149)
- Improve readability for exceptions raised from custom request overrides [#2157](https://github.com/ethyca/fides/pull/2157)
- Importing custom request overrides on server startup [#2186](https://github.com/ethyca/fides/pull/2186)
- Remove warning when env vars default to blank strings in docker-compose [#2188](https://github.com/ethyca/fides/pull/2188)
- Fix Cookie House purchase modal flashing 'Error' in title [#2274](https://github.com/ethyca/fides/pull/2274)
- Stop dependency from upgrading `packaging` to version with known issue [#2273](https://github.com/ethyca/fides/pull/2273)
- Privacy center config no longer requires `identity_inputs` and will use `email` as a default [#2263](https://github.com/ethyca/fides/pull/2263)
- No longer display remaining days for privacy requests in terminal states [#2292](https://github.com/ethyca/fides/pull/2292)

### Removed

- Remove "Create New System" button when viewing systems. All systems can now be created via the "Add systems" button on the home page. [#2132](https://github.com/ethyca/fides/pull/2132)

## [2.4.0](https://github.com/ethyca/fides/compare/2.3.1...2.4.0)

### Developer Experience

- Include a pre-check workflow that collects the pytest suite [#2098](https://github.com/ethyca/fides/pull/2098)
- Write to the application db when running the app locally. Write to the test db when running pytest [#1731](https://github.com/ethyca/fides/pull/1731)

### Changed

- Move the `fides.ctl.core.` and `fides.ctl.connectors` modules into `fides.core` and `fides.connectors` respectively [#2097](https://github.com/ethyca/fides/pull/2097)
- Fides: Skip cypress tests due to nav bar 2.0 [#2102](https://github.com/ethyca/fides/pull/2103)

### Added

- Adds new erasure policy for complete user data masking [#1839](https://github.com/ethyca/fides/pull/1839)
- New Fides Home page [#1864](https://github.com/ethyca/fides/pull/2050)
- Nav 2.0 - Replace form flow side navs with top tabs [#2037](https://github.com/ethyca/fides/pull/2050)
- Adds new erasure policy for complete user data masking [#1839](https://github.com/ethyca/fides/pull/1839)
- Added ability to use Mailgun templates when sending emails. [#2039](https://github.com/ethyca/fides/pull/2039)
- Adds SMS id verification for consent [#2094](https://github.com/ethyca/fides/pull/2094)

### Fixed

- Store `fides_consent` cookie on the root domain of the Privacy Center [#2071](https://github.com/ethyca/fides/pull/2071)
- Properly set the expire-time for verification codes [#2105](https://github.com/ethyca/fides/pull/2105)

## [2.3.1](https://github.com/ethyca/fides/compare/2.3.0...2.3.1)

### Fixed

- Resolved an issue where the root_user was not being created [#2082](https://github.com/ethyca/fides/pull/2082)

### Added

- Nav redesign with sidebar groups. Feature flagged to only be visible in dev mode until release. [#2030](https://github.com/ethyca/fides/pull/2047)
- Improved error handling for incorrect app encryption key [#2089](https://github.com/ethyca/fides/pull/2089)
- Access and erasure support for Friendbuy API [#2019](https://github.com/ethyca/fides/pull/2019)

## [2.3.0](https://github.com/ethyca/fides/compare/2.2.2...2.3.0)

### Added

- Common Subscriptions for app-wide data and feature checks. [#2030](https://github.com/ethyca/fides/pull/2030)
- Send email alerts on privacy request failures once the specified threshold is reached. [#1793](https://github.com/ethyca/fides/pull/1793)
- DSR Notifications (toast) [#1895](https://github.com/ethyca/fides/pull/1895)
- DSR configure alerts btn [#1895](https://github.com/ethyca/fides/pull/1895)
- DSR configure alters (FE) [#1895](https://github.com/ethyca/fides/pull/1895)
- Add a `usage` session to Nox to print full session docstrings. [#2022](https://github.com/ethyca/fides/pull/2022)

### Added

- Adds notifications section to toml files [#2026](https://github.com/ethyca/fides/pull/2060)

### Changed

- Updated to use `loguru` logging library throughout codebase [#2031](https://github.com/ethyca/fides/pull/2031)
- Do not always create a `fides.toml` by default [#2023](https://github.com/ethyca/fides/pull/2023)
- The `fideslib` module has been merged into `fides`, code redundancies have been removed [#1859](https://github.com/ethyca/fides/pull/1859)
- Replace 'ingress' and 'egress' with 'sources' and 'destinations' across UI [#2044](https://github.com/ethyca/fides/pull/2044)
- Update the functionality of `fides pull -a <filename>` to include _all_ resource types. [#2083](https://github.com/ethyca/fides/pull/2083)

### Fixed

- Timing issues with bulk DSR reprocessing, specifically when analytics are enabled [#2015](https://github.com/ethyca/fides/pull/2015)
- Error caused by running erasure requests with disabled connectors [#2045](https://github.com/ethyca/fides/pull/2045)
- Changes the SlowAPI ratelimiter's backend to use memory instead of Redis [#2054](https://github.com/ethyca/fides/pull/2058)

## [2.2.2](https://github.com/ethyca/fides/compare/2.2.1...2.2.2)

### Docs

- Updated the readme to use new new [docs site](http://docs.ethyca.com) [#2020](https://github.com/ethyca/fides/pull/2020)

### Deprecated

- The documentation site hosted in the `/docs` directory has been deprecated. All documentation updates will be hosted at the new [docs site](http://docs.ethyca.com) [#2020](https://github.com/ethyca/fides/pull/2020)

### Fixed

- Fixed mypy and pylint errors [#2013](https://github.com/ethyca/fides/pull/2013)
- Update connection test endpoint to be effectively non-blocking [#2000](https://github.com/ethyca/fides/pull/2000)
- Update Fides connector to better handle children with no access results [#2012](https://github.com/ethyca/fides/pull/2012)

## [2.2.1](https://github.com/ethyca/fides/compare/2.2.0...2.2.1)

### Added

- Add health check indicator for data flow scanning option [#1973](https://github.com/ethyca/fides/pull/1973)

### Changed

- The `celery.toml` is no longer used, instead it is a subsection of the `fides.toml` file [#1990](https://github.com/ethyca/fides/pull/1990)
- Update sample project landing page copy to be version-agnostic [#1958](https://github.com/ethyca/fides/pull/1958)
- `get` and `ls` CLI commands now return valid `fides` object YAML [#1991](https://github.com/ethyca/fides/pull/1991)

### Developer Experience

- Remove duplicate fastapi-caching and pin version. [#1765](https://github.com/ethyca/fides/pull/1765)

## [2.2.0](https://github.com/ethyca/fides/compare/2.1.0...2.2.0)

### Added

- Send email alerts on privacy request failures once the specified threshold is reached. [#1793](https://github.com/ethyca/fides/pull/1793)
- Add authenticated privacy request route. [#1819](https://github.com/ethyca/fides/pull/1819)
- Enable the onboarding flow [#1836](https://github.com/ethyca/fides/pull/1836)
- Access and erasure support for Fullstory API [#1821](https://github.com/ethyca/fides/pull/1821)
- Add function to poll privacy request for completion [#1860](https://github.com/ethyca/fides/pull/1860)
- Added rescan flow for the data flow scanner [#1844](https://github.com/ethyca/fides/pull/1844)
- Add rescan flow for the data flow scanner [#1844](https://github.com/ethyca/fides/pull/1844)
- Add Fides connector to support parent-child Fides deployments [#1861](https://github.com/ethyca/fides/pull/1861)
- Classification UI now polls for updates to classifications [#1908](https://github.com/ethyca/fides/pull/1908)

### Changed

- The organization info form step is now skipped if the server already has organization info. [#1840](https://github.com/ethyca/fides/pull/1840)
- Removed the description column from the classify systems page. [#1867](https://github.com/ethyca/fides/pull/1867)
- Retrieve child results during fides connector execution [#1967](https://github.com/ethyca/fides/pull/1967)

### Fixed

- Fix error in parent user creation seeding. [#1832](https://github.com/ethyca/fides/issues/1832)
- Fix DSR error due to unfiltered empty identities [#1901](https://github.com/ethyca/fides/pull/1907)

### Docs

- Remove documentation about no-longer used connection string override [#1824](https://github.com/ethyca/fides/pull/1824)
- Fix typo in headings [#1824](https://github.com/ethyca/fides/pull/1824)
- Update documentation to reflect configs necessary for mailgun, twilio_sms and twilio_email service types [#1846](https://github.com/ethyca/fides/pull/1846)

...

## [2.1.0](https://github.com/ethyca/fides/compare/2.0.0...2.1.0)

### Added

- Classification flow for system data flows
- Classification is now triggered as part of data flow scanning
- Include `ingress` and `egress` fields on system export and `datamap/` endpoint [#1740](https://github.com/ethyca/fides/pull/1740)
- Repeatable unique identifier for dataset fides_keys and metadata [#1786](https://github.com/ethyca/fides/pull/1786)
- Adds SMS support for identity verification notifications [#1726](https://github.com/ethyca/fides/pull/1726)
- Added phone number validation in back-end and react phone number form in Privacy Center [#1745](https://github.com/ethyca/fides/pull/1745)
- Adds SMS message template for all subject notifications [#1743](https://github.com/ethyca/fides/pull/1743)
- Privacy-Center-Cypress workflow for CI checks of the Privacy Center. [#1722](https://github.com/ethyca/fides/pull/1722)
- Privacy Center `fides-consent.js` script for accessing consent on external pages. [Details](/clients/privacy-center/packages/fides-consent/README.md)
- Erasure support for Twilio Conversations API [#1673](https://github.com/ethyca/fides/pull/1673)
- Webserver port can now be configured via the CLI command [#1858](https://github.com/ethyca/fides/pull/1858)

### Changed

- Optional dependencies are no longer used for 3rd-party connectivity. Instead they are used to isolate dangerous dependencies. [#1679](https://github.com/ethyca/fides/pull/1679)
- All Next pages now automatically require login. [#1670](https://github.com/ethyca/fides/pull/1670)
- Running the `webserver` command no longer prompts the user to opt out/in to analytics[#1724](https://github.com/ethyca/fides/pull/1724)

### Developer Experience

- Admin-UI-Cypress tests that fail in CI will now upload screen recordings for debugging. [#1728](https://github.com/ethyca/fides/pull/1728/files/c23e62fea284f7910028c8483feff893903068b8#r1019491323)
- Enable remote debugging from VSCode of live dev app [#1780](https://github.com/ethyca/fides/pull/1780)

### Removed

- Removed the Privacy Center `cookieName` config introduced in 2.0.0. [#1756](https://github.com/ethyca/fides/pull/1756)

### Fixed

- Exceptions are no longer raised when sending analytics on Windows [#1666](https://github.com/ethyca/fides/pull/1666)
- Fixed wording on identity verification modal in the Privacy Center [#1674](https://github.com/ethyca/fides/pull/1674)
- Update system fides_key tooltip text [#1533](https://github.com/ethyca/fides/pull/1685)
- Removed local storage parsing that is redundant with redux-persist. [#1678](https://github.com/ethyca/fides/pull/1678)
- Show a helpful error message if Docker daemon is not running during "fides deploy" [#1694](https://github.com/ethyca/fides/pull/1694)
- Allow users to query their own permissions, including root user. [#1698](https://github.com/ethyca/fides/pull/1698)
- Single-select taxonomy fields legal basis and special category can be cleared. [#1712](https://github.com/ethyca/fides/pull/1712)
- Fixes the issue where the security config is not properly loading from environment variables. [#1718](https://github.com/ethyca/fides/pull/1718)
- Fixes the issue where the CLI can't run without the config values required by the webserver. [#1811](https://github.com/ethyca/fides/pull/1811)
- Correctly handle response from adobe jwt auth endpoint as milliseconds, rather than seconds. [#1754](https://github.com/ethyca/fides/pull/1754)
- Fixed styling issues with the `EditDrawer` component. [#1803](https://github.com/ethyca/fides/pull/1803)

### Security

- Bumped versions of packages that use OpenSSL [#1683](https://github.com/ethyca/fides/pull/1683)

## [2.0.0](https://github.com/ethyca/fides/compare/1.9.6...2.0.0)

### Added

- Allow delete-only SaaS connector endpoints [#1200](https://github.com/ethyca/fides/pull/1200)
- Privacy center consent choices store a browser cookie. [#1364](https://github.com/ethyca/fides/pull/1364)
  - The format is generic. A reasonable set of defaults will be added later: [#1444](https://github.com/ethyca/fides/issues/1444)
  - The cookie name defaults to `fides_consent` but can be configured under `config.json > consent > cookieName`.
  - Each consent option can provide an array of `cookieKeys`.
- Individually select and reprocess DSRs that have errored [#1203](https://github.com/ethyca/fides/pull/1489)
- Bulk select and reprocess DSRs that have errored [#1205](https://github.com/ethyca/fides/pull/1489)
- Config Wizard: AWS scan results populate in system review forms. [#1454](https://github.com/ethyca/fides/pull/1454)
- Integrate rate limiter with Saas Connectors. [#1433](https://github.com/ethyca/fides/pull/1433)
- Config Wizard: Added a column selector to the scan results page of the config wizard [#1590](https://github.com/ethyca/fides/pull/1590)
- Config Wizard: Flow for runtime scanner option [#1640](https://github.com/ethyca/fides/pull/1640)
- Access support for Twilio Conversations API [#1520](https://github.com/ethyca/fides/pull/1520)
- Message Config: Adds Twilio Email/SMS support [#1519](https://github.com/ethyca/fides/pull/1519)

### Changed

- Updated mypy to version 0.981 and Python to version 3.10.7 [#1448](https://github.com/ethyca/fides/pull/1448)

### Developer Experience

- Repository dispatch events are sent to fidesctl-plus and fidesops-plus [#1263](https://github.com/ethyca/fides/pull/1263)
- Only the `docs-authors` team members are specified as `CODEOWNERS` [#1446](https://github.com/ethyca/fides/pull/1446)
- Updates the default local configuration to not defer tasks to a worker node [#1552](https://github.com/ethyca/fides/pull/1552/)
- Updates the healthcheck to return health status of connected Celery workers [#1588](https://github.com/ethyca/fides/pull/1588)

### Docs

- Remove the tutorial to prepare for new update [#1543](https://github.com/ethyca/fides/pull/1543)
- Add system management via UI documentation [#1541](https://github.com/ethyca/fides/pull/1541)
- Added DSR quickstart docs, restructured docs navigation [#1651](https://github.com/ethyca/fides/pull/1651)
- Update privacy request execution overview docs [#1258](https://github.com/ethyca/fides/pull/1490)

### Fixed

- Fixed system dependencies appearing as "N/A" in the datamap endpoint when there are no privacy declarations [#1649](https://github.com/ethyca/fides/pull/1649)

## [1.9.6](https://github.com/ethyca/fides/compare/1.9.5...1.9.6)

### Fixed

- Include systems without a privacy declaration on data map [#1603](https://github.com/ethyca/fides/pull/1603)
- Handle malformed tokens [#1523](https://github.com/ethyca/fides/pull/1523)
- Remove thrown exception from getAllPrivacyRequests method [#1592](https://github.com/ethyca/fides/pull/1593)
- Include systems without a privacy declaration on data map [#1603](https://github.com/ethyca/fides/pull/1603)
- After editing a dataset, the table will stay on the previously selected collection instead of resetting to the first one. [#1511](https://github.com/ethyca/fides/pull/1511)
- Fix redis `db_index` config issue [#1647](https://github.com/ethyca/fides/pull/1647)

### Docs

- Add unlinked docs and fix any remaining broken links [#1266](https://github.com/ethyca/fides/pull/1266)
- Update privacy center docs to include consent information [#1537](https://github.com/ethyca/fides/pull/1537)
- Update UI docs to include DSR countdown information and additional descriptions/filtering [#1545](https://github.com/ethyca/fides/pull/1545)

### Changed

- Allow multiple masking strategies to be specified when using fides as a masking engine [#1647](https://github.com/ethyca/fides/pull/1647)

## [1.9.5](https://github.com/ethyca/fides/compare/1.9.4...1.9.5)

### Added

- The database includes a `plus_system_scans` relation, to track the status and results of System Scanner executions in fidesctl-plus [#1554](https://github.com/ethyca/fides/pull/1554)

## [1.9.4](https://github.com/ethyca/fides/compare/1.9.2...1.9.4)

### Fixed

- After editing a dataset, the table will stay on the previously selected collection instead of resetting to the first one. [#1511](https://github.com/ethyca/fides/pull/1511)

## [1.9.2](https://github.com/ethyca/fides/compare/1.9.1...1.9.2)

### Deprecated

- Added a deprecation warning for the entire package [#1244](https://github.com/ethyca/fides/pull/1244)

### Added

- Dataset generation enhancements using Fides Classify for Plus users:

  - Integrate Fides Plus API into placeholder features introduced in 1.9.0. [#1194](https://github.com/ethyca/fides/pull/1194)

- Fides Admin UI:

  - Configure Connector after creation [#1204](https://github.com/ethyca/fides/pull/1356)

### Fixed

- Privacy Center:
  - Handle error on startup if server isn't running [#1239](https://github.com/ethyca/fides/pull/1239)
  - Fix styling issue with cards [#1240](https://github.com/ethyca/fides/pull/1240)
  - Redirect to index on consent save [#1238](https://github.com/ethyca/fides/pull/1238)

## [1.9.1](https://github.com/ethyca/fides/compare/1.9.0...1.9.1)

### Changed

- Update fideslang to v1.3.1 [#1136](https://github.com/ethyca/fides/pull/1136)

### Changed

- Update fideslang to v1.3.1 [#1136](https://github.com/ethyca/fides/pull/1136)

## [1.9.0](https://github.com/ethyca/fides/compare/1.8.6...1.9.0) - 2022-09-29

### Added

- Dataset generation enhancements using Fides Classify for Plus users:
  - Added toggle for enabling classify during generation. [#1057](https://github.com/ethyca/fides/pull/1057)
  - Initial implementation of API request to kick off classify, with confirmation modal. [#1069](https://github.com/ethyca/fides/pull/1069)
  - Initial Classification & Review status for generated datasets. [#1074](https://github.com/ethyca/fides/pull/1074)
  - Component for choosing data categories based on classification results. [#1110](https://github.com/ethyca/fides/pull/1110)
  - The dataset fields table shows data categories from the classifier (if available). [#1088](https://github.com/ethyca/fides/pull/1088)
  - The "Approve" button can be used to update the dataset with the classifier's suggestions. [#1129](https://github.com/ethyca/fides/pull/1129)
- System management UI:
  - New page to add a system via yaml [#1062](https://github.com/ethyca/fides/pull/1062)
  - Skeleton of page to add a system manually [#1068](https://github.com/ethyca/fides/pull/1068)
  - Refactor config wizard system forms to be reused for system management [#1072](https://github.com/ethyca/fides/pull/1072)
  - Add additional optional fields to system management forms [#1082](https://github.com/ethyca/fides/pull/1082)
  - Delete a system through the UI [#1085](https://github.com/ethyca/fides/pull/1085)
  - Edit a system through the UI [#1096](https://github.com/ethyca/fides/pull/1096)
- Cypress component testing [#1106](https://github.com/ethyca/fides/pull/1106)

### Changed

- Changed behavior of `load_default_taxonomy` to append instead of upsert [#1040](https://github.com/ethyca/fides/pull/1040)
- Changed behavior of adding privacy declarations to decouple the actions of the "add" and "next" buttons [#1086](https://github.com/ethyca/fides/pull/1086)
- Moved system related UI components from the `config-wizard` directory to the `system` directory [#1097](https://github.com/ethyca/fides/pull/1097)
- Updated "type" on SaaS config to be a simple string type, not an enum [#1197](https://github.com/ethyca/fides/pull/1197)

### Developer Experience

- Optional dependencies may have their version defined only once, in `optional-requirements.txt` [#1171](https://github.com/ethyca/fides/pull/1171)

### Docs

- Updated the footer links [#1130](https://github.com/ethyca/fides/pull/1130)

### Fixed

- Fixed the "help" link in the UI header [#1078](https://github.com/ethyca/fides/pull/1078)
- Fixed a bug in Data Category Dropdowns where checking i.e. `user.biometric` would also check `user.biometric_health` [#1126](https://github.com/ethyca/fides/pull/1126)

### Security

- Upgraded pymysql to version `1.0.2` [#1094](https://github.com/ethyca/fides/pull/1094)

## [1.8.6](https://github.com/ethyca/fides/compare/1.8.5...1.8.6) - 2022-09-28

### Added

- Added classification tables for Plus users [#1060](https://github.com/ethyca/fides/pull/1060)

### Fixed

- Fixed a bug where rows were being excluded from a data map [#1124](https://github.com/ethyca/fides/pull/1124)

## [1.8.5](https://github.com/ethyca/fides/compare/1.8.4...1.8.5) - 2022-09-21

### Changed

- Update fideslang to v1.3.0 [#1103](https://github.com/ethyca/fides/pull/1103)

## [1.8.4](https://github.com/ethyca/fides/compare/1.8.3...1.8.4) - 2022-09-09

### Added

- Initial system management page [#1054](https://github.com/ethyca/fides/pull/1054)

### Changed

- Deleting a taxonomy field with children will now cascade delete all of its children as well. [#1042](https://github.com/ethyca/fides/pull/1042)

### Fixed

- Fixed navigating directly to frontend routes loading index page instead of the correct static page for the route.
- Fix truncated evaluation error messages [#1053](https://github.com/ethyca/fides/pull/1053)

## [1.8.3](https://github.com/ethyca/fides/compare/1.8.2...1.8.3) - 2022-09-06

### Added

- Added more taxonomy fields that can be edited via the UI [#1000](https://github.com/ethyca/fides/pull/1000) [#1028](https://github.com/ethyca/fides/pull/1028)
- Added the ability to add taxonomy fields via the UI [#1019](https://github.com/ethyca/fides/pull/1019)
- Added the ability to delete taxonomy fields via the UI [#1006](https://github.com/ethyca/fides/pull/1006)
  - Only non-default taxonomy entities can be deleted [#1023](https://github.com/ethyca/fides/pull/1023)
- Prevent deleting taxonomy `is_default` fields and from adding `is_default=True` fields via the API [#990](https://github.com/ethyca/fides/pull/990).
- Added a "Custom" tag to distinguish user defined taxonomy fields from default taxonomy fields in the UI [#1027](https://github.com/ethyca/fides/pull/1027)
- Added initial support for enabling Fides Plus [#1037](https://github.com/ethyca/fides/pull/1037)
  - The `useFeatures` hook can be used to check if `plus` is enabled.
  - Navigating to/from the Data Map page is gated behind this feature.
  - Plus endpoints are served from the private Plus image.

### Fixed

- Fixed failing mypy tests [#1030](https://github.com/ethyca/fides/pull/1030)
- Fixed an issue where `fides push --diff` would return a false positive diff [#1026](https://github.com/ethyca/fides/pull/1026)
- Pinned pydantic version to < 1.10.0 to fix an error in finding referenced fides keys [#1045](https://github.com/ethyca/fides/pull/1045)

### Fixed

- Fixed failing mypy tests [#1030](https://github.com/ethyca/fides/pull/1030)
- Fixed an issue where `fides push --diff` would return a false positive diff [#1026](https://github.com/ethyca/fides/pull/1026)

### Docs

- Minor formatting updates to [Policy Webhooks](https://ethyca.github.io/fidesops/guides/policy_webhooks/) documentation [#1114](https://github.com/ethyca/fidesops/pull/1114)

### Removed

- Removed create superuser [#1116](https://github.com/ethyca/fidesops/pull/1116)

## [1.8.2](https://github.com/ethyca/fides/compare/1.8.1...1.8.2) - 2022-08-18

### Added

- Added the ability to edit taxonomy fields via the UI [#977](https://github.com/ethyca/fides/pull/977) [#1028](https://github.com/ethyca/fides/pull/1028)
- New column `is_default` added to DataCategory, DataUse, DataSubject, and DataQualifier tables [#976](https://github.com/ethyca/fides/pull/976)
- Added the ability to add taxonomy fields via the UI [#1019](https://github.com/ethyca/fides/pull/1019)
- Added the ability to delete taxonomy fields via the UI [#1006](https://github.com/ethyca/fides/pull/1006)
  - Only non-default taxonomy entities can be deleted [#1023](https://github.com/ethyca/fides/pull/1023)
- Prevent deleting taxonomy `is_default` fields and from adding `is_default=True` fields via the API [#990](https://github.com/ethyca/fides/pull/990).
- Added a "Custom" tag to distinguish user defined taxonomy fields from default taxonomy fields in the UI [#1027](https://github.com/ethyca/fides/pull/1027)

### Changed

- Upgraded base Docker version to Python 3.9 and updated all other references from 3.8 -> 3.9 [#974](https://github.com/ethyca/fides/pull/974)
- Prepend all database tables with `ctl_` [#979](https://github.com/ethyca/fides/pull/979)
- Moved the `admin-ui` code down one level into a `ctl` subdir [#970](https://github.com/ethyca/fides/pull/970)
- Extended the `/datamap` endpoint to include extra metadata [#992](https://github.com/ethyca/fides/pull/992)

## [1.8.1](https://github.com/ethyca/fides/compare/1.8.0...1.8.1) - 2022-08-08

### Deprecated

- The following environment variables have been deprecated, and replaced with the new environment variable names indicated below. To avoid breaking existing workflows, the deprecated variables are still respected in v1.8.1. They will be removed in a future release.
  - `FIDESCTL__API__DATABASE_HOST` --> `FIDESCTL__DATABASE__SERVER`
  - `FIDESCTL__API__DATABASE_NAME` --> `FIDESCTL__DATABASE__DB`
  - `FIDESCTL__API__DATABASE_PASSWORD` --> `FIDESCTL__DATABASE__PASSWORD`
  - `FIDESCTL__API__DATABASE_PORT` --> `FIDESCTL__DATABASE__PORT`
  - `FIDESCTL__API__DATABASE_TEST_DATABASE_NAME` --> `FIDESCTL__DATABASE__TEST_DB`
  - `FIDESCTL__API__DATABASE_USER` --> `FIDESCTL__DATABASE__USER`

### Developer Experience

- The included `docker-compose.yml` no longer references outdated ENV variables [#964](https://github.com/ethyca/fides/pull/964)

### Docs

- Minor release documentation now reflects the desired patch release process [#955](https://github.com/ethyca/fides/pull/955)
- Updated references to ENV variables [#964](https://github.com/ethyca/fides/pull/964)

### Fixed

- Deprecated config options will continue to be respected when set via environment variables [#965](https://github.com/ethyca/fides/pull/965)
- The git cache is rebuilt within the Docker container [#962](https://github.com/ethyca/fides/pull/962)
- The `wheel` pypi build no longer has a dirty version tag [#962](https://github.com/ethyca/fides/pull/962)
- Add setuptools to dev-requirements to fix versioneer error [#983](https://github.com/ethyca/fides/pull/983)

## [1.8.0](https://github.com/ethyca/fides/compare/1.7.1...1.8.0) - 2022-08-04

### Added

- Initial configuration wizard UI view
  - System scanning step: AWS credentials form and initial `generate` API usage.
  - System scanning results: AWS systems are stored and can be selected for review
- CustomInput type "password" with show/hide icon.
- Pull CLI command now checks for untracked/unstaged files in the manifests dir [#869](https://github.com/ethyca/fides/pull/869)
- Pull CLI command has a flag to pull missing files from the server [#895](https://github.com/ethyca/fides/pull/895)
- Add BigQuery support for the `generate` command and `/generate` endpoint [#814](https://github.com/ethyca/fides/pull/814) & [#917](https://github.com/ethyca/fides/pull/917)
- Added user auth tables [915](https://github.com/ethyca/fides/pull/915)
- Standardized API error parsing under `~/types/errors`
- Added taxonomy page to UI [#902](https://github.com/ethyca/fides/pull/902)
  - Added a nested accordion component for displaying taxonomy data [#910](https://github.com/ethyca/fides/pull/910)
- Add lru cache to get_config [927](https://github.com/ethyca/fides/pull/927)
- Add support for deprecated API config values [#959](https://github.com/ethyca/fides/pull/959)
- `fides` is now an alias for `fidesctl` as a CLI entrypoint [#926](https://github.com/ethyca/fides/pull/926)
- Add user auth routes [929](https://github.com/ethyca/fides/pull/929)
- Bump fideslib to 3.0.1 and remove patch code[931](https://github.com/ethyca/fides/pull/931)
- Update the `fidesctl` python package to automatically serve the UI [#941](https://github.com/ethyca/fides/pull/941)
- Add `push` cli command alias for `apply` and deprecate `apply` [943](https://github.com/ethyca/fides/pull/943)
- Add resource groups tagging api as a source of system generation [939](https://github.com/ethyca/fides/pull/939)
- Add GitHub Action to publish the `fidesctl` package to testpypi on pushes to main [#951](https://github.com/ethyca/fides/pull/951)
- Added configWizardFlag to ui to hide the config wizard when false [[#1453](https://github.com/ethyca/fides/issues/1453)

### Changed

- Updated the `datamap` endpoint to return human-readable column names as the first response item [#779](https://github.com/ethyca/fides/pull/779)
- Remove the `obscure` requirement from the `generate` endpoint [#819](https://github.com/ethyca/fides/pull/819)
- Moved all files from `fidesapi` to `fidesctl/api` [#885](https://github.com/ethyca/fides/pull/885)
- Moved `scan` and `generate` to the list of commands that can be run in local mode [#841](https://github.com/ethyca/fides/pull/841)
- Upgraded the base docker images from Debian Buster to Bullseye [#958](https://github.com/ethyca/fides/pull/958)
- Removed `ipython` as a dev-requirement [#958](https://github.com/ethyca/fides/pull/958)
- Webserver dependencies now come as a standard part of the package [#881](https://github.com/ethyca/fides/pull/881)
- Initial configuration wizard UI view
  - Refactored step & form results management to use Redux Toolkit slice.
- Change `id` field in tables from an integer to a string [915](https://github.com/ethyca/fides/pull/915)
- Update `fideslang` to `1.1.0`, simplifying the default taxonomy and adding `tags` for resources [#865](https://github.com/ethyca/fides/pull/865)
- Merge existing configurations with `fideslib` library [#913](https://github.com/ethyca/fides/pull/913)
- Moved frontend static files to `src/fidesctl/ui-build/static` [#934](https://github.com/ethyca/fides/pull/934)
- Replicated the error response handling from the `/validate` endpoint to the `/generate` endpoint [#911](https://github.com/ethyca/fides/pull/911)

### Developer Experience

- Remove `API_PREFIX` from fidesctl/core/utils.py and change references to `API_PREFIX` in fidesctl/api/reoutes/util.py [922](https://github.com/ethyca/fides/pull/922)

### Fixed

- Dataset field columns show all columns by default in the UI [#898](https://github.com/ethyca/fides/pull/898)
- Fixed the missing `.fides./` directory when locating the default config [#933](https://github.com/ethyca/fides/pull/933)

## [1.7.1](https://github.com/ethyca/fides/compare/1.7.0...1.7.1) - 2022-07-28

### Added

- Add datasets via YAML in the UI [#813](https://github.com/ethyca/fides/pull/813)
- Add datasets via database connection [#834](https://github.com/ethyca/fides/pull/834) [#889](https://github.com/ethyca/fides/pull/889)
- Add delete confirmation when deleting a field or collection from a dataset [#809](https://github.com/ethyca/fides/pull/809)
- Add ability to delete datasets from the UI [#827](https://github.com/ethyca/fides/pull/827)
- Add Cypress for testing [713](https://github.com/ethyca/fides/pull/833)
- Add datasets via database connection (UI only) [#834](https://github.com/ethyca/fides/pull/834)
- Add Okta support to the `/generate` endpoint [#842](https://github.com/ethyca/fides/pull/842)
- Add db support to `/generate` endpoint [849](https://github.com/ethyca/fides/pull/849)
- Added OpenAPI TypeScript client generation for the UI app. See the [README](/clients/admin-ui/src/types/api/README.md) for more details.

### Changed

- Remove the `obscure` requirement from the `generate` endpoint [#819](https://github.com/ethyca/fides/pull/819)

### Developer Experience

- When releases are published, dispatch a repository webhook event to ethyca/fidesctl-plus [#938](https://github.com/ethyca/fides/pull/938)

### Docs

- recommend/replace pip installs with pipx [#874](https://github.com/ethyca/fides/pull/874)

### Fixed

- CustomSelect input tooltips appear next to selector instead of wrapping to a new row.
- Datasets without the `third_country_transfer` will not cause the editing dataset form to not render.
- Fixed a build issue causing an `unknown` version of `fidesctl` to be installed in published Docker images [#836](https://github.com/ethyca/fides/pull/836)
- Fixed an M1-related SQLAlchemy bug [#816](https://github.com/ethyca/fides/pull/891)
- Endpoints now work with or without a trailing slash. [#886](https://github.com/ethyca/fides/pull/886)
- Dataset field columns show all columns by default in the UI [#898](https://github.com/ethyca/fides/pull/898)
- Fixed the `tag` specific GitHub Action workflows for Docker and publishing docs. [#901](https://github.com/ethyca/fides/pull/901)

## [1.7.0](https://github.com/ethyca/fides/compare/1.6.1...1.7.0) - 2022-06-23

### Added

- Added dependabot to keep dependencies updated
- A warning now issues for any orphan datasets as part of the `apply` command [543](https://github.com/ethyca/fides/pull/543)
- Initial scaffolding of management UI [#561](https://github.com/ethyca/fides/pull/624)
- A new `audit` command for `system` and `organization` resources, checking data map attribute compliance [#548](https://github.com/ethyca/fides/pull/548)
- Static UI assets are now built with the docker container [#663](https://github.com/ethyca/fides/issues/663)
- Host static files via fidesapi [#621](https://github.com/ethyca/fides/pull/621)
- A new `generate` endpoint to enable capturing systems from infrastructure from the UI [#642](https://github.com/ethyca/fides/pull/642)
- A new `datamap` endpoint to enable visualizing a data map from the UI [#721](https://github.com/ethyca/fides/pull/721)
- Management UI navigation bar [#679](https://github.com/ethyca/fides/issues/679)
- Management UI integration [#736](https://github.com/ethyca/fides/pull/736)
  - Datasets
  - Systems
  - Taxonomy (data categories)
- Initial dataset UI view [#768](https://github.com/ethyca/fides/pull/768)
  - Add interaction for viewing a dataset collection
  - Add column picker
  - Add a data category checklist tree
  - Edit/delete dataset fields
  - Edit/delete dataset collections
  - Edit datasets
  - Add a component for Identifiability tags
  - Add tooltips for help on forms
  - Add geographic location (third_country_transfers) country selection. Supported by new dependency `i18n-iso-countries`.
- Okta, aws and database credentials can now come from `fidesctl.toml` config [#694](https://github.com/ethyca/fides/pull/694)
- New `validate` endpoint to test aws and okta credentials [#722](https://github.com/ethyca/fides/pull/722)
- Initial configuration wizard UI view
  - Manual entry steps added (name and describe organization, pick entry route, and describe system manually including privacy declarations)
- A new image tagged `ethyca/fidesctl:dev` is published on each push to `main` [781](https://github.com/ethyca/fides/pull/781)
- A new cli command (`fidesctl sync`) [#765](https://github.com/ethyca/fides/pull/765)

### Changed

- Comparing server and CLI versions ignores `.dirty` only differences, and is quiet on success when running general CLI commands [621](https://github.com/ethyca/fides/pull/621)
- All endpoints now prefixed by `/api/v1` [#623](https://github.com/ethyca/fides/issues/623)
- Allow AWS credentials to be passed to `generate system` via the API [#645](https://github.com/ethyca/fides/pull/645)
- Update the export of a datamap to load resources from the server instead of a manifest directory [#662](https://github.com/ethyca/fides/pull/662)
- Refactor `export` to remove CLI specific uses from the core modules and load resources[#725](https://github.com/ethyca/fides/pull/725)
- Bump version of FastAPI in `setup.py` to 0.77.1 to match `optional-requirements.txt` [#734](https://github.com/ethyca/fides/pull/734)
- Docker images are now only built and pushed on tags to match when released to pypi [#740](https://github.com/ethyca/fides/pull/740)
- Okta resource scanning and generation now works with systems instead of datasets [#751](https://github.com/ethyca/fides/pull/751)

### Developer Experience

- Replaced `make` with `nox` [#547](https://github.com/ethyca/fides/pull/547)
- Removed usage of `fideslang` module in favor of new [external package](https://github.com/ethyca/fideslang) shared across projects [#619](https://github.com/ethyca/fides/issues/619)
- Added a UI service to the docker-compose deployment [#757](https://github.com/ethyca/fides/pull/757)
- `TestClient` defined in and shared across test modules via `conftest.py` [#759](https://github.com/ethyca/fides/pull/759)

### Docs

- Replaced all references to `make` with `nox` [#547](https://github.com/ethyca/fides/pull/547)
- Removed config/schemas page [#613](https://github.com/ethyca/fides/issues/613)
- Dataset UI and config wizard docs added ([https://github.com/ethyca/fides/pull/697](https://github.com/ethyca/fides/pull/697))
- The fides README now walks through generating a datamap [#746](https://github.com/ethyca/fides/pull/746)

### Fixed

- Updated `fideslog` to v1.1.5, resolving an issue where some exceptions thrown by the SDK were not handled as expected [#609](https://github.com/ethyca/fides/issues/609)
- Updated the webserver so that it won't fail if the database is inaccessible [#649](https://github.com/ethyca/fides/pull/649)
- Updated external tests to handle complex characters [#661](https://github.com/ethyca/fides/pull/661)
- Evaluations now properly merge the default taxonomy into the user-defined taxonomy [#684](https://github.com/ethyca/fides/pull/684)
- The CLI can now be run without installing the webserver components [#715](https://github.com/ethyca/fides/pull/715)

## [1.6.1](https://github.com/ethyca/fides/compare/1.6.0...1.6.1) - 2022-06-15

### Docs

- Updated `Release Steps`

### Fixed

- Resolved a failure with populating applicable data subject rights to a data map
- Handle invalid characters when generating a `fides_key` [#761](https://github.com/ethyca/fides/pull/761)

## [1.6.0](https://github.com/ethyca/fides/compare/1.5.3...1.6.0) - 2022-05-02

### Added

- ESLint configuration changes [#514](https://github.com/ethyca/fidesops/pull/514)
- User creation, update and permissions in the Admin UI [#511](https://github.com/ethyca/fidesops/pull/511)
- Yaml support for dataset upload [#284](https://github.com/ethyca/fidesops/pull/284)

### Breaking Changes

- Update masking API to take multiple input values [#443](https://github.com/ethyca/fidesops/pull/443)

### Docs

- DRP feature documentation [#520](https://github.com/ethyca/fidesops/pull/520)

## [1.4.2](https://github.com/ethyca/fidesops/compare/1.4.1...1.4.2) - 2022-05-12

### Added

- GET routes for users [#405](https://github.com/ethyca/fidesops/pull/405)
- Username based search on GET route [#444](https://github.com/ethyca/fidesops/pull/444)
- FIDESOPS\_\_DEV_MODE for Easier SaaS Request Debugging [#363](https://github.com/ethyca/fidesops/pull/363)
- Track user privileges across sessions [#425](https://github.com/ethyca/fidesops/pull/425)
- Add first_name and last_name fields. Also add them along with created_at to FidesUser response [#465](https://github.com/ethyca/fidesops/pull/465)
- Denial reasons for DSR and user `AuditLog` [#463](https://github.com/ethyca/fidesops/pull/463)
- DRP action to Policy [#453](https://github.com/ethyca/fidesops/pull/453)
- `CHANGELOG.md` file[#484](https://github.com/ethyca/fidesops/pull/484)
- DRP status endpoint [#485](https://github.com/ethyca/fidesops/pull/485)
- DRP exerise endpoint [#496](https://github.com/ethyca/fidesops/pull/496)
- Frontend for privacy request denial reaons [#480](https://github.com/ethyca/fidesops/pull/480)
- Publish Fidesops to Pypi [#491](https://github.com/ethyca/fidesops/pull/491)
- DRP data rights endpoint [#526](https://github.com/ethyca/fidesops/pull/526)

### Changed

- Converted HTTP Status Codes to Starlette constant values [#438](https://github.com/ethyca/fidesops/pull/438)
- SaasConnector.send behavior on ignore_errors now returns raw response [#462](https://github.com/ethyca/fidesops/pull/462)
- Seed user permissions in `create_superuser.py` script [#468](https://github.com/ethyca/fidesops/pull/468)
- User API Endpoints (update fields and reset user passwords) [#471](https://github.com/ethyca/fidesops/pull/471)
- Format tests with `black` [#466](https://github.com/ethyca/fidesops/pull/466)
- Extract privacy request endpoint logic into separate service for DRP [#470](https://github.com/ethyca/fidesops/pull/470)
- Fixing inconsistent SaaS connector integration tests [#473](https://github.com/ethyca/fidesops/pull/473)
- Add user data to login response [#501](https://github.com/ethyca/fidesops/pull/501)

### Breaking Changes

- Update masking API to take multiple input values [#443](https://github.com/ethyca/fidesops/pull/443)

### Docs

- Added issue template for documentation updates [#442](https://github.com/ethyca/fidesops/pull/442)
- Clarify masking updates [#464](https://github.com/ethyca/fidesops/pull/464)
- Added dark mode [#476](https://github.com/ethyca/fidesops/pull/476)

### Fixed

- Removed miradb test warning [#436](https://github.com/ethyca/fidesops/pull/436)
- Added missing import [#448](https://github.com/ethyca/fidesops/pull/448)
- Removed pypi badge pointing to wrong package [#452](https://github.com/ethyca/fidesops/pull/452)
- Audit imports and references [#479](https://github.com/ethyca/fidesops/pull/479)
- Switch to using update method on PUT permission endpoint [#500](https://github.com/ethyca/fidesops/pull/500)

### Developer Experience

- added isort as a CI check
- Include `tests/` in all static code checks (e.g. `mypy`, `pylint`)

### Changed

- Published Docker image does a clean install of Fidesctl
- `with_analytics` is now a decorator

### Fixed

- Third-Country formatting on Data Map
- Potential Duplication on Data Map
- Exceptions are no longer raised when sending `AnalyticsEvent`s on Windows
- Running `fidesctl init` now generates a `server_host` and `server_protocol`
  rather than `server_url`<|MERGE_RESOLUTION|>--- conflicted
+++ resolved
@@ -21,14 +21,11 @@
 
 ### Added
 - Added a `FidesPreferenceToggled` event to Fides.js to track when user preferences change without being saved [#4253](https://github.com/ethyca/fides/pull/4253)
-<<<<<<< HEAD
+- Add AC Systems to the TCF Overlay under Vendor Consents section [#4266](https://github.com/ethyca/fides/pull/4266/)
 - Custom fields are now included in system history change tracking [#4294](https://github.com/ethyca/fides/pull/4294)
-=======
-- Add AC Systems to the TCF Overlay under Vendor Consents section [#4266](https://github.com/ethyca/fides/pull/4266/)
 
 ### Changed
 - Derive cookie storage info, privacy policy and legitimate interest disclosure URLs, and data retention data from the data map instead of directly from gvl.json [#4286](https://github.com/ethyca/fides/pull/4286)
->>>>>>> 6e7697a4
 
 ### Fixed
 - Stacks that do not have any purposes will no longer render an empty purpose block [#4278](https://github.com/ethyca/fides/pull/4278)
