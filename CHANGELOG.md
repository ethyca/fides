# Changelog

All notable changes to this project will be documented in this file.

The format is based on [Keep a Changelog](https://keepachangelog.com/en/)

The types of changes are:

- `Added` for new features.
- `Changed` for changes in existing functionality.
- `Developer Experience` for changes in developer workflow or tooling.
- `Deprecated` for soon-to-be removed features.
- `Docs` for documentation only changes.
- `Removed` for now removed features.
- `Fixed` for any bug fixes.
- `Security` in case of vulnerabilities.

## [Unreleased](https://github.com/ethyca/fides/compare/2.34.0...main)

### Fixed
- Fixed bug prevented adding new privacy center translations [#4786](https://github.com/ethyca/fides/pull/4786)


## [2.34.0](https://github.com/ethyca/fides/compare/2.33.1...2.34.0)

### Added
- Added new field for modal trigger link translation [#4761](https://github.com/ethyca/fides/pull/4761)
- Added `getModalLinkLabel` method to global fides object [#4766](https://github.com/ethyca/fides/pull/4766)
- Added language switcher to fides overlay modal [#4773](https://github.com/ethyca/fides/pull/4773)
- Added modal link label to experience translation model [#4767](https://github.com/ethyca/fides/pull/4767)
- Added support for custom identities [#4764](https://github.com/ethyca/fides/pull/4764)

### Changed
- Changed the Stripe integration for `Cards` to delete instead of update due to possible issues of a past expiration date [#4768](https://github.com/ethyca/fides/pull/4768)
- Changed display of Data Uses, Categories and Subjects to user friendly names in the Data map report [#4774](https://github.com/ethyca/fides/pull/4774)
<<<<<<< HEAD
- Changed GPP extension to be pre-bundled in appropriate circumstances, as opposed to another fetch [#4780](https://github.com/ethyca/fides/pull/4780)
=======
- Update active disabled Fides.js toggle color to light grey [#4778](https://github.com/ethyca/fides/pull/4778)
- Update FidesJS fides_embed option to support embedding both banner & modal components [#4782](https://github.com/ethyca/fides/pull/4782)
- Add a few CSS classes to help with styling FidesJS button groups [#4789](https://github.com/ethyca/fides/pull/4789)
>>>>>>> 22fa0b90

### Fixed
- Fixed select dropdowns being cut off by edges of modal forms [#4757](https://github.com/ethyca/fides/pull/4757)
- Changed "allow user to dismiss" toggle to show on config form for TCF experience [#4755](https://github.com/ethyca/fides/pull/4755)
- Fixed issue when loading the privacy request detail page [#4775](https://github.com/ethyca/fides/pull/4775)
- Fixed connection test for Aircall [#4756](https://github.com/ethyca/fides/pull/4756/pull)
- Fixed issues connecting to Redshift due to character encoding and SSL requirements [#4790](https://github.com/ethyca/fides/pull/4790)

### Developer Experience
- Build a `fides-types.d.ts` type declaration file to include alongside our FidesJS developer docs [#4772](https://github.com/ethyca/fides/pull/4772)

## [2.33.1](https://github.com/ethyca/fides/compare/2.33.0...2.33.1)

### Added
- Adds CUSTOM_OPTIONS_PATH to Privacy Center env vars [#4769](https://github.com/ethyca/fides/pull/4769)

## [2.33.0](https://github.com/ethyca/fides/compare/2.32.0...2.33.0)

### Added

- Added models for Privacy Center configuration (for plus users) [#4716](https://github.com/ethyca/fides/pull/4716)
- Added ability to delete properties [#4708](https://github.com/ethyca/fides/pull/4708)
- Add interface for submitting privacy requests in admin UI [#4738](https://github.com/ethyca/fides/pull/4738)
- Added language switching support to the FidesJS UI based on configured translations [#4737](https://github.com/ethyca/fides/pull/4737)
- Added ability to override some experience language and primary color [#4743](https://github.com/ethyca/fides/pull/4743)
- Generate FidesJS SDK Reference Docs from tsdoc comments [#4736](https://github.com/ethyca/fides/pull/4736)
- Added erasure support for Adyen [#4735](https://github.com/ethyca/fides/pull/4735)
- Added erasure support for Iterable [#4695](https://github.com/ethyca/fides/pull/4695)

### Changed

- Updated privacy notice & experience forms to hide translation UI when user doesn't have translation feature [#4728](https://github.com/ethyca/fides/pull/4728), [#4734](https://github.com/ethyca/fides/pull/4734)
- Custom privacy request fields now support list values [#4686](https://github.com/ethyca/fides/pull/4686)
- Update when GPP API reports signal status: ready [#4635](https://github.com/ethyca/fides/pull/4635)
- Update non-dismissable TCF and notice banners to show a black overlay and prevent scrolling [#4748](https://github.com/ethyca/fidesplus/pull/4748)
- Cleanup config vars for preview in Admin-UI [#4745](https://github.com/ethyca/fides/pull/4745)
- Show a "systems displayed" count on datamap map & table reporting page [#4752](https://github.com/ethyca/fides/pull/4752)
- Change default Canada Privacy Experience Config in migration to reference generic `ca` region [#4762](https://github.com/ethyca/fides/pull/4762)

### Fixed

- Fixed responsive issues with the buttons on the integration screen [#4729](https://github.com/ethyca/fides/pull/4729)
- Fixed hover/focus issues with the v2 tables [#4730](https://github.com/ethyca/fides/pull/4730)
- Disable editing of data use declaration name and type after creation [#4731](https://github.com/ethyca/fides/pull/4731)
- Cleaned up table borders [#4733](https://github.com/ethyca/fides/pull/4733)
- Initialization issues with ExperienceNotices (#4723)[https://github.com/ethyca/fides/pull/4723]
- Re-add CORS origin regex field to admin UI (#4742)[https://github.com/ethyca/fides/pull/4742]


### Developer Experience
- Added new script to allow recompiling of fides-js when the code changes [#4744](https://github.com/ethyca/fides/pull/4744)
- Update Cookie House to support for additional locations (Canada, Quebec, EEA) and a "property_id" override [#4750](https://github.com/ethyca/fides/pull/4750)

## [2.32.0](https://github.com/ethyca/fides/compare/2.31.1...2.32.0)

### Added

- Updated configuration pages for Experiences with live Preview of FidesJS banner & modal components [#4576](https://github.com/ethyca/fides/pull/4576)
- Added ability to configure multiple language translations for Notices & Experiences [#4576](https://github.com/ethyca/fides/pull/4576)
- Automatically localize all strings in FidesJS CMP UIs (banner, modal, and TCF overlay) based on user's locale and experience configuration [#4576](https://github.com/ethyca/fides/pull/4576)
- Added fides_locale option to override FidesJS locale detection [#4576](https://github.com/ethyca/fides/pull/4576)
- Update FidesJS to report notices served and preferences saved linked to the specific translations displayed [#4576](https://github.com/ethyca/fides/pull/4576)
- Added ability to prevent dismissal of FidesJS CMP UI via Experience configuration [#4576](https://github.com/ethyca/fides/pull/4576)
- Added ability to create & link Properties to support multiple Experiences in a single location [#4658](https://github.com/ethyca/fides/pull/4658)
- Added property_id query param to fides.js to filter experiences by Property when installed [#4676](https://github.com/ethyca/fides/pull/4676)
- Added Locations & Regulations pages to allow a wider selection of locations for consent [#4660](https://github.com/ethyca/fides/pull/4660)
- Erasure support for Simon Data [#4552](https://github.com/ethyca/fides/pull/4552)
- Added notice there will be no preview for Privacy Center types in the Experience preview [#4709](https://github.com/ethyca/fides/pull/4709)
- Removed properties beta flag [#4710](https://github.com/ethyca/fides/pull/4710)
- Add acknowledge button label to default Experience English form [#4714](https://github.com/ethyca/fides/pull/4714)
- Update FidesJS to support localizing CMP UI with configurable, non-English default locales [#4720](https://github.com/ethyca/fides/pull/4720)
- Add loading of template translations for notices and experiences [#4718](https://github.com/ethyca/fides/pull/4718)

### Changed

- Moved location-targeting from Notices to Experiences [#4576](https://github.com/ethyca/fides/pull/4576)
- Replaced previous default Notices & Experiences with new versions with updated locations, translations, etc. [#4576](https://github.com/ethyca/fides/pull/4576)
- Automatically migrate existing Notices & Experiences to updated model where possible [#4576](https://github.com/ethyca/fides/pull/4576)
- Replaced ability to configure banner "display configuration" to separate banner & modal components [#4576](https://github.com/ethyca/fides/pull/4576)
- Modify `fides user login` to not store plaintext password in `~/.fides-credentials` [#4661](https://github.com/ethyca/fides/pull/4661)
- Data model changes to support Notice and Experience-level translations [#4576](https://github.com/ethyca/fides/pull/4576)
- Data model changes to support Consent setup being Experience instead of Notice-driven [#4576](https://github.com/ethyca/fides/pull/4576)
- Build PrivacyNoticeRegion from locations and location groups [#4620](https://github.com/ethyca/fides/pull/4620)
- When saving locations, calculate and save location groups [#4620](https://github.com/ethyca/fides/pull/4620)
- Update privacy experiences page to use the new table component [#4652](https://github.com/ethyca/fides/pull/4652)
- Update privacy notices page to use the new table component [#4641](https://github.com/ethyca/fides/pull/4641)
- Bumped supported Python versions to `3.10.13`, `3.9.18`, and `3.8.18`. Bumped Debian base image from `-bullseye` to `-bookworm`. [#4630](https://github.com/ethyca/fides/pull/4630)

### Fixed

- Ignore 404 errors from Delighted and Kustomer when an erasure client is not found [#4593](https://github.com/ethyca/fides/pull/4593)
- Various FE fixes for Admin-UI experience config form [#4707](https://github.com/ethyca/fides/pull/4707)
- Fix modal preview in Admin-UI experience config form [#4712](https://github.com/ethyca/fides/pull/4712)
- Optimize FidesJS bundle size by only loading TCF static stings when needed [#4711](https://github.com/ethyca/fides/pull/4711)

## [2.31.0](https://github.com/ethyca/fides/compare/2.30.1...2.31.0)

### Added

- Add Great Britain as a consent option [#4628](https://github.com/ethyca/fides/pull/4628)
- Navbar update and new properties page [#4633](https://github.com/ethyca/fides/pull/4633)
- Access and erasure support for Oracle Responsys [#4618](https://github.com/ethyca/fides/pull/4618)

### Fixed

- Fix issue where "x" button on Fides.js components overwrites saved preferences [#4649](https://github.com/ethyca/fides/pull/4649)
- Initialize Fides.consent with default values from experience when saved consent cookie (fides_consent) does not exist [#4665](https://github.com/ethyca/fides/pull/4665)

### Changed

- Sets GPP applicableSections to -1 when a user visits from a state that is not part of the GPP [#4727](https://github.com/ethyca/fides/pull/4727)

## [2.30.1](https://github.com/ethyca/fides/compare/2.30.0...2.30.1)

### Fixed

- Configure logger correctly on worker initialization [#4624](https://github.com/ethyca/fides/pull/4624)

## [2.30.0](https://github.com/ethyca/fides/compare/2.29.0...2.30.0)

### Added

- Add enum and registry of supported languages [#4592](https://github.com/ethyca/fides/pull/4592)
- Access and erasure support for Talkable [#4589](https://github.com/ethyca/fides/pull/4589)
- Support temporary credentials in AWS generate + scan features [#4607](https://github.com/ethyca/fides/pull/4603), [#4608](https://github.com/ethyca/fides/pull/4608)
- Add ability to store and read Fides cookie in Base64 format [#4556](https://github.com/ethyca/fides/pull/4556)
- Structured logging for SaaS connector requests [#4594](https://github.com/ethyca/fides/pull/4594)
- Added Fides.showModal() to fides.js to allow programmatic opening of consent modals [#4617](https://github.com/ethyca/fides/pull/4617)

### Fixed

- Fixing issue when modifying Policies, Rules, or RuleTargets as a root user [#4582](https://github.com/ethyca/fides/pull/4582)

## [2.29.0](https://github.com/ethyca/fides/compare/2.28.0...2.29.0)

### Added

- View more modal to regulations page [#4574](https://github.com/ethyca/fides/pull/4574)
- Columns in data map reporting, adding multiple systems, and consent configuration tables can be resized. In the data map reporting table, fields with multiple values can show all or collapse all [#4569](https://github.com/ethyca/fides/pull/4569)
- Show custom fields in the data map report table [#4579](https://github.com/ethyca/fides/pull/4579)

### Changed

- Delay rendering the nav until all necessary queries are finished loading [#4571](https://github.com/ethyca/fides/pull/4571)
- Updating return value for crud.get_custom_fields_filtered [#4575](https://github.com/ethyca/fides/pull/4575)
- Updated user deletion confirmation flow to only require one confirmatory input [#4402](https://github.com/ethyca/fides/pull/4402)
- Moved `pymssl` to an optional dependency no longer installed by default with our python package [#4581](https://github.com/ethyca/fides/pull/4581)
- Fixed CORS domain update functionality [#4570](https://github.com/ethyca/fides/pull/4570)
- Update Domains page with ability to add/remove "organization" domains, view "administrator" domains set via security settings, and improve various UX bugs and copy [#4584](https://github.com/ethyca/fides/pull/4584)

### Fixed

- Fixed CORS domain update functionality [#4570](https://github.com/ethyca/fides/pull/4570)
- Completion emails are no longer attempted for consent requests [#4578](https://github.com/ethyca/fides/pull/4578)

## [2.28.0](https://github.com/ethyca/fides/compare/2.27.0...2.28.0)

### Added

- Erasure support for AppsFlyer [#4512](https://github.com/ethyca/fides/pull/4512)
- Datamap Reporting page [#4519](https://github.com/ethyca/fides/pull/4519)
- Consent support for Klaviyo [#4513](https://github.com/ethyca/fides/pull/4513)
- Form for configuring GPP settings [#4557](https://github.com/ethyca/fides/pull/4557)
- Custom privacy request field support for consent requests [#4546](https://github.com/ethyca/fides/pull/4546)
- Support GPP in privacy notices [#4554](https://github.com/ethyca/fides/pull/4554)

### Changed

- Redesigned nav bar for the admin UI [#4548](https://github.com/ethyca/fides/pull/4548)
- Fides.js GPP for US geographies now derives values from backend privacy notices [#4559](https://github.com/ethyca/fides/pull/4559)
- No longer generate the `vendors_disclosed` section of the TC string in `fides.js` [#4553](https://github.com/ethyca/fides/pull/4553)
- Changed consent management vendor add flow [#4550](https://github.com/ethyca/fides/pull/4550)

### Fixed

- Fixed an issue blocking Salesforce sandbox accounts from refreshing tokens [#4547](https://github.com/ethyca/fides/pull/4547)
- Fixed DSR zip packages to be unzippable on Windows [#4549](https://github.com/ethyca/fides/pull/4549)
- Fixed browser compatibility issues with Object.hasOwn [#4568](https://github.com/ethyca/fides/pull/4568)

### Developer Experience

- Switch to anyascii for unicode transliteration [#4550](https://github.com/ethyca/fides/pull/4564)

## [2.27.0](https://github.com/ethyca/fides/compare/2.26.0...2.27.0)

### Added

- Tooltip and styling for disabled rows in add multiple vendor view [#4498](https://github.com/ethyca/fides/pull/4498)
- Preliminary GPP support for US regions [#4498](https://github.com/ethyca/fides/pull/4504)
- Access and erasure support for Statsig Enterprise [#4429](https://github.com/ethyca/fides/pull/4429)
- New page for setting locations [#4517](https://github.com/ethyca/fides/pull/4517)
- New modal for setting granular locations [#4531](https://github.com/ethyca/fides/pull/4531)
- New page for setting regulations [#4530](https://github.com/ethyca/fides/pull/4530)
- Update fides.js to support multiple descriptions (banner, overlay) and render HTML descriptions [#4542](https://github.com/ethyca/fides/pull/4542)

### Fixed

- Fixed incorrect Compass button behavior in system form [#4508](https://github.com/ethyca/fides/pull/4508)
- Omit certain fields from system payload when empty [#4508](https://github.com/ethyca/fides/pull/4525)
- Fixed issues with Compass vendor selector behavior [#4521](https://github.com/ethyca/fides/pull/4521)
- Fixed an issue where the background overlay remained visible after saving consent preferences [#4515](https://github.com/ethyca/fides/pull/4515)
- Fixed system name being editable when editing GVL systems [#4533](https://github.com/ethyca/fides/pull/4533)
- Fixed an issue where a privacy policy link could not be removed from privacy experiences [#4542](https://github.com/ethyca/fides/pull/4542)

### Changed

- Upgrade to use Fideslang `3.0.0` and remove associated concepts [#4502](https://github.com/ethyca/fides/pull/4502)
- Model overhaul for saving privacy preferences and notices served [#4481](https://github.com/ethyca/fides/pull/4481)
- Moves served notice endpoints, consent reporting, purpose endpoints and TCF queries to plus [#4481](https://github.com/ethyca/fides/pull/4481)
- Moves served notice endpoints, consent reporting, and TCF queries to plus [#4481](https://github.com/ethyca/fides/pull/4481)
- Update frontend to account for changes to notices served and preferences saved APIs [#4518](https://github.com/ethyca/fides/pull/4518)
- `fides.js` now sets `supportsOOB` to `false` [#4516](https://github.com/ethyca/fides/pull/4516)
- Save consent method ("accept", "reject", "save", etc.) to `fides_consent` cookie as extra metadata [#4529](https://github.com/ethyca/fides/pull/4529)
- Allow CORS for privacy center `fides.js` and `fides-ext-gpp.js` endpoints
- Replace `GPP_EXT_PATH` env var in favor of a more flexible `FIDES_JS_BASE_URL` environment variable
- Change vendor add modal on consent configuration screen to use new vendor selector [#4532](https://github.com/ethyca/fides/pull/4532)
- Remove vendor add modal [#4535](https://github.com/ethyca/fides/pull/4535)

## [2.26.0](https://github.com/ethyca/fides/compare/2.25.0...main)

### Added

- Dynamic importing for GPP bundle [#4447](https://github.com/ethyca/fides/pull/4447)
- Paging to vendors in the TCF overlay [#4463](https://github.com/ethyca/fides/pull/4463)
- New purposes endpoint and indices to improve system lookups [#4452](https://github.com/ethyca/fides/pull/4452)
- Cypress tests for fides.js GPP extension [#4476](https://github.com/ethyca/fides/pull/4476)
- Add support for global TCF Purpose Overrides [#4464](https://github.com/ethyca/fides/pull/4464)
- TCF override management [#4484](https://github.com/ethyca/fides/pull/4484)
- Readonly consent management table and modal [#4456](https://github.com/ethyca/fides/pull/4456), [#4477](https://github.com/ethyca/fides/pull/4477)
- Access and erasure support for Gong [#4461](https://github.com/ethyca/fides/pull/4461)
- Add new UI for CSV consent reporting [#4488](https://github.com/ethyca/fides/pull/4488)
- Option to prevent the dismissal of the consent banner and modal [#4470](https://github.com/ethyca/fides/pull/4470)

### Changed

- Increased max number of preferences allowed in privacy preference API calls [#4469](https://github.com/ethyca/fides/pull/4469)
- Reduce size of tcf_consent payload in fides_consent cookie [#4480](https://github.com/ethyca/fides/pull/4480)
- Change log level for FidesUserPermission retrieval to `debug` [#4482](https://github.com/ethyca/fides/pull/4482)
- Remove Add Vendor button from the Manage your vendors page[#4509](https://github.com/ethyca/fides/pull/4509)

### Fixed

- Fix type errors when TCF vendors have no dataDeclaration [#4465](https://github.com/ethyca/fides/pull/4465)
- Fixed an error where editing an AC system would mistakenly lock it for GVL [#4471](https://github.com/ethyca/fides/pull/4471)
- Refactor custom Get Preferences function to occur after our CMP API initialization [#4466](https://github.com/ethyca/fides/pull/4466)
- Fix an error where a connector response value of None causes a DSR failure due to a missing value [#4483](https://github.com/ethyca/fides/pull/4483)
- Fixed system name being non-editable when locked for GVL [#4475](https://github.com/ethyca/fides/pull/4475)
- Fixed a bug with "null" values for retention period field on data uses [#4487](https://github.com/ethyca/fides/pull/4487)
- Fixed an issue with the Iterate connector returning At least one param_value references an invalid field for the 'update' request of user [#4514]

## [2.25.0](https://github.com/ethyca/fides/compare/2.24.1...2.25.0)

### Added

- Stub for initial GPP support [#4431](https://github.com/ethyca/fides/pull/4431)
- Added confirmation modal on deleting a data use declaration [#4439](https://github.com/ethyca/fides/pull/4439)
- Added feature flag for separating system name and Compass vendor selector [#4437](https://github.com/ethyca/fides/pull/4437)
- Fire GPP events per spec [#4433](https://github.com/ethyca/fides/pull/4433)
- New override option `fides_tcf_gdpr_applies` for setting `gdprApplies` on the CMP API [#4453](https://github.com/ethyca/fides/pull/4453)

### Changed

- Improved bulk vendor adding table UX [#4425](https://github.com/ethyca/fides/pull/4425)
- Flexible legal basis for processing has a db default of True [#4434](https://github.com/ethyca/fides/pull/4434)
- Give contributor role access to config API, including cors origin updates [#4438](https://github.com/ethyca/fides/pull/4438)
- Disallow setting `*` and other non URL values for `security.cors_origins` config property via the API [#4438](https://github.com/ethyca/fides/pull/4438)
- Consent modal hides the opt-in/opt-out buttons if only one privacy notice is enabled [#4441](https://github.com/ethyca/fides/pull/4441)
- Initialize TCF stub earlier [#4453](https://github.com/ethyca/fides/pull/4453)
- Change focus outline color of form inputs [#4467](https://github.com/ethyca/fides/pull/4467)

### Fixed

- Fixed a bug where selected vendors in "configure consent" add vendor modal were unstyled [#4454](https://github.com/ethyca/fides/pull/4454)
- Use correct defaults when there is no associated preference in the cookie [#4451](https://github.com/ethyca/fides/pull/4451)
- IP Addresses behind load balancers for consent reporting [#4440](https://github.com/ethyca/fides/pull/4440)

## [2.24.1](https://github.com/ethyca/fides/compare/2.24.0...2.24.1)

### Added

- Logging when root user and client credentials are used [#4432](https://github.com/ethyca/fides/pull/4432)
- Allow for custom path at which to retrieve Fides override options [#4462](https://github.com/ethyca/fides/pull/4462)

### Changed

- Run fides with non-root user [#4421](https://github.com/ethyca/fides/pull/4421)

## [2.24.0](https://github.com/ethyca/fides/compare/2.23.3...2.24.0)

### Added

- Adds fides_disable_banner config option to Fides.js [#4378](https://github.com/ethyca/fides/pull/4378)
- Deletions that fail due to foreign key constraints will now be more clearly communicated [#4406](https://github.com/ethyca/fides/pull/4378)
- Added support for a custom get preferences API call provided through Fides.init [#4375](https://github.com/ethyca/fides/pull/4375)
- Hidden custom privacy request fields in the Privacy Center [#4370](https://github.com/ethyca/fides/pull/4370)
- Backend System-level Cookie Support [#4383](https://github.com/ethyca/fides/pull/4383)
- High Level Tracking of Compass System Sync [#4397](https://github.com/ethyca/fides/pull/4397)
- Erasure support for Qualtrics [#4371](https://github.com/ethyca/fides/pull/4371)
- Erasure support for Ada Chatbot [#4382](https://github.com/ethyca/fides/pull/4382)
- Erasure support for Typeform [#4366](https://github.com/ethyca/fides/pull/4366)
- Added notice that a system is GVL when adding/editing from system form [#4327](https://github.com/ethyca/fides/pull/4327)
- Added the ability to select the request types to enable per integration (for plus users) [#4374](https://github.com/ethyca/fides/pull/4374)
- Adds support for custom get experiences fn and custom patch notices served fn [#4410](https://github.com/ethyca/fides/pull/4410)
- Adds more granularity to tracking consent method, updates custom savePreferencesFn and FidesUpdated event to take consent method [#4419](https://github.com/ethyca/fides/pull/4419)

### Changed

- Add filtering and pagination to bulk vendor add table [#4351](https://github.com/ethyca/fides/pull/4351)
- Determine if the TCF overlay needs to surface based on backend calculated version hash [#4356](https://github.com/ethyca/fides/pull/4356)
- Moved Experiences and Preferences endpoints to Plus to take advantage of dynamic GVL [#4367](https://github.com/ethyca/fides/pull/4367)
- Add legal bases to Special Purpose schemas on the backend for display [#4387](https://github.com/ethyca/fides/pull/4387)
- "is_service_specific" default updated when building TC strings on the backend [#4377](https://github.com/ethyca/fides/pull/4377)
- "isServiceSpecific" default updated when building TC strings on the frontend [#4384](https://github.com/ethyca/fides/pull/4384)
- Redact cli, database, and redis configuration information from GET api/v1/config API request responses. [#4379](https://github.com/ethyca/fides/pull/4379)
- Button ordering in fides.js UI [#4407](https://github.com/ethyca/fides/pull/4407)
- Add different classnames to consent buttons for easier selection [#4411](https://github.com/ethyca/fides/pull/4411)
- Updates default consent preference to opt-out for TCF when fides_string exists [#4430](https://github.com/ethyca/fides/pull/4430)

### Fixed

- Persist bulk system add filter modal state [#4412](https://github.com/ethyca/fides/pull/4412)
- Fixing labels for request type field [#4414](https://github.com/ethyca/fides/pull/4414)
- User preferences from cookie should always override experience preferences [#4405](https://github.com/ethyca/fides/pull/4405)
- Allow fides_consent cookie to be set from a subdirectory [#4426](https://github.com/ethyca/fides/pull/4426)

### Security

-- Use a more cryptographically secure random function for security code generation

## [2.23.3](https://github.com/ethyca/fides/compare/2.23.2...2.23.3)

### Fixed

- Fix button arrangment and spacing for TCF and non-TCF consent overlay banner and modal [#4391](https://github.com/ethyca/fides/pull/4391)
- Replaced h1 element with div to use exisitng fides styles in consent modal [#4399](https://github.com/ethyca/fides/pull/4399)
- Fixed privacy policy alignment for non-TCF consent overlay banner and modal [#4403](https://github.com/ethyca/fides/pull/4403)
- Fix dynamic class name for TCF-variant of consent banner [#4404](https://github.com/ethyca/fides/pull/4403)

### Security

-- Fix an HTML Injection vulnerability in DSR Packages

## [2.23.2](https://github.com/ethyca/fides/compare/2.23.1...2.23.2)

### Fixed

- Fixed fides.css to vary banner width based on tcf [[#4381](https://github.com/ethyca/fides/issues/4381)]

## [2.23.1](https://github.com/ethyca/fides/compare/2.23.0...2.23.1)

### Changed

- Refactor Fides.js embedded modal to not use A11y dialog [#4355](https://github.com/ethyca/fides/pull/4355)
- Only call `FidesUpdated` when a preference has been saved, not during initialization [#4365](https://github.com/ethyca/fides/pull/4365)
- Updated double toggle styling in favor of single toggles with a radio group to select legal basis [#4376](https://github.com/ethyca/fides/pull/4376)

### Fixed

- Handle invalid `fides_string` when passed in as an override [#4350](https://github.com/ethyca/fides/pull/4350)
- Bug where vendor opt-ins would not initialize properly based on a `fides_string` in the TCF overlay [#4368](https://github.com/ethyca/fides/pull/4368)

## [2.23.0](https://github.com/ethyca/fides/compare/2.22.1...2.23.0)

### Added

- Added support for 3 additional config variables in Fides.js: fidesEmbed, fidesDisableSaveApi, and fidesTcString [#4262](https://github.com/ethyca/fides/pull/4262)
- Added support for fidesEmbed, fidesDisableSaveApi, and fidesTcString to be passed into Fides.js via query param, cookie, or window object [#4297](https://github.com/ethyca/fides/pull/4297)
- New privacy center environment variables `FIDES_PRIVACY_CENTER__IS_FORCED_TCF` which can make the privacy center always return the TCF bundle (`fides-tcf.js`) [#4312](https://github.com/ethyca/fides/pull/4312)
- Added a `FidesUIChanged` event to Fides.js to track when user preferences change without being saved [#4314](https://github.com/ethyca/fides/pull/4314) and [#4253](https://github.com/ethyca/fides/pull/4253)
- Add AC Systems to the TCF Overlay under Vendor Consents section [#4266](https://github.com/ethyca/fides/pull/4266/)
- Added bulk system/vendor creation component [#4309](https://github.com/ethyca/fides/pull/4309/)
- Support for passing in an AC string as part of a fides string for the TCF overlay [#4308](https://github.com/ethyca/fides/pull/4308)
- Added support for overriding the save user preferences API call with a custom fn provided through Fides.init [#4318](https://github.com/ethyca/fides/pull/4318)
- Return AC strings in GET Privacy Experience meta and allow saving preferences against AC strings [#4295](https://github.com/ethyca/fides/pull/4295)
- New GET Privacy Experience Meta Endpoint [#4328](https://github.com/ethyca/fides/pull/4328)
- Access and erasure support for SparkPost [#4328](https://github.com/ethyca/fides/pull/4238)
- Access and erasure support for Iterate [#4332](https://github.com/ethyca/fides/pull/4332)
- SSH Support for MySQL connections [#4310](https://github.com/ethyca/fides/pull/4310)
- Added served notice history IDs to the TCF privacy preference API calls [#4161](https://github.com/ethyca/fides/pull/4161)

### Fixed

- Cleans up CSS for fidesEmbed mode [#4306](https://github.com/ethyca/fides/pull/4306)
- Stacks that do not have any purposes will no longer render an empty purpose block [#4278](https://github.com/ethyca/fides/pull/4278)
- Forcing hidden sections to use display none [#4299](https://github.com/ethyca/fides/pull/4299)
- Handles Hubspot requiring and email to be formatted as email when processing an erasure [#4322](https://github.com/ethyca/fides/pull/4322)
- Minor CSS improvements for the consent/TCF banners and modals [#4334](https://github.com/ethyca/fides/pull/4334)
- Consistent font sizes for labels in the system form and data use forms in the Admin UI [#4346](https://github.com/ethyca/fides/pull/4346)
- Bug where not all system forms would appear to save when used with Compass [#4347](https://github.com/ethyca/fides/pull/4347)
- Restrict TCF Privacy Experience Config if TCF is disabled [#4348](https://github.com/ethyca/fides/pull/4348)
- Removes overflow styling for embedded modal in Fides.js [#4345](https://github.com/ethyca/fides/pull/4345)

### Changed

- Derive cookie storage info, privacy policy and legitimate interest disclosure URLs, and data retention data from the data map instead of directly from gvl.json [#4286](https://github.com/ethyca/fides/pull/4286)
- Updated TCF Version for backend consent reporting [#4305](https://github.com/ethyca/fides/pull/4305)
- Update Version Hash Contents [#4313](https://github.com/ethyca/fides/pull/4313)
- Change vendor selector on system information form to typeahead[#4333](https://github.com/ethyca/fides/pull/4333)
- Updates experience API calls from Fides.js to include new meta field [#4335](https://github.com/ethyca/fides/pull/4335)

## [2.22.1](https://github.com/ethyca/fides/compare/2.22.0...2.22.1)

### Added

- Custom fields are now included in system history change tracking [#4294](https://github.com/ethyca/fides/pull/4294)

### Security

- Added hostname checks for external SaaS connector URLs [CVE-2023-46124](https://github.com/ethyca/fides/security/advisories/GHSA-jq3w-9mgf-43m4)
- Use a Pydantic URL type for privacy policy URLs [CVE-2023-46126](https://github.com/ethyca/fides/security/advisories/GHSA-fgjj-5jmr-gh83)
- Remove the CONFIG_READ scope from the Viewer role [CVE-2023-46125](https://github.com/ethyca/fides/security/advisories/GHSA-rjxg-rpg3-9r89)

## [2.22.0](https://github.com/ethyca/fides/compare/2.21.0...2.22.0)

### Added

- Added an option to link to vendor tab from an experience config description [#4191](https://github.com/ethyca/fides/pull/4191)
- Added two toggles for vendors in the TCF overlay, one for Consent, and one for Legitimate Interest [#4189](https://github.com/ethyca/fides/pull/4189)
- Added two toggles for purposes in the TCF overlay, one for Consent, and one for Legitimate Interest [#4234](https://github.com/ethyca/fides/pull/4234)
- Added support for new TCF-related fields on `System` and `PrivacyDeclaration` models [#4228](https://github.com/ethyca/fides/pull/4228)
- Support for AC string to `fides-tcf` [#4244](https://github.com/ethyca/fides/pull/4244)
- Support for `gvl` prefixed vendor IDs [#4247](https://github.com/ethyca/fides/pull/4247)

### Changed

- Removed `TCF_ENABLED` environment variable from the privacy center in favor of dynamically figuring out which `fides-js` bundle to send [#4131](https://github.com/ethyca/fides/pull/4131)
- Updated copy of info boxes on each TCF tab [#4191](https://github.com/ethyca/fides/pull/4191)
- Clarified messages for error messages presented during connector upload [#4198](https://github.com/ethyca/fides/pull/4198)
- Refactor legal basis dimension regarding how TCF preferences are saved and how the experience is built [#4201](https://github.com/ethyca/fides/pull/4201/)
- Add saving privacy preferences via a TC string [#4221](https://github.com/ethyca/fides/pull/4221)
- Updated fides server to use an environment variable for turning TCF on and off [#4220](https://github.com/ethyca/fides/pull/4220)
- Update frontend to use new legal basis dimension on vendors [#4216](https://github.com/ethyca/fides/pull/4216)
- Updated privacy center patch preferences call to handle updated API response [#4235](https://github.com/ethyca/fides/pull/4235)
- Added our CMP ID [#4233](https://github.com/ethyca/fides/pull/4233)
- Allow Admin UI users to turn on Configure Consent flag [#4246](https://github.com/ethyca/fides/pull/4246)
- Styling improvements for the fides.js consent banners and modals [#4222](https://github.com/ethyca/fides/pull/4222)
- Update frontend to handle updated Compass schema [#4254](https://github.com/ethyca/fides/pull/4254)
- Assume Universal Vendor ID usage in TC String translation [#4256](https://github.com/ethyca/fides/pull/4256)
- Changed vendor form on configuring consent page to use two-part selection for consent uses [#4251](https://github.com/ethyca/fides/pull/4251)
- Updated system form to have new TCF fields [#4271](https://github.com/ethyca/fides/pull/4271)
- Vendors disclosed string is now narrowed to only the vendors shown in the UI, not the whole GVL [#4250](https://github.com/ethyca/fides/pull/4250)
- Changed naming convention "fides_string" instead of "tc_string" for developer friendly consent API's [#4267](https://github.com/ethyca/fides/pull/4267)

### Fixed

- TCF overlay can initialize its consent preferences from a cookie [#4124](https://github.com/ethyca/fides/pull/4124)
- Various improvements to the TCF modal such as vendor storage disclosures, vendor counts, privacy policies, etc. [#4167](https://github.com/ethyca/fides/pull/4167)
- An issue where Braze could not mask an email due to formatting [#4187](https://github.com/ethyca/fides/pull/4187)
- An issue where email was not being overridden correctly for Braze and Domo [#4196](https://github.com/ethyca/fides/pull/4196)
- Use `stdRetention` when there is not a specific value for a purpose's data retention [#4199](https://github.com/ethyca/fides/pull/4199)
- Updating the unflatten_dict util to accept flattened dict values [#4200](https://github.com/ethyca/fides/pull/4200)
- Minor CSS styling fixes for the consent modal [#4252](https://github.com/ethyca/fides/pull/4252)
- Additional styling fixes for issues caused by a CSS reset [#4268](https://github.com/ethyca/fides/pull/4268)
- Bug where vendor legitimate interests would not be set unless vendor consents were first set [#4250](https://github.com/ethyca/fides/pull/4250)
- Vendor count over-counting in TCF overlay [#4275](https://github.com/ethyca/fides/pull/4275)

## [2.21.0](https://github.com/ethyca/fides/compare/2.20.2...2.21.0)

### Added

- "Add a vendor" flow to configuring consent page [#4107](https://github.com/ethyca/fides/pull/4107)
- Initial TCF Backend Support [#3804](https://github.com/ethyca/fides/pull/3804)
- Add initial layer to TCF modal [#3956](https://github.com/ethyca/fides/pull/3956)
- Support for rendering in the TCF modal whether or not a vendor is part of the GVL [#3972](https://github.com/ethyca/fides/pull/3972)
- Features and legal bases dropdown for TCF modal [#3995](https://github.com/ethyca/fides/pull/3995)
- TCF CMP stub API [#4000](https://github.com/ethyca/fides/pull/4000)
- Fides-js can now display preliminary TCF data [#3879](https://github.com/ethyca/fides/pull/3879)
- Fides-js can persist TCF preferences to the backend [#3887](https://github.com/ethyca/fides/pull/3887)
- TCF modal now supports setting legitimate interest fields [#4037](https://github.com/ethyca/fides/pull/4037)
- Embed the GVL in the GET Experiences response [#4143](https://github.com/ethyca/fides/pull/4143)
- Button to view how many vendors and to open the vendor tab in the TCF modal [#4144](https://github.com/ethyca/fides/pull/4144)
- "Edit vendor" flow to configuring consent page [#4162](https://github.com/ethyca/fides/pull/4162)
- TCF overlay description updates [#4051] https://github.com/ethyca/fides/pull/4151
- Added developer-friendly TCF information under Experience meta [#4160](https://github.com/ethyca/fides/pull/4160/)
- Added fides.css customization for Plus users [#4136](https://github.com/ethyca/fides/pull/4136)

### Changed

- Added further config options to customize the privacy center [#4090](https://github.com/ethyca/fides/pull/4090)
- CORS configuration page [#4073](https://github.com/ethyca/fides/pull/4073)
- Refactored `fides.js` components so that they can take data structures that are not necessarily privacy notices [#3870](https://github.com/ethyca/fides/pull/3870)
- Use hosted GVL.json from the backend [#4159](https://github.com/ethyca/fides/pull/4159)
- Features and Special Purposes in the TCF modal do not render toggles [#4139](https://github.com/ethyca/fides/pull/4139)
- Moved the initial TCF layer to the banner [#4142](https://github.com/ethyca/fides/pull/4142)
- Misc copy changes for the system history table and modal [#4146](https://github.com/ethyca/fides/pull/4146)

### Fixed

- Allows CDN to cache empty experience responses from fides.js API [#4113](https://github.com/ethyca/fides/pull/4113)
- Fixed `identity_special_purpose` unique constraint definition [#4174](https://github.com/ethyca/fides/pull/4174/files)

## [2.20.2](https://github.com/ethyca/fides/compare/2.20.1...2.20.2)

### Fixed

- added version_added, version_deprecated, and replaced_by to data use, data subject, and data category APIs [#4135](https://github.com/ethyca/fides/pull/4135)
- Update fides.js to not fetch experience client-side if pre-fetched experience is empty [#4149](https://github.com/ethyca/fides/pull/4149)
- Erasure privacy requests now pause for input if there are any manual process integrations [#4115](https://github.com/ethyca/fides/pull/4115)
- Caching the values of authorization_required and user_guide on the connector templates to improve performance [#4128](https://github.com/ethyca/fides/pull/4128)

## [2.20.1](https://github.com/ethyca/fides/compare/2.20.0...2.20.1)

### Fixed

- Avoid un-optimized query pattern in bulk `GET /system` endpoint [#4120](https://github.com/ethyca/fides/pull/4120)

## [2.20.0](https://github.com/ethyca/fides/compare/2.19.1...2.20.0)

### Added

- Initial page for configuring consent [#4069](https://github.com/ethyca/fides/pull/4069)
- Vendor cookie table for configuring consent [#4082](https://github.com/ethyca/fides/pull/4082)

### Changed

- Refactor how multiplatform builds are handled [#4024](https://github.com/ethyca/fides/pull/4024)
- Added new Performance-related nox commands and included them as part of the CI suite [#3997](https://github.com/ethyca/fides/pull/3997)
- Added dictionary suggestions for data uses [4035](https://github.com/ethyca/fides/pull/4035)
- Privacy notice regions now render human readable names instead of country codes [#4029](https://github.com/ethyca/fides/pull/4029)
- Privacy notice templates are disabled by default [#4010](https://github.com/ethyca/fides/pull/4010)
- Added optional "skip_processing" flag to collections for DSR processing [#4047](https://github.com/ethyca/fides/pull/4047)
- Admin UI now shows all privacy notices with an indicator of whether they apply to any systems [#4010](https://github.com/ethyca/fides/pull/4010)
- Add case-insensitive privacy experience region filtering [#4058](https://github.com/ethyca/fides/pull/4058)
- Adds check for fetch before loading fetch polyfill for fides.js [#4074](https://github.com/ethyca/fides/pull/4074)
- Updated to support Fideslang 2.0, including data migrations [#3933](https://github.com/ethyca/fides/pull/3933)
- Disable notices that are not systems applicable to support new UI [#4094](https://github.com/ethyca/fides/issues/4094)

### Fixed

- Ensures that fides.js toggles are not hidden by other CSS libs [#4075](https://github.com/ethyca/fides/pull/4075)
- Migrate system > meta > vendor > id to system > meta [#4088](https://github.com/ethyca/fides/pull/4088)
- Enable toggles in various tables now render an error toast if an error occurs [#4095](https://github.com/ethyca/fides/pull/4095)
- Fixed a bug where an unsaved changes notification modal would appear even without unsaved changes [#4095](https://github.com/ethyca/fides/pull/4070)

## [2.19.1](https://github.com/ethyca/fides/compare/2.19.0...2.19.1)

### Fixed

- re-enable custom fields for new data use form [#4050](https://github.com/ethyca/fides/pull/4050)
- fix issue with saving source and destination systems [#4065](https://github.com/ethyca/fides/pull/4065)

### Added

- System history UI with diff modal [#4021](https://github.com/ethyca/fides/pull/4021)
- Relax system legal basis for transfers to be any string [#4049](https://github.com/ethyca/fides/pull/4049)

## [2.19.0](https://github.com/ethyca/fides/compare/2.18.0...2.19.0)

### Added

- Add dictionary suggestions [#3937](https://github.com/ethyca/fides/pull/3937), [#3988](https://github.com/ethyca/fides/pull/3988)
- Added new endpoints for healthchecks [#3947](https://github.com/ethyca/fides/pull/3947)
- Added vendor list dropdown [#3857](https://github.com/ethyca/fides/pull/3857)
- Access support for Adobe Sign [#3504](https://github.com/ethyca/fides/pull/3504)

### Fixed

- Fixed issue when generating masked values for invalid data paths [#3906](https://github.com/ethyca/fides/pull/3906)
- Code reload now works when running `nox -s dev` [#3914](https://github.com/ethyca/fides/pull/3914)
- Reduce verbosity of privacy center logging further [#3915](https://github.com/ethyca/fides/pull/3915)
- Resolved an issue where the integration dropdown input lost focus during typing. [#3917](https://github.com/ethyca/fides/pull/3917)
- Fixed dataset issue that was preventing the Vend connector from loading during server startup [#3923](https://github.com/ethyca/fides/pull/3923)
- Adding version check to version-dependent migration script [#3951](https://github.com/ethyca/fides/pull/3951)
- Fixed a bug where some fields were not saving correctly on the system form [#3975](https://github.com/ethyca/fides/pull/3975)
- Changed "retention period" field in privacy declaration form from number input to text input [#3980](https://github.com/ethyca/fides/pull/3980)
- Fixed issue where unsaved changes modal appears incorrectly [#4005](https://github.com/ethyca/fides/pull/4005)
- Fixed banner resurfacing after user consent for pre-fetch experience [#4009](https://github.com/ethyca/fides/pull/4009)

### Changed

- Systems and Privacy Declaration schema and data migration to support the Dictionary [#3901](https://github.com/ethyca/fides/pull/3901)
- The integration search dropdown is now case-insensitive [#3916](https://github.com/ethyca/fides/pull/3916)
- Removed deprecated fields from the taxonomy editor [#3909](https://github.com/ethyca/fides/pull/3909)
- Bump PyMSSQL version and remove workarounds [#3996](https://github.com/ethyca/fides/pull/3996)
- Removed reset suggestions button [#4007](https://github.com/ethyca/fides/pull/4007)
- Admin ui supports fides cloud config API [#4034](https://github.com/ethyca/fides/pull/4034)

### Security

- Resolve custom integration upload RCE vulnerability [CVE-2023-41319](https://github.com/ethyca/fides/security/advisories/GHSA-p6p2-qq95-vq5h)

## [2.18.0](https://github.com/ethyca/fides/compare/2.17.0...2.18.0)

### Added

- Additional consent reporting calls from `fides-js` [#3845](https://github.com/ethyca/fides/pull/3845)
- Additional consent reporting calls from privacy center [#3847](https://github.com/ethyca/fides/pull/3847)
- Access support for Recurly [#3595](https://github.com/ethyca/fides/pull/3595)
- HTTP Logging for the Privacy Center [#3783](https://github.com/ethyca/fides/pull/3783)
- UI support for OAuth2 authorization flow [#3819](https://github.com/ethyca/fides/pull/3819)
- Changes in the `data` directory now trigger a server reload (for local development) [#3874](https://github.com/ethyca/fides/pull/3874)

### Fixed

- Fix datamap zoom for low system counts [#3835](https://github.com/ethyca/fides/pull/3835)
- Fixed connector forms with external dataset reference fields [#3873](https://github.com/ethyca/fides/pull/3873)
- Fix ability to make server side API calls from privacy-center [#3895](https://github.com/ethyca/fides/pull/3895)

### Changed

- Simplified the file structure for HTML DSR packages [#3848](https://github.com/ethyca/fides/pull/3848)
- Simplified the database health check to improve `/health` performance [#3884](https://github.com/ethyca/fides/pull/3884)
- Changed max width of form components in "system information" form tab [#3864](https://github.com/ethyca/fides/pull/3864)
- Remove manual system selection screen [#3865](https://github.com/ethyca/fides/pull/3865)
- System and integration identifiers are now auto-generated [#3868](https://github.com/ethyca/fides/pull/3868)

## [2.17.0](https://github.com/ethyca/fides/compare/2.16.0...2.17.0)

### Added

- Tab component for `fides-js` [#3782](https://github.com/ethyca/fides/pull/3782)
- Added toast for successfully linking an existing integration to a system [#3826](https://github.com/ethyca/fides/pull/3826)
- Various other UI components for `fides-js` to support upcoming TCF modal [#3803](https://github.com/ethyca/fides/pull/3803)
- Allow items in taxonomy to be enabled or disabled [#3844](https://github.com/ethyca/fides/pull/3844)

### Developer Experience

- Changed where db-dependent routers were imported to avoid dependency issues [#3741](https://github.com/ethyca/fides/pull/3741)

### Changed

- Bumped supported Python versions to `3.10.12`, `3.9.17`, and `3.8.17` [#3733](https://github.com/ethyca/fides/pull/3733)
- Logging Updates [#3758](https://github.com/ethyca/fides/pull/3758)
- Add polyfill service to fides-js route [#3759](https://github.com/ethyca/fides/pull/3759)
- Show/hide integration values [#3775](https://github.com/ethyca/fides/pull/3775)
- Sort system cards alphabetically by name on "View systems" page [#3781](https://github.com/ethyca/fides/pull/3781)
- Update admin ui to use new integration delete route [#3785](https://github.com/ethyca/fides/pull/3785)
- Pinned `pymssql` and `cython` dependencies to avoid build issues on ARM machines [#3829](https://github.com/ethyca/fides/pull/3829)

### Removed

- Removed "Custom field(s) successfully saved" toast [#3779](https://github.com/ethyca/fides/pull/3779)

### Added

- Record when consent is served [#3777](https://github.com/ethyca/fides/pull/3777)
- Add an `active` property to taxonomy elements [#3784](https://github.com/ethyca/fides/pull/3784)
- Erasure support for Heap [#3599](https://github.com/ethyca/fides/pull/3599)

### Fixed

- Privacy notice UI's list of possible regions now matches the backend's list [#3787](https://github.com/ethyca/fides/pull/3787)
- Admin UI "property does not existing" build issue [#3831](https://github.com/ethyca/fides/pull/3831)
- Flagging sensitive inputs as passwords to mask values during entry [#3843](https://github.com/ethyca/fides/pull/3843)

## [2.16.0](https://github.com/ethyca/fides/compare/2.15.1...2.16.0)

### Added

- Empty state for when there are no relevant privacy notices in the privacy center [#3640](https://github.com/ethyca/fides/pull/3640)
- GPC indicators in fides-js banner and modal [#3673](https://github.com/ethyca/fides/pull/3673)
- Include `data_use` and `data_category` metadata in `upload` of access results [#3674](https://github.com/ethyca/fides/pull/3674)
- Add enable/disable toggle to integration tab [#3593] (https://github.com/ethyca/fides/pull/3593)

### Fixed

- Render linebreaks in the Fides.js overlay descriptions, etc. [#3665](https://github.com/ethyca/fides/pull/3665)
- Broken link to Fides docs site on the About Fides page in Admin UI [#3643](https://github.com/ethyca/fides/pull/3643)
- Add Systems Applicable Filter to Privacy Experience List [#3654](https://github.com/ethyca/fides/pull/3654)
- Privacy center and fides-js now pass in `Unescape-Safestr` as a header so that special characters can be rendered properly [#3706](https://github.com/ethyca/fides/pull/3706)
- Fixed ValidationError for saving PrivacyPreferences [#3719](https://github.com/ethyca/fides/pull/3719)
- Fixed issue preventing ConnectionConfigs with duplicate names from saving [#3770](https://github.com/ethyca/fides/pull/3770)
- Fixed creating and editing manual integrations [#3772](https://github.com/ethyca/fides/pull/3772)
- Fix lingering integration artifacts by cascading deletes from System [#3771](https://github.com/ethyca/fides/pull/3771)

### Developer Experience

- Reorganized some `api.api.v1` code to avoid circular dependencies on `quickstart` [#3692](https://github.com/ethyca/fides/pull/3692)
- Treat underscores as special characters in user passwords [#3717](https://github.com/ethyca/fides/pull/3717)
- Allow Privacy Notices banner and modal to scroll as needed [#3713](https://github.com/ethyca/fides/pull/3713)
- Make malicious url test more robust to environmental differences [#3748](https://github.com/ethyca/fides/pull/3748)
- Ignore type checker on click decorators to bypass known issue with `click` version `8.1.4` [#3746](https://github.com/ethyca/fides/pull/3746)

### Changed

- Moved GPC preferences slightly earlier in Fides.js lifecycle [#3561](https://github.com/ethyca/fides/pull/3561)
- Changed results from clicking "Test connection" to be a toast instead of statically displayed on the page [#3700](https://github.com/ethyca/fides/pull/3700)
- Moved "management" tab from nav into settings icon in top right [#3701](https://github.com/ethyca/fides/pull/3701)
- Remove name and description fields from integration form [#3684](https://github.com/ethyca/fides/pull/3684)
- Update EU PrivacyNoticeRegion codes and allow experience filtering to drop back to country filtering if region not found [#3630](https://github.com/ethyca/fides/pull/3630)
- Fields with default fields are now flagged as required in the front-end [#3694](https://github.com/ethyca/fides/pull/3694)
- In "view systems", system cards can now be clicked and link to that system's `configure/[id]` page [#3734](https://github.com/ethyca/fides/pull/3734)
- Enable privacy notice and privacy experience feature flags by default [#3773](https://github.com/ethyca/fides/pull/3773)

### Security

- Resolve Zip bomb file upload vulnerability [CVE-2023-37480](https://github.com/ethyca/fides/security/advisories/GHSA-g95c-2jgm-hqc6)
- Resolve SVG bomb (billion laughs) file upload vulnerability [CVE-2023-37481](https://github.com/ethyca/fides/security/advisories/GHSA-3rw2-wfc8-wmj5)

## [2.15.1](https://github.com/ethyca/fides/compare/2.15.0...2.15.1)

### Added

- Set `sslmode` to `prefer` if connecting to Redshift via ssh [#3685](https://github.com/ethyca/fides/pull/3685)

### Changed

- Privacy center action cards are now able to expand to accommodate longer text [#3669](https://github.com/ethyca/fides/pull/3669)
- Update integration endpoint permissions [#3707](https://github.com/ethyca/fides/pull/3707)

### Fixed

- Handle names with a double underscore when processing access and erasure requests [#3688](https://github.com/ethyca/fides/pull/3688)
- Allow Privacy Notices banner and modal to scroll as needed [#3713](https://github.com/ethyca/fides/pull/3713)

### Security

- Resolve path traversal vulnerability in webserver API [CVE-2023-36827](https://github.com/ethyca/fides/security/advisories/GHSA-r25m-cr6v-p9hq)

## [2.15.0](https://github.com/ethyca/fides/compare/2.14.1...2.15.0)

### Added

- Privacy center can now render its consent values based on Privacy Notices and Privacy Experiences [#3411](https://github.com/ethyca/fides/pull/3411)
- Add Google Tag Manager and Privacy Center ENV vars to sample app [#2949](https://github.com/ethyca/fides/pull/2949)
- Add `notice_key` field to Privacy Notice UI form [#3403](https://github.com/ethyca/fides/pull/3403)
- Add `identity` query param to the consent reporting API view [#3418](https://github.com/ethyca/fides/pull/3418)
- Use `rollup-plugin-postcss` to bundle and optimize the `fides.js` components CSS [#3411](https://github.com/ethyca/fides/pull/3411)
- Dispatch Fides.js lifecycle events on window (FidesInitialized, FidesUpdated) and cross-publish to Fides.gtm() integration [#3411](https://github.com/ethyca/fides/pull/3411)
- Added the ability to use custom CAs with Redis via TLS [#3451](https://github.com/ethyca/fides/pull/3451)
- Add default experience configs on startup [#3449](https://github.com/ethyca/fides/pull/3449)
- Load default privacy notices on startup [#3401](https://github.com/ethyca/fides/pull/3401)
- Add ability for users to pass in additional parameters for application database connection [#3450](https://github.com/ethyca/fides/pull/3450)
- Load default privacy notices on startup [#3401](https://github.com/ethyca/fides/pull/3401/files)
- Add ability for `fides-js` to make API calls to Fides [#3411](https://github.com/ethyca/fides/pull/3411)
- `fides-js` banner is now responsive across different viewport widths [#3411](https://github.com/ethyca/fides/pull/3411)
- Add ability to close `fides-js` banner and modal via a button or ESC [#3411](https://github.com/ethyca/fides/pull/3411)
- Add ability to open the `fides-js` modal from a link on the host site [#3411](https://github.com/ethyca/fides/pull/3411)
- GPC preferences are automatically applied via `fides-js` [#3411](https://github.com/ethyca/fides/pull/3411)
- Add new dataset route that has additional filters [#3558](https://github.com/ethyca/fides/pull/3558)
- Update dataset dropdown to use new api filter [#3565](https://github.com/ethyca/fides/pull/3565)
- Filter out saas datasets from the rest of the UI [#3568](https://github.com/ethyca/fides/pull/3568)
- Included optional env vars to have postgres or Redshift connected via bastion host [#3374](https://github.com/ethyca/fides/pull/3374/)
- Support for acknowledge button for notice-only Privacy Notices and to disable toggling them off [#3546](https://github.com/ethyca/fides/pull/3546)
- HTML format for privacy request storage destinations [#3427](https://github.com/ethyca/fides/pull/3427)
- Persistent message showing result and timestamp of last integration test to "Integrations" tab in system view [#3628](https://github.com/ethyca/fides/pull/3628)
- Access and erasure support for SurveyMonkey [#3590](https://github.com/ethyca/fides/pull/3590)
- New Cookies Table for storing cookies associated with systems and privacy declarations [#3572](https://github.com/ethyca/fides/pull/3572)
- `fides-js` and privacy center now delete cookies associated with notices that were opted out of [#3569](https://github.com/ethyca/fides/pull/3569)
- Cookie input field on system data use tab [#3571](https://github.com/ethyca/fides/pull/3571)

### Fixed

- Fix sample app `DATABASE_*` ENV vars for backwards compatibility [#3406](https://github.com/ethyca/fides/pull/3406)
- Fix overlay rendering issue by finding/creating a dedicated parent element for Preact [#3397](https://github.com/ethyca/fides/pull/3397)
- Fix the sample app privacy center link to be configurable [#3409](https://github.com/ethyca/fides/pull/3409)
- Fix CLI output showing a version warning for Snowflake [#3434](https://github.com/ethyca/fides/pull/3434)
- Flaky custom field Cypress test on systems page [#3408](https://github.com/ethyca/fides/pull/3408)
- Fix NextJS errors & warnings for Cookie House sample app [#3411](https://github.com/ethyca/fides/pull/3411)
- Fix bug where `fides-js` toggles were not reflecting changes from rejecting or accepting all notices [#3522](https://github.com/ethyca/fides/pull/3522)
- Remove the `fides-js` banner from tab order when it is hidden and move the overlay components to the top of the tab order. [#3510](https://github.com/ethyca/fides/pull/3510)
- Fix bug where `fides-js` toggle states did not always initialize properly [#3597](https://github.com/ethyca/fides/pull/3597)
- Fix race condition with consent modal link rendering [#3521](https://github.com/ethyca/fides/pull/3521)
- Hide custom fields section when there are no custom fields created [#3554](https://github.com/ethyca/fides/pull/3554)
- Disable connector dropdown in integration tab on save [#3552](https://github.com/ethyca/fides/pull/3552)
- Handles an edge case for non-existent identities with the Kustomer API [#3513](https://github.com/ethyca/fides/pull/3513)
- remove the configure privacy request tile from the home screen [#3555](https://github.com/ethyca/fides/pull/3555)
- Updated Privacy Experience Safe Strings Serialization [#3600](https://github.com/ethyca/fides/pull/3600/)
- Only create default experience configs on startup, not update [#3605](https://github.com/ethyca/fides/pull/3605)
- Update to latest asyncpg dependency to avoid build error [#3614](https://github.com/ethyca/fides/pull/3614)
- Fix bug where editing a data use on a system could delete existing data uses [#3627](https://github.com/ethyca/fides/pull/3627)
- Restrict Privacy Center debug logging to development-only [#3638](https://github.com/ethyca/fides/pull/3638)
- Fix bug where linking an integration would not update the tab when creating a new system [#3662](https://github.com/ethyca/fides/pull/3662)
- Fix dataset yaml not properly reflecting the dataset in the dropdown of system integrations tab [#3666](https://github.com/ethyca/fides/pull/3666)
- Fix privacy notices not being able to be edited via the UI after the addition of the `cookies` field [#3670](https://github.com/ethyca/fides/pull/3670)
- Add a transform in the case of `null` name fields in privacy declarations for the data use forms [#3683](https://github.com/ethyca/fides/pull/3683)

### Changed

- Enabled Privacy Experience beta flag [#3364](https://github.com/ethyca/fides/pull/3364)
- Reorganize CLI Command Source Files [#3491](https://github.com/ethyca/fides/pull/3491)
- Removed ExperienceConfig.delivery_mechanism constraint [#3387](https://github.com/ethyca/fides/pull/3387)
- Updated privacy experience UI forms to reflect updated experience config fields [#3402](https://github.com/ethyca/fides/pull/3402)
- Use a venv in the Dockerfile for installing Python deps [#3452](https://github.com/ethyca/fides/pull/3452)
- Bump SlowAPI Version [#3456](https://github.com/ethyca/fides/pull/3456)
- Bump Psycopg2-binary Version [#3473](https://github.com/ethyca/fides/pull/3473)
- Reduced duplication between PrivacyExperience and PrivacyExperienceConfig [#3470](https://github.com/ethyca/fides/pull/3470)
- Update privacy centre email and phone validation to allow for both to be blank [#3432](https://github.com/ethyca/fides/pull/3432)
- Moved connection configuration into the system portal [#3407](https://github.com/ethyca/fides/pull/3407)
- Update `fideslang` to `1.4.1` to allow arbitrary nested metadata on `System`s and `Dataset`s `meta` property [#3463](https://github.com/ethyca/fides/pull/3463)
- Remove form validation to allow both email & phone inputs for consent requests [#3529](https://github.com/ethyca/fides/pull/3529)
- Removed dataset dropdown from saas connector configuration [#3563](https://github.com/ethyca/fides/pull/3563)
- Removed `pyodbc` in favor of `pymssql` for handling SQL Server connections [#3435](https://github.com/ethyca/fides/pull/3435)
- Only create a PrivacyRequest when saving consent if at least one notice has system-wide enforcement [#3626](https://github.com/ethyca/fides/pull/3626)
- Increased the character limit for the `SafeStr` type from 500 to 32000 [#3647](https://github.com/ethyca/fides/pull/3647)
- Changed "connection" to "integration" on system view and edit pages [#3659](https://github.com/ethyca/fides/pull/3659)

### Developer Experience

- Add ability to pass ENV vars to both privacy center and sample app during `fides deploy` via `.env` [#2949](https://github.com/ethyca/fides/pull/2949)
- Handle an edge case when generating tags that finds them out of sequence [#3405](https://github.com/ethyca/fides/pull/3405)
- Add support for pushing `prerelease` and `rc` tagged images to Dockerhub [#3474](https://github.com/ethyca/fides/pull/3474)
- Optimize GitHub workflows used for docker image publishing [#3526](https://github.com/ethyca/fides/pull/3526)

### Removed

- Removed the deprecated `system_dependencies` from `System` resources, migrating to `egress` [#3285](https://github.com/ethyca/fides/pull/3285)

### Docs

- Updated developer docs for ARM platform users related to `pymssql` [#3615](https://github.com/ethyca/fides/pull/3615)

## [2.14.1](https://github.com/ethyca/fides/compare/2.14.0...2.14.1)

### Added

- Add `identity` query param to the consent reporting API view [#3418](https://github.com/ethyca/fides/pull/3418)
- Add privacy centre button text customisations [#3432](https://github.com/ethyca/fides/pull/3432)
- Add privacy centre favicon customisation [#3432](https://github.com/ethyca/fides/pull/3432)

### Changed

- Update privacy centre email and phone validation to allow for both to be blank [#3432](https://github.com/ethyca/fides/pull/3432)

## [2.14.0](https://github.com/ethyca/fides/compare/2.13.0...2.14.0)

### Added

- Add an automated test to check for `/fides-consent.js` backwards compatibility [#3289](https://github.com/ethyca/fides/pull/3289)
- Add infrastructure for "overlay" consent components (Preact, CSS bundling, etc.) and initial version of consent banner [#3191](https://github.com/ethyca/fides/pull/3191)
- Add the modal component of the "overlay" consent components [#3291](https://github.com/ethyca/fides/pull/3291)
- Added an `automigrate` database setting [#3220](https://github.com/ethyca/fides/pull/3220)
- Track Privacy Experience with Privacy Preferences [#3311](https://github.com/ethyca/fides/pull/3311)
- Add ability for `fides-js` to fetch its own geolocation [#3356](https://github.com/ethyca/fides/pull/3356)
- Add ability to select different locations in the "Cookie House" sample app [#3362](https://github.com/ethyca/fides/pull/3362)
- Added optional logging of resource changes on the server [#3331](https://github.com/ethyca/fides/pull/3331)

### Fixed

- Maintain casing differences within Snowflake datasets for proper DSR execution [#3245](https://github.com/ethyca/fides/pull/3245)
- Handle DynamoDB edge case where no attributes are defined [#3299](https://github.com/ethyca/fides/pull/3299)
- Support pseudonymous consent requests with `fides_user_device_id` for the new consent workflow [#3203](https://github.com/ethyca/fides/pull/3203)
- Fides user device id filter to GET Privacy Experience List endpoint to stash user preferences on embedded notices [#3302](https://github.com/ethyca/fides/pull/3302)
- Support for data categories on manual webhook fields [#3330](https://github.com/ethyca/fides/pull/3330)
- Added config-driven rendering to consent components [#3316](https://github.com/ethyca/fides/pull/3316)
- Pin `typing_extensions` dependency to `4.5.0` to work around a pydantic bug [#3357](https://github.com/ethyca/fides/pull/3357)

### Changed

- Explicitly escape/unescape certain fields instead of using SafeStr [#3144](https://github.com/ethyca/fides/pull/3144)
- Updated DynamoDB icon [#3296](https://github.com/ethyca/fides/pull/3296)
- Increased default page size for the connection type endpoint to 100 [#3298](https://github.com/ethyca/fides/pull/3298)
- Data model around PrivacyExperiences to better keep Privacy Notices and Experiences in sync [#3292](https://github.com/ethyca/fides/pull/3292)
- UI calls to support new PrivacyExperiences data model [#3313](https://github.com/ethyca/fides/pull/3313)
- Ensure email connectors respect the `notifications.notification_service_type` app config property if set [#3355](https://github.com/ethyca/fides/pull/3355)
- Rework Delighted connector so the `survey_response` endpoint depends on the `person` endpoint [3385](https://github.com/ethyca/fides/pull/3385)
- Remove logging within the Celery creation function [#3303](https://github.com/ethyca/fides/pull/3303)
- Update how generic endpoint generation works [#3304](https://github.com/ethyca/fides/pull/3304)
- Restrict strack-trace logging when not in Dev mode [#3081](https://github.com/ethyca/fides/pull/3081)
- Refactor CSS variables for `fides-js` to match brandable color palette [#3321](https://github.com/ethyca/fides/pull/3321)
- Moved all of the dirs from `fides.api.ops` into `fides.api` [#3318](https://github.com/ethyca/fides/pull/3318)
- Put global settings for fides.js on privacy center settings [#3333](https://github.com/ethyca/fides/pull/3333)
- Changed `fides db migrate` to `fides db upgrade` [#3342](https://github.com/ethyca/fides/pull/3342)
- Add required notice key to privacy notices [#3337](https://github.com/ethyca/fides/pull/3337)
- Make Privacy Experience List public, and separate public endpoint rate limiting [#3339](https://github.com/ethyca/fides/pull/3339)

### Developer Experience

- Add dispatch event when publishing a non-prod tag [#3317](https://github.com/ethyca/fides/pull/3317)
- Add OpenAPI (Swagger) documentation for Fides Privacy Center API endpoints (/fides.js) [#3341](https://github.com/ethyca/fides/pull/3341)

### Removed

- Remove `fides export` command and backing code [#3256](https://github.com/ethyca/fides/pull/3256)

## [2.13.0](https://github.com/ethyca/fides/compare/2.12.1...2.13.0)

### Added

- Connector for DynamoDB [#2998](https://github.com/ethyca/fides/pull/2998)
- Access and erasure support for Amplitude [#2569](https://github.com/ethyca/fides/pull/2569)
- Access and erasure support for Gorgias [#2444](https://github.com/ethyca/fides/pull/2444)
- Privacy Experience Bulk Create, Bulk Update, and Detail Endpoints [#3185](https://github.com/ethyca/fides/pull/3185)
- Initial privacy experience UI [#3186](https://github.com/ethyca/fides/pull/3186)
- A JavaScript modal to copy a script tag for `fides.js` [#3238](https://github.com/ethyca/fides/pull/3238)
- Access and erasure support for OneSignal [#3199](https://github.com/ethyca/fides/pull/3199)
- Add the ability to "inject" location into `/fides.js` bundles and cache responses for one hour [#3272](https://github.com/ethyca/fides/pull/3272)
- Prevent column sorts from resetting when data changes [#3290](https://github.com/ethyca/fides/pull/3290)

### Changed

- Merge instances of RTK `createApi` into one instance for better cache invalidation [#3059](https://github.com/ethyca/fides/pull/3059)
- Update custom field definition uniqueness to be case insensitive name per resource type [#3215](https://github.com/ethyca/fides/pull/3215)
- Restrict where privacy notices of certain consent mechanisms must be displayed [#3195](https://github.com/ethyca/fides/pull/3195)
- Merged the `lib` submodule into the `api.ops` submodule [#3134](https://github.com/ethyca/fides/pull/3134)
- Merged duplicate privacy declaration components [#3254](https://github.com/ethyca/fides/pull/3254)
- Refactor client applications into a monorepo with turborepo, extract fides-js into a standalone package, and improve privacy-center to load configuration at runtime [#3105](https://github.com/ethyca/fides/pull/3105)

### Fixed

- Prevent ability to unintentionally show "default" Privacy Center configuration, styles, etc. [#3242](https://github.com/ethyca/fides/pull/3242)
- Fix broken links to docs site pages in Admin UI [#3232](https://github.com/ethyca/fides/pull/3232)
- Repoint legacy docs site links to the new and improved docs site [#3167](https://github.com/ethyca/fides/pull/3167)
- Fix Cookie House Privacy Center styles for fides deploy [#3283](https://github.com/ethyca/fides/pull/3283)
- Maintain casing differences within Snowflake datasets for proper DSR execution [#3245](https://github.com/ethyca/fides/pull/3245)

### Developer Experience

- Use prettier to format _all_ source files in client packages [#3240](https://github.com/ethyca/fides/pull/3240)

### Deprecated

- Deprecate `fides export` CLI command as it is moving to `fidesplus` [#3264](https://github.com/ethyca/fides/pull/3264)

## [2.12.1](https://github.com/ethyca/fides/compare/2.12.0...2.12.1)

### Changed

- Updated how Docker version checks are handled and added an escape-hatch [#3218](https://github.com/ethyca/fides/pull/3218)

### Fixed

- Datamap export mitigation for deleted taxonomy elements referenced by declarations [#3214](https://github.com/ethyca/fides/pull/3214)
- Update datamap columns each time the page is visited [#3211](https://github.com/ethyca/fides/pull/3211)
- Ensure inactive custom fields are not returned for datamap response [#3223](https://github.com/ethyca/fides/pull/3223)

## [2.12.0](https://github.com/ethyca/fides/compare/2.11.0...2.12.0)

### Added

- Access and erasure support for Aircall [#2589](https://github.com/ethyca/fides/pull/2589)
- Access and erasure support for Klaviyo [#2501](https://github.com/ethyca/fides/pull/2501)
- Page to edit or add privacy notices [#3058](https://github.com/ethyca/fides/pull/3058)
- Side navigation bar can now also have children navigation links [#3099](https://github.com/ethyca/fides/pull/3099)
- Endpoints for consent reporting [#3095](https://github.com/ethyca/fides/pull/3095)
- Added manage custom fields page behind feature flag [#3089](https://github.com/ethyca/fides/pull/3089)
- Custom fields table [#3097](https://github.com/ethyca/fides/pull/3097)
- Custom fields form modal [#3165](https://github.com/ethyca/fides/pull/3165)
- Endpoints to save the new-style Privacy Preferences with respect to a fides user device id [#3132](https://github.com/ethyca/fides/pull/3132)
- Support `privacy_declaration` as a resource type for custom fields [#3149](https://github.com/ethyca/fides/pull/3149)
- Expose `id` field of embedded `privacy_declarations` on `system` API responses [#3157](https://github.com/ethyca/fides/pull/3157)
- Access and erasure support for Unbounce [#2697](https://github.com/ethyca/fides/pull/2697)
- Support pseudonymous consent requests with `fides_user_device_id` [#3158](https://github.com/ethyca/fides/pull/3158)
- Update `fides_consent` cookie format [#3158](https://github.com/ethyca/fides/pull/3158)
- Add custom fields to the data use declaration form [#3197](https://github.com/ethyca/fides/pull/3197)
- Added fides user device id as a ProvidedIdentityType [#3131](https://github.com/ethyca/fides/pull/3131)

### Changed

- The `cursor` pagination strategy now also searches for data outside of the `data_path` when determining the cursor value [#3068](https://github.com/ethyca/fides/pull/3068)
- Moved Privacy Declarations associated with Systems to their own DB table [#3098](https://github.com/ethyca/fides/pull/3098)
- More tests on data use validation for privacy notices within the same region [#3156](https://github.com/ethyca/fides/pull/3156)
- Improvements to export code for bugfixes and privacy declaration custom field support [#3184](https://github.com/ethyca/fides/pull/3184)
- Enabled privacy notice feature flag [#3192](https://github.com/ethyca/fides/pull/3192)
- Updated TS types - particularly with new privacy notices [#3054](https://github.com/ethyca/fides/pull/3054)
- Make name not required on privacy declaration [#3150](https://github.com/ethyca/fides/pull/3150)
- Let Rule Targets allow for custom data categories [#3147](https://github.com/ethyca/fides/pull/3147)

### Removed

- Removed the warning about access control migration [#3055](https://github.com/ethyca/fides/pull/3055)
- Remove `customFields` feature flag [#3080](https://github.com/ethyca/fides/pull/3080)
- Remove notification banner from the home page [#3088](https://github.com/ethyca/fides/pull/3088)

### Fixed

- Fix a typo in the Admin UI [#3166](https://github.com/ethyca/fides/pull/3166)
- The `--local` flag is now respected for the `scan dataset db` command [#3096](https://github.com/ethyca/fides/pull/3096)
- Fixing issue where connectors with external dataset references would fail to save [#3142](https://github.com/ethyca/fides/pull/3142)
- Ensure privacy declaration IDs are stable across updates through system API [#3188](https://github.com/ethyca/fides/pull/3188)
- Fixed unit tests for saas connector type endpoints now that we have >50 [#3101](https://github.com/ethyca/fides/pull/3101)
- Fixed nox docs link [#3121](https://github.com/ethyca/fides/pull/3121/files)

### Developer Experience

- Update fides deploy to use a new database.load_samples setting to initialize sample Systems, Datasets, and Connections for testing [#3102](https://github.com/ethyca/fides/pull/3102)
- Remove support for automatically configuring messaging (Mailgun) & storage (S3) using `.env` with `nox -s "fides_env(test)"` [#3102](https://github.com/ethyca/fides/pull/3102)
- Add smoke tests for consent management [#3158](https://github.com/ethyca/fides/pull/3158)
- Added nox command that opens dev docs [#3082](https://github.com/ethyca/fides/pull/3082)

## [2.11.0](https://github.com/ethyca/fides/compare/2.10.0...2.11.0)

### Added

- Access support for Shippo [#2484](https://github.com/ethyca/fides/pull/2484)
- Feature flags can be set such that they cannot be modified by the user [#2966](https://github.com/ethyca/fides/pull/2966)
- Added the datamap UI to make it open source [#2988](https://github.com/ethyca/fides/pull/2988)
- Introduced a `FixedLayout` component (from the datamap UI) for pages that need to be a fixed height and scroll within [#2992](https://github.com/ethyca/fides/pull/2992)
- Added preliminary privacy notice page [#2995](https://github.com/ethyca/fides/pull/2995)
- Table for privacy notices [#3001](https://github.com/ethyca/fides/pull/3001)
- Added connector template endpoint [#2946](https://github.com/ethyca/fides/pull/2946)
- Query params on connection type endpoint to filter by supported action type [#2996](https://github.com/ethyca/fides/pull/2996)
- Scope restrictions for privacy notice table in the UI [#3007](https://github.com/ethyca/fides/pull/3007)
- Toggle for enabling/disabling privacy notices in the UI [#3010](https://github.com/ethyca/fides/pull/3010)
- Add endpoint to retrieve privacy notices grouped by their associated data uses [#2956](https://github.com/ethyca/fides/pull/2956)
- Support for uploading custom connector templates via the UI [#2997](https://github.com/ethyca/fides/pull/2997)
- Add a backwards-compatible workflow for saving and propagating consent preferences with respect to Privacy Notices [#3016](https://github.com/ethyca/fides/pull/3016)
- Empty state for privacy notices [#3027](https://github.com/ethyca/fides/pull/3027)
- Added Data flow modal [#3008](https://github.com/ethyca/fides/pull/3008)
- Update datamap table export [#3038](https://github.com/ethyca/fides/pull/3038)
- Added more advanced privacy center styling [#2943](https://github.com/ethyca/fides/pull/2943)
- Backend privacy experiences foundation [#3146](https://github.com/ethyca/fides/pull/3146)

### Changed

- Set `privacyDeclarationDeprecatedFields` flags to false and set `userCannotModify` to true [2987](https://github.com/ethyca/fides/pull/2987)
- Restored `nav-config` back to the admin-ui [#2990](https://github.com/ethyca/fides/pull/2990)
- Bumped supported Python versions to 3.10.11, 3.9.16, and 3.8.14 [#2936](https://github.com/ethyca/fides/pull/2936)
- Modify privacy center default config to only request email identities, and add validation preventing requesting both email & phone identities [#2539](https://github.com/ethyca/fides/pull/2539)
- SaaS connector icons are now dynamically loaded from the connector templates [#3018](https://github.com/ethyca/fides/pull/3018)
- Updated consentmechanism Enum to rename "necessary" to "notice_only" [#3048](https://github.com/ethyca/fides/pull/3048)
- Updated test data for Mongo, CLI [#3011](https://github.com/ethyca/fides/pull/3011)
- Updated the check for if a user can assign owner roles to be scope-based instead of role-based [#2964](https://github.com/ethyca/fides/pull/2964)
- Replaced menu in user management table with delete icon [#2958](https://github.com/ethyca/fides/pull/2958)
- Added extra fields to webhook payloads [#2830](https://github.com/ethyca/fides/pull/2830)

### Removed

- Removed interzone navigation logic now that the datamap UI and admin UI are one app [#2990](https://github.com/ethyca/fides/pull/2990)
- Remove the `unknown` state for generated datasets displaying on fidesplus [#2957](https://github.com/ethyca/fides/pull/2957)
- Removed datamap export API [#2999](https://github.com/ethyca/fides/pull/2999)

### Developer Experience

- Nox commands for git tagging to support feature branch builds [#2979](https://github.com/ethyca/fides/pull/2979)
- Changed test environment (`nox -s fides_env`) to run `fides deploy` for local testing [#3071](https://github.com/ethyca/fides/pull/3017)
- Publish git-tag specific docker images [#3050](https://github.com/ethyca/fides/pull/3050)

## [2.10.0](https://github.com/ethyca/fides/compare/2.9.2...2.10.0)

### Added

- Allow users to configure their username and password via the config file [#2884](https://github.com/ethyca/fides/pull/2884)
- Add authentication to the `masking` endpoints as well as accompanying scopes [#2909](https://github.com/ethyca/fides/pull/2909)
- Add an Organization Management page (beta) [#2908](https://github.com/ethyca/fides/pull/2908)
- Adds assigned systems to user management table [#2922](https://github.com/ethyca/fides/pull/2922)
- APIs to support Privacy Notice management (create, read, update) [#2928](https://github.com/ethyca/fides/pull/2928)

### Changed

- Improved standard layout for large width screens and polished misc. pages [#2869](https://github.com/ethyca/fides/pull/2869)
- Changed UI paths in the admin-ui [#2869](https://github.com/ethyca/fides/pull/2892)
  - `/add-systems/new` --> `/add-systems/manual`
  - `/system` --> `/systems`
- Added individual ID routes for systems [#2902](https://github.com/ethyca/fides/pull/2902)
- Deprecated adding scopes to users directly; you can only add roles. [#2848](https://github.com/ethyca/fides/pull/2848/files)
- Changed About Fides page to say "Fides Core Version:" over "Version". [#2899](https://github.com/ethyca/fides/pull/2899)
- Polish Admin UI header & navigation [#2897](https://github.com/ethyca/fides/pull/2897)
- Give new users a "viewer" role by default [#2900](https://github.com/ethyca/fides/pull/2900)
- Tie together save states for user permissions and systems [#2913](https://github.com/ethyca/fides/pull/2913)
- Removing payment types from Stripe connector params [#2915](https://github.com/ethyca/fides/pull/2915)
- Viewer role can now access a restricted version of the user management page [#2933](https://github.com/ethyca/fides/pull/2933)
- Change Privacy Center email placeholder text [#2935](https://github.com/ethyca/fides/pull/2935)
- Restricted setting Approvers as System Managers [#2891](https://github.com/ethyca/fides/pull/2891)
- Adds confirmation modal when downgrading user to "approver" role via Admin UI [#2924](https://github.com/ethyca/fides/pull/2924)
- Changed the toast message for new users to include access control info [#2939](https://github.com/ethyca/fides/pull/2939)
- Add Data Stewards to datamap export [#2962](https://github.com/ethyca/fides/pull/2962)

### Fixed

- Restricted Contributors from being able to create Owners [#2888](https://github.com/ethyca/fides/pull/2888)
- Allow for dynamic aspect ratio for logo on Privacy Center 404 [#2895](https://github.com/ethyca/fides/pull/2895)
- Allow for dynamic aspect ratio for logo on consent page [#2895](https://github.com/ethyca/fides/pull/2895)
- Align role dscription drawer of Admin UI with top nav: [#2932](https://github.com/ethyca/fides/pull/2932)
- Fixed error message when a user is assigned to be an approver without any systems [#2953](https://github.com/ethyca/fides/pull/2953)

### Developer Experience

- Update frontend npm packages (admin-ui, privacy-center, cypress-e2e) [#2921](https://github.com/ethyca/fides/pull/2921)

## [2.9.2](https://github.com/ethyca/fides/compare/2.9.1...2.9.2)

### Fixed

- Allow multiple data uses as long as their processing activity name is different [#2905](https://github.com/ethyca/fides/pull/2905)
- use HTML property, not text, when dispatching Mailchimp Transactional emails [#2901](https://github.com/ethyca/fides/pull/2901)
- Remove policy key from Privacy Center submission modal [#2912](https://github.com/ethyca/fides/pull/2912)

## [2.9.1](https://github.com/ethyca/fides/compare/2.9.0...2.9.1)

### Added

- Added Attentive erasure email connector [#2782](https://github.com/ethyca/fides/pull/2782)

### Changed

- Removed dataset based email connectors [#2782](https://github.com/ethyca/fides/pull/2782)
- Changed Auth0's authentication strategy from `bearer` to `oauth2_client_credentials` [#2820](https://github.com/ethyca/fides/pull/2820)
- renamed the privacy declarations field "Privacy declaration name (deprecated)" to "Processing Activity" [#711](https://github.com/ethyca/fidesplus/issues/711)

### Fixed

- Fixed issue where the scopes list passed into FidesUserPermission could get mutated with the total_scopes call [#2883](https://github.com/ethyca/fides/pull/2883)

### Removed

- removed the `privacyDeclarationDeprecatedFields` flag [#711](https://github.com/ethyca/fidesplus/issues/711)

## [2.9.0](https://github.com/ethyca/fides/compare/2.8.3...2.9.0)

### Added

- The ability to assign users as system managers for a specific system [#2714](https://github.com/ethyca/fides/pull/2714)
- New endpoints to add and remove users as system managers [#2726](https://github.com/ethyca/fides/pull/2726)
- Warning about access control migration to the UI [#2842](https://github.com/ethyca/fides/pull/2842)
- Adds Role Assignment UI [#2739](https://github.com/ethyca/fides/pull/2739)
- Add an automated migration to give users a `viewer` role [#2821](https://github.com/ethyca/fides/pull/2821)

### Changed

- Removed "progressive" navigation that would hide Admin UI tabs until Systems / Connections were configured [#2762](https://github.com/ethyca/fides/pull/2762)
- Added `system.privacy_declaration.name` to datamap response [#2831](https://github.com/ethyca/fides/pull/2831/files)

### Developer Experience

- Retired legacy `navV2` feature flag [#2762](https://github.com/ethyca/fides/pull/2762)
- Update Admin UI Layout to fill viewport height [#2812](https://github.com/ethyca/fides/pull/2812)

### Fixed

- Fixed issue where unsaved changes warning would always show up when running fidesplus [#2788](https://github.com/ethyca/fides/issues/2788)
- Fixed problem in datamap export with datasets that had been updated via SaaS instantiation [#2841](https://github.com/ethyca/fides/pull/2841)
- Fixed problem in datamap export with inconsistent custom field ordering [#2859](https://github.com/ethyca/fides/pull/2859)

## [2.8.3](https://github.com/ethyca/fides/compare/2.8.2...2.8.3)

### Added

- Serialise `bson.ObjectId` types in SAR data packages [#2785](https://github.com/ethyca/fides/pull/2785)

### Fixed

- Fixed issue where more than 1 populated custom fields removed a system from the datamap export [#2825](https://github.com/ethyca/fides/pull/2825)

## [2.8.2](https://github.com/ethyca/fides/compare/2.8.1...2.8.2)

### Fixed

- Resolved a bug that stopped custom fields populating the visual datamap [#2775](https://github.com/ethyca/fides/pull/2775)
- Patch appconfig migration to handle existing db record [#2780](https://github.com/ethyca/fides/pull/2780)

## [2.8.1](https://github.com/ethyca/fides/compare/2.8.0...2.8.1)

### Fixed

- Disabled hiding Admin UI based on user scopes [#2771](https://github.com/ethyca/fides/pull/2771)

## [2.8.0](https://github.com/ethyca/fides/compare/2.7.1...2.8.0)

### Added

- Add API support for messaging config properties [#2551](https://github.com/ethyca/fides/pull/2551)
- Access and erasure support for Kustomer [#2520](https://github.com/ethyca/fides/pull/2520)
- Added the `erase_after` field on collections to be able to set the order for erasures [#2619](https://github.com/ethyca/fides/pull/2619)
- Add a toggle to filter the system classification to only return those with classification data [#2700](https://github.com/ethyca/fides/pull/2700)
- Added backend role-based permissions [#2671](https://github.com/ethyca/fides/pull/2671)
- Access and erasure for Vend SaaS Connector [#1869](https://github.com/ethyca/fides/issues/1869)
- Added endpoints for storage and messaging config setup status [#2690](https://github.com/ethyca/fides/pull/2690)
- Access and erasure for Jira SaaS Connector [#1871](https://github.com/ethyca/fides/issues/1871)
- Access and erasure support for Delighted [#2244](https://github.com/ethyca/fides/pull/2244)
- Improve "Upload a new dataset YAML" [#1531](https://github.com/ethyca/fides/pull/2258)
- Input validation and sanitization for Privacy Request fields [#2655](https://github.com/ethyca/fides/pull/2655)
- Access and erasure support for Yotpo [#2708](https://github.com/ethyca/fides/pull/2708)
- Custom Field Library Tab [#527](https://github.com/ethyca/fides/pull/2693)
- Allow SendGrid template usage [#2728](https://github.com/ethyca/fides/pull/2728)
- Added ConnectorRunner to simplify SaaS connector testing [#1795](https://github.com/ethyca/fides/pull/1795)
- Adds support for Mailchimp Transactional as a messaging config [#2742](https://github.com/ethyca/fides/pull/2742)

### Changed

- Admin UI
  - Add flow for selecting system types when manually creating a system [#2530](https://github.com/ethyca/fides/pull/2530)
  - Updated forms for privacy declarations [#2648](https://github.com/ethyca/fides/pull/2648)
  - Delete flow for privacy declarations [#2664](https://github.com/ethyca/fides/pull/2664)
  - Add framework to have UI elements respect the user's scopes [#2682](https://github.com/ethyca/fides/pull/2682)
  - "Manual Webhook" has been renamed to "Manual Process". [#2717](https://github.com/ethyca/fides/pull/2717)
- Convert all config values to Pydantic `Field` objects [#2613](https://github.com/ethyca/fides/pull/2613)
- Add warning to 'fides deploy' when installed outside of a virtual environment [#2641](https://github.com/ethyca/fides/pull/2641)
- Redesigned the default/init config file to be auto-documented. Also updates the `fides init` logic and analytics consent logic [#2694](https://github.com/ethyca/fides/pull/2694)
- Change how config creation/import is handled across the application [#2622](https://github.com/ethyca/fides/pull/2622)
- Update the CLI aesthetics & docstrings [#2703](https://github.com/ethyca/fides/pull/2703)
- Updates Roles->Scopes Mapping [#2744](https://github.com/ethyca/fides/pull/2744)
- Return user scopes as an enum, as well as total scopes [#2741](https://github.com/ethyca/fides/pull/2741)
- Update `MessagingServiceType` enum to be lowercased throughout [#2746](https://github.com/ethyca/fides/pull/2746)

### Developer Experience

- Set the security environment of the fides dev setup to `prod` instead of `dev` [#2588](https://github.com/ethyca/fides/pull/2588)
- Removed unexpected default Redis password [#2666](https://github.com/ethyca/fides/pull/2666)
- Privacy Center
  - Typechecking and validation of the `config.json` will be checked for backwards-compatibility. [#2661](https://github.com/ethyca/fides/pull/2661)
- Combined conftest.py files [#2669](https://github.com/ethyca/fides/pull/2669)

### Fixed

- Fix support for "redis.user" setting when authenticating to the Redis cache [#2666](https://github.com/ethyca/fides/pull/2666)
- Fix error with the classify dataset feature flag not writing the dataset to the server [#2675](https://github.com/ethyca/fides/pull/2675)
- Allow string dates to stay strings in cache decoding [#2695](https://github.com/ethyca/fides/pull/2695)
- Admin UI
  - Remove Identifiability (Data Qualifier) from taxonomy editor [2684](https://github.com/ethyca/fides/pull/2684)
- FE: Custom field selections binding issue on Taxonomy tabs [#2659](https://github.com/ethyca/fides/pull/2693/)
- Fix Privacy Request Status when submitting a consent request when identity verification is required [#2736](https://github.com/ethyca/fides/pull/2736)

## [2.7.1](https://github.com/ethyca/fides/compare/2.7.0...2.7.1)

- Fix error with the classify dataset feature flag not writing the dataset to the server [#2675](https://github.com/ethyca/fides/pull/2675)

## [2.7.0](https://github.com/ethyca/fides/compare/2.6.6...2.7.0)

- Fides API

  - Access and erasure support for Braintree [#2223](https://github.com/ethyca/fides/pull/2223)
  - Added route to send a test message [#2585](https://github.com/ethyca/fides/pull/2585)
  - Add default storage configuration functionality and associated APIs [#2438](https://github.com/ethyca/fides/pull/2438)

- Admin UI

  - Custom Metadata [#2536](https://github.com/ethyca/fides/pull/2536)
    - Create Custom Lists
    - Create Custom Field Definition
    - Create custom fields from a the taxonomy editor
    - Provide a custom field value in a resource
    - Bulk edit custom field values [#2612](https://github.com/ethyca/fides/issues/2612)
    - Custom metadata UI Polish [#2624](https://github.com/ethyca/fides/pull/2625)

- Privacy Center

  - The consent config default value can depend on whether Global Privacy Control is enabled. [#2341](https://github.com/ethyca/fides/pull/2341)
  - When GPC is enabled, the UI indicates which data uses are opted out by default. [#2596](https://github.com/ethyca/fides/pull/2596)
  - `inspectForBrowserIdentities` now also looks for `ljt_readerID`. [#2543](https://github.com/ethyca/fides/pull/2543)

### Added

- Added new Wunderkind Consent Saas Connector [#2600](https://github.com/ethyca/fides/pull/2600)
- Added new Sovrn Email Consent Connector [#2543](https://github.com/ethyca/fides/pull/2543/)
- Log Fides version at startup [#2566](https://github.com/ethyca/fides/pull/2566)

### Changed

- Update Admin UI to show all action types (access, erasure, consent, update) [#2523](https://github.com/ethyca/fides/pull/2523)
- Removes legacy `verify_oauth_client` function [#2527](https://github.com/ethyca/fides/pull/2527)
- Updated the UI for adding systems to a new design [#2490](https://github.com/ethyca/fides/pull/2490)
- Minor logging improvements [#2566](https://github.com/ethyca/fides/pull/2566)
- Various form components now take a `stacked` or `inline` variant [#2542](https://github.com/ethyca/fides/pull/2542)
- UX fixes for user management [#2537](https://github.com/ethyca/fides/pull/2537)
- Updating Firebase Auth connector to mask the user with a delete instead of an update [#2602](https://github.com/ethyca/fides/pull/2602)

### Fixed

- Fixed bug where refreshing a page in the UI would result in a 404 [#2502](https://github.com/ethyca/fides/pull/2502)
- Usernames are case insensitive now and prevent all duplicates [#2487](https://github.com/ethyca/fides/pull/2487)
  - This PR contains a migration that deletes duplicate users and keeps the oldest original account.
- Update Logos for shipped connectors [#2464](https://github.com/ethyca/fides/pull/2587)
- Search field on privacy request page isn't working [#2270](https://github.com/ethyca/fides/pull/2595)
- Fix connection dropdown in integration table to not be disabled add system creation [#3589](https://github.com/ethyca/fides/pull/3589)

### Developer Experience

- Added new Cypress E2E smoke tests [#2241](https://github.com/ethyca/fides/pull/2241)
- New command `nox -s e2e_test` which will spin up the test environment and run true E2E Cypress tests against it [#2417](https://github.com/ethyca/fides/pull/2417)
- Cypress E2E tests now run in CI and are reported to Cypress Cloud [#2417](https://github.com/ethyca/fides/pull/2417)
- Change from `randomint` to `uuid` in mongodb tests to reduce flakiness. [#2591](https://github.com/ethyca/fides/pull/2591)

### Removed

- Remove feature flagged config wizard stepper from Admin UI [#2553](https://github.com/ethyca/fides/pull/2553)

## [2.6.6](https://github.com/ethyca/fides/compare/2.6.5...2.6.6)

### Changed

- Improve Readability for Custom Masking Override Exceptions [#2593](https://github.com/ethyca/fides/pull/2593)

## [2.6.5](https://github.com/ethyca/fides/compare/2.6.4...2.6.5)

### Added

- Added config properties to override database Engine parameters [#2511](https://github.com/ethyca/fides/pull/2511)
- Increased default pool_size and max_overflow to 50 [#2560](https://github.com/ethyca/fides/pull/2560)

## [2.6.4](https://github.com/ethyca/fides/compare/2.6.3...2.6.4)

### Fixed

- Fixed bug for SMS completion notification not being sent [#2526](https://github.com/ethyca/fides/issues/2526)
- Fixed bug where refreshing a page in the UI would result in a 404 [#2502](https://github.com/ethyca/fides/pull/2502)

## [2.6.3](https://github.com/ethyca/fides/compare/2.6.2...2.6.3)

### Fixed

- Handle case where legacy dataset has meta: null [#2524](https://github.com/ethyca/fides/pull/2524)

## [2.6.2](https://github.com/ethyca/fides/compare/2.6.1...2.6.2)

### Fixed

- Issue addressing missing field in dataset migration [#2510](https://github.com/ethyca/fides/pull/2510)

## [2.6.1](https://github.com/ethyca/fides/compare/2.6.0...2.6.1)

### Fixed

- Fix errors when privacy requests execute concurrently without workers [#2489](https://github.com/ethyca/fides/pull/2489)
- Enable saas request overrides to run in worker runtime [#2489](https://github.com/ethyca/fides/pull/2489)

## [2.6.0](https://github.com/ethyca/fides/compare/2.5.1...2.6.0)

### Added

- Added the `env` option to the `security` configuration options to allow for users to completely secure the API endpoints [#2267](https://github.com/ethyca/fides/pull/2267)
- Unified Fides Resources
  - Added a dataset dropdown selector when configuring a connector to link an existing dataset to the connector configuration. [#2162](https://github.com/ethyca/fides/pull/2162)
  - Added new datasetconfig.ctl_dataset_id field to unify fides dataset resources [#2046](https://github.com/ethyca/fides/pull/2046)
- Add new connection config routes that couple them with systems [#2249](https://github.com/ethyca/fides/pull/2249)
- Add new select/deselect all permissions buttons [#2437](https://github.com/ethyca/fides/pull/2437)
- Endpoints to allow a user with the `user:password-reset` scope to reset users' passwords. In addition, users no longer require a scope to edit their own passwords. [#2373](https://github.com/ethyca/fides/pull/2373)
- New form to reset a user's password without knowing an old password [#2390](https://github.com/ethyca/fides/pull/2390)
- Approve & deny buttons on the "Request details" page. [#2473](https://github.com/ethyca/fides/pull/2473)
- Consent Propagation
  - Add the ability to execute Consent Requests via the Privacy Request Execution layer [#2125](https://github.com/ethyca/fides/pull/2125)
  - Add a Mailchimp Transactional Consent Connector [#2194](https://github.com/ethyca/fides/pull/2194)
  - Allow defining a list of opt-in and/or opt-out requests in consent connectors [#2315](https://github.com/ethyca/fides/pull/2315)
  - Add a Google Analytics Consent Connector for GA4 properties [#2302](https://github.com/ethyca/fides/pull/2302)
  - Pass the GA Cookie from the Privacy Center [#2337](https://github.com/ethyca/fides/pull/2337)
  - Rename "user_id" to more specific "ga_client_id" [#2356](https://github.com/ethyca/fides/pull/2356)
  - Patch Google Analytics Consent Connector to delete by client_id [#2355](https://github.com/ethyca/fides/pull/2355)
  - Add a "skip_param_values option" to optionally skip when we are missing param values in the body [#2384](https://github.com/ethyca/fides/pull/2384)
  - Adds a new Universal Analytics Connector that works with the UA Tracking Id
- Adds intake and storage of Global Privacy Control Signal props for Consent [#2599](https://github.com/ethyca/fides/pull/2599)

### Changed

- Unified Fides Resources
  - Removed several fidesops schemas for DSR's in favor of updated Fideslang schemas [#2009](https://github.com/ethyca/fides/pull/2009)
  - Removed DatasetConfig.dataset field [#2096](https://github.com/ethyca/fides/pull/2096)
  - Updated UI dataset config routes to use new unified routes [#2113](https://github.com/ethyca/fides/pull/2113)
  - Validate request body on crud endpoints on upsert. Validate dataset data categories before save. [#2134](https://github.com/ethyca/fides/pull/2134/)
  - Updated test env setup and quickstart to use new endpoints [#2225](https://github.com/ethyca/fides/pull/2225)
- Consent Propagation
  - Privacy Center consent options can now be marked as `executable` in order to propagate consent requests [#2193](https://github.com/ethyca/fides/pull/2193)
  - Add support for passing browser identities to consent request patches [#2304](https://github.com/ethyca/fides/pull/2304)
- Update fideslang to 1.3.3 [#2343](https://github.com/ethyca/fides/pull/2343)
- Display the request type instead of the policy name on the request table [#2382](https://github.com/ethyca/fides/pull/2382)
- Make denial reasons required [#2400](https://github.com/ethyca/fides/pull/2400)
- Display the policy key on the request details page [#2395](https://github.com/ethyca/fides/pull/2395)
- Updated CSV export [#2452](https://github.com/ethyca/fides/pull/2452)
- Privacy Request approval now uses a modal [#2443](https://github.com/ethyca/fides/pull/2443)

### Developer Experience

- `nox -s test_env` has been replaced with `nox -s "fides_env(dev)"`
- New command `nox -s "fides_env(test)"` creates a complete test environment with seed data (similar to `fides_env(dev)`) but with the production fides image so the built UI can be accessed at `localhost:8080` [#2399](https://github.com/ethyca/fides/pull/2399)
- Change from code climate to codecov for coverage reporting [#2402](https://github.com/ethyca/fides/pull/2402)

### Fixed

- Home screen header scaling and responsiveness issues [#2200](https://github.com/ethyca/fides/pull/2277)
- Privacy Center identity inputs validate even when they are optional. [#2308](https://github.com/ethyca/fides/pull/2308)
- The PII toggle defaults to false and PII will be hidden on page load [#2388](https://github.com/ethyca/fides/pull/2388)
- Fixed a CI bug caused by git security upgrades [#2441](https://github.com/ethyca/fides/pull/2441)
- Privacy Center
  - Identity inputs validate even when they are optional. [#2308](https://github.com/ethyca/fides/pull/2308)
  - Submit buttons show loading state and disable while submitting. [#2401](https://github.com/ethyca/fides/pull/2401)
  - Phone inputs no longer request country SVGs from external domain. [#2378](https://github.com/ethyca/fides/pull/2378)
  - Input validation errors no longer change the height of modals. [#2379](https://github.com/ethyca/fides/pull/2379)
- Patch masking strategies to better handle null and non-string inputs [#2307](https://github.com/ethyca/fides/pull/2377)
- Renamed prod pushes tag to be `latest` for privacy center and sample app [#2401](https://github.com/ethyca/fides/pull/2407)
- Update firebase connector to better handle non-existent users [#2439](https://github.com/ethyca/fides/pull/2439)

## [2.5.1](https://github.com/ethyca/fides/compare/2.5.0...2.5.1)

### Developer Experience

- Allow db resets only if `config.dev_mode` is `True` [#2321](https://github.com/ethyca/fides/pull/2321)

### Fixed

- Added a feature flag for the recent dataset classification UX changes [#2335](https://github.com/ethyca/fides/pull/2335)

### Security

- Add a check to the catchall path to prevent returning paths outside of the UI directory [#2330](https://github.com/ethyca/fides/pull/2330)

### Developer Experience

- Reduce size of local Docker images by fixing `.dockerignore` patterns [#2360](https://github.com/ethyca/fides/pull/2360)

## [2.5.0](https://github.com/ethyca/fides/compare/2.4.0...2.5.0)

### Docs

- Update the docs landing page and remove redundant docs [#2184](https://github.com/ethyca/fides/pull/2184)

### Added

- Added the `user` command group to the CLI. [#2153](https://github.com/ethyca/fides/pull/2153)
- Added `Code Climate` test coverage uploads. [#2198](https://github.com/ethyca/fides/pull/2198)
- Added the connection key to the execution log [#2100](https://github.com/ethyca/fides/pull/2100)
- Added endpoints to retrieve DSR `Rule`s and `Rule Target`s [#2116](https://github.com/ethyca/fides/pull/2116)
- Added Fides version number to account dropdown in the UI [#2140](https://github.com/ethyca/fides/pull/2140)
- Add link to Classify Systems page in nav side bar [#2128](https://github.com/ethyca/fides/pull/2128)
- Dataset classification UI now polls for results [#2123](https://github.com/ethyca/fides/pull/2123)
- Update Privacy Center Icons [#1800](https://github.com/ethyca/fides/pull/2139)
- Privacy Center `fides-consent.js`:
  - `Fides.shopify` integration function. [#2152](https://github.com/ethyca/fides/pull/2152)
  - Dedicated folder for integrations.
  - `Fides.meta` integration function (fbq). [#2217](https://github.com/ethyca/fides/pull/2217)
- Adds support for Twilio email service (Sendgrid) [#2154](https://github.com/ethyca/fides/pull/2154)
- Access and erasure support for Recharge [#1709](https://github.com/ethyca/fides/pull/1709)
- Access and erasure support for Friendbuy Nextgen [#2085](https://github.com/ethyca/fides/pull/2085)

### Changed

- Admin UI Feature Flags - [#2101](https://github.com/ethyca/fides/pull/2101)
  - Overrides can be saved in the browser.
  - Use `NEXT_PUBLIC_APP_ENV` for app-specific environment config.
  - No longer use `react-feature-flags` library.
  - Can have descriptions. [#2243](https://github.com/ethyca/fides/pull/2243)
- Made privacy declarations optional when adding systems manually - [#2173](https://github.com/ethyca/fides/pull/2173)
- Removed an unclear logging message. [#2266](https://github.com/ethyca/fides/pull/2266)
- Allow any user with `user:delete` scope to delete other users [#2148](https://github.com/ethyca/fides/pull/2148)
- Dynamic imports of custom overrides and SaaS test fixtures [#2169](https://github.com/ethyca/fides/pull/2169)
- Added `AuthenticatedClient` to custom request override interface [#2171](https://github.com/ethyca/fides/pull/2171)
- Only approve the specific collection instead of the entire dataset, display only top 1 classification by default [#2226](https://github.com/ethyca/fides/pull/2226)
- Update sample project resources for `fides evaluate` usage in `fides deploy` [#2253](https://github.com/ethyca/fides/pull/2253)

### Removed

- Removed unused object_name field on s3 storage config [#2133](https://github.com/ethyca/fides/pull/2133)

### Fixed

- Remove next-auth from privacy center to fix JS console error [#2090](https://github.com/ethyca/fides/pull/2090)
- Admin UI - Added Missing ability to assign `user:delete` in the permissions checkboxes [#2148](https://github.com/ethyca/fides/pull/2148)
- Nav bug: clicking on Privacy Request breadcrumb takes me to Home instead of /privacy-requests [#497](https://github.com/ethyca/fides/pull/2141)
- Side nav disappears when viewing request details [#2129](https://github.com/ethyca/fides/pull/2155)
- Remove usage of load dataset button and other dataset UI modifications [#2149](https://github.com/ethyca/fides/pull/2149)
- Improve readability for exceptions raised from custom request overrides [#2157](https://github.com/ethyca/fides/pull/2157)
- Importing custom request overrides on server startup [#2186](https://github.com/ethyca/fides/pull/2186)
- Remove warning when env vars default to blank strings in docker-compose [#2188](https://github.com/ethyca/fides/pull/2188)
- Fix Cookie House purchase modal flashing 'Error' in title [#2274](https://github.com/ethyca/fides/pull/2274)
- Stop dependency from upgrading `packaging` to version with known issue [#2273](https://github.com/ethyca/fides/pull/2273)
- Privacy center config no longer requires `identity_inputs` and will use `email` as a default [#2263](https://github.com/ethyca/fides/pull/2263)
- No longer display remaining days for privacy requests in terminal states [#2292](https://github.com/ethyca/fides/pull/2292)

### Removed

- Remove "Create New System" button when viewing systems. All systems can now be created via the "Add systems" button on the home page. [#2132](https://github.com/ethyca/fides/pull/2132)

## [2.4.0](https://github.com/ethyca/fides/compare/2.3.1...2.4.0)

### Developer Experience

- Include a pre-check workflow that collects the pytest suite [#2098](https://github.com/ethyca/fides/pull/2098)
- Write to the application db when running the app locally. Write to the test db when running pytest [#1731](https://github.com/ethyca/fides/pull/1731)

### Changed

- Move the `fides.ctl.core.` and `fides.ctl.connectors` modules into `fides.core` and `fides.connectors` respectively [#2097](https://github.com/ethyca/fides/pull/2097)
- Fides: Skip cypress tests due to nav bar 2.0 [#2102](https://github.com/ethyca/fides/pull/2103)

### Added

- Adds new erasure policy for complete user data masking [#1839](https://github.com/ethyca/fides/pull/1839)
- New Fides Home page [#1864](https://github.com/ethyca/fides/pull/2050)
- Nav 2.0 - Replace form flow side navs with top tabs [#2037](https://github.com/ethyca/fides/pull/2050)
- Adds new erasure policy for complete user data masking [#1839](https://github.com/ethyca/fides/pull/1839)
- Added ability to use Mailgun templates when sending emails. [#2039](https://github.com/ethyca/fides/pull/2039)
- Adds SMS id verification for consent [#2094](https://github.com/ethyca/fides/pull/2094)

### Fixed

- Store `fides_consent` cookie on the root domain of the Privacy Center [#2071](https://github.com/ethyca/fides/pull/2071)
- Properly set the expire-time for verification codes [#2105](https://github.com/ethyca/fides/pull/2105)

## [2.3.1](https://github.com/ethyca/fides/compare/2.3.0...2.3.1)

### Fixed

- Resolved an issue where the root_user was not being created [#2082](https://github.com/ethyca/fides/pull/2082)

### Added

- Nav redesign with sidebar groups. Feature flagged to only be visible in dev mode until release. [#2030](https://github.com/ethyca/fides/pull/2047)
- Improved error handling for incorrect app encryption key [#2089](https://github.com/ethyca/fides/pull/2089)
- Access and erasure support for Friendbuy API [#2019](https://github.com/ethyca/fides/pull/2019)

## [2.3.0](https://github.com/ethyca/fides/compare/2.2.2...2.3.0)

### Added

- Common Subscriptions for app-wide data and feature checks. [#2030](https://github.com/ethyca/fides/pull/2030)
- Send email alerts on privacy request failures once the specified threshold is reached. [#1793](https://github.com/ethyca/fides/pull/1793)
- DSR Notifications (toast) [#1895](https://github.com/ethyca/fides/pull/1895)
- DSR configure alerts btn [#1895](https://github.com/ethyca/fides/pull/1895)
- DSR configure alters (FE) [#1895](https://github.com/ethyca/fides/pull/1895)
- Add a `usage` session to Nox to print full session docstrings. [#2022](https://github.com/ethyca/fides/pull/2022)

### Added

- Adds notifications section to toml files [#2026](https://github.com/ethyca/fides/pull/2060)

### Changed

- Updated to use `loguru` logging library throughout codebase [#2031](https://github.com/ethyca/fides/pull/2031)
- Do not always create a `fides.toml` by default [#2023](https://github.com/ethyca/fides/pull/2023)
- The `fideslib` module has been merged into `fides`, code redundancies have been removed [#1859](https://github.com/ethyca/fides/pull/1859)
- Replace 'ingress' and 'egress' with 'sources' and 'destinations' across UI [#2044](https://github.com/ethyca/fides/pull/2044)
- Update the functionality of `fides pull -a <filename>` to include _all_ resource types. [#2083](https://github.com/ethyca/fides/pull/2083)

### Fixed

- Timing issues with bulk DSR reprocessing, specifically when analytics are enabled [#2015](https://github.com/ethyca/fides/pull/2015)
- Error caused by running erasure requests with disabled connectors [#2045](https://github.com/ethyca/fides/pull/2045)
- Changes the SlowAPI ratelimiter's backend to use memory instead of Redis [#2054](https://github.com/ethyca/fides/pull/2058)

## [2.2.2](https://github.com/ethyca/fides/compare/2.2.1...2.2.2)

### Docs

- Updated the readme to use new new [docs site](http://docs.ethyca.com) [#2020](https://github.com/ethyca/fides/pull/2020)

### Deprecated

- The documentation site hosted in the `/docs` directory has been deprecated. All documentation updates will be hosted at the new [docs site](http://docs.ethyca.com) [#2020](https://github.com/ethyca/fides/pull/2020)

### Fixed

- Fixed mypy and pylint errors [#2013](https://github.com/ethyca/fides/pull/2013)
- Update connection test endpoint to be effectively non-blocking [#2000](https://github.com/ethyca/fides/pull/2000)
- Update Fides connector to better handle children with no access results [#2012](https://github.com/ethyca/fides/pull/2012)

## [2.2.1](https://github.com/ethyca/fides/compare/2.2.0...2.2.1)

### Added

- Add health check indicator for data flow scanning option [#1973](https://github.com/ethyca/fides/pull/1973)

### Changed

- The `celery.toml` is no longer used, instead it is a subsection of the `fides.toml` file [#1990](https://github.com/ethyca/fides/pull/1990)
- Update sample project landing page copy to be version-agnostic [#1958](https://github.com/ethyca/fides/pull/1958)
- `get` and `ls` CLI commands now return valid `fides` object YAML [#1991](https://github.com/ethyca/fides/pull/1991)

### Developer Experience

- Remove duplicate fastapi-caching and pin version. [#1765](https://github.com/ethyca/fides/pull/1765)

## [2.2.0](https://github.com/ethyca/fides/compare/2.1.0...2.2.0)

### Added

- Send email alerts on privacy request failures once the specified threshold is reached. [#1793](https://github.com/ethyca/fides/pull/1793)
- Add authenticated privacy request route. [#1819](https://github.com/ethyca/fides/pull/1819)
- Enable the onboarding flow [#1836](https://github.com/ethyca/fides/pull/1836)
- Access and erasure support for Fullstory API [#1821](https://github.com/ethyca/fides/pull/1821)
- Add function to poll privacy request for completion [#1860](https://github.com/ethyca/fides/pull/1860)
- Added rescan flow for the data flow scanner [#1844](https://github.com/ethyca/fides/pull/1844)
- Add rescan flow for the data flow scanner [#1844](https://github.com/ethyca/fides/pull/1844)
- Add Fides connector to support parent-child Fides deployments [#1861](https://github.com/ethyca/fides/pull/1861)
- Classification UI now polls for updates to classifications [#1908](https://github.com/ethyca/fides/pull/1908)

### Changed

- The organization info form step is now skipped if the server already has organization info. [#1840](https://github.com/ethyca/fides/pull/1840)
- Removed the description column from the classify systems page. [#1867](https://github.com/ethyca/fides/pull/1867)
- Retrieve child results during fides connector execution [#1967](https://github.com/ethyca/fides/pull/1967)

### Fixed

- Fix error in parent user creation seeding. [#1832](https://github.com/ethyca/fides/issues/1832)
- Fix DSR error due to unfiltered empty identities [#1901](https://github.com/ethyca/fides/pull/1907)

### Docs

- Remove documentation about no-longer used connection string override [#1824](https://github.com/ethyca/fides/pull/1824)
- Fix typo in headings [#1824](https://github.com/ethyca/fides/pull/1824)
- Update documentation to reflect configs necessary for mailgun, twilio_sms and twilio_email service types [#1846](https://github.com/ethyca/fides/pull/1846)

...

## [2.1.0](https://github.com/ethyca/fides/compare/2.0.0...2.1.0)

### Added

- Classification flow for system data flows
- Classification is now triggered as part of data flow scanning
- Include `ingress` and `egress` fields on system export and `datamap/` endpoint [#1740](https://github.com/ethyca/fides/pull/1740)
- Repeatable unique identifier for dataset fides_keys and metadata [#1786](https://github.com/ethyca/fides/pull/1786)
- Adds SMS support for identity verification notifications [#1726](https://github.com/ethyca/fides/pull/1726)
- Added phone number validation in back-end and react phone number form in Privacy Center [#1745](https://github.com/ethyca/fides/pull/1745)
- Adds SMS message template for all subject notifications [#1743](https://github.com/ethyca/fides/pull/1743)
- Privacy-Center-Cypress workflow for CI checks of the Privacy Center. [#1722](https://github.com/ethyca/fides/pull/1722)
- Privacy Center `fides-consent.js` script for accessing consent on external pages. [Details](/clients/privacy-center/packages/fides-consent/README.md)
- Erasure support for Twilio Conversations API [#1673](https://github.com/ethyca/fides/pull/1673)
- Webserver port can now be configured via the CLI command [#1858](https://github.com/ethyca/fides/pull/1858)

### Changed

- Optional dependencies are no longer used for 3rd-party connectivity. Instead they are used to isolate dangerous dependencies. [#1679](https://github.com/ethyca/fides/pull/1679)
- All Next pages now automatically require login. [#1670](https://github.com/ethyca/fides/pull/1670)
- Running the `webserver` command no longer prompts the user to opt out/in to analytics[#1724](https://github.com/ethyca/fides/pull/1724)

### Developer Experience

- Admin-UI-Cypress tests that fail in CI will now upload screen recordings for debugging. [#1728](https://github.com/ethyca/fides/pull/1728/files/c23e62fea284f7910028c8483feff893903068b8#r1019491323)
- Enable remote debugging from VSCode of live dev app [#1780](https://github.com/ethyca/fides/pull/1780)

### Removed

- Removed the Privacy Center `cookieName` config introduced in 2.0.0. [#1756](https://github.com/ethyca/fides/pull/1756)

### Fixed

- Exceptions are no longer raised when sending analytics on Windows [#1666](https://github.com/ethyca/fides/pull/1666)
- Fixed wording on identity verification modal in the Privacy Center [#1674](https://github.com/ethyca/fides/pull/1674)
- Update system fides_key tooltip text [#1533](https://github.com/ethyca/fides/pull/1685)
- Removed local storage parsing that is redundant with redux-persist. [#1678](https://github.com/ethyca/fides/pull/1678)
- Show a helpful error message if Docker daemon is not running during "fides deploy" [#1694](https://github.com/ethyca/fides/pull/1694)
- Allow users to query their own permissions, including root user. [#1698](https://github.com/ethyca/fides/pull/1698)
- Single-select taxonomy fields legal basis and special category can be cleared. [#1712](https://github.com/ethyca/fides/pull/1712)
- Fixes the issue where the security config is not properly loading from environment variables. [#1718](https://github.com/ethyca/fides/pull/1718)
- Fixes the issue where the CLI can't run without the config values required by the webserver. [#1811](https://github.com/ethyca/fides/pull/1811)
- Correctly handle response from adobe jwt auth endpoint as milliseconds, rather than seconds. [#1754](https://github.com/ethyca/fides/pull/1754)
- Fixed styling issues with the `EditDrawer` component. [#1803](https://github.com/ethyca/fides/pull/1803)

### Security

- Bumped versions of packages that use OpenSSL [#1683](https://github.com/ethyca/fides/pull/1683)

## [2.0.0](https://github.com/ethyca/fides/compare/1.9.6...2.0.0)

### Added

- Allow delete-only SaaS connector endpoints [#1200](https://github.com/ethyca/fides/pull/1200)
- Privacy center consent choices store a browser cookie. [#1364](https://github.com/ethyca/fides/pull/1364)
  - The format is generic. A reasonable set of defaults will be added later: [#1444](https://github.com/ethyca/fides/issues/1444)
  - The cookie name defaults to `fides_consent` but can be configured under `config.json > consent > cookieName`.
  - Each consent option can provide an array of `cookieKeys`.
- Individually select and reprocess DSRs that have errored [#1203](https://github.com/ethyca/fides/pull/1489)
- Bulk select and reprocess DSRs that have errored [#1205](https://github.com/ethyca/fides/pull/1489)
- Config Wizard: AWS scan results populate in system review forms. [#1454](https://github.com/ethyca/fides/pull/1454)
- Integrate rate limiter with Saas Connectors. [#1433](https://github.com/ethyca/fides/pull/1433)
- Config Wizard: Added a column selector to the scan results page of the config wizard [#1590](https://github.com/ethyca/fides/pull/1590)
- Config Wizard: Flow for runtime scanner option [#1640](https://github.com/ethyca/fides/pull/1640)
- Access support for Twilio Conversations API [#1520](https://github.com/ethyca/fides/pull/1520)
- Message Config: Adds Twilio Email/SMS support [#1519](https://github.com/ethyca/fides/pull/1519)

### Changed

- Updated mypy to version 0.981 and Python to version 3.10.7 [#1448](https://github.com/ethyca/fides/pull/1448)

### Developer Experience

- Repository dispatch events are sent to fidesctl-plus and fidesops-plus [#1263](https://github.com/ethyca/fides/pull/1263)
- Only the `docs-authors` team members are specified as `CODEOWNERS` [#1446](https://github.com/ethyca/fides/pull/1446)
- Updates the default local configuration to not defer tasks to a worker node [#1552](https://github.com/ethyca/fides/pull/1552/)
- Updates the healthcheck to return health status of connected Celery workers [#1588](https://github.com/ethyca/fides/pull/1588)

### Docs

- Remove the tutorial to prepare for new update [#1543](https://github.com/ethyca/fides/pull/1543)
- Add system management via UI documentation [#1541](https://github.com/ethyca/fides/pull/1541)
- Added DSR quickstart docs, restructured docs navigation [#1651](https://github.com/ethyca/fides/pull/1651)
- Update privacy request execution overview docs [#1258](https://github.com/ethyca/fides/pull/1490)

### Fixed

- Fixed system dependencies appearing as "N/A" in the datamap endpoint when there are no privacy declarations [#1649](https://github.com/ethyca/fides/pull/1649)

## [1.9.6](https://github.com/ethyca/fides/compare/1.9.5...1.9.6)

### Fixed

- Include systems without a privacy declaration on data map [#1603](https://github.com/ethyca/fides/pull/1603)
- Handle malformed tokens [#1523](https://github.com/ethyca/fides/pull/1523)
- Remove thrown exception from getAllPrivacyRequests method [#1592](https://github.com/ethyca/fides/pull/1593)
- Include systems without a privacy declaration on data map [#1603](https://github.com/ethyca/fides/pull/1603)
- After editing a dataset, the table will stay on the previously selected collection instead of resetting to the first one. [#1511](https://github.com/ethyca/fides/pull/1511)
- Fix redis `db_index` config issue [#1647](https://github.com/ethyca/fides/pull/1647)

### Docs

- Add unlinked docs and fix any remaining broken links [#1266](https://github.com/ethyca/fides/pull/1266)
- Update privacy center docs to include consent information [#1537](https://github.com/ethyca/fides/pull/1537)
- Update UI docs to include DSR countdown information and additional descriptions/filtering [#1545](https://github.com/ethyca/fides/pull/1545)

### Changed

- Allow multiple masking strategies to be specified when using fides as a masking engine [#1647](https://github.com/ethyca/fides/pull/1647)

## [1.9.5](https://github.com/ethyca/fides/compare/1.9.4...1.9.5)

### Added

- The database includes a `plus_system_scans` relation, to track the status and results of System Scanner executions in fidesctl-plus [#1554](https://github.com/ethyca/fides/pull/1554)

## [1.9.4](https://github.com/ethyca/fides/compare/1.9.2...1.9.4)

### Fixed

- After editing a dataset, the table will stay on the previously selected collection instead of resetting to the first one. [#1511](https://github.com/ethyca/fides/pull/1511)

## [1.9.2](https://github.com/ethyca/fides/compare/1.9.1...1.9.2)

### Deprecated

- Added a deprecation warning for the entire package [#1244](https://github.com/ethyca/fides/pull/1244)

### Added

- Dataset generation enhancements using Fides Classify for Plus users:

  - Integrate Fides Plus API into placeholder features introduced in 1.9.0. [#1194](https://github.com/ethyca/fides/pull/1194)

- Fides Admin UI:

  - Configure Connector after creation [#1204](https://github.com/ethyca/fides/pull/1356)

### Fixed

- Privacy Center:
  - Handle error on startup if server isn't running [#1239](https://github.com/ethyca/fides/pull/1239)
  - Fix styling issue with cards [#1240](https://github.com/ethyca/fides/pull/1240)
  - Redirect to index on consent save [#1238](https://github.com/ethyca/fides/pull/1238)

## [1.9.1](https://github.com/ethyca/fides/compare/1.9.0...1.9.1)

### Changed

- Update fideslang to v1.3.1 [#1136](https://github.com/ethyca/fides/pull/1136)

### Changed

- Update fideslang to v1.3.1 [#1136](https://github.com/ethyca/fides/pull/1136)

## [1.9.0](https://github.com/ethyca/fides/compare/1.8.6...1.9.0) - 2022-09-29

### Added

- Dataset generation enhancements using Fides Classify for Plus users:
  - Added toggle for enabling classify during generation. [#1057](https://github.com/ethyca/fides/pull/1057)
  - Initial implementation of API request to kick off classify, with confirmation modal. [#1069](https://github.com/ethyca/fides/pull/1069)
  - Initial Classification & Review status for generated datasets. [#1074](https://github.com/ethyca/fides/pull/1074)
  - Component for choosing data categories based on classification results. [#1110](https://github.com/ethyca/fides/pull/1110)
  - The dataset fields table shows data categories from the classifier (if available). [#1088](https://github.com/ethyca/fides/pull/1088)
  - The "Approve" button can be used to update the dataset with the classifier's suggestions. [#1129](https://github.com/ethyca/fides/pull/1129)
- System management UI:
  - New page to add a system via yaml [#1062](https://github.com/ethyca/fides/pull/1062)
  - Skeleton of page to add a system manually [#1068](https://github.com/ethyca/fides/pull/1068)
  - Refactor config wizard system forms to be reused for system management [#1072](https://github.com/ethyca/fides/pull/1072)
  - Add additional optional fields to system management forms [#1082](https://github.com/ethyca/fides/pull/1082)
  - Delete a system through the UI [#1085](https://github.com/ethyca/fides/pull/1085)
  - Edit a system through the UI [#1096](https://github.com/ethyca/fides/pull/1096)
- Cypress component testing [#1106](https://github.com/ethyca/fides/pull/1106)

### Changed

- Changed behavior of `load_default_taxonomy` to append instead of upsert [#1040](https://github.com/ethyca/fides/pull/1040)
- Changed behavior of adding privacy declarations to decouple the actions of the "add" and "next" buttons [#1086](https://github.com/ethyca/fides/pull/1086)
- Moved system related UI components from the `config-wizard` directory to the `system` directory [#1097](https://github.com/ethyca/fides/pull/1097)
- Updated "type" on SaaS config to be a simple string type, not an enum [#1197](https://github.com/ethyca/fides/pull/1197)

### Developer Experience

- Optional dependencies may have their version defined only once, in `optional-requirements.txt` [#1171](https://github.com/ethyca/fides/pull/1171)

### Docs

- Updated the footer links [#1130](https://github.com/ethyca/fides/pull/1130)

### Fixed

- Fixed the "help" link in the UI header [#1078](https://github.com/ethyca/fides/pull/1078)
- Fixed a bug in Data Category Dropdowns where checking i.e. `user.biometric` would also check `user.biometric_health` [#1126](https://github.com/ethyca/fides/pull/1126)

### Security

- Upgraded pymysql to version `1.0.2` [#1094](https://github.com/ethyca/fides/pull/1094)

## [1.8.6](https://github.com/ethyca/fides/compare/1.8.5...1.8.6) - 2022-09-28

### Added

- Added classification tables for Plus users [#1060](https://github.com/ethyca/fides/pull/1060)

### Fixed

- Fixed a bug where rows were being excluded from a data map [#1124](https://github.com/ethyca/fides/pull/1124)

## [1.8.5](https://github.com/ethyca/fides/compare/1.8.4...1.8.5) - 2022-09-21

### Changed

- Update fideslang to v1.3.0 [#1103](https://github.com/ethyca/fides/pull/1103)

## [1.8.4](https://github.com/ethyca/fides/compare/1.8.3...1.8.4) - 2022-09-09

### Added

- Initial system management page [#1054](https://github.com/ethyca/fides/pull/1054)

### Changed

- Deleting a taxonomy field with children will now cascade delete all of its children as well. [#1042](https://github.com/ethyca/fides/pull/1042)

### Fixed

- Fixed navigating directly to frontend routes loading index page instead of the correct static page for the route.
- Fix truncated evaluation error messages [#1053](https://github.com/ethyca/fides/pull/1053)

## [1.8.3](https://github.com/ethyca/fides/compare/1.8.2...1.8.3) - 2022-09-06

### Added

- Added more taxonomy fields that can be edited via the UI [#1000](https://github.com/ethyca/fides/pull/1000) [#1028](https://github.com/ethyca/fides/pull/1028)
- Added the ability to add taxonomy fields via the UI [#1019](https://github.com/ethyca/fides/pull/1019)
- Added the ability to delete taxonomy fields via the UI [#1006](https://github.com/ethyca/fides/pull/1006)
  - Only non-default taxonomy entities can be deleted [#1023](https://github.com/ethyca/fides/pull/1023)
- Prevent deleting taxonomy `is_default` fields and from adding `is_default=True` fields via the API [#990](https://github.com/ethyca/fides/pull/990).
- Added a "Custom" tag to distinguish user defined taxonomy fields from default taxonomy fields in the UI [#1027](https://github.com/ethyca/fides/pull/1027)
- Added initial support for enabling Fides Plus [#1037](https://github.com/ethyca/fides/pull/1037)
  - The `useFeatures` hook can be used to check if `plus` is enabled.
  - Navigating to/from the Data Map page is gated behind this feature.
  - Plus endpoints are served from the private Plus image.

### Fixed

- Fixed failing mypy tests [#1030](https://github.com/ethyca/fides/pull/1030)
- Fixed an issue where `fides push --diff` would return a false positive diff [#1026](https://github.com/ethyca/fides/pull/1026)
- Pinned pydantic version to < 1.10.0 to fix an error in finding referenced fides keys [#1045](https://github.com/ethyca/fides/pull/1045)

### Fixed

- Fixed failing mypy tests [#1030](https://github.com/ethyca/fides/pull/1030)
- Fixed an issue where `fides push --diff` would return a false positive diff [#1026](https://github.com/ethyca/fides/pull/1026)

### Docs

- Minor formatting updates to [Policy Webhooks](https://ethyca.github.io/fidesops/guides/policy_webhooks/) documentation [#1114](https://github.com/ethyca/fidesops/pull/1114)

### Removed

- Removed create superuser [#1116](https://github.com/ethyca/fidesops/pull/1116)

## [1.8.2](https://github.com/ethyca/fides/compare/1.8.1...1.8.2) - 2022-08-18

### Added

- Added the ability to edit taxonomy fields via the UI [#977](https://github.com/ethyca/fides/pull/977) [#1028](https://github.com/ethyca/fides/pull/1028)
- New column `is_default` added to DataCategory, DataUse, DataSubject, and DataQualifier tables [#976](https://github.com/ethyca/fides/pull/976)
- Added the ability to add taxonomy fields via the UI [#1019](https://github.com/ethyca/fides/pull/1019)
- Added the ability to delete taxonomy fields via the UI [#1006](https://github.com/ethyca/fides/pull/1006)
  - Only non-default taxonomy entities can be deleted [#1023](https://github.com/ethyca/fides/pull/1023)
- Prevent deleting taxonomy `is_default` fields and from adding `is_default=True` fields via the API [#990](https://github.com/ethyca/fides/pull/990).
- Added a "Custom" tag to distinguish user defined taxonomy fields from default taxonomy fields in the UI [#1027](https://github.com/ethyca/fides/pull/1027)

### Changed

- Upgraded base Docker version to Python 3.9 and updated all other references from 3.8 -> 3.9 [#974](https://github.com/ethyca/fides/pull/974)
- Prepend all database tables with `ctl_` [#979](https://github.com/ethyca/fides/pull/979)
- Moved the `admin-ui` code down one level into a `ctl` subdir [#970](https://github.com/ethyca/fides/pull/970)
- Extended the `/datamap` endpoint to include extra metadata [#992](https://github.com/ethyca/fides/pull/992)

## [1.8.1](https://github.com/ethyca/fides/compare/1.8.0...1.8.1) - 2022-08-08

### Deprecated

- The following environment variables have been deprecated, and replaced with the new environment variable names indicated below. To avoid breaking existing workflows, the deprecated variables are still respected in v1.8.1. They will be removed in a future release.
  - `FIDESCTL__API__DATABASE_HOST` --> `FIDESCTL__DATABASE__SERVER`
  - `FIDESCTL__API__DATABASE_NAME` --> `FIDESCTL__DATABASE__DB`
  - `FIDESCTL__API__DATABASE_PASSWORD` --> `FIDESCTL__DATABASE__PASSWORD`
  - `FIDESCTL__API__DATABASE_PORT` --> `FIDESCTL__DATABASE__PORT`
  - `FIDESCTL__API__DATABASE_TEST_DATABASE_NAME` --> `FIDESCTL__DATABASE__TEST_DB`
  - `FIDESCTL__API__DATABASE_USER` --> `FIDESCTL__DATABASE__USER`

### Developer Experience

- The included `docker-compose.yml` no longer references outdated ENV variables [#964](https://github.com/ethyca/fides/pull/964)

### Docs

- Minor release documentation now reflects the desired patch release process [#955](https://github.com/ethyca/fides/pull/955)
- Updated references to ENV variables [#964](https://github.com/ethyca/fides/pull/964)

### Fixed

- Deprecated config options will continue to be respected when set via environment variables [#965](https://github.com/ethyca/fides/pull/965)
- The git cache is rebuilt within the Docker container [#962](https://github.com/ethyca/fides/pull/962)
- The `wheel` pypi build no longer has a dirty version tag [#962](https://github.com/ethyca/fides/pull/962)
- Add setuptools to dev-requirements to fix versioneer error [#983](https://github.com/ethyca/fides/pull/983)

## [1.8.0](https://github.com/ethyca/fides/compare/1.7.1...1.8.0) - 2022-08-04

### Added

- Initial configuration wizard UI view
  - System scanning step: AWS credentials form and initial `generate` API usage.
  - System scanning results: AWS systems are stored and can be selected for review
- CustomInput type "password" with show/hide icon.
- Pull CLI command now checks for untracked/unstaged files in the manifests dir [#869](https://github.com/ethyca/fides/pull/869)
- Pull CLI command has a flag to pull missing files from the server [#895](https://github.com/ethyca/fides/pull/895)
- Add BigQuery support for the `generate` command and `/generate` endpoint [#814](https://github.com/ethyca/fides/pull/814) & [#917](https://github.com/ethyca/fides/pull/917)
- Added user auth tables [915](https://github.com/ethyca/fides/pull/915)
- Standardized API error parsing under `~/types/errors`
- Added taxonomy page to UI [#902](https://github.com/ethyca/fides/pull/902)
  - Added a nested accordion component for displaying taxonomy data [#910](https://github.com/ethyca/fides/pull/910)
- Add lru cache to get_config [927](https://github.com/ethyca/fides/pull/927)
- Add support for deprecated API config values [#959](https://github.com/ethyca/fides/pull/959)
- `fides` is now an alias for `fidesctl` as a CLI entrypoint [#926](https://github.com/ethyca/fides/pull/926)
- Add user auth routes [929](https://github.com/ethyca/fides/pull/929)
- Bump fideslib to 3.0.1 and remove patch code[931](https://github.com/ethyca/fides/pull/931)
- Update the `fidesctl` python package to automatically serve the UI [#941](https://github.com/ethyca/fides/pull/941)
- Add `push` cli command alias for `apply` and deprecate `apply` [943](https://github.com/ethyca/fides/pull/943)
- Add resource groups tagging api as a source of system generation [939](https://github.com/ethyca/fides/pull/939)
- Add GitHub Action to publish the `fidesctl` package to testpypi on pushes to main [#951](https://github.com/ethyca/fides/pull/951)
- Added configWizardFlag to ui to hide the config wizard when false [[#1453](https://github.com/ethyca/fides/issues/1453)

### Changed

- Updated the `datamap` endpoint to return human-readable column names as the first response item [#779](https://github.com/ethyca/fides/pull/779)
- Remove the `obscure` requirement from the `generate` endpoint [#819](https://github.com/ethyca/fides/pull/819)
- Moved all files from `fidesapi` to `fidesctl/api` [#885](https://github.com/ethyca/fides/pull/885)
- Moved `scan` and `generate` to the list of commands that can be run in local mode [#841](https://github.com/ethyca/fides/pull/841)
- Upgraded the base docker images from Debian Buster to Bullseye [#958](https://github.com/ethyca/fides/pull/958)
- Removed `ipython` as a dev-requirement [#958](https://github.com/ethyca/fides/pull/958)
- Webserver dependencies now come as a standard part of the package [#881](https://github.com/ethyca/fides/pull/881)
- Initial configuration wizard UI view
  - Refactored step & form results management to use Redux Toolkit slice.
- Change `id` field in tables from an integer to a string [915](https://github.com/ethyca/fides/pull/915)
- Update `fideslang` to `1.1.0`, simplifying the default taxonomy and adding `tags` for resources [#865](https://github.com/ethyca/fides/pull/865)
- Merge existing configurations with `fideslib` library [#913](https://github.com/ethyca/fides/pull/913)
- Moved frontend static files to `src/fidesctl/ui-build/static` [#934](https://github.com/ethyca/fides/pull/934)
- Replicated the error response handling from the `/validate` endpoint to the `/generate` endpoint [#911](https://github.com/ethyca/fides/pull/911)

### Developer Experience

- Remove `API_PREFIX` from fidesctl/core/utils.py and change references to `API_PREFIX` in fidesctl/api/reoutes/util.py [922](https://github.com/ethyca/fides/pull/922)

### Fixed

- Dataset field columns show all columns by default in the UI [#898](https://github.com/ethyca/fides/pull/898)
- Fixed the missing `.fides./` directory when locating the default config [#933](https://github.com/ethyca/fides/pull/933)

## [1.7.1](https://github.com/ethyca/fides/compare/1.7.0...1.7.1) - 2022-07-28

### Added

- Add datasets via YAML in the UI [#813](https://github.com/ethyca/fides/pull/813)
- Add datasets via database connection [#834](https://github.com/ethyca/fides/pull/834) [#889](https://github.com/ethyca/fides/pull/889)
- Add delete confirmation when deleting a field or collection from a dataset [#809](https://github.com/ethyca/fides/pull/809)
- Add ability to delete datasets from the UI [#827](https://github.com/ethyca/fides/pull/827)
- Add Cypress for testing [713](https://github.com/ethyca/fides/pull/833)
- Add datasets via database connection (UI only) [#834](https://github.com/ethyca/fides/pull/834)
- Add Okta support to the `/generate` endpoint [#842](https://github.com/ethyca/fides/pull/842)
- Add db support to `/generate` endpoint [849](https://github.com/ethyca/fides/pull/849)
- Added OpenAPI TypeScript client generation for the UI app. See the [README](/clients/admin-ui/src/types/api/README.md) for more details.

### Changed

- Remove the `obscure` requirement from the `generate` endpoint [#819](https://github.com/ethyca/fides/pull/819)

### Developer Experience

- When releases are published, dispatch a repository webhook event to ethyca/fidesctl-plus [#938](https://github.com/ethyca/fides/pull/938)

### Docs

- recommend/replace pip installs with pipx [#874](https://github.com/ethyca/fides/pull/874)

### Fixed

- CustomSelect input tooltips appear next to selector instead of wrapping to a new row.
- Datasets without the `third_country_transfer` will not cause the editing dataset form to not render.
- Fixed a build issue causing an `unknown` version of `fidesctl` to be installed in published Docker images [#836](https://github.com/ethyca/fides/pull/836)
- Fixed an M1-related SQLAlchemy bug [#816](https://github.com/ethyca/fides/pull/891)
- Endpoints now work with or without a trailing slash. [#886](https://github.com/ethyca/fides/pull/886)
- Dataset field columns show all columns by default in the UI [#898](https://github.com/ethyca/fides/pull/898)
- Fixed the `tag` specific GitHub Action workflows for Docker and publishing docs. [#901](https://github.com/ethyca/fides/pull/901)

## [1.7.0](https://github.com/ethyca/fides/compare/1.6.1...1.7.0) - 2022-06-23

### Added

- Added dependabot to keep dependencies updated
- A warning now issues for any orphan datasets as part of the `apply` command [543](https://github.com/ethyca/fides/pull/543)
- Initial scaffolding of management UI [#561](https://github.com/ethyca/fides/pull/624)
- A new `audit` command for `system` and `organization` resources, checking data map attribute compliance [#548](https://github.com/ethyca/fides/pull/548)
- Static UI assets are now built with the docker container [#663](https://github.com/ethyca/fides/issues/663)
- Host static files via fidesapi [#621](https://github.com/ethyca/fides/pull/621)
- A new `generate` endpoint to enable capturing systems from infrastructure from the UI [#642](https://github.com/ethyca/fides/pull/642)
- A new `datamap` endpoint to enable visualizing a data map from the UI [#721](https://github.com/ethyca/fides/pull/721)
- Management UI navigation bar [#679](https://github.com/ethyca/fides/issues/679)
- Management UI integration [#736](https://github.com/ethyca/fides/pull/736)
  - Datasets
  - Systems
  - Taxonomy (data categories)
- Initial dataset UI view [#768](https://github.com/ethyca/fides/pull/768)
  - Add interaction for viewing a dataset collection
  - Add column picker
  - Add a data category checklist tree
  - Edit/delete dataset fields
  - Edit/delete dataset collections
  - Edit datasets
  - Add a component for Identifiability tags
  - Add tooltips for help on forms
  - Add geographic location (third_country_transfers) country selection. Supported by new dependency `i18n-iso-countries`.
- Okta, aws and database credentials can now come from `fidesctl.toml` config [#694](https://github.com/ethyca/fides/pull/694)
- New `validate` endpoint to test aws and okta credentials [#722](https://github.com/ethyca/fides/pull/722)
- Initial configuration wizard UI view
  - Manual entry steps added (name and describe organization, pick entry route, and describe system manually including privacy declarations)
- A new image tagged `ethyca/fidesctl:dev` is published on each push to `main` [781](https://github.com/ethyca/fides/pull/781)
- A new cli command (`fidesctl sync`) [#765](https://github.com/ethyca/fides/pull/765)

### Changed

- Comparing server and CLI versions ignores `.dirty` only differences, and is quiet on success when running general CLI commands [621](https://github.com/ethyca/fides/pull/621)
- All endpoints now prefixed by `/api/v1` [#623](https://github.com/ethyca/fides/issues/623)
- Allow AWS credentials to be passed to `generate system` via the API [#645](https://github.com/ethyca/fides/pull/645)
- Update the export of a datamap to load resources from the server instead of a manifest directory [#662](https://github.com/ethyca/fides/pull/662)
- Refactor `export` to remove CLI specific uses from the core modules and load resources[#725](https://github.com/ethyca/fides/pull/725)
- Bump version of FastAPI in `setup.py` to 0.77.1 to match `optional-requirements.txt` [#734](https://github.com/ethyca/fides/pull/734)
- Docker images are now only built and pushed on tags to match when released to pypi [#740](https://github.com/ethyca/fides/pull/740)
- Okta resource scanning and generation now works with systems instead of datasets [#751](https://github.com/ethyca/fides/pull/751)

### Developer Experience

- Replaced `make` with `nox` [#547](https://github.com/ethyca/fides/pull/547)
- Removed usage of `fideslang` module in favor of new [external package](https://github.com/ethyca/fideslang) shared across projects [#619](https://github.com/ethyca/fides/issues/619)
- Added a UI service to the docker-compose deployment [#757](https://github.com/ethyca/fides/pull/757)
- `TestClient` defined in and shared across test modules via `conftest.py` [#759](https://github.com/ethyca/fides/pull/759)

### Docs

- Replaced all references to `make` with `nox` [#547](https://github.com/ethyca/fides/pull/547)
- Removed config/schemas page [#613](https://github.com/ethyca/fides/issues/613)
- Dataset UI and config wizard docs added ([https://github.com/ethyca/fides/pull/697](https://github.com/ethyca/fides/pull/697))
- The fides README now walks through generating a datamap [#746](https://github.com/ethyca/fides/pull/746)

### Fixed

- Updated `fideslog` to v1.1.5, resolving an issue where some exceptions thrown by the SDK were not handled as expected [#609](https://github.com/ethyca/fides/issues/609)
- Updated the webserver so that it won't fail if the database is inaccessible [#649](https://github.com/ethyca/fides/pull/649)
- Updated external tests to handle complex characters [#661](https://github.com/ethyca/fides/pull/661)
- Evaluations now properly merge the default taxonomy into the user-defined taxonomy [#684](https://github.com/ethyca/fides/pull/684)
- The CLI can now be run without installing the webserver components [#715](https://github.com/ethyca/fides/pull/715)

## [1.6.1](https://github.com/ethyca/fides/compare/1.6.0...1.6.1) - 2022-06-15

### Docs

- Updated `Release Steps`

### Fixed

- Resolved a failure with populating applicable data subject rights to a data map
- Handle invalid characters when generating a `fides_key` [#761](https://github.com/ethyca/fides/pull/761)

## [1.6.0](https://github.com/ethyca/fides/compare/1.5.3...1.6.0) - 2022-05-02

### Added

- ESLint configuration changes [#514](https://github.com/ethyca/fidesops/pull/514)
- User creation, update and permissions in the Admin UI [#511](https://github.com/ethyca/fidesops/pull/511)
- Yaml support for dataset upload [#284](https://github.com/ethyca/fidesops/pull/284)

### Breaking Changes

- Update masking API to take multiple input values [#443](https://github.com/ethyca/fidesops/pull/443)

### Docs

- DRP feature documentation [#520](https://github.com/ethyca/fidesops/pull/520)

## [1.4.2](https://github.com/ethyca/fidesops/compare/1.4.1...1.4.2) - 2022-05-12

### Added

- GET routes for users [#405](https://github.com/ethyca/fidesops/pull/405)
- Username based search on GET route [#444](https://github.com/ethyca/fidesops/pull/444)
- FIDESOPS\_\_DEV_MODE for Easier SaaS Request Debugging [#363](https://github.com/ethyca/fidesops/pull/363)
- Track user privileges across sessions [#425](https://github.com/ethyca/fidesops/pull/425)
- Add first_name and last_name fields. Also add them along with created_at to FidesUser response [#465](https://github.com/ethyca/fidesops/pull/465)
- Denial reasons for DSR and user `AuditLog` [#463](https://github.com/ethyca/fidesops/pull/463)
- DRP action to Policy [#453](https://github.com/ethyca/fidesops/pull/453)
- `CHANGELOG.md` file[#484](https://github.com/ethyca/fidesops/pull/484)
- DRP status endpoint [#485](https://github.com/ethyca/fidesops/pull/485)
- DRP exerise endpoint [#496](https://github.com/ethyca/fidesops/pull/496)
- Frontend for privacy request denial reaons [#480](https://github.com/ethyca/fidesops/pull/480)
- Publish Fidesops to Pypi [#491](https://github.com/ethyca/fidesops/pull/491)
- DRP data rights endpoint [#526](https://github.com/ethyca/fidesops/pull/526)

### Changed

- Converted HTTP Status Codes to Starlette constant values [#438](https://github.com/ethyca/fidesops/pull/438)
- SaasConnector.send behavior on ignore_errors now returns raw response [#462](https://github.com/ethyca/fidesops/pull/462)
- Seed user permissions in `create_superuser.py` script [#468](https://github.com/ethyca/fidesops/pull/468)
- User API Endpoints (update fields and reset user passwords) [#471](https://github.com/ethyca/fidesops/pull/471)
- Format tests with `black` [#466](https://github.com/ethyca/fidesops/pull/466)
- Extract privacy request endpoint logic into separate service for DRP [#470](https://github.com/ethyca/fidesops/pull/470)
- Fixing inconsistent SaaS connector integration tests [#473](https://github.com/ethyca/fidesops/pull/473)
- Add user data to login response [#501](https://github.com/ethyca/fidesops/pull/501)

### Breaking Changes

- Update masking API to take multiple input values [#443](https://github.com/ethyca/fidesops/pull/443)

### Docs

- Added issue template for documentation updates [#442](https://github.com/ethyca/fidesops/pull/442)
- Clarify masking updates [#464](https://github.com/ethyca/fidesops/pull/464)
- Added dark mode [#476](https://github.com/ethyca/fidesops/pull/476)

### Fixed

- Removed miradb test warning [#436](https://github.com/ethyca/fidesops/pull/436)
- Added missing import [#448](https://github.com/ethyca/fidesops/pull/448)
- Removed pypi badge pointing to wrong package [#452](https://github.com/ethyca/fidesops/pull/452)
- Audit imports and references [#479](https://github.com/ethyca/fidesops/pull/479)
- Switch to using update method on PUT permission endpoint [#500](https://github.com/ethyca/fidesops/pull/500)

### Developer Experience

- added isort as a CI check
- Include `tests/` in all static code checks (e.g. `mypy`, `pylint`)

### Changed

- Published Docker image does a clean install of Fidesctl
- `with_analytics` is now a decorator

### Fixed

- Third-Country formatting on Data Map
- Potential Duplication on Data Map
- Exceptions are no longer raised when sending `AnalyticsEvent`s on Windows
- Running `fidesctl init` now generates a `server_host` and `server_protocol`
  rather than `server_url`<|MERGE_RESOLUTION|>--- conflicted
+++ resolved
@@ -33,13 +33,10 @@
 ### Changed
 - Changed the Stripe integration for `Cards` to delete instead of update due to possible issues of a past expiration date [#4768](https://github.com/ethyca/fides/pull/4768)
 - Changed display of Data Uses, Categories and Subjects to user friendly names in the Data map report [#4774](https://github.com/ethyca/fides/pull/4774)
-<<<<<<< HEAD
 - Changed GPP extension to be pre-bundled in appropriate circumstances, as opposed to another fetch [#4780](https://github.com/ethyca/fides/pull/4780)
-=======
 - Update active disabled Fides.js toggle color to light grey [#4778](https://github.com/ethyca/fides/pull/4778)
 - Update FidesJS fides_embed option to support embedding both banner & modal components [#4782](https://github.com/ethyca/fides/pull/4782)
 - Add a few CSS classes to help with styling FidesJS button groups [#4789](https://github.com/ethyca/fides/pull/4789)
->>>>>>> 22fa0b90
 
 ### Fixed
 - Fixed select dropdowns being cut off by edges of modal forms [#4757](https://github.com/ethyca/fides/pull/4757)
