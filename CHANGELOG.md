--- conflicted
+++ resolved
@@ -37,11 +37,8 @@
 - Added our CMP ID [#4233](https://github.com/ethyca/fides/pull/4233)
 - Allow Admin UI users to turn on Configure Consent flag [#4246](https://github.com/ethyca/fides/pull/4246)
 - Styling improvements for the fides.js consent banners and modals [#4222](https://github.com/ethyca/fides/pull/4222)
-<<<<<<< HEAD
 - Update frontend to handle updated Compass schema [#4254](https://github.com/ethyca/fides/pull/4254)
-=======
 - Assume Universal Vendor ID usage in TC String translation [#4256](https://github.com/ethyca/fides/pull/4256)
->>>>>>> 4aec3726
 
 ### Fixed
 - TCF overlay can initialize its consent preferences from a cookie [#4124](https://github.com/ethyca/fides/pull/4124)
