--- conflicted
+++ resolved
@@ -17,25 +17,20 @@
 
 ## [Unreleased](https://github.com/ethyca/fides/compare/2.14.0...main)
 
-<<<<<<< HEAD
-### Fixed
-
+### Added
+
+- Add Google Tag Manager and Privacy Center ENV vars to sample app [#2949](https://github.com/ethyca/fides/pull/2949)
+
+### Fixed
+
+- Fix sample app `DATABASE_*` ENV vars for backwards compatibility [#3406](https://github.com/ethyca/fides/pull/3406)
 - Fix overlay rendering issue by finding/creating a dedicated parent element for Preact [#3397](https://github.com/ethyca/fides/pull/3397)
-=======
-## Added
-
-- Add Google Tag Manager and Privacy Center ENV vars to sample app [#2949](https://github.com/ethyca/fides/pull/2949)
-
-## Fixed
-
-- Fix sample app `DATABASE_*` ENV vars for backwards compatibility [#3406](https://github.com/ethyca/fides/pull/3406)
->>>>>>> 72df047b
 
 ### Changed
 
 - Enabled Privacy Experience beta flag [#3364](https://github.com/ethyca/fides/pull/3364)
 
-## Developer Experience
+### Developer Experience
 
 - Add ability to pass ENV vars to both privacy center and sample app during `fides deploy` via `.env` [#2949](https://github.com/ethyca/fides/pull/2949)
 
