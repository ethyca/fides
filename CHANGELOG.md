# Changelog

All notable changes to this project will be documented in this file.

The format is based on [Keep a Changelog](https://keepachangelog.com/en/)

The types of changes are:

- `Added` for new features.
- `Changed` for changes in existing functionality.
- `Developer Experience` for changes in developer workflow or tooling.
- `Deprecated` for soon-to-be removed features.
- `Docs` for documentation only changes.
- `Removed` for now removed features.
- `Fixed` for any bug fixes.
- `Security` in case of vulnerabilities.

## [Unreleased](https://github.com/ethyca/fides/compare/2.22.1...main)

### Added
- Added support for 3 additional config variables in Fides.js: fidesEmbed, fidesDisableSaveApi, and fidesTcString [#4262](https://github.com/ethyca/fides/pull/4262)
- Added support for fidesEmbed, fidesDisableSaveApi, and fidesTcString to be passed into Fides.js via query param, cookie, or window object [#4297](https://github.com/ethyca/fides/pull/4297)
- Added a `FidesUIChanged` event to Fides.js to track when user preferences change without being saved [#4314](https://github.com/ethyca/fides/pull/4314) and [#4253](https://github.com/ethyca/fides/pull/4253)
- Add AC Systems to the TCF Overlay under Vendor Consents section [#4266](https://github.com/ethyca/fides/pull/4266/)
- Added support for overriding the save user preferences API call with a custom fn provided through Fides.init [#4318](https://github.com/ethyca/fides/pull/4318)

### Fixed
- Cleans up CSS for fidesEmbed mode [#4306](https://github.com/ethyca/fides/pull/4306)
<<<<<<< HEAD

### Added
- Added a `FidesPreferenceToggled` event to Fides.js to track when user preferences change without being saved [#4253](https://github.com/ethyca/fides/pull/4253)
- Add AC Systems to the TCF Overlay under Vendor Consents section [#4266](https://github.com/ethyca/fides/pull/4266/)
- Return AC strings in GET Privacy Experience meta and allow saving preferences against AC strings [#4295](https://github.com/ethyca/fides/pull/4295)
=======
- Stacks that do not have any purposes will no longer render an empty purpose block [#4278](https://github.com/ethyca/fides/pull/4278)
- Forcing hidden sections to use display none [#4299](https://github.com/ethyca/fides/pull/4299)
>>>>>>> 4f75d75a

### Changed
- Derive cookie storage info, privacy policy and legitimate interest disclosure URLs, and data retention data from the data map instead of directly from gvl.json [#4286](https://github.com/ethyca/fides/pull/4286)

## [2.22.1](https://github.com/ethyca/fides/compare/2.22.0...2.22.1)

### Added
- Custom fields are now included in system history change tracking [#4294](https://github.com/ethyca/fides/pull/4294)

### Security
- Added hostname checks for external SaaS connector URLs [CVE-2023-46124](https://github.com/ethyca/fides/security/advisories/GHSA-jq3w-9mgf-43m4)
- Use a Pydantic URL type for privacy policy URLs [CVE-2023-46126](https://github.com/ethyca/fides/security/advisories/GHSA-fgjj-5jmr-gh83)
- Remove the CONFIG_READ scope from the Viewer role [CVE-2023-46125](https://github.com/ethyca/fides/security/advisories/GHSA-rjxg-rpg3-9r89)

## [2.22.0](https://github.com/ethyca/fides/compare/2.21.0...2.22.0)

### Added
- Added an option to link to vendor tab from an experience config description [#4191](https://github.com/ethyca/fides/pull/4191)
- Added two toggles for vendors in the TCF overlay, one for Consent, and one for Legitimate Interest [#4189](https://github.com/ethyca/fides/pull/4189)
- Added two toggles for purposes in the TCF overlay, one for Consent, and one for Legitimate Interest [#4234](https://github.com/ethyca/fides/pull/4234)
- Added support for new TCF-related fields on `System` and `PrivacyDeclaration` models [#4228](https://github.com/ethyca/fides/pull/4228)
- Support for AC string to `fides-tcf` [#4244](https://github.com/ethyca/fides/pull/4244)
- Support for `gvl` prefixed vendor IDs [#4247](https://github.com/ethyca/fides/pull/4247)

### Changed
- Removed `TCF_ENABLED` environment variable from the privacy center in favor of dynamically figuring out which `fides-js` bundle to send [#4131](https://github.com/ethyca/fides/pull/4131)
- Updated copy of info boxes on each TCF tab [#4191](https://github.com/ethyca/fides/pull/4191)
- Clarified messages for error messages presented during connector upload [#4198](https://github.com/ethyca/fides/pull/4198)
- Refactor legal basis dimension regarding how TCF preferences are saved and how the experience is built [#4201](https://github.com/ethyca/fides/pull/4201/)
- Add saving privacy preferences via a TC string [#4221](https://github.com/ethyca/fides/pull/4221)
- Updated fides server to use an environment variable for turning TCF on and off [#4220](https://github.com/ethyca/fides/pull/4220)
- Update frontend to use new legal basis dimension on vendors [#4216](https://github.com/ethyca/fides/pull/4216)
- Updated privacy center patch preferences call to handle updated API response [#4235](https://github.com/ethyca/fides/pull/4235)
- Added our CMP ID [#4233](https://github.com/ethyca/fides/pull/4233)
- Allow Admin UI users to turn on Configure Consent flag [#4246](https://github.com/ethyca/fides/pull/4246)
- Styling improvements for the fides.js consent banners and modals [#4222](https://github.com/ethyca/fides/pull/4222)
- Update frontend to handle updated Compass schema [#4254](https://github.com/ethyca/fides/pull/4254)
- Assume Universal Vendor ID usage in TC String translation [#4256](https://github.com/ethyca/fides/pull/4256)
- Changed vendor form on configuring consent page to use two-part selection for consent uses [#4251](https://github.com/ethyca/fides/pull/4251)
- Updated system form to have new TCF fields [#4271](https://github.com/ethyca/fides/pull/4271)
- Vendors disclosed string is now narrowed to only the vendors shown in the UI, not the whole GVL [#4250](https://github.com/ethyca/fides/pull/4250)
- Changed naming convention "fides_string" instead of "tc_string" for developer friendly consent API's [#4267](https://github.com/ethyca/fides/pull/4267)

### Fixed
- TCF overlay can initialize its consent preferences from a cookie [#4124](https://github.com/ethyca/fides/pull/4124)
- Various improvements to the TCF modal such as vendor storage disclosures, vendor counts, privacy policies, etc. [#4167](https://github.com/ethyca/fides/pull/4167)
- An issue where Braze could not mask an email due to formatting [#4187](https://github.com/ethyca/fides/pull/4187)
- An issue where email was not being overridden correctly for Braze and Domo [#4196](https://github.com/ethyca/fides/pull/4196)
- Use `stdRetention` when there is not a specific value for a purpose's data retention [#4199](https://github.com/ethyca/fides/pull/4199)
- Updating the unflatten_dict util to accept flattened dict values [#4200](https://github.com/ethyca/fides/pull/4200)
- Minor CSS styling fixes for the consent modal [#4252](https://github.com/ethyca/fides/pull/4252)
- Additional styling fixes for issues caused by a CSS reset [#4268](https://github.com/ethyca/fides/pull/4268)
- Bug where vendor legitimate interests would not be set unless vendor consents were first set [#4250](https://github.com/ethyca/fides/pull/4250)
- Vendor count over-counting in TCF overlay [#4275](https://github.com/ethyca/fides/pull/4275)

## [2.21.0](https://github.com/ethyca/fides/compare/2.20.2...2.21.0)

### Added
- "Add a vendor" flow to configuring consent page [#4107](https://github.com/ethyca/fides/pull/4107)
- Initial TCF Backend Support [#3804](https://github.com/ethyca/fides/pull/3804)
- Add initial layer to TCF modal [#3956](https://github.com/ethyca/fides/pull/3956)
- Support for rendering in the TCF modal whether or not a vendor is part of the GVL [#3972](https://github.com/ethyca/fides/pull/3972)
- Features and legal bases dropdown for TCF modal [#3995](https://github.com/ethyca/fides/pull/3995)
- TCF CMP stub API [#4000](https://github.com/ethyca/fides/pull/4000)
- Fides-js can now display preliminary TCF data [#3879](https://github.com/ethyca/fides/pull/3879)
- Fides-js can persist TCF preferences to the backend [#3887](https://github.com/ethyca/fides/pull/3887)
- TCF modal now supports setting legitimate interest fields [#4037](https://github.com/ethyca/fides/pull/4037)
- Embed the GVL in the GET Experiences response [#4143](https://github.com/ethyca/fides/pull/4143)
- Button to view how many vendors and to open the vendor tab in the TCF modal [#4144](https://github.com/ethyca/fides/pull/4144)
- "Edit vendor" flow to configuring consent page [#4162](https://github.com/ethyca/fides/pull/4162)
- TCF overlay description updates [#4051] https://github.com/ethyca/fides/pull/4151
- Added developer-friendly TCF information under Experience meta [#4160](https://github.com/ethyca/fides/pull/4160/)
- Added fides.css customization for Plus users [#4136](https://github.com/ethyca/fides/pull/4136)

### Changed
- Added further config options to customize the privacy center [#4090](https://github.com/ethyca/fides/pull/4090)
- CORS configuration page [#4073](https://github.com/ethyca/fides/pull/4073)
- Refactored `fides.js` components so that they can take data structures that are not necessarily privacy notices [#3870](https://github.com/ethyca/fides/pull/3870)
- Use hosted GVL.json from the backend [#4159](https://github.com/ethyca/fides/pull/4159)
- Features and Special Purposes in the TCF modal do not render toggles [#4139](https://github.com/ethyca/fides/pull/4139)
- Moved the initial TCF layer to the banner [#4142](https://github.com/ethyca/fides/pull/4142)
- Misc copy changes for the system history table and modal [#4146](https://github.com/ethyca/fides/pull/4146)

### Fixed
- Allows CDN to cache empty experience responses from fides.js API  [#4113](https://github.com/ethyca/fides/pull/4113)
- Fixed `identity_special_purpose` unique constraint definition [#4174](https://github.com/ethyca/fides/pull/4174/files)

## [2.20.2](https://github.com/ethyca/fides/compare/2.20.1...2.20.2)

### Fixed
- added version_added, version_deprecated, and replaced_by to data use, data subject, and data category APIs [#4135](https://github.com/ethyca/fides/pull/4135)
- Update fides.js to not fetch experience client-side if pre-fetched experience is empty [#4149](https://github.com/ethyca/fides/pull/4149)
- Erasure privacy requests now pause for input if there are any manual process integrations [#4115](https://github.com/ethyca/fides/pull/4115)
- Caching the values of authorization_required and user_guide on the connector templates to improve performance [#4128](https://github.com/ethyca/fides/pull/4128)

## [2.20.1](https://github.com/ethyca/fides/compare/2.20.0...2.20.1)

### Fixed

- Avoid un-optimized query pattern in bulk `GET /system` endpoint [#4120](https://github.com/ethyca/fides/pull/4120)

## [2.20.0](https://github.com/ethyca/fides/compare/2.19.1...2.20.0)

### Added
- Initial page for configuring consent [#4069](https://github.com/ethyca/fides/pull/4069)
- Vendor cookie table for configuring consent [#4082](https://github.com/ethyca/fides/pull/4082)

### Changed

- Refactor how multiplatform builds are handled [#4024](https://github.com/ethyca/fides/pull/4024)
- Added new Performance-related nox commands and included them as part of the CI suite [#3997](https://github.com/ethyca/fides/pull/3997)
- Added dictionary suggestions for data uses [4035](https://github.com/ethyca/fides/pull/4035)
- Privacy notice regions now render human readable names instead of country codes [#4029](https://github.com/ethyca/fides/pull/4029)
- Privacy notice templates are disabled by default [#4010](https://github.com/ethyca/fides/pull/4010)
- Added optional "skip_processing" flag to collections for DSR processing [#4047](https://github.com/ethyca/fides/pull/4047)
- Admin UI now shows all privacy notices with an indicator of whether they apply to any systems [#4010](https://github.com/ethyca/fides/pull/4010)
- Add case-insensitive privacy experience region filtering [#4058](https://github.com/ethyca/fides/pull/4058)
- Adds check for fetch before loading fetch polyfill for fides.js [#4074](https://github.com/ethyca/fides/pull/4074)
- Updated to support Fideslang 2.0, including data migrations [#3933](https://github.com/ethyca/fides/pull/3933)
- Disable notices that are not systems applicable to support new UI [#4094](https://github.com/ethyca/fides/issues/4094)

### Fixed

- Ensures that fides.js toggles are not hidden by other CSS libs [#4075](https://github.com/ethyca/fides/pull/4075)
- Migrate system > meta > vendor > id to system > meta [#4088](https://github.com/ethyca/fides/pull/4088)
- Enable toggles in various tables now render an error toast if an error occurs [#4095](https://github.com/ethyca/fides/pull/4095)
- Fixed a bug where an unsaved changes notification modal would appear even without unsaved changes [#4095](https://github.com/ethyca/fides/pull/4070)

## [2.19.1](https://github.com/ethyca/fides/compare/2.19.0...2.19.1)

### Fixed

- re-enable custom fields for new data use form [#4050](https://github.com/ethyca/fides/pull/4050)
- fix issue with saving source and destination systems [#4065](https://github.com/ethyca/fides/pull/4065)

### Added

- System history UI with diff modal [#4021](https://github.com/ethyca/fides/pull/4021)
- Relax system legal basis for transfers to be any string [#4049](https://github.com/ethyca/fides/pull/4049)


## [2.19.0](https://github.com/ethyca/fides/compare/2.18.0...2.19.0)

### Added

- Add dictionary suggestions [#3937](https://github.com/ethyca/fides/pull/3937), [#3988](https://github.com/ethyca/fides/pull/3988)
- Added new endpoints for healthchecks [#3947](https://github.com/ethyca/fides/pull/3947)
- Added vendor list dropdown [#3857](https://github.com/ethyca/fides/pull/3857)
- Access support for Adobe Sign [#3504](https://github.com/ethyca/fides/pull/3504)

### Fixed

- Fixed issue when generating masked values for invalid data paths [#3906](https://github.com/ethyca/fides/pull/3906)
- Code reload now works when running `nox -s dev` [#3914](https://github.com/ethyca/fides/pull/3914)
- Reduce verbosity of privacy center logging further [#3915](https://github.com/ethyca/fides/pull/3915)
- Resolved an issue where the integration dropdown input lost focus during typing. [#3917](https://github.com/ethyca/fides/pull/3917)
- Fixed dataset issue that was preventing the Vend connector from loading during server startup [#3923](https://github.com/ethyca/fides/pull/3923)
- Adding version check to version-dependent migration script [#3951](https://github.com/ethyca/fides/pull/3951)
- Fixed a bug where some fields were not saving correctly on the system form [#3975](https://github.com/ethyca/fides/pull/3975)
- Changed "retention period" field in privacy declaration form from number input to text input  [#3980](https://github.com/ethyca/fides/pull/3980)
- Fixed issue where unsaved changes modal appears incorrectly [#4005](https://github.com/ethyca/fides/pull/4005)
- Fixed banner resurfacing after user consent for pre-fetch experience [#4009](https://github.com/ethyca/fides/pull/4009)

### Changed

- Systems and Privacy Declaration schema and data migration to support the Dictionary [#3901](https://github.com/ethyca/fides/pull/3901)
- The integration search dropdown is now case-insensitive [#3916](https://github.com/ethyca/fides/pull/3916)
- Removed deprecated fields from the taxonomy editor [#3909](https://github.com/ethyca/fides/pull/3909)
- Bump PyMSSQL version and remove workarounds [#3996](https://github.com/ethyca/fides/pull/3996)
- Removed reset suggestions button [#4007](https://github.com/ethyca/fides/pull/4007)
- Admin ui supports fides cloud config API [#4034](https://github.com/ethyca/fides/pull/4034)

### Security
- Resolve custom integration upload RCE vulnerability [CVE-2023-41319](https://github.com/ethyca/fides/security/advisories/GHSA-p6p2-qq95-vq5h)

## [2.18.0](https://github.com/ethyca/fides/compare/2.17.0...2.18.0)

### Added

- Additional consent reporting calls from `fides-js` [#3845](https://github.com/ethyca/fides/pull/3845)
- Additional consent reporting calls from privacy center [#3847](https://github.com/ethyca/fides/pull/3847)
- Access support for Recurly [#3595](https://github.com/ethyca/fides/pull/3595)
- HTTP Logging for the Privacy Center [#3783](https://github.com/ethyca/fides/pull/3783)
- UI support for OAuth2 authorization flow [#3819](https://github.com/ethyca/fides/pull/3819)
- Changes in the `data` directory now trigger a server reload (for local development) [#3874](https://github.com/ethyca/fides/pull/3874)

### Fixed
- Fix datamap zoom for low system counts [#3835](https://github.com/ethyca/fides/pull/3835)
- Fixed connector forms with external dataset reference fields [#3873](https://github.com/ethyca/fides/pull/3873)
- Fix ability to make server side API calls from privacy-center [#3895](https://github.com/ethyca/fides/pull/3895)

### Changed

- Simplified the file structure for HTML DSR packages [#3848](https://github.com/ethyca/fides/pull/3848)
- Simplified the database health check to improve `/health` performance [#3884](https://github.com/ethyca/fides/pull/3884)
- Changed max width of form components in "system information" form tab [#3864](https://github.com/ethyca/fides/pull/3864)
- Remove manual system selection screen [#3865](https://github.com/ethyca/fides/pull/3865)
- System and integration identifiers are now auto-generated [#3868](https://github.com/ethyca/fides/pull/3868)

## [2.17.0](https://github.com/ethyca/fides/compare/2.16.0...2.17.0)

### Added

- Tab component for `fides-js` [#3782](https://github.com/ethyca/fides/pull/3782)
- Added toast for successfully linking an existing integration to a system [#3826](https://github.com/ethyca/fides/pull/3826)
- Various other UI components for `fides-js` to support upcoming TCF modal [#3803](https://github.com/ethyca/fides/pull/3803)
- Allow items in taxonomy to be enabled or disabled [#3844](https://github.com/ethyca/fides/pull/3844)

### Developer Experience

- Changed where db-dependent routers were imported to avoid dependency issues [#3741](https://github.com/ethyca/fides/pull/3741)

### Changed

- Bumped supported Python versions to `3.10.12`, `3.9.17`, and `3.8.17` [#3733](https://github.com/ethyca/fides/pull/3733)
- Logging Updates [#3758](https://github.com/ethyca/fides/pull/3758)
- Add polyfill service to fides-js route [#3759](https://github.com/ethyca/fides/pull/3759)
- Show/hide integration values [#3775](https://github.com/ethyca/fides/pull/3775)
- Sort system cards alphabetically by name on "View systems" page [#3781](https://github.com/ethyca/fides/pull/3781)
- Update admin ui to use new integration delete route [#3785](https://github.com/ethyca/fides/pull/3785)
- Pinned `pymssql` and `cython` dependencies to avoid build issues on ARM machines [#3829](https://github.com/ethyca/fides/pull/3829)

### Removed

- Removed "Custom field(s) successfully saved" toast [#3779](https://github.com/ethyca/fides/pull/3779)

### Added

- Record when consent is served [#3777](https://github.com/ethyca/fides/pull/3777)
- Add an `active` property to taxonomy elements [#3784](https://github.com/ethyca/fides/pull/3784)
- Erasure support for Heap [#3599](https://github.com/ethyca/fides/pull/3599)

### Fixed
- Privacy notice UI's list of possible regions now matches the backend's list [#3787](https://github.com/ethyca/fides/pull/3787)
- Admin UI "property does not existing" build issue [#3831](https://github.com/ethyca/fides/pull/3831)
- Flagging sensitive inputs as passwords to mask values during entry [#3843](https://github.com/ethyca/fides/pull/3843)

## [2.16.0](https://github.com/ethyca/fides/compare/2.15.1...2.16.0)

### Added

- Empty state for when there are no relevant privacy notices in the privacy center [#3640](https://github.com/ethyca/fides/pull/3640)
- GPC indicators in fides-js banner and modal [#3673](https://github.com/ethyca/fides/pull/3673)
- Include `data_use` and `data_category` metadata in `upload` of access results [#3674](https://github.com/ethyca/fides/pull/3674)
- Add enable/disable toggle to integration tab [#3593] (https://github.com/ethyca/fides/pull/3593)

### Fixed

- Render linebreaks in the Fides.js overlay descriptions, etc. [#3665](https://github.com/ethyca/fides/pull/3665)
- Broken link to Fides docs site on the About Fides page in Admin UI [#3643](https://github.com/ethyca/fides/pull/3643)
- Add Systems Applicable Filter to Privacy Experience List [#3654](https://github.com/ethyca/fides/pull/3654)
- Privacy center and fides-js now pass in `Unescape-Safestr` as a header so that special characters can be rendered properly [#3706](https://github.com/ethyca/fides/pull/3706)
- Fixed ValidationError for saving PrivacyPreferences [#3719](https://github.com/ethyca/fides/pull/3719)
- Fixed issue preventing ConnectionConfigs with duplicate names from saving [#3770](https://github.com/ethyca/fides/pull/3770)
- Fixed creating and editing manual integrations [#3772](https://github.com/ethyca/fides/pull/3772)
- Fix lingering integration artifacts by cascading deletes from System [#3771](https://github.com/ethyca/fides/pull/3771)

### Developer Experience

- Reorganized some `api.api.v1` code to avoid circular dependencies on `quickstart` [#3692](https://github.com/ethyca/fides/pull/3692)
- Treat underscores as special characters in user passwords [#3717](https://github.com/ethyca/fides/pull/3717)
- Allow Privacy Notices banner and modal to scroll as needed [#3713](https://github.com/ethyca/fides/pull/3713)
- Make malicious url test more robust to environmental differences [#3748](https://github.com/ethyca/fides/pull/3748)
- Ignore type checker on click decorators to bypass known issue with `click` version `8.1.4` [#3746](https://github.com/ethyca/fides/pull/3746)

### Changed

- Moved GPC preferences slightly earlier in Fides.js lifecycle [#3561](https://github.com/ethyca/fides/pull/3561)
- Changed results from clicking "Test connection" to be a toast instead of statically displayed on the page [#3700](https://github.com/ethyca/fides/pull/3700)
- Moved "management" tab from nav into settings icon in top right [#3701](https://github.com/ethyca/fides/pull/3701)
- Remove name and description fields from integration form [#3684](https://github.com/ethyca/fides/pull/3684)
- Update EU PrivacyNoticeRegion codes and allow experience filtering to drop back to country filtering if region not found [#3630](https://github.com/ethyca/fides/pull/3630)
- Fields with default fields are now flagged as required in the front-end [#3694](https://github.com/ethyca/fides/pull/3694)
- In "view systems", system cards can now be clicked and link to that system's `configure/[id]` page [#3734](https://github.com/ethyca/fides/pull/3734)
- Enable privacy notice and privacy experience feature flags by default [#3773](https://github.com/ethyca/fides/pull/3773)

### Security
- Resolve Zip bomb file upload vulnerability [CVE-2023-37480](https://github.com/ethyca/fides/security/advisories/GHSA-g95c-2jgm-hqc6)
- Resolve SVG bomb (billion laughs) file upload vulnerability [CVE-2023-37481](https://github.com/ethyca/fides/security/advisories/GHSA-3rw2-wfc8-wmj5)

## [2.15.1](https://github.com/ethyca/fides/compare/2.15.0...2.15.1)

### Added
- Set `sslmode` to `prefer` if connecting to Redshift via ssh [#3685](https://github.com/ethyca/fides/pull/3685)

### Changed
- Privacy center action cards are now able to expand to accommodate longer text [#3669](https://github.com/ethyca/fides/pull/3669)
- Update integration endpoint permissions [#3707](https://github.com/ethyca/fides/pull/3707)

### Fixed
- Handle names with a double underscore when processing access and erasure requests [#3688](https://github.com/ethyca/fides/pull/3688)
- Allow Privacy Notices banner and modal to scroll as needed [#3713](https://github.com/ethyca/fides/pull/3713)

### Security
- Resolve path traversal vulnerability in webserver API [CVE-2023-36827](https://github.com/ethyca/fides/security/advisories/GHSA-r25m-cr6v-p9hq)

## [2.15.0](https://github.com/ethyca/fides/compare/2.14.1...2.15.0)

### Added

- Privacy center can now render its consent values based on Privacy Notices and Privacy Experiences [#3411](https://github.com/ethyca/fides/pull/3411)
- Add Google Tag Manager and Privacy Center ENV vars to sample app [#2949](https://github.com/ethyca/fides/pull/2949)
- Add `notice_key` field to Privacy Notice UI form [#3403](https://github.com/ethyca/fides/pull/3403)
- Add `identity` query param to the consent reporting API view [#3418](https://github.com/ethyca/fides/pull/3418)
- Use `rollup-plugin-postcss` to bundle and optimize the `fides.js` components CSS [#3411](https://github.com/ethyca/fides/pull/3411)
- Dispatch Fides.js lifecycle events on window (FidesInitialized, FidesUpdated) and cross-publish to Fides.gtm() integration [#3411](https://github.com/ethyca/fides/pull/3411)
- Added the ability to use custom CAs with Redis via TLS [#3451](https://github.com/ethyca/fides/pull/3451)
- Add default experience configs on startup [#3449](https://github.com/ethyca/fides/pull/3449)
- Load default privacy notices on startup [#3401](https://github.com/ethyca/fides/pull/3401)
- Add ability for users to pass in additional parameters for application database connection [#3450](https://github.com/ethyca/fides/pull/3450)
- Load default privacy notices on startup [#3401](https://github.com/ethyca/fides/pull/3401/files)
- Add ability for `fides-js` to make API calls to Fides [#3411](https://github.com/ethyca/fides/pull/3411)
- `fides-js` banner is now responsive across different viewport widths [#3411](https://github.com/ethyca/fides/pull/3411)
- Add ability to close `fides-js` banner and modal via a button or ESC [#3411](https://github.com/ethyca/fides/pull/3411)
- Add ability to open the `fides-js` modal from a link on the host site [#3411](https://github.com/ethyca/fides/pull/3411)
- GPC preferences are automatically applied via `fides-js` [#3411](https://github.com/ethyca/fides/pull/3411)
- Add new dataset route that has additional filters [#3558](https://github.com/ethyca/fides/pull/3558)
- Update dataset dropdown to use new api filter [#3565](https://github.com/ethyca/fides/pull/3565)
- Filter out saas datasets from the rest of the UI [#3568](https://github.com/ethyca/fides/pull/3568)
- Included optional env vars to have postgres or Redshift connected via bastion host [#3374](https://github.com/ethyca/fides/pull/3374/)
- Support for acknowledge button for notice-only Privacy Notices and to disable toggling them off [#3546](https://github.com/ethyca/fides/pull/3546)
- HTML format for privacy request storage destinations [#3427](https://github.com/ethyca/fides/pull/3427)
- Persistent message showing result and timestamp of last integration test to "Integrations" tab in system view [#3628](https://github.com/ethyca/fides/pull/3628)
- Access and erasure support for SurveyMonkey [#3590](https://github.com/ethyca/fides/pull/3590)
- New Cookies Table for storing cookies associated with systems and privacy declarations [#3572](https://github.com/ethyca/fides/pull/3572)
- `fides-js` and privacy center now delete cookies associated with notices that were opted out of [#3569](https://github.com/ethyca/fides/pull/3569)
- Cookie input field on system data use tab [#3571](https://github.com/ethyca/fides/pull/3571)

### Fixed

- Fix sample app `DATABASE_*` ENV vars for backwards compatibility [#3406](https://github.com/ethyca/fides/pull/3406)
- Fix overlay rendering issue by finding/creating a dedicated parent element for Preact [#3397](https://github.com/ethyca/fides/pull/3397)
- Fix the sample app privacy center link to be configurable [#3409](https://github.com/ethyca/fides/pull/3409)
- Fix CLI output showing a version warning for Snowflake [#3434](https://github.com/ethyca/fides/pull/3434)
- Flaky custom field Cypress test on systems page [#3408](https://github.com/ethyca/fides/pull/3408)
- Fix NextJS errors & warnings for Cookie House sample app [#3411](https://github.com/ethyca/fides/pull/3411)
- Fix bug where `fides-js` toggles were not reflecting changes from rejecting or accepting all notices [#3522](https://github.com/ethyca/fides/pull/3522)
- Remove the `fides-js` banner from tab order when it is hidden and move the overlay components to the top of the tab order. [#3510](https://github.com/ethyca/fides/pull/3510)
- Fix bug where `fides-js` toggle states did not always initialize properly [#3597](https://github.com/ethyca/fides/pull/3597)
- Fix race condition with consent modal link rendering [#3521](https://github.com/ethyca/fides/pull/3521)
- Hide custom fields section when there are no custom fields created [#3554](https://github.com/ethyca/fides/pull/3554)
- Disable connector dropdown in integration tab on save [#3552](https://github.com/ethyca/fides/pull/3552)
- Handles an edge case for non-existent identities with the Kustomer API [#3513](https://github.com/ethyca/fides/pull/3513)
- remove the configure privacy request tile from the home screen [#3555](https://github.com/ethyca/fides/pull/3555)
- Updated Privacy Experience Safe Strings Serialization [#3600](https://github.com/ethyca/fides/pull/3600/)
- Only create default experience configs on startup, not update [#3605](https://github.com/ethyca/fides/pull/3605)
- Update to latest asyncpg dependency to avoid build error [#3614](https://github.com/ethyca/fides/pull/3614)
- Fix bug where editing a data use on a system could delete existing data uses [#3627](https://github.com/ethyca/fides/pull/3627)
- Restrict Privacy Center debug logging to development-only [#3638](https://github.com/ethyca/fides/pull/3638)
- Fix bug where linking an integration would not update the tab when creating a new system [#3662](https://github.com/ethyca/fides/pull/3662)
- Fix dataset yaml not properly reflecting the dataset in the dropdown of system integrations tab [#3666](https://github.com/ethyca/fides/pull/3666)
- Fix privacy notices not being able to be edited via the UI after the addition of the `cookies` field [#3670](https://github.com/ethyca/fides/pull/3670)
- Add a transform in the case of `null` name fields in privacy declarations for the data use forms [#3683](https://github.com/ethyca/fides/pull/3683)

### Changed

- Enabled Privacy Experience beta flag [#3364](https://github.com/ethyca/fides/pull/3364)
- Reorganize CLI Command Source Files [#3491](https://github.com/ethyca/fides/pull/3491)
- Removed ExperienceConfig.delivery_mechanism constraint [#3387](https://github.com/ethyca/fides/pull/3387)
- Updated privacy experience UI forms to reflect updated experience config fields [#3402](https://github.com/ethyca/fides/pull/3402)
- Use a venv in the Dockerfile for installing Python deps [#3452](https://github.com/ethyca/fides/pull/3452)
- Bump SlowAPI Version [#3456](https://github.com/ethyca/fides/pull/3456)
- Bump Psycopg2-binary Version [#3473](https://github.com/ethyca/fides/pull/3473)
- Reduced duplication between PrivacyExperience and PrivacyExperienceConfig [#3470](https://github.com/ethyca/fides/pull/3470)
- Update privacy centre email and phone validation to allow for both to be blank [#3432](https://github.com/ethyca/fides/pull/3432)
- Moved connection configuration into the system portal [#3407](https://github.com/ethyca/fides/pull/3407)
- Update `fideslang` to `1.4.1` to allow arbitrary nested metadata on `System`s and `Dataset`s `meta` property [#3463](https://github.com/ethyca/fides/pull/3463)
- Remove form validation to allow both email & phone inputs for consent requests [#3529](https://github.com/ethyca/fides/pull/3529)
- Removed dataset dropdown from saas connector configuration [#3563](https://github.com/ethyca/fides/pull/3563)
- Removed `pyodbc` in favor of `pymssql` for handling SQL Server connections [#3435](https://github.com/ethyca/fides/pull/3435)
- Only create a PrivacyRequest when saving consent if at least one notice has system-wide enforcement [#3626](https://github.com/ethyca/fides/pull/3626)
- Increased the character limit for the `SafeStr` type from 500 to 32000 [#3647](https://github.com/ethyca/fides/pull/3647)
- Changed "connection" to "integration" on system view and edit pages [#3659](https://github.com/ethyca/fides/pull/3659)

### Developer Experience

- Add ability to pass ENV vars to both privacy center and sample app during `fides deploy` via `.env` [#2949](https://github.com/ethyca/fides/pull/2949)
- Handle an edge case when generating tags that finds them out of sequence [#3405](https://github.com/ethyca/fides/pull/3405)
- Add support for pushing `prerelease` and `rc` tagged images to Dockerhub [#3474](https://github.com/ethyca/fides/pull/3474)
- Optimize GitHub workflows used for docker image publishing [#3526](https://github.com/ethyca/fides/pull/3526)

### Removed

- Removed the deprecated `system_dependencies` from `System` resources, migrating to `egress` [#3285](https://github.com/ethyca/fides/pull/3285)

### Docs

- Updated developer docs for ARM platform users related to `pymssql` [#3615](https://github.com/ethyca/fides/pull/3615)

## [2.14.1](https://github.com/ethyca/fides/compare/2.14.0...2.14.1)

### Added

- Add `identity` query param to the consent reporting API view [#3418](https://github.com/ethyca/fides/pull/3418)
- Add privacy centre button text customisations [#3432](https://github.com/ethyca/fides/pull/3432)
- Add privacy centre favicon customisation [#3432](https://github.com/ethyca/fides/pull/3432)

### Changed

- Update privacy centre email and phone validation to allow for both to be blank [#3432](https://github.com/ethyca/fides/pull/3432)

## [2.14.0](https://github.com/ethyca/fides/compare/2.13.0...2.14.0)

### Added

- Add an automated test to check for `/fides-consent.js` backwards compatibility [#3289](https://github.com/ethyca/fides/pull/3289)
- Add infrastructure for "overlay" consent components (Preact, CSS bundling, etc.) and initial version of consent banner [#3191](https://github.com/ethyca/fides/pull/3191)
- Add the modal component of the "overlay" consent components [#3291](https://github.com/ethyca/fides/pull/3291)
- Added an `automigrate` database setting [#3220](https://github.com/ethyca/fides/pull/3220)
- Track Privacy Experience with Privacy Preferences [#3311](https://github.com/ethyca/fides/pull/3311)
- Add ability for `fides-js` to fetch its own geolocation [#3356](https://github.com/ethyca/fides/pull/3356)
- Add ability to select different locations in the "Cookie House" sample app [#3362](https://github.com/ethyca/fides/pull/3362)
- Added optional logging of resource changes on the server [#3331](https://github.com/ethyca/fides/pull/3331)

### Fixed

- Maintain casing differences within Snowflake datasets for proper DSR execution [#3245](https://github.com/ethyca/fides/pull/3245)
- Handle DynamoDB edge case where no attributes are defined [#3299](https://github.com/ethyca/fides/pull/3299)
- Support pseudonymous consent requests with `fides_user_device_id` for the new consent workflow [#3203](https://github.com/ethyca/fides/pull/3203)
- Fides user device id filter to GET Privacy Experience List endpoint to stash user preferences on embedded notices [#3302](https://github.com/ethyca/fides/pull/3302)
- Support for data categories on manual webhook fields [#3330](https://github.com/ethyca/fides/pull/3330)
- Added config-driven rendering to consent components [#3316](https://github.com/ethyca/fides/pull/3316)
- Pin `typing_extensions` dependency to `4.5.0` to work around a pydantic bug [#3357](https://github.com/ethyca/fides/pull/3357)

### Changed

- Explicitly escape/unescape certain fields instead of using SafeStr [#3144](https://github.com/ethyca/fides/pull/3144)
- Updated DynamoDB icon [#3296](https://github.com/ethyca/fides/pull/3296)
- Increased default page size for the connection type endpoint to 100 [#3298](https://github.com/ethyca/fides/pull/3298)
- Data model around PrivacyExperiences to better keep Privacy Notices and Experiences in sync [#3292](https://github.com/ethyca/fides/pull/3292)
- UI calls to support new PrivacyExperiences data model [#3313](https://github.com/ethyca/fides/pull/3313)
- Ensure email connectors respect the `notifications.notification_service_type` app config property if set [#3355](https://github.com/ethyca/fides/pull/3355)
- Rework Delighted connector so the `survey_response` endpoint depends on the `person` endpoint [3385](https://github.com/ethyca/fides/pull/3385)
- Remove logging within the Celery creation function [#3303](https://github.com/ethyca/fides/pull/3303)
- Update how generic endpoint generation works [#3304](https://github.com/ethyca/fides/pull/3304)
- Restrict strack-trace logging when not in Dev mode [#3081](https://github.com/ethyca/fides/pull/3081)
- Refactor CSS variables for `fides-js` to match brandable color palette [#3321](https://github.com/ethyca/fides/pull/3321)
- Moved all of the dirs from `fides.api.ops` into `fides.api` [#3318](https://github.com/ethyca/fides/pull/3318)
- Put global settings for fides.js on privacy center settings [#3333](https://github.com/ethyca/fides/pull/3333)
- Changed `fides db migrate` to `fides db upgrade` [#3342](https://github.com/ethyca/fides/pull/3342)
- Add required notice key to privacy notices [#3337](https://github.com/ethyca/fides/pull/3337)
- Make Privacy Experience List public, and separate public endpoint rate limiting [#3339](https://github.com/ethyca/fides/pull/3339)

### Developer Experience

- Add dispatch event when publishing a non-prod tag [#3317](https://github.com/ethyca/fides/pull/3317)
- Add OpenAPI (Swagger) documentation for Fides Privacy Center API endpoints (/fides.js) [#3341](https://github.com/ethyca/fides/pull/3341)

### Removed

- Remove `fides export` command and backing code [#3256](https://github.com/ethyca/fides/pull/3256)

## [2.13.0](https://github.com/ethyca/fides/compare/2.12.1...2.13.0)

### Added

- Connector for DynamoDB [#2998](https://github.com/ethyca/fides/pull/2998)
- Access and erasure support for Amplitude [#2569](https://github.com/ethyca/fides/pull/2569)
- Access and erasure support for Gorgias [#2444](https://github.com/ethyca/fides/pull/2444)
- Privacy Experience Bulk Create, Bulk Update, and Detail Endpoints [#3185](https://github.com/ethyca/fides/pull/3185)
- Initial privacy experience UI [#3186](https://github.com/ethyca/fides/pull/3186)
- A JavaScript modal to copy a script tag for `fides.js` [#3238](https://github.com/ethyca/fides/pull/3238)
- Access and erasure support for OneSignal [#3199](https://github.com/ethyca/fides/pull/3199)
- Add the ability to "inject" location into `/fides.js` bundles and cache responses for one hour [#3272](https://github.com/ethyca/fides/pull/3272)
- Prevent column sorts from resetting when data changes [#3290](https://github.com/ethyca/fides/pull/3290)

### Changed

- Merge instances of RTK `createApi` into one instance for better cache invalidation [#3059](https://github.com/ethyca/fides/pull/3059)
- Update custom field definition uniqueness to be case insensitive name per resource type [#3215](https://github.com/ethyca/fides/pull/3215)
- Restrict where privacy notices of certain consent mechanisms must be displayed [#3195](https://github.com/ethyca/fides/pull/3195)
- Merged the `lib` submodule into the `api.ops` submodule [#3134](https://github.com/ethyca/fides/pull/3134)
- Merged duplicate privacy declaration components [#3254](https://github.com/ethyca/fides/pull/3254)
- Refactor client applications into a monorepo with turborepo, extract fides-js into a standalone package, and improve privacy-center to load configuration at runtime [#3105](https://github.com/ethyca/fides/pull/3105)

### Fixed

- Prevent ability to unintentionally show "default" Privacy Center configuration, styles, etc. [#3242](https://github.com/ethyca/fides/pull/3242)
- Fix broken links to docs site pages in Admin UI [#3232](https://github.com/ethyca/fides/pull/3232)
- Repoint legacy docs site links to the new and improved docs site [#3167](https://github.com/ethyca/fides/pull/3167)
- Fix Cookie House Privacy Center styles for fides deploy [#3283](https://github.com/ethyca/fides/pull/3283)
- Maintain casing differences within Snowflake datasets for proper DSR execution [#3245](https://github.com/ethyca/fides/pull/3245)

### Developer Experience

- Use prettier to format _all_ source files in client packages [#3240](https://github.com/ethyca/fides/pull/3240)

### Deprecated

- Deprecate `fides export` CLI command as it is moving to `fidesplus` [#3264](https://github.com/ethyca/fides/pull/3264)

## [2.12.1](https://github.com/ethyca/fides/compare/2.12.0...2.12.1)

### Changed

- Updated how Docker version checks are handled and added an escape-hatch [#3218](https://github.com/ethyca/fides/pull/3218)

### Fixed

- Datamap export mitigation for deleted taxonomy elements referenced by declarations [#3214](https://github.com/ethyca/fides/pull/3214)
- Update datamap columns each time the page is visited [#3211](https://github.com/ethyca/fides/pull/3211)
- Ensure inactive custom fields are not returned for datamap response [#3223](https://github.com/ethyca/fides/pull/3223)

## [2.12.0](https://github.com/ethyca/fides/compare/2.11.0...2.12.0)

### Added

- Access and erasure support for Aircall [#2589](https://github.com/ethyca/fides/pull/2589)
- Access and erasure support for Klaviyo [#2501](https://github.com/ethyca/fides/pull/2501)
- Page to edit or add privacy notices [#3058](https://github.com/ethyca/fides/pull/3058)
- Side navigation bar can now also have children navigation links [#3099](https://github.com/ethyca/fides/pull/3099)
- Endpoints for consent reporting [#3095](https://github.com/ethyca/fides/pull/3095)
- Added manage custom fields page behind feature flag [#3089](https://github.com/ethyca/fides/pull/3089)
- Custom fields table [#3097](https://github.com/ethyca/fides/pull/3097)
- Custom fields form modal [#3165](https://github.com/ethyca/fides/pull/3165)
- Endpoints to save the new-style Privacy Preferences with respect to a fides user device id [#3132](https://github.com/ethyca/fides/pull/3132)
- Support `privacy_declaration` as a resource type for custom fields [#3149](https://github.com/ethyca/fides/pull/3149)
- Expose `id` field of embedded `privacy_declarations` on `system` API responses [#3157](https://github.com/ethyca/fides/pull/3157)
- Access and erasure support for Unbounce [#2697](https://github.com/ethyca/fides/pull/2697)
- Support pseudonymous consent requests with `fides_user_device_id` [#3158](https://github.com/ethyca/fides/pull/3158)
- Update `fides_consent` cookie format [#3158](https://github.com/ethyca/fides/pull/3158)
- Add custom fields to the data use declaration form [#3197](https://github.com/ethyca/fides/pull/3197)
- Added fides user device id as a ProvidedIdentityType [#3131](https://github.com/ethyca/fides/pull/3131)

### Changed

- The `cursor` pagination strategy now also searches for data outside of the `data_path` when determining the cursor value [#3068](https://github.com/ethyca/fides/pull/3068)
- Moved Privacy Declarations associated with Systems to their own DB table [#3098](https://github.com/ethyca/fides/pull/3098)
- More tests on data use validation for privacy notices within the same region [#3156](https://github.com/ethyca/fides/pull/3156)
- Improvements to export code for bugfixes and privacy declaration custom field support [#3184](https://github.com/ethyca/fides/pull/3184)
- Enabled privacy notice feature flag [#3192](https://github.com/ethyca/fides/pull/3192)
- Updated TS types - particularly with new privacy notices [#3054](https://github.com/ethyca/fides/pull/3054)
- Make name not required on privacy declaration [#3150](https://github.com/ethyca/fides/pull/3150)
- Let Rule Targets allow for custom data categories [#3147](https://github.com/ethyca/fides/pull/3147)

### Removed

- Removed the warning about access control migration [#3055](https://github.com/ethyca/fides/pull/3055)
- Remove `customFields` feature flag [#3080](https://github.com/ethyca/fides/pull/3080)
- Remove notification banner from the home page [#3088](https://github.com/ethyca/fides/pull/3088)

### Fixed

- Fix a typo in the Admin UI [#3166](https://github.com/ethyca/fides/pull/3166)
- The `--local` flag is now respected for the `scan dataset db` command [#3096](https://github.com/ethyca/fides/pull/3096)
- Fixing issue where connectors with external dataset references would fail to save [#3142](https://github.com/ethyca/fides/pull/3142)
- Ensure privacy declaration IDs are stable across updates through system API [#3188](https://github.com/ethyca/fides/pull/3188)
- Fixed unit tests for saas connector type endpoints now that we have >50 [#3101](https://github.com/ethyca/fides/pull/3101)
- Fixed nox docs link [#3121](https://github.com/ethyca/fides/pull/3121/files)

### Developer Experience

- Update fides deploy to use a new database.load_samples setting to initialize sample Systems, Datasets, and Connections for testing [#3102](https://github.com/ethyca/fides/pull/3102)
- Remove support for automatically configuring messaging (Mailgun) & storage (S3) using `.env` with `nox -s "fides_env(test)"` [#3102](https://github.com/ethyca/fides/pull/3102)
- Add smoke tests for consent management [#3158](https://github.com/ethyca/fides/pull/3158)
- Added nox command that opens dev docs [#3082](https://github.com/ethyca/fides/pull/3082)

## [2.11.0](https://github.com/ethyca/fides/compare/2.10.0...2.11.0)

### Added

- Access support for Shippo [#2484](https://github.com/ethyca/fides/pull/2484)
- Feature flags can be set such that they cannot be modified by the user [#2966](https://github.com/ethyca/fides/pull/2966)
- Added the datamap UI to make it open source [#2988](https://github.com/ethyca/fides/pull/2988)
- Introduced a `FixedLayout` component (from the datamap UI) for pages that need to be a fixed height and scroll within [#2992](https://github.com/ethyca/fides/pull/2992)
- Added preliminary privacy notice page [#2995](https://github.com/ethyca/fides/pull/2995)
- Table for privacy notices [#3001](https://github.com/ethyca/fides/pull/3001)
- Added connector template endpoint [#2946](https://github.com/ethyca/fides/pull/2946)
- Query params on connection type endpoint to filter by supported action type [#2996](https://github.com/ethyca/fides/pull/2996)
- Scope restrictions for privacy notice table in the UI [#3007](https://github.com/ethyca/fides/pull/3007)
- Toggle for enabling/disabling privacy notices in the UI [#3010](https://github.com/ethyca/fides/pull/3010)
- Add endpoint to retrieve privacy notices grouped by their associated data uses [#2956](https://github.com/ethyca/fides/pull/2956)
- Support for uploading custom connector templates via the UI [#2997](https://github.com/ethyca/fides/pull/2997)
- Add a backwards-compatible workflow for saving and propagating consent preferences with respect to Privacy Notices [#3016](https://github.com/ethyca/fides/pull/3016)
- Empty state for privacy notices [#3027](https://github.com/ethyca/fides/pull/3027)
- Added Data flow modal [#3008](https://github.com/ethyca/fides/pull/3008)
- Update datamap table export [#3038](https://github.com/ethyca/fides/pull/3038)
- Added more advanced privacy center styling [#2943](https://github.com/ethyca/fides/pull/2943)
- Backend privacy experiences foundation [#3146](https://github.com/ethyca/fides/pull/3146)

### Changed

- Set `privacyDeclarationDeprecatedFields` flags to false and set `userCannotModify` to true [2987](https://github.com/ethyca/fides/pull/2987)
- Restored `nav-config` back to the admin-ui [#2990](https://github.com/ethyca/fides/pull/2990)
- Bumped supported Python versions to 3.10.11, 3.9.16, and 3.8.14 [#2936](https://github.com/ethyca/fides/pull/2936)
- Modify privacy center default config to only request email identities, and add validation preventing requesting both email & phone identities [#2539](https://github.com/ethyca/fides/pull/2539)
- SaaS connector icons are now dynamically loaded from the connector templates [#3018](https://github.com/ethyca/fides/pull/3018)
- Updated consentmechanism Enum to rename "necessary" to "notice_only" [#3048](https://github.com/ethyca/fides/pull/3048)
- Updated test data for Mongo, CLI [#3011](https://github.com/ethyca/fides/pull/3011)
- Updated the check for if a user can assign owner roles to be scope-based instead of role-based [#2964](https://github.com/ethyca/fides/pull/2964)
- Replaced menu in user management table with delete icon [#2958](https://github.com/ethyca/fides/pull/2958)
- Added extra fields to webhook payloads [#2830](https://github.com/ethyca/fides/pull/2830)

### Removed

- Removed interzone navigation logic now that the datamap UI and admin UI are one app [#2990](https://github.com/ethyca/fides/pull/2990)
- Remove the `unknown` state for generated datasets displaying on fidesplus [#2957](https://github.com/ethyca/fides/pull/2957)
- Removed datamap export API [#2999](https://github.com/ethyca/fides/pull/2999)

### Developer Experience

- Nox commands for git tagging to support feature branch builds [#2979](https://github.com/ethyca/fides/pull/2979)
- Changed test environment (`nox -s fides_env`) to run `fides deploy` for local testing [#3071](https://github.com/ethyca/fides/pull/3017)
- Publish git-tag specific docker images [#3050](https://github.com/ethyca/fides/pull/3050)

## [2.10.0](https://github.com/ethyca/fides/compare/2.9.2...2.10.0)

### Added

- Allow users to configure their username and password via the config file [#2884](https://github.com/ethyca/fides/pull/2884)
- Add authentication to the `masking` endpoints as well as accompanying scopes [#2909](https://github.com/ethyca/fides/pull/2909)
- Add an Organization Management page (beta) [#2908](https://github.com/ethyca/fides/pull/2908)
- Adds assigned systems to user management table [#2922](https://github.com/ethyca/fides/pull/2922)
- APIs to support Privacy Notice management (create, read, update) [#2928](https://github.com/ethyca/fides/pull/2928)

### Changed

- Improved standard layout for large width screens and polished misc. pages [#2869](https://github.com/ethyca/fides/pull/2869)
- Changed UI paths in the admin-ui [#2869](https://github.com/ethyca/fides/pull/2892)
  - `/add-systems/new` --> `/add-systems/manual`
  - `/system` --> `/systems`
- Added individual ID routes for systems [#2902](https://github.com/ethyca/fides/pull/2902)
- Deprecated adding scopes to users directly; you can only add roles. [#2848](https://github.com/ethyca/fides/pull/2848/files)
- Changed About Fides page to say "Fides Core Version:" over "Version". [#2899](https://github.com/ethyca/fides/pull/2899)
- Polish Admin UI header & navigation [#2897](https://github.com/ethyca/fides/pull/2897)
- Give new users a "viewer" role by default [#2900](https://github.com/ethyca/fides/pull/2900)
- Tie together save states for user permissions and systems [#2913](https://github.com/ethyca/fides/pull/2913)
- Removing payment types from Stripe connector params [#2915](https://github.com/ethyca/fides/pull/2915)
- Viewer role can now access a restricted version of the user management page [#2933](https://github.com/ethyca/fides/pull/2933)
- Change Privacy Center email placeholder text [#2935](https://github.com/ethyca/fides/pull/2935)
- Restricted setting Approvers as System Managers [#2891](https://github.com/ethyca/fides/pull/2891)
- Adds confirmation modal when downgrading user to "approver" role via Admin UI [#2924](https://github.com/ethyca/fides/pull/2924)
- Changed the toast message for new users to include access control info [#2939](https://github.com/ethyca/fides/pull/2939)
- Add Data Stewards to datamap export [#2962](https://github.com/ethyca/fides/pull/2962)

### Fixed

- Restricted Contributors from being able to create Owners [#2888](https://github.com/ethyca/fides/pull/2888)
- Allow for dynamic aspect ratio for logo on Privacy Center 404 [#2895](https://github.com/ethyca/fides/pull/2895)
- Allow for dynamic aspect ratio for logo on consent page [#2895](https://github.com/ethyca/fides/pull/2895)
- Align role dscription drawer of Admin UI with top nav: [#2932](https://github.com/ethyca/fides/pull/2932)
- Fixed error message when a user is assigned to be an approver without any systems [#2953](https://github.com/ethyca/fides/pull/2953)

### Developer Experience

- Update frontend npm packages (admin-ui, privacy-center, cypress-e2e) [#2921](https://github.com/ethyca/fides/pull/2921)

## [2.9.2](https://github.com/ethyca/fides/compare/2.9.1...2.9.2)

### Fixed

- Allow multiple data uses as long as their processing activity name is different [#2905](https://github.com/ethyca/fides/pull/2905)
- use HTML property, not text, when dispatching Mailchimp Transactional emails [#2901](https://github.com/ethyca/fides/pull/2901)
- Remove policy key from Privacy Center submission modal [#2912](https://github.com/ethyca/fides/pull/2912)

## [2.9.1](https://github.com/ethyca/fides/compare/2.9.0...2.9.1)

### Added

- Added Attentive erasure email connector [#2782](https://github.com/ethyca/fides/pull/2782)

### Changed

- Removed dataset based email connectors [#2782](https://github.com/ethyca/fides/pull/2782)
- Changed Auth0's authentication strategy from `bearer` to `oauth2_client_credentials` [#2820](https://github.com/ethyca/fides/pull/2820)
- renamed the privacy declarations field "Privacy declaration name (deprecated)" to "Processing Activity" [#711](https://github.com/ethyca/fidesplus/issues/711)

### Fixed

- Fixed issue where the scopes list passed into FidesUserPermission could get mutated with the total_scopes call [#2883](https://github.com/ethyca/fides/pull/2883)

### Removed

- removed the `privacyDeclarationDeprecatedFields` flag [#711](https://github.com/ethyca/fidesplus/issues/711)

## [2.9.0](https://github.com/ethyca/fides/compare/2.8.3...2.9.0)

### Added

- The ability to assign users as system managers for a specific system [#2714](https://github.com/ethyca/fides/pull/2714)
- New endpoints to add and remove users as system managers [#2726](https://github.com/ethyca/fides/pull/2726)
- Warning about access control migration to the UI [#2842](https://github.com/ethyca/fides/pull/2842)
- Adds Role Assignment UI [#2739](https://github.com/ethyca/fides/pull/2739)
- Add an automated migration to give users a `viewer` role [#2821](https://github.com/ethyca/fides/pull/2821)

### Changed

- Removed "progressive" navigation that would hide Admin UI tabs until Systems / Connections were configured [#2762](https://github.com/ethyca/fides/pull/2762)
- Added `system.privacy_declaration.name` to datamap response [#2831](https://github.com/ethyca/fides/pull/2831/files)

### Developer Experience

- Retired legacy `navV2` feature flag [#2762](https://github.com/ethyca/fides/pull/2762)
- Update Admin UI Layout to fill viewport height [#2812](https://github.com/ethyca/fides/pull/2812)

### Fixed

- Fixed issue where unsaved changes warning would always show up when running fidesplus [#2788](https://github.com/ethyca/fides/issues/2788)
- Fixed problem in datamap export with datasets that had been updated via SaaS instantiation [#2841](https://github.com/ethyca/fides/pull/2841)
- Fixed problem in datamap export with inconsistent custom field ordering [#2859](https://github.com/ethyca/fides/pull/2859)

## [2.8.3](https://github.com/ethyca/fides/compare/2.8.2...2.8.3)

### Added

- Serialise `bson.ObjectId` types in SAR data packages [#2785](https://github.com/ethyca/fides/pull/2785)

### Fixed

- Fixed issue where more than 1 populated custom fields removed a system from the datamap export [#2825](https://github.com/ethyca/fides/pull/2825)

## [2.8.2](https://github.com/ethyca/fides/compare/2.8.1...2.8.2)

### Fixed

- Resolved a bug that stopped custom fields populating the visual datamap [#2775](https://github.com/ethyca/fides/pull/2775)
- Patch appconfig migration to handle existing db record [#2780](https://github.com/ethyca/fides/pull/2780)

## [2.8.1](https://github.com/ethyca/fides/compare/2.8.0...2.8.1)

### Fixed

- Disabled hiding Admin UI based on user scopes [#2771](https://github.com/ethyca/fides/pull/2771)

## [2.8.0](https://github.com/ethyca/fides/compare/2.7.1...2.8.0)

### Added

- Add API support for messaging config properties [#2551](https://github.com/ethyca/fides/pull/2551)
- Access and erasure support for Kustomer [#2520](https://github.com/ethyca/fides/pull/2520)
- Added the `erase_after` field on collections to be able to set the order for erasures [#2619](https://github.com/ethyca/fides/pull/2619)
- Add a toggle to filter the system classification to only return those with classification data [#2700](https://github.com/ethyca/fides/pull/2700)
- Added backend role-based permissions [#2671](https://github.com/ethyca/fides/pull/2671)
- Access and erasure for Vend SaaS Connector [#1869](https://github.com/ethyca/fides/issues/1869)
- Added endpoints for storage and messaging config setup status [#2690](https://github.com/ethyca/fides/pull/2690)
- Access and erasure for Jira SaaS Connector [#1871](https://github.com/ethyca/fides/issues/1871)
- Access and erasure support for Delighted [#2244](https://github.com/ethyca/fides/pull/2244)
- Improve "Upload a new dataset YAML" [#1531](https://github.com/ethyca/fides/pull/2258)
- Input validation and sanitization for Privacy Request fields [#2655](https://github.com/ethyca/fides/pull/2655)
- Access and erasure support for Yotpo [#2708](https://github.com/ethyca/fides/pull/2708)
- Custom Field Library Tab [#527](https://github.com/ethyca/fides/pull/2693)
- Allow SendGrid template usage [#2728](https://github.com/ethyca/fides/pull/2728)
- Added ConnectorRunner to simplify SaaS connector testing [#1795](https://github.com/ethyca/fides/pull/1795)
- Adds support for Mailchimp Transactional as a messaging config [#2742](https://github.com/ethyca/fides/pull/2742)

### Changed

- Admin UI
  - Add flow for selecting system types when manually creating a system [#2530](https://github.com/ethyca/fides/pull/2530)
  - Updated forms for privacy declarations [#2648](https://github.com/ethyca/fides/pull/2648)
  - Delete flow for privacy declarations [#2664](https://github.com/ethyca/fides/pull/2664)
  - Add framework to have UI elements respect the user's scopes [#2682](https://github.com/ethyca/fides/pull/2682)
  - "Manual Webhook" has been renamed to "Manual Process". [#2717](https://github.com/ethyca/fides/pull/2717)
- Convert all config values to Pydantic `Field` objects [#2613](https://github.com/ethyca/fides/pull/2613)
- Add warning to 'fides deploy' when installed outside of a virtual environment [#2641](https://github.com/ethyca/fides/pull/2641)
- Redesigned the default/init config file to be auto-documented. Also updates the `fides init` logic and analytics consent logic [#2694](https://github.com/ethyca/fides/pull/2694)
- Change how config creation/import is handled across the application [#2622](https://github.com/ethyca/fides/pull/2622)
- Update the CLI aesthetics & docstrings [#2703](https://github.com/ethyca/fides/pull/2703)
- Updates Roles->Scopes Mapping [#2744](https://github.com/ethyca/fides/pull/2744)
- Return user scopes as an enum, as well as total scopes [#2741](https://github.com/ethyca/fides/pull/2741)
- Update `MessagingServiceType` enum to be lowercased throughout [#2746](https://github.com/ethyca/fides/pull/2746)

### Developer Experience

- Set the security environment of the fides dev setup to `prod` instead of `dev` [#2588](https://github.com/ethyca/fides/pull/2588)
- Removed unexpected default Redis password [#2666](https://github.com/ethyca/fides/pull/2666)
- Privacy Center
  - Typechecking and validation of the `config.json` will be checked for backwards-compatibility. [#2661](https://github.com/ethyca/fides/pull/2661)
- Combined conftest.py files [#2669](https://github.com/ethyca/fides/pull/2669)

### Fixed

- Fix support for "redis.user" setting when authenticating to the Redis cache [#2666](https://github.com/ethyca/fides/pull/2666)
- Fix error with the classify dataset feature flag not writing the dataset to the server [#2675](https://github.com/ethyca/fides/pull/2675)
- Allow string dates to stay strings in cache decoding [#2695](https://github.com/ethyca/fides/pull/2695)
- Admin UI
  - Remove Identifiability (Data Qualifier) from taxonomy editor [2684](https://github.com/ethyca/fides/pull/2684)
- FE: Custom field selections binding issue on Taxonomy tabs [#2659](https://github.com/ethyca/fides/pull/2693/)
- Fix Privacy Request Status when submitting a consent request when identity verification is required [#2736](https://github.com/ethyca/fides/pull/2736)

## [2.7.1](https://github.com/ethyca/fides/compare/2.7.0...2.7.1)

- Fix error with the classify dataset feature flag not writing the dataset to the server [#2675](https://github.com/ethyca/fides/pull/2675)

## [2.7.0](https://github.com/ethyca/fides/compare/2.6.6...2.7.0)

- Fides API

  - Access and erasure support for Braintree [#2223](https://github.com/ethyca/fides/pull/2223)
  - Added route to send a test message [#2585](https://github.com/ethyca/fides/pull/2585)
  - Add default storage configuration functionality and associated APIs [#2438](https://github.com/ethyca/fides/pull/2438)

- Admin UI

  - Custom Metadata [#2536](https://github.com/ethyca/fides/pull/2536)
    - Create Custom Lists
    - Create Custom Field Definition
    - Create custom fields from a the taxonomy editor
    - Provide a custom field value in a resource
    - Bulk edit custom field values [#2612](https://github.com/ethyca/fides/issues/2612)
    - Custom metadata UI Polish [#2624](https://github.com/ethyca/fides/pull/2625)

- Privacy Center

  - The consent config default value can depend on whether Global Privacy Control is enabled. [#2341](https://github.com/ethyca/fides/pull/2341)
  - When GPC is enabled, the UI indicates which data uses are opted out by default. [#2596](https://github.com/ethyca/fides/pull/2596)
  - `inspectForBrowserIdentities` now also looks for `ljt_readerID`. [#2543](https://github.com/ethyca/fides/pull/2543)

### Added

- Added new Wunderkind Consent Saas Connector [#2600](https://github.com/ethyca/fides/pull/2600)
- Added new Sovrn Email Consent Connector [#2543](https://github.com/ethyca/fides/pull/2543/)
- Log Fides version at startup [#2566](https://github.com/ethyca/fides/pull/2566)

### Changed

- Update Admin UI to show all action types (access, erasure, consent, update) [#2523](https://github.com/ethyca/fides/pull/2523)
- Removes legacy `verify_oauth_client` function [#2527](https://github.com/ethyca/fides/pull/2527)
- Updated the UI for adding systems to a new design [#2490](https://github.com/ethyca/fides/pull/2490)
- Minor logging improvements [#2566](https://github.com/ethyca/fides/pull/2566)
- Various form components now take a `stacked` or `inline` variant [#2542](https://github.com/ethyca/fides/pull/2542)
- UX fixes for user management [#2537](https://github.com/ethyca/fides/pull/2537)
- Updating Firebase Auth connector to mask the user with a delete instead of an update [#2602](https://github.com/ethyca/fides/pull/2602)

### Fixed

- Fixed bug where refreshing a page in the UI would result in a 404 [#2502](https://github.com/ethyca/fides/pull/2502)
- Usernames are case insensitive now and prevent all duplicates [#2487](https://github.com/ethyca/fides/pull/2487)
  - This PR contains a migration that deletes duplicate users and keeps the oldest original account.
- Update Logos for shipped connectors [#2464](https://github.com/ethyca/fides/pull/2587)
- Search field on privacy request page isn't working [#2270](https://github.com/ethyca/fides/pull/2595)
- Fix connection dropdown in integration table to not be disabled add system creation [#3589](https://github.com/ethyca/fides/pull/3589)

### Developer Experience

- Added new Cypress E2E smoke tests [#2241](https://github.com/ethyca/fides/pull/2241)
- New command `nox -s e2e_test` which will spin up the test environment and run true E2E Cypress tests against it [#2417](https://github.com/ethyca/fides/pull/2417)
- Cypress E2E tests now run in CI and are reported to Cypress Cloud [#2417](https://github.com/ethyca/fides/pull/2417)
- Change from `randomint` to `uuid` in mongodb tests to reduce flakiness. [#2591](https://github.com/ethyca/fides/pull/2591)

### Removed

- Remove feature flagged config wizard stepper from Admin UI [#2553](https://github.com/ethyca/fides/pull/2553)

## [2.6.6](https://github.com/ethyca/fides/compare/2.6.5...2.6.6)

### Changed

- Improve Readability for Custom Masking Override Exceptions [#2593](https://github.com/ethyca/fides/pull/2593)

## [2.6.5](https://github.com/ethyca/fides/compare/2.6.4...2.6.5)

### Added

- Added config properties to override database Engine parameters [#2511](https://github.com/ethyca/fides/pull/2511)
- Increased default pool_size and max_overflow to 50 [#2560](https://github.com/ethyca/fides/pull/2560)

## [2.6.4](https://github.com/ethyca/fides/compare/2.6.3...2.6.4)

### Fixed

- Fixed bug for SMS completion notification not being sent [#2526](https://github.com/ethyca/fides/issues/2526)
- Fixed bug where refreshing a page in the UI would result in a 404 [#2502](https://github.com/ethyca/fides/pull/2502)

## [2.6.3](https://github.com/ethyca/fides/compare/2.6.2...2.6.3)

### Fixed

- Handle case where legacy dataset has meta: null [#2524](https://github.com/ethyca/fides/pull/2524)

## [2.6.2](https://github.com/ethyca/fides/compare/2.6.1...2.6.2)

### Fixed

- Issue addressing missing field in dataset migration [#2510](https://github.com/ethyca/fides/pull/2510)

## [2.6.1](https://github.com/ethyca/fides/compare/2.6.0...2.6.1)

### Fixed

- Fix errors when privacy requests execute concurrently without workers [#2489](https://github.com/ethyca/fides/pull/2489)
- Enable saas request overrides to run in worker runtime [#2489](https://github.com/ethyca/fides/pull/2489)

## [2.6.0](https://github.com/ethyca/fides/compare/2.5.1...2.6.0)

### Added

- Added the `env` option to the `security` configuration options to allow for users to completely secure the API endpoints [#2267](https://github.com/ethyca/fides/pull/2267)
- Unified Fides Resources
  - Added a dataset dropdown selector when configuring a connector to link an existing dataset to the connector configuration. [#2162](https://github.com/ethyca/fides/pull/2162)
  - Added new datasetconfig.ctl_dataset_id field to unify fides dataset resources [#2046](https://github.com/ethyca/fides/pull/2046)
- Add new connection config routes that couple them with systems [#2249](https://github.com/ethyca/fides/pull/2249)
- Add new select/deselect all permissions buttons [#2437](https://github.com/ethyca/fides/pull/2437)
- Endpoints to allow a user with the `user:password-reset` scope to reset users' passwords. In addition, users no longer require a scope to edit their own passwords. [#2373](https://github.com/ethyca/fides/pull/2373)
- New form to reset a user's password without knowing an old password [#2390](https://github.com/ethyca/fides/pull/2390)
- Approve & deny buttons on the "Request details" page. [#2473](https://github.com/ethyca/fides/pull/2473)
- Consent Propagation
  - Add the ability to execute Consent Requests via the Privacy Request Execution layer [#2125](https://github.com/ethyca/fides/pull/2125)
  - Add a Mailchimp Transactional Consent Connector [#2194](https://github.com/ethyca/fides/pull/2194)
  - Allow defining a list of opt-in and/or opt-out requests in consent connectors [#2315](https://github.com/ethyca/fides/pull/2315)
  - Add a Google Analytics Consent Connector for GA4 properties [#2302](https://github.com/ethyca/fides/pull/2302)
  - Pass the GA Cookie from the Privacy Center [#2337](https://github.com/ethyca/fides/pull/2337)
  - Rename "user_id" to more specific "ga_client_id" [#2356](https://github.com/ethyca/fides/pull/2356)
  - Patch Google Analytics Consent Connector to delete by client_id [#2355](https://github.com/ethyca/fides/pull/2355)
  - Add a "skip_param_values option" to optionally skip when we are missing param values in the body [#2384](https://github.com/ethyca/fides/pull/2384)
  - Adds a new Universal Analytics Connector that works with the UA Tracking Id
- Adds intake and storage of Global Privacy Control Signal props for Consent [#2599](https://github.com/ethyca/fides/pull/2599)

### Changed

- Unified Fides Resources
  - Removed several fidesops schemas for DSR's in favor of updated Fideslang schemas [#2009](https://github.com/ethyca/fides/pull/2009)
  - Removed DatasetConfig.dataset field [#2096](https://github.com/ethyca/fides/pull/2096)
  - Updated UI dataset config routes to use new unified routes [#2113](https://github.com/ethyca/fides/pull/2113)
  - Validate request body on crud endpoints on upsert. Validate dataset data categories before save. [#2134](https://github.com/ethyca/fides/pull/2134/)
  - Updated test env setup and quickstart to use new endpoints [#2225](https://github.com/ethyca/fides/pull/2225)
- Consent Propagation
  - Privacy Center consent options can now be marked as `executable` in order to propagate consent requests [#2193](https://github.com/ethyca/fides/pull/2193)
  - Add support for passing browser identities to consent request patches [#2304](https://github.com/ethyca/fides/pull/2304)
- Update fideslang to 1.3.3 [#2343](https://github.com/ethyca/fides/pull/2343)
- Display the request type instead of the policy name on the request table [#2382](https://github.com/ethyca/fides/pull/2382)
- Make denial reasons required [#2400](https://github.com/ethyca/fides/pull/2400)
- Display the policy key on the request details page [#2395](https://github.com/ethyca/fides/pull/2395)
- Updated CSV export [#2452](https://github.com/ethyca/fides/pull/2452)
- Privacy Request approval now uses a modal [#2443](https://github.com/ethyca/fides/pull/2443)

### Developer Experience

- `nox -s test_env` has been replaced with `nox -s "fides_env(dev)"`
- New command `nox -s "fides_env(test)"` creates a complete test environment with seed data (similar to `fides_env(dev)`) but with the production fides image so the built UI can be accessed at `localhost:8080` [#2399](https://github.com/ethyca/fides/pull/2399)
- Change from code climate to codecov for coverage reporting [#2402](https://github.com/ethyca/fides/pull/2402)

### Fixed

- Home screen header scaling and responsiveness issues [#2200](https://github.com/ethyca/fides/pull/2277)
- Privacy Center identity inputs validate even when they are optional. [#2308](https://github.com/ethyca/fides/pull/2308)
- The PII toggle defaults to false and PII will be hidden on page load [#2388](https://github.com/ethyca/fides/pull/2388)
- Fixed a CI bug caused by git security upgrades [#2441](https://github.com/ethyca/fides/pull/2441)
- Privacy Center
  - Identity inputs validate even when they are optional. [#2308](https://github.com/ethyca/fides/pull/2308)
  - Submit buttons show loading state and disable while submitting. [#2401](https://github.com/ethyca/fides/pull/2401)
  - Phone inputs no longer request country SVGs from external domain. [#2378](https://github.com/ethyca/fides/pull/2378)
  - Input validation errors no longer change the height of modals. [#2379](https://github.com/ethyca/fides/pull/2379)
- Patch masking strategies to better handle null and non-string inputs [#2307](https://github.com/ethyca/fides/pull/2377)
- Renamed prod pushes tag to be `latest` for privacy center and sample app [#2401](https://github.com/ethyca/fides/pull/2407)
- Update firebase connector to better handle non-existent users [#2439](https://github.com/ethyca/fides/pull/2439)

## [2.5.1](https://github.com/ethyca/fides/compare/2.5.0...2.5.1)

### Developer Experience

- Allow db resets only if `config.dev_mode` is `True` [#2321](https://github.com/ethyca/fides/pull/2321)

### Fixed

- Added a feature flag for the recent dataset classification UX changes [#2335](https://github.com/ethyca/fides/pull/2335)

### Security

- Add a check to the catchall path to prevent returning paths outside of the UI directory [#2330](https://github.com/ethyca/fides/pull/2330)

### Developer Experience

- Reduce size of local Docker images by fixing `.dockerignore` patterns [#2360](https://github.com/ethyca/fides/pull/2360)

## [2.5.0](https://github.com/ethyca/fides/compare/2.4.0...2.5.0)

### Docs

- Update the docs landing page and remove redundant docs [#2184](https://github.com/ethyca/fides/pull/2184)

### Added

- Added the `user` command group to the CLI. [#2153](https://github.com/ethyca/fides/pull/2153)
- Added `Code Climate` test coverage uploads. [#2198](https://github.com/ethyca/fides/pull/2198)
- Added the connection key to the execution log [#2100](https://github.com/ethyca/fides/pull/2100)
- Added endpoints to retrieve DSR `Rule`s and `Rule Target`s [#2116](https://github.com/ethyca/fides/pull/2116)
- Added Fides version number to account dropdown in the UI [#2140](https://github.com/ethyca/fides/pull/2140)
- Add link to Classify Systems page in nav side bar [#2128](https://github.com/ethyca/fides/pull/2128)
- Dataset classification UI now polls for results [#2123](https://github.com/ethyca/fides/pull/2123)
- Update Privacy Center Icons [#1800](https://github.com/ethyca/fides/pull/2139)
- Privacy Center `fides-consent.js`:
  - `Fides.shopify` integration function. [#2152](https://github.com/ethyca/fides/pull/2152)
  - Dedicated folder for integrations.
  - `Fides.meta` integration function (fbq). [#2217](https://github.com/ethyca/fides/pull/2217)
- Adds support for Twilio email service (Sendgrid) [#2154](https://github.com/ethyca/fides/pull/2154)
- Access and erasure support for Recharge [#1709](https://github.com/ethyca/fides/pull/1709)
- Access and erasure support for Friendbuy Nextgen [#2085](https://github.com/ethyca/fides/pull/2085)

### Changed

- Admin UI Feature Flags - [#2101](https://github.com/ethyca/fides/pull/2101)
  - Overrides can be saved in the browser.
  - Use `NEXT_PUBLIC_APP_ENV` for app-specific environment config.
  - No longer use `react-feature-flags` library.
  - Can have descriptions. [#2243](https://github.com/ethyca/fides/pull/2243)
- Made privacy declarations optional when adding systems manually - [#2173](https://github.com/ethyca/fides/pull/2173)
- Removed an unclear logging message. [#2266](https://github.com/ethyca/fides/pull/2266)
- Allow any user with `user:delete` scope to delete other users [#2148](https://github.com/ethyca/fides/pull/2148)
- Dynamic imports of custom overrides and SaaS test fixtures [#2169](https://github.com/ethyca/fides/pull/2169)
- Added `AuthenticatedClient` to custom request override interface [#2171](https://github.com/ethyca/fides/pull/2171)
- Only approve the specific collection instead of the entire dataset, display only top 1 classification by default [#2226](https://github.com/ethyca/fides/pull/2226)
- Update sample project resources for `fides evaluate` usage in `fides deploy` [#2253](https://github.com/ethyca/fides/pull/2253)

### Removed

- Removed unused object_name field on s3 storage config [#2133](https://github.com/ethyca/fides/pull/2133)

### Fixed

- Remove next-auth from privacy center to fix JS console error [#2090](https://github.com/ethyca/fides/pull/2090)
- Admin UI - Added Missing ability to assign `user:delete` in the permissions checkboxes [#2148](https://github.com/ethyca/fides/pull/2148)
- Nav bug: clicking on Privacy Request breadcrumb takes me to Home instead of /privacy-requests [#497](https://github.com/ethyca/fides/pull/2141)
- Side nav disappears when viewing request details [#2129](https://github.com/ethyca/fides/pull/2155)
- Remove usage of load dataset button and other dataset UI modifications [#2149](https://github.com/ethyca/fides/pull/2149)
- Improve readability for exceptions raised from custom request overrides [#2157](https://github.com/ethyca/fides/pull/2157)
- Importing custom request overrides on server startup [#2186](https://github.com/ethyca/fides/pull/2186)
- Remove warning when env vars default to blank strings in docker-compose [#2188](https://github.com/ethyca/fides/pull/2188)
- Fix Cookie House purchase modal flashing 'Error' in title [#2274](https://github.com/ethyca/fides/pull/2274)
- Stop dependency from upgrading `packaging` to version with known issue [#2273](https://github.com/ethyca/fides/pull/2273)
- Privacy center config no longer requires `identity_inputs` and will use `email` as a default [#2263](https://github.com/ethyca/fides/pull/2263)
- No longer display remaining days for privacy requests in terminal states [#2292](https://github.com/ethyca/fides/pull/2292)

### Removed

- Remove "Create New System" button when viewing systems. All systems can now be created via the "Add systems" button on the home page. [#2132](https://github.com/ethyca/fides/pull/2132)

## [2.4.0](https://github.com/ethyca/fides/compare/2.3.1...2.4.0)

### Developer Experience

- Include a pre-check workflow that collects the pytest suite [#2098](https://github.com/ethyca/fides/pull/2098)
- Write to the application db when running the app locally. Write to the test db when running pytest [#1731](https://github.com/ethyca/fides/pull/1731)

### Changed

- Move the `fides.ctl.core.` and `fides.ctl.connectors` modules into `fides.core` and `fides.connectors` respectively [#2097](https://github.com/ethyca/fides/pull/2097)
- Fides: Skip cypress tests due to nav bar 2.0 [#2102](https://github.com/ethyca/fides/pull/2103)

### Added

- Adds new erasure policy for complete user data masking [#1839](https://github.com/ethyca/fides/pull/1839)
- New Fides Home page [#1864](https://github.com/ethyca/fides/pull/2050)
- Nav 2.0 - Replace form flow side navs with top tabs [#2037](https://github.com/ethyca/fides/pull/2050)
- Adds new erasure policy for complete user data masking [#1839](https://github.com/ethyca/fides/pull/1839)
- Added ability to use Mailgun templates when sending emails. [#2039](https://github.com/ethyca/fides/pull/2039)
- Adds SMS id verification for consent [#2094](https://github.com/ethyca/fides/pull/2094)

### Fixed

- Store `fides_consent` cookie on the root domain of the Privacy Center [#2071](https://github.com/ethyca/fides/pull/2071)
- Properly set the expire-time for verification codes [#2105](https://github.com/ethyca/fides/pull/2105)

## [2.3.1](https://github.com/ethyca/fides/compare/2.3.0...2.3.1)

### Fixed

- Resolved an issue where the root_user was not being created [#2082](https://github.com/ethyca/fides/pull/2082)

### Added

- Nav redesign with sidebar groups. Feature flagged to only be visible in dev mode until release. [#2030](https://github.com/ethyca/fides/pull/2047)
- Improved error handling for incorrect app encryption key [#2089](https://github.com/ethyca/fides/pull/2089)
- Access and erasure support for Friendbuy API [#2019](https://github.com/ethyca/fides/pull/2019)

## [2.3.0](https://github.com/ethyca/fides/compare/2.2.2...2.3.0)

### Added

- Common Subscriptions for app-wide data and feature checks. [#2030](https://github.com/ethyca/fides/pull/2030)
- Send email alerts on privacy request failures once the specified threshold is reached. [#1793](https://github.com/ethyca/fides/pull/1793)
- DSR Notifications (toast) [#1895](https://github.com/ethyca/fides/pull/1895)
- DSR configure alerts btn [#1895](https://github.com/ethyca/fides/pull/1895)
- DSR configure alters (FE) [#1895](https://github.com/ethyca/fides/pull/1895)
- Add a `usage` session to Nox to print full session docstrings. [#2022](https://github.com/ethyca/fides/pull/2022)

### Added

- Adds notifications section to toml files [#2026](https://github.com/ethyca/fides/pull/2060)

### Changed

- Updated to use `loguru` logging library throughout codebase [#2031](https://github.com/ethyca/fides/pull/2031)
- Do not always create a `fides.toml` by default [#2023](https://github.com/ethyca/fides/pull/2023)
- The `fideslib` module has been merged into `fides`, code redundancies have been removed [#1859](https://github.com/ethyca/fides/pull/1859)
- Replace 'ingress' and 'egress' with 'sources' and 'destinations' across UI [#2044](https://github.com/ethyca/fides/pull/2044)
- Update the functionality of `fides pull -a <filename>` to include _all_ resource types. [#2083](https://github.com/ethyca/fides/pull/2083)

### Fixed

- Timing issues with bulk DSR reprocessing, specifically when analytics are enabled [#2015](https://github.com/ethyca/fides/pull/2015)
- Error caused by running erasure requests with disabled connectors [#2045](https://github.com/ethyca/fides/pull/2045)
- Changes the SlowAPI ratelimiter's backend to use memory instead of Redis [#2054](https://github.com/ethyca/fides/pull/2058)

## [2.2.2](https://github.com/ethyca/fides/compare/2.2.1...2.2.2)

### Docs

- Updated the readme to use new new [docs site](http://docs.ethyca.com) [#2020](https://github.com/ethyca/fides/pull/2020)

### Deprecated

- The documentation site hosted in the `/docs` directory has been deprecated. All documentation updates will be hosted at the new [docs site](http://docs.ethyca.com) [#2020](https://github.com/ethyca/fides/pull/2020)

### Fixed

- Fixed mypy and pylint errors [#2013](https://github.com/ethyca/fides/pull/2013)
- Update connection test endpoint to be effectively non-blocking [#2000](https://github.com/ethyca/fides/pull/2000)
- Update Fides connector to better handle children with no access results [#2012](https://github.com/ethyca/fides/pull/2012)

## [2.2.1](https://github.com/ethyca/fides/compare/2.2.0...2.2.1)

### Added

- Add health check indicator for data flow scanning option [#1973](https://github.com/ethyca/fides/pull/1973)

### Changed

- The `celery.toml` is no longer used, instead it is a subsection of the `fides.toml` file [#1990](https://github.com/ethyca/fides/pull/1990)
- Update sample project landing page copy to be version-agnostic [#1958](https://github.com/ethyca/fides/pull/1958)
- `get` and `ls` CLI commands now return valid `fides` object YAML [#1991](https://github.com/ethyca/fides/pull/1991)

### Developer Experience

- Remove duplicate fastapi-caching and pin version. [#1765](https://github.com/ethyca/fides/pull/1765)

## [2.2.0](https://github.com/ethyca/fides/compare/2.1.0...2.2.0)

### Added

- Send email alerts on privacy request failures once the specified threshold is reached. [#1793](https://github.com/ethyca/fides/pull/1793)
- Add authenticated privacy request route. [#1819](https://github.com/ethyca/fides/pull/1819)
- Enable the onboarding flow [#1836](https://github.com/ethyca/fides/pull/1836)
- Access and erasure support for Fullstory API [#1821](https://github.com/ethyca/fides/pull/1821)
- Add function to poll privacy request for completion [#1860](https://github.com/ethyca/fides/pull/1860)
- Added rescan flow for the data flow scanner [#1844](https://github.com/ethyca/fides/pull/1844)
- Add rescan flow for the data flow scanner [#1844](https://github.com/ethyca/fides/pull/1844)
- Add Fides connector to support parent-child Fides deployments [#1861](https://github.com/ethyca/fides/pull/1861)
- Classification UI now polls for updates to classifications [#1908](https://github.com/ethyca/fides/pull/1908)

### Changed

- The organization info form step is now skipped if the server already has organization info. [#1840](https://github.com/ethyca/fides/pull/1840)
- Removed the description column from the classify systems page. [#1867](https://github.com/ethyca/fides/pull/1867)
- Retrieve child results during fides connector execution [#1967](https://github.com/ethyca/fides/pull/1967)

### Fixed

- Fix error in parent user creation seeding. [#1832](https://github.com/ethyca/fides/issues/1832)
- Fix DSR error due to unfiltered empty identities [#1901](https://github.com/ethyca/fides/pull/1907)

### Docs

- Remove documentation about no-longer used connection string override [#1824](https://github.com/ethyca/fides/pull/1824)
- Fix typo in headings [#1824](https://github.com/ethyca/fides/pull/1824)
- Update documentation to reflect configs necessary for mailgun, twilio_sms and twilio_email service types [#1846](https://github.com/ethyca/fides/pull/1846)

...

## [2.1.0](https://github.com/ethyca/fides/compare/2.0.0...2.1.0)

### Added

- Classification flow for system data flows
- Classification is now triggered as part of data flow scanning
- Include `ingress` and `egress` fields on system export and `datamap/` endpoint [#1740](https://github.com/ethyca/fides/pull/1740)
- Repeatable unique identifier for dataset fides_keys and metadata [#1786](https://github.com/ethyca/fides/pull/1786)
- Adds SMS support for identity verification notifications [#1726](https://github.com/ethyca/fides/pull/1726)
- Added phone number validation in back-end and react phone number form in Privacy Center [#1745](https://github.com/ethyca/fides/pull/1745)
- Adds SMS message template for all subject notifications [#1743](https://github.com/ethyca/fides/pull/1743)
- Privacy-Center-Cypress workflow for CI checks of the Privacy Center. [#1722](https://github.com/ethyca/fides/pull/1722)
- Privacy Center `fides-consent.js` script for accessing consent on external pages. [Details](/clients/privacy-center/packages/fides-consent/README.md)
- Erasure support for Twilio Conversations API [#1673](https://github.com/ethyca/fides/pull/1673)
- Webserver port can now be configured via the CLI command [#1858](https://github.com/ethyca/fides/pull/1858)

### Changed

- Optional dependencies are no longer used for 3rd-party connectivity. Instead they are used to isolate dangerous dependencies. [#1679](https://github.com/ethyca/fides/pull/1679)
- All Next pages now automatically require login. [#1670](https://github.com/ethyca/fides/pull/1670)
- Running the `webserver` command no longer prompts the user to opt out/in to analytics[#1724](https://github.com/ethyca/fides/pull/1724)

### Developer Experience

- Admin-UI-Cypress tests that fail in CI will now upload screen recordings for debugging. [#1728](https://github.com/ethyca/fides/pull/1728/files/c23e62fea284f7910028c8483feff893903068b8#r1019491323)
- Enable remote debugging from VSCode of live dev app [#1780](https://github.com/ethyca/fides/pull/1780)

### Removed

- Removed the Privacy Center `cookieName` config introduced in 2.0.0. [#1756](https://github.com/ethyca/fides/pull/1756)

### Fixed

- Exceptions are no longer raised when sending analytics on Windows [#1666](https://github.com/ethyca/fides/pull/1666)
- Fixed wording on identity verification modal in the Privacy Center [#1674](https://github.com/ethyca/fides/pull/1674)
- Update system fides_key tooltip text [#1533](https://github.com/ethyca/fides/pull/1685)
- Removed local storage parsing that is redundant with redux-persist. [#1678](https://github.com/ethyca/fides/pull/1678)
- Show a helpful error message if Docker daemon is not running during "fides deploy" [#1694](https://github.com/ethyca/fides/pull/1694)
- Allow users to query their own permissions, including root user. [#1698](https://github.com/ethyca/fides/pull/1698)
- Single-select taxonomy fields legal basis and special category can be cleared. [#1712](https://github.com/ethyca/fides/pull/1712)
- Fixes the issue where the security config is not properly loading from environment variables. [#1718](https://github.com/ethyca/fides/pull/1718)
- Fixes the issue where the CLI can't run without the config values required by the webserver. [#1811](https://github.com/ethyca/fides/pull/1811)
- Correctly handle response from adobe jwt auth endpoint as milliseconds, rather than seconds. [#1754](https://github.com/ethyca/fides/pull/1754)
- Fixed styling issues with the `EditDrawer` component. [#1803](https://github.com/ethyca/fides/pull/1803)

### Security

- Bumped versions of packages that use OpenSSL [#1683](https://github.com/ethyca/fides/pull/1683)

## [2.0.0](https://github.com/ethyca/fides/compare/1.9.6...2.0.0)

### Added

- Allow delete-only SaaS connector endpoints [#1200](https://github.com/ethyca/fides/pull/1200)
- Privacy center consent choices store a browser cookie. [#1364](https://github.com/ethyca/fides/pull/1364)
  - The format is generic. A reasonable set of defaults will be added later: [#1444](https://github.com/ethyca/fides/issues/1444)
  - The cookie name defaults to `fides_consent` but can be configured under `config.json > consent > cookieName`.
  - Each consent option can provide an array of `cookieKeys`.
- Individually select and reprocess DSRs that have errored [#1203](https://github.com/ethyca/fides/pull/1489)
- Bulk select and reprocess DSRs that have errored [#1205](https://github.com/ethyca/fides/pull/1489)
- Config Wizard: AWS scan results populate in system review forms. [#1454](https://github.com/ethyca/fides/pull/1454)
- Integrate rate limiter with Saas Connectors. [#1433](https://github.com/ethyca/fides/pull/1433)
- Config Wizard: Added a column selector to the scan results page of the config wizard [#1590](https://github.com/ethyca/fides/pull/1590)
- Config Wizard: Flow for runtime scanner option [#1640](https://github.com/ethyca/fides/pull/1640)
- Access support for Twilio Conversations API [#1520](https://github.com/ethyca/fides/pull/1520)
- Message Config: Adds Twilio Email/SMS support [#1519](https://github.com/ethyca/fides/pull/1519)

### Changed

- Updated mypy to version 0.981 and Python to version 3.10.7 [#1448](https://github.com/ethyca/fides/pull/1448)

### Developer Experience

- Repository dispatch events are sent to fidesctl-plus and fidesops-plus [#1263](https://github.com/ethyca/fides/pull/1263)
- Only the `docs-authors` team members are specified as `CODEOWNERS` [#1446](https://github.com/ethyca/fides/pull/1446)
- Updates the default local configuration to not defer tasks to a worker node [#1552](https://github.com/ethyca/fides/pull/1552/)
- Updates the healthcheck to return health status of connected Celery workers [#1588](https://github.com/ethyca/fides/pull/1588)

### Docs

- Remove the tutorial to prepare for new update [#1543](https://github.com/ethyca/fides/pull/1543)
- Add system management via UI documentation [#1541](https://github.com/ethyca/fides/pull/1541)
- Added DSR quickstart docs, restructured docs navigation [#1651](https://github.com/ethyca/fides/pull/1651)
- Update privacy request execution overview docs [#1258](https://github.com/ethyca/fides/pull/1490)

### Fixed

- Fixed system dependencies appearing as "N/A" in the datamap endpoint when there are no privacy declarations [#1649](https://github.com/ethyca/fides/pull/1649)

## [1.9.6](https://github.com/ethyca/fides/compare/1.9.5...1.9.6)

### Fixed

- Include systems without a privacy declaration on data map [#1603](https://github.com/ethyca/fides/pull/1603)
- Handle malformed tokens [#1523](https://github.com/ethyca/fides/pull/1523)
- Remove thrown exception from getAllPrivacyRequests method [#1592](https://github.com/ethyca/fides/pull/1593)
- Include systems without a privacy declaration on data map [#1603](https://github.com/ethyca/fides/pull/1603)
- After editing a dataset, the table will stay on the previously selected collection instead of resetting to the first one. [#1511](https://github.com/ethyca/fides/pull/1511)
- Fix redis `db_index` config issue [#1647](https://github.com/ethyca/fides/pull/1647)

### Docs

- Add unlinked docs and fix any remaining broken links [#1266](https://github.com/ethyca/fides/pull/1266)
- Update privacy center docs to include consent information [#1537](https://github.com/ethyca/fides/pull/1537)
- Update UI docs to include DSR countdown information and additional descriptions/filtering [#1545](https://github.com/ethyca/fides/pull/1545)

### Changed

- Allow multiple masking strategies to be specified when using fides as a masking engine [#1647](https://github.com/ethyca/fides/pull/1647)

## [1.9.5](https://github.com/ethyca/fides/compare/1.9.4...1.9.5)

### Added

- The database includes a `plus_system_scans` relation, to track the status and results of System Scanner executions in fidesctl-plus [#1554](https://github.com/ethyca/fides/pull/1554)

## [1.9.4](https://github.com/ethyca/fides/compare/1.9.2...1.9.4)

### Fixed

- After editing a dataset, the table will stay on the previously selected collection instead of resetting to the first one. [#1511](https://github.com/ethyca/fides/pull/1511)

## [1.9.2](https://github.com/ethyca/fides/compare/1.9.1...1.9.2)

### Deprecated

- Added a deprecation warning for the entire package [#1244](https://github.com/ethyca/fides/pull/1244)

### Added

- Dataset generation enhancements using Fides Classify for Plus users:

  - Integrate Fides Plus API into placeholder features introduced in 1.9.0. [#1194](https://github.com/ethyca/fides/pull/1194)

- Fides Admin UI:

  - Configure Connector after creation [#1204](https://github.com/ethyca/fides/pull/1356)

### Fixed

- Privacy Center:
  - Handle error on startup if server isn't running [#1239](https://github.com/ethyca/fides/pull/1239)
  - Fix styling issue with cards [#1240](https://github.com/ethyca/fides/pull/1240)
  - Redirect to index on consent save [#1238](https://github.com/ethyca/fides/pull/1238)

## [1.9.1](https://github.com/ethyca/fides/compare/1.9.0...1.9.1)

### Changed

- Update fideslang to v1.3.1 [#1136](https://github.com/ethyca/fides/pull/1136)

### Changed

- Update fideslang to v1.3.1 [#1136](https://github.com/ethyca/fides/pull/1136)

## [1.9.0](https://github.com/ethyca/fides/compare/1.8.6...1.9.0) - 2022-09-29

### Added

- Dataset generation enhancements using Fides Classify for Plus users:
  - Added toggle for enabling classify during generation. [#1057](https://github.com/ethyca/fides/pull/1057)
  - Initial implementation of API request to kick off classify, with confirmation modal. [#1069](https://github.com/ethyca/fides/pull/1069)
  - Initial Classification & Review status for generated datasets. [#1074](https://github.com/ethyca/fides/pull/1074)
  - Component for choosing data categories based on classification results. [#1110](https://github.com/ethyca/fides/pull/1110)
  - The dataset fields table shows data categories from the classifier (if available). [#1088](https://github.com/ethyca/fides/pull/1088)
  - The "Approve" button can be used to update the dataset with the classifier's suggestions. [#1129](https://github.com/ethyca/fides/pull/1129)
- System management UI:
  - New page to add a system via yaml [#1062](https://github.com/ethyca/fides/pull/1062)
  - Skeleton of page to add a system manually [#1068](https://github.com/ethyca/fides/pull/1068)
  - Refactor config wizard system forms to be reused for system management [#1072](https://github.com/ethyca/fides/pull/1072)
  - Add additional optional fields to system management forms [#1082](https://github.com/ethyca/fides/pull/1082)
  - Delete a system through the UI [#1085](https://github.com/ethyca/fides/pull/1085)
  - Edit a system through the UI [#1096](https://github.com/ethyca/fides/pull/1096)
- Cypress component testing [#1106](https://github.com/ethyca/fides/pull/1106)

### Changed

- Changed behavior of `load_default_taxonomy` to append instead of upsert [#1040](https://github.com/ethyca/fides/pull/1040)
- Changed behavior of adding privacy declarations to decouple the actions of the "add" and "next" buttons [#1086](https://github.com/ethyca/fides/pull/1086)
- Moved system related UI components from the `config-wizard` directory to the `system` directory [#1097](https://github.com/ethyca/fides/pull/1097)
- Updated "type" on SaaS config to be a simple string type, not an enum [#1197](https://github.com/ethyca/fides/pull/1197)

### Developer Experience

- Optional dependencies may have their version defined only once, in `optional-requirements.txt` [#1171](https://github.com/ethyca/fides/pull/1171)

### Docs

- Updated the footer links [#1130](https://github.com/ethyca/fides/pull/1130)

### Fixed

- Fixed the "help" link in the UI header [#1078](https://github.com/ethyca/fides/pull/1078)
- Fixed a bug in Data Category Dropdowns where checking i.e. `user.biometric` would also check `user.biometric_health` [#1126](https://github.com/ethyca/fides/pull/1126)

### Security

- Upgraded pymysql to version `1.0.2` [#1094](https://github.com/ethyca/fides/pull/1094)

## [1.8.6](https://github.com/ethyca/fides/compare/1.8.5...1.8.6) - 2022-09-28

### Added

- Added classification tables for Plus users [#1060](https://github.com/ethyca/fides/pull/1060)

### Fixed

- Fixed a bug where rows were being excluded from a data map [#1124](https://github.com/ethyca/fides/pull/1124)

## [1.8.5](https://github.com/ethyca/fides/compare/1.8.4...1.8.5) - 2022-09-21

### Changed

- Update fideslang to v1.3.0 [#1103](https://github.com/ethyca/fides/pull/1103)

## [1.8.4](https://github.com/ethyca/fides/compare/1.8.3...1.8.4) - 2022-09-09

### Added

- Initial system management page [#1054](https://github.com/ethyca/fides/pull/1054)

### Changed

- Deleting a taxonomy field with children will now cascade delete all of its children as well. [#1042](https://github.com/ethyca/fides/pull/1042)

### Fixed

- Fixed navigating directly to frontend routes loading index page instead of the correct static page for the route.
- Fix truncated evaluation error messages [#1053](https://github.com/ethyca/fides/pull/1053)

## [1.8.3](https://github.com/ethyca/fides/compare/1.8.2...1.8.3) - 2022-09-06

### Added

- Added more taxonomy fields that can be edited via the UI [#1000](https://github.com/ethyca/fides/pull/1000) [#1028](https://github.com/ethyca/fides/pull/1028)
- Added the ability to add taxonomy fields via the UI [#1019](https://github.com/ethyca/fides/pull/1019)
- Added the ability to delete taxonomy fields via the UI [#1006](https://github.com/ethyca/fides/pull/1006)
  - Only non-default taxonomy entities can be deleted [#1023](https://github.com/ethyca/fides/pull/1023)
- Prevent deleting taxonomy `is_default` fields and from adding `is_default=True` fields via the API [#990](https://github.com/ethyca/fides/pull/990).
- Added a "Custom" tag to distinguish user defined taxonomy fields from default taxonomy fields in the UI [#1027](https://github.com/ethyca/fides/pull/1027)
- Added initial support for enabling Fides Plus [#1037](https://github.com/ethyca/fides/pull/1037)
  - The `useFeatures` hook can be used to check if `plus` is enabled.
  - Navigating to/from the Data Map page is gated behind this feature.
  - Plus endpoints are served from the private Plus image.

### Fixed

- Fixed failing mypy tests [#1030](https://github.com/ethyca/fides/pull/1030)
- Fixed an issue where `fides push --diff` would return a false positive diff [#1026](https://github.com/ethyca/fides/pull/1026)
- Pinned pydantic version to < 1.10.0 to fix an error in finding referenced fides keys [#1045](https://github.com/ethyca/fides/pull/1045)

### Fixed

- Fixed failing mypy tests [#1030](https://github.com/ethyca/fides/pull/1030)
- Fixed an issue where `fides push --diff` would return a false positive diff [#1026](https://github.com/ethyca/fides/pull/1026)

### Docs

- Minor formatting updates to [Policy Webhooks](https://ethyca.github.io/fidesops/guides/policy_webhooks/) documentation [#1114](https://github.com/ethyca/fidesops/pull/1114)

### Removed

- Removed create superuser [#1116](https://github.com/ethyca/fidesops/pull/1116)

## [1.8.2](https://github.com/ethyca/fides/compare/1.8.1...1.8.2) - 2022-08-18

### Added

- Added the ability to edit taxonomy fields via the UI [#977](https://github.com/ethyca/fides/pull/977) [#1028](https://github.com/ethyca/fides/pull/1028)
- New column `is_default` added to DataCategory, DataUse, DataSubject, and DataQualifier tables [#976](https://github.com/ethyca/fides/pull/976)
- Added the ability to add taxonomy fields via the UI [#1019](https://github.com/ethyca/fides/pull/1019)
- Added the ability to delete taxonomy fields via the UI [#1006](https://github.com/ethyca/fides/pull/1006)
  - Only non-default taxonomy entities can be deleted [#1023](https://github.com/ethyca/fides/pull/1023)
- Prevent deleting taxonomy `is_default` fields and from adding `is_default=True` fields via the API [#990](https://github.com/ethyca/fides/pull/990).
- Added a "Custom" tag to distinguish user defined taxonomy fields from default taxonomy fields in the UI [#1027](https://github.com/ethyca/fides/pull/1027)

### Changed

- Upgraded base Docker version to Python 3.9 and updated all other references from 3.8 -> 3.9 [#974](https://github.com/ethyca/fides/pull/974)
- Prepend all database tables with `ctl_` [#979](https://github.com/ethyca/fides/pull/979)
- Moved the `admin-ui` code down one level into a `ctl` subdir [#970](https://github.com/ethyca/fides/pull/970)
- Extended the `/datamap` endpoint to include extra metadata [#992](https://github.com/ethyca/fides/pull/992)

## [1.8.1](https://github.com/ethyca/fides/compare/1.8.0...1.8.1) - 2022-08-08

### Deprecated

- The following environment variables have been deprecated, and replaced with the new environment variable names indicated below. To avoid breaking existing workflows, the deprecated variables are still respected in v1.8.1. They will be removed in a future release.
  - `FIDESCTL__API__DATABASE_HOST` --> `FIDESCTL__DATABASE__SERVER`
  - `FIDESCTL__API__DATABASE_NAME` --> `FIDESCTL__DATABASE__DB`
  - `FIDESCTL__API__DATABASE_PASSWORD` --> `FIDESCTL__DATABASE__PASSWORD`
  - `FIDESCTL__API__DATABASE_PORT` --> `FIDESCTL__DATABASE__PORT`
  - `FIDESCTL__API__DATABASE_TEST_DATABASE_NAME` --> `FIDESCTL__DATABASE__TEST_DB`
  - `FIDESCTL__API__DATABASE_USER` --> `FIDESCTL__DATABASE__USER`

### Developer Experience

- The included `docker-compose.yml` no longer references outdated ENV variables [#964](https://github.com/ethyca/fides/pull/964)

### Docs

- Minor release documentation now reflects the desired patch release process [#955](https://github.com/ethyca/fides/pull/955)
- Updated references to ENV variables [#964](https://github.com/ethyca/fides/pull/964)

### Fixed

- Deprecated config options will continue to be respected when set via environment variables [#965](https://github.com/ethyca/fides/pull/965)
- The git cache is rebuilt within the Docker container [#962](https://github.com/ethyca/fides/pull/962)
- The `wheel` pypi build no longer has a dirty version tag [#962](https://github.com/ethyca/fides/pull/962)
- Add setuptools to dev-requirements to fix versioneer error [#983](https://github.com/ethyca/fides/pull/983)

## [1.8.0](https://github.com/ethyca/fides/compare/1.7.1...1.8.0) - 2022-08-04

### Added

- Initial configuration wizard UI view
  - System scanning step: AWS credentials form and initial `generate` API usage.
  - System scanning results: AWS systems are stored and can be selected for review
- CustomInput type "password" with show/hide icon.
- Pull CLI command now checks for untracked/unstaged files in the manifests dir [#869](https://github.com/ethyca/fides/pull/869)
- Pull CLI command has a flag to pull missing files from the server [#895](https://github.com/ethyca/fides/pull/895)
- Add BigQuery support for the `generate` command and `/generate` endpoint [#814](https://github.com/ethyca/fides/pull/814) & [#917](https://github.com/ethyca/fides/pull/917)
- Added user auth tables [915](https://github.com/ethyca/fides/pull/915)
- Standardized API error parsing under `~/types/errors`
- Added taxonomy page to UI [#902](https://github.com/ethyca/fides/pull/902)
  - Added a nested accordion component for displaying taxonomy data [#910](https://github.com/ethyca/fides/pull/910)
- Add lru cache to get_config [927](https://github.com/ethyca/fides/pull/927)
- Add support for deprecated API config values [#959](https://github.com/ethyca/fides/pull/959)
- `fides` is now an alias for `fidesctl` as a CLI entrypoint [#926](https://github.com/ethyca/fides/pull/926)
- Add user auth routes [929](https://github.com/ethyca/fides/pull/929)
- Bump fideslib to 3.0.1 and remove patch code[931](https://github.com/ethyca/fides/pull/931)
- Update the `fidesctl` python package to automatically serve the UI [#941](https://github.com/ethyca/fides/pull/941)
- Add `push` cli command alias for `apply` and deprecate `apply` [943](https://github.com/ethyca/fides/pull/943)
- Add resource groups tagging api as a source of system generation [939](https://github.com/ethyca/fides/pull/939)
- Add GitHub Action to publish the `fidesctl` package to testpypi on pushes to main [#951](https://github.com/ethyca/fides/pull/951)
- Added configWizardFlag to ui to hide the config wizard when false [[#1453](https://github.com/ethyca/fides/issues/1453)

### Changed

- Updated the `datamap` endpoint to return human-readable column names as the first response item [#779](https://github.com/ethyca/fides/pull/779)
- Remove the `obscure` requirement from the `generate` endpoint [#819](https://github.com/ethyca/fides/pull/819)
- Moved all files from `fidesapi` to `fidesctl/api` [#885](https://github.com/ethyca/fides/pull/885)
- Moved `scan` and `generate` to the list of commands that can be run in local mode [#841](https://github.com/ethyca/fides/pull/841)
- Upgraded the base docker images from Debian Buster to Bullseye [#958](https://github.com/ethyca/fides/pull/958)
- Removed `ipython` as a dev-requirement [#958](https://github.com/ethyca/fides/pull/958)
- Webserver dependencies now come as a standard part of the package [#881](https://github.com/ethyca/fides/pull/881)
- Initial configuration wizard UI view
  - Refactored step & form results management to use Redux Toolkit slice.
- Change `id` field in tables from an integer to a string [915](https://github.com/ethyca/fides/pull/915)
- Update `fideslang` to `1.1.0`, simplifying the default taxonomy and adding `tags` for resources [#865](https://github.com/ethyca/fides/pull/865)
- Merge existing configurations with `fideslib` library [#913](https://github.com/ethyca/fides/pull/913)
- Moved frontend static files to `src/fidesctl/ui-build/static` [#934](https://github.com/ethyca/fides/pull/934)
- Replicated the error response handling from the `/validate` endpoint to the `/generate` endpoint [#911](https://github.com/ethyca/fides/pull/911)

### Developer Experience

- Remove `API_PREFIX` from fidesctl/core/utils.py and change references to `API_PREFIX` in fidesctl/api/reoutes/util.py [922](https://github.com/ethyca/fides/pull/922)

### Fixed

- Dataset field columns show all columns by default in the UI [#898](https://github.com/ethyca/fides/pull/898)
- Fixed the missing `.fides./` directory when locating the default config [#933](https://github.com/ethyca/fides/pull/933)

## [1.7.1](https://github.com/ethyca/fides/compare/1.7.0...1.7.1) - 2022-07-28

### Added

- Add datasets via YAML in the UI [#813](https://github.com/ethyca/fides/pull/813)
- Add datasets via database connection [#834](https://github.com/ethyca/fides/pull/834) [#889](https://github.com/ethyca/fides/pull/889)
- Add delete confirmation when deleting a field or collection from a dataset [#809](https://github.com/ethyca/fides/pull/809)
- Add ability to delete datasets from the UI [#827](https://github.com/ethyca/fides/pull/827)
- Add Cypress for testing [713](https://github.com/ethyca/fides/pull/833)
- Add datasets via database connection (UI only) [#834](https://github.com/ethyca/fides/pull/834)
- Add Okta support to the `/generate` endpoint [#842](https://github.com/ethyca/fides/pull/842)
- Add db support to `/generate` endpoint [849](https://github.com/ethyca/fides/pull/849)
- Added OpenAPI TypeScript client generation for the UI app. See the [README](/clients/admin-ui/src/types/api/README.md) for more details.

### Changed

- Remove the `obscure` requirement from the `generate` endpoint [#819](https://github.com/ethyca/fides/pull/819)

### Developer Experience

- When releases are published, dispatch a repository webhook event to ethyca/fidesctl-plus [#938](https://github.com/ethyca/fides/pull/938)

### Docs

- recommend/replace pip installs with pipx [#874](https://github.com/ethyca/fides/pull/874)

### Fixed

- CustomSelect input tooltips appear next to selector instead of wrapping to a new row.
- Datasets without the `third_country_transfer` will not cause the editing dataset form to not render.
- Fixed a build issue causing an `unknown` version of `fidesctl` to be installed in published Docker images [#836](https://github.com/ethyca/fides/pull/836)
- Fixed an M1-related SQLAlchemy bug [#816](https://github.com/ethyca/fides/pull/891)
- Endpoints now work with or without a trailing slash. [#886](https://github.com/ethyca/fides/pull/886)
- Dataset field columns show all columns by default in the UI [#898](https://github.com/ethyca/fides/pull/898)
- Fixed the `tag` specific GitHub Action workflows for Docker and publishing docs. [#901](https://github.com/ethyca/fides/pull/901)

## [1.7.0](https://github.com/ethyca/fides/compare/1.6.1...1.7.0) - 2022-06-23

### Added

- Added dependabot to keep dependencies updated
- A warning now issues for any orphan datasets as part of the `apply` command [543](https://github.com/ethyca/fides/pull/543)
- Initial scaffolding of management UI [#561](https://github.com/ethyca/fides/pull/624)
- A new `audit` command for `system` and `organization` resources, checking data map attribute compliance [#548](https://github.com/ethyca/fides/pull/548)
- Static UI assets are now built with the docker container [#663](https://github.com/ethyca/fides/issues/663)
- Host static files via fidesapi [#621](https://github.com/ethyca/fides/pull/621)
- A new `generate` endpoint to enable capturing systems from infrastructure from the UI [#642](https://github.com/ethyca/fides/pull/642)
- A new `datamap` endpoint to enable visualizing a data map from the UI [#721](https://github.com/ethyca/fides/pull/721)
- Management UI navigation bar [#679](https://github.com/ethyca/fides/issues/679)
- Management UI integration [#736](https://github.com/ethyca/fides/pull/736)
  - Datasets
  - Systems
  - Taxonomy (data categories)
- Initial dataset UI view [#768](https://github.com/ethyca/fides/pull/768)
  - Add interaction for viewing a dataset collection
  - Add column picker
  - Add a data category checklist tree
  - Edit/delete dataset fields
  - Edit/delete dataset collections
  - Edit datasets
  - Add a component for Identifiability tags
  - Add tooltips for help on forms
  - Add geographic location (third_country_transfers) country selection. Supported by new dependency `i18n-iso-countries`.
- Okta, aws and database credentials can now come from `fidesctl.toml` config [#694](https://github.com/ethyca/fides/pull/694)
- New `validate` endpoint to test aws and okta credentials [#722](https://github.com/ethyca/fides/pull/722)
- Initial configuration wizard UI view
  - Manual entry steps added (name and describe organization, pick entry route, and describe system manually including privacy declarations)
- A new image tagged `ethyca/fidesctl:dev` is published on each push to `main` [781](https://github.com/ethyca/fides/pull/781)
- A new cli command (`fidesctl sync`) [#765](https://github.com/ethyca/fides/pull/765)

### Changed

- Comparing server and CLI versions ignores `.dirty` only differences, and is quiet on success when running general CLI commands [621](https://github.com/ethyca/fides/pull/621)
- All endpoints now prefixed by `/api/v1` [#623](https://github.com/ethyca/fides/issues/623)
- Allow AWS credentials to be passed to `generate system` via the API [#645](https://github.com/ethyca/fides/pull/645)
- Update the export of a datamap to load resources from the server instead of a manifest directory [#662](https://github.com/ethyca/fides/pull/662)
- Refactor `export` to remove CLI specific uses from the core modules and load resources[#725](https://github.com/ethyca/fides/pull/725)
- Bump version of FastAPI in `setup.py` to 0.77.1 to match `optional-requirements.txt` [#734](https://github.com/ethyca/fides/pull/734)
- Docker images are now only built and pushed on tags to match when released to pypi [#740](https://github.com/ethyca/fides/pull/740)
- Okta resource scanning and generation now works with systems instead of datasets [#751](https://github.com/ethyca/fides/pull/751)

### Developer Experience

- Replaced `make` with `nox` [#547](https://github.com/ethyca/fides/pull/547)
- Removed usage of `fideslang` module in favor of new [external package](https://github.com/ethyca/fideslang) shared across projects [#619](https://github.com/ethyca/fides/issues/619)
- Added a UI service to the docker-compose deployment [#757](https://github.com/ethyca/fides/pull/757)
- `TestClient` defined in and shared across test modules via `conftest.py` [#759](https://github.com/ethyca/fides/pull/759)

### Docs

- Replaced all references to `make` with `nox` [#547](https://github.com/ethyca/fides/pull/547)
- Removed config/schemas page [#613](https://github.com/ethyca/fides/issues/613)
- Dataset UI and config wizard docs added ([https://github.com/ethyca/fides/pull/697](https://github.com/ethyca/fides/pull/697))
- The fides README now walks through generating a datamap [#746](https://github.com/ethyca/fides/pull/746)

### Fixed

- Updated `fideslog` to v1.1.5, resolving an issue where some exceptions thrown by the SDK were not handled as expected [#609](https://github.com/ethyca/fides/issues/609)
- Updated the webserver so that it won't fail if the database is inaccessible [#649](https://github.com/ethyca/fides/pull/649)
- Updated external tests to handle complex characters [#661](https://github.com/ethyca/fides/pull/661)
- Evaluations now properly merge the default taxonomy into the user-defined taxonomy [#684](https://github.com/ethyca/fides/pull/684)
- The CLI can now be run without installing the webserver components [#715](https://github.com/ethyca/fides/pull/715)

## [1.6.1](https://github.com/ethyca/fides/compare/1.6.0...1.6.1) - 2022-06-15

### Docs

- Updated `Release Steps`

### Fixed

- Resolved a failure with populating applicable data subject rights to a data map
- Handle invalid characters when generating a `fides_key` [#761](https://github.com/ethyca/fides/pull/761)

## [1.6.0](https://github.com/ethyca/fides/compare/1.5.3...1.6.0) - 2022-05-02

### Added

- ESLint configuration changes [#514](https://github.com/ethyca/fidesops/pull/514)
- User creation, update and permissions in the Admin UI [#511](https://github.com/ethyca/fidesops/pull/511)
- Yaml support for dataset upload [#284](https://github.com/ethyca/fidesops/pull/284)

### Breaking Changes

- Update masking API to take multiple input values [#443](https://github.com/ethyca/fidesops/pull/443)

### Docs

- DRP feature documentation [#520](https://github.com/ethyca/fidesops/pull/520)

## [1.4.2](https://github.com/ethyca/fidesops/compare/1.4.1...1.4.2) - 2022-05-12

### Added

- GET routes for users [#405](https://github.com/ethyca/fidesops/pull/405)
- Username based search on GET route [#444](https://github.com/ethyca/fidesops/pull/444)
- FIDESOPS\_\_DEV_MODE for Easier SaaS Request Debugging [#363](https://github.com/ethyca/fidesops/pull/363)
- Track user privileges across sessions [#425](https://github.com/ethyca/fidesops/pull/425)
- Add first_name and last_name fields. Also add them along with created_at to FidesUser response [#465](https://github.com/ethyca/fidesops/pull/465)
- Denial reasons for DSR and user `AuditLog` [#463](https://github.com/ethyca/fidesops/pull/463)
- DRP action to Policy [#453](https://github.com/ethyca/fidesops/pull/453)
- `CHANGELOG.md` file[#484](https://github.com/ethyca/fidesops/pull/484)
- DRP status endpoint [#485](https://github.com/ethyca/fidesops/pull/485)
- DRP exerise endpoint [#496](https://github.com/ethyca/fidesops/pull/496)
- Frontend for privacy request denial reaons [#480](https://github.com/ethyca/fidesops/pull/480)
- Publish Fidesops to Pypi [#491](https://github.com/ethyca/fidesops/pull/491)
- DRP data rights endpoint [#526](https://github.com/ethyca/fidesops/pull/526)

### Changed

- Converted HTTP Status Codes to Starlette constant values [#438](https://github.com/ethyca/fidesops/pull/438)
- SaasConnector.send behavior on ignore_errors now returns raw response [#462](https://github.com/ethyca/fidesops/pull/462)
- Seed user permissions in `create_superuser.py` script [#468](https://github.com/ethyca/fidesops/pull/468)
- User API Endpoints (update fields and reset user passwords) [#471](https://github.com/ethyca/fidesops/pull/471)
- Format tests with `black` [#466](https://github.com/ethyca/fidesops/pull/466)
- Extract privacy request endpoint logic into separate service for DRP [#470](https://github.com/ethyca/fidesops/pull/470)
- Fixing inconsistent SaaS connector integration tests [#473](https://github.com/ethyca/fidesops/pull/473)
- Add user data to login response [#501](https://github.com/ethyca/fidesops/pull/501)

### Breaking Changes

- Update masking API to take multiple input values [#443](https://github.com/ethyca/fidesops/pull/443)

### Docs

- Added issue template for documentation updates [#442](https://github.com/ethyca/fidesops/pull/442)
- Clarify masking updates [#464](https://github.com/ethyca/fidesops/pull/464)
- Added dark mode [#476](https://github.com/ethyca/fidesops/pull/476)

### Fixed

- Removed miradb test warning [#436](https://github.com/ethyca/fidesops/pull/436)
- Added missing import [#448](https://github.com/ethyca/fidesops/pull/448)
- Removed pypi badge pointing to wrong package [#452](https://github.com/ethyca/fidesops/pull/452)
- Audit imports and references [#479](https://github.com/ethyca/fidesops/pull/479)
- Switch to using update method on PUT permission endpoint [#500](https://github.com/ethyca/fidesops/pull/500)

### Developer Experience

- added isort as a CI check
- Include `tests/` in all static code checks (e.g. `mypy`, `pylint`)

### Changed

- Published Docker image does a clean install of Fidesctl
- `with_analytics` is now a decorator

### Fixed

- Third-Country formatting on Data Map
- Potential Duplication on Data Map
- Exceptions are no longer raised when sending `AnalyticsEvent`s on Windows
- Running `fidesctl init` now generates a `server_host` and `server_protocol`
  rather than `server_url`<|MERGE_RESOLUTION|>--- conflicted
+++ resolved
@@ -23,19 +23,12 @@
 - Added a `FidesUIChanged` event to Fides.js to track when user preferences change without being saved [#4314](https://github.com/ethyca/fides/pull/4314) and [#4253](https://github.com/ethyca/fides/pull/4253)
 - Add AC Systems to the TCF Overlay under Vendor Consents section [#4266](https://github.com/ethyca/fides/pull/4266/)
 - Added support for overriding the save user preferences API call with a custom fn provided through Fides.init [#4318](https://github.com/ethyca/fides/pull/4318)
+- Return AC strings in GET Privacy Experience meta and allow saving preferences against AC strings [#4295](https://github.com/ethyca/fides/pull/4295)
 
 ### Fixed
 - Cleans up CSS for fidesEmbed mode [#4306](https://github.com/ethyca/fides/pull/4306)
-<<<<<<< HEAD
-
-### Added
-- Added a `FidesPreferenceToggled` event to Fides.js to track when user preferences change without being saved [#4253](https://github.com/ethyca/fides/pull/4253)
-- Add AC Systems to the TCF Overlay under Vendor Consents section [#4266](https://github.com/ethyca/fides/pull/4266/)
-- Return AC strings in GET Privacy Experience meta and allow saving preferences against AC strings [#4295](https://github.com/ethyca/fides/pull/4295)
-=======
 - Stacks that do not have any purposes will no longer render an empty purpose block [#4278](https://github.com/ethyca/fides/pull/4278)
 - Forcing hidden sections to use display none [#4299](https://github.com/ethyca/fides/pull/4299)
->>>>>>> 4f75d75a
 
 ### Changed
 - Derive cookie storage info, privacy policy and legitimate interest disclosure URLs, and data retention data from the data map instead of directly from gvl.json [#4286](https://github.com/ethyca/fides/pull/4286)
