# Changelog

All notable changes to this project will be documented in this file.

The format is based on [Keep a Changelog](https://keepachangelog.com/en/)

The types of changes are:

* `Added` for new features.
* `Changed` for changes in existing functionality.
* `Developer Experience` for changes in developer workflow or tooling.
* `Deprecated` for soon-to-be removed features.
* `Docs` for documentation only changes.
* `Removed` for now removed features.
* `Fixed` for any bug fixes.
* `Security` in case of vulnerabilities.

## [Unreleased](https://github.com/ethyca/fides/compare/1.6.0...main)

### Added

* Added dependabot to keep dependencies updated
* Include a warning for any orphan datasets as part of the `apply` command.
* Initial scaffolding of management UI [#561](https://github.com/ethyca/fides/pull/624)
* New `audit` command for `system` and `organization` resources, checking data map attribute compliance. [#548](https://github.com/ethyca/fides/pull/548)
* UI static assets are now built with the docker container [#663](https://github.com/ethyca/fides/issues/663)
* Host static files via fidesapi [#621](https://github.com/ethyca/fides/pull/621)
* New `generate` endpoint to enable capturing systems from infrastructure from the UI [#642](https://github.com/ethyca/fides/pull/642)
* Navigation bar for management UI
* Integration for management UI
  * Datasets
  * Systems
* Initial dataset collection UI view
  * Add interaction for viewing a dataset collection
  * Add column picker
  * Edit dataset fields
<<<<<<< HEAD
  * Edit dataset collections
=======
  * Add a component for Identifiability tags
>>>>>>> e3f9da22
* Okta, aws and database credentials can now come from `fidesctl.toml` config [#694](https://github.com/ethyca/fides/pull/694)

### Changed

* Comparing server and CLI versions ignores `.dirty` only differences, and is quiet on success when running general CLI commands
* Migrate all endpoints to be prefixed by `/api/v1` [#623](https://github.com/ethyca/fides/issues/623)
* Allow credentials to be passed to the generate systems from aws functionality via the API [#645](https://github.com/ethyca/fides/pull/645)
* Update the export of a datamap to load resources from the server instead of a manifest directory[#662](https://github.com/ethyca/fides/pull/662)
* Refactor `export` to remove CLI specific uses from the core modules and load resources[#725](https://github.com/ethyca/fides/pull/725)
* Bump version of FastAPI in `setup.py` to 0.77.1 to match `optional-requirements.txt` [#734](https://github.com/ethyca/fides/pull/734)
* Docker images are now only built and pushed on tags to match when we release to pypi [#740](https://github.com/ethyca/fides/pull/740)

### Developer Experience

* Replaced `make` with `nox`
* Removed usage of `fideslang` module in favor of new [external package](https://github.com/ethyca/fideslang) shared across projects
* Added starting up the frontend server to `nox`

### Docs

* Updated `Release Steps`
* Replaced all references to `make` with `nox` [#547](https://github.com/ethyca/fides/pull/547)
* Removed config/schemas page [#613](https://github.com/ethyca/fides/issues/613)

### Fixed

* Resolved a failure with populating applicable data subject rights to a data map
* Updated `fideslog` to v1.1.5, resolving an issue where some exceptions thrown by the SDK were not handled as expected
* Updated the webserver so that it won't fail if the database is inaccessible [#649](https://github.com/ethyca/fides/pull/649)
* Handle complex characters in external tests  [#661](https://github.com/ethyca/fides/pull/661)
* Evaluations now properly merge the default taxonomy into the user-defined taxonomy [#684](https://github.com/ethyca/fides/pull/684)
* The CLI can be run without installing the webserver components [#715](https://github.com/ethyca/fides/pull/715)

## [1.6.0](https://github.com/ethyca/fides/compare/1.5.3...1.6.0) - 2022-05-02

### Added

* CHANGELOG.md file
* On API server startup, in-use config values are logged at the DEBUG level
* Send a usage analytics event upon execution of the `fidesctl init` command

### Developer Experience

* added isort as a CI check
* Include `tests/` in all static code checks (e.g. `mypy`, `pylint`)

### Changed

* Published Docker image does a clean install of Fidesctl
* `with_analytics` is now a decorator

### Fixed

* Third-Country formatting on Data Map
* Potential Duplication on Data Map
* Exceptions are no longer raised when sending `AnalyticsEvent`s on Windows
* Running `fidesctl init` now generates a `server_host` and `server_protocol`
  rather than `server_url`<|MERGE_RESOLUTION|>--- conflicted
+++ resolved
@@ -34,11 +34,8 @@
   * Add interaction for viewing a dataset collection
   * Add column picker
   * Edit dataset fields
-<<<<<<< HEAD
   * Edit dataset collections
-=======
   * Add a component for Identifiability tags
->>>>>>> e3f9da22
 * Okta, aws and database credentials can now come from `fidesctl.toml` config [#694](https://github.com/ethyca/fides/pull/694)
 
 ### Changed
