--- conflicted
+++ resolved
@@ -39,12 +39,9 @@
 * Added taxonomy page to UI [#902](https://github.com/ethyca/fides/pull/902)
   * Added a nested accordion component for displaying taxonomy data [#910](https://github.com/ethyca/fides/pull/910)
 * Add lru cache to get_config [927](https://github.com/ethyca/fides/pull/927)
-<<<<<<< HEAD
 * `fides` is now an alias for `fidesctl` as a CLI entrypoint [#926](https://github.com/ethyca/fides/pull/926)
-=======
 * Add user auth routes [929](https://github.com/ethyca/fides/pull/929)
 * Bump fideslib to 3.0.1 and remove patch code[931](https://github.com/ethyca/fides/pull/931)
->>>>>>> 04934bf4
 
 ### Changed
 
