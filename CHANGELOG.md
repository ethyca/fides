# Changelog

All notable changes to this project will be documented in this file.

The format is based on [Keep a Changelog](https://keepachangelog.com/en/)

The types of changes are:

- `Added` for new features.
- `Changed` for changes in existing functionality.
- `Developer Experience` for changes in developer workflow or tooling.
- `Deprecated` for soon-to-be removed features.
- `Docs` for documentation only changes.
- `Removed` for now removed features.
- `Fixed` for any bug fixes.
- `Security` in case of vulnerabilities.

## [Unreleased](https://github.com/ethyca/fides/compare/2.38.0...main)

### Added
- Added model and data migrations and CRUD-layer operations for property-specific messaging [#4901](https://github.com/ethyca/fides/pull/4901)
- Added option in FidesJS SDK to only disable notice-served API [#4965](https://github.com/ethyca/fides/pull/4965)
<<<<<<< HEAD
- Added access and erasure support for the Greenhouse Harvest integration [#4945](https://github.com/ethyca/fides/pull/4945)
=======
- External ID support for consent management [#4927](https://github.com/ethyca/fides/pull/4927)
>>>>>>> e5551817

### Changed
- Move new data map reporting table out of beta and remove old table from Data Lineage map. [#4963](https://github.com/ethyca/fides/pull/4963)
- Disable the 'connect to a database' button if the `dataDiscoveryAndDetection` feature flag is enabled [#1455](https://github.com/ethyca/fidesplus/pull/1455)

### Fixed
- Fixed an issue where the GPP signal status was prematurely set to `ready` in some scenarios [#4957](https://github.com/ethyca/fides/pull/4957)
- Removed exteraneous `/` from the several endpoint URLs [#4962](https://github.com/ethyca/fides/pull/4962)
- Fixed and optimized Database Icon SVGs used in Datamap [#4969](https://github.com/ethyca/fides/pull/4969)
- Fixed "add" icons on some buttons being wrong size [#4975](https://github.com/ethyca/fides/pull/4975)

## [2.38.0](https://github.com/ethyca/fides/compare/2.37.0...2.38.0)

### Added
- Deprecate LastServedNotice (lastservednoticev2) table [#4910](https://github.com/ethyca/fides/pull/4910)
- Added erasure support to the Recurly integration [#4891](https://github.com/ethyca/fides/pull/4891)
- Added UI for configuring integrations for detection/discovery [#4922](https://github.com/ethyca/fides/pull/4922)
- New queue for saving privacy preferences/notices served [#4931](https://github.com/ethyca/fides/pull/4931)
- Expose number of tasks in queue in worker health check [#4931](https://github.com/ethyca/fides/pull/4931)
- Track when preferences/notices served received [#4931](https://github.com/ethyca/fides/pull/4931)
- Request overrides for opt-in and opt-out consent requests [#4920](https://github.com/ethyca/fides/pull/4920)
- Added query_param_key to Privacy Center schema [#4939](https://github.com/ethyca/fides/pull/4939)
- Fill custom privacy request fields with query_param_key [#4948](https://github.com/ethyca/fides/pull/4948)
- Add `datasource_params` column to MonitorConfig DB model [#4951](https://github.com/ethyca/fides/pull/4951)
- Added ability to open system preview side panel from new data map table [#4944](https://github.com/ethyca/fides/pull/4944)
- Added success toast message after monitoring a resource [#4958](https://github.com/ethyca/fides/pull/4958)
- Added UI for displaying, adding and editing discovery monitors [#4954](https://github.com/ethyca/fides/pull/4954)

### Changed
- Set default ports for local development of client projects (:3001 for privacy center and :3000 for admin-ui) [#4912](https://github.com/ethyca/fides/pull/4912)
- Update privacy center port to :3001 for nox [#4918](https://github.com/ethyca/fides/pull/4918)
- Optimize speed by generating the uuids in the client side for consent requests [#4933](https://github.com/ethyca/fides/pull/4933)
- Update Privacy Center toast text for consistent capitalization [#4936](https://github.com/ethyca/fides/pull/4936)
- Update Custom Fields table and Domain Verification table to use FidesTable V2. Remove V1 components. [#4932](https://github.com/ethyca/fides/pull/4932)
- Updated how Fields are generated for DynamoDB, improved error handling [#4943](https://github.com/ethyca/fides/pull/4943)

### Fixed
- Fixed an issue where the test integration action failed for the Zendesk integration [#4929](https://github.com/ethyca/fides/pull/4929)
- Fixed an issue where language form field error message was not displaying properly [#4942](https://github.com/ethyca/fides/pull/4942)
- Fixed an issue where the consent cookie could not be set on multi-level root domain (e.g. co.uk, co.jp) [#4935](https://github.com/ethyca/fides/pull/4935)
- Fixed an issue where the unique device ID was not being retained when Fides.js was reinitialized [#4947](https://github.com/ethyca/fides/pull/4947)
- Fixed inconsistent font sizes on new integrations UI [#4959](https://github.com/ethyca/fides/pull/4959)

## [2.37.0](https://github.com/ethyca/fides/compare/2.36.0...2.37.0)

### Added
- Added initial version for Helios: Data Discovery and Detection [#4839](https://github.com/ethyca/fides/pull/4839)
- Added shouldShowExperience to the Fides global and FidesInitialized events [#4895](https://github.com/ethyca/fides/pull/4895)
- Enhancements to `MonitorConfig` DB model to support new functionality [#4888](https://github.com/ethyca/fides/pull/4888)
- Added developer option to disable auto-initialization on FidesJS bundles. [#4900](https://github.com/ethyca/fides/pull/4900)
- Adding property ID to served notice history and privacy preference history [#4886](https://github.com/ethyca/fides/pull/4886)
- Adding privacy_center_config and stylesheet fields to the Property model [#4879](https://github.com/ethyca/fides/pull/4879)
- Adds generic async callback integration support [#4865](https://github.com/ethyca/fides/pull/4865)
- Ability to `downgrade` the application DB through the `/admin/db` endpoint [#4893](https://github.com/ethyca/fides/pull/4893)
- Added support for custom property paths, configs and stylesheets for privacy center [#4907](https://github.com/ethyca/fides/pull/4907)
- Include the scopes required for a given action in `403` response when client does not have sufficient permissions [#4905](https://github.com/ethyca/fides/pull/4905)

### Changed
- Rename MinimalPrivacyExperience class and usages [#4889](https://github.com/ethyca/fides/pull/4889)
- Included fidesui as part of the monorepo [#4880](https://github.com/ethyca/fides/pull/4880)
- Improve `geolocation` and `property_id` error response to return 400 status instead of 500 server error on /fides.js endpoint [#4884](https://github.com/ethyca/fides/pull/4884)
- Fixing middleware logging in Fides.js to remove incorrect status codes and durations [#4885](https://github.com/ethyca/fides/pull/4885)
- Improve load performance and DOM monitoring for FidesJS [#4896](https://github.com/ethyca/fides/pull/4896)

### Fixed
- Fixed an issue with the Iterate connector returning at least one param_value references an invalid field for the 'update' request of user [#4528](https://github.com/ethyca/fides/pull/4528)
- Enhanced classification of the dataset used with Twilio [#4872](https://github.com/ethyca/fides/pull/4872)
- Reduce privacy center logging to not show response size limit when the /fides.js endpoint has a size bigger than 4MB [#4878](https://github.com/ethyca/fides/pull/4878)
- Fixed an issue where sourcemaps references were unintentionally included in the FidesJS bundle [#4887](https://github.com/ethyca/fides/pull/4887)
- Handle a 404 response from Segment when a user ID or email is not found [#4902](https://github.com/ethyca/fides/pull/4902)
- Fixed TCF styling issues [#4904](https://github.com/ethyca/fides/pull/4904)
- Fixed an issue where the Trigger Modal Link was not being populated correctly in the translation form [#4911](https://github.com/ethyca/fides/pull/4911)

### Security
- Escape SQLAlchemy passwords [CVE-2024-34715](https://github.com/ethyca/fides/security/advisories/GHSA-8cm5-jfj2-26q7)
- Properly mask nested BigQuery secrets in connection configuration endpoints [CVE-2024-35189](https://github.com/ethyca/fides/security/advisories/GHSA-rcvg-jj3g-rj7c)

## [2.36.0](https://github.com/ethyca/fides/compare/2.35.1...2.36.0)

### Added
- Added multiple language translations support for privacy center consent page [#4785](https://github.com/ethyca/fides/pull/4785)
- Added ability to export the contents of datamap report [#1545](https://ethyca.atlassian.net/browse/PROD-1545)
- Added `System` model support for new `vendor_deleted_date` field on Compass vendor records [#4818](https://github.com/ethyca/fides/pull/4818)
- Added custom JSON (de)serialization to shared DB engines to handle non-standard data types in JSONB columns [#4818](https://github.com/ethyca/fides/pull/4818)
- Added state persistence across sessions to the datamap report table [#4853](https://github.com/ethyca/fides/pull/4853)
- Removed currentprivacypreference and lastservednotice tables [#4846](https://github.com/ethyca/fides/pull/4846)
- Added initial version for Helios: Data Discovery and Detection [#4839](https://github.com/ethyca/fides/pull/4839)
- Adds new var to track fides js overlay types [#4869](https://github.com/ethyca/fides/pull/4869)

### Changed
- Changed filters on the data map report table to use checkbox collapsible tree view [#4864](https://github.com/ethyca/fides/pull/4864)

### Fixed
- Remove the extra 'white-space: normal' CSS for FidesJS HTML descriptions [#4850](https://github.com/ethyca/fides/pull/4850)
- Fixed data map report to display second level names from the taxonomy as primary (bold) label [#4856](https://github.com/ethyca/fides/pull/4856)
- Ignore invalid three-character country codes for FidesJS geolocation (e.g. "USA") [#4877](https://github.com/ethyca/fides/pull/4877)

### Developer Experience
- Update typedoc-plugin-markdown to 4.0.0 [#4870](https://github.com/ethyca/fides/pull/4870)

## [2.35.1](https://github.com/ethyca/fides/compare/2.35.0...2.35.1)

### Added
- Added access and erasure support for Marigold Engage by Sailthru integration [#4826](https://github.com/ethyca/fides/pull/4826)
- Update fides_disable_save_api option in FidesJS SDK to disable both privacy-preferences & notice-served APIs [#4860](https://github.com/ethyca/fides/pull/4860)

### Fixed
- Fixing issue where privacy requests not approved before upgrading to 2.34 couldn't be processed [#4855](https://github.com/ethyca/fides/pull/4855)
- Ensure only GVL vendors from Compass are labeled as such [#4857](https://github.com/ethyca/fides/pull/4857)
- Fix handling of some ISO-3166 geolocation edge cases in Privacy Center /fides.js endpoint [#4858](https://github.com/ethyca/fides/pull/4858)

### Changed
- Hydrates GTM datalayer to match supported FidesEvent Properties [#4847](https://github.com/ethyca/fides/pull/4847)
- Allows a SaaS integration request to process HTTP 204 No Content without erroring trying to unwrap the response. [#4834](https://github.com/ethyca/fides/pull/4834)
- Sets `sslmode` to prefer for Redshift connections when generating datasets [#4849](https://github.com/ethyca/fides/pull/4849)
- Included searching by `email` for the Segment integration [#4851](https://github.com/ethyca/fides/pull/4851)

## [2.35.0](https://github.com/ethyca/fides/compare/2.34.0...2.35.0)

### Added
- Added DSR 3.0 Scheduling which supports running DSR's in parallel with first-class request tasks [#4760](https://github.com/ethyca/fides/pull/4760)
- Added carets to collapsible sections in the overlay modal [#4793](https://github.com/ethyca/fides/pull/4793)
- Added erasure support for OpenWeb [#4735](https://github.com/ethyca/fides/pull/4735)
- Added support for configuration of pre-approval webhooks [#4795](https://github.com/ethyca/fides/pull/4795)
- Added fides_clear_cookie option to FidesJS SDK to load CMP without preferences on refresh [#4810](https://github.com/ethyca/fides/pull/4810)
- Added FidesUpdating event to FidesJS SDK [#4816](https://github.com/ethyca/fides/pull/4816)
- Added `reinitialize` method to FidesJS SDK [#4812](https://github.com/ethyca/fides/pull/4812)
- Added undeclared data category columns to data map report table [#4781](https://github.com/ethyca/fides/pull/4781)
- Fully implement pre-approval webhooks [#4822](https://github.com/ethyca/fides/pull/4822)
- Sync models and database for pre-approval webhooks [#4838](https://github.com/ethyca/fides/pull/4838)

### Changed
- Removed the Celery startup banner from the Fides worker logs [#4814](https://github.com/ethyca/fides/pull/4814)
- Improve performance of Snowflake schema generation [#4587](https://github.com/ethyca/fides/pull/4587)

### Fixed
- Fixed bug prevented adding new privacy center translations [#4786](https://github.com/ethyca/fides/pull/4786)
- Fixed bug where Privacy Policy links would be shown without a configured URL [#4801](https://github.com/ethyca/fides/pull/4801)
- Fixed bug prevented adding new privacy center translations [#4786](https://github.com/ethyca/fides/pull/4786)
- Fixed bug where Language selector button was overlapping other buttons when Privacy Policy wasn't present. [#4815](https://github.com/ethyca/fides/pull/4815)
- Fixed bug where icons of the Language selector were displayed too small on some sites [#4815](https://github.com/ethyca/fides/pull/4815)
- Fixed bug where GPP US National Section was incorrectly included when the State by State approach was selected [#4823]https://github.com/ethyca/fides/pull/4823
- Fixed DSR 3.0 Scheduling bug where Approved Privacy Requests that failed wouldn't change status [#4837](https://github.com/ethyca/fides/pull/4837)

## [2.34.0](https://github.com/ethyca/fides/compare/2.33.1...2.34.0)

### Added

- Added new field for modal trigger link translation [#4761](https://github.com/ethyca/fides/pull/4761)
- Added `getModalLinkLabel` method to global fides object [#4766](https://github.com/ethyca/fides/pull/4766)
- Added language switcher to fides overlay modal [#4773](https://github.com/ethyca/fides/pull/4773)
- Added modal link label to experience translation model [#4767](https://github.com/ethyca/fides/pull/4767)
- Added support for custom identities [#4764](https://github.com/ethyca/fides/pull/4764)
- Added developer option to force GPP API on FidesJS bundles [#4799](https://github.com/ethyca/fides/pull/4799)

### Changed

- Changed the Stripe integration for `Cards` to delete instead of update due to possible issues of a past expiration date [#4768](https://github.com/ethyca/fides/pull/4768)
- Changed display of Data Uses, Categories and Subjects to user friendly names in the Data map report [#4774](https://github.com/ethyca/fides/pull/4774)
- Update active disabled Fides.js toggle color to light grey [#4778](https://github.com/ethyca/fides/pull/4778)
- Update FidesJS fides_embed option to support embedding both banner & modal components [#4782](https://github.com/ethyca/fides/pull/4782)
- Add a few CSS classes to help with styling FidesJS button groups [#4789](https://github.com/ethyca/fides/pull/4789)
- Changed GPP extension to be pre-bundled in appropriate circumstances, as opposed to another fetch [#4780](https://github.com/ethyca/fides/pull/4780)

### Fixed

- Fixed select dropdowns being cut off by edges of modal forms [#4757](https://github.com/ethyca/fides/pull/4757)
- Changed "allow user to dismiss" toggle to show on config form for TCF experience [#4755](https://github.com/ethyca/fides/pull/4755)
- Fixed issue when loading the privacy request detail page [#4775](https://github.com/ethyca/fides/pull/4775)
- Fixed connection test for Aircall [#4756](https://github.com/ethyca/fides/pull/4756/pull)
- Fixed issues connecting to Redshift due to character encoding and SSL requirements [#4790](https://github.com/ethyca/fides/pull/4790)
- Fixed the way the name identity is handled in the Privacy Center [#4791](https://github.com/ethyca/fides/pull/4791)

### Developer Experience

- Build a `fides-types.d.ts` type declaration file to include alongside our FidesJS developer docs [#4772](https://github.com/ethyca/fides/pull/4772)

## [2.33.1](https://github.com/ethyca/fides/compare/2.33.0...2.33.1)

### Added

- Adds CUSTOM_OPTIONS_PATH to Privacy Center env vars [#4769](https://github.com/ethyca/fides/pull/4769)

## [2.33.0](https://github.com/ethyca/fides/compare/2.32.0...2.33.0)

### Added

- Added models for Privacy Center configuration (for plus users) [#4716](https://github.com/ethyca/fides/pull/4716)
- Added ability to delete properties [#4708](https://github.com/ethyca/fides/pull/4708)
- Add interface for submitting privacy requests in admin UI [#4738](https://github.com/ethyca/fides/pull/4738)
- Added language switching support to the FidesJS UI based on configured translations [#4737](https://github.com/ethyca/fides/pull/4737)
- Added ability to override some experience language and primary color [#4743](https://github.com/ethyca/fides/pull/4743)
- Generate FidesJS SDK Reference Docs from tsdoc comments [#4736](https://github.com/ethyca/fides/pull/4736)
- Added erasure support for Adyen [#4735](https://github.com/ethyca/fides/pull/4735)
- Added erasure support for Iterable [#4695](https://github.com/ethyca/fides/pull/4695)

### Changed

- Updated privacy notice & experience forms to hide translation UI when user doesn't have translation feature [#4728](https://github.com/ethyca/fides/pull/4728), [#4734](https://github.com/ethyca/fides/pull/4734)
- Custom privacy request fields now support list values [#4686](https://github.com/ethyca/fides/pull/4686)
- Update when GPP API reports signal status: ready [#4635](https://github.com/ethyca/fides/pull/4635)
- Update non-dismissable TCF and notice banners to show a black overlay and prevent scrolling [#4748](https://github.com/ethyca/fidesplus/pull/4748)
- Cleanup config vars for preview in Admin-UI [#4745](https://github.com/ethyca/fides/pull/4745)
- Show a "systems displayed" count on datamap map & table reporting page [#4752](https://github.com/ethyca/fides/pull/4752)
- Change default Canada Privacy Experience Config in migration to reference generic `ca` region [#4762](https://github.com/ethyca/fides/pull/4762)

### Fixed

- Fixed responsive issues with the buttons on the integration screen [#4729](https://github.com/ethyca/fides/pull/4729)
- Fixed hover/focus issues with the v2 tables [#4730](https://github.com/ethyca/fides/pull/4730)
- Disable editing of data use declaration name and type after creation [#4731](https://github.com/ethyca/fides/pull/4731)
- Cleaned up table borders [#4733](https://github.com/ethyca/fides/pull/4733)
- Initialization issues with ExperienceNotices (#4723)[https://github.com/ethyca/fides/pull/4723]
- Re-add CORS origin regex field to admin UI (#4742)[https://github.com/ethyca/fides/pull/4742]

### Developer Experience

- Added new script to allow recompiling of fides-js when the code changes [#4744](https://github.com/ethyca/fides/pull/4744)
- Update Cookie House to support for additional locations (Canada, Quebec, EEA) and a "property_id" override [#4750](https://github.com/ethyca/fides/pull/4750)

## [2.32.0](https://github.com/ethyca/fides/compare/2.31.1...2.32.0)

### Added

- Updated configuration pages for Experiences with live Preview of FidesJS banner & modal components [#4576](https://github.com/ethyca/fides/pull/4576)
- Added ability to configure multiple language translations for Notices & Experiences [#4576](https://github.com/ethyca/fides/pull/4576)
- Automatically localize all strings in FidesJS CMP UIs (banner, modal, and TCF overlay) based on user's locale and experience configuration [#4576](https://github.com/ethyca/fides/pull/4576)
- Added fides_locale option to override FidesJS locale detection [#4576](https://github.com/ethyca/fides/pull/4576)
- Update FidesJS to report notices served and preferences saved linked to the specific translations displayed [#4576](https://github.com/ethyca/fides/pull/4576)
- Added ability to prevent dismissal of FidesJS CMP UI via Experience configuration [#4576](https://github.com/ethyca/fides/pull/4576)
- Added ability to create & link Properties to support multiple Experiences in a single location [#4658](https://github.com/ethyca/fides/pull/4658)
- Added property_id query param to fides.js to filter experiences by Property when installed [#4676](https://github.com/ethyca/fides/pull/4676)
- Added Locations & Regulations pages to allow a wider selection of locations for consent [#4660](https://github.com/ethyca/fides/pull/4660)
- Erasure support for Simon Data [#4552](https://github.com/ethyca/fides/pull/4552)
- Added notice there will be no preview for Privacy Center types in the Experience preview [#4709](https://github.com/ethyca/fides/pull/4709)
- Removed properties beta flag [#4710](https://github.com/ethyca/fides/pull/4710)
- Add acknowledge button label to default Experience English form [#4714](https://github.com/ethyca/fides/pull/4714)
- Update FidesJS to support localizing CMP UI with configurable, non-English default locales [#4720](https://github.com/ethyca/fides/pull/4720)
- Add loading of template translations for notices and experiences [#4718](https://github.com/ethyca/fides/pull/4718)

### Changed

- Moved location-targeting from Notices to Experiences [#4576](https://github.com/ethyca/fides/pull/4576)
- Replaced previous default Notices & Experiences with new versions with updated locations, translations, etc. [#4576](https://github.com/ethyca/fides/pull/4576)
- Automatically migrate existing Notices & Experiences to updated model where possible [#4576](https://github.com/ethyca/fides/pull/4576)
- Replaced ability to configure banner "display configuration" to separate banner & modal components [#4576](https://github.com/ethyca/fides/pull/4576)
- Modify `fides user login` to not store plaintext password in `~/.fides-credentials` [#4661](https://github.com/ethyca/fides/pull/4661)
- Data model changes to support Notice and Experience-level translations [#4576](https://github.com/ethyca/fides/pull/4576)
- Data model changes to support Consent setup being Experience instead of Notice-driven [#4576](https://github.com/ethyca/fides/pull/4576)
- Build PrivacyNoticeRegion from locations and location groups [#4620](https://github.com/ethyca/fides/pull/4620)
- When saving locations, calculate and save location groups [#4620](https://github.com/ethyca/fides/pull/4620)
- Update privacy experiences page to use the new table component [#4652](https://github.com/ethyca/fides/pull/4652)
- Update privacy notices page to use the new table component [#4641](https://github.com/ethyca/fides/pull/4641)
- Bumped supported Python versions to `3.10.13`, `3.9.18`, and `3.8.18`. Bumped Debian base image from `-bullseye` to `-bookworm`. [#4630](https://github.com/ethyca/fides/pull/4630)
- Bumped Node.js base image from `16` to `20`. [#4684](https://github.com/ethyca/fides/pull/4684)

### Fixed

- Ignore 404 errors from Delighted and Kustomer when an erasure client is not found [#4593](https://github.com/ethyca/fides/pull/4593)
- Various FE fixes for Admin-UI experience config form [#4707](https://github.com/ethyca/fides/pull/4707)
- Fix modal preview in Admin-UI experience config form [#4712](https://github.com/ethyca/fides/pull/4712)
- Optimize FidesJS bundle size by only loading TCF static stings when needed [#4711](https://github.com/ethyca/fides/pull/4711)

## [2.31.0](https://github.com/ethyca/fides/compare/2.30.1...2.31.0)

### Added

- Add Great Britain as a consent option [#4628](https://github.com/ethyca/fides/pull/4628)
- Navbar update and new properties page [#4633](https://github.com/ethyca/fides/pull/4633)
- Access and erasure support for Oracle Responsys [#4618](https://github.com/ethyca/fides/pull/4618)

### Fixed

- Fix issue where "x" button on Fides.js components overwrites saved preferences [#4649](https://github.com/ethyca/fides/pull/4649)
- Initialize Fides.consent with default values from experience when saved consent cookie (fides_consent) does not exist [#4665](https://github.com/ethyca/fides/pull/4665)

### Changed

- Sets GPP applicableSections to -1 when a user visits from a state that is not part of the GPP [#4727](https://github.com/ethyca/fides/pull/4727)

## [2.30.1](https://github.com/ethyca/fides/compare/2.30.0...2.30.1)

### Fixed

- Configure logger correctly on worker initialization [#4624](https://github.com/ethyca/fides/pull/4624)

## [2.30.0](https://github.com/ethyca/fides/compare/2.29.0...2.30.0)

### Added

- Add enum and registry of supported languages [#4592](https://github.com/ethyca/fides/pull/4592)
- Access and erasure support for Talkable [#4589](https://github.com/ethyca/fides/pull/4589)
- Support temporary credentials in AWS generate + scan features [#4607](https://github.com/ethyca/fides/pull/4603), [#4608](https://github.com/ethyca/fides/pull/4608)
- Add ability to store and read Fides cookie in Base64 format [#4556](https://github.com/ethyca/fides/pull/4556)
- Structured logging for SaaS connector requests [#4594](https://github.com/ethyca/fides/pull/4594)
- Added Fides.showModal() to fides.js to allow programmatic opening of consent modals [#4617](https://github.com/ethyca/fides/pull/4617)

### Fixed

- Fixing issue when modifying Policies, Rules, or RuleTargets as a root user [#4582](https://github.com/ethyca/fides/pull/4582)

## [2.29.0](https://github.com/ethyca/fides/compare/2.28.0...2.29.0)

### Added

- View more modal to regulations page [#4574](https://github.com/ethyca/fides/pull/4574)
- Columns in data map reporting, adding multiple systems, and consent configuration tables can be resized. In the data map reporting table, fields with multiple values can show all or collapse all [#4569](https://github.com/ethyca/fides/pull/4569)
- Show custom fields in the data map report table [#4579](https://github.com/ethyca/fides/pull/4579)

### Changed

- Delay rendering the nav until all necessary queries are finished loading [#4571](https://github.com/ethyca/fides/pull/4571)
- Updating return value for crud.get_custom_fields_filtered [#4575](https://github.com/ethyca/fides/pull/4575)
- Updated user deletion confirmation flow to only require one confirmatory input [#4402](https://github.com/ethyca/fides/pull/4402)
- Moved `pymssl` to an optional dependency no longer installed by default with our python package [#4581](https://github.com/ethyca/fides/pull/4581)
- Fixed CORS domain update functionality [#4570](https://github.com/ethyca/fides/pull/4570)
- Update Domains page with ability to add/remove "organization" domains, view "administrator" domains set via security settings, and improve various UX bugs and copy [#4584](https://github.com/ethyca/fides/pull/4584)

### Fixed

- Fixed CORS domain update functionality [#4570](https://github.com/ethyca/fides/pull/4570)
- Completion emails are no longer attempted for consent requests [#4578](https://github.com/ethyca/fides/pull/4578)

## [2.28.0](https://github.com/ethyca/fides/compare/2.27.0...2.28.0)

### Added

- Erasure support for AppsFlyer [#4512](https://github.com/ethyca/fides/pull/4512)
- Datamap Reporting page [#4519](https://github.com/ethyca/fides/pull/4519)
- Consent support for Klaviyo [#4513](https://github.com/ethyca/fides/pull/4513)
- Form for configuring GPP settings [#4557](https://github.com/ethyca/fides/pull/4557)
- Custom privacy request field support for consent requests [#4546](https://github.com/ethyca/fides/pull/4546)
- Support GPP in privacy notices [#4554](https://github.com/ethyca/fides/pull/4554)

### Changed

- Redesigned nav bar for the admin UI [#4548](https://github.com/ethyca/fides/pull/4548)
- Fides.js GPP for US geographies now derives values from backend privacy notices [#4559](https://github.com/ethyca/fides/pull/4559)
- No longer generate the `vendors_disclosed` section of the TC string in `fides.js` [#4553](https://github.com/ethyca/fides/pull/4553)
- Changed consent management vendor add flow [#4550](https://github.com/ethyca/fides/pull/4550)

### Fixed

- Fixed an issue blocking Salesforce sandbox accounts from refreshing tokens [#4547](https://github.com/ethyca/fides/pull/4547)
- Fixed DSR zip packages to be unzippable on Windows [#4549](https://github.com/ethyca/fides/pull/4549)
- Fixed browser compatibility issues with Object.hasOwn [#4568](https://github.com/ethyca/fides/pull/4568)

### Developer Experience

- Switch to anyascii for unicode transliteration [#4550](https://github.com/ethyca/fides/pull/4564)

## [2.27.0](https://github.com/ethyca/fides/compare/2.26.0...2.27.0)

### Added

- Tooltip and styling for disabled rows in add multiple vendor view [#4498](https://github.com/ethyca/fides/pull/4498)
- Preliminary GPP support for US regions [#4498](https://github.com/ethyca/fides/pull/4504)
- Access and erasure support for Statsig Enterprise [#4429](https://github.com/ethyca/fides/pull/4429)
- New page for setting locations [#4517](https://github.com/ethyca/fides/pull/4517)
- New modal for setting granular locations [#4531](https://github.com/ethyca/fides/pull/4531)
- New page for setting regulations [#4530](https://github.com/ethyca/fides/pull/4530)
- Update fides.js to support multiple descriptions (banner, overlay) and render HTML descriptions [#4542](https://github.com/ethyca/fides/pull/4542)

### Fixed

- Fixed incorrect Compass button behavior in system form [#4508](https://github.com/ethyca/fides/pull/4508)
- Omit certain fields from system payload when empty [#4508](https://github.com/ethyca/fides/pull/4525)
- Fixed issues with Compass vendor selector behavior [#4521](https://github.com/ethyca/fides/pull/4521)
- Fixed an issue where the background overlay remained visible after saving consent preferences [#4515](https://github.com/ethyca/fides/pull/4515)
- Fixed system name being editable when editing GVL systems [#4533](https://github.com/ethyca/fides/pull/4533)
- Fixed an issue where a privacy policy link could not be removed from privacy experiences [#4542](https://github.com/ethyca/fides/pull/4542)

### Changed

- Upgrade to use Fideslang `3.0.0` and remove associated concepts [#4502](https://github.com/ethyca/fides/pull/4502)
- Model overhaul for saving privacy preferences and notices served [#4481](https://github.com/ethyca/fides/pull/4481)
- Moves served notice endpoints, consent reporting, purpose endpoints and TCF queries to plus [#4481](https://github.com/ethyca/fides/pull/4481)
- Moves served notice endpoints, consent reporting, and TCF queries to plus [#4481](https://github.com/ethyca/fides/pull/4481)
- Update frontend to account for changes to notices served and preferences saved APIs [#4518](https://github.com/ethyca/fides/pull/4518)
- `fides.js` now sets `supportsOOB` to `false` [#4516](https://github.com/ethyca/fides/pull/4516)
- Save consent method ("accept", "reject", "save", etc.) to `fides_consent` cookie as extra metadata [#4529](https://github.com/ethyca/fides/pull/4529)
- Allow CORS for privacy center `fides.js` and `fides-ext-gpp.js` endpoints
- Replace `GPP_EXT_PATH` env var in favor of a more flexible `FIDES_JS_BASE_URL` environment variable
- Change vendor add modal on consent configuration screen to use new vendor selector [#4532](https://github.com/ethyca/fides/pull/4532)
- Remove vendor add modal [#4535](https://github.com/ethyca/fides/pull/4535)

## [2.26.0](https://github.com/ethyca/fides/compare/2.25.0...main)

### Added

- Dynamic importing for GPP bundle [#4447](https://github.com/ethyca/fides/pull/4447)
- Paging to vendors in the TCF overlay [#4463](https://github.com/ethyca/fides/pull/4463)
- New purposes endpoint and indices to improve system lookups [#4452](https://github.com/ethyca/fides/pull/4452)
- Cypress tests for fides.js GPP extension [#4476](https://github.com/ethyca/fides/pull/4476)
- Add support for global TCF Purpose Overrides [#4464](https://github.com/ethyca/fides/pull/4464)
- TCF override management [#4484](https://github.com/ethyca/fides/pull/4484)
- Readonly consent management table and modal [#4456](https://github.com/ethyca/fides/pull/4456), [#4477](https://github.com/ethyca/fides/pull/4477)
- Access and erasure support for Gong [#4461](https://github.com/ethyca/fides/pull/4461)
- Add new UI for CSV consent reporting [#4488](https://github.com/ethyca/fides/pull/4488)
- Option to prevent the dismissal of the consent banner and modal [#4470](https://github.com/ethyca/fides/pull/4470)

### Changed

- Increased max number of preferences allowed in privacy preference API calls [#4469](https://github.com/ethyca/fides/pull/4469)
- Reduce size of tcf_consent payload in fides_consent cookie [#4480](https://github.com/ethyca/fides/pull/4480)
- Change log level for FidesUserPermission retrieval to `debug` [#4482](https://github.com/ethyca/fides/pull/4482)
- Remove Add Vendor button from the Manage your vendors page[#4509](https://github.com/ethyca/fides/pull/4509)

### Fixed

- Fix type errors when TCF vendors have no dataDeclaration [#4465](https://github.com/ethyca/fides/pull/4465)
- Fixed an error where editing an AC system would mistakenly lock it for GVL [#4471](https://github.com/ethyca/fides/pull/4471)
- Refactor custom Get Preferences function to occur after our CMP API initialization [#4466](https://github.com/ethyca/fides/pull/4466)
- Fix an error where a connector response value of None causes a DSR failure due to a missing value [#4483](https://github.com/ethyca/fides/pull/4483)
- Fixed system name being non-editable when locked for GVL [#4475](https://github.com/ethyca/fides/pull/4475)
- Fixed a bug with "null" values for retention period field on data uses [#4487](https://github.com/ethyca/fides/pull/4487)

## [2.25.0](https://github.com/ethyca/fides/compare/2.24.1...2.25.0)

### Added

- Stub for initial GPP support [#4431](https://github.com/ethyca/fides/pull/4431)
- Added confirmation modal on deleting a data use declaration [#4439](https://github.com/ethyca/fides/pull/4439)
- Added feature flag for separating system name and Compass vendor selector [#4437](https://github.com/ethyca/fides/pull/4437)
- Fire GPP events per spec [#4433](https://github.com/ethyca/fides/pull/4433)
- New override option `fides_tcf_gdpr_applies` for setting `gdprApplies` on the CMP API [#4453](https://github.com/ethyca/fides/pull/4453)

### Changed

- Improved bulk vendor adding table UX [#4425](https://github.com/ethyca/fides/pull/4425)
- Flexible legal basis for processing has a db default of True [#4434](https://github.com/ethyca/fides/pull/4434)
- Give contributor role access to config API, including cors origin updates [#4438](https://github.com/ethyca/fides/pull/4438)
- Disallow setting `*` and other non URL values for `security.cors_origins` config property via the API [#4438](https://github.com/ethyca/fides/pull/4438)
- Consent modal hides the opt-in/opt-out buttons if only one privacy notice is enabled [#4441](https://github.com/ethyca/fides/pull/4441)
- Initialize TCF stub earlier [#4453](https://github.com/ethyca/fides/pull/4453)
- Change focus outline color of form inputs [#4467](https://github.com/ethyca/fides/pull/4467)

### Fixed

- Fixed a bug where selected vendors in "configure consent" add vendor modal were unstyled [#4454](https://github.com/ethyca/fides/pull/4454)
- Use correct defaults when there is no associated preference in the cookie [#4451](https://github.com/ethyca/fides/pull/4451)
- IP Addresses behind load balancers for consent reporting [#4440](https://github.com/ethyca/fides/pull/4440)

## [2.24.1](https://github.com/ethyca/fides/compare/2.24.0...2.24.1)

### Added

- Logging when root user and client credentials are used [#4432](https://github.com/ethyca/fides/pull/4432)
- Allow for custom path at which to retrieve Fides override options [#4462](https://github.com/ethyca/fides/pull/4462)

### Changed

- Run fides with non-root user [#4421](https://github.com/ethyca/fides/pull/4421)

## [2.24.0](https://github.com/ethyca/fides/compare/2.23.3...2.24.0)

### Added

- Adds fides_disable_banner config option to Fides.js [#4378](https://github.com/ethyca/fides/pull/4378)
- Deletions that fail due to foreign key constraints will now be more clearly communicated [#4406](https://github.com/ethyca/fides/pull/4378)
- Added support for a custom get preferences API call provided through Fides.init [#4375](https://github.com/ethyca/fides/pull/4375)
- Hidden custom privacy request fields in the Privacy Center [#4370](https://github.com/ethyca/fides/pull/4370)
- Backend System-level Cookie Support [#4383](https://github.com/ethyca/fides/pull/4383)
- High Level Tracking of Compass System Sync [#4397](https://github.com/ethyca/fides/pull/4397)
- Erasure support for Qualtrics [#4371](https://github.com/ethyca/fides/pull/4371)
- Erasure support for Ada Chatbot [#4382](https://github.com/ethyca/fides/pull/4382)
- Erasure support for Typeform [#4366](https://github.com/ethyca/fides/pull/4366)
- Added notice that a system is GVL when adding/editing from system form [#4327](https://github.com/ethyca/fides/pull/4327)
- Added the ability to select the request types to enable per integration (for plus users) [#4374](https://github.com/ethyca/fides/pull/4374)
- Adds support for custom get experiences fn and custom patch notices served fn [#4410](https://github.com/ethyca/fides/pull/4410)
- Adds more granularity to tracking consent method, updates custom savePreferencesFn and FidesUpdated event to take consent method [#4419](https://github.com/ethyca/fides/pull/4419)

### Changed

- Add filtering and pagination to bulk vendor add table [#4351](https://github.com/ethyca/fides/pull/4351)
- Determine if the TCF overlay needs to surface based on backend calculated version hash [#4356](https://github.com/ethyca/fides/pull/4356)
- Moved Experiences and Preferences endpoints to Plus to take advantage of dynamic GVL [#4367](https://github.com/ethyca/fides/pull/4367)
- Add legal bases to Special Purpose schemas on the backend for display [#4387](https://github.com/ethyca/fides/pull/4387)
- "is_service_specific" default updated when building TC strings on the backend [#4377](https://github.com/ethyca/fides/pull/4377)
- "isServiceSpecific" default updated when building TC strings on the frontend [#4384](https://github.com/ethyca/fides/pull/4384)
- Redact cli, database, and redis configuration information from GET api/v1/config API request responses. [#4379](https://github.com/ethyca/fides/pull/4379)
- Button ordering in fides.js UI [#4407](https://github.com/ethyca/fides/pull/4407)
- Add different classnames to consent buttons for easier selection [#4411](https://github.com/ethyca/fides/pull/4411)
- Updates default consent preference to opt-out for TCF when fides_string exists [#4430](https://github.com/ethyca/fides/pull/4430)

### Fixed

- Persist bulk system add filter modal state [#4412](https://github.com/ethyca/fides/pull/4412)
- Fixing labels for request type field [#4414](https://github.com/ethyca/fides/pull/4414)
- User preferences from cookie should always override experience preferences [#4405](https://github.com/ethyca/fides/pull/4405)
- Allow fides_consent cookie to be set from a subdirectory [#4426](https://github.com/ethyca/fides/pull/4426)

### Security

-- Use a more cryptographically secure random function for security code generation

## [2.23.3](https://github.com/ethyca/fides/compare/2.23.2...2.23.3)

### Fixed

- Fix button arrangment and spacing for TCF and non-TCF consent overlay banner and modal [#4391](https://github.com/ethyca/fides/pull/4391)
- Replaced h1 element with div to use exisitng fides styles in consent modal [#4399](https://github.com/ethyca/fides/pull/4399)
- Fixed privacy policy alignment for non-TCF consent overlay banner and modal [#4403](https://github.com/ethyca/fides/pull/4403)
- Fix dynamic class name for TCF-variant of consent banner [#4404](https://github.com/ethyca/fides/pull/4403)

### Security

-- Fix an HTML Injection vulnerability in DSR Packages

## [2.23.2](https://github.com/ethyca/fides/compare/2.23.1...2.23.2)

### Fixed

- Fixed fides.css to vary banner width based on tcf [[#4381](https://github.com/ethyca/fides/issues/4381)]

## [2.23.1](https://github.com/ethyca/fides/compare/2.23.0...2.23.1)

### Changed

- Refactor Fides.js embedded modal to not use A11y dialog [#4355](https://github.com/ethyca/fides/pull/4355)
- Only call `FidesUpdated` when a preference has been saved, not during initialization [#4365](https://github.com/ethyca/fides/pull/4365)
- Updated double toggle styling in favor of single toggles with a radio group to select legal basis [#4376](https://github.com/ethyca/fides/pull/4376)

### Fixed

- Handle invalid `fides_string` when passed in as an override [#4350](https://github.com/ethyca/fides/pull/4350)
- Bug where vendor opt-ins would not initialize properly based on a `fides_string` in the TCF overlay [#4368](https://github.com/ethyca/fides/pull/4368)

## [2.23.0](https://github.com/ethyca/fides/compare/2.22.1...2.23.0)

### Added

- Added support for 3 additional config variables in Fides.js: fidesEmbed, fidesDisableSaveApi, and fidesTcString [#4262](https://github.com/ethyca/fides/pull/4262)
- Added support for fidesEmbed, fidesDisableSaveApi, and fidesTcString to be passed into Fides.js via query param, cookie, or window object [#4297](https://github.com/ethyca/fides/pull/4297)
- New privacy center environment variables `FIDES_PRIVACY_CENTER__IS_FORCED_TCF` which can make the privacy center always return the TCF bundle (`fides-tcf.js`) [#4312](https://github.com/ethyca/fides/pull/4312)
- Added a `FidesUIChanged` event to Fides.js to track when user preferences change without being saved [#4314](https://github.com/ethyca/fides/pull/4314) and [#4253](https://github.com/ethyca/fides/pull/4253)
- Add AC Systems to the TCF Overlay under Vendor Consents section [#4266](https://github.com/ethyca/fides/pull/4266/)
- Added bulk system/vendor creation component [#4309](https://github.com/ethyca/fides/pull/4309/)
- Support for passing in an AC string as part of a fides string for the TCF overlay [#4308](https://github.com/ethyca/fides/pull/4308)
- Added support for overriding the save user preferences API call with a custom fn provided through Fides.init [#4318](https://github.com/ethyca/fides/pull/4318)
- Return AC strings in GET Privacy Experience meta and allow saving preferences against AC strings [#4295](https://github.com/ethyca/fides/pull/4295)
- New GET Privacy Experience Meta Endpoint [#4328](https://github.com/ethyca/fides/pull/4328)
- Access and erasure support for SparkPost [#4328](https://github.com/ethyca/fides/pull/4238)
- Access and erasure support for Iterate [#4332](https://github.com/ethyca/fides/pull/4332)
- SSH Support for MySQL connections [#4310](https://github.com/ethyca/fides/pull/4310)
- Added served notice history IDs to the TCF privacy preference API calls [#4161](https://github.com/ethyca/fides/pull/4161)

### Fixed

- Cleans up CSS for fidesEmbed mode [#4306](https://github.com/ethyca/fides/pull/4306)
- Stacks that do not have any purposes will no longer render an empty purpose block [#4278](https://github.com/ethyca/fides/pull/4278)
- Forcing hidden sections to use display none [#4299](https://github.com/ethyca/fides/pull/4299)
- Handles Hubspot requiring and email to be formatted as email when processing an erasure [#4322](https://github.com/ethyca/fides/pull/4322)
- Minor CSS improvements for the consent/TCF banners and modals [#4334](https://github.com/ethyca/fides/pull/4334)
- Consistent font sizes for labels in the system form and data use forms in the Admin UI [#4346](https://github.com/ethyca/fides/pull/4346)
- Bug where not all system forms would appear to save when used with Compass [#4347](https://github.com/ethyca/fides/pull/4347)
- Restrict TCF Privacy Experience Config if TCF is disabled [#4348](https://github.com/ethyca/fides/pull/4348)
- Removes overflow styling for embedded modal in Fides.js [#4345](https://github.com/ethyca/fides/pull/4345)

### Changed

- Derive cookie storage info, privacy policy and legitimate interest disclosure URLs, and data retention data from the data map instead of directly from gvl.json [#4286](https://github.com/ethyca/fides/pull/4286)
- Updated TCF Version for backend consent reporting [#4305](https://github.com/ethyca/fides/pull/4305)
- Update Version Hash Contents [#4313](https://github.com/ethyca/fides/pull/4313)
- Change vendor selector on system information form to typeahead[#4333](https://github.com/ethyca/fides/pull/4333)
- Updates experience API calls from Fides.js to include new meta field [#4335](https://github.com/ethyca/fides/pull/4335)

## [2.22.1](https://github.com/ethyca/fides/compare/2.22.0...2.22.1)

### Added

- Custom fields are now included in system history change tracking [#4294](https://github.com/ethyca/fides/pull/4294)

### Security

- Added hostname checks for external SaaS connector URLs [CVE-2023-46124](https://github.com/ethyca/fides/security/advisories/GHSA-jq3w-9mgf-43m4)
- Use a Pydantic URL type for privacy policy URLs [CVE-2023-46126](https://github.com/ethyca/fides/security/advisories/GHSA-fgjj-5jmr-gh83)
- Remove the CONFIG_READ scope from the Viewer role [CVE-2023-46125](https://github.com/ethyca/fides/security/advisories/GHSA-rjxg-rpg3-9r89)

## [2.22.0](https://github.com/ethyca/fides/compare/2.21.0...2.22.0)

### Added

- Added an option to link to vendor tab from an experience config description [#4191](https://github.com/ethyca/fides/pull/4191)
- Added two toggles for vendors in the TCF overlay, one for Consent, and one for Legitimate Interest [#4189](https://github.com/ethyca/fides/pull/4189)
- Added two toggles for purposes in the TCF overlay, one for Consent, and one for Legitimate Interest [#4234](https://github.com/ethyca/fides/pull/4234)
- Added support for new TCF-related fields on `System` and `PrivacyDeclaration` models [#4228](https://github.com/ethyca/fides/pull/4228)
- Support for AC string to `fides-tcf` [#4244](https://github.com/ethyca/fides/pull/4244)
- Support for `gvl` prefixed vendor IDs [#4247](https://github.com/ethyca/fides/pull/4247)

### Changed

- Removed `TCF_ENABLED` environment variable from the privacy center in favor of dynamically figuring out which `fides-js` bundle to send [#4131](https://github.com/ethyca/fides/pull/4131)
- Updated copy of info boxes on each TCF tab [#4191](https://github.com/ethyca/fides/pull/4191)
- Clarified messages for error messages presented during connector upload [#4198](https://github.com/ethyca/fides/pull/4198)
- Refactor legal basis dimension regarding how TCF preferences are saved and how the experience is built [#4201](https://github.com/ethyca/fides/pull/4201/)
- Add saving privacy preferences via a TC string [#4221](https://github.com/ethyca/fides/pull/4221)
- Updated fides server to use an environment variable for turning TCF on and off [#4220](https://github.com/ethyca/fides/pull/4220)
- Update frontend to use new legal basis dimension on vendors [#4216](https://github.com/ethyca/fides/pull/4216)
- Updated privacy center patch preferences call to handle updated API response [#4235](https://github.com/ethyca/fides/pull/4235)
- Added our CMP ID [#4233](https://github.com/ethyca/fides/pull/4233)
- Allow Admin UI users to turn on Configure Consent flag [#4246](https://github.com/ethyca/fides/pull/4246)
- Styling improvements for the fides.js consent banners and modals [#4222](https://github.com/ethyca/fides/pull/4222)
- Update frontend to handle updated Compass schema [#4254](https://github.com/ethyca/fides/pull/4254)
- Assume Universal Vendor ID usage in TC String translation [#4256](https://github.com/ethyca/fides/pull/4256)
- Changed vendor form on configuring consent page to use two-part selection for consent uses [#4251](https://github.com/ethyca/fides/pull/4251)
- Updated system form to have new TCF fields [#4271](https://github.com/ethyca/fides/pull/4271)
- Vendors disclosed string is now narrowed to only the vendors shown in the UI, not the whole GVL [#4250](https://github.com/ethyca/fides/pull/4250)
- Changed naming convention "fides_string" instead of "tc_string" for developer friendly consent API's [#4267](https://github.com/ethyca/fides/pull/4267)

### Fixed

- TCF overlay can initialize its consent preferences from a cookie [#4124](https://github.com/ethyca/fides/pull/4124)
- Various improvements to the TCF modal such as vendor storage disclosures, vendor counts, privacy policies, etc. [#4167](https://github.com/ethyca/fides/pull/4167)
- An issue where Braze could not mask an email due to formatting [#4187](https://github.com/ethyca/fides/pull/4187)
- An issue where email was not being overridden correctly for Braze and Domo [#4196](https://github.com/ethyca/fides/pull/4196)
- Use `stdRetention` when there is not a specific value for a purpose's data retention [#4199](https://github.com/ethyca/fides/pull/4199)
- Updating the unflatten_dict util to accept flattened dict values [#4200](https://github.com/ethyca/fides/pull/4200)
- Minor CSS styling fixes for the consent modal [#4252](https://github.com/ethyca/fides/pull/4252)
- Additional styling fixes for issues caused by a CSS reset [#4268](https://github.com/ethyca/fides/pull/4268)
- Bug where vendor legitimate interests would not be set unless vendor consents were first set [#4250](https://github.com/ethyca/fides/pull/4250)
- Vendor count over-counting in TCF overlay [#4275](https://github.com/ethyca/fides/pull/4275)

## [2.21.0](https://github.com/ethyca/fides/compare/2.20.2...2.21.0)

### Added

- "Add a vendor" flow to configuring consent page [#4107](https://github.com/ethyca/fides/pull/4107)
- Initial TCF Backend Support [#3804](https://github.com/ethyca/fides/pull/3804)
- Add initial layer to TCF modal [#3956](https://github.com/ethyca/fides/pull/3956)
- Support for rendering in the TCF modal whether or not a vendor is part of the GVL [#3972](https://github.com/ethyca/fides/pull/3972)
- Features and legal bases dropdown for TCF modal [#3995](https://github.com/ethyca/fides/pull/3995)
- TCF CMP stub API [#4000](https://github.com/ethyca/fides/pull/4000)
- Fides-js can now display preliminary TCF data [#3879](https://github.com/ethyca/fides/pull/3879)
- Fides-js can persist TCF preferences to the backend [#3887](https://github.com/ethyca/fides/pull/3887)
- TCF modal now supports setting legitimate interest fields [#4037](https://github.com/ethyca/fides/pull/4037)
- Embed the GVL in the GET Experiences response [#4143](https://github.com/ethyca/fides/pull/4143)
- Button to view how many vendors and to open the vendor tab in the TCF modal [#4144](https://github.com/ethyca/fides/pull/4144)
- "Edit vendor" flow to configuring consent page [#4162](https://github.com/ethyca/fides/pull/4162)
- TCF overlay description updates [#4051] https://github.com/ethyca/fides/pull/4151
- Added developer-friendly TCF information under Experience meta [#4160](https://github.com/ethyca/fides/pull/4160/)
- Added fides.css customization for Plus users [#4136](https://github.com/ethyca/fides/pull/4136)

### Changed

- Added further config options to customize the privacy center [#4090](https://github.com/ethyca/fides/pull/4090)
- CORS configuration page [#4073](https://github.com/ethyca/fides/pull/4073)
- Refactored `fides.js` components so that they can take data structures that are not necessarily privacy notices [#3870](https://github.com/ethyca/fides/pull/3870)
- Use hosted GVL.json from the backend [#4159](https://github.com/ethyca/fides/pull/4159)
- Features and Special Purposes in the TCF modal do not render toggles [#4139](https://github.com/ethyca/fides/pull/4139)
- Moved the initial TCF layer to the banner [#4142](https://github.com/ethyca/fides/pull/4142)
- Misc copy changes for the system history table and modal [#4146](https://github.com/ethyca/fides/pull/4146)

### Fixed

- Allows CDN to cache empty experience responses from fides.js API [#4113](https://github.com/ethyca/fides/pull/4113)
- Fixed `identity_special_purpose` unique constraint definition [#4174](https://github.com/ethyca/fides/pull/4174/files)

## [2.20.2](https://github.com/ethyca/fides/compare/2.20.1...2.20.2)

### Fixed

- added version_added, version_deprecated, and replaced_by to data use, data subject, and data category APIs [#4135](https://github.com/ethyca/fides/pull/4135)
- Update fides.js to not fetch experience client-side if pre-fetched experience is empty [#4149](https://github.com/ethyca/fides/pull/4149)
- Erasure privacy requests now pause for input if there are any manual process integrations [#4115](https://github.com/ethyca/fides/pull/4115)
- Caching the values of authorization_required and user_guide on the connector templates to improve performance [#4128](https://github.com/ethyca/fides/pull/4128)

## [2.20.1](https://github.com/ethyca/fides/compare/2.20.0...2.20.1)

### Fixed

- Avoid un-optimized query pattern in bulk `GET /system` endpoint [#4120](https://github.com/ethyca/fides/pull/4120)

## [2.20.0](https://github.com/ethyca/fides/compare/2.19.1...2.20.0)

### Added

- Initial page for configuring consent [#4069](https://github.com/ethyca/fides/pull/4069)
- Vendor cookie table for configuring consent [#4082](https://github.com/ethyca/fides/pull/4082)

### Changed

- Refactor how multiplatform builds are handled [#4024](https://github.com/ethyca/fides/pull/4024)
- Added new Performance-related nox commands and included them as part of the CI suite [#3997](https://github.com/ethyca/fides/pull/3997)
- Added dictionary suggestions for data uses [4035](https://github.com/ethyca/fides/pull/4035)
- Privacy notice regions now render human readable names instead of country codes [#4029](https://github.com/ethyca/fides/pull/4029)
- Privacy notice templates are disabled by default [#4010](https://github.com/ethyca/fides/pull/4010)
- Added optional "skip_processing" flag to collections for DSR processing [#4047](https://github.com/ethyca/fides/pull/4047)
- Admin UI now shows all privacy notices with an indicator of whether they apply to any systems [#4010](https://github.com/ethyca/fides/pull/4010)
- Add case-insensitive privacy experience region filtering [#4058](https://github.com/ethyca/fides/pull/4058)
- Adds check for fetch before loading fetch polyfill for fides.js [#4074](https://github.com/ethyca/fides/pull/4074)
- Updated to support Fideslang 2.0, including data migrations [#3933](https://github.com/ethyca/fides/pull/3933)
- Disable notices that are not systems applicable to support new UI [#4094](https://github.com/ethyca/fides/issues/4094)

### Fixed

- Ensures that fides.js toggles are not hidden by other CSS libs [#4075](https://github.com/ethyca/fides/pull/4075)
- Migrate system > meta > vendor > id to system > meta [#4088](https://github.com/ethyca/fides/pull/4088)
- Enable toggles in various tables now render an error toast if an error occurs [#4095](https://github.com/ethyca/fides/pull/4095)
- Fixed a bug where an unsaved changes notification modal would appear even without unsaved changes [#4095](https://github.com/ethyca/fides/pull/4070)

## [2.19.1](https://github.com/ethyca/fides/compare/2.19.0...2.19.1)

### Fixed

- re-enable custom fields for new data use form [#4050](https://github.com/ethyca/fides/pull/4050)
- fix issue with saving source and destination systems [#4065](https://github.com/ethyca/fides/pull/4065)

### Added

- System history UI with diff modal [#4021](https://github.com/ethyca/fides/pull/4021)
- Relax system legal basis for transfers to be any string [#4049](https://github.com/ethyca/fides/pull/4049)

## [2.19.0](https://github.com/ethyca/fides/compare/2.18.0...2.19.0)

### Added

- Add dictionary suggestions [#3937](https://github.com/ethyca/fides/pull/3937), [#3988](https://github.com/ethyca/fides/pull/3988)
- Added new endpoints for healthchecks [#3947](https://github.com/ethyca/fides/pull/3947)
- Added vendor list dropdown [#3857](https://github.com/ethyca/fides/pull/3857)
- Access support for Adobe Sign [#3504](https://github.com/ethyca/fides/pull/3504)

### Fixed

- Fixed issue when generating masked values for invalid data paths [#3906](https://github.com/ethyca/fides/pull/3906)
- Code reload now works when running `nox -s dev` [#3914](https://github.com/ethyca/fides/pull/3914)
- Reduce verbosity of privacy center logging further [#3915](https://github.com/ethyca/fides/pull/3915)
- Resolved an issue where the integration dropdown input lost focus during typing. [#3917](https://github.com/ethyca/fides/pull/3917)
- Fixed dataset issue that was preventing the Vend connector from loading during server startup [#3923](https://github.com/ethyca/fides/pull/3923)
- Adding version check to version-dependent migration script [#3951](https://github.com/ethyca/fides/pull/3951)
- Fixed a bug where some fields were not saving correctly on the system form [#3975](https://github.com/ethyca/fides/pull/3975)
- Changed "retention period" field in privacy declaration form from number input to text input [#3980](https://github.com/ethyca/fides/pull/3980)
- Fixed issue where unsaved changes modal appears incorrectly [#4005](https://github.com/ethyca/fides/pull/4005)
- Fixed banner resurfacing after user consent for pre-fetch experience [#4009](https://github.com/ethyca/fides/pull/4009)

### Changed

- Systems and Privacy Declaration schema and data migration to support the Dictionary [#3901](https://github.com/ethyca/fides/pull/3901)
- The integration search dropdown is now case-insensitive [#3916](https://github.com/ethyca/fides/pull/3916)
- Removed deprecated fields from the taxonomy editor [#3909](https://github.com/ethyca/fides/pull/3909)
- Bump PyMSSQL version and remove workarounds [#3996](https://github.com/ethyca/fides/pull/3996)
- Removed reset suggestions button [#4007](https://github.com/ethyca/fides/pull/4007)
- Admin ui supports fides cloud config API [#4034](https://github.com/ethyca/fides/pull/4034)

### Security

- Resolve custom integration upload RCE vulnerability [CVE-2023-41319](https://github.com/ethyca/fides/security/advisories/GHSA-p6p2-qq95-vq5h)

## [2.18.0](https://github.com/ethyca/fides/compare/2.17.0...2.18.0)

### Added

- Additional consent reporting calls from `fides-js` [#3845](https://github.com/ethyca/fides/pull/3845)
- Additional consent reporting calls from privacy center [#3847](https://github.com/ethyca/fides/pull/3847)
- Access support for Recurly [#3595](https://github.com/ethyca/fides/pull/3595)
- HTTP Logging for the Privacy Center [#3783](https://github.com/ethyca/fides/pull/3783)
- UI support for OAuth2 authorization flow [#3819](https://github.com/ethyca/fides/pull/3819)
- Changes in the `data` directory now trigger a server reload (for local development) [#3874](https://github.com/ethyca/fides/pull/3874)

### Fixed

- Fix datamap zoom for low system counts [#3835](https://github.com/ethyca/fides/pull/3835)
- Fixed connector forms with external dataset reference fields [#3873](https://github.com/ethyca/fides/pull/3873)
- Fix ability to make server side API calls from privacy-center [#3895](https://github.com/ethyca/fides/pull/3895)

### Changed

- Simplified the file structure for HTML DSR packages [#3848](https://github.com/ethyca/fides/pull/3848)
- Simplified the database health check to improve `/health` performance [#3884](https://github.com/ethyca/fides/pull/3884)
- Changed max width of form components in "system information" form tab [#3864](https://github.com/ethyca/fides/pull/3864)
- Remove manual system selection screen [#3865](https://github.com/ethyca/fides/pull/3865)
- System and integration identifiers are now auto-generated [#3868](https://github.com/ethyca/fides/pull/3868)

## [2.17.0](https://github.com/ethyca/fides/compare/2.16.0...2.17.0)

### Added

- Tab component for `fides-js` [#3782](https://github.com/ethyca/fides/pull/3782)
- Added toast for successfully linking an existing integration to a system [#3826](https://github.com/ethyca/fides/pull/3826)
- Various other UI components for `fides-js` to support upcoming TCF modal [#3803](https://github.com/ethyca/fides/pull/3803)
- Allow items in taxonomy to be enabled or disabled [#3844](https://github.com/ethyca/fides/pull/3844)

### Developer Experience

- Changed where db-dependent routers were imported to avoid dependency issues [#3741](https://github.com/ethyca/fides/pull/3741)

### Changed

- Bumped supported Python versions to `3.10.12`, `3.9.17`, and `3.8.17` [#3733](https://github.com/ethyca/fides/pull/3733)
- Logging Updates [#3758](https://github.com/ethyca/fides/pull/3758)
- Add polyfill service to fides-js route [#3759](https://github.com/ethyca/fides/pull/3759)
- Show/hide integration values [#3775](https://github.com/ethyca/fides/pull/3775)
- Sort system cards alphabetically by name on "View systems" page [#3781](https://github.com/ethyca/fides/pull/3781)
- Update admin ui to use new integration delete route [#3785](https://github.com/ethyca/fides/pull/3785)
- Pinned `pymssql` and `cython` dependencies to avoid build issues on ARM machines [#3829](https://github.com/ethyca/fides/pull/3829)

### Removed

- Removed "Custom field(s) successfully saved" toast [#3779](https://github.com/ethyca/fides/pull/3779)

### Added

- Record when consent is served [#3777](https://github.com/ethyca/fides/pull/3777)
- Add an `active` property to taxonomy elements [#3784](https://github.com/ethyca/fides/pull/3784)
- Erasure support for Heap [#3599](https://github.com/ethyca/fides/pull/3599)

### Fixed

- Privacy notice UI's list of possible regions now matches the backend's list [#3787](https://github.com/ethyca/fides/pull/3787)
- Admin UI "property does not existing" build issue [#3831](https://github.com/ethyca/fides/pull/3831)
- Flagging sensitive inputs as passwords to mask values during entry [#3843](https://github.com/ethyca/fides/pull/3843)

## [2.16.0](https://github.com/ethyca/fides/compare/2.15.1...2.16.0)

### Added

- Empty state for when there are no relevant privacy notices in the privacy center [#3640](https://github.com/ethyca/fides/pull/3640)
- GPC indicators in fides-js banner and modal [#3673](https://github.com/ethyca/fides/pull/3673)
- Include `data_use` and `data_category` metadata in `upload` of access results [#3674](https://github.com/ethyca/fides/pull/3674)
- Add enable/disable toggle to integration tab [#3593] (https://github.com/ethyca/fides/pull/3593)

### Fixed

- Render linebreaks in the Fides.js overlay descriptions, etc. [#3665](https://github.com/ethyca/fides/pull/3665)
- Broken link to Fides docs site on the About Fides page in Admin UI [#3643](https://github.com/ethyca/fides/pull/3643)
- Add Systems Applicable Filter to Privacy Experience List [#3654](https://github.com/ethyca/fides/pull/3654)
- Privacy center and fides-js now pass in `Unescape-Safestr` as a header so that special characters can be rendered properly [#3706](https://github.com/ethyca/fides/pull/3706)
- Fixed ValidationError for saving PrivacyPreferences [#3719](https://github.com/ethyca/fides/pull/3719)
- Fixed issue preventing ConnectionConfigs with duplicate names from saving [#3770](https://github.com/ethyca/fides/pull/3770)
- Fixed creating and editing manual integrations [#3772](https://github.com/ethyca/fides/pull/3772)
- Fix lingering integration artifacts by cascading deletes from System [#3771](https://github.com/ethyca/fides/pull/3771)

### Developer Experience

- Reorganized some `api.api.v1` code to avoid circular dependencies on `quickstart` [#3692](https://github.com/ethyca/fides/pull/3692)
- Treat underscores as special characters in user passwords [#3717](https://github.com/ethyca/fides/pull/3717)
- Allow Privacy Notices banner and modal to scroll as needed [#3713](https://github.com/ethyca/fides/pull/3713)
- Make malicious url test more robust to environmental differences [#3748](https://github.com/ethyca/fides/pull/3748)
- Ignore type checker on click decorators to bypass known issue with `click` version `8.1.4` [#3746](https://github.com/ethyca/fides/pull/3746)

### Changed

- Moved GPC preferences slightly earlier in Fides.js lifecycle [#3561](https://github.com/ethyca/fides/pull/3561)
- Changed results from clicking "Test connection" to be a toast instead of statically displayed on the page [#3700](https://github.com/ethyca/fides/pull/3700)
- Moved "management" tab from nav into settings icon in top right [#3701](https://github.com/ethyca/fides/pull/3701)
- Remove name and description fields from integration form [#3684](https://github.com/ethyca/fides/pull/3684)
- Update EU PrivacyNoticeRegion codes and allow experience filtering to drop back to country filtering if region not found [#3630](https://github.com/ethyca/fides/pull/3630)
- Fields with default fields are now flagged as required in the front-end [#3694](https://github.com/ethyca/fides/pull/3694)
- In "view systems", system cards can now be clicked and link to that system's `configure/[id]` page [#3734](https://github.com/ethyca/fides/pull/3734)
- Enable privacy notice and privacy experience feature flags by default [#3773](https://github.com/ethyca/fides/pull/3773)

### Security

- Resolve Zip bomb file upload vulnerability [CVE-2023-37480](https://github.com/ethyca/fides/security/advisories/GHSA-g95c-2jgm-hqc6)
- Resolve SVG bomb (billion laughs) file upload vulnerability [CVE-2023-37481](https://github.com/ethyca/fides/security/advisories/GHSA-3rw2-wfc8-wmj5)

## [2.15.1](https://github.com/ethyca/fides/compare/2.15.0...2.15.1)

### Added

- Set `sslmode` to `prefer` if connecting to Redshift via ssh [#3685](https://github.com/ethyca/fides/pull/3685)

### Changed

- Privacy center action cards are now able to expand to accommodate longer text [#3669](https://github.com/ethyca/fides/pull/3669)
- Update integration endpoint permissions [#3707](https://github.com/ethyca/fides/pull/3707)

### Fixed

- Handle names with a double underscore when processing access and erasure requests [#3688](https://github.com/ethyca/fides/pull/3688)
- Allow Privacy Notices banner and modal to scroll as needed [#3713](https://github.com/ethyca/fides/pull/3713)

### Security

- Resolve path traversal vulnerability in webserver API [CVE-2023-36827](https://github.com/ethyca/fides/security/advisories/GHSA-r25m-cr6v-p9hq)

## [2.15.0](https://github.com/ethyca/fides/compare/2.14.1...2.15.0)

### Added

- Privacy center can now render its consent values based on Privacy Notices and Privacy Experiences [#3411](https://github.com/ethyca/fides/pull/3411)
- Add Google Tag Manager and Privacy Center ENV vars to sample app [#2949](https://github.com/ethyca/fides/pull/2949)
- Add `notice_key` field to Privacy Notice UI form [#3403](https://github.com/ethyca/fides/pull/3403)
- Add `identity` query param to the consent reporting API view [#3418](https://github.com/ethyca/fides/pull/3418)
- Use `rollup-plugin-postcss` to bundle and optimize the `fides.js` components CSS [#3411](https://github.com/ethyca/fides/pull/3411)
- Dispatch Fides.js lifecycle events on window (FidesInitialized, FidesUpdated) and cross-publish to Fides.gtm() integration [#3411](https://github.com/ethyca/fides/pull/3411)
- Added the ability to use custom CAs with Redis via TLS [#3451](https://github.com/ethyca/fides/pull/3451)
- Add default experience configs on startup [#3449](https://github.com/ethyca/fides/pull/3449)
- Load default privacy notices on startup [#3401](https://github.com/ethyca/fides/pull/3401)
- Add ability for users to pass in additional parameters for application database connection [#3450](https://github.com/ethyca/fides/pull/3450)
- Load default privacy notices on startup [#3401](https://github.com/ethyca/fides/pull/3401/files)
- Add ability for `fides-js` to make API calls to Fides [#3411](https://github.com/ethyca/fides/pull/3411)
- `fides-js` banner is now responsive across different viewport widths [#3411](https://github.com/ethyca/fides/pull/3411)
- Add ability to close `fides-js` banner and modal via a button or ESC [#3411](https://github.com/ethyca/fides/pull/3411)
- Add ability to open the `fides-js` modal from a link on the host site [#3411](https://github.com/ethyca/fides/pull/3411)
- GPC preferences are automatically applied via `fides-js` [#3411](https://github.com/ethyca/fides/pull/3411)
- Add new dataset route that has additional filters [#3558](https://github.com/ethyca/fides/pull/3558)
- Update dataset dropdown to use new api filter [#3565](https://github.com/ethyca/fides/pull/3565)
- Filter out saas datasets from the rest of the UI [#3568](https://github.com/ethyca/fides/pull/3568)
- Included optional env vars to have postgres or Redshift connected via bastion host [#3374](https://github.com/ethyca/fides/pull/3374/)
- Support for acknowledge button for notice-only Privacy Notices and to disable toggling them off [#3546](https://github.com/ethyca/fides/pull/3546)
- HTML format for privacy request storage destinations [#3427](https://github.com/ethyca/fides/pull/3427)
- Persistent message showing result and timestamp of last integration test to "Integrations" tab in system view [#3628](https://github.com/ethyca/fides/pull/3628)
- Access and erasure support for SurveyMonkey [#3590](https://github.com/ethyca/fides/pull/3590)
- New Cookies Table for storing cookies associated with systems and privacy declarations [#3572](https://github.com/ethyca/fides/pull/3572)
- `fides-js` and privacy center now delete cookies associated with notices that were opted out of [#3569](https://github.com/ethyca/fides/pull/3569)
- Cookie input field on system data use tab [#3571](https://github.com/ethyca/fides/pull/3571)

### Fixed

- Fix sample app `DATABASE_*` ENV vars for backwards compatibility [#3406](https://github.com/ethyca/fides/pull/3406)
- Fix overlay rendering issue by finding/creating a dedicated parent element for Preact [#3397](https://github.com/ethyca/fides/pull/3397)
- Fix the sample app privacy center link to be configurable [#3409](https://github.com/ethyca/fides/pull/3409)
- Fix CLI output showing a version warning for Snowflake [#3434](https://github.com/ethyca/fides/pull/3434)
- Flaky custom field Cypress test on systems page [#3408](https://github.com/ethyca/fides/pull/3408)
- Fix NextJS errors & warnings for Cookie House sample app [#3411](https://github.com/ethyca/fides/pull/3411)
- Fix bug where `fides-js` toggles were not reflecting changes from rejecting or accepting all notices [#3522](https://github.com/ethyca/fides/pull/3522)
- Remove the `fides-js` banner from tab order when it is hidden and move the overlay components to the top of the tab order. [#3510](https://github.com/ethyca/fides/pull/3510)
- Fix bug where `fides-js` toggle states did not always initialize properly [#3597](https://github.com/ethyca/fides/pull/3597)
- Fix race condition with consent modal link rendering [#3521](https://github.com/ethyca/fides/pull/3521)
- Hide custom fields section when there are no custom fields created [#3554](https://github.com/ethyca/fides/pull/3554)
- Disable connector dropdown in integration tab on save [#3552](https://github.com/ethyca/fides/pull/3552)
- Handles an edge case for non-existent identities with the Kustomer API [#3513](https://github.com/ethyca/fides/pull/3513)
- remove the configure privacy request tile from the home screen [#3555](https://github.com/ethyca/fides/pull/3555)
- Updated Privacy Experience Safe Strings Serialization [#3600](https://github.com/ethyca/fides/pull/3600/)
- Only create default experience configs on startup, not update [#3605](https://github.com/ethyca/fides/pull/3605)
- Update to latest asyncpg dependency to avoid build error [#3614](https://github.com/ethyca/fides/pull/3614)
- Fix bug where editing a data use on a system could delete existing data uses [#3627](https://github.com/ethyca/fides/pull/3627)
- Restrict Privacy Center debug logging to development-only [#3638](https://github.com/ethyca/fides/pull/3638)
- Fix bug where linking an integration would not update the tab when creating a new system [#3662](https://github.com/ethyca/fides/pull/3662)
- Fix dataset yaml not properly reflecting the dataset in the dropdown of system integrations tab [#3666](https://github.com/ethyca/fides/pull/3666)
- Fix privacy notices not being able to be edited via the UI after the addition of the `cookies` field [#3670](https://github.com/ethyca/fides/pull/3670)
- Add a transform in the case of `null` name fields in privacy declarations for the data use forms [#3683](https://github.com/ethyca/fides/pull/3683)

### Changed

- Enabled Privacy Experience beta flag [#3364](https://github.com/ethyca/fides/pull/3364)
- Reorganize CLI Command Source Files [#3491](https://github.com/ethyca/fides/pull/3491)
- Removed ExperienceConfig.delivery_mechanism constraint [#3387](https://github.com/ethyca/fides/pull/3387)
- Updated privacy experience UI forms to reflect updated experience config fields [#3402](https://github.com/ethyca/fides/pull/3402)
- Use a venv in the Dockerfile for installing Python deps [#3452](https://github.com/ethyca/fides/pull/3452)
- Bump SlowAPI Version [#3456](https://github.com/ethyca/fides/pull/3456)
- Bump Psycopg2-binary Version [#3473](https://github.com/ethyca/fides/pull/3473)
- Reduced duplication between PrivacyExperience and PrivacyExperienceConfig [#3470](https://github.com/ethyca/fides/pull/3470)
- Update privacy centre email and phone validation to allow for both to be blank [#3432](https://github.com/ethyca/fides/pull/3432)
- Moved connection configuration into the system portal [#3407](https://github.com/ethyca/fides/pull/3407)
- Update `fideslang` to `1.4.1` to allow arbitrary nested metadata on `System`s and `Dataset`s `meta` property [#3463](https://github.com/ethyca/fides/pull/3463)
- Remove form validation to allow both email & phone inputs for consent requests [#3529](https://github.com/ethyca/fides/pull/3529)
- Removed dataset dropdown from saas connector configuration [#3563](https://github.com/ethyca/fides/pull/3563)
- Removed `pyodbc` in favor of `pymssql` for handling SQL Server connections [#3435](https://github.com/ethyca/fides/pull/3435)
- Only create a PrivacyRequest when saving consent if at least one notice has system-wide enforcement [#3626](https://github.com/ethyca/fides/pull/3626)
- Increased the character limit for the `SafeStr` type from 500 to 32000 [#3647](https://github.com/ethyca/fides/pull/3647)
- Changed "connection" to "integration" on system view and edit pages [#3659](https://github.com/ethyca/fides/pull/3659)

### Developer Experience

- Add ability to pass ENV vars to both privacy center and sample app during `fides deploy` via `.env` [#2949](https://github.com/ethyca/fides/pull/2949)
- Handle an edge case when generating tags that finds them out of sequence [#3405](https://github.com/ethyca/fides/pull/3405)
- Add support for pushing `prerelease` and `rc` tagged images to Dockerhub [#3474](https://github.com/ethyca/fides/pull/3474)
- Optimize GitHub workflows used for docker image publishing [#3526](https://github.com/ethyca/fides/pull/3526)

### Removed

- Removed the deprecated `system_dependencies` from `System` resources, migrating to `egress` [#3285](https://github.com/ethyca/fides/pull/3285)

### Docs

- Updated developer docs for ARM platform users related to `pymssql` [#3615](https://github.com/ethyca/fides/pull/3615)

## [2.14.1](https://github.com/ethyca/fides/compare/2.14.0...2.14.1)

### Added

- Add `identity` query param to the consent reporting API view [#3418](https://github.com/ethyca/fides/pull/3418)
- Add privacy centre button text customisations [#3432](https://github.com/ethyca/fides/pull/3432)
- Add privacy centre favicon customisation [#3432](https://github.com/ethyca/fides/pull/3432)

### Changed

- Update privacy centre email and phone validation to allow for both to be blank [#3432](https://github.com/ethyca/fides/pull/3432)

## [2.14.0](https://github.com/ethyca/fides/compare/2.13.0...2.14.0)

### Added

- Add an automated test to check for `/fides-consent.js` backwards compatibility [#3289](https://github.com/ethyca/fides/pull/3289)
- Add infrastructure for "overlay" consent components (Preact, CSS bundling, etc.) and initial version of consent banner [#3191](https://github.com/ethyca/fides/pull/3191)
- Add the modal component of the "overlay" consent components [#3291](https://github.com/ethyca/fides/pull/3291)
- Added an `automigrate` database setting [#3220](https://github.com/ethyca/fides/pull/3220)
- Track Privacy Experience with Privacy Preferences [#3311](https://github.com/ethyca/fides/pull/3311)
- Add ability for `fides-js` to fetch its own geolocation [#3356](https://github.com/ethyca/fides/pull/3356)
- Add ability to select different locations in the "Cookie House" sample app [#3362](https://github.com/ethyca/fides/pull/3362)
- Added optional logging of resource changes on the server [#3331](https://github.com/ethyca/fides/pull/3331)

### Fixed

- Maintain casing differences within Snowflake datasets for proper DSR execution [#3245](https://github.com/ethyca/fides/pull/3245)
- Handle DynamoDB edge case where no attributes are defined [#3299](https://github.com/ethyca/fides/pull/3299)
- Support pseudonymous consent requests with `fides_user_device_id` for the new consent workflow [#3203](https://github.com/ethyca/fides/pull/3203)
- Fides user device id filter to GET Privacy Experience List endpoint to stash user preferences on embedded notices [#3302](https://github.com/ethyca/fides/pull/3302)
- Support for data categories on manual webhook fields [#3330](https://github.com/ethyca/fides/pull/3330)
- Added config-driven rendering to consent components [#3316](https://github.com/ethyca/fides/pull/3316)
- Pin `typing_extensions` dependency to `4.5.0` to work around a pydantic bug [#3357](https://github.com/ethyca/fides/pull/3357)

### Changed

- Explicitly escape/unescape certain fields instead of using SafeStr [#3144](https://github.com/ethyca/fides/pull/3144)
- Updated DynamoDB icon [#3296](https://github.com/ethyca/fides/pull/3296)
- Increased default page size for the connection type endpoint to 100 [#3298](https://github.com/ethyca/fides/pull/3298)
- Data model around PrivacyExperiences to better keep Privacy Notices and Experiences in sync [#3292](https://github.com/ethyca/fides/pull/3292)
- UI calls to support new PrivacyExperiences data model [#3313](https://github.com/ethyca/fides/pull/3313)
- Ensure email connectors respect the `notifications.notification_service_type` app config property if set [#3355](https://github.com/ethyca/fides/pull/3355)
- Rework Delighted connector so the `survey_response` endpoint depends on the `person` endpoint [3385](https://github.com/ethyca/fides/pull/3385)
- Remove logging within the Celery creation function [#3303](https://github.com/ethyca/fides/pull/3303)
- Update how generic endpoint generation works [#3304](https://github.com/ethyca/fides/pull/3304)
- Restrict strack-trace logging when not in Dev mode [#3081](https://github.com/ethyca/fides/pull/3081)
- Refactor CSS variables for `fides-js` to match brandable color palette [#3321](https://github.com/ethyca/fides/pull/3321)
- Moved all of the dirs from `fides.api.ops` into `fides.api` [#3318](https://github.com/ethyca/fides/pull/3318)
- Put global settings for fides.js on privacy center settings [#3333](https://github.com/ethyca/fides/pull/3333)
- Changed `fides db migrate` to `fides db upgrade` [#3342](https://github.com/ethyca/fides/pull/3342)
- Add required notice key to privacy notices [#3337](https://github.com/ethyca/fides/pull/3337)
- Make Privacy Experience List public, and separate public endpoint rate limiting [#3339](https://github.com/ethyca/fides/pull/3339)

### Developer Experience

- Add dispatch event when publishing a non-prod tag [#3317](https://github.com/ethyca/fides/pull/3317)
- Add OpenAPI (Swagger) documentation for Fides Privacy Center API endpoints (/fides.js) [#3341](https://github.com/ethyca/fides/pull/3341)

### Removed

- Remove `fides export` command and backing code [#3256](https://github.com/ethyca/fides/pull/3256)

## [2.13.0](https://github.com/ethyca/fides/compare/2.12.1...2.13.0)

### Added

- Connector for DynamoDB [#2998](https://github.com/ethyca/fides/pull/2998)
- Access and erasure support for Amplitude [#2569](https://github.com/ethyca/fides/pull/2569)
- Access and erasure support for Gorgias [#2444](https://github.com/ethyca/fides/pull/2444)
- Privacy Experience Bulk Create, Bulk Update, and Detail Endpoints [#3185](https://github.com/ethyca/fides/pull/3185)
- Initial privacy experience UI [#3186](https://github.com/ethyca/fides/pull/3186)
- A JavaScript modal to copy a script tag for `fides.js` [#3238](https://github.com/ethyca/fides/pull/3238)
- Access and erasure support for OneSignal [#3199](https://github.com/ethyca/fides/pull/3199)
- Add the ability to "inject" location into `/fides.js` bundles and cache responses for one hour [#3272](https://github.com/ethyca/fides/pull/3272)
- Prevent column sorts from resetting when data changes [#3290](https://github.com/ethyca/fides/pull/3290)

### Changed

- Merge instances of RTK `createApi` into one instance for better cache invalidation [#3059](https://github.com/ethyca/fides/pull/3059)
- Update custom field definition uniqueness to be case insensitive name per resource type [#3215](https://github.com/ethyca/fides/pull/3215)
- Restrict where privacy notices of certain consent mechanisms must be displayed [#3195](https://github.com/ethyca/fides/pull/3195)
- Merged the `lib` submodule into the `api.ops` submodule [#3134](https://github.com/ethyca/fides/pull/3134)
- Merged duplicate privacy declaration components [#3254](https://github.com/ethyca/fides/pull/3254)
- Refactor client applications into a monorepo with turborepo, extract fides-js into a standalone package, and improve privacy-center to load configuration at runtime [#3105](https://github.com/ethyca/fides/pull/3105)

### Fixed

- Prevent ability to unintentionally show "default" Privacy Center configuration, styles, etc. [#3242](https://github.com/ethyca/fides/pull/3242)
- Fix broken links to docs site pages in Admin UI [#3232](https://github.com/ethyca/fides/pull/3232)
- Repoint legacy docs site links to the new and improved docs site [#3167](https://github.com/ethyca/fides/pull/3167)
- Fix Cookie House Privacy Center styles for fides deploy [#3283](https://github.com/ethyca/fides/pull/3283)
- Maintain casing differences within Snowflake datasets for proper DSR execution [#3245](https://github.com/ethyca/fides/pull/3245)

### Developer Experience

- Use prettier to format _all_ source files in client packages [#3240](https://github.com/ethyca/fides/pull/3240)

### Deprecated

- Deprecate `fides export` CLI command as it is moving to `fidesplus` [#3264](https://github.com/ethyca/fides/pull/3264)

## [2.12.1](https://github.com/ethyca/fides/compare/2.12.0...2.12.1)

### Changed

- Updated how Docker version checks are handled and added an escape-hatch [#3218](https://github.com/ethyca/fides/pull/3218)

### Fixed

- Datamap export mitigation for deleted taxonomy elements referenced by declarations [#3214](https://github.com/ethyca/fides/pull/3214)
- Update datamap columns each time the page is visited [#3211](https://github.com/ethyca/fides/pull/3211)
- Ensure inactive custom fields are not returned for datamap response [#3223](https://github.com/ethyca/fides/pull/3223)

## [2.12.0](https://github.com/ethyca/fides/compare/2.11.0...2.12.0)

### Added

- Access and erasure support for Aircall [#2589](https://github.com/ethyca/fides/pull/2589)
- Access and erasure support for Klaviyo [#2501](https://github.com/ethyca/fides/pull/2501)
- Page to edit or add privacy notices [#3058](https://github.com/ethyca/fides/pull/3058)
- Side navigation bar can now also have children navigation links [#3099](https://github.com/ethyca/fides/pull/3099)
- Endpoints for consent reporting [#3095](https://github.com/ethyca/fides/pull/3095)
- Added manage custom fields page behind feature flag [#3089](https://github.com/ethyca/fides/pull/3089)
- Custom fields table [#3097](https://github.com/ethyca/fides/pull/3097)
- Custom fields form modal [#3165](https://github.com/ethyca/fides/pull/3165)
- Endpoints to save the new-style Privacy Preferences with respect to a fides user device id [#3132](https://github.com/ethyca/fides/pull/3132)
- Support `privacy_declaration` as a resource type for custom fields [#3149](https://github.com/ethyca/fides/pull/3149)
- Expose `id` field of embedded `privacy_declarations` on `system` API responses [#3157](https://github.com/ethyca/fides/pull/3157)
- Access and erasure support for Unbounce [#2697](https://github.com/ethyca/fides/pull/2697)
- Support pseudonymous consent requests with `fides_user_device_id` [#3158](https://github.com/ethyca/fides/pull/3158)
- Update `fides_consent` cookie format [#3158](https://github.com/ethyca/fides/pull/3158)
- Add custom fields to the data use declaration form [#3197](https://github.com/ethyca/fides/pull/3197)
- Added fides user device id as a ProvidedIdentityType [#3131](https://github.com/ethyca/fides/pull/3131)

### Changed

- The `cursor` pagination strategy now also searches for data outside of the `data_path` when determining the cursor value [#3068](https://github.com/ethyca/fides/pull/3068)
- Moved Privacy Declarations associated with Systems to their own DB table [#3098](https://github.com/ethyca/fides/pull/3098)
- More tests on data use validation for privacy notices within the same region [#3156](https://github.com/ethyca/fides/pull/3156)
- Improvements to export code for bugfixes and privacy declaration custom field support [#3184](https://github.com/ethyca/fides/pull/3184)
- Enabled privacy notice feature flag [#3192](https://github.com/ethyca/fides/pull/3192)
- Updated TS types - particularly with new privacy notices [#3054](https://github.com/ethyca/fides/pull/3054)
- Make name not required on privacy declaration [#3150](https://github.com/ethyca/fides/pull/3150)
- Let Rule Targets allow for custom data categories [#3147](https://github.com/ethyca/fides/pull/3147)

### Removed

- Removed the warning about access control migration [#3055](https://github.com/ethyca/fides/pull/3055)
- Remove `customFields` feature flag [#3080](https://github.com/ethyca/fides/pull/3080)
- Remove notification banner from the home page [#3088](https://github.com/ethyca/fides/pull/3088)

### Fixed

- Fix a typo in the Admin UI [#3166](https://github.com/ethyca/fides/pull/3166)
- The `--local` flag is now respected for the `scan dataset db` command [#3096](https://github.com/ethyca/fides/pull/3096)
- Fixing issue where connectors with external dataset references would fail to save [#3142](https://github.com/ethyca/fides/pull/3142)
- Ensure privacy declaration IDs are stable across updates through system API [#3188](https://github.com/ethyca/fides/pull/3188)
- Fixed unit tests for saas connector type endpoints now that we have >50 [#3101](https://github.com/ethyca/fides/pull/3101)
- Fixed nox docs link [#3121](https://github.com/ethyca/fides/pull/3121/files)

### Developer Experience

- Update fides deploy to use a new database.load_samples setting to initialize sample Systems, Datasets, and Connections for testing [#3102](https://github.com/ethyca/fides/pull/3102)
- Remove support for automatically configuring messaging (Mailgun) & storage (S3) using `.env` with `nox -s "fides_env(test)"` [#3102](https://github.com/ethyca/fides/pull/3102)
- Add smoke tests for consent management [#3158](https://github.com/ethyca/fides/pull/3158)
- Added nox command that opens dev docs [#3082](https://github.com/ethyca/fides/pull/3082)

## [2.11.0](https://github.com/ethyca/fides/compare/2.10.0...2.11.0)

### Added

- Access support for Shippo [#2484](https://github.com/ethyca/fides/pull/2484)
- Feature flags can be set such that they cannot be modified by the user [#2966](https://github.com/ethyca/fides/pull/2966)
- Added the datamap UI to make it open source [#2988](https://github.com/ethyca/fides/pull/2988)
- Introduced a `FixedLayout` component (from the datamap UI) for pages that need to be a fixed height and scroll within [#2992](https://github.com/ethyca/fides/pull/2992)
- Added preliminary privacy notice page [#2995](https://github.com/ethyca/fides/pull/2995)
- Table for privacy notices [#3001](https://github.com/ethyca/fides/pull/3001)
- Added connector template endpoint [#2946](https://github.com/ethyca/fides/pull/2946)
- Query params on connection type endpoint to filter by supported action type [#2996](https://github.com/ethyca/fides/pull/2996)
- Scope restrictions for privacy notice table in the UI [#3007](https://github.com/ethyca/fides/pull/3007)
- Toggle for enabling/disabling privacy notices in the UI [#3010](https://github.com/ethyca/fides/pull/3010)
- Add endpoint to retrieve privacy notices grouped by their associated data uses [#2956](https://github.com/ethyca/fides/pull/2956)
- Support for uploading custom connector templates via the UI [#2997](https://github.com/ethyca/fides/pull/2997)
- Add a backwards-compatible workflow for saving and propagating consent preferences with respect to Privacy Notices [#3016](https://github.com/ethyca/fides/pull/3016)
- Empty state for privacy notices [#3027](https://github.com/ethyca/fides/pull/3027)
- Added Data flow modal [#3008](https://github.com/ethyca/fides/pull/3008)
- Update datamap table export [#3038](https://github.com/ethyca/fides/pull/3038)
- Added more advanced privacy center styling [#2943](https://github.com/ethyca/fides/pull/2943)
- Backend privacy experiences foundation [#3146](https://github.com/ethyca/fides/pull/3146)

### Changed

- Set `privacyDeclarationDeprecatedFields` flags to false and set `userCannotModify` to true [2987](https://github.com/ethyca/fides/pull/2987)
- Restored `nav-config` back to the admin-ui [#2990](https://github.com/ethyca/fides/pull/2990)
- Bumped supported Python versions to 3.10.11, 3.9.16, and 3.8.14 [#2936](https://github.com/ethyca/fides/pull/2936)
- Modify privacy center default config to only request email identities, and add validation preventing requesting both email & phone identities [#2539](https://github.com/ethyca/fides/pull/2539)
- SaaS connector icons are now dynamically loaded from the connector templates [#3018](https://github.com/ethyca/fides/pull/3018)
- Updated consentmechanism Enum to rename "necessary" to "notice_only" [#3048](https://github.com/ethyca/fides/pull/3048)
- Updated test data for Mongo, CLI [#3011](https://github.com/ethyca/fides/pull/3011)
- Updated the check for if a user can assign owner roles to be scope-based instead of role-based [#2964](https://github.com/ethyca/fides/pull/2964)
- Replaced menu in user management table with delete icon [#2958](https://github.com/ethyca/fides/pull/2958)
- Added extra fields to webhook payloads [#2830](https://github.com/ethyca/fides/pull/2830)

### Removed

- Removed interzone navigation logic now that the datamap UI and admin UI are one app [#2990](https://github.com/ethyca/fides/pull/2990)
- Remove the `unknown` state for generated datasets displaying on fidesplus [#2957](https://github.com/ethyca/fides/pull/2957)
- Removed datamap export API [#2999](https://github.com/ethyca/fides/pull/2999)

### Developer Experience

- Nox commands for git tagging to support feature branch builds [#2979](https://github.com/ethyca/fides/pull/2979)
- Changed test environment (`nox -s fides_env`) to run `fides deploy` for local testing [#3071](https://github.com/ethyca/fides/pull/3017)
- Publish git-tag specific docker images [#3050](https://github.com/ethyca/fides/pull/3050)

## [2.10.0](https://github.com/ethyca/fides/compare/2.9.2...2.10.0)

### Added

- Allow users to configure their username and password via the config file [#2884](https://github.com/ethyca/fides/pull/2884)
- Add authentication to the `masking` endpoints as well as accompanying scopes [#2909](https://github.com/ethyca/fides/pull/2909)
- Add an Organization Management page (beta) [#2908](https://github.com/ethyca/fides/pull/2908)
- Adds assigned systems to user management table [#2922](https://github.com/ethyca/fides/pull/2922)
- APIs to support Privacy Notice management (create, read, update) [#2928](https://github.com/ethyca/fides/pull/2928)

### Changed

- Improved standard layout for large width screens and polished misc. pages [#2869](https://github.com/ethyca/fides/pull/2869)
- Changed UI paths in the admin-ui [#2869](https://github.com/ethyca/fides/pull/2892)
  - `/add-systems/new` --> `/add-systems/manual`
  - `/system` --> `/systems`
- Added individual ID routes for systems [#2902](https://github.com/ethyca/fides/pull/2902)
- Deprecated adding scopes to users directly; you can only add roles. [#2848](https://github.com/ethyca/fides/pull/2848/files)
- Changed About Fides page to say "Fides Core Version:" over "Version". [#2899](https://github.com/ethyca/fides/pull/2899)
- Polish Admin UI header & navigation [#2897](https://github.com/ethyca/fides/pull/2897)
- Give new users a "viewer" role by default [#2900](https://github.com/ethyca/fides/pull/2900)
- Tie together save states for user permissions and systems [#2913](https://github.com/ethyca/fides/pull/2913)
- Removing payment types from Stripe connector params [#2915](https://github.com/ethyca/fides/pull/2915)
- Viewer role can now access a restricted version of the user management page [#2933](https://github.com/ethyca/fides/pull/2933)
- Change Privacy Center email placeholder text [#2935](https://github.com/ethyca/fides/pull/2935)
- Restricted setting Approvers as System Managers [#2891](https://github.com/ethyca/fides/pull/2891)
- Adds confirmation modal when downgrading user to "approver" role via Admin UI [#2924](https://github.com/ethyca/fides/pull/2924)
- Changed the toast message for new users to include access control info [#2939](https://github.com/ethyca/fides/pull/2939)
- Add Data Stewards to datamap export [#2962](https://github.com/ethyca/fides/pull/2962)

### Fixed

- Restricted Contributors from being able to create Owners [#2888](https://github.com/ethyca/fides/pull/2888)
- Allow for dynamic aspect ratio for logo on Privacy Center 404 [#2895](https://github.com/ethyca/fides/pull/2895)
- Allow for dynamic aspect ratio for logo on consent page [#2895](https://github.com/ethyca/fides/pull/2895)
- Align role dscription drawer of Admin UI with top nav: [#2932](https://github.com/ethyca/fides/pull/2932)
- Fixed error message when a user is assigned to be an approver without any systems [#2953](https://github.com/ethyca/fides/pull/2953)

### Developer Experience

- Update frontend npm packages (admin-ui, privacy-center, cypress-e2e) [#2921](https://github.com/ethyca/fides/pull/2921)

## [2.9.2](https://github.com/ethyca/fides/compare/2.9.1...2.9.2)

### Fixed

- Allow multiple data uses as long as their processing activity name is different [#2905](https://github.com/ethyca/fides/pull/2905)
- use HTML property, not text, when dispatching Mailchimp Transactional emails [#2901](https://github.com/ethyca/fides/pull/2901)
- Remove policy key from Privacy Center submission modal [#2912](https://github.com/ethyca/fides/pull/2912)

## [2.9.1](https://github.com/ethyca/fides/compare/2.9.0...2.9.1)

### Added

- Added Attentive erasure email connector [#2782](https://github.com/ethyca/fides/pull/2782)

### Changed

- Removed dataset based email connectors [#2782](https://github.com/ethyca/fides/pull/2782)
- Changed Auth0's authentication strategy from `bearer` to `oauth2_client_credentials` [#2820](https://github.com/ethyca/fides/pull/2820)
- renamed the privacy declarations field "Privacy declaration name (deprecated)" to "Processing Activity" [#711](https://github.com/ethyca/fidesplus/issues/711)

### Fixed

- Fixed issue where the scopes list passed into FidesUserPermission could get mutated with the total_scopes call [#2883](https://github.com/ethyca/fides/pull/2883)

### Removed

- removed the `privacyDeclarationDeprecatedFields` flag [#711](https://github.com/ethyca/fidesplus/issues/711)

## [2.9.0](https://github.com/ethyca/fides/compare/2.8.3...2.9.0)

### Added

- The ability to assign users as system managers for a specific system [#2714](https://github.com/ethyca/fides/pull/2714)
- New endpoints to add and remove users as system managers [#2726](https://github.com/ethyca/fides/pull/2726)
- Warning about access control migration to the UI [#2842](https://github.com/ethyca/fides/pull/2842)
- Adds Role Assignment UI [#2739](https://github.com/ethyca/fides/pull/2739)
- Add an automated migration to give users a `viewer` role [#2821](https://github.com/ethyca/fides/pull/2821)

### Changed

- Removed "progressive" navigation that would hide Admin UI tabs until Systems / Connections were configured [#2762](https://github.com/ethyca/fides/pull/2762)
- Added `system.privacy_declaration.name` to datamap response [#2831](https://github.com/ethyca/fides/pull/2831/files)

### Developer Experience

- Retired legacy `navV2` feature flag [#2762](https://github.com/ethyca/fides/pull/2762)
- Update Admin UI Layout to fill viewport height [#2812](https://github.com/ethyca/fides/pull/2812)

### Fixed

- Fixed issue where unsaved changes warning would always show up when running fidesplus [#2788](https://github.com/ethyca/fides/issues/2788)
- Fixed problem in datamap export with datasets that had been updated via SaaS instantiation [#2841](https://github.com/ethyca/fides/pull/2841)
- Fixed problem in datamap export with inconsistent custom field ordering [#2859](https://github.com/ethyca/fides/pull/2859)

## [2.8.3](https://github.com/ethyca/fides/compare/2.8.2...2.8.3)

### Added

- Serialise `bson.ObjectId` types in SAR data packages [#2785](https://github.com/ethyca/fides/pull/2785)

### Fixed

- Fixed issue where more than 1 populated custom fields removed a system from the datamap export [#2825](https://github.com/ethyca/fides/pull/2825)

## [2.8.2](https://github.com/ethyca/fides/compare/2.8.1...2.8.2)

### Fixed

- Resolved a bug that stopped custom fields populating the visual datamap [#2775](https://github.com/ethyca/fides/pull/2775)
- Patch appconfig migration to handle existing db record [#2780](https://github.com/ethyca/fides/pull/2780)

## [2.8.1](https://github.com/ethyca/fides/compare/2.8.0...2.8.1)

### Fixed

- Disabled hiding Admin UI based on user scopes [#2771](https://github.com/ethyca/fides/pull/2771)

## [2.8.0](https://github.com/ethyca/fides/compare/2.7.1...2.8.0)

### Added

- Add API support for messaging config properties [#2551](https://github.com/ethyca/fides/pull/2551)
- Access and erasure support for Kustomer [#2520](https://github.com/ethyca/fides/pull/2520)
- Added the `erase_after` field on collections to be able to set the order for erasures [#2619](https://github.com/ethyca/fides/pull/2619)
- Add a toggle to filter the system classification to only return those with classification data [#2700](https://github.com/ethyca/fides/pull/2700)
- Added backend role-based permissions [#2671](https://github.com/ethyca/fides/pull/2671)
- Access and erasure for Vend SaaS Connector [#1869](https://github.com/ethyca/fides/issues/1869)
- Added endpoints for storage and messaging config setup status [#2690](https://github.com/ethyca/fides/pull/2690)
- Access and erasure for Jira SaaS Connector [#1871](https://github.com/ethyca/fides/issues/1871)
- Access and erasure support for Delighted [#2244](https://github.com/ethyca/fides/pull/2244)
- Improve "Upload a new dataset YAML" [#1531](https://github.com/ethyca/fides/pull/2258)
- Input validation and sanitization for Privacy Request fields [#2655](https://github.com/ethyca/fides/pull/2655)
- Access and erasure support for Yotpo [#2708](https://github.com/ethyca/fides/pull/2708)
- Custom Field Library Tab [#527](https://github.com/ethyca/fides/pull/2693)
- Allow SendGrid template usage [#2728](https://github.com/ethyca/fides/pull/2728)
- Added ConnectorRunner to simplify SaaS connector testing [#1795](https://github.com/ethyca/fides/pull/1795)
- Adds support for Mailchimp Transactional as a messaging config [#2742](https://github.com/ethyca/fides/pull/2742)

### Changed

- Admin UI
  - Add flow for selecting system types when manually creating a system [#2530](https://github.com/ethyca/fides/pull/2530)
  - Updated forms for privacy declarations [#2648](https://github.com/ethyca/fides/pull/2648)
  - Delete flow for privacy declarations [#2664](https://github.com/ethyca/fides/pull/2664)
  - Add framework to have UI elements respect the user's scopes [#2682](https://github.com/ethyca/fides/pull/2682)
  - "Manual Webhook" has been renamed to "Manual Process". [#2717](https://github.com/ethyca/fides/pull/2717)
- Convert all config values to Pydantic `Field` objects [#2613](https://github.com/ethyca/fides/pull/2613)
- Add warning to 'fides deploy' when installed outside of a virtual environment [#2641](https://github.com/ethyca/fides/pull/2641)
- Redesigned the default/init config file to be auto-documented. Also updates the `fides init` logic and analytics consent logic [#2694](https://github.com/ethyca/fides/pull/2694)
- Change how config creation/import is handled across the application [#2622](https://github.com/ethyca/fides/pull/2622)
- Update the CLI aesthetics & docstrings [#2703](https://github.com/ethyca/fides/pull/2703)
- Updates Roles->Scopes Mapping [#2744](https://github.com/ethyca/fides/pull/2744)
- Return user scopes as an enum, as well as total scopes [#2741](https://github.com/ethyca/fides/pull/2741)
- Update `MessagingServiceType` enum to be lowercased throughout [#2746](https://github.com/ethyca/fides/pull/2746)

### Developer Experience

- Set the security environment of the fides dev setup to `prod` instead of `dev` [#2588](https://github.com/ethyca/fides/pull/2588)
- Removed unexpected default Redis password [#2666](https://github.com/ethyca/fides/pull/2666)
- Privacy Center
  - Typechecking and validation of the `config.json` will be checked for backwards-compatibility. [#2661](https://github.com/ethyca/fides/pull/2661)
- Combined conftest.py files [#2669](https://github.com/ethyca/fides/pull/2669)

### Fixed

- Fix support for "redis.user" setting when authenticating to the Redis cache [#2666](https://github.com/ethyca/fides/pull/2666)
- Fix error with the classify dataset feature flag not writing the dataset to the server [#2675](https://github.com/ethyca/fides/pull/2675)
- Allow string dates to stay strings in cache decoding [#2695](https://github.com/ethyca/fides/pull/2695)
- Admin UI
  - Remove Identifiability (Data Qualifier) from taxonomy editor [2684](https://github.com/ethyca/fides/pull/2684)
- FE: Custom field selections binding issue on Taxonomy tabs [#2659](https://github.com/ethyca/fides/pull/2693/)
- Fix Privacy Request Status when submitting a consent request when identity verification is required [#2736](https://github.com/ethyca/fides/pull/2736)

## [2.7.1](https://github.com/ethyca/fides/compare/2.7.0...2.7.1)

- Fix error with the classify dataset feature flag not writing the dataset to the server [#2675](https://github.com/ethyca/fides/pull/2675)

## [2.7.0](https://github.com/ethyca/fides/compare/2.6.6...2.7.0)

- Fides API

  - Access and erasure support for Braintree [#2223](https://github.com/ethyca/fides/pull/2223)
  - Added route to send a test message [#2585](https://github.com/ethyca/fides/pull/2585)
  - Add default storage configuration functionality and associated APIs [#2438](https://github.com/ethyca/fides/pull/2438)

- Admin UI

  - Custom Metadata [#2536](https://github.com/ethyca/fides/pull/2536)
    - Create Custom Lists
    - Create Custom Field Definition
    - Create custom fields from a the taxonomy editor
    - Provide a custom field value in a resource
    - Bulk edit custom field values [#2612](https://github.com/ethyca/fides/issues/2612)
    - Custom metadata UI Polish [#2624](https://github.com/ethyca/fides/pull/2625)

- Privacy Center

  - The consent config default value can depend on whether Global Privacy Control is enabled. [#2341](https://github.com/ethyca/fides/pull/2341)
  - When GPC is enabled, the UI indicates which data uses are opted out by default. [#2596](https://github.com/ethyca/fides/pull/2596)
  - `inspectForBrowserIdentities` now also looks for `ljt_readerID`. [#2543](https://github.com/ethyca/fides/pull/2543)

### Added

- Added new Wunderkind Consent Saas Connector [#2600](https://github.com/ethyca/fides/pull/2600)
- Added new Sovrn Email Consent Connector [#2543](https://github.com/ethyca/fides/pull/2543/)
- Log Fides version at startup [#2566](https://github.com/ethyca/fides/pull/2566)

### Changed

- Update Admin UI to show all action types (access, erasure, consent, update) [#2523](https://github.com/ethyca/fides/pull/2523)
- Removes legacy `verify_oauth_client` function [#2527](https://github.com/ethyca/fides/pull/2527)
- Updated the UI for adding systems to a new design [#2490](https://github.com/ethyca/fides/pull/2490)
- Minor logging improvements [#2566](https://github.com/ethyca/fides/pull/2566)
- Various form components now take a `stacked` or `inline` variant [#2542](https://github.com/ethyca/fides/pull/2542)
- UX fixes for user management [#2537](https://github.com/ethyca/fides/pull/2537)
- Updating Firebase Auth connector to mask the user with a delete instead of an update [#2602](https://github.com/ethyca/fides/pull/2602)

### Fixed

- Fixed bug where refreshing a page in the UI would result in a 404 [#2502](https://github.com/ethyca/fides/pull/2502)
- Usernames are case insensitive now and prevent all duplicates [#2487](https://github.com/ethyca/fides/pull/2487)
  - This PR contains a migration that deletes duplicate users and keeps the oldest original account.
- Update Logos for shipped connectors [#2464](https://github.com/ethyca/fides/pull/2587)
- Search field on privacy request page isn't working [#2270](https://github.com/ethyca/fides/pull/2595)
- Fix connection dropdown in integration table to not be disabled add system creation [#3589](https://github.com/ethyca/fides/pull/3589)

### Developer Experience

- Added new Cypress E2E smoke tests [#2241](https://github.com/ethyca/fides/pull/2241)
- New command `nox -s e2e_test` which will spin up the test environment and run true E2E Cypress tests against it [#2417](https://github.com/ethyca/fides/pull/2417)
- Cypress E2E tests now run in CI and are reported to Cypress Cloud [#2417](https://github.com/ethyca/fides/pull/2417)
- Change from `randomint` to `uuid` in mongodb tests to reduce flakiness. [#2591](https://github.com/ethyca/fides/pull/2591)

### Removed

- Remove feature flagged config wizard stepper from Admin UI [#2553](https://github.com/ethyca/fides/pull/2553)

## [2.6.6](https://github.com/ethyca/fides/compare/2.6.5...2.6.6)

### Changed

- Improve Readability for Custom Masking Override Exceptions [#2593](https://github.com/ethyca/fides/pull/2593)

## [2.6.5](https://github.com/ethyca/fides/compare/2.6.4...2.6.5)

### Added

- Added config properties to override database Engine parameters [#2511](https://github.com/ethyca/fides/pull/2511)
- Increased default pool_size and max_overflow to 50 [#2560](https://github.com/ethyca/fides/pull/2560)

## [2.6.4](https://github.com/ethyca/fides/compare/2.6.3...2.6.4)

### Fixed

- Fixed bug for SMS completion notification not being sent [#2526](https://github.com/ethyca/fides/issues/2526)
- Fixed bug where refreshing a page in the UI would result in a 404 [#2502](https://github.com/ethyca/fides/pull/2502)

## [2.6.3](https://github.com/ethyca/fides/compare/2.6.2...2.6.3)

### Fixed

- Handle case where legacy dataset has meta: null [#2524](https://github.com/ethyca/fides/pull/2524)

## [2.6.2](https://github.com/ethyca/fides/compare/2.6.1...2.6.2)

### Fixed

- Issue addressing missing field in dataset migration [#2510](https://github.com/ethyca/fides/pull/2510)

## [2.6.1](https://github.com/ethyca/fides/compare/2.6.0...2.6.1)

### Fixed

- Fix errors when privacy requests execute concurrently without workers [#2489](https://github.com/ethyca/fides/pull/2489)
- Enable saas request overrides to run in worker runtime [#2489](https://github.com/ethyca/fides/pull/2489)

## [2.6.0](https://github.com/ethyca/fides/compare/2.5.1...2.6.0)

### Added

- Added the `env` option to the `security` configuration options to allow for users to completely secure the API endpoints [#2267](https://github.com/ethyca/fides/pull/2267)
- Unified Fides Resources
  - Added a dataset dropdown selector when configuring a connector to link an existing dataset to the connector configuration. [#2162](https://github.com/ethyca/fides/pull/2162)
  - Added new datasetconfig.ctl_dataset_id field to unify fides dataset resources [#2046](https://github.com/ethyca/fides/pull/2046)
- Add new connection config routes that couple them with systems [#2249](https://github.com/ethyca/fides/pull/2249)
- Add new select/deselect all permissions buttons [#2437](https://github.com/ethyca/fides/pull/2437)
- Endpoints to allow a user with the `user:password-reset` scope to reset users' passwords. In addition, users no longer require a scope to edit their own passwords. [#2373](https://github.com/ethyca/fides/pull/2373)
- New form to reset a user's password without knowing an old password [#2390](https://github.com/ethyca/fides/pull/2390)
- Approve & deny buttons on the "Request details" page. [#2473](https://github.com/ethyca/fides/pull/2473)
- Consent Propagation
  - Add the ability to execute Consent Requests via the Privacy Request Execution layer [#2125](https://github.com/ethyca/fides/pull/2125)
  - Add a Mailchimp Transactional Consent Connector [#2194](https://github.com/ethyca/fides/pull/2194)
  - Allow defining a list of opt-in and/or opt-out requests in consent connectors [#2315](https://github.com/ethyca/fides/pull/2315)
  - Add a Google Analytics Consent Connector for GA4 properties [#2302](https://github.com/ethyca/fides/pull/2302)
  - Pass the GA Cookie from the Privacy Center [#2337](https://github.com/ethyca/fides/pull/2337)
  - Rename "user_id" to more specific "ga_client_id" [#2356](https://github.com/ethyca/fides/pull/2356)
  - Patch Google Analytics Consent Connector to delete by client_id [#2355](https://github.com/ethyca/fides/pull/2355)
  - Add a "skip_param_values option" to optionally skip when we are missing param values in the body [#2384](https://github.com/ethyca/fides/pull/2384)
  - Adds a new Universal Analytics Connector that works with the UA Tracking Id
- Adds intake and storage of Global Privacy Control Signal props for Consent [#2599](https://github.com/ethyca/fides/pull/2599)

### Changed

- Unified Fides Resources
  - Removed several fidesops schemas for DSR's in favor of updated Fideslang schemas [#2009](https://github.com/ethyca/fides/pull/2009)
  - Removed DatasetConfig.dataset field [#2096](https://github.com/ethyca/fides/pull/2096)
  - Updated UI dataset config routes to use new unified routes [#2113](https://github.com/ethyca/fides/pull/2113)
  - Validate request body on crud endpoints on upsert. Validate dataset data categories before save. [#2134](https://github.com/ethyca/fides/pull/2134/)
  - Updated test env setup and quickstart to use new endpoints [#2225](https://github.com/ethyca/fides/pull/2225)
- Consent Propagation
  - Privacy Center consent options can now be marked as `executable` in order to propagate consent requests [#2193](https://github.com/ethyca/fides/pull/2193)
  - Add support for passing browser identities to consent request patches [#2304](https://github.com/ethyca/fides/pull/2304)
- Update fideslang to 1.3.3 [#2343](https://github.com/ethyca/fides/pull/2343)
- Display the request type instead of the policy name on the request table [#2382](https://github.com/ethyca/fides/pull/2382)
- Make denial reasons required [#2400](https://github.com/ethyca/fides/pull/2400)
- Display the policy key on the request details page [#2395](https://github.com/ethyca/fides/pull/2395)
- Updated CSV export [#2452](https://github.com/ethyca/fides/pull/2452)
- Privacy Request approval now uses a modal [#2443](https://github.com/ethyca/fides/pull/2443)

### Developer Experience

- `nox -s test_env` has been replaced with `nox -s "fides_env(dev)"`
- New command `nox -s "fides_env(test)"` creates a complete test environment with seed data (similar to `fides_env(dev)`) but with the production fides image so the built UI can be accessed at `localhost:8080` [#2399](https://github.com/ethyca/fides/pull/2399)
- Change from code climate to codecov for coverage reporting [#2402](https://github.com/ethyca/fides/pull/2402)

### Fixed

- Home screen header scaling and responsiveness issues [#2200](https://github.com/ethyca/fides/pull/2277)
- Privacy Center identity inputs validate even when they are optional. [#2308](https://github.com/ethyca/fides/pull/2308)
- The PII toggle defaults to false and PII will be hidden on page load [#2388](https://github.com/ethyca/fides/pull/2388)
- Fixed a CI bug caused by git security upgrades [#2441](https://github.com/ethyca/fides/pull/2441)
- Privacy Center
  - Identity inputs validate even when they are optional. [#2308](https://github.com/ethyca/fides/pull/2308)
  - Submit buttons show loading state and disable while submitting. [#2401](https://github.com/ethyca/fides/pull/2401)
  - Phone inputs no longer request country SVGs from external domain. [#2378](https://github.com/ethyca/fides/pull/2378)
  - Input validation errors no longer change the height of modals. [#2379](https://github.com/ethyca/fides/pull/2379)
- Patch masking strategies to better handle null and non-string inputs [#2307](https://github.com/ethyca/fides/pull/2377)
- Renamed prod pushes tag to be `latest` for privacy center and sample app [#2401](https://github.com/ethyca/fides/pull/2407)
- Update firebase connector to better handle non-existent users [#2439](https://github.com/ethyca/fides/pull/2439)

## [2.5.1](https://github.com/ethyca/fides/compare/2.5.0...2.5.1)

### Developer Experience

- Allow db resets only if `config.dev_mode` is `True` [#2321](https://github.com/ethyca/fides/pull/2321)

### Fixed

- Added a feature flag for the recent dataset classification UX changes [#2335](https://github.com/ethyca/fides/pull/2335)

### Security

- Add a check to the catchall path to prevent returning paths outside of the UI directory [#2330](https://github.com/ethyca/fides/pull/2330)

### Developer Experience

- Reduce size of local Docker images by fixing `.dockerignore` patterns [#2360](https://github.com/ethyca/fides/pull/2360)

## [2.5.0](https://github.com/ethyca/fides/compare/2.4.0...2.5.0)

### Docs

- Update the docs landing page and remove redundant docs [#2184](https://github.com/ethyca/fides/pull/2184)

### Added

- Added the `user` command group to the CLI. [#2153](https://github.com/ethyca/fides/pull/2153)
- Added `Code Climate` test coverage uploads. [#2198](https://github.com/ethyca/fides/pull/2198)
- Added the connection key to the execution log [#2100](https://github.com/ethyca/fides/pull/2100)
- Added endpoints to retrieve DSR `Rule`s and `Rule Target`s [#2116](https://github.com/ethyca/fides/pull/2116)
- Added Fides version number to account dropdown in the UI [#2140](https://github.com/ethyca/fides/pull/2140)
- Add link to Classify Systems page in nav side bar [#2128](https://github.com/ethyca/fides/pull/2128)
- Dataset classification UI now polls for results [#2123](https://github.com/ethyca/fides/pull/2123)
- Update Privacy Center Icons [#1800](https://github.com/ethyca/fides/pull/2139)
- Privacy Center `fides-consent.js`:
  - `Fides.shopify` integration function. [#2152](https://github.com/ethyca/fides/pull/2152)
  - Dedicated folder for integrations.
  - `Fides.meta` integration function (fbq). [#2217](https://github.com/ethyca/fides/pull/2217)
- Adds support for Twilio email service (Sendgrid) [#2154](https://github.com/ethyca/fides/pull/2154)
- Access and erasure support for Recharge [#1709](https://github.com/ethyca/fides/pull/1709)
- Access and erasure support for Friendbuy Nextgen [#2085](https://github.com/ethyca/fides/pull/2085)

### Changed

- Admin UI Feature Flags - [#2101](https://github.com/ethyca/fides/pull/2101)
  - Overrides can be saved in the browser.
  - Use `NEXT_PUBLIC_APP_ENV` for app-specific environment config.
  - No longer use `react-feature-flags` library.
  - Can have descriptions. [#2243](https://github.com/ethyca/fides/pull/2243)
- Made privacy declarations optional when adding systems manually - [#2173](https://github.com/ethyca/fides/pull/2173)
- Removed an unclear logging message. [#2266](https://github.com/ethyca/fides/pull/2266)
- Allow any user with `user:delete` scope to delete other users [#2148](https://github.com/ethyca/fides/pull/2148)
- Dynamic imports of custom overrides and SaaS test fixtures [#2169](https://github.com/ethyca/fides/pull/2169)
- Added `AuthenticatedClient` to custom request override interface [#2171](https://github.com/ethyca/fides/pull/2171)
- Only approve the specific collection instead of the entire dataset, display only top 1 classification by default [#2226](https://github.com/ethyca/fides/pull/2226)
- Update sample project resources for `fides evaluate` usage in `fides deploy` [#2253](https://github.com/ethyca/fides/pull/2253)

### Removed

- Removed unused object_name field on s3 storage config [#2133](https://github.com/ethyca/fides/pull/2133)

### Fixed

- Remove next-auth from privacy center to fix JS console error [#2090](https://github.com/ethyca/fides/pull/2090)
- Admin UI - Added Missing ability to assign `user:delete` in the permissions checkboxes [#2148](https://github.com/ethyca/fides/pull/2148)
- Nav bug: clicking on Privacy Request breadcrumb takes me to Home instead of /privacy-requests [#497](https://github.com/ethyca/fides/pull/2141)
- Side nav disappears when viewing request details [#2129](https://github.com/ethyca/fides/pull/2155)
- Remove usage of load dataset button and other dataset UI modifications [#2149](https://github.com/ethyca/fides/pull/2149)
- Improve readability for exceptions raised from custom request overrides [#2157](https://github.com/ethyca/fides/pull/2157)
- Importing custom request overrides on server startup [#2186](https://github.com/ethyca/fides/pull/2186)
- Remove warning when env vars default to blank strings in docker-compose [#2188](https://github.com/ethyca/fides/pull/2188)
- Fix Cookie House purchase modal flashing 'Error' in title [#2274](https://github.com/ethyca/fides/pull/2274)
- Stop dependency from upgrading `packaging` to version with known issue [#2273](https://github.com/ethyca/fides/pull/2273)
- Privacy center config no longer requires `identity_inputs` and will use `email` as a default [#2263](https://github.com/ethyca/fides/pull/2263)
- No longer display remaining days for privacy requests in terminal states [#2292](https://github.com/ethyca/fides/pull/2292)

### Removed

- Remove "Create New System" button when viewing systems. All systems can now be created via the "Add systems" button on the home page. [#2132](https://github.com/ethyca/fides/pull/2132)

## [2.4.0](https://github.com/ethyca/fides/compare/2.3.1...2.4.0)

### Developer Experience

- Include a pre-check workflow that collects the pytest suite [#2098](https://github.com/ethyca/fides/pull/2098)
- Write to the application db when running the app locally. Write to the test db when running pytest [#1731](https://github.com/ethyca/fides/pull/1731)

### Changed

- Move the `fides.ctl.core.` and `fides.ctl.connectors` modules into `fides.core` and `fides.connectors` respectively [#2097](https://github.com/ethyca/fides/pull/2097)
- Fides: Skip cypress tests due to nav bar 2.0 [#2102](https://github.com/ethyca/fides/pull/2103)

### Added

- Adds new erasure policy for complete user data masking [#1839](https://github.com/ethyca/fides/pull/1839)
- New Fides Home page [#1864](https://github.com/ethyca/fides/pull/2050)
- Nav 2.0 - Replace form flow side navs with top tabs [#2037](https://github.com/ethyca/fides/pull/2050)
- Adds new erasure policy for complete user data masking [#1839](https://github.com/ethyca/fides/pull/1839)
- Added ability to use Mailgun templates when sending emails. [#2039](https://github.com/ethyca/fides/pull/2039)
- Adds SMS id verification for consent [#2094](https://github.com/ethyca/fides/pull/2094)

### Fixed

- Store `fides_consent` cookie on the root domain of the Privacy Center [#2071](https://github.com/ethyca/fides/pull/2071)
- Properly set the expire-time for verification codes [#2105](https://github.com/ethyca/fides/pull/2105)

## [2.3.1](https://github.com/ethyca/fides/compare/2.3.0...2.3.1)

### Fixed

- Resolved an issue where the root_user was not being created [#2082](https://github.com/ethyca/fides/pull/2082)

### Added

- Nav redesign with sidebar groups. Feature flagged to only be visible in dev mode until release. [#2030](https://github.com/ethyca/fides/pull/2047)
- Improved error handling for incorrect app encryption key [#2089](https://github.com/ethyca/fides/pull/2089)
- Access and erasure support for Friendbuy API [#2019](https://github.com/ethyca/fides/pull/2019)

## [2.3.0](https://github.com/ethyca/fides/compare/2.2.2...2.3.0)

### Added

- Common Subscriptions for app-wide data and feature checks. [#2030](https://github.com/ethyca/fides/pull/2030)
- Send email alerts on privacy request failures once the specified threshold is reached. [#1793](https://github.com/ethyca/fides/pull/1793)
- DSR Notifications (toast) [#1895](https://github.com/ethyca/fides/pull/1895)
- DSR configure alerts btn [#1895](https://github.com/ethyca/fides/pull/1895)
- DSR configure alters (FE) [#1895](https://github.com/ethyca/fides/pull/1895)
- Add a `usage` session to Nox to print full session docstrings. [#2022](https://github.com/ethyca/fides/pull/2022)

### Added

- Adds notifications section to toml files [#2026](https://github.com/ethyca/fides/pull/2060)

### Changed

- Updated to use `loguru` logging library throughout codebase [#2031](https://github.com/ethyca/fides/pull/2031)
- Do not always create a `fides.toml` by default [#2023](https://github.com/ethyca/fides/pull/2023)
- The `fideslib` module has been merged into `fides`, code redundancies have been removed [#1859](https://github.com/ethyca/fides/pull/1859)
- Replace 'ingress' and 'egress' with 'sources' and 'destinations' across UI [#2044](https://github.com/ethyca/fides/pull/2044)
- Update the functionality of `fides pull -a <filename>` to include _all_ resource types. [#2083](https://github.com/ethyca/fides/pull/2083)

### Fixed

- Timing issues with bulk DSR reprocessing, specifically when analytics are enabled [#2015](https://github.com/ethyca/fides/pull/2015)
- Error caused by running erasure requests with disabled connectors [#2045](https://github.com/ethyca/fides/pull/2045)
- Changes the SlowAPI ratelimiter's backend to use memory instead of Redis [#2054](https://github.com/ethyca/fides/pull/2058)

## [2.2.2](https://github.com/ethyca/fides/compare/2.2.1...2.2.2)

### Docs

- Updated the readme to use new new [docs site](http://docs.ethyca.com) [#2020](https://github.com/ethyca/fides/pull/2020)

### Deprecated

- The documentation site hosted in the `/docs` directory has been deprecated. All documentation updates will be hosted at the new [docs site](http://docs.ethyca.com) [#2020](https://github.com/ethyca/fides/pull/2020)

### Fixed

- Fixed mypy and pylint errors [#2013](https://github.com/ethyca/fides/pull/2013)
- Update connection test endpoint to be effectively non-blocking [#2000](https://github.com/ethyca/fides/pull/2000)
- Update Fides connector to better handle children with no access results [#2012](https://github.com/ethyca/fides/pull/2012)

## [2.2.1](https://github.com/ethyca/fides/compare/2.2.0...2.2.1)

### Added

- Add health check indicator for data flow scanning option [#1973](https://github.com/ethyca/fides/pull/1973)

### Changed

- The `celery.toml` is no longer used, instead it is a subsection of the `fides.toml` file [#1990](https://github.com/ethyca/fides/pull/1990)
- Update sample project landing page copy to be version-agnostic [#1958](https://github.com/ethyca/fides/pull/1958)
- `get` and `ls` CLI commands now return valid `fides` object YAML [#1991](https://github.com/ethyca/fides/pull/1991)

### Developer Experience

- Remove duplicate fastapi-caching and pin version. [#1765](https://github.com/ethyca/fides/pull/1765)

## [2.2.0](https://github.com/ethyca/fides/compare/2.1.0...2.2.0)

### Added

- Send email alerts on privacy request failures once the specified threshold is reached. [#1793](https://github.com/ethyca/fides/pull/1793)
- Add authenticated privacy request route. [#1819](https://github.com/ethyca/fides/pull/1819)
- Enable the onboarding flow [#1836](https://github.com/ethyca/fides/pull/1836)
- Access and erasure support for Fullstory API [#1821](https://github.com/ethyca/fides/pull/1821)
- Add function to poll privacy request for completion [#1860](https://github.com/ethyca/fides/pull/1860)
- Added rescan flow for the data flow scanner [#1844](https://github.com/ethyca/fides/pull/1844)
- Add rescan flow for the data flow scanner [#1844](https://github.com/ethyca/fides/pull/1844)
- Add Fides connector to support parent-child Fides deployments [#1861](https://github.com/ethyca/fides/pull/1861)
- Classification UI now polls for updates to classifications [#1908](https://github.com/ethyca/fides/pull/1908)

### Changed

- The organization info form step is now skipped if the server already has organization info. [#1840](https://github.com/ethyca/fides/pull/1840)
- Removed the description column from the classify systems page. [#1867](https://github.com/ethyca/fides/pull/1867)
- Retrieve child results during fides connector execution [#1967](https://github.com/ethyca/fides/pull/1967)

### Fixed

- Fix error in parent user creation seeding. [#1832](https://github.com/ethyca/fides/issues/1832)
- Fix DSR error due to unfiltered empty identities [#1901](https://github.com/ethyca/fides/pull/1907)

### Docs

- Remove documentation about no-longer used connection string override [#1824](https://github.com/ethyca/fides/pull/1824)
- Fix typo in headings [#1824](https://github.com/ethyca/fides/pull/1824)
- Update documentation to reflect configs necessary for mailgun, twilio_sms and twilio_email service types [#1846](https://github.com/ethyca/fides/pull/1846)

...

## [2.1.0](https://github.com/ethyca/fides/compare/2.0.0...2.1.0)

### Added

- Classification flow for system data flows
- Classification is now triggered as part of data flow scanning
- Include `ingress` and `egress` fields on system export and `datamap/` endpoint [#1740](https://github.com/ethyca/fides/pull/1740)
- Repeatable unique identifier for dataset fides_keys and metadata [#1786](https://github.com/ethyca/fides/pull/1786)
- Adds SMS support for identity verification notifications [#1726](https://github.com/ethyca/fides/pull/1726)
- Added phone number validation in back-end and react phone number form in Privacy Center [#1745](https://github.com/ethyca/fides/pull/1745)
- Adds SMS message template for all subject notifications [#1743](https://github.com/ethyca/fides/pull/1743)
- Privacy-Center-Cypress workflow for CI checks of the Privacy Center. [#1722](https://github.com/ethyca/fides/pull/1722)
- Privacy Center `fides-consent.js` script for accessing consent on external pages. [Details](/clients/privacy-center/packages/fides-consent/README.md)
- Erasure support for Twilio Conversations API [#1673](https://github.com/ethyca/fides/pull/1673)
- Webserver port can now be configured via the CLI command [#1858](https://github.com/ethyca/fides/pull/1858)

### Changed

- Optional dependencies are no longer used for 3rd-party connectivity. Instead they are used to isolate dangerous dependencies. [#1679](https://github.com/ethyca/fides/pull/1679)
- All Next pages now automatically require login. [#1670](https://github.com/ethyca/fides/pull/1670)
- Running the `webserver` command no longer prompts the user to opt out/in to analytics[#1724](https://github.com/ethyca/fides/pull/1724)

### Developer Experience

- Admin-UI-Cypress tests that fail in CI will now upload screen recordings for debugging. [#1728](https://github.com/ethyca/fides/pull/1728/files/c23e62fea284f7910028c8483feff893903068b8#r1019491323)
- Enable remote debugging from VSCode of live dev app [#1780](https://github.com/ethyca/fides/pull/1780)

### Removed

- Removed the Privacy Center `cookieName` config introduced in 2.0.0. [#1756](https://github.com/ethyca/fides/pull/1756)

### Fixed

- Exceptions are no longer raised when sending analytics on Windows [#1666](https://github.com/ethyca/fides/pull/1666)
- Fixed wording on identity verification modal in the Privacy Center [#1674](https://github.com/ethyca/fides/pull/1674)
- Update system fides_key tooltip text [#1533](https://github.com/ethyca/fides/pull/1685)
- Removed local storage parsing that is redundant with redux-persist. [#1678](https://github.com/ethyca/fides/pull/1678)
- Show a helpful error message if Docker daemon is not running during "fides deploy" [#1694](https://github.com/ethyca/fides/pull/1694)
- Allow users to query their own permissions, including root user. [#1698](https://github.com/ethyca/fides/pull/1698)
- Single-select taxonomy fields legal basis and special category can be cleared. [#1712](https://github.com/ethyca/fides/pull/1712)
- Fixes the issue where the security config is not properly loading from environment variables. [#1718](https://github.com/ethyca/fides/pull/1718)
- Fixes the issue where the CLI can't run without the config values required by the webserver. [#1811](https://github.com/ethyca/fides/pull/1811)
- Correctly handle response from adobe jwt auth endpoint as milliseconds, rather than seconds. [#1754](https://github.com/ethyca/fides/pull/1754)
- Fixed styling issues with the `EditDrawer` component. [#1803](https://github.com/ethyca/fides/pull/1803)

### Security

- Bumped versions of packages that use OpenSSL [#1683](https://github.com/ethyca/fides/pull/1683)

## [2.0.0](https://github.com/ethyca/fides/compare/1.9.6...2.0.0)

### Added

- Allow delete-only SaaS connector endpoints [#1200](https://github.com/ethyca/fides/pull/1200)
- Privacy center consent choices store a browser cookie. [#1364](https://github.com/ethyca/fides/pull/1364)
  - The format is generic. A reasonable set of defaults will be added later: [#1444](https://github.com/ethyca/fides/issues/1444)
  - The cookie name defaults to `fides_consent` but can be configured under `config.json > consent > cookieName`.
  - Each consent option can provide an array of `cookieKeys`.
- Individually select and reprocess DSRs that have errored [#1203](https://github.com/ethyca/fides/pull/1489)
- Bulk select and reprocess DSRs that have errored [#1205](https://github.com/ethyca/fides/pull/1489)
- Config Wizard: AWS scan results populate in system review forms. [#1454](https://github.com/ethyca/fides/pull/1454)
- Integrate rate limiter with Saas Connectors. [#1433](https://github.com/ethyca/fides/pull/1433)
- Config Wizard: Added a column selector to the scan results page of the config wizard [#1590](https://github.com/ethyca/fides/pull/1590)
- Config Wizard: Flow for runtime scanner option [#1640](https://github.com/ethyca/fides/pull/1640)
- Access support for Twilio Conversations API [#1520](https://github.com/ethyca/fides/pull/1520)
- Message Config: Adds Twilio Email/SMS support [#1519](https://github.com/ethyca/fides/pull/1519)

### Changed

- Updated mypy to version 0.981 and Python to version 3.10.7 [#1448](https://github.com/ethyca/fides/pull/1448)

### Developer Experience

- Repository dispatch events are sent to fidesctl-plus and fidesops-plus [#1263](https://github.com/ethyca/fides/pull/1263)
- Only the `docs-authors` team members are specified as `CODEOWNERS` [#1446](https://github.com/ethyca/fides/pull/1446)
- Updates the default local configuration to not defer tasks to a worker node [#1552](https://github.com/ethyca/fides/pull/1552/)
- Updates the healthcheck to return health status of connected Celery workers [#1588](https://github.com/ethyca/fides/pull/1588)

### Docs

- Remove the tutorial to prepare for new update [#1543](https://github.com/ethyca/fides/pull/1543)
- Add system management via UI documentation [#1541](https://github.com/ethyca/fides/pull/1541)
- Added DSR quickstart docs, restructured docs navigation [#1651](https://github.com/ethyca/fides/pull/1651)
- Update privacy request execution overview docs [#1258](https://github.com/ethyca/fides/pull/1490)

### Fixed

- Fixed system dependencies appearing as "N/A" in the datamap endpoint when there are no privacy declarations [#1649](https://github.com/ethyca/fides/pull/1649)

## [1.9.6](https://github.com/ethyca/fides/compare/1.9.5...1.9.6)

### Fixed

- Include systems without a privacy declaration on data map [#1603](https://github.com/ethyca/fides/pull/1603)
- Handle malformed tokens [#1523](https://github.com/ethyca/fides/pull/1523)
- Remove thrown exception from getAllPrivacyRequests method [#1592](https://github.com/ethyca/fides/pull/1593)
- Include systems without a privacy declaration on data map [#1603](https://github.com/ethyca/fides/pull/1603)
- After editing a dataset, the table will stay on the previously selected collection instead of resetting to the first one. [#1511](https://github.com/ethyca/fides/pull/1511)
- Fix redis `db_index` config issue [#1647](https://github.com/ethyca/fides/pull/1647)

### Docs

- Add unlinked docs and fix any remaining broken links [#1266](https://github.com/ethyca/fides/pull/1266)
- Update privacy center docs to include consent information [#1537](https://github.com/ethyca/fides/pull/1537)
- Update UI docs to include DSR countdown information and additional descriptions/filtering [#1545](https://github.com/ethyca/fides/pull/1545)

### Changed

- Allow multiple masking strategies to be specified when using fides as a masking engine [#1647](https://github.com/ethyca/fides/pull/1647)

## [1.9.5](https://github.com/ethyca/fides/compare/1.9.4...1.9.5)

### Added

- The database includes a `plus_system_scans` relation, to track the status and results of System Scanner executions in fidesctl-plus [#1554](https://github.com/ethyca/fides/pull/1554)

## [1.9.4](https://github.com/ethyca/fides/compare/1.9.2...1.9.4)

### Fixed

- After editing a dataset, the table will stay on the previously selected collection instead of resetting to the first one. [#1511](https://github.com/ethyca/fides/pull/1511)

## [1.9.2](https://github.com/ethyca/fides/compare/1.9.1...1.9.2)

### Deprecated

- Added a deprecation warning for the entire package [#1244](https://github.com/ethyca/fides/pull/1244)

### Added

- Dataset generation enhancements using Fides Classify for Plus users:

  - Integrate Fides Plus API into placeholder features introduced in 1.9.0. [#1194](https://github.com/ethyca/fides/pull/1194)

- Fides Admin UI:

  - Configure Connector after creation [#1204](https://github.com/ethyca/fides/pull/1356)

### Fixed

- Privacy Center:
  - Handle error on startup if server isn't running [#1239](https://github.com/ethyca/fides/pull/1239)
  - Fix styling issue with cards [#1240](https://github.com/ethyca/fides/pull/1240)
  - Redirect to index on consent save [#1238](https://github.com/ethyca/fides/pull/1238)

## [1.9.1](https://github.com/ethyca/fides/compare/1.9.0...1.9.1)

### Changed

- Update fideslang to v1.3.1 [#1136](https://github.com/ethyca/fides/pull/1136)

### Changed

- Update fideslang to v1.3.1 [#1136](https://github.com/ethyca/fides/pull/1136)

## [1.9.0](https://github.com/ethyca/fides/compare/1.8.6...1.9.0) - 2022-09-29

### Added

- Dataset generation enhancements using Fides Classify for Plus users:
  - Added toggle for enabling classify during generation. [#1057](https://github.com/ethyca/fides/pull/1057)
  - Initial implementation of API request to kick off classify, with confirmation modal. [#1069](https://github.com/ethyca/fides/pull/1069)
  - Initial Classification & Review status for generated datasets. [#1074](https://github.com/ethyca/fides/pull/1074)
  - Component for choosing data categories based on classification results. [#1110](https://github.com/ethyca/fides/pull/1110)
  - The dataset fields table shows data categories from the classifier (if available). [#1088](https://github.com/ethyca/fides/pull/1088)
  - The "Approve" button can be used to update the dataset with the classifier's suggestions. [#1129](https://github.com/ethyca/fides/pull/1129)
- System management UI:
  - New page to add a system via yaml [#1062](https://github.com/ethyca/fides/pull/1062)
  - Skeleton of page to add a system manually [#1068](https://github.com/ethyca/fides/pull/1068)
  - Refactor config wizard system forms to be reused for system management [#1072](https://github.com/ethyca/fides/pull/1072)
  - Add additional optional fields to system management forms [#1082](https://github.com/ethyca/fides/pull/1082)
  - Delete a system through the UI [#1085](https://github.com/ethyca/fides/pull/1085)
  - Edit a system through the UI [#1096](https://github.com/ethyca/fides/pull/1096)
- Cypress component testing [#1106](https://github.com/ethyca/fides/pull/1106)

### Changed

- Changed behavior of `load_default_taxonomy` to append instead of upsert [#1040](https://github.com/ethyca/fides/pull/1040)
- Changed behavior of adding privacy declarations to decouple the actions of the "add" and "next" buttons [#1086](https://github.com/ethyca/fides/pull/1086)
- Moved system related UI components from the `config-wizard` directory to the `system` directory [#1097](https://github.com/ethyca/fides/pull/1097)
- Updated "type" on SaaS config to be a simple string type, not an enum [#1197](https://github.com/ethyca/fides/pull/1197)

### Developer Experience

- Optional dependencies may have their version defined only once, in `optional-requirements.txt` [#1171](https://github.com/ethyca/fides/pull/1171)

### Docs

- Updated the footer links [#1130](https://github.com/ethyca/fides/pull/1130)

### Fixed

- Fixed the "help" link in the UI header [#1078](https://github.com/ethyca/fides/pull/1078)
- Fixed a bug in Data Category Dropdowns where checking i.e. `user.biometric` would also check `user.biometric_health` [#1126](https://github.com/ethyca/fides/pull/1126)

### Security

- Upgraded pymysql to version `1.0.2` [#1094](https://github.com/ethyca/fides/pull/1094)

## [1.8.6](https://github.com/ethyca/fides/compare/1.8.5...1.8.6) - 2022-09-28

### Added

- Added classification tables for Plus users [#1060](https://github.com/ethyca/fides/pull/1060)

### Fixed

- Fixed a bug where rows were being excluded from a data map [#1124](https://github.com/ethyca/fides/pull/1124)

## [1.8.5](https://github.com/ethyca/fides/compare/1.8.4...1.8.5) - 2022-09-21

### Changed

- Update fideslang to v1.3.0 [#1103](https://github.com/ethyca/fides/pull/1103)

## [1.8.4](https://github.com/ethyca/fides/compare/1.8.3...1.8.4) - 2022-09-09

### Added

- Initial system management page [#1054](https://github.com/ethyca/fides/pull/1054)

### Changed

- Deleting a taxonomy field with children will now cascade delete all of its children as well. [#1042](https://github.com/ethyca/fides/pull/1042)

### Fixed

- Fixed navigating directly to frontend routes loading index page instead of the correct static page for the route.
- Fix truncated evaluation error messages [#1053](https://github.com/ethyca/fides/pull/1053)

## [1.8.3](https://github.com/ethyca/fides/compare/1.8.2...1.8.3) - 2022-09-06

### Added

- Added more taxonomy fields that can be edited via the UI [#1000](https://github.com/ethyca/fides/pull/1000) [#1028](https://github.com/ethyca/fides/pull/1028)
- Added the ability to add taxonomy fields via the UI [#1019](https://github.com/ethyca/fides/pull/1019)
- Added the ability to delete taxonomy fields via the UI [#1006](https://github.com/ethyca/fides/pull/1006)
  - Only non-default taxonomy entities can be deleted [#1023](https://github.com/ethyca/fides/pull/1023)
- Prevent deleting taxonomy `is_default` fields and from adding `is_default=True` fields via the API [#990](https://github.com/ethyca/fides/pull/990).
- Added a "Custom" tag to distinguish user defined taxonomy fields from default taxonomy fields in the UI [#1027](https://github.com/ethyca/fides/pull/1027)
- Added initial support for enabling Fides Plus [#1037](https://github.com/ethyca/fides/pull/1037)
  - The `useFeatures` hook can be used to check if `plus` is enabled.
  - Navigating to/from the Data Map page is gated behind this feature.
  - Plus endpoints are served from the private Plus image.

### Fixed

- Fixed failing mypy tests [#1030](https://github.com/ethyca/fides/pull/1030)
- Fixed an issue where `fides push --diff` would return a false positive diff [#1026](https://github.com/ethyca/fides/pull/1026)
- Pinned pydantic version to < 1.10.0 to fix an error in finding referenced fides keys [#1045](https://github.com/ethyca/fides/pull/1045)

### Fixed

- Fixed failing mypy tests [#1030](https://github.com/ethyca/fides/pull/1030)
- Fixed an issue where `fides push --diff` would return a false positive diff [#1026](https://github.com/ethyca/fides/pull/1026)

### Docs

- Minor formatting updates to [Policy Webhooks](https://ethyca.github.io/fidesops/guides/policy_webhooks/) documentation [#1114](https://github.com/ethyca/fidesops/pull/1114)

### Removed

- Removed create superuser [#1116](https://github.com/ethyca/fidesops/pull/1116)

## [1.8.2](https://github.com/ethyca/fides/compare/1.8.1...1.8.2) - 2022-08-18

### Added

- Added the ability to edit taxonomy fields via the UI [#977](https://github.com/ethyca/fides/pull/977) [#1028](https://github.com/ethyca/fides/pull/1028)
- New column `is_default` added to DataCategory, DataUse, DataSubject, and DataQualifier tables [#976](https://github.com/ethyca/fides/pull/976)
- Added the ability to add taxonomy fields via the UI [#1019](https://github.com/ethyca/fides/pull/1019)
- Added the ability to delete taxonomy fields via the UI [#1006](https://github.com/ethyca/fides/pull/1006)
  - Only non-default taxonomy entities can be deleted [#1023](https://github.com/ethyca/fides/pull/1023)
- Prevent deleting taxonomy `is_default` fields and from adding `is_default=True` fields via the API [#990](https://github.com/ethyca/fides/pull/990).
- Added a "Custom" tag to distinguish user defined taxonomy fields from default taxonomy fields in the UI [#1027](https://github.com/ethyca/fides/pull/1027)

### Changed

- Upgraded base Docker version to Python 3.9 and updated all other references from 3.8 -> 3.9 [#974](https://github.com/ethyca/fides/pull/974)
- Prepend all database tables with `ctl_` [#979](https://github.com/ethyca/fides/pull/979)
- Moved the `admin-ui` code down one level into a `ctl` subdir [#970](https://github.com/ethyca/fides/pull/970)
- Extended the `/datamap` endpoint to include extra metadata [#992](https://github.com/ethyca/fides/pull/992)

## [1.8.1](https://github.com/ethyca/fides/compare/1.8.0...1.8.1) - 2022-08-08

### Deprecated

- The following environment variables have been deprecated, and replaced with the new environment variable names indicated below. To avoid breaking existing workflows, the deprecated variables are still respected in v1.8.1. They will be removed in a future release.
  - `FIDESCTL__API__DATABASE_HOST` --> `FIDESCTL__DATABASE__SERVER`
  - `FIDESCTL__API__DATABASE_NAME` --> `FIDESCTL__DATABASE__DB`
  - `FIDESCTL__API__DATABASE_PASSWORD` --> `FIDESCTL__DATABASE__PASSWORD`
  - `FIDESCTL__API__DATABASE_PORT` --> `FIDESCTL__DATABASE__PORT`
  - `FIDESCTL__API__DATABASE_TEST_DATABASE_NAME` --> `FIDESCTL__DATABASE__TEST_DB`
  - `FIDESCTL__API__DATABASE_USER` --> `FIDESCTL__DATABASE__USER`

### Developer Experience

- The included `docker-compose.yml` no longer references outdated ENV variables [#964](https://github.com/ethyca/fides/pull/964)

### Docs

- Minor release documentation now reflects the desired patch release process [#955](https://github.com/ethyca/fides/pull/955)
- Updated references to ENV variables [#964](https://github.com/ethyca/fides/pull/964)

### Fixed

- Deprecated config options will continue to be respected when set via environment variables [#965](https://github.com/ethyca/fides/pull/965)
- The git cache is rebuilt within the Docker container [#962](https://github.com/ethyca/fides/pull/962)
- The `wheel` pypi build no longer has a dirty version tag [#962](https://github.com/ethyca/fides/pull/962)
- Add setuptools to dev-requirements to fix versioneer error [#983](https://github.com/ethyca/fides/pull/983)

## [1.8.0](https://github.com/ethyca/fides/compare/1.7.1...1.8.0) - 2022-08-04

### Added

- Initial configuration wizard UI view
  - System scanning step: AWS credentials form and initial `generate` API usage.
  - System scanning results: AWS systems are stored and can be selected for review
- CustomInput type "password" with show/hide icon.
- Pull CLI command now checks for untracked/unstaged files in the manifests dir [#869](https://github.com/ethyca/fides/pull/869)
- Pull CLI command has a flag to pull missing files from the server [#895](https://github.com/ethyca/fides/pull/895)
- Add BigQuery support for the `generate` command and `/generate` endpoint [#814](https://github.com/ethyca/fides/pull/814) & [#917](https://github.com/ethyca/fides/pull/917)
- Added user auth tables [915](https://github.com/ethyca/fides/pull/915)
- Standardized API error parsing under `~/types/errors`
- Added taxonomy page to UI [#902](https://github.com/ethyca/fides/pull/902)
  - Added a nested accordion component for displaying taxonomy data [#910](https://github.com/ethyca/fides/pull/910)
- Add lru cache to get_config [927](https://github.com/ethyca/fides/pull/927)
- Add support for deprecated API config values [#959](https://github.com/ethyca/fides/pull/959)
- `fides` is now an alias for `fidesctl` as a CLI entrypoint [#926](https://github.com/ethyca/fides/pull/926)
- Add user auth routes [929](https://github.com/ethyca/fides/pull/929)
- Bump fideslib to 3.0.1 and remove patch code[931](https://github.com/ethyca/fides/pull/931)
- Update the `fidesctl` python package to automatically serve the UI [#941](https://github.com/ethyca/fides/pull/941)
- Add `push` cli command alias for `apply` and deprecate `apply` [943](https://github.com/ethyca/fides/pull/943)
- Add resource groups tagging api as a source of system generation [939](https://github.com/ethyca/fides/pull/939)
- Add GitHub Action to publish the `fidesctl` package to testpypi on pushes to main [#951](https://github.com/ethyca/fides/pull/951)
- Added configWizardFlag to ui to hide the config wizard when false [[#1453](https://github.com/ethyca/fides/issues/1453)

### Changed

- Updated the `datamap` endpoint to return human-readable column names as the first response item [#779](https://github.com/ethyca/fides/pull/779)
- Remove the `obscure` requirement from the `generate` endpoint [#819](https://github.com/ethyca/fides/pull/819)
- Moved all files from `fidesapi` to `fidesctl/api` [#885](https://github.com/ethyca/fides/pull/885)
- Moved `scan` and `generate` to the list of commands that can be run in local mode [#841](https://github.com/ethyca/fides/pull/841)
- Upgraded the base docker images from Debian Buster to Bullseye [#958](https://github.com/ethyca/fides/pull/958)
- Removed `ipython` as a dev-requirement [#958](https://github.com/ethyca/fides/pull/958)
- Webserver dependencies now come as a standard part of the package [#881](https://github.com/ethyca/fides/pull/881)
- Initial configuration wizard UI view
  - Refactored step & form results management to use Redux Toolkit slice.
- Change `id` field in tables from an integer to a string [915](https://github.com/ethyca/fides/pull/915)
- Update `fideslang` to `1.1.0`, simplifying the default taxonomy and adding `tags` for resources [#865](https://github.com/ethyca/fides/pull/865)
- Merge existing configurations with `fideslib` library [#913](https://github.com/ethyca/fides/pull/913)
- Moved frontend static files to `src/fidesctl/ui-build/static` [#934](https://github.com/ethyca/fides/pull/934)
- Replicated the error response handling from the `/validate` endpoint to the `/generate` endpoint [#911](https://github.com/ethyca/fides/pull/911)

### Developer Experience

- Remove `API_PREFIX` from fidesctl/core/utils.py and change references to `API_PREFIX` in fidesctl/api/reoutes/util.py [922](https://github.com/ethyca/fides/pull/922)

### Fixed

- Dataset field columns show all columns by default in the UI [#898](https://github.com/ethyca/fides/pull/898)
- Fixed the missing `.fides./` directory when locating the default config [#933](https://github.com/ethyca/fides/pull/933)

## [1.7.1](https://github.com/ethyca/fides/compare/1.7.0...1.7.1) - 2022-07-28

### Added

- Add datasets via YAML in the UI [#813](https://github.com/ethyca/fides/pull/813)
- Add datasets via database connection [#834](https://github.com/ethyca/fides/pull/834) [#889](https://github.com/ethyca/fides/pull/889)
- Add delete confirmation when deleting a field or collection from a dataset [#809](https://github.com/ethyca/fides/pull/809)
- Add ability to delete datasets from the UI [#827](https://github.com/ethyca/fides/pull/827)
- Add Cypress for testing [713](https://github.com/ethyca/fides/pull/833)
- Add datasets via database connection (UI only) [#834](https://github.com/ethyca/fides/pull/834)
- Add Okta support to the `/generate` endpoint [#842](https://github.com/ethyca/fides/pull/842)
- Add db support to `/generate` endpoint [849](https://github.com/ethyca/fides/pull/849)
- Added OpenAPI TypeScript client generation for the UI app. See the [README](/clients/admin-ui/src/types/api/README.md) for more details.

### Changed

- Remove the `obscure` requirement from the `generate` endpoint [#819](https://github.com/ethyca/fides/pull/819)

### Developer Experience

- When releases are published, dispatch a repository webhook event to ethyca/fidesctl-plus [#938](https://github.com/ethyca/fides/pull/938)

### Docs

- recommend/replace pip installs with pipx [#874](https://github.com/ethyca/fides/pull/874)

### Fixed

- CustomSelect input tooltips appear next to selector instead of wrapping to a new row.
- Datasets without the `third_country_transfer` will not cause the editing dataset form to not render.
- Fixed a build issue causing an `unknown` version of `fidesctl` to be installed in published Docker images [#836](https://github.com/ethyca/fides/pull/836)
- Fixed an M1-related SQLAlchemy bug [#816](https://github.com/ethyca/fides/pull/891)
- Endpoints now work with or without a trailing slash. [#886](https://github.com/ethyca/fides/pull/886)
- Dataset field columns show all columns by default in the UI [#898](https://github.com/ethyca/fides/pull/898)
- Fixed the `tag` specific GitHub Action workflows for Docker and publishing docs. [#901](https://github.com/ethyca/fides/pull/901)

## [1.7.0](https://github.com/ethyca/fides/compare/1.6.1...1.7.0) - 2022-06-23

### Added

- Added dependabot to keep dependencies updated
- A warning now issues for any orphan datasets as part of the `apply` command [543](https://github.com/ethyca/fides/pull/543)
- Initial scaffolding of management UI [#561](https://github.com/ethyca/fides/pull/624)
- A new `audit` command for `system` and `organization` resources, checking data map attribute compliance [#548](https://github.com/ethyca/fides/pull/548)
- Static UI assets are now built with the docker container [#663](https://github.com/ethyca/fides/issues/663)
- Host static files via fidesapi [#621](https://github.com/ethyca/fides/pull/621)
- A new `generate` endpoint to enable capturing systems from infrastructure from the UI [#642](https://github.com/ethyca/fides/pull/642)
- A new `datamap` endpoint to enable visualizing a data map from the UI [#721](https://github.com/ethyca/fides/pull/721)
- Management UI navigation bar [#679](https://github.com/ethyca/fides/issues/679)
- Management UI integration [#736](https://github.com/ethyca/fides/pull/736)
  - Datasets
  - Systems
  - Taxonomy (data categories)
- Initial dataset UI view [#768](https://github.com/ethyca/fides/pull/768)
  - Add interaction for viewing a dataset collection
  - Add column picker
  - Add a data category checklist tree
  - Edit/delete dataset fields
  - Edit/delete dataset collections
  - Edit datasets
  - Add a component for Identifiability tags
  - Add tooltips for help on forms
  - Add geographic location (third_country_transfers) country selection. Supported by new dependency `i18n-iso-countries`.
- Okta, aws and database credentials can now come from `fidesctl.toml` config [#694](https://github.com/ethyca/fides/pull/694)
- New `validate` endpoint to test aws and okta credentials [#722](https://github.com/ethyca/fides/pull/722)
- Initial configuration wizard UI view
  - Manual entry steps added (name and describe organization, pick entry route, and describe system manually including privacy declarations)
- A new image tagged `ethyca/fidesctl:dev` is published on each push to `main` [781](https://github.com/ethyca/fides/pull/781)
- A new cli command (`fidesctl sync`) [#765](https://github.com/ethyca/fides/pull/765)

### Changed

- Comparing server and CLI versions ignores `.dirty` only differences, and is quiet on success when running general CLI commands [621](https://github.com/ethyca/fides/pull/621)
- All endpoints now prefixed by `/api/v1` [#623](https://github.com/ethyca/fides/issues/623)
- Allow AWS credentials to be passed to `generate system` via the API [#645](https://github.com/ethyca/fides/pull/645)
- Update the export of a datamap to load resources from the server instead of a manifest directory [#662](https://github.com/ethyca/fides/pull/662)
- Refactor `export` to remove CLI specific uses from the core modules and load resources[#725](https://github.com/ethyca/fides/pull/725)
- Bump version of FastAPI in `setup.py` to 0.77.1 to match `optional-requirements.txt` [#734](https://github.com/ethyca/fides/pull/734)
- Docker images are now only built and pushed on tags to match when released to pypi [#740](https://github.com/ethyca/fides/pull/740)
- Okta resource scanning and generation now works with systems instead of datasets [#751](https://github.com/ethyca/fides/pull/751)

### Developer Experience

- Replaced `make` with `nox` [#547](https://github.com/ethyca/fides/pull/547)
- Removed usage of `fideslang` module in favor of new [external package](https://github.com/ethyca/fideslang) shared across projects [#619](https://github.com/ethyca/fides/issues/619)
- Added a UI service to the docker-compose deployment [#757](https://github.com/ethyca/fides/pull/757)
- `TestClient` defined in and shared across test modules via `conftest.py` [#759](https://github.com/ethyca/fides/pull/759)

### Docs

- Replaced all references to `make` with `nox` [#547](https://github.com/ethyca/fides/pull/547)
- Removed config/schemas page [#613](https://github.com/ethyca/fides/issues/613)
- Dataset UI and config wizard docs added ([https://github.com/ethyca/fides/pull/697](https://github.com/ethyca/fides/pull/697))
- The fides README now walks through generating a datamap [#746](https://github.com/ethyca/fides/pull/746)

### Fixed

- Updated `fideslog` to v1.1.5, resolving an issue where some exceptions thrown by the SDK were not handled as expected [#609](https://github.com/ethyca/fides/issues/609)
- Updated the webserver so that it won't fail if the database is inaccessible [#649](https://github.com/ethyca/fides/pull/649)
- Updated external tests to handle complex characters [#661](https://github.com/ethyca/fides/pull/661)
- Evaluations now properly merge the default taxonomy into the user-defined taxonomy [#684](https://github.com/ethyca/fides/pull/684)
- The CLI can now be run without installing the webserver components [#715](https://github.com/ethyca/fides/pull/715)

## [1.6.1](https://github.com/ethyca/fides/compare/1.6.0...1.6.1) - 2022-06-15

### Docs

- Updated `Release Steps`

### Fixed

- Resolved a failure with populating applicable data subject rights to a data map
- Handle invalid characters when generating a `fides_key` [#761](https://github.com/ethyca/fides/pull/761)

## [1.6.0](https://github.com/ethyca/fides/compare/1.5.3...1.6.0) - 2022-05-02

### Added

- ESLint configuration changes [#514](https://github.com/ethyca/fidesops/pull/514)
- User creation, update and permissions in the Admin UI [#511](https://github.com/ethyca/fidesops/pull/511)
- Yaml support for dataset upload [#284](https://github.com/ethyca/fidesops/pull/284)

### Breaking Changes

- Update masking API to take multiple input values [#443](https://github.com/ethyca/fidesops/pull/443)

### Docs

- DRP feature documentation [#520](https://github.com/ethyca/fidesops/pull/520)

## [1.4.2](https://github.com/ethyca/fidesops/compare/1.4.1...1.4.2) - 2022-05-12

### Added

- GET routes for users [#405](https://github.com/ethyca/fidesops/pull/405)
- Username based search on GET route [#444](https://github.com/ethyca/fidesops/pull/444)
- FIDESOPS\_\_DEV_MODE for Easier SaaS Request Debugging [#363](https://github.com/ethyca/fidesops/pull/363)
- Track user privileges across sessions [#425](https://github.com/ethyca/fidesops/pull/425)
- Add first_name and last_name fields. Also add them along with created_at to FidesUser response [#465](https://github.com/ethyca/fidesops/pull/465)
- Denial reasons for DSR and user `AuditLog` [#463](https://github.com/ethyca/fidesops/pull/463)
- DRP action to Policy [#453](https://github.com/ethyca/fidesops/pull/453)
- `CHANGELOG.md` file[#484](https://github.com/ethyca/fidesops/pull/484)
- DRP status endpoint [#485](https://github.com/ethyca/fidesops/pull/485)
- DRP exerise endpoint [#496](https://github.com/ethyca/fidesops/pull/496)
- Frontend for privacy request denial reaons [#480](https://github.com/ethyca/fidesops/pull/480)
- Publish Fidesops to Pypi [#491](https://github.com/ethyca/fidesops/pull/491)
- DRP data rights endpoint [#526](https://github.com/ethyca/fidesops/pull/526)

### Changed

- Converted HTTP Status Codes to Starlette constant values [#438](https://github.com/ethyca/fidesops/pull/438)
- SaasConnector.send behavior on ignore_errors now returns raw response [#462](https://github.com/ethyca/fidesops/pull/462)
- Seed user permissions in `create_superuser.py` script [#468](https://github.com/ethyca/fidesops/pull/468)
- User API Endpoints (update fields and reset user passwords) [#471](https://github.com/ethyca/fidesops/pull/471)
- Format tests with `black` [#466](https://github.com/ethyca/fidesops/pull/466)
- Extract privacy request endpoint logic into separate service for DRP [#470](https://github.com/ethyca/fidesops/pull/470)
- Fixing inconsistent SaaS connector integration tests [#473](https://github.com/ethyca/fidesops/pull/473)
- Add user data to login response [#501](https://github.com/ethyca/fidesops/pull/501)

### Breaking Changes

- Update masking API to take multiple input values [#443](https://github.com/ethyca/fidesops/pull/443)

### Docs

- Added issue template for documentation updates [#442](https://github.com/ethyca/fidesops/pull/442)
- Clarify masking updates [#464](https://github.com/ethyca/fidesops/pull/464)
- Added dark mode [#476](https://github.com/ethyca/fidesops/pull/476)

### Fixed

- Removed miradb test warning [#436](https://github.com/ethyca/fidesops/pull/436)
- Added missing import [#448](https://github.com/ethyca/fidesops/pull/448)
- Removed pypi badge pointing to wrong package [#452](https://github.com/ethyca/fidesops/pull/452)
- Audit imports and references [#479](https://github.com/ethyca/fidesops/pull/479)
- Switch to using update method on PUT permission endpoint [#500](https://github.com/ethyca/fidesops/pull/500)

### Developer Experience

- added isort as a CI check
- Include `tests/` in all static code checks (e.g. `mypy`, `pylint`)

### Changed

- Published Docker image does a clean install of Fidesctl
- `with_analytics` is now a decorator

### Fixed

- Third-Country formatting on Data Map
- Potential Duplication on Data Map
- Exceptions are no longer raised when sending `AnalyticsEvent`s on Windows
- Running `fidesctl init` now generates a `server_host` and `server_protocol`
  rather than `server_url`<|MERGE_RESOLUTION|>--- conflicted
+++ resolved
@@ -20,11 +20,8 @@
 ### Added
 - Added model and data migrations and CRUD-layer operations for property-specific messaging [#4901](https://github.com/ethyca/fides/pull/4901)
 - Added option in FidesJS SDK to only disable notice-served API [#4965](https://github.com/ethyca/fides/pull/4965)
-<<<<<<< HEAD
+- External ID support for consent management [#4927](https://github.com/ethyca/fides/pull/4927)
 - Added access and erasure support for the Greenhouse Harvest integration [#4945](https://github.com/ethyca/fides/pull/4945)
-=======
-- External ID support for consent management [#4927](https://github.com/ethyca/fides/pull/4927)
->>>>>>> e5551817
 
 ### Changed
 - Move new data map reporting table out of beta and remove old table from Data Lineage map. [#4963](https://github.com/ethyca/fides/pull/4963)
