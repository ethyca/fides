--- conflicted
+++ resolved
@@ -16,22 +16,18 @@
 * `Security` in case of vulnerabilities.
 
 ## [Unreleased](https://github.com/ethyca/fides/compare/2.2.2...main)
-### Added
-
-* Common Subscriptions for app-wide data and feature checks. [#2030](https://github.com/ethyca/fides/pull/2030)
-<<<<<<< HEAD
-=======
-
-### Added
+
+### Added
+
 * Send email alerts on privacy request failures once the specified threshold is reached. [#1793](https://github.com/ethyca/fides/pull/1793)
 * DSR Notifications (toast) [#1895](https://github.com/ethyca/fides/pull/1895)
 * DSR configure alerts btn [#1895](https://github.com/ethyca/fides/pull/1895)
 * DSR configure alters (FE) [#1895](https://github.com/ethyca/fides/pull/1895)
+* Common Subscriptions for app-wide data and feature checks. [#2030](https://github.com/ethyca/fides/pull/2030)
 
 ### Changed
 
 * Updated to use `loguru` logging library throughout codebase [#2031](https://github.com/ethyca/fides/pull/2031)
->>>>>>> 56d2633c
 
 ### Fixed
 
