# Changelog

All notable changes to this project will be documented in this file.

The format is based on [Keep a Changelog](https://keepachangelog.com/en/)

The types of changes are:

- `Added` for new features.
- `Changed` for changes in existing functionality.
- `Developer Experience` for changes in developer workflow or tooling.
- `Deprecated` for soon-to-be removed features.
- `Docs` for documentation only changes.
- `Removed` for now removed features.
- `Fixed` for any bug fixes.
- `Security` in case of vulnerabilities.

## [Unreleased](https://github.com/ethyca/fides/compare/2.13.0...main)

### Changed

- Remove logging within the Celery creation function [#3303](https://github.com/ethyca/fides/pull/3303)
<<<<<<< HEAD
- Update how generic endpoint generation works [#3304](https://github.com/ethyca/fides/pull/3304)
=======
- Restrict strack-trace logging when not in Dev mode [#3081](https://github.com/ethyca/fides/pull/3081)
>>>>>>> 53039759

### Added

- Add an automated test to check for `/fides-consent.js` backwards compatibility [#3289](https://github.com/ethyca/fides/pull/3289)
- Add infrastructure for "overlay" consent components (Preact, CSS bundling, etc.) and initial version of consent banner [#3191](https://github.com/ethyca/fides/pull/3191)
- Support pseudonymous consent requests with `fides_user_device_id` for the new consent workflow [#3203](https://github.com/ethyca/fides/pull/3203)
- Fides user device id filter to GET Privacy Experience List endpoint to stash user preferences on embedded notices [#3302](https://github.com/ethyca/fides/pull/3302)

### Changed

- Data model around PrivacyExperiences to better keep Privacy Notices and Experiences in sync [#3292](https://github.com/ethyca/fides/pull/3292)
- UI calls to support new PrivacyExperiences data model [#3313](https://github.com/ethyca/fides/pull/3313)

## [2.13.0](https://github.com/ethyca/fides/compare/2.12.1...2.13.0)

### Added

- Connector for DynamoDB [#2998](https://github.com/ethyca/fides/pull/2998)
- Access and erasure support for Amplitude [#2569](https://github.com/ethyca/fides/pull/2569)
- Access and erasure support for Gorgias [#2444](https://github.com/ethyca/fides/pull/2444)
- Privacy Experience Bulk Create, Bulk Update, and Detail Endpoints [#3185](https://github.com/ethyca/fides/pull/3185)
- Initial privacy experience UI [#3186](https://github.com/ethyca/fides/pull/3186)
- A JavaScript modal to copy a script tag for `fides.js` [#3238](https://github.com/ethyca/fides/pull/3238)
- Access and erasure support for OneSignal [#3199](https://github.com/ethyca/fides/pull/3199)
- Add the ability to "inject" location into `/fides.js` bundles and cache responses for one hour [#3272](https://github.com/ethyca/fides/pull/3272)
- Added an `automigrate` database setting [#3220](https://github.com/ethyca/fides/pull/3220)

### Changed

- Merge instances of RTK `createApi` into one instance for better cache invalidation [#3059](https://github.com/ethyca/fides/pull/3059)
- Explicitly escape/unescape certain fields instead of using SafeStr [#3144](https://github.com/ethyca/fides/pull/3144)
- Update custom field definition uniqueness to be case insensitive name per resource type [#3215](https://github.com/ethyca/fides/pull/3215)
- Restrict where privacy notices of certain consent mechanisms must be displayed [#3195](https://github.com/ethyca/fides/pull/3195)
- Merged the `lib` submodule into the `api.ops` submodule [#3134](https://github.com/ethyca/fides/pull/3134)
- Merged duplicate privacy declaration components [#3254](https://github.com/ethyca/fides/pull/3254)
- Refactor client applications into a monorepo with turborepo, extract fides-js into a standalone package, and improve privacy-center to load configuration at runtime [#3105](https://github.com/ethyca/fides/pull/3105)

### Fixed

- Prevent ability to unintentionally show "default" Privacy Center configuration, styles, etc. [#3242](https://github.com/ethyca/fides/pull/3242)
- Fix broken links to docs site pages in Admin UI [#3232](https://github.com/ethyca/fides/pull/3232)
- Repoint legacy docs site links to the new and improved docs site [#3167](https://github.com/ethyca/fides/pull/3167)
- Fix Cookie House Privacy Center styles for fides deploy [#3283](https://github.com/ethyca/fides/pull/3283)
- Maintain casing differences within Snowflake datasets for proper DSR execution [#3245](https://github.com/ethyca/fides/pull/3245)

### Developer Experience

- Use prettier to format *all* source files in client packages [#3240](https://github.com/ethyca/fides/pull/3240)

### Deprecated

- Deprecate `fides export` CLI command as it is moving to `fidesplus` [#3264](https://github.com/ethyca/fides/pull/3264)

## [2.12.1](https://github.com/ethyca/fides/compare/2.12.0...2.12.1)

### Changed

- Updated how Docker version checks are handled and added an escape-hatch [#3218](https://github.com/ethyca/fides/pull/3218)

### Fixed

- Datamap export mitigation for deleted taxonomy elements referenced by declarations [#3214](https://github.com/ethyca/fides/pull/3214)
- Update datamap columns each time the page is visited [#3211](https://github.com/ethyca/fides/pull/3211)
- Ensure inactive custom fields are not returned for datamap response [#3223](https://github.com/ethyca/fides/pull/3223)

## [2.12.0](https://github.com/ethyca/fides/compare/2.11.0...2.12.0)

### Added

- Access and erasure support for Aircall [#2589](https://github.com/ethyca/fides/pull/2589)
- Access and erasure support for Klaviyo [#2501](https://github.com/ethyca/fides/pull/2501)
- Page to edit or add privacy notices [#3058](https://github.com/ethyca/fides/pull/3058)
- Side navigation bar can now also have children navigation links [#3099](https://github.com/ethyca/fides/pull/3099)
- Endpoints for consent reporting [#3095](https://github.com/ethyca/fides/pull/3095)
- Added manage custom fields page behind feature flag [#3089](https://github.com/ethyca/fides/pull/3089)
- Custom fields table [#3097](https://github.com/ethyca/fides/pull/3097)
- Custom fields form modal [#3165](https://github.com/ethyca/fides/pull/3165)
- Endpoints to save the new-style Privacy Preferences with respect to a fides user device id [#3132](https://github.com/ethyca/fides/pull/3132)
- Support `privacy_declaration` as a resource type for custom fields [#3149](https://github.com/ethyca/fides/pull/3149)
- Expose `id` field of embedded `privacy_declarations` on `system` API responses [#3157](https://github.com/ethyca/fides/pull/3157)
- Access and erasure support for Unbounce [#2697](https://github.com/ethyca/fides/pull/2697)
- Support pseudonymous consent requests with `fides_user_device_id` [#3158](https://github.com/ethyca/fides/pull/3158)
- Update `fides_consent` cookie format [#3158](https://github.com/ethyca/fides/pull/3158)
- Add custom fields to the data use declaration form [#3197](https://github.com/ethyca/fides/pull/3197)
- Added fides user device id as a ProvidedIdentityType [#3131](https://github.com/ethyca/fides/pull/3131)

### Changed

- The `cursor` pagination strategy now also searches for data outside of the `data_path` when determining the cursor value [#3068](https://github.com/ethyca/fides/pull/3068)
- Moved Privacy Declarations associated with Systems to their own DB table [#3098](https://github.com/ethyca/fides/pull/3098)
- More tests on data use validation for privacy notices within the same region [#3156](https://github.com/ethyca/fides/pull/3156)
- Improvements to export code for bugfixes and privacy declaration custom field support [#3184](https://github.com/ethyca/fides/pull/3184)
- Enabled privacy notice feature flag [#3192](https://github.com/ethyca/fides/pull/3192)
- Updated TS types - particularly with new privacy notices [#3054](https://github.com/ethyca/fides/pull/3054)
- Make name not required on privacy declaration [#3150](https://github.com/ethyca/fides/pull/3150)
- Let Rule Targets allow for custom data categories [#3147](https://github.com/ethyca/fides/pull/3147)

### Removed

- Removed the warning about access control migration [#3055](https://github.com/ethyca/fides/pull/3055)
- Remove `customFields` feature flag [#3080](https://github.com/ethyca/fides/pull/3080)
- Remove notification banner from the home page [#3088](https://github.com/ethyca/fides/pull/3088)

### Fixed

- Fix a typo in the Admin UI [#3166](https://github.com/ethyca/fides/pull/3166)
- The `--local` flag is now respected for the `scan dataset db` command [#3096](https://github.com/ethyca/fides/pull/3096)
- Fixing issue where connectors with external dataset references would fail to save [#3142](https://github.com/ethyca/fides/pull/3142)
- Ensure privacy declaration IDs are stable across updates through system API [#3188](https://github.com/ethyca/fides/pull/3188)
- Fixed unit tests for saas connector type endpoints now that we have >50 [#3101](https://github.com/ethyca/fides/pull/3101)
- Fixed nox docs link [#3121](https://github.com/ethyca/fides/pull/3121/files)


### Developer Experience

- Update fides deploy to use a new database.load_samples setting to initialize sample Systems, Datasets, and Connections for testing [#3102](https://github.com/ethyca/fides/pull/3102)
- Remove support for automatically configuring messaging (Mailgun) & storage (S3) using `.env` with `nox -s "fides_env(test)"` [#3102](https://github.com/ethyca/fides/pull/3102)
- Add smoke tests for consent management [#3158](https://github.com/ethyca/fides/pull/3158)
- Added nox command that opens dev docs [#3082](https://github.com/ethyca/fides/pull/3082)


## [2.11.0](https://github.com/ethyca/fides/compare/2.10.0...2.11.0)

### Added

- Access support for Shippo [#2484](https://github.com/ethyca/fides/pull/2484)
- Feature flags can be set such that they cannot be modified by the user [#2966](https://github.com/ethyca/fides/pull/2966)
- Added the datamap UI to make it open source [#2988](https://github.com/ethyca/fides/pull/2988)
- Introduced a `FixedLayout` component (from the datamap UI) for pages that need to be a fixed height and scroll within [#2992](https://github.com/ethyca/fides/pull/2992)
- Added preliminary privacy notice page [#2995](https://github.com/ethyca/fides/pull/2995)
- Table for privacy notices [#3001](https://github.com/ethyca/fides/pull/3001)
- Added connector template endpoint [#2946](https://github.com/ethyca/fides/pull/2946)
- Query params on connection type endpoint to filter by supported action type [#2996](https://github.com/ethyca/fides/pull/2996)
- Scope restrictions for privacy notice table in the UI [#3007](https://github.com/ethyca/fides/pull/3007)
- Toggle for enabling/disabling privacy notices in the UI [#3010](https://github.com/ethyca/fides/pull/3010)
- Add endpoint to retrieve privacy notices grouped by their associated data uses [#2956](https://github.com/ethyca/fides/pull/2956)
- Support for uploading custom connector templates via the UI [#2997](https://github.com/ethyca/fides/pull/2997)
- Add a backwards-compatible workflow for saving and propagating consent preferences with respect to Privacy Notices [#3016](https://github.com/ethyca/fides/pull/3016)
- Empty state for privacy notices [#3027](https://github.com/ethyca/fides/pull/3027)
- Added Data flow modal [#3008](https://github.com/ethyca/fides/pull/3008)
- Update datamap table export [#3038](https://github.com/ethyca/fides/pull/3038)
- Added more advanced privacy center styling [#2943](https://github.com/ethyca/fides/pull/2943)
- Backend privacy experiences foundation [#3146](https://github.com/ethyca/fides/pull/3146)

### Changed

- Set `privacyDeclarationDeprecatedFields` flags to false and set `userCannotModify` to true [2987](https://github.com/ethyca/fides/pull/2987)
- Restored `nav-config` back to the admin-ui [#2990](https://github.com/ethyca/fides/pull/2990)
- Bumped supported Python versions to 3.10.11, 3.9.16, and 3.8.14 [#2936](https://github.com/ethyca/fides/pull/2936)
- Modify privacy center default config to only request email identities, and add validation preventing requesting both email & phone identities [#2539](https://github.com/ethyca/fides/pull/2539)
- SaaS connector icons are now dynamically loaded from the connector templates [#3018](https://github.com/ethyca/fides/pull/3018)
- Updated consentmechanism Enum to rename "necessary" to "notice_only" [#3048](https://github.com/ethyca/fides/pull/3048)
- Updated test data for Mongo, CLI [#3011](https://github.com/ethyca/fides/pull/3011)
- Updated the check for if a user can assign owner roles to be scope-based instead of role-based [#2964](https://github.com/ethyca/fides/pull/2964)
- Replaced menu in user management table with delete icon [#2958](https://github.com/ethyca/fides/pull/2958)
- Added extra fields to webhook payloads [#2830](https://github.com/ethyca/fides/pull/2830)

### Removed

- Removed interzone navigation logic now that the datamap UI and admin UI are one app [#2990](https://github.com/ethyca/fides/pull/2990)
- Remove the `unknown` state for generated datasets displaying on fidesplus [#2957](https://github.com/ethyca/fides/pull/2957)
- Removed datamap export API [#2999](https://github.com/ethyca/fides/pull/2999)

### Developer Experience

- Nox commands for git tagging to support feature branch builds [#2979](https://github.com/ethyca/fides/pull/2979)
- Changed test environment (`nox -s fides_env`) to run `fides deploy` for local testing [#3071](https://github.com/ethyca/fides/pull/3017)
- Publish git-tag specific docker images [#3050](https://github.com/ethyca/fides/pull/3050)

## [2.10.0](https://github.com/ethyca/fides/compare/2.9.2...2.10.0)

### Added

- Allow users to configure their username and password via the config file [#2884](https://github.com/ethyca/fides/pull/2884)
- Add authentication to the `masking` endpoints as well as accompanying scopes [#2909](https://github.com/ethyca/fides/pull/2909)
- Add an Organization Management page (beta) [#2908](https://github.com/ethyca/fides/pull/2908)
- Adds assigned systems to user management table [#2922](https://github.com/ethyca/fides/pull/2922)
- APIs to support Privacy Notice management (create, read, update) [#2928](https://github.com/ethyca/fides/pull/2928)

### Changed

- Improved standard layout for large width screens and polished misc. pages [#2869](https://github.com/ethyca/fides/pull/2869)
- Changed UI paths in the admin-ui [#2869](https://github.com/ethyca/fides/pull/2892)
  - `/add-systems/new` --> `/add-systems/manual`
  - `/system` --> `/systems`
- Added individual ID routes for systems [#2902](https://github.com/ethyca/fides/pull/2902)
- Deprecated adding scopes to users directly; you can only add roles. [#2848](https://github.com/ethyca/fides/pull/2848/files)
- Changed About Fides page to say "Fides Core Version:" over "Version". [#2899](https://github.com/ethyca/fides/pull/2899)
- Polish Admin UI header & navigation [#2897](https://github.com/ethyca/fides/pull/2897)
- Give new users a "viewer" role by default [#2900](https://github.com/ethyca/fides/pull/2900)
- Tie together save states for user permissions and systems [#2913](https://github.com/ethyca/fides/pull/2913)
- Removing payment types from Stripe connector params [#2915](https://github.com/ethyca/fides/pull/2915)
- Viewer role can now access a restricted version of the user management page [#2933](https://github.com/ethyca/fides/pull/2933)
- Change Privacy Center email placeholder text [#2935](https://github.com/ethyca/fides/pull/2935)
- Restricted setting Approvers as System Managers [#2891](https://github.com/ethyca/fides/pull/2891)
- Adds confirmation modal when downgrading user to "approver" role via Admin UI [#2924](https://github.com/ethyca/fides/pull/2924)
- Changed the toast message for new users to include access control info [#2939](https://github.com/ethyca/fides/pull/2939)
- Add Data Stewards to datamap export [#2962](https://github.com/ethyca/fides/pull/2962)

### Fixed

- Restricted Contributors from being able to create Owners [#2888](https://github.com/ethyca/fides/pull/2888)
- Allow for dynamic aspect ratio for logo on Privacy Center 404 [#2895](https://github.com/ethyca/fides/pull/2895)
- Allow for dynamic aspect ratio for logo on consent page [#2895](https://github.com/ethyca/fides/pull/2895)
- Align role dscription drawer of Admin UI with top nav: [#2932](https://github.com/ethyca/fides/pull/2932)
- Fixed error message when a user is assigned to be an approver without any systems [#2953](https://github.com/ethyca/fides/pull/2953)

### Developer Experience

- Update frontend npm packages (admin-ui, privacy-center, cypress-e2e) [#2921](https://github.com/ethyca/fides/pull/2921)

## [2.9.2](https://github.com/ethyca/fides/compare/2.9.1...2.9.2)

### Fixed

- Allow multiple data uses as long as their processing activity name is different [#2905](https://github.com/ethyca/fides/pull/2905)
- use HTML property, not text, when dispatching Mailchimp Transactional emails [#2901](https://github.com/ethyca/fides/pull/2901)
- Remove policy key from Privacy Center submission modal [#2912](https://github.com/ethyca/fides/pull/2912)

## [2.9.1](https://github.com/ethyca/fides/compare/2.9.0...2.9.1)

### Added

- Added Attentive erasure email connector [#2782](https://github.com/ethyca/fides/pull/2782)

### Changed

- Removed dataset based email connectors [#2782](https://github.com/ethyca/fides/pull/2782)
- Changed Auth0's authentication strategy from `bearer` to `oauth2_client_credentials` [#2820](https://github.com/ethyca/fides/pull/2820)
- renamed the privacy declarations field "Privacy declaration name (deprecated)" to "Processing Activity" [#711](https://github.com/ethyca/fidesplus/issues/711)

### Fixed

- Fixed issue where the scopes list passed into FidesUserPermission could get mutated with the total_scopes call [#2883](https://github.com/ethyca/fides/pull/2883)

### Removed

- removed the `privacyDeclarationDeprecatedFields` flag [#711](https://github.com/ethyca/fidesplus/issues/711)

## [2.9.0](https://github.com/ethyca/fides/compare/2.8.3...2.9.0)

### Added

- The ability to assign users as system managers for a specific system [#2714](https://github.com/ethyca/fides/pull/2714)
- New endpoints to add and remove users as system managers [#2726](https://github.com/ethyca/fides/pull/2726)
- Warning about access control migration to the UI [#2842](https://github.com/ethyca/fides/pull/2842)
- Adds Role Assignment UI [#2739](https://github.com/ethyca/fides/pull/2739)
- Add an automated migration to give users a `viewer` role [#2821](https://github.com/ethyca/fides/pull/2821)

### Changed

- Removed "progressive" navigation that would hide Admin UI tabs until Systems / Connections were configured [#2762](https://github.com/ethyca/fides/pull/2762)
- Added `system.privacy_declaration.name` to datamap response [#2831](https://github.com/ethyca/fides/pull/2831/files)

### Developer Experience

- Retired legacy `navV2` feature flag [#2762](https://github.com/ethyca/fides/pull/2762)
- Update Admin UI Layout to fill viewport height [#2812](https://github.com/ethyca/fides/pull/2812)

### Fixed

- Fixed issue where unsaved changes warning would always show up when running fidesplus [#2788](https://github.com/ethyca/fides/issues/2788)
- Fixed problem in datamap export with datasets that had been updated via SaaS instantiation [#2841](https://github.com/ethyca/fides/pull/2841)
- Fixed problem in datamap export with inconsistent custom field ordering [#2859](https://github.com/ethyca/fides/pull/2859)

## [2.8.3](https://github.com/ethyca/fides/compare/2.8.2...2.8.3)

### Added

- Serialise `bson.ObjectId` types in SAR data packages [#2785](https://github.com/ethyca/fides/pull/2785)

### Fixed

- Fixed issue where more than 1 populated custom fields removed a system from the datamap export [#2825](https://github.com/ethyca/fides/pull/2825)

## [2.8.2](https://github.com/ethyca/fides/compare/2.8.1...2.8.2)

### Fixed

- Resolved a bug that stopped custom fields populating the visual datamap [#2775](https://github.com/ethyca/fides/pull/2775)
- Patch appconfig migration to handle existing db record [#2780](https://github.com/ethyca/fides/pull/2780)

## [2.8.1](https://github.com/ethyca/fides/compare/2.8.0...2.8.1)

### Fixed

- Disabled hiding Admin UI based on user scopes [#2771](https://github.com/ethyca/fides/pull/2771)

## [2.8.0](https://github.com/ethyca/fides/compare/2.7.1...2.8.0)

### Added

- Add API support for messaging config properties [#2551](https://github.com/ethyca/fides/pull/2551)
- Access and erasure support for Kustomer [#2520](https://github.com/ethyca/fides/pull/2520)
- Added the `erase_after` field on collections to be able to set the order for erasures [#2619](https://github.com/ethyca/fides/pull/2619)
- Add a toggle to filter the system classification to only return those with classification data [#2700](https://github.com/ethyca/fides/pull/2700)
- Added backend role-based permissions [#2671](https://github.com/ethyca/fides/pull/2671)
- Access and erasure for Vend SaaS Connector [#1869](https://github.com/ethyca/fides/issues/1869)
- Added endpoints for storage and messaging config setup status [#2690](https://github.com/ethyca/fides/pull/2690)
- Access and erasure for Jira SaaS Connector [#1871](https://github.com/ethyca/fides/issues/1871)
- Access and erasure support for Delighted [#2244](https://github.com/ethyca/fides/pull/2244)
- Improve "Upload a new dataset YAML" [#1531](https://github.com/ethyca/fides/pull/2258)
- Input validation and sanitization for Privacy Request fields [#2655](https://github.com/ethyca/fides/pull/2655)
- Access and erasure support for Yotpo [#2708](https://github.com/ethyca/fides/pull/2708)
- Custom Field Library Tab [#527](https://github.com/ethyca/fides/pull/2693)
- Allow SendGrid template usage [#2728](https://github.com/ethyca/fides/pull/2728)
- Added ConnectorRunner to simplify SaaS connector testing [#1795](https://github.com/ethyca/fides/pull/1795)
- Adds support for Mailchimp Transactional as a messaging config [#2742](https://github.com/ethyca/fides/pull/2742)

### Changed

- Admin UI
  - Add flow for selecting system types when manually creating a system [#2530](https://github.com/ethyca/fides/pull/2530)
  - Updated forms for privacy declarations [#2648](https://github.com/ethyca/fides/pull/2648)
  - Delete flow for privacy declarations [#2664](https://github.com/ethyca/fides/pull/2664)
  - Add framework to have UI elements respect the user's scopes [#2682](https://github.com/ethyca/fides/pull/2682)
  - "Manual Webhook" has been renamed to "Manual Process". [#2717](https://github.com/ethyca/fides/pull/2717)
- Convert all config values to Pydantic `Field` objects [#2613](https://github.com/ethyca/fides/pull/2613)
- Add warning to 'fides deploy' when installed outside of a virtual environment [#2641](https://github.com/ethyca/fides/pull/2641)
- Redesigned the default/init config file to be auto-documented. Also updates the `fides init` logic and analytics consent logic [#2694](https://github.com/ethyca/fides/pull/2694)
- Change how config creation/import is handled across the application [#2622](https://github.com/ethyca/fides/pull/2622)
- Update the CLI aesthetics & docstrings [#2703](https://github.com/ethyca/fides/pull/2703)
- Updates Roles->Scopes Mapping [#2744](https://github.com/ethyca/fides/pull/2744)
- Return user scopes as an enum, as well as total scopes [#2741](https://github.com/ethyca/fides/pull/2741)
- Update `MessagingServiceType` enum to be lowercased throughout [#2746](https://github.com/ethyca/fides/pull/2746)

### Developer Experience

- Set the security environment of the fides dev setup to `prod` instead of `dev` [#2588](https://github.com/ethyca/fides/pull/2588)
- Removed unexpected default Redis password [#2666](https://github.com/ethyca/fides/pull/2666)
- Privacy Center
  - Typechecking and validation of the `config.json` will be checked for backwards-compatibility. [#2661](https://github.com/ethyca/fides/pull/2661)
- Combined conftest.py files [#2669](https://github.com/ethyca/fides/pull/2669)

### Fixed

- Fix support for "redis.user" setting when authenticating to the Redis cache [#2666](https://github.com/ethyca/fides/pull/2666)
- Fix error with the classify dataset feature flag not writing the dataset to the server [#2675](https://github.com/ethyca/fides/pull/2675)
- Allow string dates to stay strings in cache decoding [#2695](https://github.com/ethyca/fides/pull/2695)
- Admin UI
  - Remove Identifiability (Data Qualifier) from taxonomy editor [2684](https://github.com/ethyca/fides/pull/2684)
- FE: Custom field selections binding issue on Taxonomy tabs [#2659](https://github.com/ethyca/fides/pull/2693/)
- Fix Privacy Request Status when submitting a consent request when identity verification is required [#2736](https://github.com/ethyca/fides/pull/2736)

## [2.7.1](https://github.com/ethyca/fides/compare/2.7.0...2.7.1)

- Fix error with the classify dataset feature flag not writing the dataset to the server [#2675](https://github.com/ethyca/fides/pull/2675)

## [2.7.0](https://github.com/ethyca/fides/compare/2.6.6...2.7.0)

- Fides API

  - Access and erasure support for Braintree [#2223](https://github.com/ethyca/fides/pull/2223)
  - Added route to send a test message [#2585](https://github.com/ethyca/fides/pull/2585)
  - Add default storage configuration functionality and associated APIs [#2438](https://github.com/ethyca/fides/pull/2438)

- Admin UI

  - Custom Metadata [#2536](https://github.com/ethyca/fides/pull/2536)
    - Create Custom Lists
    - Create Custom Field Definition
    - Create custom fields from a the taxonomy editor
    - Provide a custom field value in a resource
    - Bulk edit custom field values [#2612](https://github.com/ethyca/fides/issues/2612)
    - Custom metadata UI Polish [#2624](https://github.com/ethyca/fides/pull/2625)

- Privacy Center

  - The consent config default value can depend on whether Global Privacy Control is enabled. [#2341](https://github.com/ethyca/fides/pull/2341)
  - When GPC is enabled, the UI indicates which data uses are opted out by default. [#2596](https://github.com/ethyca/fides/pull/2596)
  - `inspectForBrowserIdentities` now also looks for `ljt_readerID`. [#2543](https://github.com/ethyca/fides/pull/2543)

### Added

- Added new Wunderkind Consent Saas Connector [#2600](https://github.com/ethyca/fides/pull/2600)
- Added new Sovrn Email Consent Connector [#2543](https://github.com/ethyca/fides/pull/2543/)
- Log Fides version at startup [#2566](https://github.com/ethyca/fides/pull/2566)

### Changed

- Update Admin UI to show all action types (access, erasure, consent, update) [#2523](https://github.com/ethyca/fides/pull/2523)
- Removes legacy `verify_oauth_client` function [#2527](https://github.com/ethyca/fides/pull/2527)
- Updated the UI for adding systems to a new design [#2490](https://github.com/ethyca/fides/pull/2490)
- Minor logging improvements [#2566](https://github.com/ethyca/fides/pull/2566)
- Various form components now take a `stacked` or `inline` variant [#2542](https://github.com/ethyca/fides/pull/2542)
- UX fixes for user management [#2537](https://github.com/ethyca/fides/pull/2537)
- Updating Firebase Auth connector to mask the user with a delete instead of an update [#2602](https://github.com/ethyca/fides/pull/2602)

### Fixed

- Fixed bug where refreshing a page in the UI would result in a 404 [#2502](https://github.com/ethyca/fides/pull/2502)
- Usernames are case insensitive now and prevent all duplicates [#2487](https://github.com/ethyca/fides/pull/2487)
  - This PR contains a migration that deletes duplicate users and keeps the oldest original account.
- Update Logos for shipped connectors [#2464](https://github.com/ethyca/fides/pull/2587)
- Search field on privacy request page isn't working [#2270](https://github.com/ethyca/fides/pull/2595)

### Developer Experience

- Added new Cypress E2E smoke tests [#2241](https://github.com/ethyca/fides/pull/2241)
- New command `nox -s e2e_test` which will spin up the test environment and run true E2E Cypress tests against it [#2417](https://github.com/ethyca/fides/pull/2417)
- Cypress E2E tests now run in CI and are reported to Cypress Cloud [#2417](https://github.com/ethyca/fides/pull/2417)
- Change from `randomint` to `uuid` in mongodb tests to reduce flakiness. [#2591](https://github.com/ethyca/fides/pull/2591)

### Removed

- Remove feature flagged config wizard stepper from Admin UI [#2553](https://github.com/ethyca/fides/pull/2553)

## [2.6.6](https://github.com/ethyca/fides/compare/2.6.5...2.6.6)

### Changed

- Improve Readability for Custom Masking Override Exceptions [#2593](https://github.com/ethyca/fides/pull/2593)

## [2.6.5](https://github.com/ethyca/fides/compare/2.6.4...2.6.5)

### Added

- Added config properties to override database Engine parameters [#2511](https://github.com/ethyca/fides/pull/2511)
- Increased default pool_size and max_overflow to 50 [#2560](https://github.com/ethyca/fides/pull/2560)

## [2.6.4](https://github.com/ethyca/fides/compare/2.6.3...2.6.4)

### Fixed

- Fixed bug for SMS completion notification not being sent [#2526](https://github.com/ethyca/fides/issues/2526)
- Fixed bug where refreshing a page in the UI would result in a 404 [#2502](https://github.com/ethyca/fides/pull/2502)

## [2.6.3](https://github.com/ethyca/fides/compare/2.6.2...2.6.3)

### Fixed

- Handle case where legacy dataset has meta: null [#2524](https://github.com/ethyca/fides/pull/2524)

## [2.6.2](https://github.com/ethyca/fides/compare/2.6.1...2.6.2)

### Fixed

- Issue addressing missing field in dataset migration [#2510](https://github.com/ethyca/fides/pull/2510)

## [2.6.1](https://github.com/ethyca/fides/compare/2.6.0...2.6.1)

### Fixed

- Fix errors when privacy requests execute concurrently without workers [#2489](https://github.com/ethyca/fides/pull/2489)
- Enable saas request overrides to run in worker runtime [#2489](https://github.com/ethyca/fides/pull/2489)

## [2.6.0](https://github.com/ethyca/fides/compare/2.5.1...2.6.0)

### Added

- Added the `env` option to the `security` configuration options to allow for users to completely secure the API endpoints [#2267](https://github.com/ethyca/fides/pull/2267)
- Unified Fides Resources
  - Added a dataset dropdown selector when configuring a connector to link an existing dataset to the connector configuration. [#2162](https://github.com/ethyca/fides/pull/2162)
  - Added new datasetconfig.ctl_dataset_id field to unify fides dataset resources [#2046](https://github.com/ethyca/fides/pull/2046)
- Add new connection config routes that couple them with systems [#2249](https://github.com/ethyca/fides/pull/2249)
- Add new select/deselect all permissions buttons [#2437](https://github.com/ethyca/fides/pull/2437)
- Endpoints to allow a user with the `user:password-reset` scope to reset users' passwords. In addition, users no longer require a scope to edit their own passwords. [#2373](https://github.com/ethyca/fides/pull/2373)
- New form to reset a user's password without knowing an old password [#2390](https://github.com/ethyca/fides/pull/2390)
- Approve & deny buttons on the "Request details" page. [#2473](https://github.com/ethyca/fides/pull/2473)
- Consent Propagation
  - Add the ability to execute Consent Requests via the Privacy Request Execution layer [#2125](https://github.com/ethyca/fides/pull/2125)
  - Add a Mailchimp Transactional Consent Connector [#2194](https://github.com/ethyca/fides/pull/2194)
  - Allow defining a list of opt-in and/or opt-out requests in consent connectors [#2315](https://github.com/ethyca/fides/pull/2315)
  - Add a Google Analytics Consent Connector for GA4 properties [#2302](https://github.com/ethyca/fides/pull/2302)
  - Pass the GA Cookie from the Privacy Center [#2337](https://github.com/ethyca/fides/pull/2337)
  - Rename "user_id" to more specific "ga_client_id" [#2356](https://github.com/ethyca/fides/pull/2356)
  - Patch Google Analytics Consent Connector to delete by client_id [#2355](https://github.com/ethyca/fides/pull/2355)
  - Add a "skip_param_values option" to optionally skip when we are missing param values in the body [#2384](https://github.com/ethyca/fides/pull/2384)
  - Adds a new Universal Analytics Connector that works with the UA Tracking Id
- Adds intake and storage of Global Privacy Control Signal props for Consent [#2599](https://github.com/ethyca/fides/pull/2599)

### Changed

- Unified Fides Resources
  - Removed several fidesops schemas for DSR's in favor of updated Fideslang schemas [#2009](https://github.com/ethyca/fides/pull/2009)
  - Removed DatasetConfig.dataset field [#2096](https://github.com/ethyca/fides/pull/2096)
  - Updated UI dataset config routes to use new unified routes [#2113](https://github.com/ethyca/fides/pull/2113)
  - Validate request body on crud endpoints on upsert. Validate dataset data categories before save. [#2134](https://github.com/ethyca/fides/pull/2134/)
  - Updated test env setup and quickstart to use new endpoints [#2225](https://github.com/ethyca/fides/pull/2225)
- Consent Propagation
  - Privacy Center consent options can now be marked as `executable` in order to propagate consent requests [#2193](https://github.com/ethyca/fides/pull/2193)
  - Add support for passing browser identities to consent request patches [#2304](https://github.com/ethyca/fides/pull/2304)
- Update fideslang to 1.3.3 [#2343](https://github.com/ethyca/fides/pull/2343)
- Display the request type instead of the policy name on the request table [#2382](https://github.com/ethyca/fides/pull/2382)
- Make denial reasons required [#2400](https://github.com/ethyca/fides/pull/2400)
- Display the policy key on the request details page [#2395](https://github.com/ethyca/fides/pull/2395)
- Updated CSV export [#2452](https://github.com/ethyca/fides/pull/2452)
- Privacy Request approval now uses a modal [#2443](https://github.com/ethyca/fides/pull/2443)

### Developer Experience

- `nox -s test_env` has been replaced with `nox -s "fides_env(dev)"`
- New command `nox -s "fides_env(test)"` creates a complete test environment with seed data (similar to `fides_env(dev)`) but with the production fides image so the built UI can be accessed at `localhost:8080` [#2399](https://github.com/ethyca/fides/pull/2399)
- Change from code climate to codecov for coverage reporting [#2402](https://github.com/ethyca/fides/pull/2402)

### Fixed

- Home screen header scaling and responsiveness issues [#2200](https://github.com/ethyca/fides/pull/2277)
- Privacy Center identity inputs validate even when they are optional. [#2308](https://github.com/ethyca/fides/pull/2308)
- The PII toggle defaults to false and PII will be hidden on page load [#2388](https://github.com/ethyca/fides/pull/2388)
- Fixed a CI bug caused by git security upgrades [#2441](https://github.com/ethyca/fides/pull/2441)
- Privacy Center
  - Identity inputs validate even when they are optional. [#2308](https://github.com/ethyca/fides/pull/2308)
  - Submit buttons show loading state and disable while submitting. [#2401](https://github.com/ethyca/fides/pull/2401)
  - Phone inputs no longer request country SVGs from external domain. [#2378](https://github.com/ethyca/fides/pull/2378)
  - Input validation errors no longer change the height of modals. [#2379](https://github.com/ethyca/fides/pull/2379)
- Patch masking strategies to better handle null and non-string inputs [#2307](https://github.com/ethyca/fides/pull/2377)
- Renamed prod pushes tag to be `latest` for privacy center and sample app [#2401](https://github.com/ethyca/fides/pull/2407)
- Update firebase connector to better handle non-existent users [#2439](https://github.com/ethyca/fides/pull/2439)

## [2.5.1](https://github.com/ethyca/fides/compare/2.5.0...2.5.1)

### Developer Experience

- Allow db resets only if `config.dev_mode` is `True` [#2321](https://github.com/ethyca/fides/pull/2321)

### Fixed

- Added a feature flag for the recent dataset classification UX changes [#2335](https://github.com/ethyca/fides/pull/2335)

### Security

- Add a check to the catchall path to prevent returning paths outside of the UI directory [#2330](https://github.com/ethyca/fides/pull/2330)

### Developer Experience

- Reduce size of local Docker images by fixing `.dockerignore` patterns [#2360](https://github.com/ethyca/fides/pull/2360)

## [2.5.0](https://github.com/ethyca/fides/compare/2.4.0...2.5.0)

### Docs

- Update the docs landing page and remove redundant docs [#2184](https://github.com/ethyca/fides/pull/2184)

### Added

- Added the `user` command group to the CLI. [#2153](https://github.com/ethyca/fides/pull/2153)
- Added `Code Climate` test coverage uploads. [#2198](https://github.com/ethyca/fides/pull/2198)
- Added the connection key to the execution log [#2100](https://github.com/ethyca/fides/pull/2100)
- Added endpoints to retrieve DSR `Rule`s and `Rule Target`s [#2116](https://github.com/ethyca/fides/pull/2116)
- Added Fides version number to account dropdown in the UI [#2140](https://github.com/ethyca/fides/pull/2140)
- Add link to Classify Systems page in nav side bar [#2128](https://github.com/ethyca/fides/pull/2128)
- Dataset classification UI now polls for results [#2123](https://github.com/ethyca/fides/pull/2123)
- Update Privacy Center Icons [#1800](https://github.com/ethyca/fides/pull/2139)
- Privacy Center `fides-consent.js`:
  - `Fides.shopify` integration function. [#2152](https://github.com/ethyca/fides/pull/2152)
  - Dedicated folder for integrations.
  - `Fides.meta` integration function (fbq). [#2217](https://github.com/ethyca/fides/pull/2217)
- Adds support for Twilio email service (Sendgrid) [#2154](https://github.com/ethyca/fides/pull/2154)
- Access and erasure support for Recharge [#1709](https://github.com/ethyca/fides/pull/1709)
- Access and erasure support for Friendbuy Nextgen [#2085](https://github.com/ethyca/fides/pull/2085)

### Changed

- Admin UI Feature Flags - [#2101](https://github.com/ethyca/fides/pull/2101)
  - Overrides can be saved in the browser.
  - Use `NEXT_PUBLIC_APP_ENV` for app-specific environment config.
  - No longer use `react-feature-flags` library.
  - Can have descriptions. [#2243](https://github.com/ethyca/fides/pull/2243)
- Made privacy declarations optional when adding systems manually - [#2173](https://github.com/ethyca/fides/pull/2173)
- Removed an unclear logging message. [#2266](https://github.com/ethyca/fides/pull/2266)
- Allow any user with `user:delete` scope to delete other users [#2148](https://github.com/ethyca/fides/pull/2148)
- Dynamic imports of custom overrides and SaaS test fixtures [#2169](https://github.com/ethyca/fides/pull/2169)
- Added `AuthenticatedClient` to custom request override interface [#2171](https://github.com/ethyca/fides/pull/2171)
- Only approve the specific collection instead of the entire dataset, display only top 1 classification by default [#2226](https://github.com/ethyca/fides/pull/2226)
- Update sample project resources for `fides evaluate` usage in `fides deploy` [#2253](https://github.com/ethyca/fides/pull/2253)

### Removed

- Removed unused object_name field on s3 storage config [#2133](https://github.com/ethyca/fides/pull/2133)

### Fixed

- Remove next-auth from privacy center to fix JS console error [#2090](https://github.com/ethyca/fides/pull/2090)
- Admin UI - Added Missing ability to assign `user:delete` in the permissions checkboxes [#2148](https://github.com/ethyca/fides/pull/2148)
- Nav bug: clicking on Privacy Request breadcrumb takes me to Home instead of /privacy-requests [#497](https://github.com/ethyca/fides/pull/2141)
- Side nav disappears when viewing request details [#2129](https://github.com/ethyca/fides/pull/2155)
- Remove usage of load dataset button and other dataset UI modifications [#2149](https://github.com/ethyca/fides/pull/2149)
- Improve readability for exceptions raised from custom request overrides [#2157](https://github.com/ethyca/fides/pull/2157)
- Importing custom request overrides on server startup [#2186](https://github.com/ethyca/fides/pull/2186)
- Remove warning when env vars default to blank strings in docker-compose [#2188](https://github.com/ethyca/fides/pull/2188)
- Fix Cookie House purchase modal flashing 'Error' in title [#2274](https://github.com/ethyca/fides/pull/2274)
- Stop dependency from upgrading `packaging` to version with known issue [#2273](https://github.com/ethyca/fides/pull/2273)
- Privacy center config no longer requires `identity_inputs` and will use `email` as a default [#2263](https://github.com/ethyca/fides/pull/2263)
- No longer display remaining days for privacy requests in terminal states [#2292](https://github.com/ethyca/fides/pull/2292)

### Removed

- Remove "Create New System" button when viewing systems. All systems can now be created via the "Add systems" button on the home page. [#2132](https://github.com/ethyca/fides/pull/2132)

## [2.4.0](https://github.com/ethyca/fides/compare/2.3.1...2.4.0)

### Developer Experience

- Include a pre-check workflow that collects the pytest suite [#2098](https://github.com/ethyca/fides/pull/2098)
- Write to the application db when running the app locally. Write to the test db when running pytest [#1731](https://github.com/ethyca/fides/pull/1731)

### Changed

- Move the `fides.ctl.core.` and `fides.ctl.connectors` modules into `fides.core` and `fides.connectors` respectively [#2097](https://github.com/ethyca/fides/pull/2097)
- Fides: Skip cypress tests due to nav bar 2.0 [#2102](https://github.com/ethyca/fides/pull/2103)

### Added

- Adds new erasure policy for complete user data masking [#1839](https://github.com/ethyca/fides/pull/1839)
- New Fides Home page [#1864](https://github.com/ethyca/fides/pull/2050)
- Nav 2.0 - Replace form flow side navs with top tabs [#2037](https://github.com/ethyca/fides/pull/2050)
- Adds new erasure policy for complete user data masking [#1839](https://github.com/ethyca/fides/pull/1839)
- Added ability to use Mailgun templates when sending emails. [#2039](https://github.com/ethyca/fides/pull/2039)
- Adds SMS id verification for consent [#2094](https://github.com/ethyca/fides/pull/2094)

### Fixed

- Store `fides_consent` cookie on the root domain of the Privacy Center [#2071](https://github.com/ethyca/fides/pull/2071)
- Properly set the expire-time for verification codes [#2105](https://github.com/ethyca/fides/pull/2105)

## [2.3.1](https://github.com/ethyca/fides/compare/2.3.0...2.3.1)

### Fixed

- Resolved an issue where the root_user was not being created [#2082](https://github.com/ethyca/fides/pull/2082)

### Added

- Nav redesign with sidebar groups. Feature flagged to only be visible in dev mode until release. [#2030](https://github.com/ethyca/fides/pull/2047)
- Improved error handling for incorrect app encryption key [#2089](https://github.com/ethyca/fides/pull/2089)
- Access and erasure support for Friendbuy API [#2019](https://github.com/ethyca/fides/pull/2019)

## [2.3.0](https://github.com/ethyca/fides/compare/2.2.2...2.3.0)

### Added

- Common Subscriptions for app-wide data and feature checks. [#2030](https://github.com/ethyca/fides/pull/2030)
- Send email alerts on privacy request failures once the specified threshold is reached. [#1793](https://github.com/ethyca/fides/pull/1793)
- DSR Notifications (toast) [#1895](https://github.com/ethyca/fides/pull/1895)
- DSR configure alerts btn [#1895](https://github.com/ethyca/fides/pull/1895)
- DSR configure alters (FE) [#1895](https://github.com/ethyca/fides/pull/1895)
- Add a `usage` session to Nox to print full session docstrings. [#2022](https://github.com/ethyca/fides/pull/2022)

### Added

- Adds notifications section to toml files [#2026](https://github.com/ethyca/fides/pull/2060)

### Changed

- Updated to use `loguru` logging library throughout codebase [#2031](https://github.com/ethyca/fides/pull/2031)
- Do not always create a `fides.toml` by default [#2023](https://github.com/ethyca/fides/pull/2023)
- The `fideslib` module has been merged into `fides`, code redundancies have been removed [#1859](https://github.com/ethyca/fides/pull/1859)
- Replace 'ingress' and 'egress' with 'sources' and 'destinations' across UI [#2044](https://github.com/ethyca/fides/pull/2044)
- Update the functionality of `fides pull -a <filename>` to include _all_ resource types. [#2083](https://github.com/ethyca/fides/pull/2083)

### Fixed

- Timing issues with bulk DSR reprocessing, specifically when analytics are enabled [#2015](https://github.com/ethyca/fides/pull/2015)
- Error caused by running erasure requests with disabled connectors [#2045](https://github.com/ethyca/fides/pull/2045)
- Changes the SlowAPI ratelimiter's backend to use memory instead of Redis [#2054](https://github.com/ethyca/fides/pull/2058)

## [2.2.2](https://github.com/ethyca/fides/compare/2.2.1...2.2.2)

### Docs

- Updated the readme to use new new [docs site](http://docs.ethyca.com) [#2020](https://github.com/ethyca/fides/pull/2020)

### Deprecated

- The documentation site hosted in the `/docs` directory has been deprecated. All documentation updates will be hosted at the new [docs site](http://docs.ethyca.com) [#2020](https://github.com/ethyca/fides/pull/2020)

### Fixed

- Fixed mypy and pylint errors [#2013](https://github.com/ethyca/fides/pull/2013)
- Update connection test endpoint to be effectively non-blocking [#2000](https://github.com/ethyca/fides/pull/2000)
- Update Fides connector to better handle children with no access results [#2012](https://github.com/ethyca/fides/pull/2012)

## [2.2.1](https://github.com/ethyca/fides/compare/2.2.0...2.2.1)

### Added

- Add health check indicator for data flow scanning option [#1973](https://github.com/ethyca/fides/pull/1973)

### Changed

- The `celery.toml` is no longer used, instead it is a subsection of the `fides.toml` file [#1990](https://github.com/ethyca/fides/pull/1990)
- Update sample project landing page copy to be version-agnostic [#1958](https://github.com/ethyca/fides/pull/1958)
- `get` and `ls` CLI commands now return valid `fides` object YAML [#1991](https://github.com/ethyca/fides/pull/1991)

### Developer Experience

- Remove duplicate fastapi-caching and pin version. [#1765](https://github.com/ethyca/fides/pull/1765)

## [2.2.0](https://github.com/ethyca/fides/compare/2.1.0...2.2.0)

### Added

- Send email alerts on privacy request failures once the specified threshold is reached. [#1793](https://github.com/ethyca/fides/pull/1793)
- Add authenticated privacy request route. [#1819](https://github.com/ethyca/fides/pull/1819)
- Enable the onboarding flow [#1836](https://github.com/ethyca/fides/pull/1836)
- Access and erasure support for Fullstory API [#1821](https://github.com/ethyca/fides/pull/1821)
- Add function to poll privacy request for completion [#1860](https://github.com/ethyca/fides/pull/1860)
- Added rescan flow for the data flow scanner [#1844](https://github.com/ethyca/fides/pull/1844)
- Add rescan flow for the data flow scanner [#1844](https://github.com/ethyca/fides/pull/1844)
- Add Fides connector to support parent-child Fides deployments [#1861](https://github.com/ethyca/fides/pull/1861)
- Classification UI now polls for updates to classifications [#1908](https://github.com/ethyca/fides/pull/1908)

### Changed

- The organization info form step is now skipped if the server already has organization info. [#1840](https://github.com/ethyca/fides/pull/1840)
- Removed the description column from the classify systems page. [#1867](https://github.com/ethyca/fides/pull/1867)
- Retrieve child results during fides connector execution [#1967](https://github.com/ethyca/fides/pull/1967)

### Fixed

- Fix error in parent user creation seeding. [#1832](https://github.com/ethyca/fides/issues/1832)
- Fix DSR error due to unfiltered empty identities [#1901](https://github.com/ethyca/fides/pull/1907)

### Docs

- Remove documentation about no-longer used connection string override [#1824](https://github.com/ethyca/fides/pull/1824)
- Fix typo in headings [#1824](https://github.com/ethyca/fides/pull/1824)
- Update documentation to reflect configs necessary for mailgun, twilio_sms and twilio_email service types [#1846](https://github.com/ethyca/fides/pull/1846)

...

## [2.1.0](https://github.com/ethyca/fides/compare/2.0.0...2.1.0)

### Added

- Classification flow for system data flows
- Classification is now triggered as part of data flow scanning
- Include `ingress` and `egress` fields on system export and `datamap/` endpoint [#1740](https://github.com/ethyca/fides/pull/1740)
- Repeatable unique identifier for dataset fides_keys and metadata [#1786](https://github.com/ethyca/fides/pull/1786)
- Adds SMS support for identity verification notifications [#1726](https://github.com/ethyca/fides/pull/1726)
- Added phone number validation in back-end and react phone number form in Privacy Center [#1745](https://github.com/ethyca/fides/pull/1745)
- Adds SMS message template for all subject notifications [#1743](https://github.com/ethyca/fides/pull/1743)
- Privacy-Center-Cypress workflow for CI checks of the Privacy Center. [#1722](https://github.com/ethyca/fides/pull/1722)
- Privacy Center `fides-consent.js` script for accessing consent on external pages. [Details](/clients/privacy-center/packages/fides-consent/README.md)
- Erasure support for Twilio Conversations API [#1673](https://github.com/ethyca/fides/pull/1673)
- Webserver port can now be configured via the CLI command [#1858](https://github.com/ethyca/fides/pull/1858)

### Changed

- Optional dependencies are no longer used for 3rd-party connectivity. Instead they are used to isolate dangerous dependencies. [#1679](https://github.com/ethyca/fides/pull/1679)
- All Next pages now automatically require login. [#1670](https://github.com/ethyca/fides/pull/1670)
- Running the `webserver` command no longer prompts the user to opt out/in to analytics[#1724](https://github.com/ethyca/fides/pull/1724)

### Developer Experience

- Admin-UI-Cypress tests that fail in CI will now upload screen recordings for debugging. [#1728](https://github.com/ethyca/fides/pull/1728/files/c23e62fea284f7910028c8483feff893903068b8#r1019491323)
- Enable remote debugging from VSCode of live dev app [#1780](https://github.com/ethyca/fides/pull/1780)

### Removed

- Removed the Privacy Center `cookieName` config introduced in 2.0.0. [#1756](https://github.com/ethyca/fides/pull/1756)

### Fixed

- Exceptions are no longer raised when sending analytics on Windows [#1666](https://github.com/ethyca/fides/pull/1666)
- Fixed wording on identity verification modal in the Privacy Center [#1674](https://github.com/ethyca/fides/pull/1674)
- Update system fides_key tooltip text [#1533](https://github.com/ethyca/fides/pull/1685)
- Removed local storage parsing that is redundant with redux-persist. [#1678](https://github.com/ethyca/fides/pull/1678)
- Show a helpful error message if Docker daemon is not running during "fides deploy" [#1694](https://github.com/ethyca/fides/pull/1694)
- Allow users to query their own permissions, including root user. [#1698](https://github.com/ethyca/fides/pull/1698)
- Single-select taxonomy fields legal basis and special category can be cleared. [#1712](https://github.com/ethyca/fides/pull/1712)
- Fixes the issue where the security config is not properly loading from environment variables. [#1718](https://github.com/ethyca/fides/pull/1718)
- Fixes the issue where the CLI can't run without the config values required by the webserver. [#1811](https://github.com/ethyca/fides/pull/1811)
- Correctly handle response from adobe jwt auth endpoint as milliseconds, rather than seconds. [#1754](https://github.com/ethyca/fides/pull/1754)
- Fixed styling issues with the `EditDrawer` component. [#1803](https://github.com/ethyca/fides/pull/1803)

### Security

- Bumped versions of packages that use OpenSSL [#1683](https://github.com/ethyca/fides/pull/1683)

## [2.0.0](https://github.com/ethyca/fides/compare/1.9.6...2.0.0)

### Added

- Allow delete-only SaaS connector endpoints [#1200](https://github.com/ethyca/fides/pull/1200)
- Privacy center consent choices store a browser cookie. [#1364](https://github.com/ethyca/fides/pull/1364)
  - The format is generic. A reasonable set of defaults will be added later: [#1444](https://github.com/ethyca/fides/issues/1444)
  - The cookie name defaults to `fides_consent` but can be configured under `config.json > consent > cookieName`.
  - Each consent option can provide an array of `cookieKeys`.
- Individually select and reprocess DSRs that have errored [#1203](https://github.com/ethyca/fides/pull/1489)
- Bulk select and reprocess DSRs that have errored [#1205](https://github.com/ethyca/fides/pull/1489)
- Config Wizard: AWS scan results populate in system review forms. [#1454](https://github.com/ethyca/fides/pull/1454)
- Integrate rate limiter with Saas Connectors. [#1433](https://github.com/ethyca/fides/pull/1433)
- Config Wizard: Added a column selector to the scan results page of the config wizard [#1590](https://github.com/ethyca/fides/pull/1590)
- Config Wizard: Flow for runtime scanner option [#1640](https://github.com/ethyca/fides/pull/1640)
- Access support for Twilio Conversations API [#1520](https://github.com/ethyca/fides/pull/1520)
- Message Config: Adds Twilio Email/SMS support [#1519](https://github.com/ethyca/fides/pull/1519)

### Changed

- Updated mypy to version 0.981 and Python to version 3.10.7 [#1448](https://github.com/ethyca/fides/pull/1448)

### Developer Experience

- Repository dispatch events are sent to fidesctl-plus and fidesops-plus [#1263](https://github.com/ethyca/fides/pull/1263)
- Only the `docs-authors` team members are specified as `CODEOWNERS` [#1446](https://github.com/ethyca/fides/pull/1446)
- Updates the default local configuration to not defer tasks to a worker node [#1552](https://github.com/ethyca/fides/pull/1552/)
- Updates the healthcheck to return health status of connected Celery workers [#1588](https://github.com/ethyca/fides/pull/1588)

### Docs

- Remove the tutorial to prepare for new update [#1543](https://github.com/ethyca/fides/pull/1543)
- Add system management via UI documentation [#1541](https://github.com/ethyca/fides/pull/1541)
- Added DSR quickstart docs, restructured docs navigation [#1651](https://github.com/ethyca/fides/pull/1651)
- Update privacy request execution overview docs [#1258](https://github.com/ethyca/fides/pull/1490)

### Fixed

- Fixed system dependencies appearing as "N/A" in the datamap endpoint when there are no privacy declarations [#1649](https://github.com/ethyca/fides/pull/1649)

## [1.9.6](https://github.com/ethyca/fides/compare/1.9.5...1.9.6)

### Fixed

- Include systems without a privacy declaration on data map [#1603](https://github.com/ethyca/fides/pull/1603)
- Handle malformed tokens [#1523](https://github.com/ethyca/fides/pull/1523)
- Remove thrown exception from getAllPrivacyRequests method [#1592](https://github.com/ethyca/fides/pull/1593)
- Include systems without a privacy declaration on data map [#1603](https://github.com/ethyca/fides/pull/1603)
- After editing a dataset, the table will stay on the previously selected collection instead of resetting to the first one. [#1511](https://github.com/ethyca/fides/pull/1511)
- Fix redis `db_index` config issue [#1647](https://github.com/ethyca/fides/pull/1647)

### Docs

- Add unlinked docs and fix any remaining broken links [#1266](https://github.com/ethyca/fides/pull/1266)
- Update privacy center docs to include consent information [#1537](https://github.com/ethyca/fides/pull/1537)
- Update UI docs to include DSR countdown information and additional descriptions/filtering [#1545](https://github.com/ethyca/fides/pull/1545)

### Changed

- Allow multiple masking strategies to be specified when using fides as a masking engine [#1647](https://github.com/ethyca/fides/pull/1647)

## [1.9.5](https://github.com/ethyca/fides/compare/1.9.4...1.9.5)

### Added

- The database includes a `plus_system_scans` relation, to track the status and results of System Scanner executions in fidesctl-plus [#1554](https://github.com/ethyca/fides/pull/1554)

## [1.9.4](https://github.com/ethyca/fides/compare/1.9.2...1.9.4)

### Fixed

- After editing a dataset, the table will stay on the previously selected collection instead of resetting to the first one. [#1511](https://github.com/ethyca/fides/pull/1511)

## [1.9.2](https://github.com/ethyca/fides/compare/1.9.1...1.9.2)

### Deprecated

- Added a deprecation warning for the entire package [#1244](https://github.com/ethyca/fides/pull/1244)

### Added

- Dataset generation enhancements using Fides Classify for Plus users:

  - Integrate Fides Plus API into placeholder features introduced in 1.9.0. [#1194](https://github.com/ethyca/fides/pull/1194)

- Fides Admin UI:

  - Configure Connector after creation [#1204](https://github.com/ethyca/fides/pull/1356)

### Fixed

- Privacy Center:
  - Handle error on startup if server isn't running [#1239](https://github.com/ethyca/fides/pull/1239)
  - Fix styling issue with cards [#1240](https://github.com/ethyca/fides/pull/1240)
  - Redirect to index on consent save [#1238](https://github.com/ethyca/fides/pull/1238)

## [1.9.1](https://github.com/ethyca/fides/compare/1.9.0...1.9.1)

### Changed

- Update fideslang to v1.3.1 [#1136](https://github.com/ethyca/fides/pull/1136)

### Changed

- Update fideslang to v1.3.1 [#1136](https://github.com/ethyca/fides/pull/1136)

## [1.9.0](https://github.com/ethyca/fides/compare/1.8.6...1.9.0) - 2022-09-29

### Added

- Dataset generation enhancements using Fides Classify for Plus users:
  - Added toggle for enabling classify during generation. [#1057](https://github.com/ethyca/fides/pull/1057)
  - Initial implementation of API request to kick off classify, with confirmation modal. [#1069](https://github.com/ethyca/fides/pull/1069)
  - Initial Classification & Review status for generated datasets. [#1074](https://github.com/ethyca/fides/pull/1074)
  - Component for choosing data categories based on classification results. [#1110](https://github.com/ethyca/fides/pull/1110)
  - The dataset fields table shows data categories from the classifier (if available). [#1088](https://github.com/ethyca/fides/pull/1088)
  - The "Approve" button can be used to update the dataset with the classifier's suggestions. [#1129](https://github.com/ethyca/fides/pull/1129)
- System management UI:
  - New page to add a system via yaml [#1062](https://github.com/ethyca/fides/pull/1062)
  - Skeleton of page to add a system manually [#1068](https://github.com/ethyca/fides/pull/1068)
  - Refactor config wizard system forms to be reused for system management [#1072](https://github.com/ethyca/fides/pull/1072)
  - Add additional optional fields to system management forms [#1082](https://github.com/ethyca/fides/pull/1082)
  - Delete a system through the UI [#1085](https://github.com/ethyca/fides/pull/1085)
  - Edit a system through the UI [#1096](https://github.com/ethyca/fides/pull/1096)
- Cypress component testing [#1106](https://github.com/ethyca/fides/pull/1106)

### Changed

- Changed behavior of `load_default_taxonomy` to append instead of upsert [#1040](https://github.com/ethyca/fides/pull/1040)
- Changed behavior of adding privacy declarations to decouple the actions of the "add" and "next" buttons [#1086](https://github.com/ethyca/fides/pull/1086)
- Moved system related UI components from the `config-wizard` directory to the `system` directory [#1097](https://github.com/ethyca/fides/pull/1097)
- Updated "type" on SaaS config to be a simple string type, not an enum [#1197](https://github.com/ethyca/fides/pull/1197)

### Developer Experience

- Optional dependencies may have their version defined only once, in `optional-requirements.txt` [#1171](https://github.com/ethyca/fides/pull/1171)

### Docs

- Updated the footer links [#1130](https://github.com/ethyca/fides/pull/1130)

### Fixed

- Fixed the "help" link in the UI header [#1078](https://github.com/ethyca/fides/pull/1078)
- Fixed a bug in Data Category Dropdowns where checking i.e. `user.biometric` would also check `user.biometric_health` [#1126](https://github.com/ethyca/fides/pull/1126)

### Security

- Upgraded pymysql to version `1.0.2` [#1094](https://github.com/ethyca/fides/pull/1094)

## [1.8.6](https://github.com/ethyca/fides/compare/1.8.5...1.8.6) - 2022-09-28

### Added

- Added classification tables for Plus users [#1060](https://github.com/ethyca/fides/pull/1060)

### Fixed

- Fixed a bug where rows were being excluded from a data map [#1124](https://github.com/ethyca/fides/pull/1124)

## [1.8.5](https://github.com/ethyca/fides/compare/1.8.4...1.8.5) - 2022-09-21

### Changed

- Update fideslang to v1.3.0 [#1103](https://github.com/ethyca/fides/pull/1103)

## [1.8.4](https://github.com/ethyca/fides/compare/1.8.3...1.8.4) - 2022-09-09

### Added

- Initial system management page [#1054](https://github.com/ethyca/fides/pull/1054)

### Changed

- Deleting a taxonomy field with children will now cascade delete all of its children as well. [#1042](https://github.com/ethyca/fides/pull/1042)

### Fixed

- Fixed navigating directly to frontend routes loading index page instead of the correct static page for the route.
- Fix truncated evaluation error messages [#1053](https://github.com/ethyca/fides/pull/1053)

## [1.8.3](https://github.com/ethyca/fides/compare/1.8.2...1.8.3) - 2022-09-06

### Added

- Added more taxonomy fields that can be edited via the UI [#1000](https://github.com/ethyca/fides/pull/1000) [#1028](https://github.com/ethyca/fides/pull/1028)
- Added the ability to add taxonomy fields via the UI [#1019](https://github.com/ethyca/fides/pull/1019)
- Added the ability to delete taxonomy fields via the UI [#1006](https://github.com/ethyca/fides/pull/1006)
  - Only non-default taxonomy entities can be deleted [#1023](https://github.com/ethyca/fides/pull/1023)
- Prevent deleting taxonomy `is_default` fields and from adding `is_default=True` fields via the API [#990](https://github.com/ethyca/fides/pull/990).
- Added a "Custom" tag to distinguish user defined taxonomy fields from default taxonomy fields in the UI [#1027](https://github.com/ethyca/fides/pull/1027)
- Added initial support for enabling Fides Plus [#1037](https://github.com/ethyca/fides/pull/1037)
  - The `useFeatures` hook can be used to check if `plus` is enabled.
  - Navigating to/from the Data Map page is gated behind this feature.
  - Plus endpoints are served from the private Plus image.

### Fixed

- Fixed failing mypy tests [#1030](https://github.com/ethyca/fides/pull/1030)
- Fixed an issue where `fides push --diff` would return a false positive diff [#1026](https://github.com/ethyca/fides/pull/1026)
- Pinned pydantic version to < 1.10.0 to fix an error in finding referenced fides keys [#1045](https://github.com/ethyca/fides/pull/1045)

### Fixed

- Fixed failing mypy tests [#1030](https://github.com/ethyca/fides/pull/1030)
- Fixed an issue where `fides push --diff` would return a false positive diff [#1026](https://github.com/ethyca/fides/pull/1026)

### Docs

- Minor formatting updates to [Policy Webhooks](https://ethyca.github.io/fidesops/guides/policy_webhooks/) documentation [#1114](https://github.com/ethyca/fidesops/pull/1114)

### Removed

- Removed create superuser [#1116](https://github.com/ethyca/fidesops/pull/1116)

## [1.8.2](https://github.com/ethyca/fides/compare/1.8.1...1.8.2) - 2022-08-18

### Added

- Added the ability to edit taxonomy fields via the UI [#977](https://github.com/ethyca/fides/pull/977) [#1028](https://github.com/ethyca/fides/pull/1028)
- New column `is_default` added to DataCategory, DataUse, DataSubject, and DataQualifier tables [#976](https://github.com/ethyca/fides/pull/976)
- Added the ability to add taxonomy fields via the UI [#1019](https://github.com/ethyca/fides/pull/1019)
- Added the ability to delete taxonomy fields via the UI [#1006](https://github.com/ethyca/fides/pull/1006)
  - Only non-default taxonomy entities can be deleted [#1023](https://github.com/ethyca/fides/pull/1023)
- Prevent deleting taxonomy `is_default` fields and from adding `is_default=True` fields via the API [#990](https://github.com/ethyca/fides/pull/990).
- Added a "Custom" tag to distinguish user defined taxonomy fields from default taxonomy fields in the UI [#1027](https://github.com/ethyca/fides/pull/1027)

### Changed

- Upgraded base Docker version to Python 3.9 and updated all other references from 3.8 -> 3.9 [#974](https://github.com/ethyca/fides/pull/974)
- Prepend all database tables with `ctl_` [#979](https://github.com/ethyca/fides/pull/979)
- Moved the `admin-ui` code down one level into a `ctl` subdir [#970](https://github.com/ethyca/fides/pull/970)
- Extended the `/datamap` endpoint to include extra metadata [#992](https://github.com/ethyca/fides/pull/992)

## [1.8.1](https://github.com/ethyca/fides/compare/1.8.0...1.8.1) - 2022-08-08

### Deprecated

- The following environment variables have been deprecated, and replaced with the new environment variable names indicated below. To avoid breaking existing workflows, the deprecated variables are still respected in v1.8.1. They will be removed in a future release.
  - `FIDESCTL__API__DATABASE_HOST` --> `FIDESCTL__DATABASE__SERVER`
  - `FIDESCTL__API__DATABASE_NAME` --> `FIDESCTL__DATABASE__DB`
  - `FIDESCTL__API__DATABASE_PASSWORD` --> `FIDESCTL__DATABASE__PASSWORD`
  - `FIDESCTL__API__DATABASE_PORT` --> `FIDESCTL__DATABASE__PORT`
  - `FIDESCTL__API__DATABASE_TEST_DATABASE_NAME` --> `FIDESCTL__DATABASE__TEST_DB`
  - `FIDESCTL__API__DATABASE_USER` --> `FIDESCTL__DATABASE__USER`

### Developer Experience

- The included `docker-compose.yml` no longer references outdated ENV variables [#964](https://github.com/ethyca/fides/pull/964)

### Docs

- Minor release documentation now reflects the desired patch release process [#955](https://github.com/ethyca/fides/pull/955)
- Updated references to ENV variables [#964](https://github.com/ethyca/fides/pull/964)

### Fixed

- Deprecated config options will continue to be respected when set via environment variables [#965](https://github.com/ethyca/fides/pull/965)
- The git cache is rebuilt within the Docker container [#962](https://github.com/ethyca/fides/pull/962)
- The `wheel` pypi build no longer has a dirty version tag [#962](https://github.com/ethyca/fides/pull/962)
- Add setuptools to dev-requirements to fix versioneer error [#983](https://github.com/ethyca/fides/pull/983)

## [1.8.0](https://github.com/ethyca/fides/compare/1.7.1...1.8.0) - 2022-08-04

### Added

- Initial configuration wizard UI view
  - System scanning step: AWS credentials form and initial `generate` API usage.
  - System scanning results: AWS systems are stored and can be selected for review
- CustomInput type "password" with show/hide icon.
- Pull CLI command now checks for untracked/unstaged files in the manifests dir [#869](https://github.com/ethyca/fides/pull/869)
- Pull CLI command has a flag to pull missing files from the server [#895](https://github.com/ethyca/fides/pull/895)
- Add BigQuery support for the `generate` command and `/generate` endpoint [#814](https://github.com/ethyca/fides/pull/814) & [#917](https://github.com/ethyca/fides/pull/917)
- Added user auth tables [915](https://github.com/ethyca/fides/pull/915)
- Standardized API error parsing under `~/types/errors`
- Added taxonomy page to UI [#902](https://github.com/ethyca/fides/pull/902)
  - Added a nested accordion component for displaying taxonomy data [#910](https://github.com/ethyca/fides/pull/910)
- Add lru cache to get_config [927](https://github.com/ethyca/fides/pull/927)
- Add support for deprecated API config values [#959](https://github.com/ethyca/fides/pull/959)
- `fides` is now an alias for `fidesctl` as a CLI entrypoint [#926](https://github.com/ethyca/fides/pull/926)
- Add user auth routes [929](https://github.com/ethyca/fides/pull/929)
- Bump fideslib to 3.0.1 and remove patch code[931](https://github.com/ethyca/fides/pull/931)
- Update the `fidesctl` python package to automatically serve the UI [#941](https://github.com/ethyca/fides/pull/941)
- Add `push` cli command alias for `apply` and deprecate `apply` [943](https://github.com/ethyca/fides/pull/943)
- Add resource groups tagging api as a source of system generation [939](https://github.com/ethyca/fides/pull/939)
- Add GitHub Action to publish the `fidesctl` package to testpypi on pushes to main [#951](https://github.com/ethyca/fides/pull/951)
- Added configWizardFlag to ui to hide the config wizard when false [[#1453](https://github.com/ethyca/fides/issues/1453)

### Changed

- Updated the `datamap` endpoint to return human-readable column names as the first response item [#779](https://github.com/ethyca/fides/pull/779)
- Remove the `obscure` requirement from the `generate` endpoint [#819](https://github.com/ethyca/fides/pull/819)
- Moved all files from `fidesapi` to `fidesctl/api` [#885](https://github.com/ethyca/fides/pull/885)
- Moved `scan` and `generate` to the list of commands that can be run in local mode [#841](https://github.com/ethyca/fides/pull/841)
- Upgraded the base docker images from Debian Buster to Bullseye [#958](https://github.com/ethyca/fides/pull/958)
- Removed `ipython` as a dev-requirement [#958](https://github.com/ethyca/fides/pull/958)
- Webserver dependencies now come as a standard part of the package [#881](https://github.com/ethyca/fides/pull/881)
- Initial configuration wizard UI view
  - Refactored step & form results management to use Redux Toolkit slice.
- Change `id` field in tables from an integer to a string [915](https://github.com/ethyca/fides/pull/915)
- Update `fideslang` to `1.1.0`, simplifying the default taxonomy and adding `tags` for resources [#865](https://github.com/ethyca/fides/pull/865)
- Merge existing configurations with `fideslib` library [#913](https://github.com/ethyca/fides/pull/913)
- Moved frontend static files to `src/fidesctl/ui-build/static` [#934](https://github.com/ethyca/fides/pull/934)
- Replicated the error response handling from the `/validate` endpoint to the `/generate` endpoint [#911](https://github.com/ethyca/fides/pull/911)

### Developer Experience

- Remove `API_PREFIX` from fidesctl/core/utils.py and change references to `API_PREFIX` in fidesctl/api/reoutes/util.py [922](https://github.com/ethyca/fides/pull/922)

### Fixed

- Dataset field columns show all columns by default in the UI [#898](https://github.com/ethyca/fides/pull/898)
- Fixed the missing `.fides./` directory when locating the default config [#933](https://github.com/ethyca/fides/pull/933)

## [1.7.1](https://github.com/ethyca/fides/compare/1.7.0...1.7.1) - 2022-07-28

### Added

- Add datasets via YAML in the UI [#813](https://github.com/ethyca/fides/pull/813)
- Add datasets via database connection [#834](https://github.com/ethyca/fides/pull/834) [#889](https://github.com/ethyca/fides/pull/889)
- Add delete confirmation when deleting a field or collection from a dataset [#809](https://github.com/ethyca/fides/pull/809)
- Add ability to delete datasets from the UI [#827](https://github.com/ethyca/fides/pull/827)
- Add Cypress for testing [713](https://github.com/ethyca/fides/pull/833)
- Add datasets via database connection (UI only) [#834](https://github.com/ethyca/fides/pull/834)
- Add Okta support to the `/generate` endpoint [#842](https://github.com/ethyca/fides/pull/842)
- Add db support to `/generate` endpoint [849](https://github.com/ethyca/fides/pull/849)
- Added OpenAPI TypeScript client generation for the UI app. See the [README](/clients/admin-ui/src/types/api/README.md) for more details.

### Changed

- Remove the `obscure` requirement from the `generate` endpoint [#819](https://github.com/ethyca/fides/pull/819)

### Developer Experience

- When releases are published, dispatch a repository webhook event to ethyca/fidesctl-plus [#938](https://github.com/ethyca/fides/pull/938)

### Docs

- recommend/replace pip installs with pipx [#874](https://github.com/ethyca/fides/pull/874)

### Fixed

- CustomSelect input tooltips appear next to selector instead of wrapping to a new row.
- Datasets without the `third_country_transfer` will not cause the editing dataset form to not render.
- Fixed a build issue causing an `unknown` version of `fidesctl` to be installed in published Docker images [#836](https://github.com/ethyca/fides/pull/836)
- Fixed an M1-related SQLAlchemy bug [#816](https://github.com/ethyca/fides/pull/891)
- Endpoints now work with or without a trailing slash. [#886](https://github.com/ethyca/fides/pull/886)
- Dataset field columns show all columns by default in the UI [#898](https://github.com/ethyca/fides/pull/898)
- Fixed the `tag` specific GitHub Action workflows for Docker and publishing docs. [#901](https://github.com/ethyca/fides/pull/901)

## [1.7.0](https://github.com/ethyca/fides/compare/1.6.1...1.7.0) - 2022-06-23

### Added

- Added dependabot to keep dependencies updated
- A warning now issues for any orphan datasets as part of the `apply` command [543](https://github.com/ethyca/fides/pull/543)
- Initial scaffolding of management UI [#561](https://github.com/ethyca/fides/pull/624)
- A new `audit` command for `system` and `organization` resources, checking data map attribute compliance [#548](https://github.com/ethyca/fides/pull/548)
- Static UI assets are now built with the docker container [#663](https://github.com/ethyca/fides/issues/663)
- Host static files via fidesapi [#621](https://github.com/ethyca/fides/pull/621)
- A new `generate` endpoint to enable capturing systems from infrastructure from the UI [#642](https://github.com/ethyca/fides/pull/642)
- A new `datamap` endpoint to enable visualizing a data map from the UI [#721](https://github.com/ethyca/fides/pull/721)
- Management UI navigation bar [#679](https://github.com/ethyca/fides/issues/679)
- Management UI integration [#736](https://github.com/ethyca/fides/pull/736)
  - Datasets
  - Systems
  - Taxonomy (data categories)
- Initial dataset UI view [#768](https://github.com/ethyca/fides/pull/768)
  - Add interaction for viewing a dataset collection
  - Add column picker
  - Add a data category checklist tree
  - Edit/delete dataset fields
  - Edit/delete dataset collections
  - Edit datasets
  - Add a component for Identifiability tags
  - Add tooltips for help on forms
  - Add geographic location (third_country_transfers) country selection. Supported by new dependency `i18n-iso-countries`.
- Okta, aws and database credentials can now come from `fidesctl.toml` config [#694](https://github.com/ethyca/fides/pull/694)
- New `validate` endpoint to test aws and okta credentials [#722](https://github.com/ethyca/fides/pull/722)
- Initial configuration wizard UI view
  - Manual entry steps added (name and describe organization, pick entry route, and describe system manually including privacy declarations)
- A new image tagged `ethyca/fidesctl:dev` is published on each push to `main` [781](https://github.com/ethyca/fides/pull/781)
- A new cli command (`fidesctl sync`) [#765](https://github.com/ethyca/fides/pull/765)

### Changed

- Comparing server and CLI versions ignores `.dirty` only differences, and is quiet on success when running general CLI commands [621](https://github.com/ethyca/fides/pull/621)
- All endpoints now prefixed by `/api/v1` [#623](https://github.com/ethyca/fides/issues/623)
- Allow AWS credentials to be passed to `generate system` via the API [#645](https://github.com/ethyca/fides/pull/645)
- Update the export of a datamap to load resources from the server instead of a manifest directory [#662](https://github.com/ethyca/fides/pull/662)
- Refactor `export` to remove CLI specific uses from the core modules and load resources[#725](https://github.com/ethyca/fides/pull/725)
- Bump version of FastAPI in `setup.py` to 0.77.1 to match `optional-requirements.txt` [#734](https://github.com/ethyca/fides/pull/734)
- Docker images are now only built and pushed on tags to match when released to pypi [#740](https://github.com/ethyca/fides/pull/740)
- Okta resource scanning and generation now works with systems instead of datasets [#751](https://github.com/ethyca/fides/pull/751)

### Developer Experience

- Replaced `make` with `nox` [#547](https://github.com/ethyca/fides/pull/547)
- Removed usage of `fideslang` module in favor of new [external package](https://github.com/ethyca/fideslang) shared across projects [#619](https://github.com/ethyca/fides/issues/619)
- Added a UI service to the docker-compose deployment [#757](https://github.com/ethyca/fides/pull/757)
- `TestClient` defined in and shared across test modules via `conftest.py` [#759](https://github.com/ethyca/fides/pull/759)

### Docs

- Replaced all references to `make` with `nox` [#547](https://github.com/ethyca/fides/pull/547)
- Removed config/schemas page [#613](https://github.com/ethyca/fides/issues/613)
- Dataset UI and config wizard docs added ([https://github.com/ethyca/fides/pull/697](https://github.com/ethyca/fides/pull/697))
- The fides README now walks through generating a datamap [#746](https://github.com/ethyca/fides/pull/746)

### Fixed

- Updated `fideslog` to v1.1.5, resolving an issue where some exceptions thrown by the SDK were not handled as expected [#609](https://github.com/ethyca/fides/issues/609)
- Updated the webserver so that it won't fail if the database is inaccessible [#649](https://github.com/ethyca/fides/pull/649)
- Updated external tests to handle complex characters [#661](https://github.com/ethyca/fides/pull/661)
- Evaluations now properly merge the default taxonomy into the user-defined taxonomy [#684](https://github.com/ethyca/fides/pull/684)
- The CLI can now be run without installing the webserver components [#715](https://github.com/ethyca/fides/pull/715)

## [1.6.1](https://github.com/ethyca/fides/compare/1.6.0...1.6.1) - 2022-06-15

### Docs

- Updated `Release Steps`

### Fixed

- Resolved a failure with populating applicable data subject rights to a data map
- Handle invalid characters when generating a `fides_key` [#761](https://github.com/ethyca/fides/pull/761)

## [1.6.0](https://github.com/ethyca/fides/compare/1.5.3...1.6.0) - 2022-05-02

### Added

- ESLint configuration changes [#514](https://github.com/ethyca/fidesops/pull/514)
- User creation, update and permissions in the Admin UI [#511](https://github.com/ethyca/fidesops/pull/511)
- Yaml support for dataset upload [#284](https://github.com/ethyca/fidesops/pull/284)

### Breaking Changes

- Update masking API to take multiple input values [#443](https://github.com/ethyca/fidesops/pull/443)

### Docs

- DRP feature documentation [#520](https://github.com/ethyca/fidesops/pull/520)

## [1.4.2](https://github.com/ethyca/fidesops/compare/1.4.1...1.4.2) - 2022-05-12

### Added

- GET routes for users [#405](https://github.com/ethyca/fidesops/pull/405)
- Username based search on GET route [#444](https://github.com/ethyca/fidesops/pull/444)
- FIDESOPS\_\_DEV_MODE for Easier SaaS Request Debugging [#363](https://github.com/ethyca/fidesops/pull/363)
- Track user privileges across sessions [#425](https://github.com/ethyca/fidesops/pull/425)
- Add first_name and last_name fields. Also add them along with created_at to FidesUser response [#465](https://github.com/ethyca/fidesops/pull/465)
- Denial reasons for DSR and user `AuditLog` [#463](https://github.com/ethyca/fidesops/pull/463)
- DRP action to Policy [#453](https://github.com/ethyca/fidesops/pull/453)
- `CHANGELOG.md` file[#484](https://github.com/ethyca/fidesops/pull/484)
- DRP status endpoint [#485](https://github.com/ethyca/fidesops/pull/485)
- DRP exerise endpoint [#496](https://github.com/ethyca/fidesops/pull/496)
- Frontend for privacy request denial reaons [#480](https://github.com/ethyca/fidesops/pull/480)
- Publish Fidesops to Pypi [#491](https://github.com/ethyca/fidesops/pull/491)
- DRP data rights endpoint [#526](https://github.com/ethyca/fidesops/pull/526)

### Changed

- Converted HTTP Status Codes to Starlette constant values [#438](https://github.com/ethyca/fidesops/pull/438)
- SaasConnector.send behavior on ignore_errors now returns raw response [#462](https://github.com/ethyca/fidesops/pull/462)
- Seed user permissions in `create_superuser.py` script [#468](https://github.com/ethyca/fidesops/pull/468)
- User API Endpoints (update fields and reset user passwords) [#471](https://github.com/ethyca/fidesops/pull/471)
- Format tests with `black` [#466](https://github.com/ethyca/fidesops/pull/466)
- Extract privacy request endpoint logic into separate service for DRP [#470](https://github.com/ethyca/fidesops/pull/470)
- Fixing inconsistent SaaS connector integration tests [#473](https://github.com/ethyca/fidesops/pull/473)
- Add user data to login response [#501](https://github.com/ethyca/fidesops/pull/501)

### Breaking Changes

- Update masking API to take multiple input values [#443](https://github.com/ethyca/fidesops/pull/443)

### Docs

- Added issue template for documentation updates [#442](https://github.com/ethyca/fidesops/pull/442)
- Clarify masking updates [#464](https://github.com/ethyca/fidesops/pull/464)
- Added dark mode [#476](https://github.com/ethyca/fidesops/pull/476)

### Fixed

- Removed miradb test warning [#436](https://github.com/ethyca/fidesops/pull/436)
- Added missing import [#448](https://github.com/ethyca/fidesops/pull/448)
- Removed pypi badge pointing to wrong package [#452](https://github.com/ethyca/fidesops/pull/452)
- Audit imports and references [#479](https://github.com/ethyca/fidesops/pull/479)
- Switch to using update method on PUT permission endpoint [#500](https://github.com/ethyca/fidesops/pull/500)

### Developer Experience

- added isort as a CI check
- Include `tests/` in all static code checks (e.g. `mypy`, `pylint`)

### Changed

- Published Docker image does a clean install of Fidesctl
- `with_analytics` is now a decorator

### Fixed

- Third-Country formatting on Data Map
- Potential Duplication on Data Map
- Exceptions are no longer raised when sending `AnalyticsEvent`s on Windows
- Running `fidesctl init` now generates a `server_host` and `server_protocol`
  rather than `server_url`<|MERGE_RESOLUTION|>--- conflicted
+++ resolved
@@ -20,11 +20,8 @@
 ### Changed
 
 - Remove logging within the Celery creation function [#3303](https://github.com/ethyca/fides/pull/3303)
-<<<<<<< HEAD
 - Update how generic endpoint generation works [#3304](https://github.com/ethyca/fides/pull/3304)
-=======
 - Restrict strack-trace logging when not in Dev mode [#3081](https://github.com/ethyca/fides/pull/3081)
->>>>>>> 53039759
 
 ### Added
 
