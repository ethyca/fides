
All notable changes to this project will be documented in this file.

The format is based on [Keep a Changelog](https://keepachangelog.com/en/)

The types of changes are:

* `Added` for new features.
* `Changed` for changes in existing functionality.
* `Developer Experience` for changes in developer workflow or tooling.
* `Deprecated` for soon-to-be removed features.
* `Docs` for documentation only changes.
* `Removed` for now removed features.
* `Fixed` for any bug fixes.
* `Security` in case of vulnerabilities.

## [Unreleased](https://github.com/ethyca/fides/compare/2.5.0...main)

### Added

* Unified Fides Resources: Added a dataset dropdown selector when configuring a connector to link an existing dataset to the connector configuration. [#2162](https://github.com/ethyca/fides/pull/2162)
* Unified Fides Resources: Added new datasetconfig.ctl_dataset_id field to unify fides dataset resources [#2046](https://github.com/ethyca/fides/pull/2046)
* Add new connection config routes that couple them with systems [#2249](https://github.com/ethyca/fides/pull/2249)
<<<<<<< HEAD
* Consent Propagation: Add the ability to execute Consent Requests via the Privacy Request Execution layer [#2125](https://github.com/ethyca/fides/pull/2125)
* Consent Propagation: Privacy Center consent options can now be marked as `executable` in order to propagate consent requests [#2193](https://github.com/ethyca/fides/pull/2193)
* Consent Propagation: Add a Mailchimp Transactional Consent Connector [#2194](https://github.com/ethyca/fides/pull/2194)
* Consent Propagation: Add support for passing browser identities to consent request patches [#2304](https://github.com/ethyca/fides/pull/2304)
* Consent Propagation: Allow defining a list of opt-in and/or opt-out requests [#2315](https://github.com/ethyca/fides/pull/2315)
* Consent Propagation: Add a Google Analytics Consent Connector [#2302](https://github.com/ethyca/fides/pull/2302)
=======
* Endpoints to allow a user with the `user:password-reset` scope to reset users' passwords. In addition, users no longer require a scope to edit their own passwords. [#2373](https://github.com/ethyca/fides/pull/2373)
* New form to reset a user's password without knowing an old password [#2390](https://github.com/ethyca/fides/pull/2390)
>>>>>>> ec0bcaf4

### Changed

* Unified Fides Resources: Removed several fidesops schemas for DSR's in favor of updated Fideslang schemas [#2009](https://github.com/ethyca/fides/pull/2009)
* Unified Fides Resources: Removed DatasetConfig.dataset field [#2096](https://github.com/ethyca/fides/pull/2096)
* Unified Fides Resources: Updated UI dataset config routes to use new unified routes [#2113](https://github.com/ethyca/fides/pull/2113)
* Unified Fides Resources: Validate request body on crud endpoints on upsert. Validate dataset data categories before save. [#2134](https://github.com/ethyca/fides/pull/2134/)
* Unified Fides Resources: Updated test env setup and quickstart to use new endpoints [#2225](https://github.com/ethyca/fides/pull/2225)
* Update fideslang to 1.3.3 [#2343](https://github.com/ethyca/fides/pull/2343)
* Display the request type instead of the policy name on the request table [#2382](https://github.com/ethyca/fides/pull/2382)
* Make denial reasons required [#2400](https://github.com/ethyca/fides/pull/2400)
* Display the policy key on the request details page [#2395](https://github.com/ethyca/fides/pull/2395)

### Developer Experience

* `nox -s test_env` has been replaced with `nox -s fides_env(dev)` 
* New command `nox -s fides_env(test)` creates a complete test environment with seed data (similar to `fides_env(dev)`) but with the production fides image so the built UI can be accessed at `localhost:8080` [#2399](https://github.com/ethyca/fides/pull/2399)
* Change from code climate to codecov for coverage reporting [#2402](https://github.com/ethyca/fides/pull/2402)

### Fixed

* Home screen header scaling and responsiveness issues [#2200](https://github.com/ethyca/fides/pull/2277)
* Added a feature flag for the recent dataset classification UX changes [#2335](https://github.com/ethyca/fides/pull/2335)
* Privacy Center identity inputs validate even when they are optional. [#2308](https://github.com/ethyca/fides/pull/2308)
* The PII toggle defaults to false and PII will be hidden on page load [#2388](https://github.com/ethyca/fides/pull/2388)
* Fixed a CI bug caused by git security upgrades [#2441](https://github.com/ethyca/fides/pull/2441)
* Privacy Center
  * Identity inputs validate even when they are optional. [#2308](https://github.com/ethyca/fides/pull/2308)
  * Submit buttons show loading state and disable while submitting. [#2401](https://github.com/ethyca/fides/pull/2401)
  * Phone inputs no longer request country SVGs from external domain. [#2378](https://github.com/ethyca/fides/pull/2378)
  * Input validation errors no longer change the height of modals. [#2379](https://github.com/ethyca/fides/pull/2379)
* Patch masking strategies to better handle null and non-string inputs [#2307](https://github.com/ethyca/fides/pull/2377)

### Security

* Add a check to the catchall path to prevent returning paths outside of the UI directory [#2330](https://github.com/ethyca/fides/pull/2330)

### Developer Experience

* Reduce size of local Docker images by fixing `.dockerignore` patterns [#2360](https://github.com/ethyca/fides/pull/2360)

## [2.5.0](https://github.com/ethyca/fides/compare/2.4.0...2.5.0)

### Docs

* Update the docs landing page and remove redundant docs [#2184](https://github.com/ethyca/fides/pull/2184)

### Added

* Added the `user` command group to the CLI. [#2153](https://github.com/ethyca/fides/pull/2153)
* Added `Code Climate` test coverage uploads.  [#2198](https://github.com/ethyca/fides/pull/2198)
* Added the connection key to the execution log [#2100](https://github.com/ethyca/fides/pull/2100)
* Added endpoints to retrieve DSR `Rule`s and `Rule Target`s [#2116](https://github.com/ethyca/fides/pull/2116)
* Added Fides version number to account dropdown in the UI [#2140](https://github.com/ethyca/fides/pull/2140)
* Add link to Classify Systems page in nav side bar [#2128](https://github.com/ethyca/fides/pull/2128)
* Dataset classification UI now polls for results [#2123](https://github.com/ethyca/fides/pull/2123)
* Update Privacy Center Icons [#1800](https://github.com/ethyca/fides/pull/2139)
* Privacy Center `fides-consent.js`:
  * `Fides.shopify` integration function. [#2152](https://github.com/ethyca/fides/pull/2152)
  * Dedicated folder for integrations.
  * `Fides.meta` integration function (fbq). [#2217](https://github.com/ethyca/fides/pull/2217)
* Adds support for Twilio email service (Sendgrid) [#2154](https://github.com/ethyca/fides/pull/2154)
* Access and erasure support for Recharge [#1709](https://github.com/ethyca/fides/pull/1709)
* Access and erasure support for Friendbuy Nextgen [#2085](https://github.com/ethyca/fides/pull/2085)

### Changed

* Admin UI Feature Flags - [#2101](https://github.com/ethyca/fides/pull/2101)
  * Overrides can be saved in the browser.
  * Use `NEXT_PUBLIC_APP_ENV` for app-specific environment config.
  * No longer use `react-feature-flags` library.
  * Can have descriptions. [#2243](https://github.com/ethyca/fides/pull/2243)
* Made privacy declarations optional when adding systems manually - [#2173](https://github.com/ethyca/fides/pull/2173)
* Removed an unclear logging message. [#2266](https://github.com/ethyca/fides/pull/2266)
* Allow any user with `user:delete` scope to delete other users [#2148](https://github.com/ethyca/fides/pull/2148)
* Dynamic imports of custom overrides and SaaS test fixtures [#2169](https://github.com/ethyca/fides/pull/2169)
* Added `AuthenticatedClient` to custom request override interface [#2171](https://github.com/ethyca/fides/pull/2171)
* Only approve the specific collection instead of the entire dataset, display only top 1 classification by default [#2226](https://github.com/ethyca/fides/pull/2226)
* Update sample project resources for `fides evaluate` usage in `fides deploy` [#2253](https://github.com/ethyca/fides/pull/2253)

### Removed

* Removed unused object_name field on s3 storage config [#2133](https://github.com/ethyca/fides/pull/2133)

### Fixed

* Remove next-auth from privacy center to fix JS console error [#2090](https://github.com/ethyca/fides/pull/2090)
* Admin UI - Added Missing ability to assign `user:delete` in the permissions checkboxes [#2148](https://github.com/ethyca/fides/pull/2148)
* Nav bug: clicking on Privacy Request breadcrumb takes me to Home instead of /privacy-requests [#497](https://github.com/ethyca/fides/pull/2141)
* Side nav disappears when viewing request details [#2129](https://github.com/ethyca/fides/pull/2155)
* Remove usage of load dataset button and other dataset UI modifications [#2149](https://github.com/ethyca/fides/pull/2149)
* Improve readability for exceptions raised from custom request overrides [#2157](https://github.com/ethyca/fides/pull/2157)
* Importing custom request overrides on server startup [#2186](https://github.com/ethyca/fides/pull/2186)
* Remove warning when env vars default to blank strings in docker-compose [#2188](https://github.com/ethyca/fides/pull/2188)
* Fix Cookie House purchase modal flashing 'Error' in title [#2274](https://github.com/ethyca/fides/pull/2274)
* Stop dependency from upgrading `packaging` to version with known issue [#2273](https://github.com/ethyca/fides/pull/2273)
* Privacy center config no longer requires `identity_inputs` and will use `email` as a default [#2263](https://github.com/ethyca/fides/pull/2263)
* No longer display remaining days for privacy requests in terminal states [#2292](https://github.com/ethyca/fides/pull/2292)

### Removed

* Remove "Create New System" button when viewing systems. All systems can now be created via the "Add systems" button on the home page. [#2132](https://github.com/ethyca/fides/pull/2132)

## [2.4.0](https://github.com/ethyca/fides/compare/2.3.1...2.4.0)

### Developer Experience

* Include a pre-check workflow that collects the pytest suite [#2098](https://github.com/ethyca/fides/pull/2098)
* Write to the application db when running the app locally. Write to the test db when running pytest [#1731](https://github.com/ethyca/fides/pull/1731)

### Changed

* Move the `fides.ctl.core.` and `fides.ctl.connectors` modules into `fides.core` and `fides.connectors` respectively [#2097](https://github.com/ethyca/fides/pull/2097)
* Fides: Skip cypress tests due to nav bar 2.0 [#2102](https://github.com/ethyca/fides/pull/2103)

### Added

* Adds new erasure policy for complete user data masking [#1839](https://github.com/ethyca/fides/pull/1839)
* New Fides Home page [#1864](https://github.com/ethyca/fides/pull/2050)
* Nav 2.0 - Replace form flow side navs with top tabs [#2037](https://github.com/ethyca/fides/pull/2050)
* Adds new erasure policy for complete user data masking [#1839](https://github.com/ethyca/fides/pull/1839)
* Added ability to use Mailgun templates when sending emails. [#2039](https://github.com/ethyca/fides/pull/2039)
* Adds SMS id verification for consent [#2094](https://github.com/ethyca/fides/pull/2094)

### Fixed

* Store `fides_consent` cookie on the root domain of the Privacy Center [#2071](https://github.com/ethyca/fides/pull/2071)
* Properly set the expire-time for verification codes [#2105](https://github.com/ethyca/fides/pull/2105)

## [2.3.1](https://github.com/ethyca/fides/compare/2.3.0...2.3.1)

### Fixed

* Resolved an issue where the root_user was not being created [#2082](https://github.com/ethyca/fides/pull/2082)

### Added

* Nav redesign with sidebar groups. Feature flagged to only be visible in dev mode until release. [#2030](https://github.com/ethyca/fides/pull/2047)
* Improved error handling for incorrect app encryption key [#2089](https://github.com/ethyca/fides/pull/2089)
* Access and erasure support for Friendbuy API [#2019](https://github.com/ethyca/fides/pull/2019)

## [2.3.0](https://github.com/ethyca/fides/compare/2.2.2...2.3.0)

### Added

* Common Subscriptions for app-wide data and feature checks. [#2030](https://github.com/ethyca/fides/pull/2030)
* Send email alerts on privacy request failures once the specified threshold is reached. [#1793](https://github.com/ethyca/fides/pull/1793)
* DSR Notifications (toast) [#1895](https://github.com/ethyca/fides/pull/1895)
* DSR configure alerts btn [#1895](https://github.com/ethyca/fides/pull/1895)
* DSR configure alters (FE) [#1895](https://github.com/ethyca/fides/pull/1895)
* Add a `usage` session to Nox to print full session docstrings. [#2022](https://github.com/ethyca/fides/pull/2022)

### Added

* Adds notifications section to toml files [#2026](https://github.com/ethyca/fides/pull/2060)

### Changed

* Updated to use `loguru` logging library throughout codebase [#2031](https://github.com/ethyca/fides/pull/2031)
* Do not always create a `fides.toml` by default [#2023](https://github.com/ethyca/fides/pull/2023)
* The `fideslib` module has been merged into `fides`, code redundancies have been removed [#1859](https://github.com/ethyca/fides/pull/1859)
* Replace 'ingress' and 'egress' with 'sources' and 'destinations' across UI [#2044](https://github.com/ethyca/fides/pull/2044)
* Update the functionality of `fides pull -a <filename>` to include _all_ resource types. [#2083](https://github.com/ethyca/fides/pull/2083)

### Fixed

* Timing issues with bulk DSR reprocessing, specifically when analytics are enabled [#2015](https://github.com/ethyca/fides/pull/2015)
* Error caused by running erasure requests with disabled connectors [#2045](https://github.com/ethyca/fides/pull/2045)
* Changes the SlowAPI ratelimiter's backend to use memory instead of Redis [#2054](https://github.com/ethyca/fides/pull/2058)

## [2.2.2](https://github.com/ethyca/fides/compare/2.2.1...2.2.2)

### Docs

* Updated the readme to use new new [docs site](http://docs.ethyca.com) [#2020](https://github.com/ethyca/fides/pull/2020)

### Deprecated

* The documentation site hosted in the `/docs` directory has been deprecated. All documentation updates will be hosted at the new [docs site](http://docs.ethyca.com) [#2020](https://github.com/ethyca/fides/pull/2020)

### Fixed

* Fixed mypy and pylint errors [#2013](https://github.com/ethyca/fides/pull/2013)
* Update connection test endpoint to be effectively non-blocking [#2000](https://github.com/ethyca/fides/pull/2000)
* Update Fides connector to better handle children with no access results [#2012](https://github.com/ethyca/fides/pull/2012)

## [2.2.1](https://github.com/ethyca/fides/compare/2.2.0...2.2.1)

### Added

* Add health check indicator for data flow scanning option [#1973](https://github.com/ethyca/fides/pull/1973)

### Changed

* The `celery.toml` is no longer used, instead it is a subsection of the `fides.toml` file [#1990](https://github.com/ethyca/fides/pull/1990)
* Update sample project landing page copy to be version-agnostic [#1958](https://github.com/ethyca/fides/pull/1958)
* `get` and `ls` CLI commands now return valid `fides` object YAML [#1991](https://github.com/ethyca/fides/pull/1991)

### Developer Experience

* Remove duplicate fastapi-caching and pin version. [#1765](https://github.com/ethyca/fides/pull/1765)

## [2.2.0](https://github.com/ethyca/fides/compare/2.1.0...2.2.0)

### Added

* Send email alerts on privacy request failures once the specified threshold is reached. [#1793](https://github.com/ethyca/fides/pull/1793)
* Add authenticated privacy request route. [#1819](https://github.com/ethyca/fides/pull/1819)
* Enable the onboarding flow [#1836](https://github.com/ethyca/fides/pull/1836)
* Access and erasure support for Fullstory API [#1821](https://github.com/ethyca/fides/pull/1821)
* Add function to poll privacy request for completion [#1860](https://github.com/ethyca/fides/pull/1860)
* Added rescan flow for the data flow scanner [#1844](https://github.com/ethyca/fides/pull/1844)
* Add rescan flow for the data flow scanner [#1844](https://github.com/ethyca/fides/pull/1844)
* Add Fides connector to support parent-child Fides deployments [#1861](https://github.com/ethyca/fides/pull/1861)
* Classification UI now polls for updates to classifications [#1908](https://github.com/ethyca/fides/pull/1908)

### Changed

* The organization info form step is now skipped if the server already has organization info. [#1840](https://github.com/ethyca/fides/pull/1840)
* Removed the description column from the classify systems page. [#1867](https://github.com/ethyca/fides/pull/1867)
* Retrieve child results during fides connector execution [#1967](https://github.com/ethyca/fides/pull/1967)

### Fixed

* Fix error in parent user creation seeding. [#1832](https://github.com/ethyca/fides/issues/1832)
* Fix DSR error due to unfiltered empty identities [#1901](https://github.com/ethyca/fides/pull/1907)

### Docs

* Remove documentation about no-longer used connection string override [#1824](https://github.com/ethyca/fides/pull/1824)
* Fix typo in headings [#1824](https://github.com/ethyca/fides/pull/1824)
* Update documentation to reflect configs necessary for mailgun, twilio_sms and twilio_email service types [#1846](https://github.com/ethyca/fides/pull/1846)

...

## [2.1.0](https://github.com/ethyca/fides/compare/2.0.0...2.1.0)

### Added

* Classification flow for system data flows
* Classification is now triggered as part of data flow scanning
* Include `ingress` and `egress` fields on system export and `datamap/` endpoint [#1740](https://github.com/ethyca/fides/pull/1740)
* Repeatable unique identifier for dataset fides_keys and metadata [#1786](https://github.com/ethyca/fides/pull/1786)
* Adds SMS support for identity verification notifications [#1726](https://github.com/ethyca/fides/pull/1726)
* Added phone number validation in back-end and react phone number form in Privacy Center [#1745](https://github.com/ethyca/fides/pull/1745)
* Adds SMS message template for all subject notifications [#1743](https://github.com/ethyca/fides/pull/1743)
* Privacy-Center-Cypress workflow for CI checks of the Privacy Center. [#1722](https://github.com/ethyca/fides/pull/1722)
* Privacy Center `fides-consent.js` script for accessing consent on external pages. [Details](/clients/privacy-center/packages/fides-consent/README.md)
* Erasure support for Twilio Conversations API [#1673](https://github.com/ethyca/fides/pull/1673)
* Webserver port can now be configured via the CLI command [#1858](https://github.com/ethyca/fides/pull/1858)

### Changed

* Optional dependencies are no longer used for 3rd-party connectivity. Instead they are used to isolate dangerous dependencies. [#1679](https://github.com/ethyca/fides/pull/1679)
* All Next pages now automatically require login. [#1670](https://github.com/ethyca/fides/pull/1670)
* Running the `webserver` command no longer prompts the user to opt out/in to analytics[#1724](https://github.com/ethyca/fides/pull/1724)

### Developer Experience

* Admin-UI-Cypress tests that fail in CI will now upload screen recordings for debugging. [#1728](https://github.com/ethyca/fides/pull/1728/files/c23e62fea284f7910028c8483feff893903068b8#r1019491323)
* Enable remote debugging from VSCode of live dev app [#1780](https://github.com/ethyca/fides/pull/1780)

### Removed

* Removed the Privacy Center `cookieName` config introduced in 2.0.0. [#1756](https://github.com/ethyca/fides/pull/1756)

### Fixed

* Exceptions are no longer raised when sending analytics on Windows [#1666](https://github.com/ethyca/fides/pull/1666)
* Fixed wording on identity verification modal in the Privacy Center [#1674](https://github.com/ethyca/fides/pull/1674)
* Update system fides_key tooltip text [#1533](https://github.com/ethyca/fides/pull/1685)
* Removed local storage parsing that is redundant with redux-persist. [#1678](https://github.com/ethyca/fides/pull/1678)
* Show a helpful error message if Docker daemon is not running during "fides deploy" [#1694](https://github.com/ethyca/fides/pull/1694)
* Allow users to query their own permissions, including root user. [#1698](https://github.com/ethyca/fides/pull/1698)
* Single-select taxonomy fields legal basis and special category can be cleared. [#1712](https://github.com/ethyca/fides/pull/1712)
* Fixes the issue where the security config is not properly loading from environment variables. [#1718](https://github.com/ethyca/fides/pull/1718)
* Fixes the issue where the CLI can't run without the config values required by the webserver. [#1811](https://github.com/ethyca/fides/pull/1811)
* Correctly handle response from adobe jwt auth endpoint as milliseconds, rather than seconds. [#1754](https://github.com/ethyca/fides/pull/1754)
* Fixed styling issues with the `EditDrawer` component. [#1803](https://github.com/ethyca/fides/pull/1803)

### Security

* Bumped versions of packages that use OpenSSL [#1683](https://github.com/ethyca/fides/pull/1683)

## [2.0.0](https://github.com/ethyca/fides/compare/1.9.6...2.0.0)

### Added

* Allow delete-only SaaS connector endpoints [#1200](https://github.com/ethyca/fides/pull/1200)
* Privacy center consent choices store a browser cookie. [#1364](https://github.com/ethyca/fides/pull/1364)
  * The format is generic. A reasonable set of defaults will be added later: [#1444](https://github.com/ethyca/fides/issues/1444)
  * The cookie name defaults to `fides_consent` but can be configured under `config.json > consent > cookieName`.
  * Each consent option can provide an array of `cookieKeys`.
* Individually select and reprocess DSRs that have errored [#1203](https://github.com/ethyca/fides/pull/1489)
* Bulk select and reprocess DSRs that have errored [#1205](https://github.com/ethyca/fides/pull/1489)
* Config Wizard: AWS scan results populate in system review forms. [#1454](https://github.com/ethyca/fides/pull/1454)
* Integrate rate limiter with Saas Connectors. [#1433](https://github.com/ethyca/fides/pull/1433)
* Config Wizard: Added a column selector to the scan results page of the config wizard [#1590](https://github.com/ethyca/fides/pull/1590)
* Config Wizard: Flow for runtime scanner option [#1640](https://github.com/ethyca/fides/pull/1640)
* Access support for Twilio Conversations API [#1520](https://github.com/ethyca/fides/pull/1520)
* Message Config: Adds Twilio Email/SMS support [#1519](https://github.com/ethyca/fides/pull/1519)

### Changed

* Updated mypy to version 0.981 and Python to version 3.10.7 [#1448](https://github.com/ethyca/fides/pull/1448)

### Developer Experience

* Repository dispatch events are sent to fidesctl-plus and fidesops-plus [#1263](https://github.com/ethyca/fides/pull/1263)
* Only the `docs-authors` team members are specified as `CODEOWNERS` [#1446](https://github.com/ethyca/fides/pull/1446)
* Updates the default local configuration to not defer tasks to a worker node [#1552](https://github.com/ethyca/fides/pull/1552/)
* Updates the healthcheck to return health status of connected Celery workers [#1588](https://github.com/ethyca/fides/pull/1588)

### Docs

* Remove the tutorial to prepare for new update [#1543](https://github.com/ethyca/fides/pull/1543)
* Add system management via UI documentation [#1541](https://github.com/ethyca/fides/pull/1541)
* Added DSR quickstart docs, restructured docs navigation [#1651](https://github.com/ethyca/fides/pull/1651)
* Update privacy request execution overview docs [#1258](https://github.com/ethyca/fides/pull/1490)

### Fixed

* Fixed system dependencies appearing as "N/A" in the datamap endpoint when there are no privacy declarations [#1649](https://github.com/ethyca/fides/pull/1649)

## [1.9.6](https://github.com/ethyca/fides/compare/1.9.5...1.9.6)

### Fixed

* Include systems without a privacy declaration on data map [#1603](https://github.com/ethyca/fides/pull/1603)
* Handle malformed tokens [#1523](https://github.com/ethyca/fides/pull/1523)
* Remove thrown exception from getAllPrivacyRequests method [#1592](https://github.com/ethyca/fides/pull/1593)
* Include systems without a privacy declaration on data map [#1603](https://github.com/ethyca/fides/pull/1603)
* After editing a dataset, the table will stay on the previously selected collection instead of resetting to the first one. [#1511](https://github.com/ethyca/fides/pull/1511)
* Fix redis `db_index` config issue [#1647](https://github.com/ethyca/fides/pull/1647)

### Docs

* Add unlinked docs and fix any remaining broken links [#1266](https://github.com/ethyca/fides/pull/1266)
* Update privacy center docs to include consent information [#1537](https://github.com/ethyca/fides/pull/1537)
* Update UI docs to include DSR countdown information and additional descriptions/filtering [#1545](https://github.com/ethyca/fides/pull/1545)

### Changed

* Allow multiple masking strategies to be specified when using fides as a masking engine [#1647](https://github.com/ethyca/fides/pull/1647)

## [1.9.5](https://github.com/ethyca/fides/compare/1.9.4...1.9.5)

### Added

* The database includes a `plus_system_scans` relation, to track the status and results of System Scanner executions in fidesctl-plus [#1554](https://github.com/ethyca/fides/pull/1554)

## [1.9.4](https://github.com/ethyca/fides/compare/1.9.2...1.9.4)

### Fixed

* After editing a dataset, the table will stay on the previously selected collection instead of resetting to the first one. [#1511](https://github.com/ethyca/fides/pull/1511)

## [1.9.2](https://github.com/ethyca/fides/compare/1.9.1...1.9.2)

### Deprecated

* Added a deprecation warning for the entire package [#1244](https://github.com/ethyca/fides/pull/1244)

### Added

* Dataset generation enhancements using Fides Classify for Plus users:
  * Integrate Fides Plus API into placeholder features introduced in 1.9.0. [#1194](https://github.com/ethyca/fides/pull/1194)

* Fides Admin UI:
  * Configure Connector after creation [#1204](https://github.com/ethyca/fides/pull/1356)

### Fixed

* Privacy Center:
  * Handle error on startup if server isn't running [#1239](https://github.com/ethyca/fides/pull/1239)
  * Fix styling issue with cards [#1240](https://github.com/ethyca/fides/pull/1240)
  * Redirect to index on consent save [#1238](https://github.com/ethyca/fides/pull/1238)

## [1.9.1](https://github.com/ethyca/fides/compare/1.9.0...1.9.1)

### Changed

* Update fideslang to v1.3.1 [#1136](https://github.com/ethyca/fides/pull/1136)

### Changed

* Update fideslang to v1.3.1 [#1136](https://github.com/ethyca/fides/pull/1136)

## [1.9.0](https://github.com/ethyca/fides/compare/1.8.6...1.9.0) - 2022-09-29

### Added

* Dataset generation enhancements using Fides Classify for Plus users:
  * Added toggle for enabling classify during generation. [#1057](https://github.com/ethyca/fides/pull/1057)
  * Initial implementation of API request to kick off classify, with confirmation modal. [#1069](https://github.com/ethyca/fides/pull/1069)
  * Initial Classification & Review status for generated datasets. [#1074](https://github.com/ethyca/fides/pull/1074)
  * Component for choosing data categories based on classification results. [#1110](https://github.com/ethyca/fides/pull/1110)
  * The dataset fields table shows data categories from the classifier (if available). [#1088](https://github.com/ethyca/fides/pull/1088)
  * The "Approve" button can be used to update the dataset with the classifier's suggestions. [#1129](https://github.com/ethyca/fides/pull/1129)
* System management UI:
  * New page to add a system via yaml [#1062](https://github.com/ethyca/fides/pull/1062)
  * Skeleton of page to add a system manually [#1068](https://github.com/ethyca/fides/pull/1068)
  * Refactor config wizard system forms to be reused for system management [#1072](https://github.com/ethyca/fides/pull/1072)
  * Add additional optional fields to system management forms [#1082](https://github.com/ethyca/fides/pull/1082)
  * Delete a system through the UI [#1085](https://github.com/ethyca/fides/pull/1085)
  * Edit a system through the UI [#1096](https://github.com/ethyca/fides/pull/1096)
* Cypress component testing [#1106](https://github.com/ethyca/fides/pull/1106)

### Changed

* Changed behavior of `load_default_taxonomy` to append instead of upsert [#1040](https://github.com/ethyca/fides/pull/1040)
* Changed behavior of adding privacy declarations to decouple the actions of the "add" and "next" buttons [#1086](https://github.com/ethyca/fides/pull/1086)
* Moved system related UI components from the `config-wizard` directory to the `system` directory [#1097](https://github.com/ethyca/fides/pull/1097)
* Updated "type" on SaaS config to be a simple string type, not an enum [#1197](https://github.com/ethyca/fides/pull/1197)

### Developer Experience

* Optional dependencies may have their version defined only once, in `optional-requirements.txt` [#1171](https://github.com/ethyca/fides/pull/1171)

### Docs

* Updated the footer links [#1130](https://github.com/ethyca/fides/pull/1130)

### Fixed

* Fixed the "help" link in the UI header [#1078](https://github.com/ethyca/fides/pull/1078)
* Fixed a bug in Data Category Dropdowns where checking i.e. `user.biometric` would also check `user.biometric_health` [#1126](https://github.com/ethyca/fides/pull/1126)

### Security

* Upgraded pymysql to version `1.0.2` [#1094](https://github.com/ethyca/fides/pull/1094)

## [1.8.6](https://github.com/ethyca/fides/compare/1.8.5...1.8.6) - 2022-09-28

### Added

* Added classification tables for Plus users [#1060](https://github.com/ethyca/fides/pull/1060)

### Fixed

* Fixed a bug where rows were being excluded from a data map [#1124](https://github.com/ethyca/fides/pull/1124)

## [1.8.5](https://github.com/ethyca/fides/compare/1.8.4...1.8.5) - 2022-09-21

### Changed

* Update fideslang to v1.3.0 [#1103](https://github.com/ethyca/fides/pull/1103)

## [1.8.4](https://github.com/ethyca/fides/compare/1.8.3...1.8.4) - 2022-09-09

### Added

* Initial system management page [#1054](https://github.com/ethyca/fides/pull/1054)

### Changed

* Deleting a taxonomy field with children will now cascade delete all of its children as well. [#1042](https://github.com/ethyca/fides/pull/1042)

### Fixed

* Fixed navigating directly to frontend routes loading index page instead of the correct static page for the route.
* Fix truncated evaluation error messages [#1053](https://github.com/ethyca/fides/pull/1053)

## [1.8.3](https://github.com/ethyca/fides/compare/1.8.2...1.8.3) - 2022-09-06

### Added

* Added more taxonomy fields that can be edited via the UI [#1000](https://github.com/ethyca/fides/pull/1000) [#1028](https://github.com/ethyca/fides/pull/1028)
* Added the ability to add taxonomy fields via the UI [#1019](https://github.com/ethyca/fides/pull/1019)
* Added the ability to delete taxonomy fields via the UI [#1006](https://github.com/ethyca/fides/pull/1006)
  * Only non-default taxonomy entities can be deleted [#1023](https://github.com/ethyca/fides/pull/1023)
* Prevent deleting taxonomy `is_default` fields and from adding `is_default=True` fields via the API [#990](https://github.com/ethyca/fides/pull/990).
* Added a "Custom" tag to distinguish user defined taxonomy fields from default taxonomy fields in the UI [#1027](https://github.com/ethyca/fides/pull/1027)
* Added initial support for enabling Fides Plus [#1037](https://github.com/ethyca/fides/pull/1037)
  * The `useFeatures` hook can be used to check if `plus` is enabled.
  * Navigating to/from the Data Map page is gated behind this feature.
  * Plus endpoints are served from the private Plus image.

### Fixed

* Fixed failing mypy tests [#1030](https://github.com/ethyca/fides/pull/1030)
* Fixed an issue where `fides push --diff` would return a false positive diff [#1026](https://github.com/ethyca/fides/pull/1026)
* Pinned pydantic version to < 1.10.0 to fix an error in finding referenced fides keys [#1045](https://github.com/ethyca/fides/pull/1045)

### Fixed

* Fixed failing mypy tests [#1030](https://github.com/ethyca/fides/pull/1030)
* Fixed an issue where `fides push --diff` would return a false positive diff [#1026](https://github.com/ethyca/fides/pull/1026)

### Docs

* Minor formatting updates to [Policy Webhooks](https://ethyca.github.io/fidesops/guides/policy_webhooks/) documentation [#1114](https://github.com/ethyca/fidesops/pull/1114)

### Removed

* Removed create superuser [#1116](https://github.com/ethyca/fidesops/pull/1116)

## [1.8.2](https://github.com/ethyca/fides/compare/1.8.1...1.8.2) - 2022-08-18

### Added

* Added the ability to edit taxonomy fields via the UI [#977](https://github.com/ethyca/fides/pull/977) [#1028](https://github.com/ethyca/fides/pull/1028)
* New column `is_default` added to DataCategory, DataUse, DataSubject, and DataQualifier tables [#976](https://github.com/ethyca/fides/pull/976)
* Added the ability to add taxonomy fields via the UI [#1019](https://github.com/ethyca/fides/pull/1019)
* Added the ability to delete taxonomy fields via the UI [#1006](https://github.com/ethyca/fides/pull/1006)
  * Only non-default taxonomy entities can be deleted [#1023](https://github.com/ethyca/fides/pull/1023)
* Prevent deleting taxonomy `is_default` fields and from adding `is_default=True` fields via the API [#990](https://github.com/ethyca/fides/pull/990).
* Added a "Custom" tag to distinguish user defined taxonomy fields from default taxonomy fields in the UI [#1027](https://github.com/ethyca/fides/pull/1027)

### Changed

* Upgraded base Docker version to Python 3.9 and updated all other references from 3.8 -> 3.9 [#974](https://github.com/ethyca/fides/pull/974)
* Prepend all database tables with `ctl_` [#979](https://github.com/ethyca/fides/pull/979)
* Moved the `admin-ui` code down one level into a `ctl` subdir [#970](https://github.com/ethyca/fides/pull/970)
* Extended the `/datamap` endpoint to include extra metadata [#992](https://github.com/ethyca/fides/pull/992)

## [1.8.1](https://github.com/ethyca/fides/compare/1.8.0...1.8.1) - 2022-08-08

### Deprecated

* The following environment variables have been deprecated, and replaced with the new environment variable names indicated below. To avoid breaking existing workflows, the deprecated variables are still respected in v1.8.1. They will be removed in a future release.
  * `FIDESCTL__API__DATABASE_HOST` --> `FIDESCTL__DATABASE__SERVER`
  * `FIDESCTL__API__DATABASE_NAME` --> `FIDESCTL__DATABASE__DB`
  * `FIDESCTL__API__DATABASE_PASSWORD` --> `FIDESCTL__DATABASE__PASSWORD`
  * `FIDESCTL__API__DATABASE_PORT` --> `FIDESCTL__DATABASE__PORT`
  * `FIDESCTL__API__DATABASE_TEST_DATABASE_NAME` --> `FIDESCTL__DATABASE__TEST_DB`
  * `FIDESCTL__API__DATABASE_USER` --> `FIDESCTL__DATABASE__USER`

### Developer Experience

* The included `docker-compose.yml` no longer references outdated ENV variables [#964](https://github.com/ethyca/fides/pull/964)

### Docs

* Minor release documentation now reflects the desired patch release process [#955](https://github.com/ethyca/fides/pull/955)
* Updated references to ENV variables [#964](https://github.com/ethyca/fides/pull/964)

### Fixed

* Deprecated config options will continue to be respected when set via environment variables [#965](https://github.com/ethyca/fides/pull/965)
* The git cache is rebuilt within the Docker container [#962](https://github.com/ethyca/fides/pull/962)
* The `wheel` pypi build no longer has a dirty version tag [#962](https://github.com/ethyca/fides/pull/962)
* Add setuptools to dev-requirements to fix versioneer error [#983](https://github.com/ethyca/fides/pull/983)

## [1.8.0](https://github.com/ethyca/fides/compare/1.7.1...1.8.0) - 2022-08-04

### Added

* Initial configuration wizard UI view
  * System scanning step: AWS credentials form and initial `generate` API usage.
  * System scanning results: AWS systems are stored and can be selected for review
* CustomInput type "password" with show/hide icon.
* Pull CLI command now checks for untracked/unstaged files in the manifests dir [#869](https://github.com/ethyca/fides/pull/869)
* Pull CLI command has a flag to pull missing files from the server [#895](https://github.com/ethyca/fides/pull/895)
* Add BigQuery support for the `generate` command and `/generate` endpoint [#814](https://github.com/ethyca/fides/pull/814) & [#917](https://github.com/ethyca/fides/pull/917)
* Added user auth tables [915](https://github.com/ethyca/fides/pull/915)
* Standardized API error parsing under `~/types/errors`
* Added taxonomy page to UI [#902](https://github.com/ethyca/fides/pull/902)
  * Added a nested accordion component for displaying taxonomy data [#910](https://github.com/ethyca/fides/pull/910)
* Add lru cache to get_config [927](https://github.com/ethyca/fides/pull/927)
* Add support for deprecated API config values [#959](https://github.com/ethyca/fides/pull/959)
* `fides` is now an alias for `fidesctl` as a CLI entrypoint [#926](https://github.com/ethyca/fides/pull/926)
* Add user auth routes [929](https://github.com/ethyca/fides/pull/929)
* Bump fideslib to 3.0.1 and remove patch code[931](https://github.com/ethyca/fides/pull/931)
* Update the `fidesctl` python package to automatically serve the UI [#941](https://github.com/ethyca/fides/pull/941)
* Add `push` cli command alias for `apply` and deprecate `apply` [943](https://github.com/ethyca/fides/pull/943)
* Add resource groups tagging api as a source of system generation [939](https://github.com/ethyca/fides/pull/939)
* Add GitHub Action to publish the `fidesctl` package to testpypi on pushes to main [#951](https://github.com/ethyca/fides/pull/951)
* Added configWizardFlag to ui to hide the config wizard when false [[#1453](https://github.com/ethyca/fides/issues/1453)

### Changed

* Updated the `datamap` endpoint to return human-readable column names as the first response item [#779](https://github.com/ethyca/fides/pull/779)
* Remove the `obscure` requirement from the `generate` endpoint [#819](https://github.com/ethyca/fides/pull/819)
* Moved all files from `fidesapi` to `fidesctl/api` [#885](https://github.com/ethyca/fides/pull/885)
* Moved `scan` and `generate` to the list of commands that can be run in local mode [#841](https://github.com/ethyca/fides/pull/841)
* Upgraded the base docker images from Debian Buster to Bullseye [#958](https://github.com/ethyca/fides/pull/958)
* Removed `ipython` as a dev-requirement [#958](https://github.com/ethyca/fides/pull/958)
* Webserver dependencies now come as a standard part of the package [#881](https://github.com/ethyca/fides/pull/881)
* Initial configuration wizard UI view
  * Refactored step & form results management to use Redux Toolkit slice.
* Change `id` field in tables from an integer to a string [915](https://github.com/ethyca/fides/pull/915)
* Update `fideslang` to `1.1.0`, simplifying the default taxonomy and adding `tags` for resources [#865](https://github.com/ethyca/fides/pull/865)
* Merge existing configurations with `fideslib` library [#913](https://github.com/ethyca/fides/pull/913)
* Moved frontend static files to `src/fidesctl/ui-build/static` [#934](https://github.com/ethyca/fides/pull/934)
* Replicated the error response handling from the `/validate` endpoint to the `/generate` endpoint [#911](https://github.com/ethyca/fides/pull/911)

### Developer Experience

* Remove `API_PREFIX` from fidesctl/core/utils.py and change references to `API_PREFIX` in fidesctl/api/reoutes/util.py [922](https://github.com/ethyca/fides/pull/922)

### Fixed

* Dataset field columns show all columns by default in the UI [#898](https://github.com/ethyca/fides/pull/898)
* Fixed the missing `.fides./` directory when locating the default config [#933](https://github.com/ethyca/fides/pull/933)

## [1.7.1](https://github.com/ethyca/fides/compare/1.7.0...1.7.1) - 2022-07-28

### Added

* Add datasets via YAML in the UI [#813](https://github.com/ethyca/fides/pull/813)
* Add datasets via database connection [#834](https://github.com/ethyca/fides/pull/834) [#889](https://github.com/ethyca/fides/pull/889)
* Add delete confirmation when deleting a field or collection from a dataset [#809](https://github.com/ethyca/fides/pull/809)
* Add ability to delete datasets from the UI [#827](https://github.com/ethyca/fides/pull/827)
* Add Cypress for testing [713](https://github.com/ethyca/fides/pull/833)
* Add datasets via database connection (UI only) [#834](https://github.com/ethyca/fides/pull/834)
* Add Okta support to the `/generate` endpoint [#842](https://github.com/ethyca/fides/pull/842)
* Add db support to `/generate` endpoint [849](https://github.com/ethyca/fides/pull/849)
* Added OpenAPI TypeScript client generation for the UI app. See the [README](/clients/admin-ui/src/types/api/README.md) for more details.

### Changed

* Remove the `obscure` requirement from the `generate` endpoint [#819](https://github.com/ethyca/fides/pull/819)

### Developer Experience

* When releases are published, dispatch a repository webhook event to ethyca/fidesctl-plus [#938](https://github.com/ethyca/fides/pull/938)

### Docs

* recommend/replace pip installs with pipx [#874](https://github.com/ethyca/fides/pull/874)

### Fixed

* CustomSelect input tooltips appear next to selector instead of wrapping to a new row.
* Datasets without the `third_country_transfer` will not cause the editing dataset form to not render.
* Fixed a build issue causing an `unknown` version of `fidesctl` to be installed in published Docker images [#836](https://github.com/ethyca/fides/pull/836)
* Fixed an M1-related SQLAlchemy bug [#816](https://github.com/ethyca/fides/pull/891)
* Endpoints now work with or without a trailing slash. [#886](https://github.com/ethyca/fides/pull/886)
* Dataset field columns show all columns by default in the UI [#898](https://github.com/ethyca/fides/pull/898)
* Fixed the `tag` specific GitHub Action workflows for Docker and publishing docs. [#901](https://github.com/ethyca/fides/pull/901)

## [1.7.0](https://github.com/ethyca/fides/compare/1.6.1...1.7.0) - 2022-06-23

### Added

* Added dependabot to keep dependencies updated
* A warning now issues for any orphan datasets as part of the `apply` command [543](https://github.com/ethyca/fides/pull/543)
* Initial scaffolding of management UI [#561](https://github.com/ethyca/fides/pull/624)
* A new `audit` command for `system` and `organization` resources, checking data map attribute compliance [#548](https://github.com/ethyca/fides/pull/548)
* Static UI assets are now built with the docker container [#663](https://github.com/ethyca/fides/issues/663)
* Host static files via fidesapi [#621](https://github.com/ethyca/fides/pull/621)
* A new `generate` endpoint to enable capturing systems from infrastructure from the UI [#642](https://github.com/ethyca/fides/pull/642)
* A new `datamap` endpoint to enable visualizing a data map from the UI [#721](https://github.com/ethyca/fides/pull/721)
* Management UI navigation bar [#679](https://github.com/ethyca/fides/issues/679)
* Management UI integration [#736](https://github.com/ethyca/fides/pull/736)
  * Datasets
  * Systems
  * Taxonomy (data categories)
* Initial dataset UI view [#768](https://github.com/ethyca/fides/pull/768)
  * Add interaction for viewing a dataset collection
  * Add column picker
  * Add a data category checklist tree
  * Edit/delete dataset fields
  * Edit/delete dataset collections
  * Edit datasets
  * Add a component for Identifiability tags
  * Add tooltips for help on forms
  * Add geographic location (third_country_transfers) country selection. Supported by new dependency `i18n-iso-countries`.
* Okta, aws and database credentials can now come from `fidesctl.toml` config [#694](https://github.com/ethyca/fides/pull/694)
* New `validate` endpoint to test aws and okta credentials [#722](https://github.com/ethyca/fides/pull/722)
* Initial configuration wizard UI view
  * Manual entry steps added (name and describe organization, pick entry route, and describe system manually including privacy declarations)
* A new image tagged `ethyca/fidesctl:dev` is published on each push to `main` [781](https://github.com/ethyca/fides/pull/781)
* A new cli command (`fidesctl sync`) [#765](https://github.com/ethyca/fides/pull/765)

### Changed

* Comparing server and CLI versions ignores `.dirty` only differences, and is quiet on success when running general CLI commands [621](https://github.com/ethyca/fides/pull/621)
* All endpoints now prefixed by `/api/v1` [#623](https://github.com/ethyca/fides/issues/623)
* Allow AWS credentials to be passed to `generate system` via the API [#645](https://github.com/ethyca/fides/pull/645)
* Update the export of a datamap to load resources from the server instead of a manifest directory [#662](https://github.com/ethyca/fides/pull/662)
* Refactor `export` to remove CLI specific uses from the core modules and load resources[#725](https://github.com/ethyca/fides/pull/725)
* Bump version of FastAPI in `setup.py` to 0.77.1 to match `optional-requirements.txt` [#734](https://github.com/ethyca/fides/pull/734)
* Docker images are now only built and pushed on tags to match when released to pypi [#740](https://github.com/ethyca/fides/pull/740)
* Okta resource scanning and generation now works with systems instead of datasets [#751](https://github.com/ethyca/fides/pull/751)

### Developer Experience

* Replaced `make` with `nox` [#547](https://github.com/ethyca/fides/pull/547)
* Removed usage of `fideslang` module in favor of new [external package](https://github.com/ethyca/fideslang) shared across projects [#619](https://github.com/ethyca/fides/issues/619)
* Added a UI service to the docker-compose deployment [#757](<https://github.com/ethyca/fides/pull/757>)
* `TestClient` defined in and shared across test modules via `conftest.py` [#759](https://github.com/ethyca/fides/pull/759)

### Docs

* Replaced all references to `make` with `nox` [#547](https://github.com/ethyca/fides/pull/547)
* Removed config/schemas page [#613](https://github.com/ethyca/fides/issues/613)
* Dataset UI and config wizard docs added (<https://github.com/ethyca/fides/pull/697>)
* The fides README now walks through generating a datamap [#746](https://github.com/ethyca/fides/pull/746)

### Fixed

* Updated `fideslog` to v1.1.5, resolving an issue where some exceptions thrown by the SDK were not handled as expected [#609](https://github.com/ethyca/fides/issues/609)
* Updated the webserver so that it won't fail if the database is inaccessible [#649](https://github.com/ethyca/fides/pull/649)
* Updated external tests to handle complex characters [#661](https://github.com/ethyca/fides/pull/661)
* Evaluations now properly merge the default taxonomy into the user-defined taxonomy [#684](https://github.com/ethyca/fides/pull/684)
* The CLI can now be run without installing the webserver components [#715](https://github.com/ethyca/fides/pull/715)

## [1.6.1](https://github.com/ethyca/fides/compare/1.6.0...1.6.1) - 2022-06-15

### Docs

* Updated `Release Steps`

### Fixed

* Resolved a failure with populating applicable data subject rights to a data map
* Handle invalid characters when generating a `fides_key` [#761](https://github.com/ethyca/fides/pull/761)

## [1.6.0](https://github.com/ethyca/fides/compare/1.5.3...1.6.0) - 2022-05-02

### Added

* ESLint configuration changes [#514](https://github.com/ethyca/fidesops/pull/514)
* User creation, update and permissions in the Admin UI [#511](https://github.com/ethyca/fidesops/pull/511)
* Yaml support for dataset upload [#284](https://github.com/ethyca/fidesops/pull/284)

### Breaking Changes

* Update masking API to take multiple input values [#443](https://github.com/ethyca/fidesops/pull/443)

### Docs

* DRP feature documentation [#520](https://github.com/ethyca/fidesops/pull/520)

## [1.4.2](https://github.com/ethyca/fidesops/compare/1.4.1...1.4.2) - 2022-05-12

### Added

* GET routes for users [#405](https://github.com/ethyca/fidesops/pull/405)
* Username based search on GET route [#444](https://github.com/ethyca/fidesops/pull/444)
* FIDESOPS\_\_DEV_MODE for Easier SaaS Request Debugging [#363](https://github.com/ethyca/fidesops/pull/363)
* Track user privileges across sessions [#425](https://github.com/ethyca/fidesops/pull/425)
* Add first_name and last_name fields. Also add them along with created_at to FidesUser response [#465](https://github.com/ethyca/fidesops/pull/465)
* Denial reasons for DSR and user `AuditLog` [#463](https://github.com/ethyca/fidesops/pull/463)
* DRP action to Policy [#453](https://github.com/ethyca/fidesops/pull/453)
* `CHANGELOG.md` file[#484](https://github.com/ethyca/fidesops/pull/484)
* DRP status endpoint [#485](https://github.com/ethyca/fidesops/pull/485)
* DRP exerise endpoint [#496](https://github.com/ethyca/fidesops/pull/496)
* Frontend for privacy request denial reaons [#480](https://github.com/ethyca/fidesops/pull/480)
* Publish Fidesops to Pypi [#491](https://github.com/ethyca/fidesops/pull/491)
* DRP data rights endpoint [#526](https://github.com/ethyca/fidesops/pull/526)

### Changed

* Converted HTTP Status Codes to Starlette constant values [#438](https://github.com/ethyca/fidesops/pull/438)
* SaasConnector.send behavior on ignore_errors now returns raw response [#462](https://github.com/ethyca/fidesops/pull/462)
* Seed user permissions in `create_superuser.py` script [#468](https://github.com/ethyca/fidesops/pull/468)
* User API Endpoints (update fields and reset user passwords) [#471](https://github.com/ethyca/fidesops/pull/471)
* Format tests with `black` [#466](https://github.com/ethyca/fidesops/pull/466)
* Extract privacy request endpoint logic into separate service for DRP [#470](https://github.com/ethyca/fidesops/pull/470)
* Fixing inconsistent SaaS connector integration tests [#473](https://github.com/ethyca/fidesops/pull/473)
* Add user data to login response [#501](https://github.com/ethyca/fidesops/pull/501)

### Breaking Changes

* Update masking API to take multiple input values [#443](https://github.com/ethyca/fidesops/pull/443)

### Docs

* Added issue template for documentation updates [#442](https://github.com/ethyca/fidesops/pull/442)
* Clarify masking updates [#464](https://github.com/ethyca/fidesops/pull/464)
* Added dark mode [#476](https://github.com/ethyca/fidesops/pull/476)

### Fixed

* Removed miradb test warning [#436](https://github.com/ethyca/fidesops/pull/436)
* Added missing import [#448](https://github.com/ethyca/fidesops/pull/448)
* Removed pypi badge pointing to wrong package [#452](https://github.com/ethyca/fidesops/pull/452)
* Audit imports and references [#479](https://github.com/ethyca/fidesops/pull/479)
* Switch to using update method on PUT permission endpoint [#500](https://github.com/ethyca/fidesops/pull/500)

### Developer Experience

* added isort as a CI check
* Include `tests/` in all static code checks (e.g. `mypy`, `pylint`)

### Changed

* Published Docker image does a clean install of Fidesctl
* `with_analytics` is now a decorator

### Fixed

* Third-Country formatting on Data Map
* Potential Duplication on Data Map
* Exceptions are no longer raised when sending `AnalyticsEvent`s on Windows
* Running `fidesctl init` now generates a `server_host` and `server_protocol`
  rather than `server_url`<|MERGE_RESOLUTION|>--- conflicted
+++ resolved
@@ -18,28 +18,33 @@
 
 ### Added
 
-* Unified Fides Resources: Added a dataset dropdown selector when configuring a connector to link an existing dataset to the connector configuration. [#2162](https://github.com/ethyca/fides/pull/2162)
-* Unified Fides Resources: Added new datasetconfig.ctl_dataset_id field to unify fides dataset resources [#2046](https://github.com/ethyca/fides/pull/2046)
+* Unified Fides Resources
+  * Added a dataset dropdown selector when configuring a connector to link an existing dataset to the connector configuration. [#2162](https://github.com/ethyca/fides/pull/2162)
+  * Added new datasetconfig.ctl_dataset_id field to unify fides dataset resources [#2046](https://github.com/ethyca/fides/pull/2046)
 * Add new connection config routes that couple them with systems [#2249](https://github.com/ethyca/fides/pull/2249)
-<<<<<<< HEAD
-* Consent Propagation: Add the ability to execute Consent Requests via the Privacy Request Execution layer [#2125](https://github.com/ethyca/fides/pull/2125)
-* Consent Propagation: Privacy Center consent options can now be marked as `executable` in order to propagate consent requests [#2193](https://github.com/ethyca/fides/pull/2193)
-* Consent Propagation: Add a Mailchimp Transactional Consent Connector [#2194](https://github.com/ethyca/fides/pull/2194)
-* Consent Propagation: Add support for passing browser identities to consent request patches [#2304](https://github.com/ethyca/fides/pull/2304)
-* Consent Propagation: Allow defining a list of opt-in and/or opt-out requests [#2315](https://github.com/ethyca/fides/pull/2315)
-* Consent Propagation: Add a Google Analytics Consent Connector [#2302](https://github.com/ethyca/fides/pull/2302)
-=======
 * Endpoints to allow a user with the `user:password-reset` scope to reset users' passwords. In addition, users no longer require a scope to edit their own passwords. [#2373](https://github.com/ethyca/fides/pull/2373)
 * New form to reset a user's password without knowing an old password [#2390](https://github.com/ethyca/fides/pull/2390)
->>>>>>> ec0bcaf4
-
-### Changed
-
-* Unified Fides Resources: Removed several fidesops schemas for DSR's in favor of updated Fideslang schemas [#2009](https://github.com/ethyca/fides/pull/2009)
-* Unified Fides Resources: Removed DatasetConfig.dataset field [#2096](https://github.com/ethyca/fides/pull/2096)
-* Unified Fides Resources: Updated UI dataset config routes to use new unified routes [#2113](https://github.com/ethyca/fides/pull/2113)
-* Unified Fides Resources: Validate request body on crud endpoints on upsert. Validate dataset data categories before save. [#2134](https://github.com/ethyca/fides/pull/2134/)
-* Unified Fides Resources: Updated test env setup and quickstart to use new endpoints [#2225](https://github.com/ethyca/fides/pull/2225)
+* Consent Propagation
+  * Add the ability to execute Consent Requests via the Privacy Request Execution layer [#2125](https://github.com/ethyca/fides/pull/2125)
+  * Add a Mailchimp Transactional Consent Connector [#2194](https://github.com/ethyca/fides/pull/2194)
+  * Allow defining a list of opt-in and/or opt-out requests in consent connectors [#2315](https://github.com/ethyca/fides/pull/2315)
+  * Add a Google Analytics Consent Connector [#2302](https://github.com/ethyca/fides/pull/2302)
+  * Pass the GA Cookie from the Privacy Center [#2337](https://github.com/ethyca/fides/pull/2337)
+  * Rename "user_id" to more specific "ga_client_id" [#2356](https://github.com/ethyca/fides/pull/2356)
+  * Patch Google Analytics Consent Connector to delete by client_id [#2355](https://github.com/ethyca/fides/pull/2355)
+  * Add a "skip_param_values option" to optionally skip when we are missing param values in the body [#2384](https://github.com/ethyca/fides/pull/2384)
+
+### Changed
+
+* Unified Fides Resources
+  * Removed several fidesops schemas for DSR's in favor of updated Fideslang schemas [#2009](https://github.com/ethyca/fides/pull/2009)
+  * Removed DatasetConfig.dataset field [#2096](https://github.com/ethyca/fides/pull/2096)
+  * Updated UI dataset config routes to use new unified routes [#2113](https://github.com/ethyca/fides/pull/2113)
+  * Validate request body on crud endpoints on upsert. Validate dataset data categories before save. [#2134](https://github.com/ethyca/fides/pull/2134/)
+  * Updated test env setup and quickstart to use new endpoints [#2225](https://github.com/ethyca/fides/pull/2225)
+* Consent Propagation
+  * Privacy Center consent options can now be marked as `executable` in order to propagate consent requests [#2193](https://github.com/ethyca/fides/pull/2193)
+  * Add support for passing browser identities to consent request patches [#2304](https://github.com/ethyca/fides/pull/2304)
 * Update fideslang to 1.3.3 [#2343](https://github.com/ethyca/fides/pull/2343)
 * Display the request type instead of the policy name on the request table [#2382](https://github.com/ethyca/fides/pull/2382)
 * Make denial reasons required [#2400](https://github.com/ethyca/fides/pull/2400)
