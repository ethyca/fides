--- conflicted
+++ resolved
@@ -24,13 +24,9 @@
 ### Added
 - Added a duplicate group table with deterministic ids [#6881](https://github.com/ethyca/fides/pull/6881) https://github.com/ethyca/fides/labels/db-migration
 - Added replace mode for decoding context loggers to avoid decode errors with zip files[#6899](https://github.com/ethyca/fides/pull/6899/files)
-<<<<<<< HEAD
+- Added keyboard shortcuts for bulk select/deselect in Action Center fields [#6911](https://github.com/ethyca/fides/pull/6911)
 - Added endpoint to bulk cancel requests [#6916](https://github.com/ethyca/fides/pull/6916)
 - Added a memory dump output to the logs when the memory watchdog hits the 90% memory limit [#6916](https://github.com/ethyca/fides/pull/6916)
-
-=======
-- Added keyboard shortcuts for bulk select/deselect in Action Center fields [#6911](https://github.com/ethyca/fides/pull/6911)
->>>>>>> b1c3b9dc
 
 ### Changed
 - Restricted monitor tree selection to only classifiable resource types [#6900](https://github.com/ethyca/fides/pull/6900)
