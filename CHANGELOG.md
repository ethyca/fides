# Changelog

All notable changes to this project will be documented in this file.

The format is based on [Keep a Changelog](https://keepachangelog.com/en/)

The types of changes are:

- `Added` for new features.
- `Changed` for changes in existing functionality.
- `Developer Experience` for changes in developer workflow or tooling.
- `Deprecated` for soon-to-be removed features.
- `Docs` for documentation only changes.
- `Removed` for now removed features.
- `Fixed` for any bug fixes.
- `Security` in case of vulnerabilities.

## [Unreleased](https://github.com/ethyca/fidesplus/compare/2.48.2...main)

### Added
- Added DataHub integration config [#5401](https://github.com/ethyca/fides/pull/5401)
- Added keepalive settings to the Redshift integration [#5433](https://github.com/ethyca/fides/pull/5433)

### Changed
<<<<<<< HEAD
- Preventing erasures for the Zendesk integration if there are any open tickets [#5429](https://github.com/ethyca/fides/pull/5429)

=======
- Added a security setting that must be set to true to enable the access request download feature [#5451](https://github.com/ethyca/fides/pull/5451)
>>>>>>> dc3bfed3

### Developer Experience
- Added Carbon Icons to FidesUI [#5416](https://github.com/ethyca/fides/pull/5416)
- Apply new color palette as scss module [#5453](https://github.com/ethyca/fides/pull/5453)

## [2.48.2](https://github.com/ethyca/fidesplus/compare/2.48.1...2.48.2)

### Fixed
- Fixed ValidationError for datasets with a connection_type [#5447](https://github.com/ethyca/fides/pull/5447)

## [2.48.1](https://github.com/ethyca/fidesplus/compare/2.48.0...2.48.1)

### Fixed
 - API router sanitizer being too aggressive with NextJS Catch-all Segments [#5438](https://github.com/ethyca/fides/pull/5438)
 - Fix BigQuery `partitioning` queries to properly support multiple identity clauses [#5432](https://github.com/ethyca/fides/pull/5432)

## [2.48.0](https://github.com/ethyca/fidesplus/compare/2.47.1...2.48.0)

### Added
- Added Azure as an SSO provider. [#5402](https://github.com/ethyca/fides/pull/5402)
- Added endpoint to get privacy request access results urls [#5379](https://github.com/ethyca/fides/pull/5379)
- Added `connection_type` key in the `namespace` attribute of a Dataset's `fides_meta` [#5387](https://github.com/ethyca/fides/pull/5387)
- Added new RDS Postgres Connector [#5380](https://github.com/ethyca/fides/pull/5380)
- Added ability to customize column names in the Data Map report [#5400](https://github.com/ethyca/fides/pull/5400)
- Added Experience Config docs to the FidesJS documentation [#5405](https://github.com/ethyca/fides/pull/5405)
- Added UI for downloading privacy request access results [#5407](https://github.com/ethyca/fides/pull/5407)

### Fixed
- Fixed a bug where D&D tables were rendering stale data [#5372](https://github.com/ethyca/fides/pull/5372)
- Fixed issue where multiple login redirects could end up losing login return path [#5389](https://github.com/ethyca/fides/pull/5389)
- Fixed issue where Dataset with nested fields was unable to edit Categories [#5383](https://github.com/ethyca/fides/pull/5383)
- Fixed a visual bug where the "download" icon was off-center in some buttons [#5409](https://github.com/ethyca/fides/pull/5409)
- Fixed styling on "Dataset" field on system integration form [#5408](https://github.com/ethyca/fides/pull/5408)
- Fixed Snowflake DSR integration failing with syntax error [#5417](https://github.com/ethyca/fides/pull/5417)

### Changed
- The `Monitor` button trigger the same `confirmResourceMutation` (monitor, start classification) on muted parent resources as well as un-muted resources. Un-mute button for muted field resources which simply changes their status to `monitored`. [#5362](https://github.com/ethyca/fides/pull/5362)

### Developer Experience
- Fix warning messages from slowapi and docker [#5385](https://github.com/ethyca/fides/pull/5385)

## [2.47.1](https://github.com/ethyca/fidesplus/compare/2.47.0...2.47.1)

### Added
- Adding access and erasure support for Gladly [#5346](https://github.com/ethyca/fides/pull/5346)
- Added icons for the Gladly, ShipStation, Microsoft Ads, and PowerReviews integrations [#5374](https://github.com/ethyca/fides/pull/5374)

### Changed
- Make the dbname in GoogleCloudSQLPostgresSchema optional [#5358](https://github.com/ethyca/fides/pull/5358)

### Fixed
- Fixed race condition where GPC being updated after FidesJS initialization caused Privacy Notices to be in the wrong state [#5384](https://github.com/ethyca/fides/pull/5384)
- Fixed issue where Dataset with nested fields was unable to edit Categories [#5383](https://github.com/ethyca/fides/pull/5383)
- Fixed button styling issues [#5386](https://github.com/ethyca/fides/pull/5386)
- Allow Responsys and Firebase connectors to ignore extra identities [#5388](https://github.com/ethyca/fides/pull/5388)
- Fixed cookies not deleting on opt-out [#5338](https://github.com/ethyca/fides/pull/5338)

## [2.47.0](https://github.com/ethyca/fidesplus/compare/2.46.2...2.47.0)

### Added
- Make all "Description" table columns expandable in Admin UI tables [#5340](https://github.com/ethyca/fides/pull/5340)
- Added access support for Shipstation [#5343](https://github.com/ethyca/fides/pull/5343)
- Introduce custom reports to Data map report [#5352](https://github.com/ethyca/fides/pull/5352)
- Added models to support custom reports (Fidesplus) [#5344](https://github.com/ethyca/fides/pull/5344)

### Changed
- Updated the filter postprocessor (SaaS integration framework) to support dataset references [#5343](https://github.com/ethyca/fides/pull/5343)

### Developer Experience
- Migrate toggle switches from Chakra to Ant Design [#5323](https://github.com/ethyca/fides/pull/5323)
- Migrate buttons from Chakra to Ant Design [#5357](https://github.com/ethyca/fides/pull/5357)
- Replace `debugLog` with global scoped `fidesDebugger` for better debug experience and optimization of prod code [#5335](https://github.com/ethyca/fides/pull/5335)

### Fixed
- Updating the hash migration status check query to use the available indexes [#5336](https://github.com/ethyca/fides/pull/5336)
- Fixed column resize jank on all tables in Admin UI [#5340](https://github.com/ethyca/fides/pull/5340)
- Better handling of empty storage secrets in aws_util [#5347](https://github.com/ethyca/fides/pull/5347)
- Fix SSO Provider form saving when clicking the cancel button with a fully filled form [#5365](https://github.com/ethyca/fides/pull/5365)
- Fix bleedover of Data Categories into next column on Data map reporting [#5369](https://github.com/ethyca/fides/pull/5369)

### Removed
- Removing Adobe Campaign integration [#5364](https://github.com/ethyca/fides/pull/5364)

## [2.46.2](https://github.com/ethyca/fides/compare/2.46.1...2.46.2)

### Added
- Initial support for DSR requests against partitioned BigQuery tables [#5325](https://github.com/ethyca/fides/pull/5325)
- Added MySQL on RDS as a detection/discovery integration[#5275](https://github.com/ethyca/fides/pull/5275)
- Added new RDS MySQL Connector [#5343](https://github.com/ethyca/fides/pull/5343)

## [2.46.1](https://github.com/ethyca/fides/compare/2.46.0...2.46.1)

### Added
- Implement Soft Delete for PrivacyRequests [#5321](https://github.com/ethyca/fides/pull/5321/files)

### Removed
- Removing Shippo integration [#5349](https://github.com/ethyca/fides/pull/5349)

### Fixed
- Updated Attentive DSR integration [#5319](https://github.com/ethyca/fides/pull/5319)

## [2.46.0](https://github.com/ethyca/fides/compare/2.45.2...2.46.0)

### Fixed
- Ignore `400` errors from Talkable's `person` endpoint. [#5317](https://github.com/ethyca/fides/pull/5317)
- Fix Email Connector logs so they use configuration key instead of name [#5286](https://github.com/ethyca/fides/pull/5286)
- Updated Responsys and Firebase Auth integrations to allow multiple identities [#5318](https://github.com/ethyca/fides/pull/5318)
- Updated Shopify dataset in order to flag country, province, and other location values as read-only [#5282](https://github.com/ethyca/fides/pull/5282)
- Fix issues with cached or `window.fides_overrides` languages in the Minimal TCF banner [#5306](https://github.com/ethyca/fides/pull/5306)
- Fix issue with fides-js where the experience was incorrectly initialized as an empty object which appeared valid, when `undefined` was expected [#5309](https://github.com/ethyca/fides/pull/5309)
- Fix issue where newly added languages in Admin-UI were not being rendered in the preview [#5316](https://github.com/ethyca/fides/pull/5316)
- Fix bug where consent automation accordion shows for integrations that don't support consent automation [#5330](https://github.com/ethyca/fides/pull/5330)
- Fix issue where custom overrides (title, description, privacy policy url, etc.) were not being applied to the full TCF overlay [#5333](https://github.com/ethyca/fides/pull/5333)


### Added
- Added support for hierarchical notices in Privacy Center [#5291](https://github.com/ethyca/fides/pull/5291)
- Support row-level deletes for BigQuery and add erase_after support for database connectors [#5293](https://github.com/ethyca/fides/pull/5293)
- Added PUT endpoint for dataset configs [#5324](https://github.com/ethyca/fides/pull/5324)
- Namespace support for the BigQuery integration and datasets [#5294](https://github.com/ethyca/fides/pull/5294)
- Added ability to select multiple datasets on integrations in system integration view [#5327](https://github.com/ethyca/fides/pull/5327)
- Updated Fides.shopify() integration for Shopify Plus Consent [#5329](https://github.com/ethyca/fides/pull/5329)

### Changed
- Updated privacy notices to support notice hierarchies [#5272](https://github.com/ethyca/fides/pull/5272)
- Defaulting SecuritySettings.env to prod [#5326](https://github.com/ethyca/fides/pull/5326)

### Developer Experience
- Initialized Ant Design and Tailwindcss in Admin-UI to prepare for Design System migration [#5308](https://github.com/ethyca/fides/pull/5308)

## [2.45.2](https://github.com/ethyca/fides/compare/2.45.1...2.45.2)

### Fixed
- Updated the hash migration script to only run on tables with less than 1 million rows. [#5310](https://github.com/ethyca/fides/pull/5310)

## [2.45.1](https://github.com/ethyca/fides/compare/2.45.0...2.45.1)

### Added
- Support minimal GVL in minimal TCF response allowing Accept/Reject from banner before full GVL is loaded [#5298](https://github.com/ethyca/fides/pull/5298)

### Fixed
- Fixed discovery pagination [#5304](https://github.com/ethyca/fides/pull/5304)
- Fixed fides-no-scroll so it works in all browsers [#5299](https://github.com/ethyca/fides/pull/5299)

## [2.45.0](https://github.com/ethyca/fides/compare/2.44.0...2.45.0)

### Added
- Adding erasure support for PowerReviews [#5258](https://github.com/ethyca/fides/pull/5258)
- Adding erasure support for Attentive [#5258](https://github.com/ethyca/fides/pull/5261)
- Added a scheduled job to incrementally migrate from bcrypt hashes to SHA-256 hashes for stored identity values [#5256](https://github.com/ethyca/fides/pull/5256)
- Added the new Dynamic Erasure Email integrations [#5226](https://github.com/ethyca/fides/pull/5226)
- Add ability to edit dataset YAML from dataset view [#5262](https://github.com/ethyca/fides/pull/5262)
- Added support for "in progress" status in classification [#5248](https://github.com/ethyca/fides/pull/5248)
- Clarify GCP service account permissions when setting up Google Cloud SQL for Postgres in Admin-UI [#5245](https://github.com/ethyca/fides/pull/5266)
- Add onFidesEvent method for an alternative way to subscribe to Fides events [#5297](https://github.com/ethyca/fides/pull/5297)

### Changed
- Validate no path in `server_host` var for CLI config; if there is one then take only up until the first forward slash
- Update the Datamap report's Data categories column to support better expand/collapse behavior [#5265](https://github.com/ethyca/fides/pull/5265)
- Rename/refactor Privacy Notice Properties to support performance improvements [#5259](https://github.com/ethyca/fides/pull/5259)
- Improved logging and error visibility for TraversalErrors [#5263](https://github.com/ethyca/fides/pull/5263)

### Developer Experience
- Added performance mark timings to debug logs for fides.js [#5245](https://github.com/ethyca/fides/pull/5245)

### Fixed
- Fix wording in tooltip for Yotpo Reviews [#5274](https://github.com/ethyca/fides/pull/5274)
- Hardcode ConnectionConfigurationResponse.secrets [#5283](https://github.com/ethyca/fides/pull/5283)
- Fix Fides.shouldShouldShowExperience() to return false for modal-only experiences [#5281](https://github.com/ethyca/fides/pull/5281)

## [2.44.0](https://github.com/ethyca/fides/compare/2.43.1...2.44.0)

### Added
- Added Gzip Middleware for responses [#5225](https://github.com/ethyca/fides/pull/5225)
- Adding source and submitted_by fields to privacy requests (Fidesplus) [#5206](https://github.com/ethyca/fides/pull/5206)
- Added Action Required / Monitored / Unmonitored tabs to Data Detection & Discovery page [#5236](https://github.com/ethyca/fides/pull/5236)
- Adding erasure support for Microsoft Advertising [#5197](https://github.com/ethyca/fides/pull/5197)
- Implements fuzzy search for identities in Admin-UI Request Manager [#5232](https://github.com/ethyca/fides/pull/5232)
- New purpose header field for TCF banner [#5246](https://github.com/ethyca/fides/pull/5246)
- `fides` subcommand `pull` has resource name subcommands that take a `fides_key` argument allowing you to pull only one resource by name and type [#5260](https://github.com/ethyca/fides/pull/5260)

### Changed
- Removed unused `username` parameter from the Delighted integration configuration [#5220](https://github.com/ethyca/fides/pull/5220)
- Removed unused `ad_account_id` parameter from the Snap integration configuration [#5229](https://github.com/ethyca/fides/pull/5220)
- Updates to support consent signal processing (Fidesplus) [#5200](https://github.com/ethyca/fides/pull/5200)
- TCF Optimized for performance on initial load by offsetting most experience data until after banner is shown [#5230](https://github.com/ethyca/fides/pull/5230)
- Updates to support DynamoDB schema with Tokenless IAM auth [#5240](https://github.com/ethyca/fides/pull/5240)

### Developer Experience
- Sourcemaps are now working for fides-js in debug mode [#5222](https://github.com/ethyca/fides/pull/5222)

### Fixed
- Fix bug where Data Detection & Discovery table pagination fails to reset after navigating or searching  [#5234](https://github.com/ethyca/fides/pull/5234)
- Ignoring HTTP 400 error responses from the unsubscribe endpoint for HubSpot [#5237](https://github.com/ethyca/fides/pull/5237)
- Fix all `fides` API subcommands (`push`, `user`, etc) failing with an invalid server even when only passing `--help` [#5243](https://github.com/ethyca/fides/pull/5243)
- Fix bug where empty datasets / table wouldn't show a Monitor button  [#5249](https://github.com/ethyca/fides/pull/5249)

### Security
- Reduced timing differences in login endpoint [CVE-2024-45052](https://github.com/ethyca/fides/security/advisories/GHSA-2h46-8gf5-fmxv)
- Removed Jinja2 for email templates, the variables syntax changed from `{{variable_name}}` to `__VARIABLE_NAME__` [CVE-2024-45053](https://github.com/ethyca/fides/security/advisories/GHSA-c34r-238x-f7qx)


## [2.43.1](https://github.com/ethyca/fides/compare/2.43.0...2.43.1)

### Added
- Pydantic v1 -> Pydantic v2 upgrade [#5020](https://github.com/ethyca/fides/pull/5020)
- Added success toast on muting/ignoring resources in D&D tables [#5214](https://github.com/ethyca/fides/pull/5214)
- Added "data type" column to fields and subfields on D&D tables [#5218](https://github.com/ethyca/fides/pull/5218)
- Added support for navigating and editing nested fields in the Datasets page [#5216](https://github.com/ethyca/fides/pull/5216)

### Fixed
- Ignore `404` errors on Oracle Responsys deletions [#5203](https://github.com/ethyca/fides/pull/5203)
- Fix white screen issue when privacy request has null value for daysLeft [#5213](https://github.com/ethyca/fides/pull/5213)

### Changed
- Visual updates to badges in D&D result tables [#5212](https://github.com/ethyca/fides/pull/5212)
- Tweaked behavior of loading state on D&D table actions buttons [#5201](https://github.com/ethyca/fides/pull/5201)


## [2.43.0](https://github.com/ethyca/fides/compare/2.42.1...2.43.0)

### Added
- Added support for mapping a system's integration's consentable items to privacy notices [#5156](https://github.com/ethyca/fides/pull/5156)
- Added support for SSO Login with multiple providers (Fides Plus feature) [#5134](https://github.com/ethyca/fides/pull/5134)
- Adds user_read scope to approver role so that they can update their own password [#5178](https://github.com/ethyca/fides/pull/5178)
- Added PATCH endpoint for partially updating connection secrets [#5172](https://github.com/ethyca/fides/pull/5172)
- Add success toast on confirming classification in data discovery tables [#5182](https://github.com/ethyca/fides/pull/5182)
- Add function to return list of StagedResource objs according to list of URNs [#5192](https://github.com/ethyca/fides/pull/5192)
- Add DSR Support for ScyllaDB [#5140](https://github.com/ethyca/fides/pull/5140)
- Added support for nested fields in BigQuery in D&D result views [#5175](https://github.com/ethyca/fides/pull/5175)
- Added support for Vendor Count in Fides-JS overlay descriptions [#5210](https://github.com/ethyca/fides/pull/5210)

### Fixed
- Fixed the OAuth2 configuration for the Snap integration [#5158](https://github.com/ethyca/fides/pull/5158)
- Fixes a Marigold Sailthru error when a user does not exist [#5145](https://github.com/ethyca/fides/pull/5145)
- Fixed malformed HTML issue on switch components [#5166](https://github.com/ethyca/fides/pull/5166)
- Edit integration modal no longer requires reentering credentials when doing partial edits [#2436](https://github.com/ethyca/fides/pull/2436)
- Fixed a timing issue with tcf/gpp locator iframe naming [#5173](https://github.com/ethyca/fides/pull/5173)
- Detection & Discovery: The when column will now display the correct value with a tooltip showing the full date and time [#5177](https://github.com/ethyca/fides/pull/5177)
- Fixed minor issues with the SSO providers form [#5183](https://github.com/ethyca/fides/pull/5183)

### Changed
- Removed PRIVACY_REQUEST_READ scope from Viewer role [#5184](https://github.com/ethyca/fides/pull/5184)
- Asynchronously load GVL translations in FidesJS instead of blocking UI rendering [#5187](https://github.com/ethyca/fides/pull/5187)
- Model changes to support consent signals (Fidesplus) [#5190](https://github.com/ethyca/fides/pull/5190)
- Updated Datasets page with new UI for better usability and consistency with Detection and Discovery UI [#5191](https://github.com/ethyca/fides/pull/5191)
- Updated the Yotpo Reviews integration to use email and phone number identities instead of external ID [#5169](https://github.com/ethyca/fides/pull/5169)
- Update TCF banner button layout and styles [#5204](https://github.com/ethyca/fides/pull/5204)


### Developer Experience
- Fixes some ESLint configuration issues [#5176](https://github.com/ethyca/fides/pull/5176)

## [2.42.1](https://github.com/ethyca/fides/compare/2.42.0...2.42.1)

### Fixed
- Fixed language picker cut-off in mobile on CMP banner and modal [#5159](https://github.com/ethyca/fides/pull/5159)
- Fixed button sizes on CMP modal [#5161](https://github.com/ethyca/fides/pull/5161)

## [2.42.0](https://github.com/ethyca/fides/compare/2.41.0...2.42.0)

### Added
- Add AWS Tags in the meta field for Fides system when using `fides generate` [#4998](https://github.com/ethyca/fides/pull/4998)
- Added access and erasure support for Checkr integration [#5121](https://github.com/ethyca/fides/pull/5121)
- Added support for special characters in SaaS request payloads [#5099](https://github.com/ethyca/fides/pull/5099)
- Added support for displaying notices served in the Consent Banner [#5125](https://github.com/ethyca/fides/pull/5125)
- Added ability to choose whether to use Opt In/Out buttons or Acknowledge button in the Consent Banner [#5125](https://github.com/ethyca/fides/pull/5125)
- Add "status" field to detection & discovery tables [#5141](https://github.com/ethyca/fides/pull/5141)
- Added optional filters `exclude_saas_datasets` and `only_unlinked_datasets` to the list datasets endpoint [#5132](https://github.com/ethyca/fides/pull/5132)
- Add new config options to support notice-only banner and modal [#5136](https://github.com/ethyca/fides/pull/5136)
- Added models to support bidirectional consent (Fides Plus feature) [#5118](https://github.com/ethyca/fides/pull/5118)

### Changed
- Moving Privacy Center endpoint logging behind debug flag [#5103](https://github.com/ethyca/fides/pull/5103)
- Serve GVL languages as they are requested [#5112](https://github.com/ethyca/fides/pull/5112)
- Changed text on system integrations tab to direct to new integration management [#5097](https://github.com/ethyca/fides/pull/5097)
- Updates to consent experience styling [#5085](https://github.com/ethyca/fides/pull/5085)
- Updated the dataset page to display the new table and support pagination [#5130](https://github.com/ethyca/fides/pull/5130)
- Improve performance by removing the need to load every system into redux store [#5135](https://github.com/ethyca/fides/pull/5135)
- Use the `user_id` from a Segment Trait instead of an `email` when deleting a user in Segment [#5004](https://github.com/ethyca/fides/pull/5004)
- Moves some endpoints for property-specific messaging from OSS -> plus [#5069](https://github.com/ethyca/fides/pull/5069)
- Text changes in monitor config table and form [#5142](https://github.com/ethyca/fides/pull/5142)
- Improve API error messages when using is_default field on taxonomy resources [#5147](https://github.com/ethyca/fides/pull/5147)

### Developer Experience
- Add `.syncignore` to reduce file sync size with new volumes [#5104](https://github.com/ethyca/fides/pull/5104)
- Fix sourcemap generation in development version of FidesJS [#5119](https://github.com/ethyca/fides/pull/5119)
- Upgrade to Next.js v14 [#5111](https://github.com/ethyca/fides/pull/5111)
- Upgrade and consolidate linting and formatting tools [#5128](https://github.com/ethyca/fides/pull/5128)

### Fixed
- Resolved an issue pulling all blog authors for the Shopify integration [#5043](https://github.com/ethyca/fides/pull/5043)
- Fixed typo in the BigQuery integration description [#5120](https://github.com/ethyca/fides/pull/5120)
- Fixed default values of Experience config toggles [#5123](https://github.com/ethyca/fides/pull/5123)
- Skip indexing Custom Privacy Request Field array values [#5127](https://github.com/ethyca/fides/pull/5127)
- Fixed Admin UI issue where banner would disappear in Experience Preview with GPC enabled [#5131](https://github.com/ethyca/fides/pull/5131)
- Fixed not being able to edit a monitor from scheduled to not scheduled [#5114](https://github.com/ethyca/fides/pull/5114)
- Migrating missing Fideslang 2.0 data categories [#5073](https://github.com/ethyca/fides/pull/5073)
- Fixed wrong system count on Datamap page [#5151](https://github.com/ethyca/fides/pull/5151)
- Fixes some responsive styling issues in the consent banner on mobile sized screens [#5157](https://github.com/ethyca/fides/pull/5157)

## [2.41.0](https://github.com/ethyca/fides/compare/2.40.0...2.41.0)

### Added
- Added erasure support for Alchemer integration [#4925](https://github.com/ethyca/fides/pull/4925)
- Added new columns and action buttons to discovery monitors table [#5068](https://github.com/ethyca/fides/pull/5068)
- Added field to exclude databases on MonitorConfig [#5080](https://github.com/ethyca/fides/pull/5080)
- Added key pair authentication for the Snowflake integration [#5079](https://github.com/ethyca/fides/pull/5079)

### Changed
- Updated the sample dataset for the Amplitude integration [#5063](https://github.com/ethyca/fides/pull/5063)
- Updated System's page to display a table that uses a paginated endpoint [#5084](https://github.com/ethyca/fides/pull/5084)
- Messaging page now shows a notice if you have properties without any templates [#5077](https://github.com/ethyca/fides/pull/5077)
- Endpoints for listing systems (GET /system) and datasets (GET /dataset) now support optional pagination [#5071](https://github.com/ethyca/fides/pull/5071)
- Messaging page will now show a notice about using global mode [#5090](https://github.com/ethyca/fides/pull/5090)
- Changed behavior of project selection modal in discovery monitor form [#5092](https://github.com/ethyca/fides/pull/5092)
- Data category selector for Discovery results won't show disabled categories [#5102](https://github.com/ethyca/fides/pull/5102)

### Developer Experience
- Upgrade to React 18 and Chakra 2, including other dependencies [#5036](https://github.com/ethyca/fides/pull/5036)
- Added support for "output templates" in read SaaS requests [#5054](https://github.com/ethyca/fides/pull/5054)
- URL for deployment instructions when the webserver is running [#5088](https://github.com/ethyca/fides/pull/5088)
- Optimize TCF bundle with just-in-time GVL translations [#5074](https://github.com/ethyca/fides/pull/5074)
- Added `performance.mark()` to FidesJS events for performance testing. [#5105](https://github.com/ethyca/fides/pull/5105)

### Fixed
- Fixed bug with unescaped table names in mysql queries [#5072](https://github.com/ethyca/fides/pull/5072/)
- Fixed bug with unresponsive messaging ui [#5081](https://github.com/ethyca/fides/pull/5081/)
- Fixed FidesKey constructor bugs in CLI [#5113](https://github.com/ethyca/fides/pull/5113)


## [2.40.0](https://github.com/ethyca/fides/compare/2.39.2...2.40.0)

### Added
- Adds last_monitored and enabled attributes to MonitorConfig [#4991](https://github.com/ethyca/fides/pull/4991)
- New messaging page. Allows managing messaging templates for different properties. [#5005](https://github.com/ethyca/fides/pull/5005)
- Ability to configure "Enforcement Level" for Privacy Notices [#5025](https://github.com/ethyca/fides/pull/5025)
- BE cleanup for property-specific messaging [#5006](https://github.com/ethyca/fides/pull/5006)
- If property_id param was used, store it as part of the consent request [#4915](https://github.com/ethyca/fides/pull/4915)
- Invite users via email flow [#4539](https://github.com/ethyca/fides/pull/4539)
- Added new Google Cloud SQL for Postgres Connector [#5014](https://github.com/ethyca/fides/pull/5014)
- Added access and erasure support for the Twilio SMS integration [#4979](https://github.com/ethyca/fides/pull/4979)
- Added erasure support for Snap integration [#5011](https://github.com/ethyca/fides/pull/5011)

### Changed
- Navigation changes. 'Management' was renamed 'Settings'. Properties was moved to Settings section. [#5005](https://github.com/ethyca/fides/pull/5005)
- Changed discovery monitor form behavior around execution date/time selection [#5017](https://github.com/ethyca/fides/pull/5017)
- Changed integration form behavior when errors occur [#5023](https://github.com/ethyca/fides/pull/5023)
- Replaces typescript-cookie with js-cookie [#5022](https://github.com/ethyca/fides/pull/5022)
- Updated pymongo version to 4.7.3 [#5019](https://github.com/ethyca/fides/pull/5019)
- Upgraded Datamap instance of `react-table` to v8 [#5024](https://github.com/ethyca/fides/pull/5024)
- Updated create privacy request modal from admin-ui to include all custom fields  [#5029](https://github.com/ethyca/fides/pull/5029)
- Update name of Ingress/Egress columns in Datamap Report to Sources/Destinations [#5045](https://github.com/ethyca/fides/pull/5045)
- Datamap report now includes a 'cookies' column [#5052](https://github.com/ethyca/fides/pull/5052)
- Changed behavior of project selection UI in discovery monitor form [#5049](https://github.com/ethyca/fides/pull/5049)
- Updating DSR filtering to use collection-level data categories [#4999](https://github.com/ethyca/fides/pull/4999)
- Changed discovery monitor form to skip project selection UI when no projects exist [#5056](https://github.com/ethyca/fides/pull/5056)

### Fixed
- Fixed intermittent connection issues with Redshift by increasing timeout and preferring SSL in test connections [#4981](https://github.com/ethyca/fides/pull/4981)
- Fixed data detection & discovery results not displaying correctly across multiple pages[#5060](https://github.com/ethyca/fides/pull/5060)

### Developer Experience
- Fixed various environmental issues when running Cypress tests locally [#5040](https://github.com/ethyca/fides/pull/5040)

## [2.39.2](https://github.com/ethyca/fides/compare/2.39.1...2.39.2)

### Fixed
- Restrict Delete Systems API endpoint such that user must have "SYSTEM_DELETE" scope [#5037](https://github.com/ethyca/fides/pull/5037)

### Security
- Remove the SERVER_SIDE_FIDES_API_URL env variable from the client clientSettings [CVE-2024-31223](https://github.com/ethyca/fides/security/advisories/GHSA-53q7-4874-24qg)

## [2.39.1](https://github.com/ethyca/fides/compare/2.39.0...2.39.1)

### Fixed
- Fixed a bug where system information form was not loading for Viewer users [#5034](https://github.com/ethyca/fides/pull/5034)
- Fixed viewers being given the option to delete systems [#5035](https://github.com/ethyca/fides/pull/5035)
- Restrict Delete Systems API endpoint such that user must have "SYSTEM_DELETE" scope [#5037](https://github.com/ethyca/fides/pull/5037)

### Removed
- Removed the `fetch` polyfill from FidesJS [#5026](https://github.com/ethyca/fides/pull/5026)

### Security
- Removed FidesJS's exposure to `polyfill.io` supply chain attack [CVE-2024-38537](https://github.com/ethyca/fides/security/advisories/GHSA-cvw4-c69g-7v7m)

## [2.39.0](https://github.com/ethyca/fides/compare/2.38.1...2.39.0)

### Added
- Adds the start of the Scylla DB Integration [#4946](https://github.com/ethyca/fides/pull/4946)
- Added model and data migrations and CRUD-layer operations for property-specific messaging [#4901](https://github.com/ethyca/fides/pull/4901)
- Added option in FidesJS SDK to only disable notice-served API [#4965](https://github.com/ethyca/fides/pull/4965)
- External ID support for consent management [#4927](https://github.com/ethyca/fides/pull/4927)
- Added access and erasure support for the Greenhouse Harvest integration [#4945](https://github.com/ethyca/fides/pull/4945)
- Add an S3 connection type (currently used for discovery and detection only) [#4930](https://github.com/ethyca/fides/pull/4930)
- Support for Limited FIDES__CELERY__* Env Vars [#4980](https://github.com/ethyca/fides/pull/4980)
- Implement sending emails via property-specific messaging templates [#4950](https://github.com/ethyca/fides/pull/4950)
- New privacy request search to replace existing endpoint [#4987](https://github.com/ethyca/fides/pull/4987)
- Added new Google Cloud SQL for MySQL Connector [#4949](https://github.com/ethyca/fides/pull/4949)
- Add new options for integrations for discovery & detection [#5000](https://github.com/ethyca/fides/pull/5000)
- Add new `FidesInitializing` event for when FidesJS begins initialization [#5010](https://github.com/ethyca/fides/pull/5010)

### Changed
- Move new data map reporting table out of beta and remove old table from Data Lineage map. [#4963](https://github.com/ethyca/fides/pull/4963)
- Disable the 'connect to a database' button if the `dataDiscoveryAndDetection` feature flag is enabled [#1455](https://github.com/ethyca/fidesplus/pull/1455)
- Upgrade Privacy Request table to use FidesTable V2 [#4990](https://github.com/ethyca/fides/pull/4990)
- Add copy to project selection modal and tweak copy on discovery monitors table [#5007](https://github.com/ethyca/fides/pull/5007)

### Fixed
- Fixed an issue where the GPP signal status was prematurely set to `ready` in some scenarios [#4957](https://github.com/ethyca/fides/pull/4957)
- Removed exteraneous `/` from the several endpoint URLs [#4962](https://github.com/ethyca/fides/pull/4962)
- Fixed and optimized Database Icon SVGs used in Datamap [#4969](https://github.com/ethyca/fides/pull/4969)
- Masked "Keyfile credentials" input on integration config form [#4971](https://github.com/ethyca/fides/pull/4971)
- Fixed validations for privacy declaration taxonomy labels when creating/updating a System [#4982](https://github.com/ethyca/fides/pull/4982)
- Allow property-specific messaging to work with non-custom templates [#4986](https://github.com/ethyca/fides/pull/4986)
- Fixed an issue where config object was being passed twice to `fides.js` output [#5010](https://github.com/ethyca/fides/pull/5010)
- Disabling Fides initialization now also disables GPP initialization [#5010](https://github.com/ethyca/fides/pull/5010)
- Fixes Vendor table formatting [#5013](https://github.com/ethyca/fides/pull/5013)

## [2.38.1](https://github.com/ethyca/fides/compare/2.38.0...2.38.1)

### Changed
- Disable the 'connect to a database' button if the `dataDiscoveryAndDetection` feature flag is enabled [#4972](https://github.com/ethyca/fidesplus/pull/4972)
- Oracle Responsys: Include Profile Extension Tables in DSRs[#4937](https://github.com/ethyca/fides/pull/4937)

### Fixed
- Fixed "add" icons on some buttons being wrong size [#4975](https://github.com/ethyca/fides/pull/4975)
- Fixed ability to update consent preferences after they've previously been set [#4984](https://github.com/ethyca/fides/pull/4984)

## [2.38.0](https://github.com/ethyca/fides/compare/2.37.0...2.38.0)

### Added
- Deprecate LastServedNotice (lastservednoticev2) table [#4910](https://github.com/ethyca/fides/pull/4910)
- Added erasure support to the Recurly integration [#4891](https://github.com/ethyca/fides/pull/4891)
- Added UI for configuring integrations for detection/discovery [#4922](https://github.com/ethyca/fides/pull/4922)
- New queue for saving privacy preferences/notices served [#4931](https://github.com/ethyca/fides/pull/4931)
- Expose number of tasks in queue in worker health check [#4931](https://github.com/ethyca/fides/pull/4931)
- Track when preferences/notices served received [#4931](https://github.com/ethyca/fides/pull/4931)
- Request overrides for opt-in and opt-out consent requests [#4920](https://github.com/ethyca/fides/pull/4920)
- Added query_param_key to Privacy Center schema [#4939](https://github.com/ethyca/fides/pull/4939)
- Fill custom privacy request fields with query_param_key [#4948](https://github.com/ethyca/fides/pull/4948)
- Add `datasource_params` column to MonitorConfig DB model [#4951](https://github.com/ethyca/fides/pull/4951)
- Added ability to open system preview side panel from new data map table [#4944](https://github.com/ethyca/fides/pull/4944)
- Added success toast message after monitoring a resource [#4958](https://github.com/ethyca/fides/pull/4958)
- Added UI for displaying, adding and editing discovery monitors [#4954](https://github.com/ethyca/fides/pull/4954)

### Changed
- Set default ports for local development of client projects (:3001 for privacy center and :3000 for admin-ui) [#4912](https://github.com/ethyca/fides/pull/4912)
- Update privacy center port to :3001 for nox [#4918](https://github.com/ethyca/fides/pull/4918)
- Optimize speed by generating the uuids in the client side for consent requests [#4933](https://github.com/ethyca/fides/pull/4933)
- Update Privacy Center toast text for consistent capitalization [#4936](https://github.com/ethyca/fides/pull/4936)
- Update Custom Fields table and Domain Verification table to use FidesTable V2. Remove V1 components. [#4932](https://github.com/ethyca/fides/pull/4932)
- Updated how Fields are generated for DynamoDB, improved error handling [#4943](https://github.com/ethyca/fides/pull/4943)

### Fixed
- Fixed an issue where the test integration action failed for the Zendesk integration [#4929](https://github.com/ethyca/fides/pull/4929)
- Fixed an issue where language form field error message was not displaying properly [#4942](https://github.com/ethyca/fides/pull/4942)
- Fixed an issue where the consent cookie could not be set on multi-level root domain (e.g. co.uk, co.jp) [#4935](https://github.com/ethyca/fides/pull/4935)
- Fixed an issue where the unique device ID was not being retained when Fides.js was reinitialized [#4947](https://github.com/ethyca/fides/pull/4947)
- Fixed inconsistent font sizes on new integrations UI [#4959](https://github.com/ethyca/fides/pull/4959)

## [2.37.0](https://github.com/ethyca/fides/compare/2.36.0...2.37.0)

### Added
- Added initial version for Helios: Data Discovery and Detection [#4839](https://github.com/ethyca/fides/pull/4839)
- Added shouldShowExperience to the Fides global and FidesInitialized events [#4895](https://github.com/ethyca/fides/pull/4895)
- Enhancements to `MonitorConfig` DB model to support new functionality [#4888](https://github.com/ethyca/fides/pull/4888)
- Added developer option to disable auto-initialization on FidesJS bundles. [#4900](https://github.com/ethyca/fides/pull/4900)
- Adding property ID to served notice history and privacy preference history [#4886](https://github.com/ethyca/fides/pull/4886)
- Adding privacy_center_config and stylesheet fields to the Property model [#4879](https://github.com/ethyca/fides/pull/4879)
- Adds generic async callback integration support [#4865](https://github.com/ethyca/fides/pull/4865)
- Ability to `downgrade` the application DB through the `/admin/db` endpoint [#4893](https://github.com/ethyca/fides/pull/4893)
- Added support for custom property paths, configs and stylesheets for privacy center [#4907](https://github.com/ethyca/fides/pull/4907)
- Include the scopes required for a given action in `403` response when client does not have sufficient permissions [#4905](https://github.com/ethyca/fides/pull/4905)

### Changed
- Rename MinimalPrivacyExperience class and usages [#4889](https://github.com/ethyca/fides/pull/4889)
- Included fidesui as part of the monorepo [#4880](https://github.com/ethyca/fides/pull/4880)
- Improve `geolocation` and `property_id` error response to return 400 status instead of 500 server error on /fides.js endpoint [#4884](https://github.com/ethyca/fides/pull/4884)
- Fixing middleware logging in Fides.js to remove incorrect status codes and durations [#4885](https://github.com/ethyca/fides/pull/4885)
- Improve load performance and DOM monitoring for FidesJS [#4896](https://github.com/ethyca/fides/pull/4896)

### Fixed
- Fixed an issue with the Iterate connector returning at least one param_value references an invalid field for the 'update' request of user [#4528](https://github.com/ethyca/fides/pull/4528)
- Enhanced classification of the dataset used with Twilio [#4872](https://github.com/ethyca/fides/pull/4872)
- Reduce privacy center logging to not show response size limit when the /fides.js endpoint has a size bigger than 4MB [#4878](https://github.com/ethyca/fides/pull/4878)
- Fixed an issue where sourcemaps references were unintentionally included in the FidesJS bundle [#4887](https://github.com/ethyca/fides/pull/4887)
- Handle a 404 response from Segment when a user ID or email is not found [#4902](https://github.com/ethyca/fides/pull/4902)
- Fixed TCF styling issues [#4904](https://github.com/ethyca/fides/pull/4904)
- Fixed an issue where the Trigger Modal Link was not being populated correctly in the translation form [#4911](https://github.com/ethyca/fides/pull/4911)

### Security
- Escape SQLAlchemy passwords [CVE-2024-34715](https://github.com/ethyca/fides/security/advisories/GHSA-8cm5-jfj2-26q7)
- Properly mask nested BigQuery secrets in connection configuration endpoints [CVE-2024-35189](https://github.com/ethyca/fides/security/advisories/GHSA-rcvg-jj3g-rj7c)

## [2.36.0](https://github.com/ethyca/fides/compare/2.35.1...2.36.0)

### Added
- Added multiple language translations support for privacy center consent page [#4785](https://github.com/ethyca/fides/pull/4785)
- Added ability to export the contents of datamap report [#1545](https://ethyca.atlassian.net/browse/PROD-1545)
- Added `System` model support for new `vendor_deleted_date` field on Compass vendor records [#4818](https://github.com/ethyca/fides/pull/4818)
- Added custom JSON (de)serialization to shared DB engines to handle non-standard data types in JSONB columns [#4818](https://github.com/ethyca/fides/pull/4818)
- Added state persistence across sessions to the datamap report table [#4853](https://github.com/ethyca/fides/pull/4853)
- Removed currentprivacypreference and lastservednotice tables [#4846](https://github.com/ethyca/fides/pull/4846)
- Added initial version for Helios: Data Discovery and Detection [#4839](https://github.com/ethyca/fides/pull/4839)
- Adds new var to track fides js overlay types [#4869](https://github.com/ethyca/fides/pull/4869)

### Changed
- Changed filters on the data map report table to use checkbox collapsible tree view [#4864](https://github.com/ethyca/fides/pull/4864)

### Fixed
- Remove the extra 'white-space: normal' CSS for FidesJS HTML descriptions [#4850](https://github.com/ethyca/fides/pull/4850)
- Fixed data map report to display second level names from the taxonomy as primary (bold) label [#4856](https://github.com/ethyca/fides/pull/4856)
- Ignore invalid three-character country codes for FidesJS geolocation (e.g. "USA") [#4877](https://github.com/ethyca/fides/pull/4877)

### Developer Experience
- Update typedoc-plugin-markdown to 4.0.0 [#4870](https://github.com/ethyca/fides/pull/4870)

## [2.35.1](https://github.com/ethyca/fides/compare/2.35.0...2.35.1)

### Added
- Added access and erasure support for Marigold Engage by Sailthru integration [#4826](https://github.com/ethyca/fides/pull/4826)
- Update fides_disable_save_api option in FidesJS SDK to disable both privacy-preferences & notice-served APIs [#4860](https://github.com/ethyca/fides/pull/4860)

### Fixed
- Fixing issue where privacy requests not approved before upgrading to 2.34 couldn't be processed [#4855](https://github.com/ethyca/fides/pull/4855)
- Ensure only GVL vendors from Compass are labeled as such [#4857](https://github.com/ethyca/fides/pull/4857)
- Fix handling of some ISO-3166 geolocation edge cases in Privacy Center /fides.js endpoint [#4858](https://github.com/ethyca/fides/pull/4858)

### Changed
- Hydrates GTM datalayer to match supported FidesEvent Properties [#4847](https://github.com/ethyca/fides/pull/4847)
- Allows a SaaS integration request to process HTTP 204 No Content without erroring trying to unwrap the response. [#4834](https://github.com/ethyca/fides/pull/4834)
- Sets `sslmode` to prefer for Redshift connections when generating datasets [#4849](https://github.com/ethyca/fides/pull/4849)
- Included searching by `email` for the Segment integration [#4851](https://github.com/ethyca/fides/pull/4851)

## [2.35.0](https://github.com/ethyca/fides/compare/2.34.0...2.35.0)

### Added
- Added DSR 3.0 Scheduling which supports running DSR's in parallel with first-class request tasks [#4760](https://github.com/ethyca/fides/pull/4760)
- Added carets to collapsible sections in the overlay modal [#4793](https://github.com/ethyca/fides/pull/4793)
- Added erasure support for OpenWeb [#4735](https://github.com/ethyca/fides/pull/4735)
- Added support for configuration of pre-approval webhooks [#4795](https://github.com/ethyca/fides/pull/4795)
- Added fides_clear_cookie option to FidesJS SDK to load CMP without preferences on refresh [#4810](https://github.com/ethyca/fides/pull/4810)
- Added FidesUpdating event to FidesJS SDK [#4816](https://github.com/ethyca/fides/pull/4816)
- Added `reinitialize` method to FidesJS SDK [#4812](https://github.com/ethyca/fides/pull/4812)
- Added undeclared data category columns to data map report table [#4781](https://github.com/ethyca/fides/pull/4781)
- Fully implement pre-approval webhooks [#4822](https://github.com/ethyca/fides/pull/4822)
- Sync models and database for pre-approval webhooks [#4838](https://github.com/ethyca/fides/pull/4838)

### Changed
- Removed the Celery startup banner from the Fides worker logs [#4814](https://github.com/ethyca/fides/pull/4814)
- Improve performance of Snowflake schema generation [#4587](https://github.com/ethyca/fides/pull/4587)

### Fixed
- Fixed bug prevented adding new privacy center translations [#4786](https://github.com/ethyca/fides/pull/4786)
- Fixed bug where Privacy Policy links would be shown without a configured URL [#4801](https://github.com/ethyca/fides/pull/4801)
- Fixed bug prevented adding new privacy center translations [#4786](https://github.com/ethyca/fides/pull/4786)
- Fixed bug where Language selector button was overlapping other buttons when Privacy Policy wasn't present. [#4815](https://github.com/ethyca/fides/pull/4815)
- Fixed bug where icons of the Language selector were displayed too small on some sites [#4815](https://github.com/ethyca/fides/pull/4815)
- Fixed bug where GPP US National Section was incorrectly included when the State by State approach was selected [#4823]https://github.com/ethyca/fides/pull/4823
- Fixed DSR 3.0 Scheduling bug where Approved Privacy Requests that failed wouldn't change status [#4837](https://github.com/ethyca/fides/pull/4837)

## [2.34.0](https://github.com/ethyca/fides/compare/2.33.1...2.34.0)

### Added

- Added new field for modal trigger link translation [#4761](https://github.com/ethyca/fides/pull/4761)
- Added `getModalLinkLabel` method to global fides object [#4766](https://github.com/ethyca/fides/pull/4766)
- Added language switcher to fides overlay modal [#4773](https://github.com/ethyca/fides/pull/4773)
- Added modal link label to experience translation model [#4767](https://github.com/ethyca/fides/pull/4767)
- Added support for custom identities [#4764](https://github.com/ethyca/fides/pull/4764)
- Added developer option to force GPP API on FidesJS bundles [#4799](https://github.com/ethyca/fides/pull/4799)

### Changed

- Changed the Stripe integration for `Cards` to delete instead of update due to possible issues of a past expiration date [#4768](https://github.com/ethyca/fides/pull/4768)
- Changed display of Data Uses, Categories and Subjects to user friendly names in the Data map report [#4774](https://github.com/ethyca/fides/pull/4774)
- Update active disabled Fides.js toggle color to light grey [#4778](https://github.com/ethyca/fides/pull/4778)
- Update FidesJS fides_embed option to support embedding both banner & modal components [#4782](https://github.com/ethyca/fides/pull/4782)
- Add a few CSS classes to help with styling FidesJS button groups [#4789](https://github.com/ethyca/fides/pull/4789)
- Changed GPP extension to be pre-bundled in appropriate circumstances, as opposed to another fetch [#4780](https://github.com/ethyca/fides/pull/4780)

### Fixed

- Fixed select dropdowns being cut off by edges of modal forms [#4757](https://github.com/ethyca/fides/pull/4757)
- Changed "allow user to dismiss" toggle to show on config form for TCF experience [#4755](https://github.com/ethyca/fides/pull/4755)
- Fixed issue when loading the privacy request detail page [#4775](https://github.com/ethyca/fides/pull/4775)
- Fixed connection test for Aircall [#4756](https://github.com/ethyca/fides/pull/4756/pull)
- Fixed issues connecting to Redshift due to character encoding and SSL requirements [#4790](https://github.com/ethyca/fides/pull/4790)
- Fixed the way the name identity is handled in the Privacy Center [#4791](https://github.com/ethyca/fides/pull/4791)

### Developer Experience

- Build a `fides-types.d.ts` type declaration file to include alongside our FidesJS developer docs [#4772](https://github.com/ethyca/fides/pull/4772)

## [2.33.1](https://github.com/ethyca/fides/compare/2.33.0...2.33.1)

### Added

- Adds CUSTOM_OPTIONS_PATH to Privacy Center env vars [#4769](https://github.com/ethyca/fides/pull/4769)

## [2.33.0](https://github.com/ethyca/fides/compare/2.32.0...2.33.0)

### Added

- Added models for Privacy Center configuration (for plus users) [#4716](https://github.com/ethyca/fides/pull/4716)
- Added ability to delete properties [#4708](https://github.com/ethyca/fides/pull/4708)
- Add interface for submitting privacy requests in admin UI [#4738](https://github.com/ethyca/fides/pull/4738)
- Added language switching support to the FidesJS UI based on configured translations [#4737](https://github.com/ethyca/fides/pull/4737)
- Added ability to override some experience language and primary color [#4743](https://github.com/ethyca/fides/pull/4743)
- Generate FidesJS SDK Reference Docs from tsdoc comments [#4736](https://github.com/ethyca/fides/pull/4736)
- Added erasure support for Adyen [#4735](https://github.com/ethyca/fides/pull/4735)
- Added erasure support for Iterable [#4695](https://github.com/ethyca/fides/pull/4695)

### Changed

- Updated privacy notice & experience forms to hide translation UI when user doesn't have translation feature [#4728](https://github.com/ethyca/fides/pull/4728), [#4734](https://github.com/ethyca/fides/pull/4734)
- Custom privacy request fields now support list values [#4686](https://github.com/ethyca/fides/pull/4686)
- Update when GPP API reports signal status: ready [#4635](https://github.com/ethyca/fides/pull/4635)
- Update non-dismissable TCF and notice banners to show a black overlay and prevent scrolling [#4748](https://github.com/ethyca/fidesplus/pull/4748)
- Cleanup config vars for preview in Admin-UI [#4745](https://github.com/ethyca/fides/pull/4745)
- Show a "systems displayed" count on datamap map & table reporting page [#4752](https://github.com/ethyca/fides/pull/4752)
- Change default Canada Privacy Experience Config in migration to reference generic `ca` region [#4762](https://github.com/ethyca/fides/pull/4762)

### Fixed

- Fixed responsive issues with the buttons on the integration screen [#4729](https://github.com/ethyca/fides/pull/4729)
- Fixed hover/focus issues with the v2 tables [#4730](https://github.com/ethyca/fides/pull/4730)
- Disable editing of data use declaration name and type after creation [#4731](https://github.com/ethyca/fides/pull/4731)
- Cleaned up table borders [#4733](https://github.com/ethyca/fides/pull/4733)
- Initialization issues with ExperienceNotices (#4723)[https://github.com/ethyca/fides/pull/4723]
- Re-add CORS origin regex field to admin UI (#4742)[https://github.com/ethyca/fides/pull/4742]

### Developer Experience

- Added new script to allow recompiling of fides-js when the code changes [#4744](https://github.com/ethyca/fides/pull/4744)
- Update Cookie House to support for additional locations (Canada, Quebec, EEA) and a "property_id" override [#4750](https://github.com/ethyca/fides/pull/4750)

## [2.32.0](https://github.com/ethyca/fides/compare/2.31.1...2.32.0)

### Added

- Updated configuration pages for Experiences with live Preview of FidesJS banner & modal components [#4576](https://github.com/ethyca/fides/pull/4576)
- Added ability to configure multiple language translations for Notices & Experiences [#4576](https://github.com/ethyca/fides/pull/4576)
- Automatically localize all strings in FidesJS CMP UIs (banner, modal, and TCF overlay) based on user's locale and experience configuration [#4576](https://github.com/ethyca/fides/pull/4576)
- Added fides_locale option to override FidesJS locale detection [#4576](https://github.com/ethyca/fides/pull/4576)
- Update FidesJS to report notices served and preferences saved linked to the specific translations displayed [#4576](https://github.com/ethyca/fides/pull/4576)
- Added ability to prevent dismissal of FidesJS CMP UI via Experience configuration [#4576](https://github.com/ethyca/fides/pull/4576)
- Added ability to create & link Properties to support multiple Experiences in a single location [#4658](https://github.com/ethyca/fides/pull/4658)
- Added property_id query param to fides.js to filter experiences by Property when installed [#4676](https://github.com/ethyca/fides/pull/4676)
- Added Locations & Regulations pages to allow a wider selection of locations for consent [#4660](https://github.com/ethyca/fides/pull/4660)
- Erasure support for Simon Data [#4552](https://github.com/ethyca/fides/pull/4552)
- Added notice there will be no preview for Privacy Center types in the Experience preview [#4709](https://github.com/ethyca/fides/pull/4709)
- Removed properties beta flag [#4710](https://github.com/ethyca/fides/pull/4710)
- Add acknowledge button label to default Experience English form [#4714](https://github.com/ethyca/fides/pull/4714)
- Update FidesJS to support localizing CMP UI with configurable, non-English default locales [#4720](https://github.com/ethyca/fides/pull/4720)
- Add loading of template translations for notices and experiences [#4718](https://github.com/ethyca/fides/pull/4718)

### Changed

- Moved location-targeting from Notices to Experiences [#4576](https://github.com/ethyca/fides/pull/4576)
- Replaced previous default Notices & Experiences with new versions with updated locations, translations, etc. [#4576](https://github.com/ethyca/fides/pull/4576)
- Automatically migrate existing Notices & Experiences to updated model where possible [#4576](https://github.com/ethyca/fides/pull/4576)
- Replaced ability to configure banner "display configuration" to separate banner & modal components [#4576](https://github.com/ethyca/fides/pull/4576)
- Modify `fides user login` to not store plaintext password in `~/.fides-credentials` [#4661](https://github.com/ethyca/fides/pull/4661)
- Data model changes to support Notice and Experience-level translations [#4576](https://github.com/ethyca/fides/pull/4576)
- Data model changes to support Consent setup being Experience instead of Notice-driven [#4576](https://github.com/ethyca/fides/pull/4576)
- Build PrivacyNoticeRegion from locations and location groups [#4620](https://github.com/ethyca/fides/pull/4620)
- When saving locations, calculate and save location groups [#4620](https://github.com/ethyca/fides/pull/4620)
- Update privacy experiences page to use the new table component [#4652](https://github.com/ethyca/fides/pull/4652)
- Update privacy notices page to use the new table component [#4641](https://github.com/ethyca/fides/pull/4641)
- Bumped supported Python versions to `3.10.13`, `3.9.18`, and `3.8.18`. Bumped Debian base image from `-bullseye` to `-bookworm`. [#4630](https://github.com/ethyca/fides/pull/4630)
- Bumped Node.js base image from `16` to `20`. [#4684](https://github.com/ethyca/fides/pull/4684)

### Fixed

- Ignore 404 errors from Delighted and Kustomer when an erasure client is not found [#4593](https://github.com/ethyca/fides/pull/4593)
- Various FE fixes for Admin-UI experience config form [#4707](https://github.com/ethyca/fides/pull/4707)
- Fix modal preview in Admin-UI experience config form [#4712](https://github.com/ethyca/fides/pull/4712)
- Optimize FidesJS bundle size by only loading TCF static stings when needed [#4711](https://github.com/ethyca/fides/pull/4711)

## [2.31.0](https://github.com/ethyca/fides/compare/2.30.1...2.31.0)

### Added

- Add Great Britain as a consent option [#4628](https://github.com/ethyca/fides/pull/4628)
- Navbar update and new properties page [#4633](https://github.com/ethyca/fides/pull/4633)
- Access and erasure support for Oracle Responsys [#4618](https://github.com/ethyca/fides/pull/4618)

### Fixed

- Fix issue where "x" button on Fides.js components overwrites saved preferences [#4649](https://github.com/ethyca/fides/pull/4649)
- Initialize Fides.consent with default values from experience when saved consent cookie (fides_consent) does not exist [#4665](https://github.com/ethyca/fides/pull/4665)

### Changed

- Sets GPP applicableSections to -1 when a user visits from a state that is not part of the GPP [#4727](https://github.com/ethyca/fides/pull/4727)

## [2.30.1](https://github.com/ethyca/fides/compare/2.30.0...2.30.1)

### Fixed

- Configure logger correctly on worker initialization [#4624](https://github.com/ethyca/fides/pull/4624)

## [2.30.0](https://github.com/ethyca/fides/compare/2.29.0...2.30.0)

### Added

- Add enum and registry of supported languages [#4592](https://github.com/ethyca/fides/pull/4592)
- Access and erasure support for Talkable [#4589](https://github.com/ethyca/fides/pull/4589)
- Support temporary credentials in AWS generate + scan features [#4607](https://github.com/ethyca/fides/pull/4603), [#4608](https://github.com/ethyca/fides/pull/4608)
- Add ability to store and read Fides cookie in Base64 format [#4556](https://github.com/ethyca/fides/pull/4556)
- Structured logging for SaaS connector requests [#4594](https://github.com/ethyca/fides/pull/4594)
- Added Fides.showModal() to fides.js to allow programmatic opening of consent modals [#4617](https://github.com/ethyca/fides/pull/4617)

### Fixed

- Fixing issue when modifying Policies, Rules, or RuleTargets as a root user [#4582](https://github.com/ethyca/fides/pull/4582)

## [2.29.0](https://github.com/ethyca/fides/compare/2.28.0...2.29.0)

### Added

- View more modal to regulations page [#4574](https://github.com/ethyca/fides/pull/4574)
- Columns in data map reporting, adding multiple systems, and consent configuration tables can be resized. In the data map reporting table, fields with multiple values can show all or collapse all [#4569](https://github.com/ethyca/fides/pull/4569)
- Show custom fields in the data map report table [#4579](https://github.com/ethyca/fides/pull/4579)

### Changed

- Delay rendering the nav until all necessary queries are finished loading [#4571](https://github.com/ethyca/fides/pull/4571)
- Updating return value for crud.get_custom_fields_filtered [#4575](https://github.com/ethyca/fides/pull/4575)
- Updated user deletion confirmation flow to only require one confirmatory input [#4402](https://github.com/ethyca/fides/pull/4402)
- Moved `pymssl` to an optional dependency no longer installed by default with our python package [#4581](https://github.com/ethyca/fides/pull/4581)
- Fixed CORS domain update functionality [#4570](https://github.com/ethyca/fides/pull/4570)
- Update Domains page with ability to add/remove "organization" domains, view "administrator" domains set via security settings, and improve various UX bugs and copy [#4584](https://github.com/ethyca/fides/pull/4584)

### Fixed

- Fixed CORS domain update functionality [#4570](https://github.com/ethyca/fides/pull/4570)
- Completion emails are no longer attempted for consent requests [#4578](https://github.com/ethyca/fides/pull/4578)

## [2.28.0](https://github.com/ethyca/fides/compare/2.27.0...2.28.0)

### Added

- Erasure support for AppsFlyer [#4512](https://github.com/ethyca/fides/pull/4512)
- Datamap Reporting page [#4519](https://github.com/ethyca/fides/pull/4519)
- Consent support for Klaviyo [#4513](https://github.com/ethyca/fides/pull/4513)
- Form for configuring GPP settings [#4557](https://github.com/ethyca/fides/pull/4557)
- Custom privacy request field support for consent requests [#4546](https://github.com/ethyca/fides/pull/4546)
- Support GPP in privacy notices [#4554](https://github.com/ethyca/fides/pull/4554)

### Changed

- Redesigned nav bar for the admin UI [#4548](https://github.com/ethyca/fides/pull/4548)
- Fides.js GPP for US geographies now derives values from backend privacy notices [#4559](https://github.com/ethyca/fides/pull/4559)
- No longer generate the `vendors_disclosed` section of the TC string in `fides.js` [#4553](https://github.com/ethyca/fides/pull/4553)
- Changed consent management vendor add flow [#4550](https://github.com/ethyca/fides/pull/4550)

### Fixed

- Fixed an issue blocking Salesforce sandbox accounts from refreshing tokens [#4547](https://github.com/ethyca/fides/pull/4547)
- Fixed DSR zip packages to be unzippable on Windows [#4549](https://github.com/ethyca/fides/pull/4549)
- Fixed browser compatibility issues with Object.hasOwn [#4568](https://github.com/ethyca/fides/pull/4568)

### Developer Experience

- Switch to anyascii for unicode transliteration [#4550](https://github.com/ethyca/fides/pull/4564)

## [2.27.0](https://github.com/ethyca/fides/compare/2.26.0...2.27.0)

### Added

- Tooltip and styling for disabled rows in add multiple vendor view [#4498](https://github.com/ethyca/fides/pull/4498)
- Preliminary GPP support for US regions [#4498](https://github.com/ethyca/fides/pull/4504)
- Access and erasure support for Statsig Enterprise [#4429](https://github.com/ethyca/fides/pull/4429)
- New page for setting locations [#4517](https://github.com/ethyca/fides/pull/4517)
- New modal for setting granular locations [#4531](https://github.com/ethyca/fides/pull/4531)
- New page for setting regulations [#4530](https://github.com/ethyca/fides/pull/4530)
- Update fides.js to support multiple descriptions (banner, overlay) and render HTML descriptions [#4542](https://github.com/ethyca/fides/pull/4542)

### Fixed

- Fixed incorrect Compass button behavior in system form [#4508](https://github.com/ethyca/fides/pull/4508)
- Omit certain fields from system payload when empty [#4508](https://github.com/ethyca/fides/pull/4525)
- Fixed issues with Compass vendor selector behavior [#4521](https://github.com/ethyca/fides/pull/4521)
- Fixed an issue where the background overlay remained visible after saving consent preferences [#4515](https://github.com/ethyca/fides/pull/4515)
- Fixed system name being editable when editing GVL systems [#4533](https://github.com/ethyca/fides/pull/4533)
- Fixed an issue where a privacy policy link could not be removed from privacy experiences [#4542](https://github.com/ethyca/fides/pull/4542)

### Changed

- Upgrade to use Fideslang `3.0.0` and remove associated concepts [#4502](https://github.com/ethyca/fides/pull/4502)
- Model overhaul for saving privacy preferences and notices served [#4481](https://github.com/ethyca/fides/pull/4481)
- Moves served notice endpoints, consent reporting, purpose endpoints and TCF queries to plus [#4481](https://github.com/ethyca/fides/pull/4481)
- Moves served notice endpoints, consent reporting, and TCF queries to plus [#4481](https://github.com/ethyca/fides/pull/4481)
- Update frontend to account for changes to notices served and preferences saved APIs [#4518](https://github.com/ethyca/fides/pull/4518)
- `fides.js` now sets `supportsOOB` to `false` [#4516](https://github.com/ethyca/fides/pull/4516)
- Save consent method ("accept", "reject", "save", etc.) to `fides_consent` cookie as extra metadata [#4529](https://github.com/ethyca/fides/pull/4529)
- Allow CORS for privacy center `fides.js` and `fides-ext-gpp.js` endpoints
- Replace `GPP_EXT_PATH` env var in favor of a more flexible `FIDES_JS_BASE_URL` environment variable
- Change vendor add modal on consent configuration screen to use new vendor selector [#4532](https://github.com/ethyca/fides/pull/4532)
- Remove vendor add modal [#4535](https://github.com/ethyca/fides/pull/4535)

## [2.26.0](https://github.com/ethyca/fides/compare/2.25.0...main)

### Added

- Dynamic importing for GPP bundle [#4447](https://github.com/ethyca/fides/pull/4447)
- Paging to vendors in the TCF overlay [#4463](https://github.com/ethyca/fides/pull/4463)
- New purposes endpoint and indices to improve system lookups [#4452](https://github.com/ethyca/fides/pull/4452)
- Cypress tests for fides.js GPP extension [#4476](https://github.com/ethyca/fides/pull/4476)
- Add support for global TCF Purpose Overrides [#4464](https://github.com/ethyca/fides/pull/4464)
- TCF override management [#4484](https://github.com/ethyca/fides/pull/4484)
- Readonly consent management table and modal [#4456](https://github.com/ethyca/fides/pull/4456), [#4477](https://github.com/ethyca/fides/pull/4477)
- Access and erasure support for Gong [#4461](https://github.com/ethyca/fides/pull/4461)
- Add new UI for CSV consent reporting [#4488](https://github.com/ethyca/fides/pull/4488)
- Option to prevent the dismissal of the consent banner and modal [#4470](https://github.com/ethyca/fides/pull/4470)

### Changed

- Increased max number of preferences allowed in privacy preference API calls [#4469](https://github.com/ethyca/fides/pull/4469)
- Reduce size of tcf_consent payload in fides_consent cookie [#4480](https://github.com/ethyca/fides/pull/4480)
- Change log level for FidesUserPermission retrieval to `debug` [#4482](https://github.com/ethyca/fides/pull/4482)
- Remove Add Vendor button from the Manage your vendors page[#4509](https://github.com/ethyca/fides/pull/4509)

### Fixed

- Fix type errors when TCF vendors have no dataDeclaration [#4465](https://github.com/ethyca/fides/pull/4465)
- Fixed an error where editing an AC system would mistakenly lock it for GVL [#4471](https://github.com/ethyca/fides/pull/4471)
- Refactor custom Get Preferences function to occur after our CMP API initialization [#4466](https://github.com/ethyca/fides/pull/4466)
- Fix an error where a connector response value of None causes a DSR failure due to a missing value [#4483](https://github.com/ethyca/fides/pull/4483)
- Fixed system name being non-editable when locked for GVL [#4475](https://github.com/ethyca/fides/pull/4475)
- Fixed a bug with "null" values for retention period field on data uses [#4487](https://github.com/ethyca/fides/pull/4487)

## [2.25.0](https://github.com/ethyca/fides/compare/2.24.1...2.25.0)

### Added

- Stub for initial GPP support [#4431](https://github.com/ethyca/fides/pull/4431)
- Added confirmation modal on deleting a data use declaration [#4439](https://github.com/ethyca/fides/pull/4439)
- Added feature flag for separating system name and Compass vendor selector [#4437](https://github.com/ethyca/fides/pull/4437)
- Fire GPP events per spec [#4433](https://github.com/ethyca/fides/pull/4433)
- New override option `fides_tcf_gdpr_applies` for setting `gdprApplies` on the CMP API [#4453](https://github.com/ethyca/fides/pull/4453)

### Changed

- Improved bulk vendor adding table UX [#4425](https://github.com/ethyca/fides/pull/4425)
- Flexible legal basis for processing has a db default of True [#4434](https://github.com/ethyca/fides/pull/4434)
- Give contributor role access to config API, including cors origin updates [#4438](https://github.com/ethyca/fides/pull/4438)
- Disallow setting `*` and other non URL values for `security.cors_origins` config property via the API [#4438](https://github.com/ethyca/fides/pull/4438)
- Consent modal hides the opt-in/opt-out buttons if only one privacy notice is enabled [#4441](https://github.com/ethyca/fides/pull/4441)
- Initialize TCF stub earlier [#4453](https://github.com/ethyca/fides/pull/4453)
- Change focus outline color of form inputs [#4467](https://github.com/ethyca/fides/pull/4467)

### Fixed

- Fixed a bug where selected vendors in "configure consent" add vendor modal were unstyled [#4454](https://github.com/ethyca/fides/pull/4454)
- Use correct defaults when there is no associated preference in the cookie [#4451](https://github.com/ethyca/fides/pull/4451)
- IP Addresses behind load balancers for consent reporting [#4440](https://github.com/ethyca/fides/pull/4440)

## [2.24.1](https://github.com/ethyca/fides/compare/2.24.0...2.24.1)

### Added

- Logging when root user and client credentials are used [#4432](https://github.com/ethyca/fides/pull/4432)
- Allow for custom path at which to retrieve Fides override options [#4462](https://github.com/ethyca/fides/pull/4462)

### Changed

- Run fides with non-root user [#4421](https://github.com/ethyca/fides/pull/4421)

## [2.24.0](https://github.com/ethyca/fides/compare/2.23.3...2.24.0)

### Added

- Adds fides_disable_banner config option to Fides.js [#4378](https://github.com/ethyca/fides/pull/4378)
- Deletions that fail due to foreign key constraints will now be more clearly communicated [#4406](https://github.com/ethyca/fides/pull/4378)
- Added support for a custom get preferences API call provided through Fides.init [#4375](https://github.com/ethyca/fides/pull/4375)
- Hidden custom privacy request fields in the Privacy Center [#4370](https://github.com/ethyca/fides/pull/4370)
- Backend System-level Cookie Support [#4383](https://github.com/ethyca/fides/pull/4383)
- High Level Tracking of Compass System Sync [#4397](https://github.com/ethyca/fides/pull/4397)
- Erasure support for Qualtrics [#4371](https://github.com/ethyca/fides/pull/4371)
- Erasure support for Ada Chatbot [#4382](https://github.com/ethyca/fides/pull/4382)
- Erasure support for Typeform [#4366](https://github.com/ethyca/fides/pull/4366)
- Added notice that a system is GVL when adding/editing from system form [#4327](https://github.com/ethyca/fides/pull/4327)
- Added the ability to select the request types to enable per integration (for plus users) [#4374](https://github.com/ethyca/fides/pull/4374)
- Adds support for custom get experiences fn and custom patch notices served fn [#4410](https://github.com/ethyca/fides/pull/4410)
- Adds more granularity to tracking consent method, updates custom savePreferencesFn and FidesUpdated event to take consent method [#4419](https://github.com/ethyca/fides/pull/4419)

### Changed

- Add filtering and pagination to bulk vendor add table [#4351](https://github.com/ethyca/fides/pull/4351)
- Determine if the TCF overlay needs to surface based on backend calculated version hash [#4356](https://github.com/ethyca/fides/pull/4356)
- Moved Experiences and Preferences endpoints to Plus to take advantage of dynamic GVL [#4367](https://github.com/ethyca/fides/pull/4367)
- Add legal bases to Special Purpose schemas on the backend for display [#4387](https://github.com/ethyca/fides/pull/4387)
- "is_service_specific" default updated when building TC strings on the backend [#4377](https://github.com/ethyca/fides/pull/4377)
- "isServiceSpecific" default updated when building TC strings on the frontend [#4384](https://github.com/ethyca/fides/pull/4384)
- Redact cli, database, and redis configuration information from GET api/v1/config API request responses. [#4379](https://github.com/ethyca/fides/pull/4379)
- Button ordering in fides.js UI [#4407](https://github.com/ethyca/fides/pull/4407)
- Add different classnames to consent buttons for easier selection [#4411](https://github.com/ethyca/fides/pull/4411)
- Updates default consent preference to opt-out for TCF when fides_string exists [#4430](https://github.com/ethyca/fides/pull/4430)

### Fixed

- Persist bulk system add filter modal state [#4412](https://github.com/ethyca/fides/pull/4412)
- Fixing labels for request type field [#4414](https://github.com/ethyca/fides/pull/4414)
- User preferences from cookie should always override experience preferences [#4405](https://github.com/ethyca/fides/pull/4405)
- Allow fides_consent cookie to be set from a subdirectory [#4426](https://github.com/ethyca/fides/pull/4426)

### Security

-- Use a more cryptographically secure random function for security code generation

## [2.23.3](https://github.com/ethyca/fides/compare/2.23.2...2.23.3)

### Fixed

- Fix button arrangment and spacing for TCF and non-TCF consent overlay banner and modal [#4391](https://github.com/ethyca/fides/pull/4391)
- Replaced h1 element with div to use exisitng fides styles in consent modal [#4399](https://github.com/ethyca/fides/pull/4399)
- Fixed privacy policy alignment for non-TCF consent overlay banner and modal [#4403](https://github.com/ethyca/fides/pull/4403)
- Fix dynamic class name for TCF-variant of consent banner [#4404](https://github.com/ethyca/fides/pull/4403)

### Security

-- Fix an HTML Injection vulnerability in DSR Packages

## [2.23.2](https://github.com/ethyca/fides/compare/2.23.1...2.23.2)

### Fixed

- Fixed fides.css to vary banner width based on tcf [[#4381](https://github.com/ethyca/fides/issues/4381)]

## [2.23.1](https://github.com/ethyca/fides/compare/2.23.0...2.23.1)

### Changed

- Refactor Fides.js embedded modal to not use A11y dialog [#4355](https://github.com/ethyca/fides/pull/4355)
- Only call `FidesUpdated` when a preference has been saved, not during initialization [#4365](https://github.com/ethyca/fides/pull/4365)
- Updated double toggle styling in favor of single toggles with a radio group to select legal basis [#4376](https://github.com/ethyca/fides/pull/4376)

### Fixed

- Handle invalid `fides_string` when passed in as an override [#4350](https://github.com/ethyca/fides/pull/4350)
- Bug where vendor opt-ins would not initialize properly based on a `fides_string` in the TCF overlay [#4368](https://github.com/ethyca/fides/pull/4368)

## [2.23.0](https://github.com/ethyca/fides/compare/2.22.1...2.23.0)

### Added

- Added support for 3 additional config variables in Fides.js: fidesEmbed, fidesDisableSaveApi, and fidesTcString [#4262](https://github.com/ethyca/fides/pull/4262)
- Added support for fidesEmbed, fidesDisableSaveApi, and fidesTcString to be passed into Fides.js via query param, cookie, or window object [#4297](https://github.com/ethyca/fides/pull/4297)
- New privacy center environment variables `FIDES_PRIVACY_CENTER__IS_FORCED_TCF` which can make the privacy center always return the TCF bundle (`fides-tcf.js`) [#4312](https://github.com/ethyca/fides/pull/4312)
- Added a `FidesUIChanged` event to Fides.js to track when user preferences change without being saved [#4314](https://github.com/ethyca/fides/pull/4314) and [#4253](https://github.com/ethyca/fides/pull/4253)
- Add AC Systems to the TCF Overlay under Vendor Consents section [#4266](https://github.com/ethyca/fides/pull/4266/)
- Added bulk system/vendor creation component [#4309](https://github.com/ethyca/fides/pull/4309/)
- Support for passing in an AC string as part of a fides string for the TCF overlay [#4308](https://github.com/ethyca/fides/pull/4308)
- Added support for overriding the save user preferences API call with a custom fn provided through Fides.init [#4318](https://github.com/ethyca/fides/pull/4318)
- Return AC strings in GET Privacy Experience meta and allow saving preferences against AC strings [#4295](https://github.com/ethyca/fides/pull/4295)
- New GET Privacy Experience Meta Endpoint [#4328](https://github.com/ethyca/fides/pull/4328)
- Access and erasure support for SparkPost [#4328](https://github.com/ethyca/fides/pull/4238)
- Access and erasure support for Iterate [#4332](https://github.com/ethyca/fides/pull/4332)
- SSH Support for MySQL connections [#4310](https://github.com/ethyca/fides/pull/4310)
- Added served notice history IDs to the TCF privacy preference API calls [#4161](https://github.com/ethyca/fides/pull/4161)

### Fixed

- Cleans up CSS for fidesEmbed mode [#4306](https://github.com/ethyca/fides/pull/4306)
- Stacks that do not have any purposes will no longer render an empty purpose block [#4278](https://github.com/ethyca/fides/pull/4278)
- Forcing hidden sections to use display none [#4299](https://github.com/ethyca/fides/pull/4299)
- Handles Hubspot requiring and email to be formatted as email when processing an erasure [#4322](https://github.com/ethyca/fides/pull/4322)
- Minor CSS improvements for the consent/TCF banners and modals [#4334](https://github.com/ethyca/fides/pull/4334)
- Consistent font sizes for labels in the system form and data use forms in the Admin UI [#4346](https://github.com/ethyca/fides/pull/4346)
- Bug where not all system forms would appear to save when used with Compass [#4347](https://github.com/ethyca/fides/pull/4347)
- Restrict TCF Privacy Experience Config if TCF is disabled [#4348](https://github.com/ethyca/fides/pull/4348)
- Removes overflow styling for embedded modal in Fides.js [#4345](https://github.com/ethyca/fides/pull/4345)

### Changed

- Derive cookie storage info, privacy policy and legitimate interest disclosure URLs, and data retention data from the data map instead of directly from gvl.json [#4286](https://github.com/ethyca/fides/pull/4286)
- Updated TCF Version for backend consent reporting [#4305](https://github.com/ethyca/fides/pull/4305)
- Update Version Hash Contents [#4313](https://github.com/ethyca/fides/pull/4313)
- Change vendor selector on system information form to typeahead[#4333](https://github.com/ethyca/fides/pull/4333)
- Updates experience API calls from Fides.js to include new meta field [#4335](https://github.com/ethyca/fides/pull/4335)

## [2.22.1](https://github.com/ethyca/fides/compare/2.22.0...2.22.1)

### Added

- Custom fields are now included in system history change tracking [#4294](https://github.com/ethyca/fides/pull/4294)

### Security

- Added hostname checks for external SaaS connector URLs [CVE-2023-46124](https://github.com/ethyca/fides/security/advisories/GHSA-jq3w-9mgf-43m4)
- Use a Pydantic URL type for privacy policy URLs [CVE-2023-46126](https://github.com/ethyca/fides/security/advisories/GHSA-fgjj-5jmr-gh83)
- Remove the CONFIG_READ scope from the Viewer role [CVE-2023-46125](https://github.com/ethyca/fides/security/advisories/GHSA-rjxg-rpg3-9r89)

## [2.22.0](https://github.com/ethyca/fides/compare/2.21.0...2.22.0)

### Added

- Added an option to link to vendor tab from an experience config description [#4191](https://github.com/ethyca/fides/pull/4191)
- Added two toggles for vendors in the TCF overlay, one for Consent, and one for Legitimate Interest [#4189](https://github.com/ethyca/fides/pull/4189)
- Added two toggles for purposes in the TCF overlay, one for Consent, and one for Legitimate Interest [#4234](https://github.com/ethyca/fides/pull/4234)
- Added support for new TCF-related fields on `System` and `PrivacyDeclaration` models [#4228](https://github.com/ethyca/fides/pull/4228)
- Support for AC string to `fides-tcf` [#4244](https://github.com/ethyca/fides/pull/4244)
- Support for `gvl` prefixed vendor IDs [#4247](https://github.com/ethyca/fides/pull/4247)

### Changed

- Removed `TCF_ENABLED` environment variable from the privacy center in favor of dynamically figuring out which `fides-js` bundle to send [#4131](https://github.com/ethyca/fides/pull/4131)
- Updated copy of info boxes on each TCF tab [#4191](https://github.com/ethyca/fides/pull/4191)
- Clarified messages for error messages presented during connector upload [#4198](https://github.com/ethyca/fides/pull/4198)
- Refactor legal basis dimension regarding how TCF preferences are saved and how the experience is built [#4201](https://github.com/ethyca/fides/pull/4201/)
- Add saving privacy preferences via a TC string [#4221](https://github.com/ethyca/fides/pull/4221)
- Updated fides server to use an environment variable for turning TCF on and off [#4220](https://github.com/ethyca/fides/pull/4220)
- Update frontend to use new legal basis dimension on vendors [#4216](https://github.com/ethyca/fides/pull/4216)
- Updated privacy center patch preferences call to handle updated API response [#4235](https://github.com/ethyca/fides/pull/4235)
- Added our CMP ID [#4233](https://github.com/ethyca/fides/pull/4233)
- Allow Admin UI users to turn on Configure Consent flag [#4246](https://github.com/ethyca/fides/pull/4246)
- Styling improvements for the fides.js consent banners and modals [#4222](https://github.com/ethyca/fides/pull/4222)
- Update frontend to handle updated Compass schema [#4254](https://github.com/ethyca/fides/pull/4254)
- Assume Universal Vendor ID usage in TC String translation [#4256](https://github.com/ethyca/fides/pull/4256)
- Changed vendor form on configuring consent page to use two-part selection for consent uses [#4251](https://github.com/ethyca/fides/pull/4251)
- Updated system form to have new TCF fields [#4271](https://github.com/ethyca/fides/pull/4271)
- Vendors disclosed string is now narrowed to only the vendors shown in the UI, not the whole GVL [#4250](https://github.com/ethyca/fides/pull/4250)
- Changed naming convention "fides_string" instead of "tc_string" for developer friendly consent API's [#4267](https://github.com/ethyca/fides/pull/4267)

### Fixed

- TCF overlay can initialize its consent preferences from a cookie [#4124](https://github.com/ethyca/fides/pull/4124)
- Various improvements to the TCF modal such as vendor storage disclosures, vendor counts, privacy policies, etc. [#4167](https://github.com/ethyca/fides/pull/4167)
- An issue where Braze could not mask an email due to formatting [#4187](https://github.com/ethyca/fides/pull/4187)
- An issue where email was not being overridden correctly for Braze and Domo [#4196](https://github.com/ethyca/fides/pull/4196)
- Use `stdRetention` when there is not a specific value for a purpose's data retention [#4199](https://github.com/ethyca/fides/pull/4199)
- Updating the unflatten_dict util to accept flattened dict values [#4200](https://github.com/ethyca/fides/pull/4200)
- Minor CSS styling fixes for the consent modal [#4252](https://github.com/ethyca/fides/pull/4252)
- Additional styling fixes for issues caused by a CSS reset [#4268](https://github.com/ethyca/fides/pull/4268)
- Bug where vendor legitimate interests would not be set unless vendor consents were first set [#4250](https://github.com/ethyca/fides/pull/4250)
- Vendor count over-counting in TCF overlay [#4275](https://github.com/ethyca/fides/pull/4275)

## [2.21.0](https://github.com/ethyca/fides/compare/2.20.2...2.21.0)

### Added

- "Add a vendor" flow to configuring consent page [#4107](https://github.com/ethyca/fides/pull/4107)
- Initial TCF Backend Support [#3804](https://github.com/ethyca/fides/pull/3804)
- Add initial layer to TCF modal [#3956](https://github.com/ethyca/fides/pull/3956)
- Support for rendering in the TCF modal whether or not a vendor is part of the GVL [#3972](https://github.com/ethyca/fides/pull/3972)
- Features and legal bases dropdown for TCF modal [#3995](https://github.com/ethyca/fides/pull/3995)
- TCF CMP stub API [#4000](https://github.com/ethyca/fides/pull/4000)
- Fides-js can now display preliminary TCF data [#3879](https://github.com/ethyca/fides/pull/3879)
- Fides-js can persist TCF preferences to the backend [#3887](https://github.com/ethyca/fides/pull/3887)
- TCF modal now supports setting legitimate interest fields [#4037](https://github.com/ethyca/fides/pull/4037)
- Embed the GVL in the GET Experiences response [#4143](https://github.com/ethyca/fides/pull/4143)
- Button to view how many vendors and to open the vendor tab in the TCF modal [#4144](https://github.com/ethyca/fides/pull/4144)
- "Edit vendor" flow to configuring consent page [#4162](https://github.com/ethyca/fides/pull/4162)
- TCF overlay description updates [#4051] https://github.com/ethyca/fides/pull/4151
- Added developer-friendly TCF information under Experience meta [#4160](https://github.com/ethyca/fides/pull/4160/)
- Added fides.css customization for Plus users [#4136](https://github.com/ethyca/fides/pull/4136)

### Changed

- Added further config options to customize the privacy center [#4090](https://github.com/ethyca/fides/pull/4090)
- CORS configuration page [#4073](https://github.com/ethyca/fides/pull/4073)
- Refactored `fides.js` components so that they can take data structures that are not necessarily privacy notices [#3870](https://github.com/ethyca/fides/pull/3870)
- Use hosted GVL.json from the backend [#4159](https://github.com/ethyca/fides/pull/4159)
- Features and Special Purposes in the TCF modal do not render toggles [#4139](https://github.com/ethyca/fides/pull/4139)
- Moved the initial TCF layer to the banner [#4142](https://github.com/ethyca/fides/pull/4142)
- Misc copy changes for the system history table and modal [#4146](https://github.com/ethyca/fides/pull/4146)

### Fixed

- Allows CDN to cache empty experience responses from fides.js API [#4113](https://github.com/ethyca/fides/pull/4113)
- Fixed `identity_special_purpose` unique constraint definition [#4174](https://github.com/ethyca/fides/pull/4174/files)

## [2.20.2](https://github.com/ethyca/fides/compare/2.20.1...2.20.2)

### Fixed

- added version_added, version_deprecated, and replaced_by to data use, data subject, and data category APIs [#4135](https://github.com/ethyca/fides/pull/4135)
- Update fides.js to not fetch experience client-side if pre-fetched experience is empty [#4149](https://github.com/ethyca/fides/pull/4149)
- Erasure privacy requests now pause for input if there are any manual process integrations [#4115](https://github.com/ethyca/fides/pull/4115)
- Caching the values of authorization_required and user_guide on the connector templates to improve performance [#4128](https://github.com/ethyca/fides/pull/4128)

## [2.20.1](https://github.com/ethyca/fides/compare/2.20.0...2.20.1)

### Fixed

- Avoid un-optimized query pattern in bulk `GET /system` endpoint [#4120](https://github.com/ethyca/fides/pull/4120)

## [2.20.0](https://github.com/ethyca/fides/compare/2.19.1...2.20.0)

### Added

- Initial page for configuring consent [#4069](https://github.com/ethyca/fides/pull/4069)
- Vendor cookie table for configuring consent [#4082](https://github.com/ethyca/fides/pull/4082)

### Changed

- Refactor how multiplatform builds are handled [#4024](https://github.com/ethyca/fides/pull/4024)
- Added new Performance-related nox commands and included them as part of the CI suite [#3997](https://github.com/ethyca/fides/pull/3997)
- Added dictionary suggestions for data uses [4035](https://github.com/ethyca/fides/pull/4035)
- Privacy notice regions now render human readable names instead of country codes [#4029](https://github.com/ethyca/fides/pull/4029)
- Privacy notice templates are disabled by default [#4010](https://github.com/ethyca/fides/pull/4010)
- Added optional "skip_processing" flag to collections for DSR processing [#4047](https://github.com/ethyca/fides/pull/4047)
- Admin UI now shows all privacy notices with an indicator of whether they apply to any systems [#4010](https://github.com/ethyca/fides/pull/4010)
- Add case-insensitive privacy experience region filtering [#4058](https://github.com/ethyca/fides/pull/4058)
- Adds check for fetch before loading fetch polyfill for fides.js [#4074](https://github.com/ethyca/fides/pull/4074)
- Updated to support Fideslang 2.0, including data migrations [#3933](https://github.com/ethyca/fides/pull/3933)
- Disable notices that are not systems applicable to support new UI [#4094](https://github.com/ethyca/fides/issues/4094)

### Fixed

- Ensures that fides.js toggles are not hidden by other CSS libs [#4075](https://github.com/ethyca/fides/pull/4075)
- Migrate system > meta > vendor > id to system > meta [#4088](https://github.com/ethyca/fides/pull/4088)
- Enable toggles in various tables now render an error toast if an error occurs [#4095](https://github.com/ethyca/fides/pull/4095)
- Fixed a bug where an unsaved changes notification modal would appear even without unsaved changes [#4095](https://github.com/ethyca/fides/pull/4070)

## [2.19.1](https://github.com/ethyca/fides/compare/2.19.0...2.19.1)

### Fixed

- re-enable custom fields for new data use form [#4050](https://github.com/ethyca/fides/pull/4050)
- fix issue with saving source and destination systems [#4065](https://github.com/ethyca/fides/pull/4065)

### Added

- System history UI with diff modal [#4021](https://github.com/ethyca/fides/pull/4021)
- Relax system legal basis for transfers to be any string [#4049](https://github.com/ethyca/fides/pull/4049)

## [2.19.0](https://github.com/ethyca/fides/compare/2.18.0...2.19.0)

### Added

- Add dictionary suggestions [#3937](https://github.com/ethyca/fides/pull/3937), [#3988](https://github.com/ethyca/fides/pull/3988)
- Added new endpoints for healthchecks [#3947](https://github.com/ethyca/fides/pull/3947)
- Added vendor list dropdown [#3857](https://github.com/ethyca/fides/pull/3857)
- Access support for Adobe Sign [#3504](https://github.com/ethyca/fides/pull/3504)

### Fixed

- Fixed issue when generating masked values for invalid data paths [#3906](https://github.com/ethyca/fides/pull/3906)
- Code reload now works when running `nox -s dev` [#3914](https://github.com/ethyca/fides/pull/3914)
- Reduce verbosity of privacy center logging further [#3915](https://github.com/ethyca/fides/pull/3915)
- Resolved an issue where the integration dropdown input lost focus during typing. [#3917](https://github.com/ethyca/fides/pull/3917)
- Fixed dataset issue that was preventing the Vend connector from loading during server startup [#3923](https://github.com/ethyca/fides/pull/3923)
- Adding version check to version-dependent migration script [#3951](https://github.com/ethyca/fides/pull/3951)
- Fixed a bug where some fields were not saving correctly on the system form [#3975](https://github.com/ethyca/fides/pull/3975)
- Changed "retention period" field in privacy declaration form from number input to text input [#3980](https://github.com/ethyca/fides/pull/3980)
- Fixed issue where unsaved changes modal appears incorrectly [#4005](https://github.com/ethyca/fides/pull/4005)
- Fixed banner resurfacing after user consent for pre-fetch experience [#4009](https://github.com/ethyca/fides/pull/4009)

### Changed

- Systems and Privacy Declaration schema and data migration to support the Dictionary [#3901](https://github.com/ethyca/fides/pull/3901)
- The integration search dropdown is now case-insensitive [#3916](https://github.com/ethyca/fides/pull/3916)
- Removed deprecated fields from the taxonomy editor [#3909](https://github.com/ethyca/fides/pull/3909)
- Bump PyMSSQL version and remove workarounds [#3996](https://github.com/ethyca/fides/pull/3996)
- Removed reset suggestions button [#4007](https://github.com/ethyca/fides/pull/4007)
- Admin ui supports fides cloud config API [#4034](https://github.com/ethyca/fides/pull/4034)

### Security

- Resolve custom integration upload RCE vulnerability [CVE-2023-41319](https://github.com/ethyca/fides/security/advisories/GHSA-p6p2-qq95-vq5h)

## [2.18.0](https://github.com/ethyca/fides/compare/2.17.0...2.18.0)

### Added

- Additional consent reporting calls from `fides-js` [#3845](https://github.com/ethyca/fides/pull/3845)
- Additional consent reporting calls from privacy center [#3847](https://github.com/ethyca/fides/pull/3847)
- Access support for Recurly [#3595](https://github.com/ethyca/fides/pull/3595)
- HTTP Logging for the Privacy Center [#3783](https://github.com/ethyca/fides/pull/3783)
- UI support for OAuth2 authorization flow [#3819](https://github.com/ethyca/fides/pull/3819)
- Changes in the `data` directory now trigger a server reload (for local development) [#3874](https://github.com/ethyca/fides/pull/3874)

### Fixed

- Fix datamap zoom for low system counts [#3835](https://github.com/ethyca/fides/pull/3835)
- Fixed connector forms with external dataset reference fields [#3873](https://github.com/ethyca/fides/pull/3873)
- Fix ability to make server side API calls from privacy-center [#3895](https://github.com/ethyca/fides/pull/3895)

### Changed

- Simplified the file structure for HTML DSR packages [#3848](https://github.com/ethyca/fides/pull/3848)
- Simplified the database health check to improve `/health` performance [#3884](https://github.com/ethyca/fides/pull/3884)
- Changed max width of form components in "system information" form tab [#3864](https://github.com/ethyca/fides/pull/3864)
- Remove manual system selection screen [#3865](https://github.com/ethyca/fides/pull/3865)
- System and integration identifiers are now auto-generated [#3868](https://github.com/ethyca/fides/pull/3868)

## [2.17.0](https://github.com/ethyca/fides/compare/2.16.0...2.17.0)

### Added

- Tab component for `fides-js` [#3782](https://github.com/ethyca/fides/pull/3782)
- Added toast for successfully linking an existing integration to a system [#3826](https://github.com/ethyca/fides/pull/3826)
- Various other UI components for `fides-js` to support upcoming TCF modal [#3803](https://github.com/ethyca/fides/pull/3803)
- Allow items in taxonomy to be enabled or disabled [#3844](https://github.com/ethyca/fides/pull/3844)

### Developer Experience

- Changed where db-dependent routers were imported to avoid dependency issues [#3741](https://github.com/ethyca/fides/pull/3741)

### Changed

- Bumped supported Python versions to `3.10.12`, `3.9.17`, and `3.8.17` [#3733](https://github.com/ethyca/fides/pull/3733)
- Logging Updates [#3758](https://github.com/ethyca/fides/pull/3758)
- Add polyfill service to fides-js route [#3759](https://github.com/ethyca/fides/pull/3759)
- Show/hide integration values [#3775](https://github.com/ethyca/fides/pull/3775)
- Sort system cards alphabetically by name on "View systems" page [#3781](https://github.com/ethyca/fides/pull/3781)
- Update admin ui to use new integration delete route [#3785](https://github.com/ethyca/fides/pull/3785)
- Pinned `pymssql` and `cython` dependencies to avoid build issues on ARM machines [#3829](https://github.com/ethyca/fides/pull/3829)

### Removed

- Removed "Custom field(s) successfully saved" toast [#3779](https://github.com/ethyca/fides/pull/3779)

### Added

- Record when consent is served [#3777](https://github.com/ethyca/fides/pull/3777)
- Add an `active` property to taxonomy elements [#3784](https://github.com/ethyca/fides/pull/3784)
- Erasure support for Heap [#3599](https://github.com/ethyca/fides/pull/3599)

### Fixed

- Privacy notice UI's list of possible regions now matches the backend's list [#3787](https://github.com/ethyca/fides/pull/3787)
- Admin UI "property does not existing" build issue [#3831](https://github.com/ethyca/fides/pull/3831)
- Flagging sensitive inputs as passwords to mask values during entry [#3843](https://github.com/ethyca/fides/pull/3843)

## [2.16.0](https://github.com/ethyca/fides/compare/2.15.1...2.16.0)

### Added

- Empty state for when there are no relevant privacy notices in the privacy center [#3640](https://github.com/ethyca/fides/pull/3640)
- GPC indicators in fides-js banner and modal [#3673](https://github.com/ethyca/fides/pull/3673)
- Include `data_use` and `data_category` metadata in `upload` of access results [#3674](https://github.com/ethyca/fides/pull/3674)
- Add enable/disable toggle to integration tab [#3593] (https://github.com/ethyca/fides/pull/3593)

### Fixed

- Render linebreaks in the Fides.js overlay descriptions, etc. [#3665](https://github.com/ethyca/fides/pull/3665)
- Broken link to Fides docs site on the About Fides page in Admin UI [#3643](https://github.com/ethyca/fides/pull/3643)
- Add Systems Applicable Filter to Privacy Experience List [#3654](https://github.com/ethyca/fides/pull/3654)
- Privacy center and fides-js now pass in `Unescape-Safestr` as a header so that special characters can be rendered properly [#3706](https://github.com/ethyca/fides/pull/3706)
- Fixed ValidationError for saving PrivacyPreferences [#3719](https://github.com/ethyca/fides/pull/3719)
- Fixed issue preventing ConnectionConfigs with duplicate names from saving [#3770](https://github.com/ethyca/fides/pull/3770)
- Fixed creating and editing manual integrations [#3772](https://github.com/ethyca/fides/pull/3772)
- Fix lingering integration artifacts by cascading deletes from System [#3771](https://github.com/ethyca/fides/pull/3771)

### Developer Experience

- Reorganized some `api.api.v1` code to avoid circular dependencies on `quickstart` [#3692](https://github.com/ethyca/fides/pull/3692)
- Treat underscores as special characters in user passwords [#3717](https://github.com/ethyca/fides/pull/3717)
- Allow Privacy Notices banner and modal to scroll as needed [#3713](https://github.com/ethyca/fides/pull/3713)
- Make malicious url test more robust to environmental differences [#3748](https://github.com/ethyca/fides/pull/3748)
- Ignore type checker on click decorators to bypass known issue with `click` version `8.1.4` [#3746](https://github.com/ethyca/fides/pull/3746)

### Changed

- Moved GPC preferences slightly earlier in Fides.js lifecycle [#3561](https://github.com/ethyca/fides/pull/3561)
- Changed results from clicking "Test connection" to be a toast instead of statically displayed on the page [#3700](https://github.com/ethyca/fides/pull/3700)
- Moved "management" tab from nav into settings icon in top right [#3701](https://github.com/ethyca/fides/pull/3701)
- Remove name and description fields from integration form [#3684](https://github.com/ethyca/fides/pull/3684)
- Update EU PrivacyNoticeRegion codes and allow experience filtering to drop back to country filtering if region not found [#3630](https://github.com/ethyca/fides/pull/3630)
- Fields with default fields are now flagged as required in the front-end [#3694](https://github.com/ethyca/fides/pull/3694)
- In "view systems", system cards can now be clicked and link to that system's `configure/[id]` page [#3734](https://github.com/ethyca/fides/pull/3734)
- Enable privacy notice and privacy experience feature flags by default [#3773](https://github.com/ethyca/fides/pull/3773)

### Security

- Resolve Zip bomb file upload vulnerability [CVE-2023-37480](https://github.com/ethyca/fides/security/advisories/GHSA-g95c-2jgm-hqc6)
- Resolve SVG bomb (billion laughs) file upload vulnerability [CVE-2023-37481](https://github.com/ethyca/fides/security/advisories/GHSA-3rw2-wfc8-wmj5)

## [2.15.1](https://github.com/ethyca/fides/compare/2.15.0...2.15.1)

### Added

- Set `sslmode` to `prefer` if connecting to Redshift via ssh [#3685](https://github.com/ethyca/fides/pull/3685)

### Changed

- Privacy center action cards are now able to expand to accommodate longer text [#3669](https://github.com/ethyca/fides/pull/3669)
- Update integration endpoint permissions [#3707](https://github.com/ethyca/fides/pull/3707)

### Fixed

- Handle names with a double underscore when processing access and erasure requests [#3688](https://github.com/ethyca/fides/pull/3688)
- Allow Privacy Notices banner and modal to scroll as needed [#3713](https://github.com/ethyca/fides/pull/3713)

### Security

- Resolve path traversal vulnerability in webserver API [CVE-2023-36827](https://github.com/ethyca/fides/security/advisories/GHSA-r25m-cr6v-p9hq)

## [2.15.0](https://github.com/ethyca/fides/compare/2.14.1...2.15.0)

### Added

- Privacy center can now render its consent values based on Privacy Notices and Privacy Experiences [#3411](https://github.com/ethyca/fides/pull/3411)
- Add Google Tag Manager and Privacy Center ENV vars to sample app [#2949](https://github.com/ethyca/fides/pull/2949)
- Add `notice_key` field to Privacy Notice UI form [#3403](https://github.com/ethyca/fides/pull/3403)
- Add `identity` query param to the consent reporting API view [#3418](https://github.com/ethyca/fides/pull/3418)
- Use `rollup-plugin-postcss` to bundle and optimize the `fides.js` components CSS [#3411](https://github.com/ethyca/fides/pull/3411)
- Dispatch Fides.js lifecycle events on window (FidesInitialized, FidesUpdated) and cross-publish to Fides.gtm() integration [#3411](https://github.com/ethyca/fides/pull/3411)
- Added the ability to use custom CAs with Redis via TLS [#3451](https://github.com/ethyca/fides/pull/3451)
- Add default experience configs on startup [#3449](https://github.com/ethyca/fides/pull/3449)
- Load default privacy notices on startup [#3401](https://github.com/ethyca/fides/pull/3401)
- Add ability for users to pass in additional parameters for application database connection [#3450](https://github.com/ethyca/fides/pull/3450)
- Load default privacy notices on startup [#3401](https://github.com/ethyca/fides/pull/3401/files)
- Add ability for `fides-js` to make API calls to Fides [#3411](https://github.com/ethyca/fides/pull/3411)
- `fides-js` banner is now responsive across different viewport widths [#3411](https://github.com/ethyca/fides/pull/3411)
- Add ability to close `fides-js` banner and modal via a button or ESC [#3411](https://github.com/ethyca/fides/pull/3411)
- Add ability to open the `fides-js` modal from a link on the host site [#3411](https://github.com/ethyca/fides/pull/3411)
- GPC preferences are automatically applied via `fides-js` [#3411](https://github.com/ethyca/fides/pull/3411)
- Add new dataset route that has additional filters [#3558](https://github.com/ethyca/fides/pull/3558)
- Update dataset dropdown to use new api filter [#3565](https://github.com/ethyca/fides/pull/3565)
- Filter out saas datasets from the rest of the UI [#3568](https://github.com/ethyca/fides/pull/3568)
- Included optional env vars to have postgres or Redshift connected via bastion host [#3374](https://github.com/ethyca/fides/pull/3374/)
- Support for acknowledge button for notice-only Privacy Notices and to disable toggling them off [#3546](https://github.com/ethyca/fides/pull/3546)
- HTML format for privacy request storage destinations [#3427](https://github.com/ethyca/fides/pull/3427)
- Persistent message showing result and timestamp of last integration test to "Integrations" tab in system view [#3628](https://github.com/ethyca/fides/pull/3628)
- Access and erasure support for SurveyMonkey [#3590](https://github.com/ethyca/fides/pull/3590)
- New Cookies Table for storing cookies associated with systems and privacy declarations [#3572](https://github.com/ethyca/fides/pull/3572)
- `fides-js` and privacy center now delete cookies associated with notices that were opted out of [#3569](https://github.com/ethyca/fides/pull/3569)
- Cookie input field on system data use tab [#3571](https://github.com/ethyca/fides/pull/3571)

### Fixed

- Fix sample app `DATABASE_*` ENV vars for backwards compatibility [#3406](https://github.com/ethyca/fides/pull/3406)
- Fix overlay rendering issue by finding/creating a dedicated parent element for Preact [#3397](https://github.com/ethyca/fides/pull/3397)
- Fix the sample app privacy center link to be configurable [#3409](https://github.com/ethyca/fides/pull/3409)
- Fix CLI output showing a version warning for Snowflake [#3434](https://github.com/ethyca/fides/pull/3434)
- Flaky custom field Cypress test on systems page [#3408](https://github.com/ethyca/fides/pull/3408)
- Fix NextJS errors & warnings for Cookie House sample app [#3411](https://github.com/ethyca/fides/pull/3411)
- Fix bug where `fides-js` toggles were not reflecting changes from rejecting or accepting all notices [#3522](https://github.com/ethyca/fides/pull/3522)
- Remove the `fides-js` banner from tab order when it is hidden and move the overlay components to the top of the tab order. [#3510](https://github.com/ethyca/fides/pull/3510)
- Fix bug where `fides-js` toggle states did not always initialize properly [#3597](https://github.com/ethyca/fides/pull/3597)
- Fix race condition with consent modal link rendering [#3521](https://github.com/ethyca/fides/pull/3521)
- Hide custom fields section when there are no custom fields created [#3554](https://github.com/ethyca/fides/pull/3554)
- Disable connector dropdown in integration tab on save [#3552](https://github.com/ethyca/fides/pull/3552)
- Handles an edge case for non-existent identities with the Kustomer API [#3513](https://github.com/ethyca/fides/pull/3513)
- remove the configure privacy request tile from the home screen [#3555](https://github.com/ethyca/fides/pull/3555)
- Updated Privacy Experience Safe Strings Serialization [#3600](https://github.com/ethyca/fides/pull/3600/)
- Only create default experience configs on startup, not update [#3605](https://github.com/ethyca/fides/pull/3605)
- Update to latest asyncpg dependency to avoid build error [#3614](https://github.com/ethyca/fides/pull/3614)
- Fix bug where editing a data use on a system could delete existing data uses [#3627](https://github.com/ethyca/fides/pull/3627)
- Restrict Privacy Center debug logging to development-only [#3638](https://github.com/ethyca/fides/pull/3638)
- Fix bug where linking an integration would not update the tab when creating a new system [#3662](https://github.com/ethyca/fides/pull/3662)
- Fix dataset yaml not properly reflecting the dataset in the dropdown of system integrations tab [#3666](https://github.com/ethyca/fides/pull/3666)
- Fix privacy notices not being able to be edited via the UI after the addition of the `cookies` field [#3670](https://github.com/ethyca/fides/pull/3670)
- Add a transform in the case of `null` name fields in privacy declarations for the data use forms [#3683](https://github.com/ethyca/fides/pull/3683)

### Changed

- Enabled Privacy Experience beta flag [#3364](https://github.com/ethyca/fides/pull/3364)
- Reorganize CLI Command Source Files [#3491](https://github.com/ethyca/fides/pull/3491)
- Removed ExperienceConfig.delivery_mechanism constraint [#3387](https://github.com/ethyca/fides/pull/3387)
- Updated privacy experience UI forms to reflect updated experience config fields [#3402](https://github.com/ethyca/fides/pull/3402)
- Use a venv in the Dockerfile for installing Python deps [#3452](https://github.com/ethyca/fides/pull/3452)
- Bump SlowAPI Version [#3456](https://github.com/ethyca/fides/pull/3456)
- Bump Psycopg2-binary Version [#3473](https://github.com/ethyca/fides/pull/3473)
- Reduced duplication between PrivacyExperience and PrivacyExperienceConfig [#3470](https://github.com/ethyca/fides/pull/3470)
- Update privacy centre email and phone validation to allow for both to be blank [#3432](https://github.com/ethyca/fides/pull/3432)
- Moved connection configuration into the system portal [#3407](https://github.com/ethyca/fides/pull/3407)
- Update `fideslang` to `1.4.1` to allow arbitrary nested metadata on `System`s and `Dataset`s `meta` property [#3463](https://github.com/ethyca/fides/pull/3463)
- Remove form validation to allow both email & phone inputs for consent requests [#3529](https://github.com/ethyca/fides/pull/3529)
- Removed dataset dropdown from saas connector configuration [#3563](https://github.com/ethyca/fides/pull/3563)
- Removed `pyodbc` in favor of `pymssql` for handling SQL Server connections [#3435](https://github.com/ethyca/fides/pull/3435)
- Only create a PrivacyRequest when saving consent if at least one notice has system-wide enforcement [#3626](https://github.com/ethyca/fides/pull/3626)
- Increased the character limit for the `SafeStr` type from 500 to 32000 [#3647](https://github.com/ethyca/fides/pull/3647)
- Changed "connection" to "integration" on system view and edit pages [#3659](https://github.com/ethyca/fides/pull/3659)

### Developer Experience

- Add ability to pass ENV vars to both privacy center and sample app during `fides deploy` via `.env` [#2949](https://github.com/ethyca/fides/pull/2949)
- Handle an edge case when generating tags that finds them out of sequence [#3405](https://github.com/ethyca/fides/pull/3405)
- Add support for pushing `prerelease` and `rc` tagged images to Dockerhub [#3474](https://github.com/ethyca/fides/pull/3474)
- Optimize GitHub workflows used for docker image publishing [#3526](https://github.com/ethyca/fides/pull/3526)

### Removed

- Removed the deprecated `system_dependencies` from `System` resources, migrating to `egress` [#3285](https://github.com/ethyca/fides/pull/3285)

### Docs

- Updated developer docs for ARM platform users related to `pymssql` [#3615](https://github.com/ethyca/fides/pull/3615)

## [2.14.1](https://github.com/ethyca/fides/compare/2.14.0...2.14.1)

### Added

- Add `identity` query param to the consent reporting API view [#3418](https://github.com/ethyca/fides/pull/3418)
- Add privacy centre button text customisations [#3432](https://github.com/ethyca/fides/pull/3432)
- Add privacy centre favicon customisation [#3432](https://github.com/ethyca/fides/pull/3432)

### Changed

- Update privacy centre email and phone validation to allow for both to be blank [#3432](https://github.com/ethyca/fides/pull/3432)

## [2.14.0](https://github.com/ethyca/fides/compare/2.13.0...2.14.0)

### Added

- Add an automated test to check for `/fides-consent.js` backwards compatibility [#3289](https://github.com/ethyca/fides/pull/3289)
- Add infrastructure for "overlay" consent components (Preact, CSS bundling, etc.) and initial version of consent banner [#3191](https://github.com/ethyca/fides/pull/3191)
- Add the modal component of the "overlay" consent components [#3291](https://github.com/ethyca/fides/pull/3291)
- Added an `automigrate` database setting [#3220](https://github.com/ethyca/fides/pull/3220)
- Track Privacy Experience with Privacy Preferences [#3311](https://github.com/ethyca/fides/pull/3311)
- Add ability for `fides-js` to fetch its own geolocation [#3356](https://github.com/ethyca/fides/pull/3356)
- Add ability to select different locations in the "Cookie House" sample app [#3362](https://github.com/ethyca/fides/pull/3362)
- Added optional logging of resource changes on the server [#3331](https://github.com/ethyca/fides/pull/3331)

### Fixed

- Maintain casing differences within Snowflake datasets for proper DSR execution [#3245](https://github.com/ethyca/fides/pull/3245)
- Handle DynamoDB edge case where no attributes are defined [#3299](https://github.com/ethyca/fides/pull/3299)
- Support pseudonymous consent requests with `fides_user_device_id` for the new consent workflow [#3203](https://github.com/ethyca/fides/pull/3203)
- Fides user device id filter to GET Privacy Experience List endpoint to stash user preferences on embedded notices [#3302](https://github.com/ethyca/fides/pull/3302)
- Support for data categories on manual webhook fields [#3330](https://github.com/ethyca/fides/pull/3330)
- Added config-driven rendering to consent components [#3316](https://github.com/ethyca/fides/pull/3316)
- Pin `typing_extensions` dependency to `4.5.0` to work around a pydantic bug [#3357](https://github.com/ethyca/fides/pull/3357)

### Changed

- Explicitly escape/unescape certain fields instead of using SafeStr [#3144](https://github.com/ethyca/fides/pull/3144)
- Updated DynamoDB icon [#3296](https://github.com/ethyca/fides/pull/3296)
- Increased default page size for the connection type endpoint to 100 [#3298](https://github.com/ethyca/fides/pull/3298)
- Data model around PrivacyExperiences to better keep Privacy Notices and Experiences in sync [#3292](https://github.com/ethyca/fides/pull/3292)
- UI calls to support new PrivacyExperiences data model [#3313](https://github.com/ethyca/fides/pull/3313)
- Ensure email connectors respect the `notifications.notification_service_type` app config property if set [#3355](https://github.com/ethyca/fides/pull/3355)
- Rework Delighted connector so the `survey_response` endpoint depends on the `person` endpoint [3385](https://github.com/ethyca/fides/pull/3385)
- Remove logging within the Celery creation function [#3303](https://github.com/ethyca/fides/pull/3303)
- Update how generic endpoint generation works [#3304](https://github.com/ethyca/fides/pull/3304)
- Restrict strack-trace logging when not in Dev mode [#3081](https://github.com/ethyca/fides/pull/3081)
- Refactor CSS variables for `fides-js` to match brandable color palette [#3321](https://github.com/ethyca/fides/pull/3321)
- Moved all of the dirs from `fides.api.ops` into `fides.api` [#3318](https://github.com/ethyca/fides/pull/3318)
- Put global settings for fides.js on privacy center settings [#3333](https://github.com/ethyca/fides/pull/3333)
- Changed `fides db migrate` to `fides db upgrade` [#3342](https://github.com/ethyca/fides/pull/3342)
- Add required notice key to privacy notices [#3337](https://github.com/ethyca/fides/pull/3337)
- Make Privacy Experience List public, and separate public endpoint rate limiting [#3339](https://github.com/ethyca/fides/pull/3339)

### Developer Experience

- Add dispatch event when publishing a non-prod tag [#3317](https://github.com/ethyca/fides/pull/3317)
- Add OpenAPI (Swagger) documentation for Fides Privacy Center API endpoints (/fides.js) [#3341](https://github.com/ethyca/fides/pull/3341)

### Removed

- Remove `fides export` command and backing code [#3256](https://github.com/ethyca/fides/pull/3256)

## [2.13.0](https://github.com/ethyca/fides/compare/2.12.1...2.13.0)

### Added

- Connector for DynamoDB [#2998](https://github.com/ethyca/fides/pull/2998)
- Access and erasure support for Amplitude [#2569](https://github.com/ethyca/fides/pull/2569)
- Access and erasure support for Gorgias [#2444](https://github.com/ethyca/fides/pull/2444)
- Privacy Experience Bulk Create, Bulk Update, and Detail Endpoints [#3185](https://github.com/ethyca/fides/pull/3185)
- Initial privacy experience UI [#3186](https://github.com/ethyca/fides/pull/3186)
- A JavaScript modal to copy a script tag for `fides.js` [#3238](https://github.com/ethyca/fides/pull/3238)
- Access and erasure support for OneSignal [#3199](https://github.com/ethyca/fides/pull/3199)
- Add the ability to "inject" location into `/fides.js` bundles and cache responses for one hour [#3272](https://github.com/ethyca/fides/pull/3272)
- Prevent column sorts from resetting when data changes [#3290](https://github.com/ethyca/fides/pull/3290)

### Changed

- Merge instances of RTK `createApi` into one instance for better cache invalidation [#3059](https://github.com/ethyca/fides/pull/3059)
- Update custom field definition uniqueness to be case insensitive name per resource type [#3215](https://github.com/ethyca/fides/pull/3215)
- Restrict where privacy notices of certain consent mechanisms must be displayed [#3195](https://github.com/ethyca/fides/pull/3195)
- Merged the `lib` submodule into the `api.ops` submodule [#3134](https://github.com/ethyca/fides/pull/3134)
- Merged duplicate privacy declaration components [#3254](https://github.com/ethyca/fides/pull/3254)
- Refactor client applications into a monorepo with turborepo, extract fides-js into a standalone package, and improve privacy-center to load configuration at runtime [#3105](https://github.com/ethyca/fides/pull/3105)

### Fixed

- Prevent ability to unintentionally show "default" Privacy Center configuration, styles, etc. [#3242](https://github.com/ethyca/fides/pull/3242)
- Fix broken links to docs site pages in Admin UI [#3232](https://github.com/ethyca/fides/pull/3232)
- Repoint legacy docs site links to the new and improved docs site [#3167](https://github.com/ethyca/fides/pull/3167)
- Fix Cookie House Privacy Center styles for fides deploy [#3283](https://github.com/ethyca/fides/pull/3283)
- Maintain casing differences within Snowflake datasets for proper DSR execution [#3245](https://github.com/ethyca/fides/pull/3245)

### Developer Experience

- Use prettier to format _all_ source files in client packages [#3240](https://github.com/ethyca/fides/pull/3240)

### Deprecated

- Deprecate `fides export` CLI command as it is moving to `fidesplus` [#3264](https://github.com/ethyca/fides/pull/3264)

## [2.12.1](https://github.com/ethyca/fides/compare/2.12.0...2.12.1)

### Changed

- Updated how Docker version checks are handled and added an escape-hatch [#3218](https://github.com/ethyca/fides/pull/3218)

### Fixed

- Datamap export mitigation for deleted taxonomy elements referenced by declarations [#3214](https://github.com/ethyca/fides/pull/3214)
- Update datamap columns each time the page is visited [#3211](https://github.com/ethyca/fides/pull/3211)
- Ensure inactive custom fields are not returned for datamap response [#3223](https://github.com/ethyca/fides/pull/3223)

## [2.12.0](https://github.com/ethyca/fides/compare/2.11.0...2.12.0)

### Added

- Access and erasure support for Aircall [#2589](https://github.com/ethyca/fides/pull/2589)
- Access and erasure support for Klaviyo [#2501](https://github.com/ethyca/fides/pull/2501)
- Page to edit or add privacy notices [#3058](https://github.com/ethyca/fides/pull/3058)
- Side navigation bar can now also have children navigation links [#3099](https://github.com/ethyca/fides/pull/3099)
- Endpoints for consent reporting [#3095](https://github.com/ethyca/fides/pull/3095)
- Added manage custom fields page behind feature flag [#3089](https://github.com/ethyca/fides/pull/3089)
- Custom fields table [#3097](https://github.com/ethyca/fides/pull/3097)
- Custom fields form modal [#3165](https://github.com/ethyca/fides/pull/3165)
- Endpoints to save the new-style Privacy Preferences with respect to a fides user device id [#3132](https://github.com/ethyca/fides/pull/3132)
- Support `privacy_declaration` as a resource type for custom fields [#3149](https://github.com/ethyca/fides/pull/3149)
- Expose `id` field of embedded `privacy_declarations` on `system` API responses [#3157](https://github.com/ethyca/fides/pull/3157)
- Access and erasure support for Unbounce [#2697](https://github.com/ethyca/fides/pull/2697)
- Support pseudonymous consent requests with `fides_user_device_id` [#3158](https://github.com/ethyca/fides/pull/3158)
- Update `fides_consent` cookie format [#3158](https://github.com/ethyca/fides/pull/3158)
- Add custom fields to the data use declaration form [#3197](https://github.com/ethyca/fides/pull/3197)
- Added fides user device id as a ProvidedIdentityType [#3131](https://github.com/ethyca/fides/pull/3131)

### Changed

- The `cursor` pagination strategy now also searches for data outside of the `data_path` when determining the cursor value [#3068](https://github.com/ethyca/fides/pull/3068)
- Moved Privacy Declarations associated with Systems to their own DB table [#3098](https://github.com/ethyca/fides/pull/3098)
- More tests on data use validation for privacy notices within the same region [#3156](https://github.com/ethyca/fides/pull/3156)
- Improvements to export code for bugfixes and privacy declaration custom field support [#3184](https://github.com/ethyca/fides/pull/3184)
- Enabled privacy notice feature flag [#3192](https://github.com/ethyca/fides/pull/3192)
- Updated TS types - particularly with new privacy notices [#3054](https://github.com/ethyca/fides/pull/3054)
- Make name not required on privacy declaration [#3150](https://github.com/ethyca/fides/pull/3150)
- Let Rule Targets allow for custom data categories [#3147](https://github.com/ethyca/fides/pull/3147)

### Removed

- Removed the warning about access control migration [#3055](https://github.com/ethyca/fides/pull/3055)
- Remove `customFields` feature flag [#3080](https://github.com/ethyca/fides/pull/3080)
- Remove notification banner from the home page [#3088](https://github.com/ethyca/fides/pull/3088)

### Fixed

- Fix a typo in the Admin UI [#3166](https://github.com/ethyca/fides/pull/3166)
- The `--local` flag is now respected for the `scan dataset db` command [#3096](https://github.com/ethyca/fides/pull/3096)
- Fixing issue where connectors with external dataset references would fail to save [#3142](https://github.com/ethyca/fides/pull/3142)
- Ensure privacy declaration IDs are stable across updates through system API [#3188](https://github.com/ethyca/fides/pull/3188)
- Fixed unit tests for saas connector type endpoints now that we have >50 [#3101](https://github.com/ethyca/fides/pull/3101)
- Fixed nox docs link [#3121](https://github.com/ethyca/fides/pull/3121/files)

### Developer Experience

- Update fides deploy to use a new database.load_samples setting to initialize sample Systems, Datasets, and Connections for testing [#3102](https://github.com/ethyca/fides/pull/3102)
- Remove support for automatically configuring messaging (Mailgun) & storage (S3) using `.env` with `nox -s "fides_env(test)"` [#3102](https://github.com/ethyca/fides/pull/3102)
- Add smoke tests for consent management [#3158](https://github.com/ethyca/fides/pull/3158)
- Added nox command that opens dev docs [#3082](https://github.com/ethyca/fides/pull/3082)

## [2.11.0](https://github.com/ethyca/fides/compare/2.10.0...2.11.0)

### Added

- Access support for Shippo [#2484](https://github.com/ethyca/fides/pull/2484)
- Feature flags can be set such that they cannot be modified by the user [#2966](https://github.com/ethyca/fides/pull/2966)
- Added the datamap UI to make it open source [#2988](https://github.com/ethyca/fides/pull/2988)
- Introduced a `FixedLayout` component (from the datamap UI) for pages that need to be a fixed height and scroll within [#2992](https://github.com/ethyca/fides/pull/2992)
- Added preliminary privacy notice page [#2995](https://github.com/ethyca/fides/pull/2995)
- Table for privacy notices [#3001](https://github.com/ethyca/fides/pull/3001)
- Added connector template endpoint [#2946](https://github.com/ethyca/fides/pull/2946)
- Query params on connection type endpoint to filter by supported action type [#2996](https://github.com/ethyca/fides/pull/2996)
- Scope restrictions for privacy notice table in the UI [#3007](https://github.com/ethyca/fides/pull/3007)
- Toggle for enabling/disabling privacy notices in the UI [#3010](https://github.com/ethyca/fides/pull/3010)
- Add endpoint to retrieve privacy notices grouped by their associated data uses [#2956](https://github.com/ethyca/fides/pull/2956)
- Support for uploading custom connector templates via the UI [#2997](https://github.com/ethyca/fides/pull/2997)
- Add a backwards-compatible workflow for saving and propagating consent preferences with respect to Privacy Notices [#3016](https://github.com/ethyca/fides/pull/3016)
- Empty state for privacy notices [#3027](https://github.com/ethyca/fides/pull/3027)
- Added Data flow modal [#3008](https://github.com/ethyca/fides/pull/3008)
- Update datamap table export [#3038](https://github.com/ethyca/fides/pull/3038)
- Added more advanced privacy center styling [#2943](https://github.com/ethyca/fides/pull/2943)
- Backend privacy experiences foundation [#3146](https://github.com/ethyca/fides/pull/3146)

### Changed

- Set `privacyDeclarationDeprecatedFields` flags to false and set `userCannotModify` to true [2987](https://github.com/ethyca/fides/pull/2987)
- Restored `nav-config` back to the admin-ui [#2990](https://github.com/ethyca/fides/pull/2990)
- Bumped supported Python versions to 3.10.11, 3.9.16, and 3.8.14 [#2936](https://github.com/ethyca/fides/pull/2936)
- Modify privacy center default config to only request email identities, and add validation preventing requesting both email & phone identities [#2539](https://github.com/ethyca/fides/pull/2539)
- SaaS connector icons are now dynamically loaded from the connector templates [#3018](https://github.com/ethyca/fides/pull/3018)
- Updated consentmechanism Enum to rename "necessary" to "notice_only" [#3048](https://github.com/ethyca/fides/pull/3048)
- Updated test data for Mongo, CLI [#3011](https://github.com/ethyca/fides/pull/3011)
- Updated the check for if a user can assign owner roles to be scope-based instead of role-based [#2964](https://github.com/ethyca/fides/pull/2964)
- Replaced menu in user management table with delete icon [#2958](https://github.com/ethyca/fides/pull/2958)
- Added extra fields to webhook payloads [#2830](https://github.com/ethyca/fides/pull/2830)

### Removed

- Removed interzone navigation logic now that the datamap UI and admin UI are one app [#2990](https://github.com/ethyca/fides/pull/2990)
- Remove the `unknown` state for generated datasets displaying on fidesplus [#2957](https://github.com/ethyca/fides/pull/2957)
- Removed datamap export API [#2999](https://github.com/ethyca/fides/pull/2999)

### Developer Experience

- Nox commands for git tagging to support feature branch builds [#2979](https://github.com/ethyca/fides/pull/2979)
- Changed test environment (`nox -s fides_env`) to run `fides deploy` for local testing [#3071](https://github.com/ethyca/fides/pull/3017)
- Publish git-tag specific docker images [#3050](https://github.com/ethyca/fides/pull/3050)

## [2.10.0](https://github.com/ethyca/fides/compare/2.9.2...2.10.0)

### Added

- Allow users to configure their username and password via the config file [#2884](https://github.com/ethyca/fides/pull/2884)
- Add authentication to the `masking` endpoints as well as accompanying scopes [#2909](https://github.com/ethyca/fides/pull/2909)
- Add an Organization Management page (beta) [#2908](https://github.com/ethyca/fides/pull/2908)
- Adds assigned systems to user management table [#2922](https://github.com/ethyca/fides/pull/2922)
- APIs to support Privacy Notice management (create, read, update) [#2928](https://github.com/ethyca/fides/pull/2928)

### Changed

- Improved standard layout for large width screens and polished misc. pages [#2869](https://github.com/ethyca/fides/pull/2869)
- Changed UI paths in the admin-ui [#2869](https://github.com/ethyca/fides/pull/2892)
  - `/add-systems/new` --> `/add-systems/manual`
  - `/system` --> `/systems`
- Added individual ID routes for systems [#2902](https://github.com/ethyca/fides/pull/2902)
- Deprecated adding scopes to users directly; you can only add roles. [#2848](https://github.com/ethyca/fides/pull/2848/files)
- Changed About Fides page to say "Fides Core Version:" over "Version". [#2899](https://github.com/ethyca/fides/pull/2899)
- Polish Admin UI header & navigation [#2897](https://github.com/ethyca/fides/pull/2897)
- Give new users a "viewer" role by default [#2900](https://github.com/ethyca/fides/pull/2900)
- Tie together save states for user permissions and systems [#2913](https://github.com/ethyca/fides/pull/2913)
- Removing payment types from Stripe connector params [#2915](https://github.com/ethyca/fides/pull/2915)
- Viewer role can now access a restricted version of the user management page [#2933](https://github.com/ethyca/fides/pull/2933)
- Change Privacy Center email placeholder text [#2935](https://github.com/ethyca/fides/pull/2935)
- Restricted setting Approvers as System Managers [#2891](https://github.com/ethyca/fides/pull/2891)
- Adds confirmation modal when downgrading user to "approver" role via Admin UI [#2924](https://github.com/ethyca/fides/pull/2924)
- Changed the toast message for new users to include access control info [#2939](https://github.com/ethyca/fides/pull/2939)
- Add Data Stewards to datamap export [#2962](https://github.com/ethyca/fides/pull/2962)

### Fixed

- Restricted Contributors from being able to create Owners [#2888](https://github.com/ethyca/fides/pull/2888)
- Allow for dynamic aspect ratio for logo on Privacy Center 404 [#2895](https://github.com/ethyca/fides/pull/2895)
- Allow for dynamic aspect ratio for logo on consent page [#2895](https://github.com/ethyca/fides/pull/2895)
- Align role dscription drawer of Admin UI with top nav: [#2932](https://github.com/ethyca/fides/pull/2932)
- Fixed error message when a user is assigned to be an approver without any systems [#2953](https://github.com/ethyca/fides/pull/2953)

### Developer Experience

- Update frontend npm packages (admin-ui, privacy-center, cypress-e2e) [#2921](https://github.com/ethyca/fides/pull/2921)

## [2.9.2](https://github.com/ethyca/fides/compare/2.9.1...2.9.2)

### Fixed

- Allow multiple data uses as long as their processing activity name is different [#2905](https://github.com/ethyca/fides/pull/2905)
- use HTML property, not text, when dispatching Mailchimp Transactional emails [#2901](https://github.com/ethyca/fides/pull/2901)
- Remove policy key from Privacy Center submission modal [#2912](https://github.com/ethyca/fides/pull/2912)

## [2.9.1](https://github.com/ethyca/fides/compare/2.9.0...2.9.1)

### Added

- Added Attentive erasure email connector [#2782](https://github.com/ethyca/fides/pull/2782)

### Changed

- Removed dataset based email connectors [#2782](https://github.com/ethyca/fides/pull/2782)
- Changed Auth0's authentication strategy from `bearer` to `oauth2_client_credentials` [#2820](https://github.com/ethyca/fides/pull/2820)
- renamed the privacy declarations field "Privacy declaration name (deprecated)" to "Processing Activity" [#711](https://github.com/ethyca/fidesplus/issues/711)

### Fixed

- Fixed issue where the scopes list passed into FidesUserPermission could get mutated with the total_scopes call [#2883](https://github.com/ethyca/fides/pull/2883)

### Removed

- removed the `privacyDeclarationDeprecatedFields` flag [#711](https://github.com/ethyca/fidesplus/issues/711)

## [2.9.0](https://github.com/ethyca/fides/compare/2.8.3...2.9.0)

### Added

- The ability to assign users as system managers for a specific system [#2714](https://github.com/ethyca/fides/pull/2714)
- New endpoints to add and remove users as system managers [#2726](https://github.com/ethyca/fides/pull/2726)
- Warning about access control migration to the UI [#2842](https://github.com/ethyca/fides/pull/2842)
- Adds Role Assignment UI [#2739](https://github.com/ethyca/fides/pull/2739)
- Add an automated migration to give users a `viewer` role [#2821](https://github.com/ethyca/fides/pull/2821)

### Changed

- Removed "progressive" navigation that would hide Admin UI tabs until Systems / Connections were configured [#2762](https://github.com/ethyca/fides/pull/2762)
- Added `system.privacy_declaration.name` to datamap response [#2831](https://github.com/ethyca/fides/pull/2831/files)

### Developer Experience

- Retired legacy `navV2` feature flag [#2762](https://github.com/ethyca/fides/pull/2762)
- Update Admin UI Layout to fill viewport height [#2812](https://github.com/ethyca/fides/pull/2812)

### Fixed

- Fixed issue where unsaved changes warning would always show up when running fidesplus [#2788](https://github.com/ethyca/fides/issues/2788)
- Fixed problem in datamap export with datasets that had been updated via SaaS instantiation [#2841](https://github.com/ethyca/fides/pull/2841)
- Fixed problem in datamap export with inconsistent custom field ordering [#2859](https://github.com/ethyca/fides/pull/2859)

## [2.8.3](https://github.com/ethyca/fides/compare/2.8.2...2.8.3)

### Added

- Serialise `bson.ObjectId` types in SAR data packages [#2785](https://github.com/ethyca/fides/pull/2785)

### Fixed

- Fixed issue where more than 1 populated custom fields removed a system from the datamap export [#2825](https://github.com/ethyca/fides/pull/2825)

## [2.8.2](https://github.com/ethyca/fides/compare/2.8.1...2.8.2)

### Fixed

- Resolved a bug that stopped custom fields populating the visual datamap [#2775](https://github.com/ethyca/fides/pull/2775)
- Patch appconfig migration to handle existing db record [#2780](https://github.com/ethyca/fides/pull/2780)

## [2.8.1](https://github.com/ethyca/fides/compare/2.8.0...2.8.1)

### Fixed

- Disabled hiding Admin UI based on user scopes [#2771](https://github.com/ethyca/fides/pull/2771)

## [2.8.0](https://github.com/ethyca/fides/compare/2.7.1...2.8.0)

### Added

- Add API support for messaging config properties [#2551](https://github.com/ethyca/fides/pull/2551)
- Access and erasure support for Kustomer [#2520](https://github.com/ethyca/fides/pull/2520)
- Added the `erase_after` field on collections to be able to set the order for erasures [#2619](https://github.com/ethyca/fides/pull/2619)
- Add a toggle to filter the system classification to only return those with classification data [#2700](https://github.com/ethyca/fides/pull/2700)
- Added backend role-based permissions [#2671](https://github.com/ethyca/fides/pull/2671)
- Access and erasure for Vend SaaS Connector [#1869](https://github.com/ethyca/fides/issues/1869)
- Added endpoints for storage and messaging config setup status [#2690](https://github.com/ethyca/fides/pull/2690)
- Access and erasure for Jira SaaS Connector [#1871](https://github.com/ethyca/fides/issues/1871)
- Access and erasure support for Delighted [#2244](https://github.com/ethyca/fides/pull/2244)
- Improve "Upload a new dataset YAML" [#1531](https://github.com/ethyca/fides/pull/2258)
- Input validation and sanitization for Privacy Request fields [#2655](https://github.com/ethyca/fides/pull/2655)
- Access and erasure support for Yotpo [#2708](https://github.com/ethyca/fides/pull/2708)
- Custom Field Library Tab [#527](https://github.com/ethyca/fides/pull/2693)
- Allow SendGrid template usage [#2728](https://github.com/ethyca/fides/pull/2728)
- Added ConnectorRunner to simplify SaaS connector testing [#1795](https://github.com/ethyca/fides/pull/1795)
- Adds support for Mailchimp Transactional as a messaging config [#2742](https://github.com/ethyca/fides/pull/2742)

### Changed

- Admin UI
  - Add flow for selecting system types when manually creating a system [#2530](https://github.com/ethyca/fides/pull/2530)
  - Updated forms for privacy declarations [#2648](https://github.com/ethyca/fides/pull/2648)
  - Delete flow for privacy declarations [#2664](https://github.com/ethyca/fides/pull/2664)
  - Add framework to have UI elements respect the user's scopes [#2682](https://github.com/ethyca/fides/pull/2682)
  - "Manual Webhook" has been renamed to "Manual Process". [#2717](https://github.com/ethyca/fides/pull/2717)
- Convert all config values to Pydantic `Field` objects [#2613](https://github.com/ethyca/fides/pull/2613)
- Add warning to 'fides deploy' when installed outside of a virtual environment [#2641](https://github.com/ethyca/fides/pull/2641)
- Redesigned the default/init config file to be auto-documented. Also updates the `fides init` logic and analytics consent logic [#2694](https://github.com/ethyca/fides/pull/2694)
- Change how config creation/import is handled across the application [#2622](https://github.com/ethyca/fides/pull/2622)
- Update the CLI aesthetics & docstrings [#2703](https://github.com/ethyca/fides/pull/2703)
- Updates Roles->Scopes Mapping [#2744](https://github.com/ethyca/fides/pull/2744)
- Return user scopes as an enum, as well as total scopes [#2741](https://github.com/ethyca/fides/pull/2741)
- Update `MessagingServiceType` enum to be lowercased throughout [#2746](https://github.com/ethyca/fides/pull/2746)

### Developer Experience

- Set the security environment of the fides dev setup to `prod` instead of `dev` [#2588](https://github.com/ethyca/fides/pull/2588)
- Removed unexpected default Redis password [#2666](https://github.com/ethyca/fides/pull/2666)
- Privacy Center
  - Typechecking and validation of the `config.json` will be checked for backwards-compatibility. [#2661](https://github.com/ethyca/fides/pull/2661)
- Combined conftest.py files [#2669](https://github.com/ethyca/fides/pull/2669)

### Fixed

- Fix support for "redis.user" setting when authenticating to the Redis cache [#2666](https://github.com/ethyca/fides/pull/2666)
- Fix error with the classify dataset feature flag not writing the dataset to the server [#2675](https://github.com/ethyca/fides/pull/2675)
- Allow string dates to stay strings in cache decoding [#2695](https://github.com/ethyca/fides/pull/2695)
- Admin UI
  - Remove Identifiability (Data Qualifier) from taxonomy editor [2684](https://github.com/ethyca/fides/pull/2684)
- FE: Custom field selections binding issue on Taxonomy tabs [#2659](https://github.com/ethyca/fides/pull/2693/)
- Fix Privacy Request Status when submitting a consent request when identity verification is required [#2736](https://github.com/ethyca/fides/pull/2736)

## [2.7.1](https://github.com/ethyca/fides/compare/2.7.0...2.7.1)

- Fix error with the classify dataset feature flag not writing the dataset to the server [#2675](https://github.com/ethyca/fides/pull/2675)

## [2.7.0](https://github.com/ethyca/fides/compare/2.6.6...2.7.0)

- Fides API

  - Access and erasure support for Braintree [#2223](https://github.com/ethyca/fides/pull/2223)
  - Added route to send a test message [#2585](https://github.com/ethyca/fides/pull/2585)
  - Add default storage configuration functionality and associated APIs [#2438](https://github.com/ethyca/fides/pull/2438)

- Admin UI

  - Custom Metadata [#2536](https://github.com/ethyca/fides/pull/2536)
    - Create Custom Lists
    - Create Custom Field Definition
    - Create custom fields from a the taxonomy editor
    - Provide a custom field value in a resource
    - Bulk edit custom field values [#2612](https://github.com/ethyca/fides/issues/2612)
    - Custom metadata UI Polish [#2624](https://github.com/ethyca/fides/pull/2625)

- Privacy Center

  - The consent config default value can depend on whether Global Privacy Control is enabled. [#2341](https://github.com/ethyca/fides/pull/2341)
  - When GPC is enabled, the UI indicates which data uses are opted out by default. [#2596](https://github.com/ethyca/fides/pull/2596)
  - `inspectForBrowserIdentities` now also looks for `ljt_readerID`. [#2543](https://github.com/ethyca/fides/pull/2543)

### Added

- Added new Wunderkind Consent Saas Connector [#2600](https://github.com/ethyca/fides/pull/2600)
- Added new Sovrn Email Consent Connector [#2543](https://github.com/ethyca/fides/pull/2543/)
- Log Fides version at startup [#2566](https://github.com/ethyca/fides/pull/2566)

### Changed

- Update Admin UI to show all action types (access, erasure, consent, update) [#2523](https://github.com/ethyca/fides/pull/2523)
- Removes legacy `verify_oauth_client` function [#2527](https://github.com/ethyca/fides/pull/2527)
- Updated the UI for adding systems to a new design [#2490](https://github.com/ethyca/fides/pull/2490)
- Minor logging improvements [#2566](https://github.com/ethyca/fides/pull/2566)
- Various form components now take a `stacked` or `inline` variant [#2542](https://github.com/ethyca/fides/pull/2542)
- UX fixes for user management [#2537](https://github.com/ethyca/fides/pull/2537)
- Updating Firebase Auth connector to mask the user with a delete instead of an update [#2602](https://github.com/ethyca/fides/pull/2602)

### Fixed

- Fixed bug where refreshing a page in the UI would result in a 404 [#2502](https://github.com/ethyca/fides/pull/2502)
- Usernames are case insensitive now and prevent all duplicates [#2487](https://github.com/ethyca/fides/pull/2487)
  - This PR contains a migration that deletes duplicate users and keeps the oldest original account.
- Update Logos for shipped connectors [#2464](https://github.com/ethyca/fides/pull/2587)
- Search field on privacy request page isn't working [#2270](https://github.com/ethyca/fides/pull/2595)
- Fix connection dropdown in integration table to not be disabled add system creation [#3589](https://github.com/ethyca/fides/pull/3589)

### Developer Experience

- Added new Cypress E2E smoke tests [#2241](https://github.com/ethyca/fides/pull/2241)
- New command `nox -s e2e_test` which will spin up the test environment and run true E2E Cypress tests against it [#2417](https://github.com/ethyca/fides/pull/2417)
- Cypress E2E tests now run in CI and are reported to Cypress Cloud [#2417](https://github.com/ethyca/fides/pull/2417)
- Change from `randomint` to `uuid` in mongodb tests to reduce flakiness. [#2591](https://github.com/ethyca/fides/pull/2591)

### Removed

- Remove feature flagged config wizard stepper from Admin UI [#2553](https://github.com/ethyca/fides/pull/2553)

## [2.6.6](https://github.com/ethyca/fides/compare/2.6.5...2.6.6)

### Changed

- Improve Readability for Custom Masking Override Exceptions [#2593](https://github.com/ethyca/fides/pull/2593)

## [2.6.5](https://github.com/ethyca/fides/compare/2.6.4...2.6.5)

### Added

- Added config properties to override database Engine parameters [#2511](https://github.com/ethyca/fides/pull/2511)
- Increased default pool_size and max_overflow to 50 [#2560](https://github.com/ethyca/fides/pull/2560)

## [2.6.4](https://github.com/ethyca/fides/compare/2.6.3...2.6.4)

### Fixed

- Fixed bug for SMS completion notification not being sent [#2526](https://github.com/ethyca/fides/issues/2526)
- Fixed bug where refreshing a page in the UI would result in a 404 [#2502](https://github.com/ethyca/fides/pull/2502)

## [2.6.3](https://github.com/ethyca/fides/compare/2.6.2...2.6.3)

### Fixed

- Handle case where legacy dataset has meta: null [#2524](https://github.com/ethyca/fides/pull/2524)

## [2.6.2](https://github.com/ethyca/fides/compare/2.6.1...2.6.2)

### Fixed

- Issue addressing missing field in dataset migration [#2510](https://github.com/ethyca/fides/pull/2510)

## [2.6.1](https://github.com/ethyca/fides/compare/2.6.0...2.6.1)

### Fixed

- Fix errors when privacy requests execute concurrently without workers [#2489](https://github.com/ethyca/fides/pull/2489)
- Enable saas request overrides to run in worker runtime [#2489](https://github.com/ethyca/fides/pull/2489)

## [2.6.0](https://github.com/ethyca/fides/compare/2.5.1...2.6.0)

### Added

- Added the `env` option to the `security` configuration options to allow for users to completely secure the API endpoints [#2267](https://github.com/ethyca/fides/pull/2267)
- Unified Fides Resources
  - Added a dataset dropdown selector when configuring a connector to link an existing dataset to the connector configuration. [#2162](https://github.com/ethyca/fides/pull/2162)
  - Added new datasetconfig.ctl_dataset_id field to unify fides dataset resources [#2046](https://github.com/ethyca/fides/pull/2046)
- Add new connection config routes that couple them with systems [#2249](https://github.com/ethyca/fides/pull/2249)
- Add new select/deselect all permissions buttons [#2437](https://github.com/ethyca/fides/pull/2437)
- Endpoints to allow a user with the `user:password-reset` scope to reset users' passwords. In addition, users no longer require a scope to edit their own passwords. [#2373](https://github.com/ethyca/fides/pull/2373)
- New form to reset a user's password without knowing an old password [#2390](https://github.com/ethyca/fides/pull/2390)
- Approve & deny buttons on the "Request details" page. [#2473](https://github.com/ethyca/fides/pull/2473)
- Consent Propagation
  - Add the ability to execute Consent Requests via the Privacy Request Execution layer [#2125](https://github.com/ethyca/fides/pull/2125)
  - Add a Mailchimp Transactional Consent Connector [#2194](https://github.com/ethyca/fides/pull/2194)
  - Allow defining a list of opt-in and/or opt-out requests in consent connectors [#2315](https://github.com/ethyca/fides/pull/2315)
  - Add a Google Analytics Consent Connector for GA4 properties [#2302](https://github.com/ethyca/fides/pull/2302)
  - Pass the GA Cookie from the Privacy Center [#2337](https://github.com/ethyca/fides/pull/2337)
  - Rename "user_id" to more specific "ga_client_id" [#2356](https://github.com/ethyca/fides/pull/2356)
  - Patch Google Analytics Consent Connector to delete by client_id [#2355](https://github.com/ethyca/fides/pull/2355)
  - Add a "skip_param_values option" to optionally skip when we are missing param values in the body [#2384](https://github.com/ethyca/fides/pull/2384)
  - Adds a new Universal Analytics Connector that works with the UA Tracking Id
- Adds intake and storage of Global Privacy Control Signal props for Consent [#2599](https://github.com/ethyca/fides/pull/2599)

### Changed

- Unified Fides Resources
  - Removed several fidesops schemas for DSR's in favor of updated Fideslang schemas [#2009](https://github.com/ethyca/fides/pull/2009)
  - Removed DatasetConfig.dataset field [#2096](https://github.com/ethyca/fides/pull/2096)
  - Updated UI dataset config routes to use new unified routes [#2113](https://github.com/ethyca/fides/pull/2113)
  - Validate request body on crud endpoints on upsert. Validate dataset data categories before save. [#2134](https://github.com/ethyca/fides/pull/2134/)
  - Updated test env setup and quickstart to use new endpoints [#2225](https://github.com/ethyca/fides/pull/2225)
- Consent Propagation
  - Privacy Center consent options can now be marked as `executable` in order to propagate consent requests [#2193](https://github.com/ethyca/fides/pull/2193)
  - Add support for passing browser identities to consent request patches [#2304](https://github.com/ethyca/fides/pull/2304)
- Update fideslang to 1.3.3 [#2343](https://github.com/ethyca/fides/pull/2343)
- Display the request type instead of the policy name on the request table [#2382](https://github.com/ethyca/fides/pull/2382)
- Make denial reasons required [#2400](https://github.com/ethyca/fides/pull/2400)
- Display the policy key on the request details page [#2395](https://github.com/ethyca/fides/pull/2395)
- Updated CSV export [#2452](https://github.com/ethyca/fides/pull/2452)
- Privacy Request approval now uses a modal [#2443](https://github.com/ethyca/fides/pull/2443)

### Developer Experience

- `nox -s test_env` has been replaced with `nox -s "fides_env(dev)"`
- New command `nox -s "fides_env(test)"` creates a complete test environment with seed data (similar to `fides_env(dev)`) but with the production fides image so the built UI can be accessed at `localhost:8080` [#2399](https://github.com/ethyca/fides/pull/2399)
- Change from code climate to codecov for coverage reporting [#2402](https://github.com/ethyca/fides/pull/2402)

### Fixed

- Home screen header scaling and responsiveness issues [#2200](https://github.com/ethyca/fides/pull/2277)
- Privacy Center identity inputs validate even when they are optional. [#2308](https://github.com/ethyca/fides/pull/2308)
- The PII toggle defaults to false and PII will be hidden on page load [#2388](https://github.com/ethyca/fides/pull/2388)
- Fixed a CI bug caused by git security upgrades [#2441](https://github.com/ethyca/fides/pull/2441)
- Privacy Center
  - Identity inputs validate even when they are optional. [#2308](https://github.com/ethyca/fides/pull/2308)
  - Submit buttons show loading state and disable while submitting. [#2401](https://github.com/ethyca/fides/pull/2401)
  - Phone inputs no longer request country SVGs from external domain. [#2378](https://github.com/ethyca/fides/pull/2378)
  - Input validation errors no longer change the height of modals. [#2379](https://github.com/ethyca/fides/pull/2379)
- Patch masking strategies to better handle null and non-string inputs [#2307](https://github.com/ethyca/fides/pull/2377)
- Renamed prod pushes tag to be `latest` for privacy center and sample app [#2401](https://github.com/ethyca/fides/pull/2407)
- Update firebase connector to better handle non-existent users [#2439](https://github.com/ethyca/fides/pull/2439)

## [2.5.1](https://github.com/ethyca/fides/compare/2.5.0...2.5.1)

### Developer Experience

- Allow db resets only if `config.dev_mode` is `True` [#2321](https://github.com/ethyca/fides/pull/2321)

### Fixed

- Added a feature flag for the recent dataset classification UX changes [#2335](https://github.com/ethyca/fides/pull/2335)

### Security

- Add a check to the catchall path to prevent returning paths outside of the UI directory [#2330](https://github.com/ethyca/fides/pull/2330)

### Developer Experience

- Reduce size of local Docker images by fixing `.dockerignore` patterns [#2360](https://github.com/ethyca/fides/pull/2360)

## [2.5.0](https://github.com/ethyca/fides/compare/2.4.0...2.5.0)

### Docs

- Update the docs landing page and remove redundant docs [#2184](https://github.com/ethyca/fides/pull/2184)

### Added

- Added the `user` command group to the CLI. [#2153](https://github.com/ethyca/fides/pull/2153)
- Added `Code Climate` test coverage uploads. [#2198](https://github.com/ethyca/fides/pull/2198)
- Added the connection key to the execution log [#2100](https://github.com/ethyca/fides/pull/2100)
- Added endpoints to retrieve DSR `Rule`s and `Rule Target`s [#2116](https://github.com/ethyca/fides/pull/2116)
- Added Fides version number to account dropdown in the UI [#2140](https://github.com/ethyca/fides/pull/2140)
- Add link to Classify Systems page in nav side bar [#2128](https://github.com/ethyca/fides/pull/2128)
- Dataset classification UI now polls for results [#2123](https://github.com/ethyca/fides/pull/2123)
- Update Privacy Center Icons [#1800](https://github.com/ethyca/fides/pull/2139)
- Privacy Center `fides-consent.js`:
  - `Fides.shopify` integration function. [#2152](https://github.com/ethyca/fides/pull/2152)
  - Dedicated folder for integrations.
  - `Fides.meta` integration function (fbq). [#2217](https://github.com/ethyca/fides/pull/2217)
- Adds support for Twilio email service (Sendgrid) [#2154](https://github.com/ethyca/fides/pull/2154)
- Access and erasure support for Recharge [#1709](https://github.com/ethyca/fides/pull/1709)
- Access and erasure support for Friendbuy Nextgen [#2085](https://github.com/ethyca/fides/pull/2085)

### Changed

- Admin UI Feature Flags - [#2101](https://github.com/ethyca/fides/pull/2101)
  - Overrides can be saved in the browser.
  - Use `NEXT_PUBLIC_APP_ENV` for app-specific environment config.
  - No longer use `react-feature-flags` library.
  - Can have descriptions. [#2243](https://github.com/ethyca/fides/pull/2243)
- Made privacy declarations optional when adding systems manually - [#2173](https://github.com/ethyca/fides/pull/2173)
- Removed an unclear logging message. [#2266](https://github.com/ethyca/fides/pull/2266)
- Allow any user with `user:delete` scope to delete other users [#2148](https://github.com/ethyca/fides/pull/2148)
- Dynamic imports of custom overrides and SaaS test fixtures [#2169](https://github.com/ethyca/fides/pull/2169)
- Added `AuthenticatedClient` to custom request override interface [#2171](https://github.com/ethyca/fides/pull/2171)
- Only approve the specific collection instead of the entire dataset, display only top 1 classification by default [#2226](https://github.com/ethyca/fides/pull/2226)
- Update sample project resources for `fides evaluate` usage in `fides deploy` [#2253](https://github.com/ethyca/fides/pull/2253)

### Removed

- Removed unused object_name field on s3 storage config [#2133](https://github.com/ethyca/fides/pull/2133)

### Fixed

- Remove next-auth from privacy center to fix JS console error [#2090](https://github.com/ethyca/fides/pull/2090)
- Admin UI - Added Missing ability to assign `user:delete` in the permissions checkboxes [#2148](https://github.com/ethyca/fides/pull/2148)
- Nav bug: clicking on Privacy Request breadcrumb takes me to Home instead of /privacy-requests [#497](https://github.com/ethyca/fides/pull/2141)
- Side nav disappears when viewing request details [#2129](https://github.com/ethyca/fides/pull/2155)
- Remove usage of load dataset button and other dataset UI modifications [#2149](https://github.com/ethyca/fides/pull/2149)
- Improve readability for exceptions raised from custom request overrides [#2157](https://github.com/ethyca/fides/pull/2157)
- Importing custom request overrides on server startup [#2186](https://github.com/ethyca/fides/pull/2186)
- Remove warning when env vars default to blank strings in docker-compose [#2188](https://github.com/ethyca/fides/pull/2188)
- Fix Cookie House purchase modal flashing 'Error' in title [#2274](https://github.com/ethyca/fides/pull/2274)
- Stop dependency from upgrading `packaging` to version with known issue [#2273](https://github.com/ethyca/fides/pull/2273)
- Privacy center config no longer requires `identity_inputs` and will use `email` as a default [#2263](https://github.com/ethyca/fides/pull/2263)
- No longer display remaining days for privacy requests in terminal states [#2292](https://github.com/ethyca/fides/pull/2292)

### Removed

- Remove "Create New System" button when viewing systems. All systems can now be created via the "Add systems" button on the home page. [#2132](https://github.com/ethyca/fides/pull/2132)

## [2.4.0](https://github.com/ethyca/fides/compare/2.3.1...2.4.0)

### Developer Experience

- Include a pre-check workflow that collects the pytest suite [#2098](https://github.com/ethyca/fides/pull/2098)
- Write to the application db when running the app locally. Write to the test db when running pytest [#1731](https://github.com/ethyca/fides/pull/1731)

### Changed

- Move the `fides.ctl.core.` and `fides.ctl.connectors` modules into `fides.core` and `fides.connectors` respectively [#2097](https://github.com/ethyca/fides/pull/2097)
- Fides: Skip cypress tests due to nav bar 2.0 [#2102](https://github.com/ethyca/fides/pull/2103)

### Added

- Adds new erasure policy for complete user data masking [#1839](https://github.com/ethyca/fides/pull/1839)
- New Fides Home page [#1864](https://github.com/ethyca/fides/pull/2050)
- Nav 2.0 - Replace form flow side navs with top tabs [#2037](https://github.com/ethyca/fides/pull/2050)
- Adds new erasure policy for complete user data masking [#1839](https://github.com/ethyca/fides/pull/1839)
- Added ability to use Mailgun templates when sending emails. [#2039](https://github.com/ethyca/fides/pull/2039)
- Adds SMS id verification for consent [#2094](https://github.com/ethyca/fides/pull/2094)

### Fixed

- Store `fides_consent` cookie on the root domain of the Privacy Center [#2071](https://github.com/ethyca/fides/pull/2071)
- Properly set the expire-time for verification codes [#2105](https://github.com/ethyca/fides/pull/2105)

## [2.3.1](https://github.com/ethyca/fides/compare/2.3.0...2.3.1)

### Fixed

- Resolved an issue where the root_user was not being created [#2082](https://github.com/ethyca/fides/pull/2082)

### Added

- Nav redesign with sidebar groups. Feature flagged to only be visible in dev mode until release. [#2030](https://github.com/ethyca/fides/pull/2047)
- Improved error handling for incorrect app encryption key [#2089](https://github.com/ethyca/fides/pull/2089)
- Access and erasure support for Friendbuy API [#2019](https://github.com/ethyca/fides/pull/2019)

## [2.3.0](https://github.com/ethyca/fides/compare/2.2.2...2.3.0)

### Added

- Common Subscriptions for app-wide data and feature checks. [#2030](https://github.com/ethyca/fides/pull/2030)
- Send email alerts on privacy request failures once the specified threshold is reached. [#1793](https://github.com/ethyca/fides/pull/1793)
- DSR Notifications (toast) [#1895](https://github.com/ethyca/fides/pull/1895)
- DSR configure alerts btn [#1895](https://github.com/ethyca/fides/pull/1895)
- DSR configure alters (FE) [#1895](https://github.com/ethyca/fides/pull/1895)
- Add a `usage` session to Nox to print full session docstrings. [#2022](https://github.com/ethyca/fides/pull/2022)

### Added

- Adds notifications section to toml files [#2026](https://github.com/ethyca/fides/pull/2060)

### Changed

- Updated to use `loguru` logging library throughout codebase [#2031](https://github.com/ethyca/fides/pull/2031)
- Do not always create a `fides.toml` by default [#2023](https://github.com/ethyca/fides/pull/2023)
- The `fideslib` module has been merged into `fides`, code redundancies have been removed [#1859](https://github.com/ethyca/fides/pull/1859)
- Replace 'ingress' and 'egress' with 'sources' and 'destinations' across UI [#2044](https://github.com/ethyca/fides/pull/2044)
- Update the functionality of `fides pull -a <filename>` to include _all_ resource types. [#2083](https://github.com/ethyca/fides/pull/2083)

### Fixed

- Timing issues with bulk DSR reprocessing, specifically when analytics are enabled [#2015](https://github.com/ethyca/fides/pull/2015)
- Error caused by running erasure requests with disabled connectors [#2045](https://github.com/ethyca/fides/pull/2045)
- Changes the SlowAPI ratelimiter's backend to use memory instead of Redis [#2054](https://github.com/ethyca/fides/pull/2058)

## [2.2.2](https://github.com/ethyca/fides/compare/2.2.1...2.2.2)

### Docs

- Updated the readme to use new new [docs site](http://docs.ethyca.com) [#2020](https://github.com/ethyca/fides/pull/2020)

### Deprecated

- The documentation site hosted in the `/docs` directory has been deprecated. All documentation updates will be hosted at the new [docs site](http://docs.ethyca.com) [#2020](https://github.com/ethyca/fides/pull/2020)

### Fixed

- Fixed mypy and pylint errors [#2013](https://github.com/ethyca/fides/pull/2013)
- Update connection test endpoint to be effectively non-blocking [#2000](https://github.com/ethyca/fides/pull/2000)
- Update Fides connector to better handle children with no access results [#2012](https://github.com/ethyca/fides/pull/2012)

## [2.2.1](https://github.com/ethyca/fides/compare/2.2.0...2.2.1)

### Added

- Add health check indicator for data flow scanning option [#1973](https://github.com/ethyca/fides/pull/1973)

### Changed

- The `celery.toml` is no longer used, instead it is a subsection of the `fides.toml` file [#1990](https://github.com/ethyca/fides/pull/1990)
- Update sample project landing page copy to be version-agnostic [#1958](https://github.com/ethyca/fides/pull/1958)
- `get` and `ls` CLI commands now return valid `fides` object YAML [#1991](https://github.com/ethyca/fides/pull/1991)

### Developer Experience

- Remove duplicate fastapi-caching and pin version. [#1765](https://github.com/ethyca/fides/pull/1765)

## [2.2.0](https://github.com/ethyca/fides/compare/2.1.0...2.2.0)

### Added

- Send email alerts on privacy request failures once the specified threshold is reached. [#1793](https://github.com/ethyca/fides/pull/1793)
- Add authenticated privacy request route. [#1819](https://github.com/ethyca/fides/pull/1819)
- Enable the onboarding flow [#1836](https://github.com/ethyca/fides/pull/1836)
- Access and erasure support for Fullstory API [#1821](https://github.com/ethyca/fides/pull/1821)
- Add function to poll privacy request for completion [#1860](https://github.com/ethyca/fides/pull/1860)
- Added rescan flow for the data flow scanner [#1844](https://github.com/ethyca/fides/pull/1844)
- Add rescan flow for the data flow scanner [#1844](https://github.com/ethyca/fides/pull/1844)
- Add Fides connector to support parent-child Fides deployments [#1861](https://github.com/ethyca/fides/pull/1861)
- Classification UI now polls for updates to classifications [#1908](https://github.com/ethyca/fides/pull/1908)

### Changed

- The organization info form step is now skipped if the server already has organization info. [#1840](https://github.com/ethyca/fides/pull/1840)
- Removed the description column from the classify systems page. [#1867](https://github.com/ethyca/fides/pull/1867)
- Retrieve child results during fides connector execution [#1967](https://github.com/ethyca/fides/pull/1967)

### Fixed

- Fix error in parent user creation seeding. [#1832](https://github.com/ethyca/fides/issues/1832)
- Fix DSR error due to unfiltered empty identities [#1901](https://github.com/ethyca/fides/pull/1907)

### Docs

- Remove documentation about no-longer used connection string override [#1824](https://github.com/ethyca/fides/pull/1824)
- Fix typo in headings [#1824](https://github.com/ethyca/fides/pull/1824)
- Update documentation to reflect configs necessary for mailgun, twilio_sms and twilio_email service types [#1846](https://github.com/ethyca/fides/pull/1846)

...

## [2.1.0](https://github.com/ethyca/fides/compare/2.0.0...2.1.0)

### Added

- Classification flow for system data flows
- Classification is now triggered as part of data flow scanning
- Include `ingress` and `egress` fields on system export and `datamap/` endpoint [#1740](https://github.com/ethyca/fides/pull/1740)
- Repeatable unique identifier for dataset fides_keys and metadata [#1786](https://github.com/ethyca/fides/pull/1786)
- Adds SMS support for identity verification notifications [#1726](https://github.com/ethyca/fides/pull/1726)
- Added phone number validation in back-end and react phone number form in Privacy Center [#1745](https://github.com/ethyca/fides/pull/1745)
- Adds SMS message template for all subject notifications [#1743](https://github.com/ethyca/fides/pull/1743)
- Privacy-Center-Cypress workflow for CI checks of the Privacy Center. [#1722](https://github.com/ethyca/fides/pull/1722)
- Privacy Center `fides-consent.js` script for accessing consent on external pages. [Details](/clients/privacy-center/packages/fides-consent/README.md)
- Erasure support for Twilio Conversations API [#1673](https://github.com/ethyca/fides/pull/1673)
- Webserver port can now be configured via the CLI command [#1858](https://github.com/ethyca/fides/pull/1858)

### Changed

- Optional dependencies are no longer used for 3rd-party connectivity. Instead they are used to isolate dangerous dependencies. [#1679](https://github.com/ethyca/fides/pull/1679)
- All Next pages now automatically require login. [#1670](https://github.com/ethyca/fides/pull/1670)
- Running the `webserver` command no longer prompts the user to opt out/in to analytics[#1724](https://github.com/ethyca/fides/pull/1724)

### Developer Experience

- Admin-UI-Cypress tests that fail in CI will now upload screen recordings for debugging. [#1728](https://github.com/ethyca/fides/pull/1728/files/c23e62fea284f7910028c8483feff893903068b8#r1019491323)
- Enable remote debugging from VSCode of live dev app [#1780](https://github.com/ethyca/fides/pull/1780)

### Removed

- Removed the Privacy Center `cookieName` config introduced in 2.0.0. [#1756](https://github.com/ethyca/fides/pull/1756)

### Fixed

- Exceptions are no longer raised when sending analytics on Windows [#1666](https://github.com/ethyca/fides/pull/1666)
- Fixed wording on identity verification modal in the Privacy Center [#1674](https://github.com/ethyca/fides/pull/1674)
- Update system fides_key tooltip text [#1533](https://github.com/ethyca/fides/pull/1685)
- Removed local storage parsing that is redundant with redux-persist. [#1678](https://github.com/ethyca/fides/pull/1678)
- Show a helpful error message if Docker daemon is not running during "fides deploy" [#1694](https://github.com/ethyca/fides/pull/1694)
- Allow users to query their own permissions, including root user. [#1698](https://github.com/ethyca/fides/pull/1698)
- Single-select taxonomy fields legal basis and special category can be cleared. [#1712](https://github.com/ethyca/fides/pull/1712)
- Fixes the issue where the security config is not properly loading from environment variables. [#1718](https://github.com/ethyca/fides/pull/1718)
- Fixes the issue where the CLI can't run without the config values required by the webserver. [#1811](https://github.com/ethyca/fides/pull/1811)
- Correctly handle response from adobe jwt auth endpoint as milliseconds, rather than seconds. [#1754](https://github.com/ethyca/fides/pull/1754)
- Fixed styling issues with the `EditDrawer` component. [#1803](https://github.com/ethyca/fides/pull/1803)

### Security

- Bumped versions of packages that use OpenSSL [#1683](https://github.com/ethyca/fides/pull/1683)

## [2.0.0](https://github.com/ethyca/fides/compare/1.9.6...2.0.0)

### Added

- Allow delete-only SaaS connector endpoints [#1200](https://github.com/ethyca/fides/pull/1200)
- Privacy center consent choices store a browser cookie. [#1364](https://github.com/ethyca/fides/pull/1364)
  - The format is generic. A reasonable set of defaults will be added later: [#1444](https://github.com/ethyca/fides/issues/1444)
  - The cookie name defaults to `fides_consent` but can be configured under `config.json > consent > cookieName`.
  - Each consent option can provide an array of `cookieKeys`.
- Individually select and reprocess DSRs that have errored [#1203](https://github.com/ethyca/fides/pull/1489)
- Bulk select and reprocess DSRs that have errored [#1205](https://github.com/ethyca/fides/pull/1489)
- Config Wizard: AWS scan results populate in system review forms. [#1454](https://github.com/ethyca/fides/pull/1454)
- Integrate rate limiter with Saas Connectors. [#1433](https://github.com/ethyca/fides/pull/1433)
- Config Wizard: Added a column selector to the scan results page of the config wizard [#1590](https://github.com/ethyca/fides/pull/1590)
- Config Wizard: Flow for runtime scanner option [#1640](https://github.com/ethyca/fides/pull/1640)
- Access support for Twilio Conversations API [#1520](https://github.com/ethyca/fides/pull/1520)
- Message Config: Adds Twilio Email/SMS support [#1519](https://github.com/ethyca/fides/pull/1519)

### Changed

- Updated mypy to version 0.981 and Python to version 3.10.7 [#1448](https://github.com/ethyca/fides/pull/1448)

### Developer Experience

- Repository dispatch events are sent to fidesctl-plus and fidesops-plus [#1263](https://github.com/ethyca/fides/pull/1263)
- Only the `docs-authors` team members are specified as `CODEOWNERS` [#1446](https://github.com/ethyca/fides/pull/1446)
- Updates the default local configuration to not defer tasks to a worker node [#1552](https://github.com/ethyca/fides/pull/1552/)
- Updates the healthcheck to return health status of connected Celery workers [#1588](https://github.com/ethyca/fides/pull/1588)

### Docs

- Remove the tutorial to prepare for new update [#1543](https://github.com/ethyca/fides/pull/1543)
- Add system management via UI documentation [#1541](https://github.com/ethyca/fides/pull/1541)
- Added DSR quickstart docs, restructured docs navigation [#1651](https://github.com/ethyca/fides/pull/1651)
- Update privacy request execution overview docs [#1258](https://github.com/ethyca/fides/pull/1490)

### Fixed

- Fixed system dependencies appearing as "N/A" in the datamap endpoint when there are no privacy declarations [#1649](https://github.com/ethyca/fides/pull/1649)

## [1.9.6](https://github.com/ethyca/fides/compare/1.9.5...1.9.6)

### Fixed

- Include systems without a privacy declaration on data map [#1603](https://github.com/ethyca/fides/pull/1603)
- Handle malformed tokens [#1523](https://github.com/ethyca/fides/pull/1523)
- Remove thrown exception from getAllPrivacyRequests method [#1592](https://github.com/ethyca/fides/pull/1593)
- Include systems without a privacy declaration on data map [#1603](https://github.com/ethyca/fides/pull/1603)
- After editing a dataset, the table will stay on the previously selected collection instead of resetting to the first one. [#1511](https://github.com/ethyca/fides/pull/1511)
- Fix redis `db_index` config issue [#1647](https://github.com/ethyca/fides/pull/1647)

### Docs

- Add unlinked docs and fix any remaining broken links [#1266](https://github.com/ethyca/fides/pull/1266)
- Update privacy center docs to include consent information [#1537](https://github.com/ethyca/fides/pull/1537)
- Update UI docs to include DSR countdown information and additional descriptions/filtering [#1545](https://github.com/ethyca/fides/pull/1545)

### Changed

- Allow multiple masking strategies to be specified when using fides as a masking engine [#1647](https://github.com/ethyca/fides/pull/1647)

## [1.9.5](https://github.com/ethyca/fides/compare/1.9.4...1.9.5)

### Added

- The database includes a `plus_system_scans` relation, to track the status and results of System Scanner executions in fidesctl-plus [#1554](https://github.com/ethyca/fides/pull/1554)

## [1.9.4](https://github.com/ethyca/fides/compare/1.9.2...1.9.4)

### Fixed

- After editing a dataset, the table will stay on the previously selected collection instead of resetting to the first one. [#1511](https://github.com/ethyca/fides/pull/1511)

## [1.9.2](https://github.com/ethyca/fides/compare/1.9.1...1.9.2)

### Deprecated

- Added a deprecation warning for the entire package [#1244](https://github.com/ethyca/fides/pull/1244)

### Added

- Dataset generation enhancements using Fides Classify for Plus users:

  - Integrate Fides Plus API into placeholder features introduced in 1.9.0. [#1194](https://github.com/ethyca/fides/pull/1194)

- Fides Admin UI:

  - Configure Connector after creation [#1204](https://github.com/ethyca/fides/pull/1356)

### Fixed

- Privacy Center:
  - Handle error on startup if server isn't running [#1239](https://github.com/ethyca/fides/pull/1239)
  - Fix styling issue with cards [#1240](https://github.com/ethyca/fides/pull/1240)
  - Redirect to index on consent save [#1238](https://github.com/ethyca/fides/pull/1238)

## [1.9.1](https://github.com/ethyca/fides/compare/1.9.0...1.9.1)

### Changed

- Update fideslang to v1.3.1 [#1136](https://github.com/ethyca/fides/pull/1136)

### Changed

- Update fideslang to v1.3.1 [#1136](https://github.com/ethyca/fides/pull/1136)

## [1.9.0](https://github.com/ethyca/fides/compare/1.8.6...1.9.0) - 2022-09-29

### Added

- Dataset generation enhancements using Fides Classify for Plus users:
  - Added toggle for enabling classify during generation. [#1057](https://github.com/ethyca/fides/pull/1057)
  - Initial implementation of API request to kick off classify, with confirmation modal. [#1069](https://github.com/ethyca/fides/pull/1069)
  - Initial Classification & Review status for generated datasets. [#1074](https://github.com/ethyca/fides/pull/1074)
  - Component for choosing data categories based on classification results. [#1110](https://github.com/ethyca/fides/pull/1110)
  - The dataset fields table shows data categories from the classifier (if available). [#1088](https://github.com/ethyca/fides/pull/1088)
  - The "Approve" button can be used to update the dataset with the classifier's suggestions. [#1129](https://github.com/ethyca/fides/pull/1129)
- System management UI:
  - New page to add a system via yaml [#1062](https://github.com/ethyca/fides/pull/1062)
  - Skeleton of page to add a system manually [#1068](https://github.com/ethyca/fides/pull/1068)
  - Refactor config wizard system forms to be reused for system management [#1072](https://github.com/ethyca/fides/pull/1072)
  - Add additional optional fields to system management forms [#1082](https://github.com/ethyca/fides/pull/1082)
  - Delete a system through the UI [#1085](https://github.com/ethyca/fides/pull/1085)
  - Edit a system through the UI [#1096](https://github.com/ethyca/fides/pull/1096)
- Cypress component testing [#1106](https://github.com/ethyca/fides/pull/1106)

### Changed

- Changed behavior of `load_default_taxonomy` to append instead of upsert [#1040](https://github.com/ethyca/fides/pull/1040)
- Changed behavior of adding privacy declarations to decouple the actions of the "add" and "next" buttons [#1086](https://github.com/ethyca/fides/pull/1086)
- Moved system related UI components from the `config-wizard` directory to the `system` directory [#1097](https://github.com/ethyca/fides/pull/1097)
- Updated "type" on SaaS config to be a simple string type, not an enum [#1197](https://github.com/ethyca/fides/pull/1197)

### Developer Experience

- Optional dependencies may have their version defined only once, in `optional-requirements.txt` [#1171](https://github.com/ethyca/fides/pull/1171)

### Docs

- Updated the footer links [#1130](https://github.com/ethyca/fides/pull/1130)

### Fixed

- Fixed the "help" link in the UI header [#1078](https://github.com/ethyca/fides/pull/1078)
- Fixed a bug in Data Category Dropdowns where checking i.e. `user.biometric` would also check `user.biometric_health` [#1126](https://github.com/ethyca/fides/pull/1126)

### Security

- Upgraded pymysql to version `1.0.2` [#1094](https://github.com/ethyca/fides/pull/1094)

## [1.8.6](https://github.com/ethyca/fides/compare/1.8.5...1.8.6) - 2022-09-28

### Added

- Added classification tables for Plus users [#1060](https://github.com/ethyca/fides/pull/1060)

### Fixed

- Fixed a bug where rows were being excluded from a data map [#1124](https://github.com/ethyca/fides/pull/1124)

## [1.8.5](https://github.com/ethyca/fides/compare/1.8.4...1.8.5) - 2022-09-21

### Changed

- Update fideslang to v1.3.0 [#1103](https://github.com/ethyca/fides/pull/1103)

## [1.8.4](https://github.com/ethyca/fides/compare/1.8.3...1.8.4) - 2022-09-09

### Added

- Initial system management page [#1054](https://github.com/ethyca/fides/pull/1054)

### Changed

- Deleting a taxonomy field with children will now cascade delete all of its children as well. [#1042](https://github.com/ethyca/fides/pull/1042)

### Fixed

- Fixed navigating directly to frontend routes loading index page instead of the correct static page for the route.
- Fix truncated evaluation error messages [#1053](https://github.com/ethyca/fides/pull/1053)

## [1.8.3](https://github.com/ethyca/fides/compare/1.8.2...1.8.3) - 2022-09-06

### Added

- Added more taxonomy fields that can be edited via the UI [#1000](https://github.com/ethyca/fides/pull/1000) [#1028](https://github.com/ethyca/fides/pull/1028)
- Added the ability to add taxonomy fields via the UI [#1019](https://github.com/ethyca/fides/pull/1019)
- Added the ability to delete taxonomy fields via the UI [#1006](https://github.com/ethyca/fides/pull/1006)
  - Only non-default taxonomy entities can be deleted [#1023](https://github.com/ethyca/fides/pull/1023)
- Prevent deleting taxonomy `is_default` fields and from adding `is_default=True` fields via the API [#990](https://github.com/ethyca/fides/pull/990).
- Added a "Custom" tag to distinguish user defined taxonomy fields from default taxonomy fields in the UI [#1027](https://github.com/ethyca/fides/pull/1027)
- Added initial support for enabling Fides Plus [#1037](https://github.com/ethyca/fides/pull/1037)
  - The `useFeatures` hook can be used to check if `plus` is enabled.
  - Navigating to/from the Data Map page is gated behind this feature.
  - Plus endpoints are served from the private Plus image.

### Fixed

- Fixed failing mypy tests [#1030](https://github.com/ethyca/fides/pull/1030)
- Fixed an issue where `fides push --diff` would return a false positive diff [#1026](https://github.com/ethyca/fides/pull/1026)
- Pinned pydantic version to < 1.10.0 to fix an error in finding referenced fides keys [#1045](https://github.com/ethyca/fides/pull/1045)

### Fixed

- Fixed failing mypy tests [#1030](https://github.com/ethyca/fides/pull/1030)
- Fixed an issue where `fides push --diff` would return a false positive diff [#1026](https://github.com/ethyca/fides/pull/1026)

### Docs

- Minor formatting updates to [Policy Webhooks](https://ethyca.github.io/fidesops/guides/policy_webhooks/) documentation [#1114](https://github.com/ethyca/fidesops/pull/1114)

### Removed

- Removed create superuser [#1116](https://github.com/ethyca/fidesops/pull/1116)

## [1.8.2](https://github.com/ethyca/fides/compare/1.8.1...1.8.2) - 2022-08-18

### Added

- Added the ability to edit taxonomy fields via the UI [#977](https://github.com/ethyca/fides/pull/977) [#1028](https://github.com/ethyca/fides/pull/1028)
- New column `is_default` added to DataCategory, DataUse, DataSubject, and DataQualifier tables [#976](https://github.com/ethyca/fides/pull/976)
- Added the ability to add taxonomy fields via the UI [#1019](https://github.com/ethyca/fides/pull/1019)
- Added the ability to delete taxonomy fields via the UI [#1006](https://github.com/ethyca/fides/pull/1006)
  - Only non-default taxonomy entities can be deleted [#1023](https://github.com/ethyca/fides/pull/1023)
- Prevent deleting taxonomy `is_default` fields and from adding `is_default=True` fields via the API [#990](https://github.com/ethyca/fides/pull/990).
- Added a "Custom" tag to distinguish user defined taxonomy fields from default taxonomy fields in the UI [#1027](https://github.com/ethyca/fides/pull/1027)

### Changed

- Upgraded base Docker version to Python 3.9 and updated all other references from 3.8 -> 3.9 [#974](https://github.com/ethyca/fides/pull/974)
- Prepend all database tables with `ctl_` [#979](https://github.com/ethyca/fides/pull/979)
- Moved the `admin-ui` code down one level into a `ctl` subdir [#970](https://github.com/ethyca/fides/pull/970)
- Extended the `/datamap` endpoint to include extra metadata [#992](https://github.com/ethyca/fides/pull/992)

## [1.8.1](https://github.com/ethyca/fides/compare/1.8.0...1.8.1) - 2022-08-08

### Deprecated

- The following environment variables have been deprecated, and replaced with the new environment variable names indicated below. To avoid breaking existing workflows, the deprecated variables are still respected in v1.8.1. They will be removed in a future release.
  - `FIDESCTL__API__DATABASE_HOST` --> `FIDESCTL__DATABASE__SERVER`
  - `FIDESCTL__API__DATABASE_NAME` --> `FIDESCTL__DATABASE__DB`
  - `FIDESCTL__API__DATABASE_PASSWORD` --> `FIDESCTL__DATABASE__PASSWORD`
  - `FIDESCTL__API__DATABASE_PORT` --> `FIDESCTL__DATABASE__PORT`
  - `FIDESCTL__API__DATABASE_TEST_DATABASE_NAME` --> `FIDESCTL__DATABASE__TEST_DB`
  - `FIDESCTL__API__DATABASE_USER` --> `FIDESCTL__DATABASE__USER`

### Developer Experience

- The included `docker-compose.yml` no longer references outdated ENV variables [#964](https://github.com/ethyca/fides/pull/964)

### Docs

- Minor release documentation now reflects the desired patch release process [#955](https://github.com/ethyca/fides/pull/955)
- Updated references to ENV variables [#964](https://github.com/ethyca/fides/pull/964)

### Fixed

- Deprecated config options will continue to be respected when set via environment variables [#965](https://github.com/ethyca/fides/pull/965)
- The git cache is rebuilt within the Docker container [#962](https://github.com/ethyca/fides/pull/962)
- The `wheel` pypi build no longer has a dirty version tag [#962](https://github.com/ethyca/fides/pull/962)
- Add setuptools to dev-requirements to fix versioneer error [#983](https://github.com/ethyca/fides/pull/983)

## [1.8.0](https://github.com/ethyca/fides/compare/1.7.1...1.8.0) - 2022-08-04

### Added

- Initial configuration wizard UI view
  - System scanning step: AWS credentials form and initial `generate` API usage.
  - System scanning results: AWS systems are stored and can be selected for review
- CustomInput type "password" with show/hide icon.
- Pull CLI command now checks for untracked/unstaged files in the manifests dir [#869](https://github.com/ethyca/fides/pull/869)
- Pull CLI command has a flag to pull missing files from the server [#895](https://github.com/ethyca/fides/pull/895)
- Add BigQuery support for the `generate` command and `/generate` endpoint [#814](https://github.com/ethyca/fides/pull/814) & [#917](https://github.com/ethyca/fides/pull/917)
- Added user auth tables [915](https://github.com/ethyca/fides/pull/915)
- Standardized API error parsing under `~/types/errors`
- Added taxonomy page to UI [#902](https://github.com/ethyca/fides/pull/902)
  - Added a nested accordion component for displaying taxonomy data [#910](https://github.com/ethyca/fides/pull/910)
- Add lru cache to get_config [927](https://github.com/ethyca/fides/pull/927)
- Add support for deprecated API config values [#959](https://github.com/ethyca/fides/pull/959)
- `fides` is now an alias for `fidesctl` as a CLI entrypoint [#926](https://github.com/ethyca/fides/pull/926)
- Add user auth routes [929](https://github.com/ethyca/fides/pull/929)
- Bump fideslib to 3.0.1 and remove patch code[931](https://github.com/ethyca/fides/pull/931)
- Update the `fidesctl` python package to automatically serve the UI [#941](https://github.com/ethyca/fides/pull/941)
- Add `push` cli command alias for `apply` and deprecate `apply` [943](https://github.com/ethyca/fides/pull/943)
- Add resource groups tagging api as a source of system generation [939](https://github.com/ethyca/fides/pull/939)
- Add GitHub Action to publish the `fidesctl` package to testpypi on pushes to main [#951](https://github.com/ethyca/fides/pull/951)
- Added configWizardFlag to ui to hide the config wizard when false [[#1453](https://github.com/ethyca/fides/issues/1453)

### Changed

- Updated the `datamap` endpoint to return human-readable column names as the first response item [#779](https://github.com/ethyca/fides/pull/779)
- Remove the `obscure` requirement from the `generate` endpoint [#819](https://github.com/ethyca/fides/pull/819)
- Moved all files from `fidesapi` to `fidesctl/api` [#885](https://github.com/ethyca/fides/pull/885)
- Moved `scan` and `generate` to the list of commands that can be run in local mode [#841](https://github.com/ethyca/fides/pull/841)
- Upgraded the base docker images from Debian Buster to Bullseye [#958](https://github.com/ethyca/fides/pull/958)
- Removed `ipython` as a dev-requirement [#958](https://github.com/ethyca/fides/pull/958)
- Webserver dependencies now come as a standard part of the package [#881](https://github.com/ethyca/fides/pull/881)
- Initial configuration wizard UI view
  - Refactored step & form results management to use Redux Toolkit slice.
- Change `id` field in tables from an integer to a string [915](https://github.com/ethyca/fides/pull/915)
- Update `fideslang` to `1.1.0`, simplifying the default taxonomy and adding `tags` for resources [#865](https://github.com/ethyca/fides/pull/865)
- Merge existing configurations with `fideslib` library [#913](https://github.com/ethyca/fides/pull/913)
- Moved frontend static files to `src/fidesctl/ui-build/static` [#934](https://github.com/ethyca/fides/pull/934)
- Replicated the error response handling from the `/validate` endpoint to the `/generate` endpoint [#911](https://github.com/ethyca/fides/pull/911)

### Developer Experience

- Remove `API_PREFIX` from fidesctl/core/utils.py and change references to `API_PREFIX` in fidesctl/api/reoutes/util.py [922](https://github.com/ethyca/fides/pull/922)

### Fixed

- Dataset field columns show all columns by default in the UI [#898](https://github.com/ethyca/fides/pull/898)
- Fixed the missing `.fides./` directory when locating the default config [#933](https://github.com/ethyca/fides/pull/933)

## [1.7.1](https://github.com/ethyca/fides/compare/1.7.0...1.7.1) - 2022-07-28

### Added

- Add datasets via YAML in the UI [#813](https://github.com/ethyca/fides/pull/813)
- Add datasets via database connection [#834](https://github.com/ethyca/fides/pull/834) [#889](https://github.com/ethyca/fides/pull/889)
- Add delete confirmation when deleting a field or collection from a dataset [#809](https://github.com/ethyca/fides/pull/809)
- Add ability to delete datasets from the UI [#827](https://github.com/ethyca/fides/pull/827)
- Add Cypress for testing [713](https://github.com/ethyca/fides/pull/833)
- Add datasets via database connection (UI only) [#834](https://github.com/ethyca/fides/pull/834)
- Add Okta support to the `/generate` endpoint [#842](https://github.com/ethyca/fides/pull/842)
- Add db support to `/generate` endpoint [849](https://github.com/ethyca/fides/pull/849)
- Added OpenAPI TypeScript client generation for the UI app. See the [README](/clients/admin-ui/src/types/api/README.md) for more details.

### Changed

- Remove the `obscure` requirement from the `generate` endpoint [#819](https://github.com/ethyca/fides/pull/819)

### Developer Experience

- When releases are published, dispatch a repository webhook event to ethyca/fidesctl-plus [#938](https://github.com/ethyca/fides/pull/938)

### Docs

- recommend/replace pip installs with pipx [#874](https://github.com/ethyca/fides/pull/874)

### Fixed

- CustomSelect input tooltips appear next to selector instead of wrapping to a new row.
- Datasets without the `third_country_transfer` will not cause the editing dataset form to not render.
- Fixed a build issue causing an `unknown` version of `fidesctl` to be installed in published Docker images [#836](https://github.com/ethyca/fides/pull/836)
- Fixed an M1-related SQLAlchemy bug [#816](https://github.com/ethyca/fides/pull/891)
- Endpoints now work with or without a trailing slash. [#886](https://github.com/ethyca/fides/pull/886)
- Dataset field columns show all columns by default in the UI [#898](https://github.com/ethyca/fides/pull/898)
- Fixed the `tag` specific GitHub Action workflows for Docker and publishing docs. [#901](https://github.com/ethyca/fides/pull/901)

## [1.7.0](https://github.com/ethyca/fides/compare/1.6.1...1.7.0) - 2022-06-23

### Added

- Added dependabot to keep dependencies updated
- A warning now issues for any orphan datasets as part of the `apply` command [543](https://github.com/ethyca/fides/pull/543)
- Initial scaffolding of management UI [#561](https://github.com/ethyca/fides/pull/624)
- A new `audit` command for `system` and `organization` resources, checking data map attribute compliance [#548](https://github.com/ethyca/fides/pull/548)
- Static UI assets are now built with the docker container [#663](https://github.com/ethyca/fides/issues/663)
- Host static files via fidesapi [#621](https://github.com/ethyca/fides/pull/621)
- A new `generate` endpoint to enable capturing systems from infrastructure from the UI [#642](https://github.com/ethyca/fides/pull/642)
- A new `datamap` endpoint to enable visualizing a data map from the UI [#721](https://github.com/ethyca/fides/pull/721)
- Management UI navigation bar [#679](https://github.com/ethyca/fides/issues/679)
- Management UI integration [#736](https://github.com/ethyca/fides/pull/736)
  - Datasets
  - Systems
  - Taxonomy (data categories)
- Initial dataset UI view [#768](https://github.com/ethyca/fides/pull/768)
  - Add interaction for viewing a dataset collection
  - Add column picker
  - Add a data category checklist tree
  - Edit/delete dataset fields
  - Edit/delete dataset collections
  - Edit datasets
  - Add a component for Identifiability tags
  - Add tooltips for help on forms
  - Add geographic location (third_country_transfers) country selection. Supported by new dependency `i18n-iso-countries`.
- Okta, aws and database credentials can now come from `fidesctl.toml` config [#694](https://github.com/ethyca/fides/pull/694)
- New `validate` endpoint to test aws and okta credentials [#722](https://github.com/ethyca/fides/pull/722)
- Initial configuration wizard UI view
  - Manual entry steps added (name and describe organization, pick entry route, and describe system manually including privacy declarations)
- A new image tagged `ethyca/fidesctl:dev` is published on each push to `main` [781](https://github.com/ethyca/fides/pull/781)
- A new cli command (`fidesctl sync`) [#765](https://github.com/ethyca/fides/pull/765)

### Changed

- Comparing server and CLI versions ignores `.dirty` only differences, and is quiet on success when running general CLI commands [621](https://github.com/ethyca/fides/pull/621)
- All endpoints now prefixed by `/api/v1` [#623](https://github.com/ethyca/fides/issues/623)
- Allow AWS credentials to be passed to `generate system` via the API [#645](https://github.com/ethyca/fides/pull/645)
- Update the export of a datamap to load resources from the server instead of a manifest directory [#662](https://github.com/ethyca/fides/pull/662)
- Refactor `export` to remove CLI specific uses from the core modules and load resources[#725](https://github.com/ethyca/fides/pull/725)
- Bump version of FastAPI in `setup.py` to 0.77.1 to match `optional-requirements.txt` [#734](https://github.com/ethyca/fides/pull/734)
- Docker images are now only built and pushed on tags to match when released to pypi [#740](https://github.com/ethyca/fides/pull/740)
- Okta resource scanning and generation now works with systems instead of datasets [#751](https://github.com/ethyca/fides/pull/751)

### Developer Experience

- Replaced `make` with `nox` [#547](https://github.com/ethyca/fides/pull/547)
- Removed usage of `fideslang` module in favor of new [external package](https://github.com/ethyca/fideslang) shared across projects [#619](https://github.com/ethyca/fides/issues/619)
- Added a UI service to the docker-compose deployment [#757](https://github.com/ethyca/fides/pull/757)
- `TestClient` defined in and shared across test modules via `conftest.py` [#759](https://github.com/ethyca/fides/pull/759)

### Docs

- Replaced all references to `make` with `nox` [#547](https://github.com/ethyca/fides/pull/547)
- Removed config/schemas page [#613](https://github.com/ethyca/fides/issues/613)
- Dataset UI and config wizard docs added ([https://github.com/ethyca/fides/pull/697](https://github.com/ethyca/fides/pull/697))
- The fides README now walks through generating a datamap [#746](https://github.com/ethyca/fides/pull/746)

### Fixed

- Updated `fideslog` to v1.1.5, resolving an issue where some exceptions thrown by the SDK were not handled as expected [#609](https://github.com/ethyca/fides/issues/609)
- Updated the webserver so that it won't fail if the database is inaccessible [#649](https://github.com/ethyca/fides/pull/649)
- Updated external tests to handle complex characters [#661](https://github.com/ethyca/fides/pull/661)
- Evaluations now properly merge the default taxonomy into the user-defined taxonomy [#684](https://github.com/ethyca/fides/pull/684)
- The CLI can now be run without installing the webserver components [#715](https://github.com/ethyca/fides/pull/715)

## [1.6.1](https://github.com/ethyca/fides/compare/1.6.0...1.6.1) - 2022-06-15

### Docs

- Updated `Release Steps`

### Fixed

- Resolved a failure with populating applicable data subject rights to a data map
- Handle invalid characters when generating a `fides_key` [#761](https://github.com/ethyca/fides/pull/761)

## [1.6.0](https://github.com/ethyca/fides/compare/1.5.3...1.6.0) - 2022-05-02

### Added

- ESLint configuration changes [#514](https://github.com/ethyca/fidesops/pull/514)
- User creation, update and permissions in the Admin UI [#511](https://github.com/ethyca/fidesops/pull/511)
- Yaml support for dataset upload [#284](https://github.com/ethyca/fidesops/pull/284)

### Breaking Changes

- Update masking API to take multiple input values [#443](https://github.com/ethyca/fidesops/pull/443)

### Docs

- DRP feature documentation [#520](https://github.com/ethyca/fidesops/pull/520)

## [1.4.2](https://github.com/ethyca/fidesops/compare/1.4.1...1.4.2) - 2022-05-12

### Added

- GET routes for users [#405](https://github.com/ethyca/fidesops/pull/405)
- Username based search on GET route [#444](https://github.com/ethyca/fidesops/pull/444)
- FIDESOPS\_\_DEV_MODE for Easier SaaS Request Debugging [#363](https://github.com/ethyca/fidesops/pull/363)
- Track user privileges across sessions [#425](https://github.com/ethyca/fidesops/pull/425)
- Add first_name and last_name fields. Also add them along with created_at to FidesUser response [#465](https://github.com/ethyca/fidesops/pull/465)
- Denial reasons for DSR and user `AuditLog` [#463](https://github.com/ethyca/fidesops/pull/463)
- DRP action to Policy [#453](https://github.com/ethyca/fidesops/pull/453)
- `CHANGELOG.md` file[#484](https://github.com/ethyca/fidesops/pull/484)
- DRP status endpoint [#485](https://github.com/ethyca/fidesops/pull/485)
- DRP exerise endpoint [#496](https://github.com/ethyca/fidesops/pull/496)
- Frontend for privacy request denial reaons [#480](https://github.com/ethyca/fidesops/pull/480)
- Publish Fidesops to Pypi [#491](https://github.com/ethyca/fidesops/pull/491)
- DRP data rights endpoint [#526](https://github.com/ethyca/fidesops/pull/526)

### Changed

- Converted HTTP Status Codes to Starlette constant values [#438](https://github.com/ethyca/fidesops/pull/438)
- SaasConnector.send behavior on ignore_errors now returns raw response [#462](https://github.com/ethyca/fidesops/pull/462)
- Seed user permissions in `create_superuser.py` script [#468](https://github.com/ethyca/fidesops/pull/468)
- User API Endpoints (update fields and reset user passwords) [#471](https://github.com/ethyca/fidesops/pull/471)
- Format tests with `black` [#466](https://github.com/ethyca/fidesops/pull/466)
- Extract privacy request endpoint logic into separate service for DRP [#470](https://github.com/ethyca/fidesops/pull/470)
- Fixing inconsistent SaaS connector integration tests [#473](https://github.com/ethyca/fidesops/pull/473)
- Add user data to login response [#501](https://github.com/ethyca/fidesops/pull/501)

### Breaking Changes

- Update masking API to take multiple input values [#443](https://github.com/ethyca/fidesops/pull/443)

### Docs

- Added issue template for documentation updates [#442](https://github.com/ethyca/fidesops/pull/442)
- Clarify masking updates [#464](https://github.com/ethyca/fidesops/pull/464)
- Added dark mode [#476](https://github.com/ethyca/fidesops/pull/476)

### Fixed

- Removed miradb test warning [#436](https://github.com/ethyca/fidesops/pull/436)
- Added missing import [#448](https://github.com/ethyca/fidesops/pull/448)
- Removed pypi badge pointing to wrong package [#452](https://github.com/ethyca/fidesops/pull/452)
- Audit imports and references [#479](https://github.com/ethyca/fidesops/pull/479)
- Switch to using update method on PUT permission endpoint [#500](https://github.com/ethyca/fidesops/pull/500)

### Developer Experience

- added isort as a CI check
- Include `tests/` in all static code checks (e.g. `mypy`, `pylint`)

### Changed

- Published Docker image does a clean install of Fidesctl
- `with_analytics` is now a decorator

### Fixed

- Third-Country formatting on Data Map
- Potential Duplication on Data Map
- Exceptions are no longer raised when sending `AnalyticsEvent`s on Windows
- Running `fidesctl init` now generates a `server_host` and `server_protocol`
  rather than `server_url`<|MERGE_RESOLUTION|>--- conflicted
+++ resolved
@@ -22,12 +22,8 @@
 - Added keepalive settings to the Redshift integration [#5433](https://github.com/ethyca/fides/pull/5433)
 
 ### Changed
-<<<<<<< HEAD
+- Added a security setting that must be set to true to enable the access request download feature [#5451](https://github.com/ethyca/fides/pull/5451)
 - Preventing erasures for the Zendesk integration if there are any open tickets [#5429](https://github.com/ethyca/fides/pull/5429)
-
-=======
-- Added a security setting that must be set to true to enable the access request download feature [#5451](https://github.com/ethyca/fides/pull/5451)
->>>>>>> dc3bfed3
 
 ### Developer Experience
 - Added Carbon Icons to FidesUI [#5416](https://github.com/ethyca/fides/pull/5416)
