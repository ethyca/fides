--- conflicted
+++ resolved
@@ -22,14 +22,11 @@
 
 ### Changed
 - Updated the sample dataset for the Amplitude integration [#5063](https://github.com/ethyca/fides/pull/5063)
-<<<<<<< HEAD
+- Messaging page now shows a notice if you have properties without any templates [#5077](https://github.com/ethyca/fides/pull/5077)
 - Moves some endpoints for property-specific messaging from OSS -> plus [#5069](https://github.com/ethyca/fides/pull/5069)
-=======
-- Messaging page now shows a notice if you have properties without any templates [#5077](https://github.com/ethyca/fides/pull/5077)
 
 ### Developer Experience
 - Upgrade to React 18 and Chakra 2, including other dependencies [#5036](https://github.com/ethyca/fides/pull/5036)
->>>>>>> e02e6e1b
 
 ### Fixed
 - Fixed bug with unescaped table names in mysql queries [#5072](https://github.com/ethyca/fides/pull/5072/)
