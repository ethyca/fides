
All notable changes to this project will be documented in this file.

The format is based on [Keep a Changelog](https://keepachangelog.com/en/)

The types of changes are:

* `Added` for new features.
* `Changed` for changes in existing functionality.
* `Developer Experience` for changes in developer workflow or tooling.
* `Deprecated` for soon-to-be removed features.
* `Docs` for documentation only changes.
* `Removed` for now removed features.
* `Fixed` for any bug fixes.
* `Security` in case of vulnerabilities.


## [Unreleased](https://github.com/ethyca/fides/compare/2.5.1...main)

### Added

* Unified Fides Resources
  * Added a dataset dropdown selector when configuring a connector to link an existing dataset to the connector configuration. [#2162](https://github.com/ethyca/fides/pull/2162)
  * Added new datasetconfig.ctl_dataset_id field to unify fides dataset resources [#2046](https://github.com/ethyca/fides/pull/2046)
* Add new connection config routes that couple them with systems [#2249](https://github.com/ethyca/fides/pull/2249)
* Add new select/deselect all permissions buttons [#2437](https://github.com/ethyca/fides/pull/2437)
* Endpoints to allow a user with the `user:password-reset` scope to reset users' passwords. In addition, users no longer require a scope to edit their own passwords. [#2373](https://github.com/ethyca/fides/pull/2373)
* New form to reset a user's password without knowing an old password [#2390](https://github.com/ethyca/fides/pull/2390)
* Consent Propagation
  * Add the ability to execute Consent Requests via the Privacy Request Execution layer [#2125](https://github.com/ethyca/fides/pull/2125)
  * Add a Mailchimp Transactional Consent Connector [#2194](https://github.com/ethyca/fides/pull/2194)
  * Allow defining a list of opt-in and/or opt-out requests in consent connectors [#2315](https://github.com/ethyca/fides/pull/2315)
  * Add a Google Analytics Consent Connector [#2302](https://github.com/ethyca/fides/pull/2302)
  * Pass the GA Cookie from the Privacy Center [#2337](https://github.com/ethyca/fides/pull/2337)
  * Rename "user_id" to more specific "ga_client_id" [#2356](https://github.com/ethyca/fides/pull/2356)
  * Patch Google Analytics Consent Connector to delete by client_id [#2355](https://github.com/ethyca/fides/pull/2355)
  * Add a "skip_param_values option" to optionally skip when we are missing param values in the body [#2384](https://github.com/ethyca/fides/pull/2384)

### Changed

* Unified Fides Resources
  * Removed several fidesops schemas for DSR's in favor of updated Fideslang schemas [#2009](https://github.com/ethyca/fides/pull/2009)
  * Removed DatasetConfig.dataset field [#2096](https://github.com/ethyca/fides/pull/2096)
  * Updated UI dataset config routes to use new unified routes [#2113](https://github.com/ethyca/fides/pull/2113)
  * Validate request body on crud endpoints on upsert. Validate dataset data categories before save. [#2134](https://github.com/ethyca/fides/pull/2134/)
  * Updated test env setup and quickstart to use new endpoints [#2225](https://github.com/ethyca/fides/pull/2225)
* Consent Propagation
  * Privacy Center consent options can now be marked as `executable` in order to propagate consent requests [#2193](https://github.com/ethyca/fides/pull/2193)
  * Add support for passing browser identities to consent request patches [#2304](https://github.com/ethyca/fides/pull/2304)
* Update fideslang to 1.3.3 [#2343](https://github.com/ethyca/fides/pull/2343)
* Display the request type instead of the policy name on the request table [#2382](https://github.com/ethyca/fides/pull/2382)
* Make denial reasons required [#2400](https://github.com/ethyca/fides/pull/2400)
* Display the policy key on the request details page [#2395](https://github.com/ethyca/fides/pull/2395)
<<<<<<< HEAD
* Updated CSV export [#2452](https://github.com/ethyca/fides/pull/2452)
=======
* Privacy Request approval now uses a modal [#2443](https://github.com/ethyca/fides/pull/2443)
>>>>>>> 32065f3b

### Developer Experience

* `nox -s test_env` has been replaced with `nox -s fides_env(dev)` 
* New command `nox -s fides_env(test)` creates a complete test environment with seed data (similar to `fides_env(dev)`) but with the production fides image so the built UI can be accessed at `localhost:8080` [#2399](https://github.com/ethyca/fides/pull/2399)
* Change from code climate to codecov for coverage reporting [#2402](https://github.com/ethyca/fides/pull/2402)

### Fixed

* Home screen header scaling and responsiveness issues [#2200](https://github.com/ethyca/fides/pull/2277)
* Privacy Center identity inputs validate even when they are optional. [#2308](https://github.com/ethyca/fides/pull/2308)
* The PII toggle defaults to false and PII will be hidden on page load [#2388](https://github.com/ethyca/fides/pull/2388)
* Fixed a CI bug caused by git security upgrades [#2441](https://github.com/ethyca/fides/pull/2441)
* Privacy Center
  * Identity inputs validate even when they are optional. [#2308](https://github.com/ethyca/fides/pull/2308)
  * Submit buttons show loading state and disable while submitting. [#2401](https://github.com/ethyca/fides/pull/2401)
  * Phone inputs no longer request country SVGs from external domain. [#2378](https://github.com/ethyca/fides/pull/2378)
  * Input validation errors no longer change the height of modals. [#2379](https://github.com/ethyca/fides/pull/2379)
* Patch masking strategies to better handle null and non-string inputs [#2307](https://github.com/ethyca/fides/pull/2377)


## [2.5.1](https://github.com/ethyca/fides/compare/2.5.0...2.5.1)

### Developer Experience

* Allow db resets only if `config.dev_mode` is `True` [#2321](https://github.com/ethyca/fides/pull/2321)

### Fixed

* Added a feature flag for the recent dataset classification UX changes [#2335](https://github.com/ethyca/fides/pull/2335)

### Security

* Add a check to the catchall path to prevent returning paths outside of the UI directory [#2330](https://github.com/ethyca/fides/pull/2330)

### Developer Experience

* Reduce size of local Docker images by fixing `.dockerignore` patterns [#2360](https://github.com/ethyca/fides/pull/2360)

## [2.5.0](https://github.com/ethyca/fides/compare/2.4.0...2.5.0)

### Docs

* Update the docs landing page and remove redundant docs [#2184](https://github.com/ethyca/fides/pull/2184)

### Added

* Added the `user` command group to the CLI. [#2153](https://github.com/ethyca/fides/pull/2153)
* Added `Code Climate` test coverage uploads.  [#2198](https://github.com/ethyca/fides/pull/2198)
* Added the connection key to the execution log [#2100](https://github.com/ethyca/fides/pull/2100)
* Added endpoints to retrieve DSR `Rule`s and `Rule Target`s [#2116](https://github.com/ethyca/fides/pull/2116)
* Added Fides version number to account dropdown in the UI [#2140](https://github.com/ethyca/fides/pull/2140)
* Add link to Classify Systems page in nav side bar [#2128](https://github.com/ethyca/fides/pull/2128)
* Dataset classification UI now polls for results [#2123](https://github.com/ethyca/fides/pull/2123)
* Update Privacy Center Icons [#1800](https://github.com/ethyca/fides/pull/2139)
* Privacy Center `fides-consent.js`:
  * `Fides.shopify` integration function. [#2152](https://github.com/ethyca/fides/pull/2152)
  * Dedicated folder for integrations.
  * `Fides.meta` integration function (fbq). [#2217](https://github.com/ethyca/fides/pull/2217)
* Adds support for Twilio email service (Sendgrid) [#2154](https://github.com/ethyca/fides/pull/2154)
* Access and erasure support for Recharge [#1709](https://github.com/ethyca/fides/pull/1709)
* Access and erasure support for Friendbuy Nextgen [#2085](https://github.com/ethyca/fides/pull/2085)

### Changed

* Admin UI Feature Flags - [#2101](https://github.com/ethyca/fides/pull/2101)
  * Overrides can be saved in the browser.
  * Use `NEXT_PUBLIC_APP_ENV` for app-specific environment config.
  * No longer use `react-feature-flags` library.
  * Can have descriptions. [#2243](https://github.com/ethyca/fides/pull/2243)
* Made privacy declarations optional when adding systems manually - [#2173](https://github.com/ethyca/fides/pull/2173)
* Removed an unclear logging message. [#2266](https://github.com/ethyca/fides/pull/2266)
* Allow any user with `user:delete` scope to delete other users [#2148](https://github.com/ethyca/fides/pull/2148)
* Dynamic imports of custom overrides and SaaS test fixtures [#2169](https://github.com/ethyca/fides/pull/2169)
* Added `AuthenticatedClient` to custom request override interface [#2171](https://github.com/ethyca/fides/pull/2171)
* Only approve the specific collection instead of the entire dataset, display only top 1 classification by default [#2226](https://github.com/ethyca/fides/pull/2226)
* Update sample project resources for `fides evaluate` usage in `fides deploy` [#2253](https://github.com/ethyca/fides/pull/2253)

### Removed

* Removed unused object_name field on s3 storage config [#2133](https://github.com/ethyca/fides/pull/2133)

### Fixed

* Remove next-auth from privacy center to fix JS console error [#2090](https://github.com/ethyca/fides/pull/2090)
* Admin UI - Added Missing ability to assign `user:delete` in the permissions checkboxes [#2148](https://github.com/ethyca/fides/pull/2148)
* Nav bug: clicking on Privacy Request breadcrumb takes me to Home instead of /privacy-requests [#497](https://github.com/ethyca/fides/pull/2141)
* Side nav disappears when viewing request details [#2129](https://github.com/ethyca/fides/pull/2155)
* Remove usage of load dataset button and other dataset UI modifications [#2149](https://github.com/ethyca/fides/pull/2149)
* Improve readability for exceptions raised from custom request overrides [#2157](https://github.com/ethyca/fides/pull/2157)
* Importing custom request overrides on server startup [#2186](https://github.com/ethyca/fides/pull/2186)
* Remove warning when env vars default to blank strings in docker-compose [#2188](https://github.com/ethyca/fides/pull/2188)
* Fix Cookie House purchase modal flashing 'Error' in title [#2274](https://github.com/ethyca/fides/pull/2274)
* Stop dependency from upgrading `packaging` to version with known issue [#2273](https://github.com/ethyca/fides/pull/2273)
* Privacy center config no longer requires `identity_inputs` and will use `email` as a default [#2263](https://github.com/ethyca/fides/pull/2263)
* No longer display remaining days for privacy requests in terminal states [#2292](https://github.com/ethyca/fides/pull/2292)

### Removed

* Remove "Create New System" button when viewing systems. All systems can now be created via the "Add systems" button on the home page. [#2132](https://github.com/ethyca/fides/pull/2132)

## [2.4.0](https://github.com/ethyca/fides/compare/2.3.1...2.4.0)

### Developer Experience

* Include a pre-check workflow that collects the pytest suite [#2098](https://github.com/ethyca/fides/pull/2098)
* Write to the application db when running the app locally. Write to the test db when running pytest [#1731](https://github.com/ethyca/fides/pull/1731)

### Changed

* Move the `fides.ctl.core.` and `fides.ctl.connectors` modules into `fides.core` and `fides.connectors` respectively [#2097](https://github.com/ethyca/fides/pull/2097)
* Fides: Skip cypress tests due to nav bar 2.0 [#2102](https://github.com/ethyca/fides/pull/2103)

### Added

* Adds new erasure policy for complete user data masking [#1839](https://github.com/ethyca/fides/pull/1839)
* New Fides Home page [#1864](https://github.com/ethyca/fides/pull/2050)
* Nav 2.0 - Replace form flow side navs with top tabs [#2037](https://github.com/ethyca/fides/pull/2050)
* Adds new erasure policy for complete user data masking [#1839](https://github.com/ethyca/fides/pull/1839)
* Added ability to use Mailgun templates when sending emails. [#2039](https://github.com/ethyca/fides/pull/2039)
* Adds SMS id verification for consent [#2094](https://github.com/ethyca/fides/pull/2094)

### Fixed

* Store `fides_consent` cookie on the root domain of the Privacy Center [#2071](https://github.com/ethyca/fides/pull/2071)
* Properly set the expire-time for verification codes [#2105](https://github.com/ethyca/fides/pull/2105)

## [2.3.1](https://github.com/ethyca/fides/compare/2.3.0...2.3.1)

### Fixed

* Resolved an issue where the root_user was not being created [#2082](https://github.com/ethyca/fides/pull/2082)

### Added

* Nav redesign with sidebar groups. Feature flagged to only be visible in dev mode until release. [#2030](https://github.com/ethyca/fides/pull/2047)
* Improved error handling for incorrect app encryption key [#2089](https://github.com/ethyca/fides/pull/2089)
* Access and erasure support for Friendbuy API [#2019](https://github.com/ethyca/fides/pull/2019)

## [2.3.0](https://github.com/ethyca/fides/compare/2.2.2...2.3.0)

### Added

* Common Subscriptions for app-wide data and feature checks. [#2030](https://github.com/ethyca/fides/pull/2030)
* Send email alerts on privacy request failures once the specified threshold is reached. [#1793](https://github.com/ethyca/fides/pull/1793)
* DSR Notifications (toast) [#1895](https://github.com/ethyca/fides/pull/1895)
* DSR configure alerts btn [#1895](https://github.com/ethyca/fides/pull/1895)
* DSR configure alters (FE) [#1895](https://github.com/ethyca/fides/pull/1895)
* Add a `usage` session to Nox to print full session docstrings. [#2022](https://github.com/ethyca/fides/pull/2022)

### Added

* Adds notifications section to toml files [#2026](https://github.com/ethyca/fides/pull/2060)

### Changed

* Updated to use `loguru` logging library throughout codebase [#2031](https://github.com/ethyca/fides/pull/2031)
* Do not always create a `fides.toml` by default [#2023](https://github.com/ethyca/fides/pull/2023)
* The `fideslib` module has been merged into `fides`, code redundancies have been removed [#1859](https://github.com/ethyca/fides/pull/1859)
* Replace 'ingress' and 'egress' with 'sources' and 'destinations' across UI [#2044](https://github.com/ethyca/fides/pull/2044)
* Update the functionality of `fides pull -a <filename>` to include _all_ resource types. [#2083](https://github.com/ethyca/fides/pull/2083)

### Fixed

* Timing issues with bulk DSR reprocessing, specifically when analytics are enabled [#2015](https://github.com/ethyca/fides/pull/2015)
* Error caused by running erasure requests with disabled connectors [#2045](https://github.com/ethyca/fides/pull/2045)
* Changes the SlowAPI ratelimiter's backend to use memory instead of Redis [#2054](https://github.com/ethyca/fides/pull/2058)

## [2.2.2](https://github.com/ethyca/fides/compare/2.2.1...2.2.2)

### Docs

* Updated the readme to use new new [docs site](http://docs.ethyca.com) [#2020](https://github.com/ethyca/fides/pull/2020)

### Deprecated

* The documentation site hosted in the `/docs` directory has been deprecated. All documentation updates will be hosted at the new [docs site](http://docs.ethyca.com) [#2020](https://github.com/ethyca/fides/pull/2020)

### Fixed

* Fixed mypy and pylint errors [#2013](https://github.com/ethyca/fides/pull/2013)
* Update connection test endpoint to be effectively non-blocking [#2000](https://github.com/ethyca/fides/pull/2000)
* Update Fides connector to better handle children with no access results [#2012](https://github.com/ethyca/fides/pull/2012)

## [2.2.1](https://github.com/ethyca/fides/compare/2.2.0...2.2.1)

### Added

* Add health check indicator for data flow scanning option [#1973](https://github.com/ethyca/fides/pull/1973)

### Changed

* The `celery.toml` is no longer used, instead it is a subsection of the `fides.toml` file [#1990](https://github.com/ethyca/fides/pull/1990)
* Update sample project landing page copy to be version-agnostic [#1958](https://github.com/ethyca/fides/pull/1958)
* `get` and `ls` CLI commands now return valid `fides` object YAML [#1991](https://github.com/ethyca/fides/pull/1991)

### Developer Experience

* Remove duplicate fastapi-caching and pin version. [#1765](https://github.com/ethyca/fides/pull/1765)

## [2.2.0](https://github.com/ethyca/fides/compare/2.1.0...2.2.0)

### Added

* Send email alerts on privacy request failures once the specified threshold is reached. [#1793](https://github.com/ethyca/fides/pull/1793)
* Add authenticated privacy request route. [#1819](https://github.com/ethyca/fides/pull/1819)
* Enable the onboarding flow [#1836](https://github.com/ethyca/fides/pull/1836)
* Access and erasure support for Fullstory API [#1821](https://github.com/ethyca/fides/pull/1821)
* Add function to poll privacy request for completion [#1860](https://github.com/ethyca/fides/pull/1860)
* Added rescan flow for the data flow scanner [#1844](https://github.com/ethyca/fides/pull/1844)
* Add rescan flow for the data flow scanner [#1844](https://github.com/ethyca/fides/pull/1844)
* Add Fides connector to support parent-child Fides deployments [#1861](https://github.com/ethyca/fides/pull/1861)
* Classification UI now polls for updates to classifications [#1908](https://github.com/ethyca/fides/pull/1908)

### Changed

* The organization info form step is now skipped if the server already has organization info. [#1840](https://github.com/ethyca/fides/pull/1840)
* Removed the description column from the classify systems page. [#1867](https://github.com/ethyca/fides/pull/1867)
* Retrieve child results during fides connector execution [#1967](https://github.com/ethyca/fides/pull/1967)

### Fixed

* Fix error in parent user creation seeding. [#1832](https://github.com/ethyca/fides/issues/1832)
* Fix DSR error due to unfiltered empty identities [#1901](https://github.com/ethyca/fides/pull/1907)

### Docs

* Remove documentation about no-longer used connection string override [#1824](https://github.com/ethyca/fides/pull/1824)
* Fix typo in headings [#1824](https://github.com/ethyca/fides/pull/1824)
* Update documentation to reflect configs necessary for mailgun, twilio_sms and twilio_email service types [#1846](https://github.com/ethyca/fides/pull/1846)

...

## [2.1.0](https://github.com/ethyca/fides/compare/2.0.0...2.1.0)

### Added

* Classification flow for system data flows
* Classification is now triggered as part of data flow scanning
* Include `ingress` and `egress` fields on system export and `datamap/` endpoint [#1740](https://github.com/ethyca/fides/pull/1740)
* Repeatable unique identifier for dataset fides_keys and metadata [#1786](https://github.com/ethyca/fides/pull/1786)
* Adds SMS support for identity verification notifications [#1726](https://github.com/ethyca/fides/pull/1726)
* Added phone number validation in back-end and react phone number form in Privacy Center [#1745](https://github.com/ethyca/fides/pull/1745)
* Adds SMS message template for all subject notifications [#1743](https://github.com/ethyca/fides/pull/1743)
* Privacy-Center-Cypress workflow for CI checks of the Privacy Center. [#1722](https://github.com/ethyca/fides/pull/1722)
* Privacy Center `fides-consent.js` script for accessing consent on external pages. [Details](/clients/privacy-center/packages/fides-consent/README.md)
* Erasure support for Twilio Conversations API [#1673](https://github.com/ethyca/fides/pull/1673)
* Webserver port can now be configured via the CLI command [#1858](https://github.com/ethyca/fides/pull/1858)

### Changed

* Optional dependencies are no longer used for 3rd-party connectivity. Instead they are used to isolate dangerous dependencies. [#1679](https://github.com/ethyca/fides/pull/1679)
* All Next pages now automatically require login. [#1670](https://github.com/ethyca/fides/pull/1670)
* Running the `webserver` command no longer prompts the user to opt out/in to analytics[#1724](https://github.com/ethyca/fides/pull/1724)

### Developer Experience

* Admin-UI-Cypress tests that fail in CI will now upload screen recordings for debugging. [#1728](https://github.com/ethyca/fides/pull/1728/files/c23e62fea284f7910028c8483feff893903068b8#r1019491323)
* Enable remote debugging from VSCode of live dev app [#1780](https://github.com/ethyca/fides/pull/1780)

### Removed

* Removed the Privacy Center `cookieName` config introduced in 2.0.0. [#1756](https://github.com/ethyca/fides/pull/1756)

### Fixed

* Exceptions are no longer raised when sending analytics on Windows [#1666](https://github.com/ethyca/fides/pull/1666)
* Fixed wording on identity verification modal in the Privacy Center [#1674](https://github.com/ethyca/fides/pull/1674)
* Update system fides_key tooltip text [#1533](https://github.com/ethyca/fides/pull/1685)
* Removed local storage parsing that is redundant with redux-persist. [#1678](https://github.com/ethyca/fides/pull/1678)
* Show a helpful error message if Docker daemon is not running during "fides deploy" [#1694](https://github.com/ethyca/fides/pull/1694)
* Allow users to query their own permissions, including root user. [#1698](https://github.com/ethyca/fides/pull/1698)
* Single-select taxonomy fields legal basis and special category can be cleared. [#1712](https://github.com/ethyca/fides/pull/1712)
* Fixes the issue where the security config is not properly loading from environment variables. [#1718](https://github.com/ethyca/fides/pull/1718)
* Fixes the issue where the CLI can't run without the config values required by the webserver. [#1811](https://github.com/ethyca/fides/pull/1811)
* Correctly handle response from adobe jwt auth endpoint as milliseconds, rather than seconds. [#1754](https://github.com/ethyca/fides/pull/1754)
* Fixed styling issues with the `EditDrawer` component. [#1803](https://github.com/ethyca/fides/pull/1803)

### Security

* Bumped versions of packages that use OpenSSL [#1683](https://github.com/ethyca/fides/pull/1683)

## [2.0.0](https://github.com/ethyca/fides/compare/1.9.6...2.0.0)

### Added

* Allow delete-only SaaS connector endpoints [#1200](https://github.com/ethyca/fides/pull/1200)
* Privacy center consent choices store a browser cookie. [#1364](https://github.com/ethyca/fides/pull/1364)
  * The format is generic. A reasonable set of defaults will be added later: [#1444](https://github.com/ethyca/fides/issues/1444)
  * The cookie name defaults to `fides_consent` but can be configured under `config.json > consent > cookieName`.
  * Each consent option can provide an array of `cookieKeys`.
* Individually select and reprocess DSRs that have errored [#1203](https://github.com/ethyca/fides/pull/1489)
* Bulk select and reprocess DSRs that have errored [#1205](https://github.com/ethyca/fides/pull/1489)
* Config Wizard: AWS scan results populate in system review forms. [#1454](https://github.com/ethyca/fides/pull/1454)
* Integrate rate limiter with Saas Connectors. [#1433](https://github.com/ethyca/fides/pull/1433)
* Config Wizard: Added a column selector to the scan results page of the config wizard [#1590](https://github.com/ethyca/fides/pull/1590)
* Config Wizard: Flow for runtime scanner option [#1640](https://github.com/ethyca/fides/pull/1640)
* Access support for Twilio Conversations API [#1520](https://github.com/ethyca/fides/pull/1520)
* Message Config: Adds Twilio Email/SMS support [#1519](https://github.com/ethyca/fides/pull/1519)

### Changed

* Updated mypy to version 0.981 and Python to version 3.10.7 [#1448](https://github.com/ethyca/fides/pull/1448)

### Developer Experience

* Repository dispatch events are sent to fidesctl-plus and fidesops-plus [#1263](https://github.com/ethyca/fides/pull/1263)
* Only the `docs-authors` team members are specified as `CODEOWNERS` [#1446](https://github.com/ethyca/fides/pull/1446)
* Updates the default local configuration to not defer tasks to a worker node [#1552](https://github.com/ethyca/fides/pull/1552/)
* Updates the healthcheck to return health status of connected Celery workers [#1588](https://github.com/ethyca/fides/pull/1588)

### Docs

* Remove the tutorial to prepare for new update [#1543](https://github.com/ethyca/fides/pull/1543)
* Add system management via UI documentation [#1541](https://github.com/ethyca/fides/pull/1541)
* Added DSR quickstart docs, restructured docs navigation [#1651](https://github.com/ethyca/fides/pull/1651)
* Update privacy request execution overview docs [#1258](https://github.com/ethyca/fides/pull/1490)

### Fixed

* Fixed system dependencies appearing as "N/A" in the datamap endpoint when there are no privacy declarations [#1649](https://github.com/ethyca/fides/pull/1649)

## [1.9.6](https://github.com/ethyca/fides/compare/1.9.5...1.9.6)

### Fixed

* Include systems without a privacy declaration on data map [#1603](https://github.com/ethyca/fides/pull/1603)
* Handle malformed tokens [#1523](https://github.com/ethyca/fides/pull/1523)
* Remove thrown exception from getAllPrivacyRequests method [#1592](https://github.com/ethyca/fides/pull/1593)
* Include systems without a privacy declaration on data map [#1603](https://github.com/ethyca/fides/pull/1603)
* After editing a dataset, the table will stay on the previously selected collection instead of resetting to the first one. [#1511](https://github.com/ethyca/fides/pull/1511)
* Fix redis `db_index` config issue [#1647](https://github.com/ethyca/fides/pull/1647)

### Docs

* Add unlinked docs and fix any remaining broken links [#1266](https://github.com/ethyca/fides/pull/1266)
* Update privacy center docs to include consent information [#1537](https://github.com/ethyca/fides/pull/1537)
* Update UI docs to include DSR countdown information and additional descriptions/filtering [#1545](https://github.com/ethyca/fides/pull/1545)

### Changed

* Allow multiple masking strategies to be specified when using fides as a masking engine [#1647](https://github.com/ethyca/fides/pull/1647)

## [1.9.5](https://github.com/ethyca/fides/compare/1.9.4...1.9.5)

### Added

* The database includes a `plus_system_scans` relation, to track the status and results of System Scanner executions in fidesctl-plus [#1554](https://github.com/ethyca/fides/pull/1554)

## [1.9.4](https://github.com/ethyca/fides/compare/1.9.2...1.9.4)

### Fixed

* After editing a dataset, the table will stay on the previously selected collection instead of resetting to the first one. [#1511](https://github.com/ethyca/fides/pull/1511)

## [1.9.2](https://github.com/ethyca/fides/compare/1.9.1...1.9.2)

### Deprecated

* Added a deprecation warning for the entire package [#1244](https://github.com/ethyca/fides/pull/1244)

### Added

* Dataset generation enhancements using Fides Classify for Plus users:
  * Integrate Fides Plus API into placeholder features introduced in 1.9.0. [#1194](https://github.com/ethyca/fides/pull/1194)

* Fides Admin UI:
  * Configure Connector after creation [#1204](https://github.com/ethyca/fides/pull/1356)

### Fixed

* Privacy Center:
  * Handle error on startup if server isn't running [#1239](https://github.com/ethyca/fides/pull/1239)
  * Fix styling issue with cards [#1240](https://github.com/ethyca/fides/pull/1240)
  * Redirect to index on consent save [#1238](https://github.com/ethyca/fides/pull/1238)

## [1.9.1](https://github.com/ethyca/fides/compare/1.9.0...1.9.1)

### Changed

* Update fideslang to v1.3.1 [#1136](https://github.com/ethyca/fides/pull/1136)

### Changed

* Update fideslang to v1.3.1 [#1136](https://github.com/ethyca/fides/pull/1136)

## [1.9.0](https://github.com/ethyca/fides/compare/1.8.6...1.9.0) - 2022-09-29

### Added

* Dataset generation enhancements using Fides Classify for Plus users:
  * Added toggle for enabling classify during generation. [#1057](https://github.com/ethyca/fides/pull/1057)
  * Initial implementation of API request to kick off classify, with confirmation modal. [#1069](https://github.com/ethyca/fides/pull/1069)
  * Initial Classification & Review status for generated datasets. [#1074](https://github.com/ethyca/fides/pull/1074)
  * Component for choosing data categories based on classification results. [#1110](https://github.com/ethyca/fides/pull/1110)
  * The dataset fields table shows data categories from the classifier (if available). [#1088](https://github.com/ethyca/fides/pull/1088)
  * The "Approve" button can be used to update the dataset with the classifier's suggestions. [#1129](https://github.com/ethyca/fides/pull/1129)
* System management UI:
  * New page to add a system via yaml [#1062](https://github.com/ethyca/fides/pull/1062)
  * Skeleton of page to add a system manually [#1068](https://github.com/ethyca/fides/pull/1068)
  * Refactor config wizard system forms to be reused for system management [#1072](https://github.com/ethyca/fides/pull/1072)
  * Add additional optional fields to system management forms [#1082](https://github.com/ethyca/fides/pull/1082)
  * Delete a system through the UI [#1085](https://github.com/ethyca/fides/pull/1085)
  * Edit a system through the UI [#1096](https://github.com/ethyca/fides/pull/1096)
* Cypress component testing [#1106](https://github.com/ethyca/fides/pull/1106)

### Changed

* Changed behavior of `load_default_taxonomy` to append instead of upsert [#1040](https://github.com/ethyca/fides/pull/1040)
* Changed behavior of adding privacy declarations to decouple the actions of the "add" and "next" buttons [#1086](https://github.com/ethyca/fides/pull/1086)
* Moved system related UI components from the `config-wizard` directory to the `system` directory [#1097](https://github.com/ethyca/fides/pull/1097)
* Updated "type" on SaaS config to be a simple string type, not an enum [#1197](https://github.com/ethyca/fides/pull/1197)

### Developer Experience

* Optional dependencies may have their version defined only once, in `optional-requirements.txt` [#1171](https://github.com/ethyca/fides/pull/1171)

### Docs

* Updated the footer links [#1130](https://github.com/ethyca/fides/pull/1130)

### Fixed

* Fixed the "help" link in the UI header [#1078](https://github.com/ethyca/fides/pull/1078)
* Fixed a bug in Data Category Dropdowns where checking i.e. `user.biometric` would also check `user.biometric_health` [#1126](https://github.com/ethyca/fides/pull/1126)

### Security

* Upgraded pymysql to version `1.0.2` [#1094](https://github.com/ethyca/fides/pull/1094)

## [1.8.6](https://github.com/ethyca/fides/compare/1.8.5...1.8.6) - 2022-09-28

### Added

* Added classification tables for Plus users [#1060](https://github.com/ethyca/fides/pull/1060)

### Fixed

* Fixed a bug where rows were being excluded from a data map [#1124](https://github.com/ethyca/fides/pull/1124)

## [1.8.5](https://github.com/ethyca/fides/compare/1.8.4...1.8.5) - 2022-09-21

### Changed

* Update fideslang to v1.3.0 [#1103](https://github.com/ethyca/fides/pull/1103)

## [1.8.4](https://github.com/ethyca/fides/compare/1.8.3...1.8.4) - 2022-09-09

### Added

* Initial system management page [#1054](https://github.com/ethyca/fides/pull/1054)

### Changed

* Deleting a taxonomy field with children will now cascade delete all of its children as well. [#1042](https://github.com/ethyca/fides/pull/1042)

### Fixed

* Fixed navigating directly to frontend routes loading index page instead of the correct static page for the route.
* Fix truncated evaluation error messages [#1053](https://github.com/ethyca/fides/pull/1053)

## [1.8.3](https://github.com/ethyca/fides/compare/1.8.2...1.8.3) - 2022-09-06

### Added

* Added more taxonomy fields that can be edited via the UI [#1000](https://github.com/ethyca/fides/pull/1000) [#1028](https://github.com/ethyca/fides/pull/1028)
* Added the ability to add taxonomy fields via the UI [#1019](https://github.com/ethyca/fides/pull/1019)
* Added the ability to delete taxonomy fields via the UI [#1006](https://github.com/ethyca/fides/pull/1006)
  * Only non-default taxonomy entities can be deleted [#1023](https://github.com/ethyca/fides/pull/1023)
* Prevent deleting taxonomy `is_default` fields and from adding `is_default=True` fields via the API [#990](https://github.com/ethyca/fides/pull/990).
* Added a "Custom" tag to distinguish user defined taxonomy fields from default taxonomy fields in the UI [#1027](https://github.com/ethyca/fides/pull/1027)
* Added initial support for enabling Fides Plus [#1037](https://github.com/ethyca/fides/pull/1037)
  * The `useFeatures` hook can be used to check if `plus` is enabled.
  * Navigating to/from the Data Map page is gated behind this feature.
  * Plus endpoints are served from the private Plus image.

### Fixed

* Fixed failing mypy tests [#1030](https://github.com/ethyca/fides/pull/1030)
* Fixed an issue where `fides push --diff` would return a false positive diff [#1026](https://github.com/ethyca/fides/pull/1026)
* Pinned pydantic version to < 1.10.0 to fix an error in finding referenced fides keys [#1045](https://github.com/ethyca/fides/pull/1045)

### Fixed

* Fixed failing mypy tests [#1030](https://github.com/ethyca/fides/pull/1030)
* Fixed an issue where `fides push --diff` would return a false positive diff [#1026](https://github.com/ethyca/fides/pull/1026)

### Docs

* Minor formatting updates to [Policy Webhooks](https://ethyca.github.io/fidesops/guides/policy_webhooks/) documentation [#1114](https://github.com/ethyca/fidesops/pull/1114)

### Removed

* Removed create superuser [#1116](https://github.com/ethyca/fidesops/pull/1116)

## [1.8.2](https://github.com/ethyca/fides/compare/1.8.1...1.8.2) - 2022-08-18

### Added

* Added the ability to edit taxonomy fields via the UI [#977](https://github.com/ethyca/fides/pull/977) [#1028](https://github.com/ethyca/fides/pull/1028)
* New column `is_default` added to DataCategory, DataUse, DataSubject, and DataQualifier tables [#976](https://github.com/ethyca/fides/pull/976)
* Added the ability to add taxonomy fields via the UI [#1019](https://github.com/ethyca/fides/pull/1019)
* Added the ability to delete taxonomy fields via the UI [#1006](https://github.com/ethyca/fides/pull/1006)
  * Only non-default taxonomy entities can be deleted [#1023](https://github.com/ethyca/fides/pull/1023)
* Prevent deleting taxonomy `is_default` fields and from adding `is_default=True` fields via the API [#990](https://github.com/ethyca/fides/pull/990).
* Added a "Custom" tag to distinguish user defined taxonomy fields from default taxonomy fields in the UI [#1027](https://github.com/ethyca/fides/pull/1027)

### Changed

* Upgraded base Docker version to Python 3.9 and updated all other references from 3.8 -> 3.9 [#974](https://github.com/ethyca/fides/pull/974)
* Prepend all database tables with `ctl_` [#979](https://github.com/ethyca/fides/pull/979)
* Moved the `admin-ui` code down one level into a `ctl` subdir [#970](https://github.com/ethyca/fides/pull/970)
* Extended the `/datamap` endpoint to include extra metadata [#992](https://github.com/ethyca/fides/pull/992)

## [1.8.1](https://github.com/ethyca/fides/compare/1.8.0...1.8.1) - 2022-08-08

### Deprecated

* The following environment variables have been deprecated, and replaced with the new environment variable names indicated below. To avoid breaking existing workflows, the deprecated variables are still respected in v1.8.1. They will be removed in a future release.
  * `FIDESCTL__API__DATABASE_HOST` --> `FIDESCTL__DATABASE__SERVER`
  * `FIDESCTL__API__DATABASE_NAME` --> `FIDESCTL__DATABASE__DB`
  * `FIDESCTL__API__DATABASE_PASSWORD` --> `FIDESCTL__DATABASE__PASSWORD`
  * `FIDESCTL__API__DATABASE_PORT` --> `FIDESCTL__DATABASE__PORT`
  * `FIDESCTL__API__DATABASE_TEST_DATABASE_NAME` --> `FIDESCTL__DATABASE__TEST_DB`
  * `FIDESCTL__API__DATABASE_USER` --> `FIDESCTL__DATABASE__USER`

### Developer Experience

* The included `docker-compose.yml` no longer references outdated ENV variables [#964](https://github.com/ethyca/fides/pull/964)

### Docs

* Minor release documentation now reflects the desired patch release process [#955](https://github.com/ethyca/fides/pull/955)
* Updated references to ENV variables [#964](https://github.com/ethyca/fides/pull/964)

### Fixed

* Deprecated config options will continue to be respected when set via environment variables [#965](https://github.com/ethyca/fides/pull/965)
* The git cache is rebuilt within the Docker container [#962](https://github.com/ethyca/fides/pull/962)
* The `wheel` pypi build no longer has a dirty version tag [#962](https://github.com/ethyca/fides/pull/962)
* Add setuptools to dev-requirements to fix versioneer error [#983](https://github.com/ethyca/fides/pull/983)

## [1.8.0](https://github.com/ethyca/fides/compare/1.7.1...1.8.0) - 2022-08-04

### Added

* Initial configuration wizard UI view
  * System scanning step: AWS credentials form and initial `generate` API usage.
  * System scanning results: AWS systems are stored and can be selected for review
* CustomInput type "password" with show/hide icon.
* Pull CLI command now checks for untracked/unstaged files in the manifests dir [#869](https://github.com/ethyca/fides/pull/869)
* Pull CLI command has a flag to pull missing files from the server [#895](https://github.com/ethyca/fides/pull/895)
* Add BigQuery support for the `generate` command and `/generate` endpoint [#814](https://github.com/ethyca/fides/pull/814) & [#917](https://github.com/ethyca/fides/pull/917)
* Added user auth tables [915](https://github.com/ethyca/fides/pull/915)
* Standardized API error parsing under `~/types/errors`
* Added taxonomy page to UI [#902](https://github.com/ethyca/fides/pull/902)
  * Added a nested accordion component for displaying taxonomy data [#910](https://github.com/ethyca/fides/pull/910)
* Add lru cache to get_config [927](https://github.com/ethyca/fides/pull/927)
* Add support for deprecated API config values [#959](https://github.com/ethyca/fides/pull/959)
* `fides` is now an alias for `fidesctl` as a CLI entrypoint [#926](https://github.com/ethyca/fides/pull/926)
* Add user auth routes [929](https://github.com/ethyca/fides/pull/929)
* Bump fideslib to 3.0.1 and remove patch code[931](https://github.com/ethyca/fides/pull/931)
* Update the `fidesctl` python package to automatically serve the UI [#941](https://github.com/ethyca/fides/pull/941)
* Add `push` cli command alias for `apply` and deprecate `apply` [943](https://github.com/ethyca/fides/pull/943)
* Add resource groups tagging api as a source of system generation [939](https://github.com/ethyca/fides/pull/939)
* Add GitHub Action to publish the `fidesctl` package to testpypi on pushes to main [#951](https://github.com/ethyca/fides/pull/951)
* Added configWizardFlag to ui to hide the config wizard when false [[#1453](https://github.com/ethyca/fides/issues/1453)

### Changed

* Updated the `datamap` endpoint to return human-readable column names as the first response item [#779](https://github.com/ethyca/fides/pull/779)
* Remove the `obscure` requirement from the `generate` endpoint [#819](https://github.com/ethyca/fides/pull/819)
* Moved all files from `fidesapi` to `fidesctl/api` [#885](https://github.com/ethyca/fides/pull/885)
* Moved `scan` and `generate` to the list of commands that can be run in local mode [#841](https://github.com/ethyca/fides/pull/841)
* Upgraded the base docker images from Debian Buster to Bullseye [#958](https://github.com/ethyca/fides/pull/958)
* Removed `ipython` as a dev-requirement [#958](https://github.com/ethyca/fides/pull/958)
* Webserver dependencies now come as a standard part of the package [#881](https://github.com/ethyca/fides/pull/881)
* Initial configuration wizard UI view
  * Refactored step & form results management to use Redux Toolkit slice.
* Change `id` field in tables from an integer to a string [915](https://github.com/ethyca/fides/pull/915)
* Update `fideslang` to `1.1.0`, simplifying the default taxonomy and adding `tags` for resources [#865](https://github.com/ethyca/fides/pull/865)
* Merge existing configurations with `fideslib` library [#913](https://github.com/ethyca/fides/pull/913)
* Moved frontend static files to `src/fidesctl/ui-build/static` [#934](https://github.com/ethyca/fides/pull/934)
* Replicated the error response handling from the `/validate` endpoint to the `/generate` endpoint [#911](https://github.com/ethyca/fides/pull/911)

### Developer Experience

* Remove `API_PREFIX` from fidesctl/core/utils.py and change references to `API_PREFIX` in fidesctl/api/reoutes/util.py [922](https://github.com/ethyca/fides/pull/922)

### Fixed

* Dataset field columns show all columns by default in the UI [#898](https://github.com/ethyca/fides/pull/898)
* Fixed the missing `.fides./` directory when locating the default config [#933](https://github.com/ethyca/fides/pull/933)

## [1.7.1](https://github.com/ethyca/fides/compare/1.7.0...1.7.1) - 2022-07-28

### Added

* Add datasets via YAML in the UI [#813](https://github.com/ethyca/fides/pull/813)
* Add datasets via database connection [#834](https://github.com/ethyca/fides/pull/834) [#889](https://github.com/ethyca/fides/pull/889)
* Add delete confirmation when deleting a field or collection from a dataset [#809](https://github.com/ethyca/fides/pull/809)
* Add ability to delete datasets from the UI [#827](https://github.com/ethyca/fides/pull/827)
* Add Cypress for testing [713](https://github.com/ethyca/fides/pull/833)
* Add datasets via database connection (UI only) [#834](https://github.com/ethyca/fides/pull/834)
* Add Okta support to the `/generate` endpoint [#842](https://github.com/ethyca/fides/pull/842)
* Add db support to `/generate` endpoint [849](https://github.com/ethyca/fides/pull/849)
* Added OpenAPI TypeScript client generation for the UI app. See the [README](/clients/admin-ui/src/types/api/README.md) for more details.

### Changed

* Remove the `obscure` requirement from the `generate` endpoint [#819](https://github.com/ethyca/fides/pull/819)

### Developer Experience

* When releases are published, dispatch a repository webhook event to ethyca/fidesctl-plus [#938](https://github.com/ethyca/fides/pull/938)

### Docs

* recommend/replace pip installs with pipx [#874](https://github.com/ethyca/fides/pull/874)

### Fixed

* CustomSelect input tooltips appear next to selector instead of wrapping to a new row.
* Datasets without the `third_country_transfer` will not cause the editing dataset form to not render.
* Fixed a build issue causing an `unknown` version of `fidesctl` to be installed in published Docker images [#836](https://github.com/ethyca/fides/pull/836)
* Fixed an M1-related SQLAlchemy bug [#816](https://github.com/ethyca/fides/pull/891)
* Endpoints now work with or without a trailing slash. [#886](https://github.com/ethyca/fides/pull/886)
* Dataset field columns show all columns by default in the UI [#898](https://github.com/ethyca/fides/pull/898)
* Fixed the `tag` specific GitHub Action workflows for Docker and publishing docs. [#901](https://github.com/ethyca/fides/pull/901)

## [1.7.0](https://github.com/ethyca/fides/compare/1.6.1...1.7.0) - 2022-06-23

### Added

* Added dependabot to keep dependencies updated
* A warning now issues for any orphan datasets as part of the `apply` command [543](https://github.com/ethyca/fides/pull/543)
* Initial scaffolding of management UI [#561](https://github.com/ethyca/fides/pull/624)
* A new `audit` command for `system` and `organization` resources, checking data map attribute compliance [#548](https://github.com/ethyca/fides/pull/548)
* Static UI assets are now built with the docker container [#663](https://github.com/ethyca/fides/issues/663)
* Host static files via fidesapi [#621](https://github.com/ethyca/fides/pull/621)
* A new `generate` endpoint to enable capturing systems from infrastructure from the UI [#642](https://github.com/ethyca/fides/pull/642)
* A new `datamap` endpoint to enable visualizing a data map from the UI [#721](https://github.com/ethyca/fides/pull/721)
* Management UI navigation bar [#679](https://github.com/ethyca/fides/issues/679)
* Management UI integration [#736](https://github.com/ethyca/fides/pull/736)
  * Datasets
  * Systems
  * Taxonomy (data categories)
* Initial dataset UI view [#768](https://github.com/ethyca/fides/pull/768)
  * Add interaction for viewing a dataset collection
  * Add column picker
  * Add a data category checklist tree
  * Edit/delete dataset fields
  * Edit/delete dataset collections
  * Edit datasets
  * Add a component for Identifiability tags
  * Add tooltips for help on forms
  * Add geographic location (third_country_transfers) country selection. Supported by new dependency `i18n-iso-countries`.
* Okta, aws and database credentials can now come from `fidesctl.toml` config [#694](https://github.com/ethyca/fides/pull/694)
* New `validate` endpoint to test aws and okta credentials [#722](https://github.com/ethyca/fides/pull/722)
* Initial configuration wizard UI view
  * Manual entry steps added (name and describe organization, pick entry route, and describe system manually including privacy declarations)
* A new image tagged `ethyca/fidesctl:dev` is published on each push to `main` [781](https://github.com/ethyca/fides/pull/781)
* A new cli command (`fidesctl sync`) [#765](https://github.com/ethyca/fides/pull/765)

### Changed

* Comparing server and CLI versions ignores `.dirty` only differences, and is quiet on success when running general CLI commands [621](https://github.com/ethyca/fides/pull/621)
* All endpoints now prefixed by `/api/v1` [#623](https://github.com/ethyca/fides/issues/623)
* Allow AWS credentials to be passed to `generate system` via the API [#645](https://github.com/ethyca/fides/pull/645)
* Update the export of a datamap to load resources from the server instead of a manifest directory [#662](https://github.com/ethyca/fides/pull/662)
* Refactor `export` to remove CLI specific uses from the core modules and load resources[#725](https://github.com/ethyca/fides/pull/725)
* Bump version of FastAPI in `setup.py` to 0.77.1 to match `optional-requirements.txt` [#734](https://github.com/ethyca/fides/pull/734)
* Docker images are now only built and pushed on tags to match when released to pypi [#740](https://github.com/ethyca/fides/pull/740)
* Okta resource scanning and generation now works with systems instead of datasets [#751](https://github.com/ethyca/fides/pull/751)

### Developer Experience

* Replaced `make` with `nox` [#547](https://github.com/ethyca/fides/pull/547)
* Removed usage of `fideslang` module in favor of new [external package](https://github.com/ethyca/fideslang) shared across projects [#619](https://github.com/ethyca/fides/issues/619)
* Added a UI service to the docker-compose deployment [#757](<https://github.com/ethyca/fides/pull/757>)
* `TestClient` defined in and shared across test modules via `conftest.py` [#759](https://github.com/ethyca/fides/pull/759)

### Docs

* Replaced all references to `make` with `nox` [#547](https://github.com/ethyca/fides/pull/547)
* Removed config/schemas page [#613](https://github.com/ethyca/fides/issues/613)
* Dataset UI and config wizard docs added (<https://github.com/ethyca/fides/pull/697>)
* The fides README now walks through generating a datamap [#746](https://github.com/ethyca/fides/pull/746)

### Fixed

* Updated `fideslog` to v1.1.5, resolving an issue where some exceptions thrown by the SDK were not handled as expected [#609](https://github.com/ethyca/fides/issues/609)
* Updated the webserver so that it won't fail if the database is inaccessible [#649](https://github.com/ethyca/fides/pull/649)
* Updated external tests to handle complex characters [#661](https://github.com/ethyca/fides/pull/661)
* Evaluations now properly merge the default taxonomy into the user-defined taxonomy [#684](https://github.com/ethyca/fides/pull/684)
* The CLI can now be run without installing the webserver components [#715](https://github.com/ethyca/fides/pull/715)

## [1.6.1](https://github.com/ethyca/fides/compare/1.6.0...1.6.1) - 2022-06-15

### Docs

* Updated `Release Steps`

### Fixed

* Resolved a failure with populating applicable data subject rights to a data map
* Handle invalid characters when generating a `fides_key` [#761](https://github.com/ethyca/fides/pull/761)

## [1.6.0](https://github.com/ethyca/fides/compare/1.5.3...1.6.0) - 2022-05-02

### Added

* ESLint configuration changes [#514](https://github.com/ethyca/fidesops/pull/514)
* User creation, update and permissions in the Admin UI [#511](https://github.com/ethyca/fidesops/pull/511)
* Yaml support for dataset upload [#284](https://github.com/ethyca/fidesops/pull/284)

### Breaking Changes

* Update masking API to take multiple input values [#443](https://github.com/ethyca/fidesops/pull/443)

### Docs

* DRP feature documentation [#520](https://github.com/ethyca/fidesops/pull/520)

## [1.4.2](https://github.com/ethyca/fidesops/compare/1.4.1...1.4.2) - 2022-05-12

### Added

* GET routes for users [#405](https://github.com/ethyca/fidesops/pull/405)
* Username based search on GET route [#444](https://github.com/ethyca/fidesops/pull/444)
* FIDESOPS\_\_DEV_MODE for Easier SaaS Request Debugging [#363](https://github.com/ethyca/fidesops/pull/363)
* Track user privileges across sessions [#425](https://github.com/ethyca/fidesops/pull/425)
* Add first_name and last_name fields. Also add them along with created_at to FidesUser response [#465](https://github.com/ethyca/fidesops/pull/465)
* Denial reasons for DSR and user `AuditLog` [#463](https://github.com/ethyca/fidesops/pull/463)
* DRP action to Policy [#453](https://github.com/ethyca/fidesops/pull/453)
* `CHANGELOG.md` file[#484](https://github.com/ethyca/fidesops/pull/484)
* DRP status endpoint [#485](https://github.com/ethyca/fidesops/pull/485)
* DRP exerise endpoint [#496](https://github.com/ethyca/fidesops/pull/496)
* Frontend for privacy request denial reaons [#480](https://github.com/ethyca/fidesops/pull/480)
* Publish Fidesops to Pypi [#491](https://github.com/ethyca/fidesops/pull/491)
* DRP data rights endpoint [#526](https://github.com/ethyca/fidesops/pull/526)

### Changed

* Converted HTTP Status Codes to Starlette constant values [#438](https://github.com/ethyca/fidesops/pull/438)
* SaasConnector.send behavior on ignore_errors now returns raw response [#462](https://github.com/ethyca/fidesops/pull/462)
* Seed user permissions in `create_superuser.py` script [#468](https://github.com/ethyca/fidesops/pull/468)
* User API Endpoints (update fields and reset user passwords) [#471](https://github.com/ethyca/fidesops/pull/471)
* Format tests with `black` [#466](https://github.com/ethyca/fidesops/pull/466)
* Extract privacy request endpoint logic into separate service for DRP [#470](https://github.com/ethyca/fidesops/pull/470)
* Fixing inconsistent SaaS connector integration tests [#473](https://github.com/ethyca/fidesops/pull/473)
* Add user data to login response [#501](https://github.com/ethyca/fidesops/pull/501)

### Breaking Changes

* Update masking API to take multiple input values [#443](https://github.com/ethyca/fidesops/pull/443)

### Docs

* Added issue template for documentation updates [#442](https://github.com/ethyca/fidesops/pull/442)
* Clarify masking updates [#464](https://github.com/ethyca/fidesops/pull/464)
* Added dark mode [#476](https://github.com/ethyca/fidesops/pull/476)

### Fixed

* Removed miradb test warning [#436](https://github.com/ethyca/fidesops/pull/436)
* Added missing import [#448](https://github.com/ethyca/fidesops/pull/448)
* Removed pypi badge pointing to wrong package [#452](https://github.com/ethyca/fidesops/pull/452)
* Audit imports and references [#479](https://github.com/ethyca/fidesops/pull/479)
* Switch to using update method on PUT permission endpoint [#500](https://github.com/ethyca/fidesops/pull/500)

### Developer Experience

* added isort as a CI check
* Include `tests/` in all static code checks (e.g. `mypy`, `pylint`)

### Changed

* Published Docker image does a clean install of Fidesctl
* `with_analytics` is now a decorator

### Fixed

* Third-Country formatting on Data Map
* Potential Duplication on Data Map
* Exceptions are no longer raised when sending `AnalyticsEvent`s on Windows
* Running `fidesctl init` now generates a `server_host` and `server_protocol`
  rather than `server_url`<|MERGE_RESOLUTION|>--- conflicted
+++ resolved
@@ -51,11 +51,8 @@
 * Display the request type instead of the policy name on the request table [#2382](https://github.com/ethyca/fides/pull/2382)
 * Make denial reasons required [#2400](https://github.com/ethyca/fides/pull/2400)
 * Display the policy key on the request details page [#2395](https://github.com/ethyca/fides/pull/2395)
-<<<<<<< HEAD
 * Updated CSV export [#2452](https://github.com/ethyca/fides/pull/2452)
-=======
 * Privacy Request approval now uses a modal [#2443](https://github.com/ethyca/fides/pull/2443)
->>>>>>> 32065f3b
 
 ### Developer Experience
 
