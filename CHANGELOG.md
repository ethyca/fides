# Changelog

All notable changes to this project will be documented in this file.

The format is based on [Keep a Changelog](https://keepachangelog.com/en/)

The types of changes are:

* `Added` for new features.
* `Changed` for changes in existing functionality.
* `Developer Experience` for changes in developer workflow or tooling.
* `Deprecated` for soon-to-be removed features.
* `Docs` for documentation only changes.
* `Removed` for now removed features.
* `Fixed` for any bug fixes.
* `Security` in case of vulnerabilities.

## [Unreleased](https://github.com/ethyca/fides/compare/2.7.0...main)

### Added

* Add API support for messaging config properties [#2551](https://github.com/ethyca/fides/pull/2551)
* Access and erasure support for Kustomer [#2520](https://github.com/ethyca/fides/pull/2520)
<<<<<<< HEAD
* Custom Field Library Tab [#527](https://github.com/ethyca/fides/pull/2693)
=======
* Added the `erase_after` field on collections to be able to set the order for erasures [#2619](https://github.com/ethyca/fides/pull/2619)
>>>>>>> 72b5dfed

### Changed

* Convert all config values to Pydantic `Field` objects [#2613](https://github.com/ethyca/fides/pull/2613)
* Add warning to 'fides deploy' when installed outside of a virtual environment [#2641](https://github.com/ethyca/fides/pull/2641)
* Change how config creation/import is handled across the application [#2622](https://github.com/ethyca/fides/pull/2622)

### Developer Experience

* Set the security environment of the fides dev setup to `prod` instead of `dev` [#2588](https://github.com/ethyca/fides/pull/2588)
* Removed unexpected default Redis password [#2666](https://github.com/ethyca/fides/pull/2666)
* Privacy Center
  * Typechecking and validation of the `config.json` will be checked for backwards-compatibility. [#2661](https://github.com/ethyca/fides/pull/2661)

### Fixed

* Fix support for "redis.user" setting when authenticating to the Redis cache [#2666](https://github.com/ethyca/fides/pull/2666)
* Fix error with the classify dataset feature flag not writing the dataset to the server [#2675](https://github.com/ethyca/fides/pull/2675)
* Admin UI
  * Remove Identifiability (Data Qualifier) from taxonomy editor [2684](https://github.com/ethyca/fides/pull/2684)

## [2.7.0](https://github.com/ethyca/fides/compare/2.6.6...2.7.0)

* Fides API
  * Access and erasure support for Braintree [#2223](https://github.com/ethyca/fides/pull/2223)
  * Added route to send a test message [#2585](https://github.com/ethyca/fides/pull/2585)
  * Add default storage configuration functionality and associated APIs [#2438](https://github.com/ethyca/fides/pull/2438)

* Admin UI
  * Custom Metadata [#2536](https://github.com/ethyca/fides/pull/2536)
    * Create Custom Lists
    * Create Custom Field Definition
    * Create custom fields from a the taxonomy editor
    * Provide a custom field value in a resource
    * Bulk edit custom field values [#2612](https://github.com/ethyca/fides/issues/2612)
    * Custom metadata UI Polish [#2624](https://github.com/ethyca/fides/pull/2625)
* Privacy Center
  * The consent config default value can depend on whether Global Privacy Control is enabled. [#2341](https://github.com/ethyca/fides/pull/2341)
  * When GPC is enabled, the UI indicates which data uses are opted out by default. [#2596](https://github.com/ethyca/fides/pull/2596)
  * `inspectForBrowserIdentities` now also looks for `ljt_readerID`. [#2543](https://github.com/ethyca/fides/pull/2543)

### Added

* Added new Wunderkind Consent Saas Connector [#2600](https://github.com/ethyca/fides/pull/2600)
* Added new Sovrn Email Consent Connector [#2543](https://github.com/ethyca/fides/pull/2543/)
* Log Fides version at startup [#2566](https://github.com/ethyca/fides/pull/2566)

### Changed

* Update Admin UI to show all action types (access, erasure, consent, update) [#2523](https://github.com/ethyca/fides/pull/2523)
* Removes legacy `verify_oauth_client` function [#2527](https://github.com/ethyca/fides/pull/2527)
* Updated the UI for adding systems to a new design [#2490](https://github.com/ethyca/fides/pull/2490)
* Minor logging improvements [#2566](https://github.com/ethyca/fides/pull/2566)
* Various form components now take a `stacked` or `inline` variant [#2542](https://github.com/ethyca/fides/pull/2542)
* UX fixes for user management [#2537](https://github.com/ethyca/fides/pull/2537)
* Updating Firebase Auth connector to mask the user with a delete instead of an update [#2602](https://github.com/ethyca/fides/pull/2602)

### Fixed

* Fixed bug where refreshing a page in the UI would result in a 404 [#2502](https://github.com/ethyca/fides/pull/2502)
* Usernames are case insensitive now and prevent all duplicates [#2487](https://github.com/ethyca/fides/pull/2487)
  * This PR contains a migration that deletes duplicate users and keeps the oldest original account.
* Update Logos for shipped connectors [#2464](https://github.com/ethyca/fides/pull/2587)
* Search field on privacy request page isn't working [#2270](https://github.com/ethyca/fides/pull/2595)

### Developer Experience

* Added new Cypress E2E smoke tests [#2241](https://github.com/ethyca/fides/pull/2241)
* New command `nox -s e2e_test` which will spin up the test environment and run true E2E Cypress tests against it [#2417](https://github.com/ethyca/fides/pull/2417)
* Cypress E2E tests now run in CI and are reported to Cypress Cloud [#2417](https://github.com/ethyca/fides/pull/2417)
* Change from `randomint` to `uuid` in mongodb tests to reduce flakiness. [#2591](https://github.com/ethyca/fides/pull/2591)

### Removed

* Remove feature flagged config wizard stepper from Admin UI [#2553](https://github.com/ethyca/fides/pull/2553)

## [2.6.6](https://github.com/ethyca/fides/compare/2.6.5...2.6.6)

### Changed

* Improve Readability for Custom Masking Override Exceptions [#2593](https://github.com/ethyca/fides/pull/2593)

## [2.6.5](https://github.com/ethyca/fides/compare/2.6.4...2.6.5)

### Added

* Added config properties to override database Engine parameters [#2511](https://github.com/ethyca/fides/pull/2511)
* Increased default pool_size and max_overflow to 50 [#2560](https://github.com/ethyca/fides/pull/2560)

## [2.6.4](https://github.com/ethyca/fides/compare/2.6.3...2.6.4)

### Fixed

* Fixed bug for SMS completion notification not being sent [#2526](https://github.com/ethyca/fides/issues/2526)
* Fixed bug where refreshing a page in the UI would result in a 404 [#2502](https://github.com/ethyca/fides/pull/2502)

## [2.6.3](https://github.com/ethyca/fides/compare/2.6.2...2.6.3)

### Fixed

* Handle case where legacy dataset has meta: null [#2524](https://github.com/ethyca/fides/pull/2524)

## [2.6.2](https://github.com/ethyca/fides/compare/2.6.1...2.6.2)

### Fixed

* Issue addressing missing field in dataset migration [#2510](https://github.com/ethyca/fides/pull/2510)


## [2.6.1](https://github.com/ethyca/fides/compare/2.6.0...2.6.1)

### Fixed

* Fix errors when privacy requests execute concurrently without workers [#2489](https://github.com/ethyca/fides/pull/2489)
* Enable saas request overrides to run in worker runtime [#2489](https://github.com/ethyca/fides/pull/2489)

## [2.6.0](https://github.com/ethyca/fides/compare/2.5.1...2.6.0)

### Added

* Added the `env` option to the `security` configuration options to allow for users to completely secure the API endpoints [#2267](https://github.com/ethyca/fides/pull/2267)
* Unified Fides Resources
  * Added a dataset dropdown selector when configuring a connector to link an existing dataset to the connector configuration. [#2162](https://github.com/ethyca/fides/pull/2162)
  * Added new datasetconfig.ctl_dataset_id field to unify fides dataset resources [#2046](https://github.com/ethyca/fides/pull/2046)
* Add new connection config routes that couple them with systems [#2249](https://github.com/ethyca/fides/pull/2249)
* Add new select/deselect all permissions buttons [#2437](https://github.com/ethyca/fides/pull/2437)
* Endpoints to allow a user with the `user:password-reset` scope to reset users' passwords. In addition, users no longer require a scope to edit their own passwords. [#2373](https://github.com/ethyca/fides/pull/2373)
* New form to reset a user's password without knowing an old password [#2390](https://github.com/ethyca/fides/pull/2390)
* Approve & deny buttons on the "Request details" page. [#2473](https://github.com/ethyca/fides/pull/2473)
* Consent Propagation
  * Add the ability to execute Consent Requests via the Privacy Request Execution layer [#2125](https://github.com/ethyca/fides/pull/2125)
  * Add a Mailchimp Transactional Consent Connector [#2194](https://github.com/ethyca/fides/pull/2194)
  * Allow defining a list of opt-in and/or opt-out requests in consent connectors [#2315](https://github.com/ethyca/fides/pull/2315)
  * Add a Google Analytics Consent Connector for GA4 properties [#2302](https://github.com/ethyca/fides/pull/2302)
  * Pass the GA Cookie from the Privacy Center [#2337](https://github.com/ethyca/fides/pull/2337)
  * Rename "user_id" to more specific "ga_client_id" [#2356](https://github.com/ethyca/fides/pull/2356)
  * Patch Google Analytics Consent Connector to delete by client_id [#2355](https://github.com/ethyca/fides/pull/2355)
  * Add a "skip_param_values option" to optionally skip when we are missing param values in the body [#2384](https://github.com/ethyca/fides/pull/2384)
  * Adds a new Universal Analytics Connector that works with the UA Tracking Id
* Adds intake and storage of Global Privacy Control Signal props for Consent [#2599](https://github.com/ethyca/fides/pull/2599)

### Changed

* Unified Fides Resources
  * Removed several fidesops schemas for DSR's in favor of updated Fideslang schemas [#2009](https://github.com/ethyca/fides/pull/2009)
  * Removed DatasetConfig.dataset field [#2096](https://github.com/ethyca/fides/pull/2096)
  * Updated UI dataset config routes to use new unified routes [#2113](https://github.com/ethyca/fides/pull/2113)
  * Validate request body on crud endpoints on upsert. Validate dataset data categories before save. [#2134](https://github.com/ethyca/fides/pull/2134/)
  * Updated test env setup and quickstart to use new endpoints [#2225](https://github.com/ethyca/fides/pull/2225)
* Consent Propagation
  * Privacy Center consent options can now be marked as `executable` in order to propagate consent requests [#2193](https://github.com/ethyca/fides/pull/2193)
  * Add support for passing browser identities to consent request patches [#2304](https://github.com/ethyca/fides/pull/2304)
* Update fideslang to 1.3.3 [#2343](https://github.com/ethyca/fides/pull/2343)
* Display the request type instead of the policy name on the request table [#2382](https://github.com/ethyca/fides/pull/2382)
* Make denial reasons required [#2400](https://github.com/ethyca/fides/pull/2400)
* Display the policy key on the request details page [#2395](https://github.com/ethyca/fides/pull/2395)
* Updated CSV export [#2452](https://github.com/ethyca/fides/pull/2452)
* Privacy Request approval now uses a modal [#2443](https://github.com/ethyca/fides/pull/2443)

### Developer Experience

* `nox -s test_env` has been replaced with `nox -s "fides_env(dev)"`
* New command `nox -s "fides_env(test)"` creates a complete test environment with seed data (similar to `fides_env(dev)`) but with the production fides image so the built UI can be accessed at `localhost:8080` [#2399](https://github.com/ethyca/fides/pull/2399)
* Change from code climate to codecov for coverage reporting [#2402](https://github.com/ethyca/fides/pull/2402)

### Fixed

* Home screen header scaling and responsiveness issues [#2200](https://github.com/ethyca/fides/pull/2277)
* Privacy Center identity inputs validate even when they are optional. [#2308](https://github.com/ethyca/fides/pull/2308)
* The PII toggle defaults to false and PII will be hidden on page load [#2388](https://github.com/ethyca/fides/pull/2388)
* Fixed a CI bug caused by git security upgrades [#2441](https://github.com/ethyca/fides/pull/2441)
* Privacy Center
  * Identity inputs validate even when they are optional. [#2308](https://github.com/ethyca/fides/pull/2308)
  * Submit buttons show loading state and disable while submitting. [#2401](https://github.com/ethyca/fides/pull/2401)
  * Phone inputs no longer request country SVGs from external domain. [#2378](https://github.com/ethyca/fides/pull/2378)
  * Input validation errors no longer change the height of modals. [#2379](https://github.com/ethyca/fides/pull/2379)
* Patch masking strategies to better handle null and non-string inputs [#2307](https://github.com/ethyca/fides/pull/2377)
* Renamed prod pushes tag to be `latest` for privacy center and sample app [#2401](https://github.com/ethyca/fides/pull/2407)
* Update firebase connector to better handle non-existent users [#2439](https://github.com/ethyca/fides/pull/2439)


## [2.5.1](https://github.com/ethyca/fides/compare/2.5.0...2.5.1)

### Developer Experience

* Allow db resets only if `config.dev_mode` is `True` [#2321](https://github.com/ethyca/fides/pull/2321)

### Fixed

* Added a feature flag for the recent dataset classification UX changes [#2335](https://github.com/ethyca/fides/pull/2335)

### Security

* Add a check to the catchall path to prevent returning paths outside of the UI directory [#2330](https://github.com/ethyca/fides/pull/2330)

### Developer Experience

* Reduce size of local Docker images by fixing `.dockerignore` patterns [#2360](https://github.com/ethyca/fides/pull/2360)

## [2.5.0](https://github.com/ethyca/fides/compare/2.4.0...2.5.0)

### Docs

* Update the docs landing page and remove redundant docs [#2184](https://github.com/ethyca/fides/pull/2184)

### Added

* Added the `user` command group to the CLI. [#2153](https://github.com/ethyca/fides/pull/2153)
* Added `Code Climate` test coverage uploads.  [#2198](https://github.com/ethyca/fides/pull/2198)
* Added the connection key to the execution log [#2100](https://github.com/ethyca/fides/pull/2100)
* Added endpoints to retrieve DSR `Rule`s and `Rule Target`s [#2116](https://github.com/ethyca/fides/pull/2116)
* Added Fides version number to account dropdown in the UI [#2140](https://github.com/ethyca/fides/pull/2140)
* Add link to Classify Systems page in nav side bar [#2128](https://github.com/ethyca/fides/pull/2128)
* Dataset classification UI now polls for results [#2123](https://github.com/ethyca/fides/pull/2123)
* Update Privacy Center Icons [#1800](https://github.com/ethyca/fides/pull/2139)
* Privacy Center `fides-consent.js`:
  * `Fides.shopify` integration function. [#2152](https://github.com/ethyca/fides/pull/2152)
  * Dedicated folder for integrations.
  * `Fides.meta` integration function (fbq). [#2217](https://github.com/ethyca/fides/pull/2217)
* Adds support for Twilio email service (Sendgrid) [#2154](https://github.com/ethyca/fides/pull/2154)
* Access and erasure support for Recharge [#1709](https://github.com/ethyca/fides/pull/1709)
* Access and erasure support for Friendbuy Nextgen [#2085](https://github.com/ethyca/fides/pull/2085)

### Changed

* Admin UI Feature Flags - [#2101](https://github.com/ethyca/fides/pull/2101)
  * Overrides can be saved in the browser.
  * Use `NEXT_PUBLIC_APP_ENV` for app-specific environment config.
  * No longer use `react-feature-flags` library.
  * Can have descriptions. [#2243](https://github.com/ethyca/fides/pull/2243)
* Made privacy declarations optional when adding systems manually - [#2173](https://github.com/ethyca/fides/pull/2173)
* Removed an unclear logging message. [#2266](https://github.com/ethyca/fides/pull/2266)
* Allow any user with `user:delete` scope to delete other users [#2148](https://github.com/ethyca/fides/pull/2148)
* Dynamic imports of custom overrides and SaaS test fixtures [#2169](https://github.com/ethyca/fides/pull/2169)
* Added `AuthenticatedClient` to custom request override interface [#2171](https://github.com/ethyca/fides/pull/2171)
* Only approve the specific collection instead of the entire dataset, display only top 1 classification by default [#2226](https://github.com/ethyca/fides/pull/2226)
* Update sample project resources for `fides evaluate` usage in `fides deploy` [#2253](https://github.com/ethyca/fides/pull/2253)

### Removed

* Removed unused object_name field on s3 storage config [#2133](https://github.com/ethyca/fides/pull/2133)

### Fixed

* Remove next-auth from privacy center to fix JS console error [#2090](https://github.com/ethyca/fides/pull/2090)
* Admin UI - Added Missing ability to assign `user:delete` in the permissions checkboxes [#2148](https://github.com/ethyca/fides/pull/2148)
* Nav bug: clicking on Privacy Request breadcrumb takes me to Home instead of /privacy-requests [#497](https://github.com/ethyca/fides/pull/2141)
* Side nav disappears when viewing request details [#2129](https://github.com/ethyca/fides/pull/2155)
* Remove usage of load dataset button and other dataset UI modifications [#2149](https://github.com/ethyca/fides/pull/2149)
* Improve readability for exceptions raised from custom request overrides [#2157](https://github.com/ethyca/fides/pull/2157)
* Importing custom request overrides on server startup [#2186](https://github.com/ethyca/fides/pull/2186)
* Remove warning when env vars default to blank strings in docker-compose [#2188](https://github.com/ethyca/fides/pull/2188)
* Fix Cookie House purchase modal flashing 'Error' in title [#2274](https://github.com/ethyca/fides/pull/2274)
* Stop dependency from upgrading `packaging` to version with known issue [#2273](https://github.com/ethyca/fides/pull/2273)
* Privacy center config no longer requires `identity_inputs` and will use `email` as a default [#2263](https://github.com/ethyca/fides/pull/2263)
* No longer display remaining days for privacy requests in terminal states [#2292](https://github.com/ethyca/fides/pull/2292)

### Removed

* Remove "Create New System" button when viewing systems. All systems can now be created via the "Add systems" button on the home page. [#2132](https://github.com/ethyca/fides/pull/2132)

## [2.4.0](https://github.com/ethyca/fides/compare/2.3.1...2.4.0)

### Developer Experience

* Include a pre-check workflow that collects the pytest suite [#2098](https://github.com/ethyca/fides/pull/2098)
* Write to the application db when running the app locally. Write to the test db when running pytest [#1731](https://github.com/ethyca/fides/pull/1731)

### Changed

* Move the `fides.ctl.core.` and `fides.ctl.connectors` modules into `fides.core` and `fides.connectors` respectively [#2097](https://github.com/ethyca/fides/pull/2097)
* Fides: Skip cypress tests due to nav bar 2.0 [#2102](https://github.com/ethyca/fides/pull/2103)

### Added

* Adds new erasure policy for complete user data masking [#1839](https://github.com/ethyca/fides/pull/1839)
* New Fides Home page [#1864](https://github.com/ethyca/fides/pull/2050)
* Nav 2.0 - Replace form flow side navs with top tabs [#2037](https://github.com/ethyca/fides/pull/2050)
* Adds new erasure policy for complete user data masking [#1839](https://github.com/ethyca/fides/pull/1839)
* Added ability to use Mailgun templates when sending emails. [#2039](https://github.com/ethyca/fides/pull/2039)
* Adds SMS id verification for consent [#2094](https://github.com/ethyca/fides/pull/2094)

### Fixed

* Store `fides_consent` cookie on the root domain of the Privacy Center [#2071](https://github.com/ethyca/fides/pull/2071)
* Properly set the expire-time for verification codes [#2105](https://github.com/ethyca/fides/pull/2105)

## [2.3.1](https://github.com/ethyca/fides/compare/2.3.0...2.3.1)

### Fixed

* Resolved an issue where the root_user was not being created [#2082](https://github.com/ethyca/fides/pull/2082)

### Added

* Nav redesign with sidebar groups. Feature flagged to only be visible in dev mode until release. [#2030](https://github.com/ethyca/fides/pull/2047)
* Improved error handling for incorrect app encryption key [#2089](https://github.com/ethyca/fides/pull/2089)
* Access and erasure support for Friendbuy API [#2019](https://github.com/ethyca/fides/pull/2019)

## [2.3.0](https://github.com/ethyca/fides/compare/2.2.2...2.3.0)

### Added

* Common Subscriptions for app-wide data and feature checks. [#2030](https://github.com/ethyca/fides/pull/2030)
* Send email alerts on privacy request failures once the specified threshold is reached. [#1793](https://github.com/ethyca/fides/pull/1793)
* DSR Notifications (toast) [#1895](https://github.com/ethyca/fides/pull/1895)
* DSR configure alerts btn [#1895](https://github.com/ethyca/fides/pull/1895)
* DSR configure alters (FE) [#1895](https://github.com/ethyca/fides/pull/1895)
* Add a `usage` session to Nox to print full session docstrings. [#2022](https://github.com/ethyca/fides/pull/2022)

### Added

* Adds notifications section to toml files [#2026](https://github.com/ethyca/fides/pull/2060)

### Changed

* Updated to use `loguru` logging library throughout codebase [#2031](https://github.com/ethyca/fides/pull/2031)
* Do not always create a `fides.toml` by default [#2023](https://github.com/ethyca/fides/pull/2023)
* The `fideslib` module has been merged into `fides`, code redundancies have been removed [#1859](https://github.com/ethyca/fides/pull/1859)
* Replace 'ingress' and 'egress' with 'sources' and 'destinations' across UI [#2044](https://github.com/ethyca/fides/pull/2044)
* Update the functionality of `fides pull -a <filename>` to include _all_ resource types. [#2083](https://github.com/ethyca/fides/pull/2083)

### Fixed

* Timing issues with bulk DSR reprocessing, specifically when analytics are enabled [#2015](https://github.com/ethyca/fides/pull/2015)
* Error caused by running erasure requests with disabled connectors [#2045](https://github.com/ethyca/fides/pull/2045)
* Changes the SlowAPI ratelimiter's backend to use memory instead of Redis [#2054](https://github.com/ethyca/fides/pull/2058)

## [2.2.2](https://github.com/ethyca/fides/compare/2.2.1...2.2.2)

### Docs

* Updated the readme to use new new [docs site](http://docs.ethyca.com) [#2020](https://github.com/ethyca/fides/pull/2020)

### Deprecated

* The documentation site hosted in the `/docs` directory has been deprecated. All documentation updates will be hosted at the new [docs site](http://docs.ethyca.com) [#2020](https://github.com/ethyca/fides/pull/2020)

### Fixed

* Fixed mypy and pylint errors [#2013](https://github.com/ethyca/fides/pull/2013)
* Update connection test endpoint to be effectively non-blocking [#2000](https://github.com/ethyca/fides/pull/2000)
* Update Fides connector to better handle children with no access results [#2012](https://github.com/ethyca/fides/pull/2012)

## [2.2.1](https://github.com/ethyca/fides/compare/2.2.0...2.2.1)

### Added

* Add health check indicator for data flow scanning option [#1973](https://github.com/ethyca/fides/pull/1973)

### Changed

* The `celery.toml` is no longer used, instead it is a subsection of the `fides.toml` file [#1990](https://github.com/ethyca/fides/pull/1990)
* Update sample project landing page copy to be version-agnostic [#1958](https://github.com/ethyca/fides/pull/1958)
* `get` and `ls` CLI commands now return valid `fides` object YAML [#1991](https://github.com/ethyca/fides/pull/1991)

### Developer Experience

* Remove duplicate fastapi-caching and pin version. [#1765](https://github.com/ethyca/fides/pull/1765)

## [2.2.0](https://github.com/ethyca/fides/compare/2.1.0...2.2.0)

### Added

* Send email alerts on privacy request failures once the specified threshold is reached. [#1793](https://github.com/ethyca/fides/pull/1793)
* Add authenticated privacy request route. [#1819](https://github.com/ethyca/fides/pull/1819)
* Enable the onboarding flow [#1836](https://github.com/ethyca/fides/pull/1836)
* Access and erasure support for Fullstory API [#1821](https://github.com/ethyca/fides/pull/1821)
* Add function to poll privacy request for completion [#1860](https://github.com/ethyca/fides/pull/1860)
* Added rescan flow for the data flow scanner [#1844](https://github.com/ethyca/fides/pull/1844)
* Add rescan flow for the data flow scanner [#1844](https://github.com/ethyca/fides/pull/1844)
* Add Fides connector to support parent-child Fides deployments [#1861](https://github.com/ethyca/fides/pull/1861)
* Classification UI now polls for updates to classifications [#1908](https://github.com/ethyca/fides/pull/1908)

### Changed

* The organization info form step is now skipped if the server already has organization info. [#1840](https://github.com/ethyca/fides/pull/1840)
* Removed the description column from the classify systems page. [#1867](https://github.com/ethyca/fides/pull/1867)
* Retrieve child results during fides connector execution [#1967](https://github.com/ethyca/fides/pull/1967)

### Fixed

* Fix error in parent user creation seeding. [#1832](https://github.com/ethyca/fides/issues/1832)
* Fix DSR error due to unfiltered empty identities [#1901](https://github.com/ethyca/fides/pull/1907)

### Docs

* Remove documentation about no-longer used connection string override [#1824](https://github.com/ethyca/fides/pull/1824)
* Fix typo in headings [#1824](https://github.com/ethyca/fides/pull/1824)
* Update documentation to reflect configs necessary for mailgun, twilio_sms and twilio_email service types [#1846](https://github.com/ethyca/fides/pull/1846)

...

## [2.1.0](https://github.com/ethyca/fides/compare/2.0.0...2.1.0)

### Added

* Classification flow for system data flows
* Classification is now triggered as part of data flow scanning
* Include `ingress` and `egress` fields on system export and `datamap/` endpoint [#1740](https://github.com/ethyca/fides/pull/1740)
* Repeatable unique identifier for dataset fides_keys and metadata [#1786](https://github.com/ethyca/fides/pull/1786)
* Adds SMS support for identity verification notifications [#1726](https://github.com/ethyca/fides/pull/1726)
* Added phone number validation in back-end and react phone number form in Privacy Center [#1745](https://github.com/ethyca/fides/pull/1745)
* Adds SMS message template for all subject notifications [#1743](https://github.com/ethyca/fides/pull/1743)
* Privacy-Center-Cypress workflow for CI checks of the Privacy Center. [#1722](https://github.com/ethyca/fides/pull/1722)
* Privacy Center `fides-consent.js` script for accessing consent on external pages. [Details](/clients/privacy-center/packages/fides-consent/README.md)
* Erasure support for Twilio Conversations API [#1673](https://github.com/ethyca/fides/pull/1673)
* Webserver port can now be configured via the CLI command [#1858](https://github.com/ethyca/fides/pull/1858)

### Changed

* Optional dependencies are no longer used for 3rd-party connectivity. Instead they are used to isolate dangerous dependencies. [#1679](https://github.com/ethyca/fides/pull/1679)
* All Next pages now automatically require login. [#1670](https://github.com/ethyca/fides/pull/1670)
* Running the `webserver` command no longer prompts the user to opt out/in to analytics[#1724](https://github.com/ethyca/fides/pull/1724)

### Developer Experience

* Admin-UI-Cypress tests that fail in CI will now upload screen recordings for debugging. [#1728](https://github.com/ethyca/fides/pull/1728/files/c23e62fea284f7910028c8483feff893903068b8#r1019491323)
* Enable remote debugging from VSCode of live dev app [#1780](https://github.com/ethyca/fides/pull/1780)

### Removed

* Removed the Privacy Center `cookieName` config introduced in 2.0.0. [#1756](https://github.com/ethyca/fides/pull/1756)

### Fixed

* Exceptions are no longer raised when sending analytics on Windows [#1666](https://github.com/ethyca/fides/pull/1666)
* Fixed wording on identity verification modal in the Privacy Center [#1674](https://github.com/ethyca/fides/pull/1674)
* Update system fides_key tooltip text [#1533](https://github.com/ethyca/fides/pull/1685)
* Removed local storage parsing that is redundant with redux-persist. [#1678](https://github.com/ethyca/fides/pull/1678)
* Show a helpful error message if Docker daemon is not running during "fides deploy" [#1694](https://github.com/ethyca/fides/pull/1694)
* Allow users to query their own permissions, including root user. [#1698](https://github.com/ethyca/fides/pull/1698)
* Single-select taxonomy fields legal basis and special category can be cleared. [#1712](https://github.com/ethyca/fides/pull/1712)
* Fixes the issue where the security config is not properly loading from environment variables. [#1718](https://github.com/ethyca/fides/pull/1718)
* Fixes the issue where the CLI can't run without the config values required by the webserver. [#1811](https://github.com/ethyca/fides/pull/1811)
* Correctly handle response from adobe jwt auth endpoint as milliseconds, rather than seconds. [#1754](https://github.com/ethyca/fides/pull/1754)
* Fixed styling issues with the `EditDrawer` component. [#1803](https://github.com/ethyca/fides/pull/1803)

### Security

* Bumped versions of packages that use OpenSSL [#1683](https://github.com/ethyca/fides/pull/1683)

## [2.0.0](https://github.com/ethyca/fides/compare/1.9.6...2.0.0)

### Added

* Allow delete-only SaaS connector endpoints [#1200](https://github.com/ethyca/fides/pull/1200)
* Privacy center consent choices store a browser cookie. [#1364](https://github.com/ethyca/fides/pull/1364)
  * The format is generic. A reasonable set of defaults will be added later: [#1444](https://github.com/ethyca/fides/issues/1444)
  * The cookie name defaults to `fides_consent` but can be configured under `config.json > consent > cookieName`.
  * Each consent option can provide an array of `cookieKeys`.
* Individually select and reprocess DSRs that have errored [#1203](https://github.com/ethyca/fides/pull/1489)
* Bulk select and reprocess DSRs that have errored [#1205](https://github.com/ethyca/fides/pull/1489)
* Config Wizard: AWS scan results populate in system review forms. [#1454](https://github.com/ethyca/fides/pull/1454)
* Integrate rate limiter with Saas Connectors. [#1433](https://github.com/ethyca/fides/pull/1433)
* Config Wizard: Added a column selector to the scan results page of the config wizard [#1590](https://github.com/ethyca/fides/pull/1590)
* Config Wizard: Flow for runtime scanner option [#1640](https://github.com/ethyca/fides/pull/1640)
* Access support for Twilio Conversations API [#1520](https://github.com/ethyca/fides/pull/1520)
* Message Config: Adds Twilio Email/SMS support [#1519](https://github.com/ethyca/fides/pull/1519)

### Changed

* Updated mypy to version 0.981 and Python to version 3.10.7 [#1448](https://github.com/ethyca/fides/pull/1448)

### Developer Experience

* Repository dispatch events are sent to fidesctl-plus and fidesops-plus [#1263](https://github.com/ethyca/fides/pull/1263)
* Only the `docs-authors` team members are specified as `CODEOWNERS` [#1446](https://github.com/ethyca/fides/pull/1446)
* Updates the default local configuration to not defer tasks to a worker node [#1552](https://github.com/ethyca/fides/pull/1552/)
* Updates the healthcheck to return health status of connected Celery workers [#1588](https://github.com/ethyca/fides/pull/1588)

### Docs

* Remove the tutorial to prepare for new update [#1543](https://github.com/ethyca/fides/pull/1543)
* Add system management via UI documentation [#1541](https://github.com/ethyca/fides/pull/1541)
* Added DSR quickstart docs, restructured docs navigation [#1651](https://github.com/ethyca/fides/pull/1651)
* Update privacy request execution overview docs [#1258](https://github.com/ethyca/fides/pull/1490)

### Fixed

* Fixed system dependencies appearing as "N/A" in the datamap endpoint when there are no privacy declarations [#1649](https://github.com/ethyca/fides/pull/1649)

## [1.9.6](https://github.com/ethyca/fides/compare/1.9.5...1.9.6)

### Fixed

* Include systems without a privacy declaration on data map [#1603](https://github.com/ethyca/fides/pull/1603)
* Handle malformed tokens [#1523](https://github.com/ethyca/fides/pull/1523)
* Remove thrown exception from getAllPrivacyRequests method [#1592](https://github.com/ethyca/fides/pull/1593)
* Include systems without a privacy declaration on data map [#1603](https://github.com/ethyca/fides/pull/1603)
* After editing a dataset, the table will stay on the previously selected collection instead of resetting to the first one. [#1511](https://github.com/ethyca/fides/pull/1511)
* Fix redis `db_index` config issue [#1647](https://github.com/ethyca/fides/pull/1647)

### Docs

* Add unlinked docs and fix any remaining broken links [#1266](https://github.com/ethyca/fides/pull/1266)
* Update privacy center docs to include consent information [#1537](https://github.com/ethyca/fides/pull/1537)
* Update UI docs to include DSR countdown information and additional descriptions/filtering [#1545](https://github.com/ethyca/fides/pull/1545)

### Changed

* Allow multiple masking strategies to be specified when using fides as a masking engine [#1647](https://github.com/ethyca/fides/pull/1647)

## [1.9.5](https://github.com/ethyca/fides/compare/1.9.4...1.9.5)

### Added

* The database includes a `plus_system_scans` relation, to track the status and results of System Scanner executions in fidesctl-plus [#1554](https://github.com/ethyca/fides/pull/1554)

## [1.9.4](https://github.com/ethyca/fides/compare/1.9.2...1.9.4)

### Fixed

* After editing a dataset, the table will stay on the previously selected collection instead of resetting to the first one. [#1511](https://github.com/ethyca/fides/pull/1511)

## [1.9.2](https://github.com/ethyca/fides/compare/1.9.1...1.9.2)

### Deprecated

* Added a deprecation warning for the entire package [#1244](https://github.com/ethyca/fides/pull/1244)

### Added

* Dataset generation enhancements using Fides Classify for Plus users:
  * Integrate Fides Plus API into placeholder features introduced in 1.9.0. [#1194](https://github.com/ethyca/fides/pull/1194)

* Fides Admin UI:
  * Configure Connector after creation [#1204](https://github.com/ethyca/fides/pull/1356)

### Fixed

* Privacy Center:
  * Handle error on startup if server isn't running [#1239](https://github.com/ethyca/fides/pull/1239)
  * Fix styling issue with cards [#1240](https://github.com/ethyca/fides/pull/1240)
  * Redirect to index on consent save [#1238](https://github.com/ethyca/fides/pull/1238)

## [1.9.1](https://github.com/ethyca/fides/compare/1.9.0...1.9.1)

### Changed

* Update fideslang to v1.3.1 [#1136](https://github.com/ethyca/fides/pull/1136)

### Changed

* Update fideslang to v1.3.1 [#1136](https://github.com/ethyca/fides/pull/1136)

## [1.9.0](https://github.com/ethyca/fides/compare/1.8.6...1.9.0) - 2022-09-29

### Added

* Dataset generation enhancements using Fides Classify for Plus users:
  * Added toggle for enabling classify during generation. [#1057](https://github.com/ethyca/fides/pull/1057)
  * Initial implementation of API request to kick off classify, with confirmation modal. [#1069](https://github.com/ethyca/fides/pull/1069)
  * Initial Classification & Review status for generated datasets. [#1074](https://github.com/ethyca/fides/pull/1074)
  * Component for choosing data categories based on classification results. [#1110](https://github.com/ethyca/fides/pull/1110)
  * The dataset fields table shows data categories from the classifier (if available). [#1088](https://github.com/ethyca/fides/pull/1088)
  * The "Approve" button can be used to update the dataset with the classifier's suggestions. [#1129](https://github.com/ethyca/fides/pull/1129)
* System management UI:
  * New page to add a system via yaml [#1062](https://github.com/ethyca/fides/pull/1062)
  * Skeleton of page to add a system manually [#1068](https://github.com/ethyca/fides/pull/1068)
  * Refactor config wizard system forms to be reused for system management [#1072](https://github.com/ethyca/fides/pull/1072)
  * Add additional optional fields to system management forms [#1082](https://github.com/ethyca/fides/pull/1082)
  * Delete a system through the UI [#1085](https://github.com/ethyca/fides/pull/1085)
  * Edit a system through the UI [#1096](https://github.com/ethyca/fides/pull/1096)
* Cypress component testing [#1106](https://github.com/ethyca/fides/pull/1106)

### Changed

* Changed behavior of `load_default_taxonomy` to append instead of upsert [#1040](https://github.com/ethyca/fides/pull/1040)
* Changed behavior of adding privacy declarations to decouple the actions of the "add" and "next" buttons [#1086](https://github.com/ethyca/fides/pull/1086)
* Moved system related UI components from the `config-wizard` directory to the `system` directory [#1097](https://github.com/ethyca/fides/pull/1097)
* Updated "type" on SaaS config to be a simple string type, not an enum [#1197](https://github.com/ethyca/fides/pull/1197)

### Developer Experience

* Optional dependencies may have their version defined only once, in `optional-requirements.txt` [#1171](https://github.com/ethyca/fides/pull/1171)

### Docs

* Updated the footer links [#1130](https://github.com/ethyca/fides/pull/1130)

### Fixed

* Fixed the "help" link in the UI header [#1078](https://github.com/ethyca/fides/pull/1078)
* Fixed a bug in Data Category Dropdowns where checking i.e. `user.biometric` would also check `user.biometric_health` [#1126](https://github.com/ethyca/fides/pull/1126)

### Security

* Upgraded pymysql to version `1.0.2` [#1094](https://github.com/ethyca/fides/pull/1094)

## [1.8.6](https://github.com/ethyca/fides/compare/1.8.5...1.8.6) - 2022-09-28

### Added

* Added classification tables for Plus users [#1060](https://github.com/ethyca/fides/pull/1060)

### Fixed

* Fixed a bug where rows were being excluded from a data map [#1124](https://github.com/ethyca/fides/pull/1124)

## [1.8.5](https://github.com/ethyca/fides/compare/1.8.4...1.8.5) - 2022-09-21

### Changed

* Update fideslang to v1.3.0 [#1103](https://github.com/ethyca/fides/pull/1103)

## [1.8.4](https://github.com/ethyca/fides/compare/1.8.3...1.8.4) - 2022-09-09

### Added

* Initial system management page [#1054](https://github.com/ethyca/fides/pull/1054)

### Changed

* Deleting a taxonomy field with children will now cascade delete all of its children as well. [#1042](https://github.com/ethyca/fides/pull/1042)

### Fixed

* Fixed navigating directly to frontend routes loading index page instead of the correct static page for the route.
* Fix truncated evaluation error messages [#1053](https://github.com/ethyca/fides/pull/1053)

## [1.8.3](https://github.com/ethyca/fides/compare/1.8.2...1.8.3) - 2022-09-06

### Added

* Added more taxonomy fields that can be edited via the UI [#1000](https://github.com/ethyca/fides/pull/1000) [#1028](https://github.com/ethyca/fides/pull/1028)
* Added the ability to add taxonomy fields via the UI [#1019](https://github.com/ethyca/fides/pull/1019)
* Added the ability to delete taxonomy fields via the UI [#1006](https://github.com/ethyca/fides/pull/1006)
  * Only non-default taxonomy entities can be deleted [#1023](https://github.com/ethyca/fides/pull/1023)
* Prevent deleting taxonomy `is_default` fields and from adding `is_default=True` fields via the API [#990](https://github.com/ethyca/fides/pull/990).
* Added a "Custom" tag to distinguish user defined taxonomy fields from default taxonomy fields in the UI [#1027](https://github.com/ethyca/fides/pull/1027)
* Added initial support for enabling Fides Plus [#1037](https://github.com/ethyca/fides/pull/1037)
  * The `useFeatures` hook can be used to check if `plus` is enabled.
  * Navigating to/from the Data Map page is gated behind this feature.
  * Plus endpoints are served from the private Plus image.

### Fixed

* Fixed failing mypy tests [#1030](https://github.com/ethyca/fides/pull/1030)
* Fixed an issue where `fides push --diff` would return a false positive diff [#1026](https://github.com/ethyca/fides/pull/1026)
* Pinned pydantic version to < 1.10.0 to fix an error in finding referenced fides keys [#1045](https://github.com/ethyca/fides/pull/1045)

### Fixed

* Fixed failing mypy tests [#1030](https://github.com/ethyca/fides/pull/1030)
* Fixed an issue where `fides push --diff` would return a false positive diff [#1026](https://github.com/ethyca/fides/pull/1026)

### Docs

* Minor formatting updates to [Policy Webhooks](https://ethyca.github.io/fidesops/guides/policy_webhooks/) documentation [#1114](https://github.com/ethyca/fidesops/pull/1114)

### Removed

* Removed create superuser [#1116](https://github.com/ethyca/fidesops/pull/1116)

## [1.8.2](https://github.com/ethyca/fides/compare/1.8.1...1.8.2) - 2022-08-18

### Added

* Added the ability to edit taxonomy fields via the UI [#977](https://github.com/ethyca/fides/pull/977) [#1028](https://github.com/ethyca/fides/pull/1028)
* New column `is_default` added to DataCategory, DataUse, DataSubject, and DataQualifier tables [#976](https://github.com/ethyca/fides/pull/976)
* Added the ability to add taxonomy fields via the UI [#1019](https://github.com/ethyca/fides/pull/1019)
* Added the ability to delete taxonomy fields via the UI [#1006](https://github.com/ethyca/fides/pull/1006)
  * Only non-default taxonomy entities can be deleted [#1023](https://github.com/ethyca/fides/pull/1023)
* Prevent deleting taxonomy `is_default` fields and from adding `is_default=True` fields via the API [#990](https://github.com/ethyca/fides/pull/990).
* Added a "Custom" tag to distinguish user defined taxonomy fields from default taxonomy fields in the UI [#1027](https://github.com/ethyca/fides/pull/1027)

### Changed

* Upgraded base Docker version to Python 3.9 and updated all other references from 3.8 -> 3.9 [#974](https://github.com/ethyca/fides/pull/974)
* Prepend all database tables with `ctl_` [#979](https://github.com/ethyca/fides/pull/979)
* Moved the `admin-ui` code down one level into a `ctl` subdir [#970](https://github.com/ethyca/fides/pull/970)
* Extended the `/datamap` endpoint to include extra metadata [#992](https://github.com/ethyca/fides/pull/992)

## [1.8.1](https://github.com/ethyca/fides/compare/1.8.0...1.8.1) - 2022-08-08

### Deprecated

* The following environment variables have been deprecated, and replaced with the new environment variable names indicated below. To avoid breaking existing workflows, the deprecated variables are still respected in v1.8.1. They will be removed in a future release.
  * `FIDESCTL__API__DATABASE_HOST` --> `FIDESCTL__DATABASE__SERVER`
  * `FIDESCTL__API__DATABASE_NAME` --> `FIDESCTL__DATABASE__DB`
  * `FIDESCTL__API__DATABASE_PASSWORD` --> `FIDESCTL__DATABASE__PASSWORD`
  * `FIDESCTL__API__DATABASE_PORT` --> `FIDESCTL__DATABASE__PORT`
  * `FIDESCTL__API__DATABASE_TEST_DATABASE_NAME` --> `FIDESCTL__DATABASE__TEST_DB`
  * `FIDESCTL__API__DATABASE_USER` --> `FIDESCTL__DATABASE__USER`

### Developer Experience

* The included `docker-compose.yml` no longer references outdated ENV variables [#964](https://github.com/ethyca/fides/pull/964)

### Docs

* Minor release documentation now reflects the desired patch release process [#955](https://github.com/ethyca/fides/pull/955)
* Updated references to ENV variables [#964](https://github.com/ethyca/fides/pull/964)

### Fixed

* Deprecated config options will continue to be respected when set via environment variables [#965](https://github.com/ethyca/fides/pull/965)
* The git cache is rebuilt within the Docker container [#962](https://github.com/ethyca/fides/pull/962)
* The `wheel` pypi build no longer has a dirty version tag [#962](https://github.com/ethyca/fides/pull/962)
* Add setuptools to dev-requirements to fix versioneer error [#983](https://github.com/ethyca/fides/pull/983)

## [1.8.0](https://github.com/ethyca/fides/compare/1.7.1...1.8.0) - 2022-08-04

### Added

* Initial configuration wizard UI view
  * System scanning step: AWS credentials form and initial `generate` API usage.
  * System scanning results: AWS systems are stored and can be selected for review
* CustomInput type "password" with show/hide icon.
* Pull CLI command now checks for untracked/unstaged files in the manifests dir [#869](https://github.com/ethyca/fides/pull/869)
* Pull CLI command has a flag to pull missing files from the server [#895](https://github.com/ethyca/fides/pull/895)
* Add BigQuery support for the `generate` command and `/generate` endpoint [#814](https://github.com/ethyca/fides/pull/814) & [#917](https://github.com/ethyca/fides/pull/917)
* Added user auth tables [915](https://github.com/ethyca/fides/pull/915)
* Standardized API error parsing under `~/types/errors`
* Added taxonomy page to UI [#902](https://github.com/ethyca/fides/pull/902)
  * Added a nested accordion component for displaying taxonomy data [#910](https://github.com/ethyca/fides/pull/910)
* Add lru cache to get_config [927](https://github.com/ethyca/fides/pull/927)
* Add support for deprecated API config values [#959](https://github.com/ethyca/fides/pull/959)
* `fides` is now an alias for `fidesctl` as a CLI entrypoint [#926](https://github.com/ethyca/fides/pull/926)
* Add user auth routes [929](https://github.com/ethyca/fides/pull/929)
* Bump fideslib to 3.0.1 and remove patch code[931](https://github.com/ethyca/fides/pull/931)
* Update the `fidesctl` python package to automatically serve the UI [#941](https://github.com/ethyca/fides/pull/941)
* Add `push` cli command alias for `apply` and deprecate `apply` [943](https://github.com/ethyca/fides/pull/943)
* Add resource groups tagging api as a source of system generation [939](https://github.com/ethyca/fides/pull/939)
* Add GitHub Action to publish the `fidesctl` package to testpypi on pushes to main [#951](https://github.com/ethyca/fides/pull/951)
* Added configWizardFlag to ui to hide the config wizard when false [[#1453](https://github.com/ethyca/fides/issues/1453)

### Changed

* Updated the `datamap` endpoint to return human-readable column names as the first response item [#779](https://github.com/ethyca/fides/pull/779)
* Remove the `obscure` requirement from the `generate` endpoint [#819](https://github.com/ethyca/fides/pull/819)
* Moved all files from `fidesapi` to `fidesctl/api` [#885](https://github.com/ethyca/fides/pull/885)
* Moved `scan` and `generate` to the list of commands that can be run in local mode [#841](https://github.com/ethyca/fides/pull/841)
* Upgraded the base docker images from Debian Buster to Bullseye [#958](https://github.com/ethyca/fides/pull/958)
* Removed `ipython` as a dev-requirement [#958](https://github.com/ethyca/fides/pull/958)
* Webserver dependencies now come as a standard part of the package [#881](https://github.com/ethyca/fides/pull/881)
* Initial configuration wizard UI view
  * Refactored step & form results management to use Redux Toolkit slice.
* Change `id` field in tables from an integer to a string [915](https://github.com/ethyca/fides/pull/915)
* Update `fideslang` to `1.1.0`, simplifying the default taxonomy and adding `tags` for resources [#865](https://github.com/ethyca/fides/pull/865)
* Merge existing configurations with `fideslib` library [#913](https://github.com/ethyca/fides/pull/913)
* Moved frontend static files to `src/fidesctl/ui-build/static` [#934](https://github.com/ethyca/fides/pull/934)
* Replicated the error response handling from the `/validate` endpoint to the `/generate` endpoint [#911](https://github.com/ethyca/fides/pull/911)

### Developer Experience

* Remove `API_PREFIX` from fidesctl/core/utils.py and change references to `API_PREFIX` in fidesctl/api/reoutes/util.py [922](https://github.com/ethyca/fides/pull/922)

### Fixed

* Dataset field columns show all columns by default in the UI [#898](https://github.com/ethyca/fides/pull/898)
* Fixed the missing `.fides./` directory when locating the default config [#933](https://github.com/ethyca/fides/pull/933)

## [1.7.1](https://github.com/ethyca/fides/compare/1.7.0...1.7.1) - 2022-07-28

### Added

* Add datasets via YAML in the UI [#813](https://github.com/ethyca/fides/pull/813)
* Add datasets via database connection [#834](https://github.com/ethyca/fides/pull/834) [#889](https://github.com/ethyca/fides/pull/889)
* Add delete confirmation when deleting a field or collection from a dataset [#809](https://github.com/ethyca/fides/pull/809)
* Add ability to delete datasets from the UI [#827](https://github.com/ethyca/fides/pull/827)
* Add Cypress for testing [713](https://github.com/ethyca/fides/pull/833)
* Add datasets via database connection (UI only) [#834](https://github.com/ethyca/fides/pull/834)
* Add Okta support to the `/generate` endpoint [#842](https://github.com/ethyca/fides/pull/842)
* Add db support to `/generate` endpoint [849](https://github.com/ethyca/fides/pull/849)
* Added OpenAPI TypeScript client generation for the UI app. See the [README](/clients/admin-ui/src/types/api/README.md) for more details.

### Changed

* Remove the `obscure` requirement from the `generate` endpoint [#819](https://github.com/ethyca/fides/pull/819)

### Developer Experience

* When releases are published, dispatch a repository webhook event to ethyca/fidesctl-plus [#938](https://github.com/ethyca/fides/pull/938)

### Docs

* recommend/replace pip installs with pipx [#874](https://github.com/ethyca/fides/pull/874)

### Fixed

* CustomSelect input tooltips appear next to selector instead of wrapping to a new row.
* Datasets without the `third_country_transfer` will not cause the editing dataset form to not render.
* Fixed a build issue causing an `unknown` version of `fidesctl` to be installed in published Docker images [#836](https://github.com/ethyca/fides/pull/836)
* Fixed an M1-related SQLAlchemy bug [#816](https://github.com/ethyca/fides/pull/891)
* Endpoints now work with or without a trailing slash. [#886](https://github.com/ethyca/fides/pull/886)
* Dataset field columns show all columns by default in the UI [#898](https://github.com/ethyca/fides/pull/898)
* Fixed the `tag` specific GitHub Action workflows for Docker and publishing docs. [#901](https://github.com/ethyca/fides/pull/901)

## [1.7.0](https://github.com/ethyca/fides/compare/1.6.1...1.7.0) - 2022-06-23

### Added

* Added dependabot to keep dependencies updated
* A warning now issues for any orphan datasets as part of the `apply` command [543](https://github.com/ethyca/fides/pull/543)
* Initial scaffolding of management UI [#561](https://github.com/ethyca/fides/pull/624)
* A new `audit` command for `system` and `organization` resources, checking data map attribute compliance [#548](https://github.com/ethyca/fides/pull/548)
* Static UI assets are now built with the docker container [#663](https://github.com/ethyca/fides/issues/663)
* Host static files via fidesapi [#621](https://github.com/ethyca/fides/pull/621)
* A new `generate` endpoint to enable capturing systems from infrastructure from the UI [#642](https://github.com/ethyca/fides/pull/642)
* A new `datamap` endpoint to enable visualizing a data map from the UI [#721](https://github.com/ethyca/fides/pull/721)
* Management UI navigation bar [#679](https://github.com/ethyca/fides/issues/679)
* Management UI integration [#736](https://github.com/ethyca/fides/pull/736)
  * Datasets
  * Systems
  * Taxonomy (data categories)
* Initial dataset UI view [#768](https://github.com/ethyca/fides/pull/768)
  * Add interaction for viewing a dataset collection
  * Add column picker
  * Add a data category checklist tree
  * Edit/delete dataset fields
  * Edit/delete dataset collections
  * Edit datasets
  * Add a component for Identifiability tags
  * Add tooltips for help on forms
  * Add geographic location (third_country_transfers) country selection. Supported by new dependency `i18n-iso-countries`.
* Okta, aws and database credentials can now come from `fidesctl.toml` config [#694](https://github.com/ethyca/fides/pull/694)
* New `validate` endpoint to test aws and okta credentials [#722](https://github.com/ethyca/fides/pull/722)
* Initial configuration wizard UI view
  * Manual entry steps added (name and describe organization, pick entry route, and describe system manually including privacy declarations)
* A new image tagged `ethyca/fidesctl:dev` is published on each push to `main` [781](https://github.com/ethyca/fides/pull/781)
* A new cli command (`fidesctl sync`) [#765](https://github.com/ethyca/fides/pull/765)

### Changed

* Comparing server and CLI versions ignores `.dirty` only differences, and is quiet on success when running general CLI commands [621](https://github.com/ethyca/fides/pull/621)
* All endpoints now prefixed by `/api/v1` [#623](https://github.com/ethyca/fides/issues/623)
* Allow AWS credentials to be passed to `generate system` via the API [#645](https://github.com/ethyca/fides/pull/645)
* Update the export of a datamap to load resources from the server instead of a manifest directory [#662](https://github.com/ethyca/fides/pull/662)
* Refactor `export` to remove CLI specific uses from the core modules and load resources[#725](https://github.com/ethyca/fides/pull/725)
* Bump version of FastAPI in `setup.py` to 0.77.1 to match `optional-requirements.txt` [#734](https://github.com/ethyca/fides/pull/734)
* Docker images are now only built and pushed on tags to match when released to pypi [#740](https://github.com/ethyca/fides/pull/740)
* Okta resource scanning and generation now works with systems instead of datasets [#751](https://github.com/ethyca/fides/pull/751)

### Developer Experience

* Replaced `make` with `nox` [#547](https://github.com/ethyca/fides/pull/547)
* Removed usage of `fideslang` module in favor of new [external package](https://github.com/ethyca/fideslang) shared across projects [#619](https://github.com/ethyca/fides/issues/619)
* Added a UI service to the docker-compose deployment [#757](<https://github.com/ethyca/fides/pull/757>)
* `TestClient` defined in and shared across test modules via `conftest.py` [#759](https://github.com/ethyca/fides/pull/759)

### Docs

* Replaced all references to `make` with `nox` [#547](https://github.com/ethyca/fides/pull/547)
* Removed config/schemas page [#613](https://github.com/ethyca/fides/issues/613)
* Dataset UI and config wizard docs added (<https://github.com/ethyca/fides/pull/697>)
* The fides README now walks through generating a datamap [#746](https://github.com/ethyca/fides/pull/746)

### Fixed

* Updated `fideslog` to v1.1.5, resolving an issue where some exceptions thrown by the SDK were not handled as expected [#609](https://github.com/ethyca/fides/issues/609)
* Updated the webserver so that it won't fail if the database is inaccessible [#649](https://github.com/ethyca/fides/pull/649)
* Updated external tests to handle complex characters [#661](https://github.com/ethyca/fides/pull/661)
* Evaluations now properly merge the default taxonomy into the user-defined taxonomy [#684](https://github.com/ethyca/fides/pull/684)
* The CLI can now be run without installing the webserver components [#715](https://github.com/ethyca/fides/pull/715)

## [1.6.1](https://github.com/ethyca/fides/compare/1.6.0...1.6.1) - 2022-06-15

### Docs

* Updated `Release Steps`

### Fixed

* Resolved a failure with populating applicable data subject rights to a data map
* Handle invalid characters when generating a `fides_key` [#761](https://github.com/ethyca/fides/pull/761)

## [1.6.0](https://github.com/ethyca/fides/compare/1.5.3...1.6.0) - 2022-05-02

### Added

* ESLint configuration changes [#514](https://github.com/ethyca/fidesops/pull/514)
* User creation, update and permissions in the Admin UI [#511](https://github.com/ethyca/fidesops/pull/511)
* Yaml support for dataset upload [#284](https://github.com/ethyca/fidesops/pull/284)

### Breaking Changes

* Update masking API to take multiple input values [#443](https://github.com/ethyca/fidesops/pull/443)

### Docs

* DRP feature documentation [#520](https://github.com/ethyca/fidesops/pull/520)

## [1.4.2](https://github.com/ethyca/fidesops/compare/1.4.1...1.4.2) - 2022-05-12

### Added

* GET routes for users [#405](https://github.com/ethyca/fidesops/pull/405)
* Username based search on GET route [#444](https://github.com/ethyca/fidesops/pull/444)
* FIDESOPS\_\_DEV_MODE for Easier SaaS Request Debugging [#363](https://github.com/ethyca/fidesops/pull/363)
* Track user privileges across sessions [#425](https://github.com/ethyca/fidesops/pull/425)
* Add first_name and last_name fields. Also add them along with created_at to FidesUser response [#465](https://github.com/ethyca/fidesops/pull/465)
* Denial reasons for DSR and user `AuditLog` [#463](https://github.com/ethyca/fidesops/pull/463)
* DRP action to Policy [#453](https://github.com/ethyca/fidesops/pull/453)
* `CHANGELOG.md` file[#484](https://github.com/ethyca/fidesops/pull/484)
* DRP status endpoint [#485](https://github.com/ethyca/fidesops/pull/485)
* DRP exerise endpoint [#496](https://github.com/ethyca/fidesops/pull/496)
* Frontend for privacy request denial reaons [#480](https://github.com/ethyca/fidesops/pull/480)
* Publish Fidesops to Pypi [#491](https://github.com/ethyca/fidesops/pull/491)
* DRP data rights endpoint [#526](https://github.com/ethyca/fidesops/pull/526)

### Changed

* Converted HTTP Status Codes to Starlette constant values [#438](https://github.com/ethyca/fidesops/pull/438)
* SaasConnector.send behavior on ignore_errors now returns raw response [#462](https://github.com/ethyca/fidesops/pull/462)
* Seed user permissions in `create_superuser.py` script [#468](https://github.com/ethyca/fidesops/pull/468)
* User API Endpoints (update fields and reset user passwords) [#471](https://github.com/ethyca/fidesops/pull/471)
* Format tests with `black` [#466](https://github.com/ethyca/fidesops/pull/466)
* Extract privacy request endpoint logic into separate service for DRP [#470](https://github.com/ethyca/fidesops/pull/470)
* Fixing inconsistent SaaS connector integration tests [#473](https://github.com/ethyca/fidesops/pull/473)
* Add user data to login response [#501](https://github.com/ethyca/fidesops/pull/501)

### Breaking Changes

* Update masking API to take multiple input values [#443](https://github.com/ethyca/fidesops/pull/443)

### Docs

* Added issue template for documentation updates [#442](https://github.com/ethyca/fidesops/pull/442)
* Clarify masking updates [#464](https://github.com/ethyca/fidesops/pull/464)
* Added dark mode [#476](https://github.com/ethyca/fidesops/pull/476)

### Fixed

* Removed miradb test warning [#436](https://github.com/ethyca/fidesops/pull/436)
* Added missing import [#448](https://github.com/ethyca/fidesops/pull/448)
* Removed pypi badge pointing to wrong package [#452](https://github.com/ethyca/fidesops/pull/452)
* Audit imports and references [#479](https://github.com/ethyca/fidesops/pull/479)
* Switch to using update method on PUT permission endpoint [#500](https://github.com/ethyca/fidesops/pull/500)

### Developer Experience

* added isort as a CI check
* Include `tests/` in all static code checks (e.g. `mypy`, `pylint`)

### Changed

* Published Docker image does a clean install of Fidesctl
* `with_analytics` is now a decorator

### Fixed

* Third-Country formatting on Data Map
* Potential Duplication on Data Map
* Exceptions are no longer raised when sending `AnalyticsEvent`s on Windows
* Running `fidesctl init` now generates a `server_host` and `server_protocol`
  rather than `server_url`<|MERGE_RESOLUTION|>--- conflicted
+++ resolved
@@ -21,11 +21,8 @@
 
 * Add API support for messaging config properties [#2551](https://github.com/ethyca/fides/pull/2551)
 * Access and erasure support for Kustomer [#2520](https://github.com/ethyca/fides/pull/2520)
-<<<<<<< HEAD
+* Added the `erase_after` field on collections to be able to set the order for erasures [#2619](https://github.com/ethyca/fides/pull/2619)
 * Custom Field Library Tab [#527](https://github.com/ethyca/fides/pull/2693)
-=======
-* Added the `erase_after` field on collections to be able to set the order for erasures [#2619](https://github.com/ethyca/fides/pull/2619)
->>>>>>> 72b5dfed
 
 ### Changed
 
