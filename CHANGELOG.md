--- conflicted
+++ resolved
@@ -47,12 +47,9 @@
 - Forcing hidden sections to use display none [#4299](https://github.com/ethyca/fides/pull/4299)
 - Handles Hubspot requiring and email to be formatted as email when processing an erasure [#4322](https://github.com/ethyca/fides/pull/4322)
 - Minor CSS improvements for the consent/TCF banners and modals [#4334](https://github.com/ethyca/fides/pull/4334)
-<<<<<<< HEAD
 - Consistent font sizes for labels in the system form and data use forms in the Admin UI [#4346](https://github.com/ethyca/fides/pull/4346)
-=======
 - Bug where not all system forms would appear to save when used with Compass [#4347](https://github.com/ethyca/fides/pull/4347)
 - Restrict TCF Privacy Experience Config if TCF is disabled [#4348](https://github.com/ethyca/fides/pull/4348)
->>>>>>> be1eac0f
 
 ### Changed
 - Derive cookie storage info, privacy policy and legitimate interest disclosure URLs, and data retention data from the data map instead of directly from gvl.json [#4286](https://github.com/ethyca/fides/pull/4286)
