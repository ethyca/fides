# Changelog

All notable changes to this project will be documented in this file.

The format is based on [Keep a Changelog](https://keepachangelog.com/en/)

The types of changes are:

- `Added` for new features.
- `Changed` for changes in existing functionality.
- `Developer Experience` for changes in developer workflow or tooling.
- `Deprecated` for soon-to-be removed features.
- `Docs` for documentation only changes.
- `Removed` for now removed features.
- `Fixed` for any bug fixes.
- `Security` in case of vulnerabilities.

Changes can also be flagged with a GitHub label for tracking purposes. The URL of the label should be put at the end of the entry. The possible labels are:
- https://github.com/ethyca/fides/labels/high-risk: to indicate that a change is a "high-risk" change that could potentially lead to unanticipated regressions or degradations
- https://github.com/ethyca/fides/labels/db-migration: to indicate that a given change includes a DB migration

## [Unreleased](https://github.com/ethyca/fides/compare/2.59.2...main)

### Added
- Migrate `Cookies` resources to `Asset` resources of type `Cookie` [#5776](https://github.com/ethyca/fides/pull/5776) https://github.com/ethyca/fides/labels/db-migration https://github.com/ethyca/fides/labels/high-risk
- Added support for selecting TCF Publisher Override configuration when configuring Privacy Experience [#6033](https://github.com/ethyca/fides/pull/6033)
- Added Google Cloud Storage as a storage option [#6006](https://github.com/ethyca/fides/pull/6006)
- Update the Datahub Permissions section to include required permissions from Datahub [#6052](https://github.com/ethyca/fides/pull/6052)
<<<<<<< HEAD
- Added support for uploading files as internal attachments to privacy requests [#6069](https://github.com/ethyca/fides/pull/6069)
=======
- Added the ability to create new TCF Experiences within Admin UI [#6055](https://github.com/ethyca/fides/pull/6055)
- PostgreSQL connection config now supports SSL Mode [#6068](https://github.com/ethyca/fides/pull/6068)
>>>>>>> 71ea7802

### Added
- Added assumed role arn capabilities to aws Storage [#6027](https://github.com/ethyca/fides/pull/6027)

### Changed
- Changed how TCF Publisher Overrides gets configured in consent settings [#6013](https://github.com/ethyca/fides/pull/6013)
- Frontend now do not generate `key` when creating a Website Monitor [#6041](https://github.com/ethyca/fides/pull/6041)
- Integrations manage modals now are cappable of showing a small description [#6037](https://github.com/ethyca/fides/pull/6037)
- UI now allows assigning of non-consent-category data uses to system assets [#6049](https://github.com/ethyca/fides/pull/6049)
- Updated bulk ignore assets toast message [#6043](https://github.com/ethyca/fides/pull/6043)
- Updated UI behavior for editing languages in the Experience config for consistency and clarity [#6055](https://github.com/ethyca/fides/pull/6055)
- Moved detection & discovery features out of beta [#6059](https://github.com/ethyca/fides/pull/6059)

### Developer Experience
- Reduced animations on Cypress tests in Privacy Center for quicker results [#5976](https://github.com/ethyca/fides/pull/5976)
- Migrated Tooltip components to Ant Design across Admin UI [#6060](https://github.com/ethyca/fides/pull/6060)
- Added custom Typography component to FidesUI with configurable text sizes [#6062](https://github.com/ethyca/fides/pull/6062)
- Updated the Docker image used for MSSQL integration tests [#6063](https://github.com/ethyca/fides/pull/6063)

### Fixed
- Fixed typo in Vermont US state name [#6029](https://github.com/ethyca/fides/pull/6029)
- Fixed two Georgia's in regions list and incorrect name for the state SD [#6036](https://github.com/ethyca/fides/pull/6036)
- Fixed performance issues in Data map report in Admin UI [#6046](https://github.com/ethyca/fides/pull/6046)
- Fixed details requirements in AWS SES setup [#6047](https://github.com/ethyca/fides/pull/6047)
- Addressed some performance issues with Experience configuration previews [#6055](https://github.com/ethyca/fides/pull/6055)

## [2.59.2](https://github.com/ethyca/fides/compare/2.59.1...2.59.2)

### Added
- Added PostgreSQL connection config form to the "integrations" page to support use with discovery monitors [#6018](https://github.com/ethyca/fides/pull/6018)
- Added SSL Mode field for MySQL connections [#6048](https://github.com/ethyca/fides/pull/6048)

### Changed
- Removed `dbname` as a required field for PostgreSQL connection configs to support use with discovery monitors [#6018](https://github.com/ethyca/fides/pull/6018)
- Updated consent automation models to support echo detection in Fidesplus [#6054](https://github.com/ethyca/fides/pull/6054)

### Fixed
- Fixed Privacy Center issue where unconfigured fields (eg. phone) were being passed as null form values [#6045](https://github.com/ethyca/fides/pull/6045)
- Fixed startup issues with Celery workers [#6058](https://github.com/ethyca/fides/pull/6058)


## [2.59.1](https://github.com/ethyca/fides/compare/2.59.0...2.59.1)

### Added
- Adds embedded-consent route to Privacy Center [#6040](https://github.com/ethyca/fides/pull/6040)

## [2.59.0](https://github.com/ethyca/fides/compare/2.58.2...2.59.0)

### Added
- Added `reject_all_mechanism` to `PrivacyExperienceConfig` [#5952](https://github.com/ethyca/fides/pull/5952) https://github.com/ethyca/fides/labels/db-migration
- Added DataHub dataset sync functionality UI with feedback and error handling [#5949](https://github.com/ethyca/fides/pull/5949)
- Added support for TCF preview in Admin UI experience form [#5962](https://github.com/ethyca/fides/pull/5962)
- Added `opt_in_only` to `Layer1ButtonOption` [#5958](https://github.com/ethyca/fides/pull/5958)
- Added support for links in `<a>` tags on the custom HTML description [#5960](https://github.com/ethyca/fides/pull/5960)
- Added "Reject all" behavior and visibility options to TCF Experience config form [#5964](https://github.com/ethyca/fides/pull/5964)
- Added `TCFConfiguration` and `TCFPublisherRestriction` models [#5983](https://github.com/ethyca/fides/pull/5983) https://github.com/ethyca/fides/labels/db-migration
- Added tab navigation to action center system aggregate table [#6011](https://github.com/ethyca/fides/pull/6011)
- Support `Quarterly` and `Yearly` monitor scheduling [#5981](https://github.com/ethyca/fides/pull/5981)
- Adds integration tests for Enterprise Bigquery DSR nested fields [#5969](https://github.com/ethyca/fides/pull/5969)
- Added `tcf_configuration_id` to `PrivacyExperienceConfig` and fixes `TCFPublisherRestriction` validations [#6012](https://github.com/ethyca/fides/pull/6012) https://github.com/ethyca/fides/labels/db-migration
- Added a `--separate-files` flag to the `fides pull dataset` CLI command to pull each dataset into its own file [#6007](https://github.com/ethyca/fides/pull/6007)
- Added a `readonly_server` database setting to support specifying a read-only database [#6023](https://github.com/ethyca/fides/pull/6023)

### Changed
- Bumped Next.js for all frontend apps to latest patch versions. [#5946](https://github.com/ethyca/fides/pull/5946)
- Updating UI for Integrations, the tags now represent capabilities of the integrations [#5973](https://github.com/ethyca/fides/pull/5973)
- Changed action center result tables to use expandable cells for multi-value results [#5963](https://github.com/ethyca/fides/pull/5963)
- Changed action center homepage to use CSS grid layout [#5982](https://github.com/ethyca/fides/pull/5982)
- Updated the UI for the activity tab of the privacy request detail page [#6005](https://github.com/ethyca/fides/pull/6005)
- Unified frontend formatKey method, so its behavior is closer to the backend behavior [#6010](https://github.com/ethyca/fides/pull/6010)
- Action center table's checkboxes were improved, also improved change indications [#6021](https://github.com/ethyca/fides/pull/6021)

### Fixed
- Updated relationships for Comments, Attachments and PrivacyRequests to remove overlap sqlalchemy error. [#5929](https://github.com/ethyca/fides/pull/5929)
- Hide "Reclassify" option on fields in D&D tables [#5956](https://github.com/ethyca/fides/pull/5956)
- Fix D&D action errors not surfacing in UI [#5997](https://github.com/ethyca/fides/pull/5997)
- Fixes translation bug in TCF custom notices [#6003](https://github.com/ethyca/fides/pull/6003)
- Fixed issue with SaaS integration update payloads [#6001](https://github.com/ethyca/fides/pull/6001)
- Fix non-consent-category data uses showing up in system assets table [#5999](https://github.com/ethyca/fides/pull/5999)
- Fix `TCFConfiguration` relationship definitions [#6031](https://github.com/ethyca/fides/pull/6031)

### Removed
- Removed datasetClassificationUpdates flag from admin UI. [#5950](https://github.com/ethyca/fides/pull/5950)

## [2.58.2](https://github.com/ethyca/fides/compare/2.58.1...2.58.2)

### Changed
- Writes fides consent cookie during OT consent migration [#6009](https://github.com/ethyca/fides/pull/6009)

## [2.58.1](https://github.com/ethyca/fides/compare/2.58.0...2.58.1)

### Fixed
- Fixed an issue with banner dismisal resulting in resurfaced banner [#5979](https://github.com/ethyca/fides/pull/5979)

## [2.58.0](https://github.com/ethyca/fides/compare/2.57.1...2.58.0)

### Added
- Support for location based privacy center actions [#5803](https://github.com/ethyca/fides/pull/5803)
- Added `is_country` field on locations [#5885](https://github.com/ethyca/fides/pull/5885)
- Added `page` column to `Asset` table/model [#5898](https://github.com/ethyca/fides/pull/5898) https://github.com/ethyca/fides/labels/db-migration
- Added new `has_next` parameter for the `cursor` pagination strategy [#5888](https://github.com/ethyca/fides/pull/5888)
- Support `FIDES_PRIVACY_CENTER__FIDES_JS_MAX_AGE_SECONDS` configuration option for `fides-privacy-center` to override default cache duration for /fides.js [#5909](https://github.com/ethyca/fides/pull/5909)
- Add properties for user assigned systems/data_uses on staged resources [5841](https://github.com/ethyca/fides/pull/5841) https://github.com/ethyca/fides/labels/db-migration
- Added tooltips to the buttons in the dataset test UI [#5899](https://github.com/ethyca/fides/pull/5899)
- Added the ability to stop a test privacy request in the dataset test UI [#5901](https://github.com/ethyca/fides/pull/5901)
- Support setting publisher country code in Consent Settings [#5902](https://github.com/ethyca/fides/pull/5902)
- Added option for disabling consent notice toggles [#5872](https://github.com/ethyca/fides/pull/5872)
- Added UI to manually update Assets in the system asset view [#5914](https://github.com/ethyca/fides/pull/5914)
- Use the experience's `tcf_publisher_country_code` when building TC strings [#5921](https://github.com/ethyca/fides/pull/5921)
- Added size thresholds to S3 upload and retrieval methods for more efficient document processing. [#5922](https://github.com/ethyca/fides/pull/5922)
- Added support for Notice Consent String integration in Fides String [#5895](https://github.com/ethyca/fides/pull/5895)
- Added support for new options for Fides.gtm method [#5917](https://github.com/ethyca/fides/pull/5917)
- Added tab-based filtering and row persistence to web monitor assets table [#5933](https://github.com/ethyca/fides/pull/5933)
- Add inline editing for system assets table [#5940](https://github.com/ethyca/fides/pull/5940)

### Changed
- Privacy Center was updated to use React 19 and Nextjs 15 [#5803](https://github.com/ethyca/fides/pull/5803) https://github.com/ethyca/fides/labels/high-risk
- Change `Browser Request` values to `Browser request` in Asset and StagedResource models [#5898](https://github.com/ethyca/fides/pull/5898) https://github.com/ethyca/fides/labels/db-migration
- Changed discovered asset "system" cell to use `user_assigned_system_key` property [#5908](https://github.com/ethyca/fides/pull/5908)
- Changed Dataset endpoint, it now has `minimal` parameter, and can be filtered by `fides_meta.namespace.connection_type` [#5915](https://github.com/ethyca/fides/pull/5915)
- Datahub integration now allows datasets to be selected [#5926](https://github.com/ethyca/fides/pull/5926)
- Enable Consent Reporting screen by default. Update consent lookup table column. [#5936](https://github.com/ethyca/fides/pull/5936)

### Fixed
- Fixed UX issues with website monitor form [#5884](https://github.com/ethyca/fides/pull/5884)
- Fixed consent reporting table issues, add external id column [#5918](https://github.com/ethyca/fides/pull/5918)
- Removed excessive authorization debug logs [#5920](https://github.com/ethyca/fides/pull/5920)
- Fixed fix incorrect calls to TCF api update method [#5916](https://github.com/ethyca/fides/pull/5916)
- Fixed "unvisited edges" error when dealing with optional identities [#5923](https://github.com/ethyca/fides/pull/5923)
- Fixed issue where sometimes an experience translation couldn't be added [#5942](https://github.com/ethyca/fides/pull/5942)

### Removed
- Removed beta flag for Datahub feature [#5937](https://github.com/ethyca/fides/pull/5937)

## [2.57.1](https://github.com/ethyca/fides/compare/2.57.0...2.57.1)

### Changed
- Added extra debug logging and fixed handler time calculation [#5927](https://github.com/ethyca/fides/pull/5927)

## [2.57.0](https://github.com/ethyca/fides/compare/2.56.2...2.57.0)

### Added
- DB model support for Attachments [#5784](https://github.com/ethyca/fides/pull/5784) https://github.com/ethyca/fides/labels/db-migration
- DB migration to add `description` column to `asset` [#5822](https://github.com/ethyca/fides/pull/5822) https://github.com/ethyca/fides/labels/db-migration
- DB model support for messages on `MonitorExecution` records [#5846](https://github.com/ethyca/fides/pull/5846) https://github.com/ethyca/fides/labels/db-migration
- Added support for GPP String integration in Fides String [#5845](https://github.com/ethyca/fides/pull/5845)
- Attachments storage capabilities (S3 or local) [#5812](https://github.com/ethyca/fides/pull/5812) https://github.com/ethyca/fides/labels/db-migration
- DB model support for Comments [#5833](https://github.com/ethyca/fides/pull/5833/files) https://github.com/ethyca/fides/labels/db-migration
- Added UI for configuring website integrations and monitors [#5867](https://github.com/ethyca/fides/pull/5867)
- Adding support for BigQuery struct updates [#5849](https://github.com/ethyca/fides/pull/5849)
- Added support for OneTrust Consent Migration [#5873](https://github.com/ethyca/fides/pull/5873)

### Changed
- Bumped supported Python versions to `3.10.16` and `3.9.21` [#5840](https://github.com/ethyca/fides/pull/5840)
- Update the privacy request detail page to a new layout and improved styling [#5824](https://github.com/ethyca/fides/pull/5824)
- Updated privacy request handling to still succeed if not all identities are provided [#5836](https://github.com/ethyca/fides/pull/5836)
- Refactored privacy request processing to never re-use sessions [#5862](https://github.com/ethyca/fides/pull/5862)
- Updated hover state of menu items to be more visible [#5868](https://github.com/ethyca/fides/pull/5868)
- Use `gpp_settings.cmp_api_required` to determine if GPP CMP API should be included in bundle [#5883](https://github.com/ethyca/fides/pull/5883)
- Updates Fides interface docs to expose additional fields [#5878](https://github.com/ethyca/fides/pull/5878)

### Developer Experience
- Moved non-prod Admin UI dependencies to devDependencies [#5832](https://github.com/ethyca/fides/pull/5832)
- Prevent Admin UI and Privacy Center from starting when running `nox -s dev` with datastore params [#5843](https://github.com/ethyca/fides/pull/5843)
- Remove plotly (unused package) to reduce fides image size [#5852](https://github.com/ethyca/fides/pull/5852)
- Fixed issue where the log_context decorator didn't support positional arguments [#5866](https://github.com/ethyca/fides/pull/5866)

### Fixed
- Fixed pagination bugs on some tables [#5819](https://github.com/ethyca/fides/pull/5819)
- Fixed load_samples to wrap variables in quotes to prevent YAML parsing errors [#5857](https://github.com/ethyca/fides/pull/5857)
- Fixed incorrect value being set for `MonitorExecution.started` column [#5864](https://github.com/ethyca/fides/pull/5864)
- Improved the behavior and state management of MSPA-related settings [#5861](https://github.com/ethyca/fides/pull/5861)
- Fixed CORS origins handling to be more consistent across config (toml/env var) and API settings; allow `0.0.0.0` as an origin [#5853](https://github.com/ethyca/fides/pull/5853)
- Fixed an issue with the update payloads for select SaaS integrations [#5860](https://github.com/ethyca/fides/pull/5860)
- Fixed `/privacy-request/<id>/resubmit` endpoint so it doesn't queue the request twice [#5870](https://github.com/ethyca/fides/pull/5870)
- Fixed the system assets table being the wrong width [#5879](https://github.com/ethyca/fides/pull/5879)
- Fixed vendor override handling in FidesJS CMP [#5886](https://github.com/ethyca/fides/pull/5886)
- Fix `extraDetails.preference` on `FidesUIChanged` events from FidesJS SDK to include the correct `notice_key` when using custom purposes in TCF experience [#5892](https://github.com/ethyca/fides/pull/5892)

## [2.56.2](https://github.com/ethyca/fides/compare/2.56.1...2.56.2)

### Added
- Update FidesJS to push all `FidesEvent` types to GTM (except `FidesInitializing`) [#5821](https://github.com/ethyca/fides/pull/5821)
- Added a consent reporting table and consent lookup feature [#5839](https://github.com/ethyca/fides/pull/5839)
- Added a high-precision `timestamp` to all `FidesEvents` from FidesJS SDK [#5859](https://github.com/ethyca/fides/pull/5859)
- Added a `extraDetails.trigger` to `FidesUIChanged` events from FidesJS SDK with info about the UI element that triggered the event [#5859](https://github.com/ethyca/fides/pull/5859)
- Added a `extraDetails.preference` to `FidesUIChanged` events from FidesJS SDK with info about the preference that was changed (notice, TCF purpose, TCF vendor, etc.) [#5859](https://github.com/ethyca/fides/pull/5859)

### Fixed
- Addressed TCModel console error when opting into some purposes [#5850](https://github.com/ethyca/fides/pull/5850)
- Opt out of all in TCF no longer affects "notice only" notices [#5850](https://github.com/ethyca/fides/pull/5850)
- Corrected the Tag color for some columns of the Privacy requests table. [#5848](https://github.com/ethyca/fides/pull/5848)

## [2.56.1](https://github.com/ethyca/fides/compare/2.56.0...2.56.1)

### Changed
- Custom TCF purposes respect NOTICE_ONLY [#5830](https://github.com/ethyca/fides/pull/5830)

### Fixed
- Fixed usage of stale DB sessions when running privacy requests [#5834](https://github.com/ethyca/fides/pull/5834)

## [2.56.0](https://github.com/ethyca/fides/compare/2.55.4...2.56.0)

### Added
- DB model support for Web Monitoring [#5616](https://github.com/ethyca/fides/pull/5616) https://github.com/ethyca/fides/labels/db-migration
- Added support for queue-specific Celery workers [#5761](https://github.com/ethyca/fides/pull/5761)
- Added support for AWS SES as an email provider [#5804](https://github.com/ethyca/fides/pull/5804)
- Nested identity query support for BigQuery [#5814](https://github.com/ethyca/fides/pull/5814)
- Added job that automatically requeues interrupted tasks for in progress privacy requests [#5800](https://github.com/ethyca/fides/pull/5800)
- Added "Assets" tab on system view for web monitor assets [#5811](https://github.com/ethyca/fides/pull/5811)
- Support for MySQL Data Detection & Discovery Monitors [#5798](https://github.com/ethyca/fides/pull/5798)

### Changed
- Improved dataset validation for namespace metadata and dataset reachability [#5744](https://github.com/ethyca/fides/pull/5744)
- Taxonomy page can now be accessed by users with only read permissions [#5815](https://github.com/ethyca/fides/pull/5815)

### Developer Experience
- Modified Dependabot configuration to support monorepo security updates [#5810](https://github.com/ethyca/fides/pull/5810)
- Fix load_samples to correctly collect & load sample connections with "False" secret values [#5828](https://github.com/ethyca/fides/pull/5828)

### Docs
- Removed version pins in LDFLAGS & CFLAGS for local MSSQL builds [#5760](https://github.com/ethyca/fides/pull/5760)

### Fixed
- Fixed background color of the message indicating the rows selected [#5847](https://github.com/ethyca/fides/pull/5847)
- Fixed bug with D&D table column widths [#5813](https://github.com/ethyca/fides/pull/5813)
- Fixed `poll_for_exited_privacy_request_tasks` for DSR-processing improvements [#5820](https://github.com/ethyca/fides/pull/5820)

## [2.55.4](https://github.com/ethyca/fides/compare/2.55.3...2.55.4)

### Added
- Added setting to control fuzzy search for privacy requests [#5748](https://github.com/ethyca/fides/pull/5748)

### Fixed
- Fixed BQ partition clause validation to allow `-` characters in operands [#5796](https://github.com/ethyca/fides/pull/5796)

## [2.55.3](https://github.com/ethyca/fides/compare/2.55.2...2.55.3)

### Fixed
- Fixed BigQuery DSR integration generates invalid queries when having a dataset with nested fields [#5785](https://github.com/ethyca/fides/pull/5785)

## [2.55.2](https://github.com/ethyca/fides/compare/2.55.1...2.55.2)

### Changed
- Release version bump. No code changes.

## [2.55.1](https://github.com/ethyca/fides/compare/2.55.0...2.55.1)

### Fixed
- Fixed GPP string and section inconsistencies [#5765](https://github.com/ethyca/fides/pull/5765)
- Fixed sending of notifications for privacy request receipts [#5777](https://github.com/ethyca/fides/pull/5777)
- Fixed create systems with vendor_deleted_at field [#5786](https://github.com/ethyca/fides/pull/5786)

## [2.55.0](https://github.com/ethyca/fides/compare/2.54.0...2.55.0)

### Added
- Added editing support for categories of consent on discovered assets [#5739](https://github.com/ethyca/fides/pull/5739)
- Added a read-only consent category cell to Action Center aggregate system results table [#5737](https://github.com/ethyca/fides/pull/5737)
- Added detail trays to items in data catalog view [#5729](https://github.com/ethyca/fides/pull/5729)
- Support rendering and saving consent from custom notices in TCF Overlay [#5742](https://github.com/ethyca/fides/pull/5742)
- Added worker stats endpoint to monitor worker status and task queue length [#5725](https://github.com/ethyca/fides/pull/5725)
- New "Headless" experience type to support custom UI implementations [#5751](https://github.com/ethyca/fides/pull/5751)

### Changed
- Added frequency field to DataHubSchema integration config [#5716](https://github.com/ethyca/fides/pull/5716)
- Added glossary_node field to DataHubSchema integration config [#5734](https://github.com/ethyca/fides/pull/5734)
- Added initial support for upcoming "headless" CMP experience type [#5731](https://github.com/ethyca/fides/pull/5731)
- All Select dropdowns will now allow searching to narrow down the options by default [#5738](https://github.com/ethyca/fides/pull/5738)
- Exposes privacy notice picker for TCF components [#5730](https://github.com/ethyca/fides/pull/5730)
- Model changes to support new privacy center config options [5732](https://github.com/ethyca/fides/pull/5732)

### Fixed
- Fixed `fides annotate dataset` command enters incorrect value on the `direction` field. [#5727](https://github.com/ethyca/fides/pull/5727)
- Fixed Bigquery flakey tests. [#5713](https://github.com/ethyca/fides/pull/5713)
- Fixed breadcrumb navigation issues in data catalog view [#5717](https://github.com/ethyca/fides/pull/5717)
- Fixed `window.Fides.experience` of FidesJS to be a merged version of the minimal and full experience. [#5726](https://github.com/ethyca/fides/pull/5726)
- Fixed vendor count template string on FidesJS embedded layer 2 descriptions [#5736](https://github.com/ethyca/fides/pull/5736)
- Allowing a list with a single dataset in the YAML dataset editor [#5750](https://github.com/ethyca/fides/pull/5750)
- Fixed edge case translation string issue on FidesJS embedded layer 2 [#5749](https://github.com/ethyca/fides/pull/5749)
- Standardized taxonomy endpoint behavior for URLs with and without trailing slashes to ensure all endpoints properly enforce the latest data validation rules [#5753](https://github.com/ethyca/fides/pull/5753)

## [2.54.0](https://github.com/ethyca/fides/compare/2.53.0...2.54.0)

### Added
- Migration to add the `data_uses` column to `stagedresource` table, prereqs for Data Catalog work in Fidesplus [#5600](https://github.com/ethyca/fides/pull/5600/) https://github.com/ethyca/fides/labels/db-migration
- Added a new endpoint to fully resubmit any errored privacy requests [#5658](https://github.com/ethyca/fides/pull/5658) https://github.com/ethyca/fides/labels/db-migration
- Migration to add the `monitorexecution` table used by fidesplus to persist `MonitorExecution` records to DB [#5704](https://github.com/ethyca/fides/pull/5704) https://github.com/ethyca/fides/labels/db-migration

### Changed
- Updated UI colors to new brand. Update logo, homepage cards. [#5668](https://github.com/ethyca/fides/pull/5668)
- Privacy request status tags colors have been updated [#5699](https://github.com/ethyca/fides/pull/5699)
- The privacy declarations for a system are now sorted alphabetically by name. [#5683](https://github.com/ethyca/fides/pull/5683)
- Upgraded GPP library to `3.1.5` and added support for all available state sections (ustx, usde, usia, etc.) [#5696](https://github.com/ethyca/fides/pull/5696)
- Updating DSR execution to allow collections to be unreachable when they don't contain policy-relevant data categories [#5689](https://github.com/ethyca/fides/pull/5689)
- Added "All activity" root breadcrumb to D&D results tables [#5694](https://github.com/ethyca/fides/pull/5694)

### Developer Experience
- Migrated radio buttons and groups to Ant Design [#5681](https://github.com/ethyca/fides/pull/5681)

### Fixed
- Updating mongodb connectors so it can support usernames and password with URL encoded characters [#5682](https://github.com/ethyca/fides/pull/5682)
- After creating a new system, the url is now updated correctly to the new system edit page [#5701](https://github.com/ethyca/fides/pull/5701)
- Visual fixes for table header buttons [#5693](https://github.com/ethyca/fides/pull/5693)

## [2.53.0](https://github.com/ethyca/fides/compare/2.52.0...2.53.0)

### Added
- Added Action Center MVP behind new feature flag [#5622](https://github.com/ethyca/fides/pull/5622)
- Added Data Catalog MVP behind new feature flag [#5628](https://github.com/ethyca/fides/pull/5628)
- Added cache-clearing methods to the `DBCache` model to allow deleting cache entries [#5629](https://github.com/ethyca/fides/pull/5629)
- Adds partitioning, custom identities, multiple identities to test coverage for BigQuery Enterprise [#5618](https://github.com/ethyca/fides/pull/5618)
- Added Datahub groundwork required by Fidesplus [#5666](https://github.com/ethyca/fides/pull/5666)

### Changed
- Updated brand link url [#5656](https://github.com/ethyca/fides/pull/5656)
- Changed "Reclassify" D&D button to show in an overflow menu when row actions are overcrowded [#5655](https://github.com/ethyca/fides/pull/5655)
- Removed primary key requirements for BigQuery and Postgres erasures [#5591](https://github.com/ethyca/fides/pull/5591)
- Updated `DBCache` model so setting cache value always updates the updated_at field [#5669](https://github.com/ethyca/fides/pull/5669)
- Changed sizes of buttons in table headers [#5654](https://github.com/ethyca/fides/pull/5654)
- Adds new config for max number of rows in DSR download through Admin-UI [#5671](https://github.com/ethyca/fides/pull/5671)
- Added CSS variable to FidesJS: `--fides-base-font-size: 16px` for better consistency. Overriding this variable with "1rem" will mimic legacy behavior. [#5673](https://github.com/ethyca/fides/pull/5673) https://github.com/ethyca/fides/labels/high-risk

### Fixed
- Fixed issue where the custom report "reset" button was not working as expected [#5649](https://github.com/ethyca/fides/pull/5649)
- Fixed column ordering issue in the Data Map report [#5649](https://github.com/ethyca/fides/pull/5649)
- Fixed issue where the Data Map report filter dialog was missing an Accordion item label [#5649](https://github.com/ethyca/fides/pull/5649)
- Improved database session management for long running access request tasks [#5667](https://github.com/ethyca/fides/pull/5667)
- Ensured decode_password function properly handles plaintext but valid base64 passwords [#5698](https://github.com/ethyca/fides/pull/5698)

## [2.52.0](https://github.com/ethyca/fides/compare/2.51.2...2.52.0)

### Added
- New page in the Cookie House sample app to demonstrate the use of embedding the FidesJS SDK on the page [#5564](https://github.com/ethyca/fides/pull/5564)
- Added event based communication example to the Cookie House sample app [#5597](https://github.com/ethyca/fides/pull/5597)
- Added new erasure tests for BigQuery Enterprise [#5554](https://github.com/ethyca/fides/pull/5554)
- Added new `has_next` parameter for the `link` pagination strategy [#5596](https://github.com/ethyca/fides/pull/5596)
- Added a `DBCache` model for database-backed caching [#5613](https://github.com/ethyca/fides/pull/5613) https://github.com/ethyca/fides/labels/db-migration
- Adds "reclassify" button to discovery result tables [#5574](https://github.com/ethyca/fides/pull/5574)
- Added support for exporting datamaps with column renaming, reordering and visibility options [#5543](https://github.com/ethyca/fides/pull/5543)

### Changed
- Adjusted Ant's Select component colors and icon [#5594](https://github.com/ethyca/fides/pull/5594)
- Replaced taxonomies page with new UI based on an interactive tree visualization [#5602](https://github.com/ethyca/fides/pull/5602)
- Adjusted functionality around updating taxonomy active field, includes data migration to re-activate taxonomy nodes [#5617](https://github.com/ethyca/fides/pull/5617)
- Migrated breadcrumbs to Ant Design [#5610](https://github.com/ethyca/fides/pull/5610)
- Updated `CustomReportConfig` to be more intuitive on its contents [#5543](https://github.com/ethyca/fides/pull/5543)

### Fixed
- Fixing quickstart.py script [#5585](https://github.com/ethyca/fides/pull/5585)
- Removed unnecessary double notification when updating database integrations [#5612](https://github.com/ethyca/fides/pull/5612)

## [2.51.2](https://github.com/ethyca/fides/compare/2.51.1...2.51.2)

### Fixed
- Fixed miscellaneous performance issues with Systems and PrivacyDeclarations [#5601](https://github.com/ethyca/fides/pull/5601)

## [2.51.1](https://github.com/ethyca/fides/compare/2.51.0...2.51.1)

### Fixed
- SaaS integrations using `oauth_client_credentials` now properly update their access token when editing the secrets. [#5548](https://github.com/ethyca/fides/pull/5548)
- Saas integrations using `oauth_client_credentials` now properly refresh their access token when the current token expires [#5569](https://github.com/ethyca/fides/pull/5569)
- Adding `dsr_testing_tools_enabled` security setting [#5573](https://github.com/ethyca/fides/pull/5573)
- Reverted elimination of connection pool in worker tasks to prevent DB performance issues [#5592](https://github.com/ethyca/fides/pull/5592)

## [2.51.0](https://github.com/ethyca/fides/compare/2.50.0...2.51.0)

### Added
- Added new column for Action Type in privacy request event logs [#5546](https://github.com/ethyca/fides/pull/5546)
- Added `fides_consent_override` option in FidesJS SDK [#5541](https://github.com/ethyca/fides/pull/5541)
- Added new `script` ConsentMethod in FidesJS SDK for tracking automated consent [#5541](https://github.com/ethyca/fides/pull/5541)
- Added a new page under system integrations to run standalone dataset tests (Fidesplus) [#5549](https://github.com/ethyca/fides/pull/5549)

### Changed
- Adding hashes to system tab URLs [#5535](https://github.com/ethyca/fides/pull/5535)
- Boolean inputs will now show as a select with true/false values in the connection form [#5555](https://github.com/ethyca/fides/pull/5555)
- Updated Cookie House to be responsive [#5541](https://github.com/ethyca/fides/pull/5541)
- Updated `/system` endpoint to filter vendor deleted systems [#5553](https://github.com/ethyca/fides/pull/5553)

### Developer Experience
- Migrated remaining instances of Chakra's Select component to use Ant's Select component [#5502](https://github.com/ethyca/fides/pull/5502)

### Fixed
- Updating dataset PUT to allow deleting all datasets [#5524](https://github.com/ethyca/fides/pull/5524)
- Adds support for fides_key generation when parent_key is provided in Taxonomy create endpoints [#5542](https://github.com/ethyca/fides/pull/5542)
- An integration will no longer re-enable after saving the connection form [#5555](https://github.com/ethyca/fides/pull/5555)
- Fixed positioning of Fides brand link in privacy center [#5572](https://github.com/ethyca/fides/pull/5572)

### Removed
- Removed unnecessary debug logging from the load_file config helper [#5544](https://github.com/ethyca/fides/pull/5544)


## [2.50.0](https://github.com/ethyca/fides/compare/2.49.1...2.50.0)

### Added
- Added namespace support for Snowflake [#5486](https://github.com/ethyca/fides/pull/5486)
- Added support for field-level masking overrides [#5446](https://github.com/ethyca/fides/pull/5446)
- Added BigQuery Enterprise access request integration test [#5504](https://github.com/ethyca/fides/pull/5504)
- Added MD5 email hashing for Segment's Right to Forget endpoint requests [#5514](https://github.com/ethyca/fides/pull/5514)
- Added loading state to the toggle switches on the Privacy experiences page [#5529](https://github.com/ethyca/fides/pull/5529)
- Added new env variable to set a privacy center to default to a specific property  [#5532](https://github.com/ethyca/fides/pull/5532)

### Changed
- Allow hiding systems via a `hidden` parameter and add two flags on the `/system` api endpoint; `show_hidden` and `dnd_relevant`, to display only systems with integrations [#5484](https://github.com/ethyca/fides/pull/5484)
- The CMP override `fides_privacy_policy_url` will now apply even if the `fides_override_language` doesn't match [#5515](https://github.com/ethyca/fides/pull/5515)
- Updated POST taxonomy endpoints to handle creating resources without specifying fides_key [#5468](https://github.com/ethyca/fides/pull/5468)
- Disabled connection pooling for task workers and added retries and keep-alive configurations for database connections [#5448](https://github.com/ethyca/fides/pull/5448) https://github.com/ethyca/fides/labels/high-risk
- Added timeout handling in the UI for async discovery monitor-related queries [#5519](https://github.com/ethyca/fides/pull/5519)

### Developer Experience
- Migrated several instances of Chakra's Select component to use Ant's Select component [#5475](https://github.com/ethyca/fides/pull/5475)
- Fixing BigQuery integration tests [#5491](https://github.com/ethyca/fides/pull/5491)
- Enhanced logging for privacy requests [#5500](https://github.com/ethyca/fides/pull/5500)

### Docs
- Added docs for PrivacyNoticeRegion type [#5488](https://github.com/ethyca/fides/pull/5488)

### Fixed
- Fixed deletion of ConnectionConfigs that have related MonitorConfigs [#5478](https://github.com/ethyca/fides/pull/5478)
- Fixed extra delete icon on Domains page [#5513](https://github.com/ethyca/fides/pull/5513)
- Fixed incorrect display names on some D&D resources [#5498](https://github.com/ethyca/fides/pull/5498)
- Fixed position of "Integration" button on system detail page [#5497](https://github.com/ethyca/fides/pull/5497)
- Fixing issue where "privacy request received" emails would not be sent if the request had custom identities [#5518](https://github.com/ethyca/fides/pull/5518)
- Fixed issue with long-running privacy request tasks losing their connection to the database [#5500](https://github.com/ethyca/fides/pull/5500)
- Fixed missing "Manage privacy preferences" button label option in TCF experience translations [#5528](https://github.com/ethyca/fides/pull/5528)
- Fixed privacy center not fetching the correct experience when using custom property paths  [#5532](https://github.com/ethyca/fides/pull/5532)

### Security
 - Password Policy is now Enforced in Accept Invite API [CVE-2024-52008](https://github.com/ethyca/fides/security/advisories/GHSA-v7vm-rhmg-8j2r)

## [2.49.1](https://github.com/ethyca/fides/compare/2.49.0...2.49.1)

### Added
- Added support for GPP national string to be used alongside state-by-state using a new approach option [#5480](https://github.com/ethyca/fides/pull/5480)
- Added "Powered by" branding link to privacy center and Layer 2 CMP [#5483](https://github.com/ethyca/fides/pull/5483)
- Added loading state to the toggle switches on the Manage privacy notices page [#5489](https://github.com/ethyca/fides/pull/5489)
- Support BlueConic objectives [#5479](https://github.com/ethyca/fides/pull/5479)

### Fixed
- Use BlueConic Profile API correctly. [#5487](https://github.com/ethyca/fides/pull/5487)
- Fixed a bug where branding link was sometimes misaligned [#5496](https://github.com/ethyca/fides/pull/5496)

## [2.49.0](https://github.com/ethyca/fides/compare/2.48.2...2.49.0)

### Added
- Added DataHub integration config [#5401](https://github.com/ethyca/fides/pull/5401)
- Added keepalive settings to the Redshift integration [#5433](https://github.com/ethyca/fides/pull/5433)
- Remediation endpoint `/datasets/clean` to clean up dataset names generated with previous version of fides nested field support [#5461](https://github.com/ethyca/fides/pull/5461)

### Changed
- Migrated the base Select component for Vendor selection to Ant Design [#5459](https://github.com/ethyca/fides/pull/5459)
- Added a security setting that must be set to true to enable the access request download feature [#5451](https://github.com/ethyca/fides/pull/5451)
- Preventing erasures for the Zendesk integration if there are any open tickets [#5429](https://github.com/ethyca/fides/pull/5429)
- Updated look/feel of all badges in the Data map report [#5464](https://github.com/ethyca/fides/pull/5464)
- Allow adding data categories to nested fields [#5434](https://github.com/ethyca/fides/pull/5434)

### Fixed
 - Fix rendering of subfield names in D&D tables [#5439](https://github.com/ethyca/fides/pull/5439)
 - Fix "Save" button on system source/destination page not working [#5469](https://github.com/ethyca/fides/pull/5469)
 - Updating Salesforce erasure request with overrides so it properly passes validation. Removing Account endpoint since it does not contain user data [#5452](https://github.com/ethyca/fides/pull/5452)
 - Fix Pytest-Ctl-External tests [#5457](https://github.com/ethyca/fides/pull/5457)

### Developer Experience
- Added Carbon Icons to FidesUI [#5416](https://github.com/ethyca/fides/pull/5416)
- Apply new color palette as scss module [#5453](https://github.com/ethyca/fides/pull/5453)
- Fixing external SaaS connector tests [#5463](https://github.com/ethyca/fides/pull/5463)
- Updating Paramiko to version 3.4.1 to prevent warning during server startup [#5467](https://github.com/ethyca/fides/pull/5467)

## [2.48.2](https://github.com/ethyca/fides/compare/2.48.1...2.48.2)

### Fixed
- Fixed ValidationError for datasets with a connection_type [#5447](https://github.com/ethyca/fides/pull/5447)

## [2.48.1](https://github.com/ethyca/fides/compare/2.48.0...2.48.1)

### Fixed
 - API router sanitizer being too aggressive with NextJS Catch-all Segments [#5438](https://github.com/ethyca/fides/pull/5438)
 - Fix rendering of subfield names in D&D tables [#5439](https://github.com/ethyca/fides/pull/5439)
 - Fix BigQuery `partitioning` queries to properly support multiple identity clauses [#5432](https://github.com/ethyca/fides/pull/5432)

## [2.48.0](https://github.com/ethyca/fides/compare/2.47.1...2.48.0)

### Added
- Added Azure as an SSO provider. [#5402](https://github.com/ethyca/fides/pull/5402)
- Added endpoint to get privacy request access results urls [#5379](https://github.com/ethyca/fides/pull/5379)
- Added `connection_type` key in the `namespace` attribute of a Dataset's `fides_meta` [#5387](https://github.com/ethyca/fides/pull/5387)
- Added new RDS Postgres Connector [#5380](https://github.com/ethyca/fides/pull/5380)
- Added ability to customize column names in the Data Map report [#5400](https://github.com/ethyca/fides/pull/5400)
- Added Experience Config docs to the FidesJS documentation [#5405](https://github.com/ethyca/fides/pull/5405)
- Added UI for downloading privacy request access results [#5407](https://github.com/ethyca/fides/pull/5407)

### Fixed
- Fixed a bug where D&D tables were rendering stale data [#5372](https://github.com/ethyca/fides/pull/5372)
- Fixed issue where multiple login redirects could end up losing login return path [#5389](https://github.com/ethyca/fides/pull/5389)
- Fixed issue where Dataset with nested fields was unable to edit Categories [#5383](https://github.com/ethyca/fides/pull/5383)
- Fixed a visual bug where the "download" icon was off-center in some buttons [#5409](https://github.com/ethyca/fides/pull/5409)
- Fixed styling on "Dataset" field on system integration form [#5408](https://github.com/ethyca/fides/pull/5408)
- Fixed Snowflake DSR integration failing with syntax error [#5417](https://github.com/ethyca/fides/pull/5417)

### Changed
- The `Monitor` button trigger the same `confirmResourceMutation` (monitor, start classification) on muted parent resources as well as un-muted resources. Un-mute button for muted field resources which simply changes their status to `monitored`. [#5362](https://github.com/ethyca/fides/pull/5362)

### Developer Experience
- Fix warning messages from slowapi and docker [#5385](https://github.com/ethyca/fides/pull/5385)

## [2.47.1](https://github.com/ethyca/fides/compare/2.47.0...2.47.1)

### Added
- Adding access and erasure support for Gladly [#5346](https://github.com/ethyca/fides/pull/5346)
- Added icons for the Gladly, ShipStation, Microsoft Ads, and PowerReviews integrations [#5374](https://github.com/ethyca/fides/pull/5374)

### Changed
- Make the dbname in GoogleCloudSQLPostgresSchema optional [#5358](https://github.com/ethyca/fides/pull/5358)

### Fixed
- Fixed race condition where GPC being updated after FidesJS initialization caused Privacy Notices to be in the wrong state [#5384](https://github.com/ethyca/fides/pull/5384)
- Fixed issue where Dataset with nested fields was unable to edit Categories [#5383](https://github.com/ethyca/fides/pull/5383)
- Fixed button styling issues [#5386](https://github.com/ethyca/fides/pull/5386)
- Allow Responsys and Firebase connectors to ignore extra identities [#5388](https://github.com/ethyca/fides/pull/5388)
- Fixed cookies not deleting on opt-out [#5338](https://github.com/ethyca/fides/pull/5338)

## [2.47.0](https://github.com/ethyca/fides/compare/2.46.2...2.47.0)

### Added
- Make all "Description" table columns expandable in Admin UI tables [#5340](https://github.com/ethyca/fides/pull/5340)
- Added access support for Shipstation [#5343](https://github.com/ethyca/fides/pull/5343)
- Introduce custom reports to Data map report [#5352](https://github.com/ethyca/fides/pull/5352)
- Added models to support custom reports (Fidesplus) [#5344](https://github.com/ethyca/fides/pull/5344)

### Changed
- Updated the filter postprocessor (SaaS integration framework) to support dataset references [#5343](https://github.com/ethyca/fides/pull/5343)

### Developer Experience
- Migrate toggle switches from Chakra to Ant Design [#5323](https://github.com/ethyca/fides/pull/5323)
- Migrate buttons from Chakra to Ant Design [#5357](https://github.com/ethyca/fides/pull/5357)
- Replace `debugLog` with global scoped `fidesDebugger` for better debug experience and optimization of prod code [#5335](https://github.com/ethyca/fides/pull/5335)

### Fixed
- Updating the hash migration status check query to use the available indexes [#5336](https://github.com/ethyca/fides/pull/5336)
- Fixed column resize jank on all tables in Admin UI [#5340](https://github.com/ethyca/fides/pull/5340)
- Better handling of empty storage secrets in aws_util [#5347](https://github.com/ethyca/fides/pull/5347)
- Fix SSO Provider form saving when clicking the cancel button with a fully filled form [#5365](https://github.com/ethyca/fides/pull/5365)
- Fix bleedover of Data Categories into next column on Data map reporting [#5369](https://github.com/ethyca/fides/pull/5369)

### Removed
- Removing Adobe Campaign integration [#5364](https://github.com/ethyca/fides/pull/5364)

## [2.46.2](https://github.com/ethyca/fides/compare/2.46.1...2.46.2)

### Added
- Initial support for DSR requests against partitioned BigQuery tables [#5325](https://github.com/ethyca/fides/pull/5325)
- Added MySQL on RDS as a detection/discovery integration[#5275](https://github.com/ethyca/fides/pull/5275)
- Added new RDS MySQL Connector [#5343](https://github.com/ethyca/fides/pull/5343)

## [2.46.1](https://github.com/ethyca/fides/compare/2.46.0...2.46.1)

### Added
- Implement Soft Delete for PrivacyRequests [#5321](https://github.com/ethyca/fides/pull/5321/files)

### Removed
- Removing Shippo integration [#5349](https://github.com/ethyca/fides/pull/5349)

### Fixed
- Updated Attentive DSR integration [#5319](https://github.com/ethyca/fides/pull/5319)

## [2.46.0](https://github.com/ethyca/fides/compare/2.45.2...2.46.0)

### Fixed
- Ignore `400` errors from Talkable's `person` endpoint. [#5317](https://github.com/ethyca/fides/pull/5317)
- Fix Email Connector logs so they use configuration key instead of name [#5286](https://github.com/ethyca/fides/pull/5286)
- Updated Responsys and Firebase Auth integrations to allow multiple identities [#5318](https://github.com/ethyca/fides/pull/5318)
- Updated Shopify dataset in order to flag country, province, and other location values as read-only [#5282](https://github.com/ethyca/fides/pull/5282)
- Fix issues with cached or `window.fides_overrides` languages in the Minimal TCF banner [#5306](https://github.com/ethyca/fides/pull/5306)
- Fix issue with fides-js where the experience was incorrectly initialized as an empty object which appeared valid, when `undefined` was expected [#5309](https://github.com/ethyca/fides/pull/5309)
- Fix issue where newly added languages in Admin-UI were not being rendered in the preview [#5316](https://github.com/ethyca/fides/pull/5316)
- Fix bug where consent automation accordion shows for integrations that don't support consent automation [#5330](https://github.com/ethyca/fides/pull/5330)
- Fix issue where custom overrides (title, description, privacy policy url, etc.) were not being applied to the full TCF overlay [#5333](https://github.com/ethyca/fides/pull/5333)


### Added
- Added support for hierarchical notices in Privacy Center [#5291](https://github.com/ethyca/fides/pull/5291)
- Support row-level deletes for BigQuery and add erase_after support for database connectors [#5293](https://github.com/ethyca/fides/pull/5293)
- Added PUT endpoint for dataset configs [#5324](https://github.com/ethyca/fides/pull/5324)
- Namespace support for the BigQuery integration and datasets [#5294](https://github.com/ethyca/fides/pull/5294)
- Added ability to select multiple datasets on integrations in system integration view [#5327](https://github.com/ethyca/fides/pull/5327)
- Updated Fides.shopify() integration for Shopify Plus Consent [#5329](https://github.com/ethyca/fides/pull/5329)

### Changed
- Updated privacy notices to support notice hierarchies [#5272](https://github.com/ethyca/fides/pull/5272)
- Defaulting SecuritySettings.env to prod [#5326](https://github.com/ethyca/fides/pull/5326)

### Developer Experience
- Initialized Ant Design and Tailwindcss in Admin-UI to prepare for Design System migration [#5308](https://github.com/ethyca/fides/pull/5308)

## [2.45.2](https://github.com/ethyca/fides/compare/2.45.1...2.45.2)

### Fixed
- Updated the hash migration script to only run on tables with less than 1 million rows. [#5310](https://github.com/ethyca/fides/pull/5310)

## [2.45.1](https://github.com/ethyca/fides/compare/2.45.0...2.45.1)

### Added
- Support minimal GVL in minimal TCF response allowing Accept/Reject from banner before full GVL is loaded [#5298](https://github.com/ethyca/fides/pull/5298)

### Fixed
- Fixed discovery pagination [#5304](https://github.com/ethyca/fides/pull/5304)
- Fixed fides-no-scroll so it works in all browsers [#5299](https://github.com/ethyca/fides/pull/5299)

## [2.45.0](https://github.com/ethyca/fides/compare/2.44.0...2.45.0)

### Added
- Adding erasure support for PowerReviews [#5258](https://github.com/ethyca/fides/pull/5258)
- Adding erasure support for Attentive [#5258](https://github.com/ethyca/fides/pull/5261)
- Added a scheduled job to incrementally migrate from bcrypt hashes to SHA-256 hashes for stored identity values [#5256](https://github.com/ethyca/fides/pull/5256)
- Added the new Dynamic Erasure Email integrations [#5226](https://github.com/ethyca/fides/pull/5226)
- Add ability to edit dataset YAML from dataset view [#5262](https://github.com/ethyca/fides/pull/5262)
- Added support for "in progress" status in classification [#5248](https://github.com/ethyca/fides/pull/5248)
- Clarify GCP service account permissions when setting up Google Cloud SQL for Postgres in Admin-UI [#5245](https://github.com/ethyca/fides/pull/5266)
- Add onFidesEvent method for an alternative way to subscribe to Fides events [#5297](https://github.com/ethyca/fides/pull/5297)

### Changed
- Validate no path in `server_host` var for CLI config; if there is one then take only up until the first forward slash
- Update the Datamap report's Data categories column to support better expand/collapse behavior [#5265](https://github.com/ethyca/fides/pull/5265)
- Rename/refactor Privacy Notice Properties to support performance improvements [#5259](https://github.com/ethyca/fides/pull/5259)
- Improved logging and error visibility for TraversalErrors [#5263](https://github.com/ethyca/fides/pull/5263)

### Developer Experience
- Added performance mark timings to debug logs for fides.js [#5245](https://github.com/ethyca/fides/pull/5245)

### Fixed
- Fix wording in tooltip for Yotpo Reviews [#5274](https://github.com/ethyca/fides/pull/5274)
- Hardcode ConnectionConfigurationResponse.secrets [#5283](https://github.com/ethyca/fides/pull/5283)
- Fix Fides.shouldShouldShowExperience() to return false for modal-only experiences [#5281](https://github.com/ethyca/fides/pull/5281)

## [2.44.0](https://github.com/ethyca/fides/compare/2.43.1...2.44.0)

### Added
- Added Gzip Middleware for responses [#5225](https://github.com/ethyca/fides/pull/5225)
- Adding source and submitted_by fields to privacy requests (Fidesplus) [#5206](https://github.com/ethyca/fides/pull/5206)
- Added Action Required / Monitored / Unmonitored tabs to Data Detection & Discovery page [#5236](https://github.com/ethyca/fides/pull/5236)
- Adding erasure support for Microsoft Advertising [#5197](https://github.com/ethyca/fides/pull/5197)
- Implements fuzzy search for identities in Admin-UI Request Manager [#5232](https://github.com/ethyca/fides/pull/5232)
- New purpose header field for TCF banner [#5246](https://github.com/ethyca/fides/pull/5246)
- `fides` subcommand `pull` has resource name subcommands that take a `fides_key` argument allowing you to pull only one resource by name and type [#5260](https://github.com/ethyca/fides/pull/5260)

### Changed
- Removed unused `username` parameter from the Delighted integration configuration [#5220](https://github.com/ethyca/fides/pull/5220)
- Removed unused `ad_account_id` parameter from the Snap integration configuration [#5229](https://github.com/ethyca/fides/pull/5220)
- Updates to support consent signal processing (Fidesplus) [#5200](https://github.com/ethyca/fides/pull/5200)
- TCF Optimized for performance on initial load by offsetting most experience data until after banner is shown [#5230](https://github.com/ethyca/fides/pull/5230)
- Updates to support DynamoDB schema with Tokenless IAM auth [#5240](https://github.com/ethyca/fides/pull/5240)

### Developer Experience
- Sourcemaps are now working for fides-js in debug mode [#5222](https://github.com/ethyca/fides/pull/5222)

### Fixed
- Fix bug where Data Detection & Discovery table pagination fails to reset after navigating or searching  [#5234](https://github.com/ethyca/fides/pull/5234)
- Ignoring HTTP 400 error responses from the unsubscribe endpoint for HubSpot [#5237](https://github.com/ethyca/fides/pull/5237)
- Fix all `fides` API subcommands (`push`, `user`, etc) failing with an invalid server even when only passing `--help` [#5243](https://github.com/ethyca/fides/pull/5243)
- Fix bug where empty datasets / table wouldn't show a Monitor button  [#5249](https://github.com/ethyca/fides/pull/5249)

### Security
- Reduced timing differences in login endpoint [CVE-2024-45052](https://github.com/ethyca/fides/security/advisories/GHSA-2h46-8gf5-fmxv)
- Removed Jinja2 for email templates, the variables syntax changed from `{{variable_name}}` to `__VARIABLE_NAME__` [CVE-2024-45053](https://github.com/ethyca/fides/security/advisories/GHSA-c34r-238x-f7qx)


## [2.43.1](https://github.com/ethyca/fides/compare/2.43.0...2.43.1)

### Added
- Pydantic v1 -> Pydantic v2 upgrade [#5020](https://github.com/ethyca/fides/pull/5020)
- Added success toast on muting/ignoring resources in D&D tables [#5214](https://github.com/ethyca/fides/pull/5214)
- Added "data type" column to fields and subfields on D&D tables [#5218](https://github.com/ethyca/fides/pull/5218)
- Added support for navigating and editing nested fields in the Datasets page [#5216](https://github.com/ethyca/fides/pull/5216)

### Fixed
- Ignore `404` errors on Oracle Responsys deletions [#5203](https://github.com/ethyca/fides/pull/5203)
- Fix white screen issue when privacy request has null value for daysLeft [#5213](https://github.com/ethyca/fides/pull/5213)

### Changed
- Visual updates to badges in D&D result tables [#5212](https://github.com/ethyca/fides/pull/5212)
- Tweaked behavior of loading state on D&D table actions buttons [#5201](https://github.com/ethyca/fides/pull/5201)


## [2.43.0](https://github.com/ethyca/fides/compare/2.42.1...2.43.0)

### Added
- Added support for mapping a system's integration's consentable items to privacy notices [#5156](https://github.com/ethyca/fides/pull/5156)
- Added support for SSO Login with multiple providers (Fides Plus feature) [#5134](https://github.com/ethyca/fides/pull/5134)
- Adds user_read scope to approver role so that they can update their own password [#5178](https://github.com/ethyca/fides/pull/5178)
- Added PATCH endpoint for partially updating connection secrets [#5172](https://github.com/ethyca/fides/pull/5172)
- Add success toast on confirming classification in data discovery tables [#5182](https://github.com/ethyca/fides/pull/5182)
- Add function to return list of StagedResource objs according to list of URNs [#5192](https://github.com/ethyca/fides/pull/5192)
- Add DSR Support for ScyllaDB [#5140](https://github.com/ethyca/fides/pull/5140)
- Added support for nested fields in BigQuery in D&D result views [#5175](https://github.com/ethyca/fides/pull/5175)
- Added support for Vendor Count in Fides-JS overlay descriptions [#5210](https://github.com/ethyca/fides/pull/5210)

### Fixed
- Fixed the OAuth2 configuration for the Snap integration [#5158](https://github.com/ethyca/fides/pull/5158)
- Fixes a Marigold Sailthru error when a user does not exist [#5145](https://github.com/ethyca/fides/pull/5145)
- Fixed malformed HTML issue on switch components [#5166](https://github.com/ethyca/fides/pull/5166)
- Edit integration modal no longer requires reentering credentials when doing partial edits [#2436](https://github.com/ethyca/fides/pull/2436)
- Fixed a timing issue with tcf/gpp locator iframe naming [#5173](https://github.com/ethyca/fides/pull/5173)
- Detection & Discovery: The when column will now display the correct value with a tooltip showing the full date and time [#5177](https://github.com/ethyca/fides/pull/5177)
- Fixed minor issues with the SSO providers form [#5183](https://github.com/ethyca/fides/pull/5183)

### Changed
- Removed PRIVACY_REQUEST_READ scope from Viewer role [#5184](https://github.com/ethyca/fides/pull/5184)
- Asynchronously load GVL translations in FidesJS instead of blocking UI rendering [#5187](https://github.com/ethyca/fides/pull/5187)
- Model changes to support consent signals (Fidesplus) [#5190](https://github.com/ethyca/fides/pull/5190)
- Updated Datasets page with new UI for better usability and consistency with Detection and Discovery UI [#5191](https://github.com/ethyca/fides/pull/5191)
- Updated the Yotpo Reviews integration to use email and phone number identities instead of external ID [#5169](https://github.com/ethyca/fides/pull/5169)
- Update TCF banner button layout and styles [#5204](https://github.com/ethyca/fides/pull/5204)


### Developer Experience
- Fixes some ESLint configuration issues [#5176](https://github.com/ethyca/fides/pull/5176)

## [2.42.1](https://github.com/ethyca/fides/compare/2.42.0...2.42.1)

### Fixed
- Fixed language picker cut-off in mobile on CMP banner and modal [#5159](https://github.com/ethyca/fides/pull/5159)
- Fixed button sizes on CMP modal [#5161](https://github.com/ethyca/fides/pull/5161)

## [2.42.0](https://github.com/ethyca/fides/compare/2.41.0...2.42.0)

### Added
- Add AWS Tags in the meta field for Fides system when using `fides generate` [#4998](https://github.com/ethyca/fides/pull/4998)
- Added access and erasure support for Checkr integration [#5121](https://github.com/ethyca/fides/pull/5121)
- Added support for special characters in SaaS request payloads [#5099](https://github.com/ethyca/fides/pull/5099)
- Added support for displaying notices served in the Consent Banner [#5125](https://github.com/ethyca/fides/pull/5125)
- Added ability to choose whether to use Opt In/Out buttons or Acknowledge button in the Consent Banner [#5125](https://github.com/ethyca/fides/pull/5125)
- Add "status" field to detection & discovery tables [#5141](https://github.com/ethyca/fides/pull/5141)
- Added optional filters `exclude_saas_datasets` and `only_unlinked_datasets` to the list datasets endpoint [#5132](https://github.com/ethyca/fides/pull/5132)
- Add new config options to support notice-only banner and modal [#5136](https://github.com/ethyca/fides/pull/5136)
- Added models to support bidirectional consent (Fides Plus feature) [#5118](https://github.com/ethyca/fides/pull/5118)

### Changed
- Moving Privacy Center endpoint logging behind debug flag [#5103](https://github.com/ethyca/fides/pull/5103)
- Serve GVL languages as they are requested [#5112](https://github.com/ethyca/fides/pull/5112)
- Changed text on system integrations tab to direct to new integration management [#5097](https://github.com/ethyca/fides/pull/5097)
- Updates to consent experience styling [#5085](https://github.com/ethyca/fides/pull/5085)
- Updated the dataset page to display the new table and support pagination [#5130](https://github.com/ethyca/fides/pull/5130)
- Improve performance by removing the need to load every system into redux store [#5135](https://github.com/ethyca/fides/pull/5135)
- Use the `user_id` from a Segment Trait instead of an `email` when deleting a user in Segment [#5004](https://github.com/ethyca/fides/pull/5004)
- Moves some endpoints for property-specific messaging from OSS -> plus [#5069](https://github.com/ethyca/fides/pull/5069)
- Text changes in monitor config table and form [#5142](https://github.com/ethyca/fides/pull/5142)
- Improve API error messages when using is_default field on taxonomy resources [#5147](https://github.com/ethyca/fides/pull/5147)

### Developer Experience
- Add `.syncignore` to reduce file sync size with new volumes [#5104](https://github.com/ethyca/fides/pull/5104)
- Fix sourcemap generation in development version of FidesJS [#5119](https://github.com/ethyca/fides/pull/5119)
- Upgrade to Next.js v14 [#5111](https://github.com/ethyca/fides/pull/5111)
- Upgrade and consolidate linting and formatting tools [#5128](https://github.com/ethyca/fides/pull/5128)

### Fixed
- Resolved an issue pulling all blog authors for the Shopify integration [#5043](https://github.com/ethyca/fides/pull/5043)
- Fixed typo in the BigQuery integration description [#5120](https://github.com/ethyca/fides/pull/5120)
- Fixed default values of Experience config toggles [#5123](https://github.com/ethyca/fides/pull/5123)
- Skip indexing Custom Privacy Request Field array values [#5127](https://github.com/ethyca/fides/pull/5127)
- Fixed Admin UI issue where banner would disappear in Experience Preview with GPC enabled [#5131](https://github.com/ethyca/fides/pull/5131)
- Fixed not being able to edit a monitor from scheduled to not scheduled [#5114](https://github.com/ethyca/fides/pull/5114)
- Migrating missing Fideslang 2.0 data categories [#5073](https://github.com/ethyca/fides/pull/5073)
- Fixed wrong system count on Datamap page [#5151](https://github.com/ethyca/fides/pull/5151)
- Fixes some responsive styling issues in the consent banner on mobile sized screens [#5157](https://github.com/ethyca/fides/pull/5157)

## [2.41.0](https://github.com/ethyca/fides/compare/2.40.0...2.41.0)

### Added
- Added erasure support for Alchemer integration [#4925](https://github.com/ethyca/fides/pull/4925)
- Added new columns and action buttons to discovery monitors table [#5068](https://github.com/ethyca/fides/pull/5068)
- Added field to exclude databases on MonitorConfig [#5080](https://github.com/ethyca/fides/pull/5080)
- Added key pair authentication for the Snowflake integration [#5079](https://github.com/ethyca/fides/pull/5079)

### Changed
- Updated the sample dataset for the Amplitude integration [#5063](https://github.com/ethyca/fides/pull/5063)
- Updated System's page to display a table that uses a paginated endpoint [#5084](https://github.com/ethyca/fides/pull/5084)
- Messaging page now shows a notice if you have properties without any templates [#5077](https://github.com/ethyca/fides/pull/5077)
- Endpoints for listing systems (GET /system) and datasets (GET /dataset) now support optional pagination [#5071](https://github.com/ethyca/fides/pull/5071)
- Messaging page will now show a notice about using global mode [#5090](https://github.com/ethyca/fides/pull/5090)
- Changed behavior of project selection modal in discovery monitor form [#5092](https://github.com/ethyca/fides/pull/5092)
- Data category selector for Discovery results won't show disabled categories [#5102](https://github.com/ethyca/fides/pull/5102)

### Developer Experience
- Upgrade to React 18 and Chakra 2, including other dependencies [#5036](https://github.com/ethyca/fides/pull/5036)
- Added support for "output templates" in read SaaS requests [#5054](https://github.com/ethyca/fides/pull/5054)
- URL for deployment instructions when the webserver is running [#5088](https://github.com/ethyca/fides/pull/5088)
- Optimize TCF bundle with just-in-time GVL translations [#5074](https://github.com/ethyca/fides/pull/5074)
- Added `performance.mark()` to FidesJS events for performance testing. [#5105](https://github.com/ethyca/fides/pull/5105)

### Fixed
- Fixed bug with unescaped table names in mysql queries [#5072](https://github.com/ethyca/fides/pull/5072/)
- Fixed bug with unresponsive messaging ui [#5081](https://github.com/ethyca/fides/pull/5081/)
- Fixed FidesKey constructor bugs in CLI [#5113](https://github.com/ethyca/fides/pull/5113)


## [2.40.0](https://github.com/ethyca/fides/compare/2.39.2...2.40.0)

### Added
- Adds last_monitored and enabled attributes to MonitorConfig [#4991](https://github.com/ethyca/fides/pull/4991)
- New messaging page. Allows managing messaging templates for different properties. [#5005](https://github.com/ethyca/fides/pull/5005)
- Ability to configure "Enforcement Level" for Privacy Notices [#5025](https://github.com/ethyca/fides/pull/5025)
- BE cleanup for property-specific messaging [#5006](https://github.com/ethyca/fides/pull/5006)
- If property_id param was used, store it as part of the consent request [#4915](https://github.com/ethyca/fides/pull/4915)
- Invite users via email flow [#4539](https://github.com/ethyca/fides/pull/4539)
- Added new Google Cloud SQL for Postgres Connector [#5014](https://github.com/ethyca/fides/pull/5014)
- Added access and erasure support for the Twilio SMS integration [#4979](https://github.com/ethyca/fides/pull/4979)
- Added erasure support for Snap integration [#5011](https://github.com/ethyca/fides/pull/5011)

### Changed
- Navigation changes. 'Management' was renamed 'Settings'. Properties was moved to Settings section. [#5005](https://github.com/ethyca/fides/pull/5005)
- Changed discovery monitor form behavior around execution date/time selection [#5017](https://github.com/ethyca/fides/pull/5017)
- Changed integration form behavior when errors occur [#5023](https://github.com/ethyca/fides/pull/5023)
- Replaces typescript-cookie with js-cookie [#5022](https://github.com/ethyca/fides/pull/5022)
- Updated pymongo version to 4.7.3 [#5019](https://github.com/ethyca/fides/pull/5019)
- Upgraded Datamap instance of `react-table` to v8 [#5024](https://github.com/ethyca/fides/pull/5024)
- Updated create privacy request modal from admin-ui to include all custom fields  [#5029](https://github.com/ethyca/fides/pull/5029)
- Update name of Ingress/Egress columns in Datamap Report to Sources/Destinations [#5045](https://github.com/ethyca/fides/pull/5045)
- Datamap report now includes a 'cookies' column [#5052](https://github.com/ethyca/fides/pull/5052)
- Changed behavior of project selection UI in discovery monitor form [#5049](https://github.com/ethyca/fides/pull/5049)
- Updating DSR filtering to use collection-level data categories [#4999](https://github.com/ethyca/fides/pull/4999)
- Changed discovery monitor form to skip project selection UI when no projects exist [#5056](https://github.com/ethyca/fides/pull/5056)

### Fixed
- Fixed intermittent connection issues with Redshift by increasing timeout and preferring SSL in test connections [#4981](https://github.com/ethyca/fides/pull/4981)
- Fixed data detection & discovery results not displaying correctly across multiple pages[#5060](https://github.com/ethyca/fides/pull/5060)

### Developer Experience
- Fixed various environmental issues when running Cypress tests locally [#5040](https://github.com/ethyca/fides/pull/5040)

## [2.39.2](https://github.com/ethyca/fides/compare/2.39.1...2.39.2)

### Fixed
- Restrict Delete Systems API endpoint such that user must have "SYSTEM_DELETE" scope [#5037](https://github.com/ethyca/fides/pull/5037)

### Security
- Remove the SERVER_SIDE_FIDES_API_URL env variable from the client clientSettings [CVE-2024-31223](https://github.com/ethyca/fides/security/advisories/GHSA-53q7-4874-24qg)

## [2.39.1](https://github.com/ethyca/fides/compare/2.39.0...2.39.1)

### Fixed
- Fixed a bug where system information form was not loading for Viewer users [#5034](https://github.com/ethyca/fides/pull/5034)
- Fixed viewers being given the option to delete systems [#5035](https://github.com/ethyca/fides/pull/5035)
- Restrict Delete Systems API endpoint such that user must have "SYSTEM_DELETE" scope [#5037](https://github.com/ethyca/fides/pull/5037)

### Removed
- Removed the `fetch` polyfill from FidesJS [#5026](https://github.com/ethyca/fides/pull/5026)

### Security
- Removed FidesJS's exposure to `polyfill.io` supply chain attack [CVE-2024-38537](https://github.com/ethyca/fides/security/advisories/GHSA-cvw4-c69g-7v7m)

## [2.39.0](https://github.com/ethyca/fides/compare/2.38.1...2.39.0)

### Added
- Adds the start of the Scylla DB Integration [#4946](https://github.com/ethyca/fides/pull/4946)
- Added model and data migrations and CRUD-layer operations for property-specific messaging [#4901](https://github.com/ethyca/fides/pull/4901)
- Added option in FidesJS SDK to only disable notice-served API [#4965](https://github.com/ethyca/fides/pull/4965)
- External ID support for consent management [#4927](https://github.com/ethyca/fides/pull/4927)
- Added access and erasure support for the Greenhouse Harvest integration [#4945](https://github.com/ethyca/fides/pull/4945)
- Add an S3 connection type (currently used for discovery and detection only) [#4930](https://github.com/ethyca/fides/pull/4930)
- Support for Limited FIDES__CELERY__* Env Vars [#4980](https://github.com/ethyca/fides/pull/4980)
- Implement sending emails via property-specific messaging templates [#4950](https://github.com/ethyca/fides/pull/4950)
- New privacy request search to replace existing endpoint [#4987](https://github.com/ethyca/fides/pull/4987)
- Added new Google Cloud SQL for MySQL Connector [#4949](https://github.com/ethyca/fides/pull/4949)
- Add new options for integrations for discovery & detection [#5000](https://github.com/ethyca/fides/pull/5000)
- Add new `FidesInitializing` event for when FidesJS begins initialization [#5010](https://github.com/ethyca/fides/pull/5010)

### Changed
- Move new data map reporting table out of beta and remove old table from Data Lineage map. [#4963](https://github.com/ethyca/fides/pull/4963)
- Disable the 'connect to a database' button if the `dataDiscoveryAndDetection` feature flag is enabled [#1455](https://github.com/ethyca/fidesplus/pull/1455)
- Upgrade Privacy Request table to use FidesTable V2 [#4990](https://github.com/ethyca/fides/pull/4990)
- Add copy to project selection modal and tweak copy on discovery monitors table [#5007](https://github.com/ethyca/fides/pull/5007)

### Fixed
- Fixed an issue where the GPP signal status was prematurely set to `ready` in some scenarios [#4957](https://github.com/ethyca/fides/pull/4957)
- Removed exteraneous `/` from the several endpoint URLs [#4962](https://github.com/ethyca/fides/pull/4962)
- Fixed and optimized Database Icon SVGs used in Datamap [#4969](https://github.com/ethyca/fides/pull/4969)
- Masked "Keyfile credentials" input on integration config form [#4971](https://github.com/ethyca/fides/pull/4971)
- Fixed validations for privacy declaration taxonomy labels when creating/updating a System [#4982](https://github.com/ethyca/fides/pull/4982)
- Allow property-specific messaging to work with non-custom templates [#4986](https://github.com/ethyca/fides/pull/4986)
- Fixed an issue where config object was being passed twice to `fides.js` output [#5010](https://github.com/ethyca/fides/pull/5010)
- Disabling Fides initialization now also disables GPP initialization [#5010](https://github.com/ethyca/fides/pull/5010)
- Fixes Vendor table formatting [#5013](https://github.com/ethyca/fides/pull/5013)

## [2.38.1](https://github.com/ethyca/fides/compare/2.38.0...2.38.1)

### Changed
- Disable the 'connect to a database' button if the `dataDiscoveryAndDetection` feature flag is enabled [#4972](https://github.com/ethyca/fidesplus/pull/4972)
- Oracle Responsys: Include Profile Extension Tables in DSRs[#4937](https://github.com/ethyca/fides/pull/4937)

### Fixed
- Fixed "add" icons on some buttons being wrong size [#4975](https://github.com/ethyca/fides/pull/4975)
- Fixed ability to update consent preferences after they've previously been set [#4984](https://github.com/ethyca/fides/pull/4984)

## [2.38.0](https://github.com/ethyca/fides/compare/2.37.0...2.38.0)

### Added
- Deprecate LastServedNotice (lastservednoticev2) table [#4910](https://github.com/ethyca/fides/pull/4910)
- Added erasure support to the Recurly integration [#4891](https://github.com/ethyca/fides/pull/4891)
- Added UI for configuring integrations for detection/discovery [#4922](https://github.com/ethyca/fides/pull/4922)
- New queue for saving privacy preferences/notices served [#4931](https://github.com/ethyca/fides/pull/4931)
- Expose number of tasks in queue in worker health check [#4931](https://github.com/ethyca/fides/pull/4931)
- Track when preferences/notices served received [#4931](https://github.com/ethyca/fides/pull/4931)
- Request overrides for opt-in and opt-out consent requests [#4920](https://github.com/ethyca/fides/pull/4920)
- Added query_param_key to Privacy Center schema [#4939](https://github.com/ethyca/fides/pull/4939)
- Fill custom privacy request fields with query_param_key [#4948](https://github.com/ethyca/fides/pull/4948)
- Add `datasource_params` column to MonitorConfig DB model [#4951](https://github.com/ethyca/fides/pull/4951)
- Added ability to open system preview side panel from new data map table [#4944](https://github.com/ethyca/fides/pull/4944)
- Added success toast message after monitoring a resource [#4958](https://github.com/ethyca/fides/pull/4958)
- Added UI for displaying, adding and editing discovery monitors [#4954](https://github.com/ethyca/fides/pull/4954)

### Changed
- Set default ports for local development of client projects (:3001 for privacy center and :3000 for admin-ui) [#4912](https://github.com/ethyca/fides/pull/4912)
- Update privacy center port to :3001 for nox [#4918](https://github.com/ethyca/fides/pull/4918)
- Optimize speed by generating the uuids in the client side for consent requests [#4933](https://github.com/ethyca/fides/pull/4933)
- Update Privacy Center toast text for consistent capitalization [#4936](https://github.com/ethyca/fides/pull/4936)
- Update Custom Fields table and Domain Verification table to use FidesTable V2. Remove V1 components. [#4932](https://github.com/ethyca/fides/pull/4932)
- Updated how Fields are generated for DynamoDB, improved error handling [#4943](https://github.com/ethyca/fides/pull/4943)

### Fixed
- Fixed an issue where the test integration action failed for the Zendesk integration [#4929](https://github.com/ethyca/fides/pull/4929)
- Fixed an issue where language form field error message was not displaying properly [#4942](https://github.com/ethyca/fides/pull/4942)
- Fixed an issue where the consent cookie could not be set on multi-level root domain (e.g. co.uk, co.jp) [#4935](https://github.com/ethyca/fides/pull/4935)
- Fixed an issue where the unique device ID was not being retained when Fides.js was reinitialized [#4947](https://github.com/ethyca/fides/pull/4947)
- Fixed inconsistent font sizes on new integrations UI [#4959](https://github.com/ethyca/fides/pull/4959)

## [2.37.0](https://github.com/ethyca/fides/compare/2.36.0...2.37.0)

### Added
- Added initial version for Helios: Data Discovery and Detection [#4839](https://github.com/ethyca/fides/pull/4839)
- Added shouldShowExperience to the Fides global and FidesInitialized events [#4895](https://github.com/ethyca/fides/pull/4895)
- Enhancements to `MonitorConfig` DB model to support new functionality [#4888](https://github.com/ethyca/fides/pull/4888)
- Added developer option to disable auto-initialization on FidesJS bundles. [#4900](https://github.com/ethyca/fides/pull/4900)
- Adding property ID to served notice history and privacy preference history [#4886](https://github.com/ethyca/fides/pull/4886)
- Adding privacy_center_config and stylesheet fields to the Property model [#4879](https://github.com/ethyca/fides/pull/4879)
- Adds generic async callback integration support [#4865](https://github.com/ethyca/fides/pull/4865)
- Ability to `downgrade` the application DB through the `/admin/db` endpoint [#4893](https://github.com/ethyca/fides/pull/4893)
- Added support for custom property paths, configs and stylesheets for privacy center [#4907](https://github.com/ethyca/fides/pull/4907)
- Include the scopes required for a given action in `403` response when client does not have sufficient permissions [#4905](https://github.com/ethyca/fides/pull/4905)

### Changed
- Rename MinimalPrivacyExperience class and usages [#4889](https://github.com/ethyca/fides/pull/4889)
- Included fidesui as part of the monorepo [#4880](https://github.com/ethyca/fides/pull/4880)
- Improve `geolocation` and `property_id` error response to return 400 status instead of 500 server error on /fides.js endpoint [#4884](https://github.com/ethyca/fides/pull/4884)
- Fixing middleware logging in Fides.js to remove incorrect status codes and durations [#4885](https://github.com/ethyca/fides/pull/4885)
- Improve load performance and DOM monitoring for FidesJS [#4896](https://github.com/ethyca/fides/pull/4896)

### Fixed
- Fixed an issue with the Iterate connector returning at least one param_value references an invalid field for the 'update' request of user [#4528](https://github.com/ethyca/fides/pull/4528)
- Enhanced classification of the dataset used with Twilio [#4872](https://github.com/ethyca/fides/pull/4872)
- Reduce privacy center logging to not show response size limit when the /fides.js endpoint has a size bigger than 4MB [#4878](https://github.com/ethyca/fides/pull/4878)
- Fixed an issue where sourcemaps references were unintentionally included in the FidesJS bundle [#4887](https://github.com/ethyca/fides/pull/4887)
- Handle a 404 response from Segment when a user ID or email is not found [#4902](https://github.com/ethyca/fides/pull/4902)
- Fixed TCF styling issues [#4904](https://github.com/ethyca/fides/pull/4904)
- Fixed an issue where the Trigger Modal Link was not being populated correctly in the translation form [#4911](https://github.com/ethyca/fides/pull/4911)

### Security
- Escape SQLAlchemy passwords [CVE-2024-34715](https://github.com/ethyca/fides/security/advisories/GHSA-8cm5-jfj2-26q7)
- Properly mask nested BigQuery secrets in connection configuration endpoints [CVE-2024-35189](https://github.com/ethyca/fides/security/advisories/GHSA-rcvg-jj3g-rj7c)

## [2.36.0](https://github.com/ethyca/fides/compare/2.35.1...2.36.0)

### Added
- Added multiple language translations support for privacy center consent page [#4785](https://github.com/ethyca/fides/pull/4785)
- Added ability to export the contents of datamap report [#1545](https://ethyca.atlassian.net/browse/PROD-1545)
- Added `System` model support for new `vendor_deleted_date` field on Compass vendor records [#4818](https://github.com/ethyca/fides/pull/4818)
- Added custom JSON (de)serialization to shared DB engines to handle non-standard data types in JSONB columns [#4818](https://github.com/ethyca/fides/pull/4818)
- Added state persistence across sessions to the datamap report table [#4853](https://github.com/ethyca/fides/pull/4853)
- Removed currentprivacypreference and lastservednotice tables [#4846](https://github.com/ethyca/fides/pull/4846)
- Added initial version for Helios: Data Discovery and Detection [#4839](https://github.com/ethyca/fides/pull/4839)
- Adds new var to track fides js overlay types [#4869](https://github.com/ethyca/fides/pull/4869)

### Changed
- Changed filters on the data map report table to use checkbox collapsible tree view [#4864](https://github.com/ethyca/fides/pull/4864)

### Fixed
- Remove the extra 'white-space: normal' CSS for FidesJS HTML descriptions [#4850](https://github.com/ethyca/fides/pull/4850)
- Fixed data map report to display second level names from the taxonomy as primary (bold) label [#4856](https://github.com/ethyca/fides/pull/4856)
- Ignore invalid three-character country codes for FidesJS geolocation (e.g. "USA") [#4877](https://github.com/ethyca/fides/pull/4877)

### Developer Experience
- Update typedoc-plugin-markdown to 4.0.0 [#4870](https://github.com/ethyca/fides/pull/4870)

## [2.35.1](https://github.com/ethyca/fides/compare/2.35.0...2.35.1)

### Added
- Added access and erasure support for Marigold Engage by Sailthru integration [#4826](https://github.com/ethyca/fides/pull/4826)
- Update fides_disable_save_api option in FidesJS SDK to disable both privacy-preferences & notice-served APIs [#4860](https://github.com/ethyca/fides/pull/4860)

### Fixed
- Fixing issue where privacy requests not approved before upgrading to 2.34 couldn't be processed [#4855](https://github.com/ethyca/fides/pull/4855)
- Ensure only GVL vendors from Compass are labeled as such [#4857](https://github.com/ethyca/fides/pull/4857)
- Fix handling of some ISO-3166 geolocation edge cases in Privacy Center /fides.js endpoint [#4858](https://github.com/ethyca/fides/pull/4858)

### Changed
- Hydrates GTM datalayer to match supported FidesEvent Properties [#4847](https://github.com/ethyca/fides/pull/4847)
- Allows a SaaS integration request to process HTTP 204 No Content without erroring trying to unwrap the response. [#4834](https://github.com/ethyca/fides/pull/4834)
- Sets `sslmode` to prefer for Redshift connections when generating datasets [#4849](https://github.com/ethyca/fides/pull/4849)
- Included searching by `email` for the Segment integration [#4851](https://github.com/ethyca/fides/pull/4851)

## [2.35.0](https://github.com/ethyca/fides/compare/2.34.0...2.35.0)

### Added
- Added DSR 3.0 Scheduling which supports running DSR's in parallel with first-class request tasks [#4760](https://github.com/ethyca/fides/pull/4760)
- Added carets to collapsible sections in the overlay modal [#4793](https://github.com/ethyca/fides/pull/4793)
- Added erasure support for OpenWeb [#4735](https://github.com/ethyca/fides/pull/4735)
- Added support for configuration of pre-approval webhooks [#4795](https://github.com/ethyca/fides/pull/4795)
- Added fides_clear_cookie option to FidesJS SDK to load CMP without preferences on refresh [#4810](https://github.com/ethyca/fides/pull/4810)
- Added FidesUpdating event to FidesJS SDK [#4816](https://github.com/ethyca/fides/pull/4816)
- Added `reinitialize` method to FidesJS SDK [#4812](https://github.com/ethyca/fides/pull/4812)
- Added undeclared data category columns to data map report table [#4781](https://github.com/ethyca/fides/pull/4781)
- Fully implement pre-approval webhooks [#4822](https://github.com/ethyca/fides/pull/4822)
- Sync models and database for pre-approval webhooks [#4838](https://github.com/ethyca/fides/pull/4838)

### Changed
- Removed the Celery startup banner from the Fides worker logs [#4814](https://github.com/ethyca/fides/pull/4814)
- Improve performance of Snowflake schema generation [#4587](https://github.com/ethyca/fides/pull/4587)

### Fixed
- Fixed bug prevented adding new privacy center translations [#4786](https://github.com/ethyca/fides/pull/4786)
- Fixed bug where Privacy Policy links would be shown without a configured URL [#4801](https://github.com/ethyca/fides/pull/4801)
- Fixed bug prevented adding new privacy center translations [#4786](https://github.com/ethyca/fides/pull/4786)
- Fixed bug where Language selector button was overlapping other buttons when Privacy Policy wasn't present. [#4815](https://github.com/ethyca/fides/pull/4815)
- Fixed bug where icons of the Language selector were displayed too small on some sites [#4815](https://github.com/ethyca/fides/pull/4815)
- Fixed bug where GPP US National Section was incorrectly included when the State by State approach was selected [#4823]https://github.com/ethyca/fides/pull/4823
- Fixed DSR 3.0 Scheduling bug where Approved Privacy Requests that failed wouldn't change status [#4837](https://github.com/ethyca/fides/pull/4837)

## [2.34.0](https://github.com/ethyca/fides/compare/2.33.1...2.34.0)

### Added

- Added new field for modal trigger link translation [#4761](https://github.com/ethyca/fides/pull/4761)
- Added `getModalLinkLabel` method to global fides object [#4766](https://github.com/ethyca/fides/pull/4766)
- Added language switcher to fides overlay modal [#4773](https://github.com/ethyca/fides/pull/4773)
- Added modal link label to experience translation model [#4767](https://github.com/ethyca/fides/pull/4767)
- Added support for custom identities [#4764](https://github.com/ethyca/fides/pull/4764)
- Added developer option to force GPP API on FidesJS bundles [#4799](https://github.com/ethyca/fides/pull/4799)

### Changed

- Changed the Stripe integration for `Cards` to delete instead of update due to possible issues of a past expiration date [#4768](https://github.com/ethyca/fides/pull/4768)
- Changed display of Data Uses, Categories and Subjects to user friendly names in the Data map report [#4774](https://github.com/ethyca/fides/pull/4774)
- Update active disabled Fides.js toggle color to light grey [#4778](https://github.com/ethyca/fides/pull/4778)
- Update FidesJS fides_embed option to support embedding both banner & modal components [#4782](https://github.com/ethyca/fides/pull/4782)
- Add a few CSS classes to help with styling FidesJS button groups [#4789](https://github.com/ethyca/fides/pull/4789)
- Changed GPP extension to be pre-bundled in appropriate circumstances, as opposed to another fetch [#4780](https://github.com/ethyca/fides/pull/4780)

### Fixed

- Fixed select dropdowns being cut off by edges of modal forms [#4757](https://github.com/ethyca/fides/pull/4757)
- Changed "allow user to dismiss" toggle to show on config form for TCF experience [#4755](https://github.com/ethyca/fides/pull/4755)
- Fixed issue when loading the privacy request detail page [#4775](https://github.com/ethyca/fides/pull/4775)
- Fixed connection test for Aircall [#4756](https://github.com/ethyca/fides/pull/4756/pull)
- Fixed issues connecting to Redshift due to character encoding and SSL requirements [#4790](https://github.com/ethyca/fides/pull/4790)
- Fixed the way the name identity is handled in the Privacy Center [#4791](https://github.com/ethyca/fides/pull/4791)

### Developer Experience

- Build a `fides-types.d.ts` type declaration file to include alongside our FidesJS developer docs [#4772](https://github.com/ethyca/fides/pull/4772)

## [2.33.1](https://github.com/ethyca/fides/compare/2.33.0...2.33.1)

### Added

- Adds CUSTOM_OPTIONS_PATH to Privacy Center env vars [#4769](https://github.com/ethyca/fides/pull/4769)

## [2.33.0](https://github.com/ethyca/fides/compare/2.32.0...2.33.0)

### Added

- Added models for Privacy Center configuration (for plus users) [#4716](https://github.com/ethyca/fides/pull/4716)
- Added ability to delete properties [#4708](https://github.com/ethyca/fides/pull/4708)
- Add interface for submitting privacy requests in admin UI [#4738](https://github.com/ethyca/fides/pull/4738)
- Added language switching support to the FidesJS UI based on configured translations [#4737](https://github.com/ethyca/fides/pull/4737)
- Added ability to override some experience language and primary color [#4743](https://github.com/ethyca/fides/pull/4743)
- Generate FidesJS SDK Reference Docs from tsdoc comments [#4736](https://github.com/ethyca/fides/pull/4736)
- Added erasure support for Adyen [#4735](https://github.com/ethyca/fides/pull/4735)
- Added erasure support for Iterable [#4695](https://github.com/ethyca/fides/pull/4695)

### Changed

- Updated privacy notice & experience forms to hide translation UI when user doesn't have translation feature [#4728](https://github.com/ethyca/fides/pull/4728), [#4734](https://github.com/ethyca/fides/pull/4734)
- Custom privacy request fields now support list values [#4686](https://github.com/ethyca/fides/pull/4686)
- Update when GPP API reports signal status: ready [#4635](https://github.com/ethyca/fides/pull/4635)
- Update non-dismissable TCF and notice banners to show a black overlay and prevent scrolling [#4748](https://github.com/ethyca/fidesplus/pull/4748)
- Cleanup config vars for preview in Admin-UI [#4745](https://github.com/ethyca/fides/pull/4745)
- Show a "systems displayed" count on datamap map & table reporting page [#4752](https://github.com/ethyca/fides/pull/4752)
- Change default Canada Privacy Experience Config in migration to reference generic `ca` region [#4762](https://github.com/ethyca/fides/pull/4762)

### Fixed

- Fixed responsive issues with the buttons on the integration screen [#4729](https://github.com/ethyca/fides/pull/4729)
- Fixed hover/focus issues with the v2 tables [#4730](https://github.com/ethyca/fides/pull/4730)
- Disable editing of data use declaration name and type after creation [#4731](https://github.com/ethyca/fides/pull/4731)
- Cleaned up table borders [#4733](https://github.com/ethyca/fides/pull/4733)
- Initialization issues with ExperienceNotices (#4723)[https://github.com/ethyca/fides/pull/4723]
- Re-add CORS origin regex field to admin UI (#4742)[https://github.com/ethyca/fides/pull/4742]

### Developer Experience

- Added new script to allow recompiling of fides-js when the code changes [#4744](https://github.com/ethyca/fides/pull/4744)
- Update Cookie House to support for additional locations (Canada, Quebec, EEA) and a "property_id" override [#4750](https://github.com/ethyca/fides/pull/4750)

## [2.32.0](https://github.com/ethyca/fides/compare/2.31.1...2.32.0)

### Added

- Updated configuration pages for Experiences with live Preview of FidesJS banner & modal components [#4576](https://github.com/ethyca/fides/pull/4576)
- Added ability to configure multiple language translations for Notices & Experiences [#4576](https://github.com/ethyca/fides/pull/4576)
- Automatically localize all strings in FidesJS CMP UIs (banner, modal, and TCF overlay) based on user's locale and experience configuration [#4576](https://github.com/ethyca/fides/pull/4576)
- Added fides_locale option to override FidesJS locale detection [#4576](https://github.com/ethyca/fides/pull/4576)
- Update FidesJS to report notices served and preferences saved linked to the specific translations displayed [#4576](https://github.com/ethyca/fides/pull/4576)
- Added ability to prevent dismissal of FidesJS CMP UI via Experience configuration [#4576](https://github.com/ethyca/fides/pull/4576)
- Added ability to create & link Properties to support multiple Experiences in a single location [#4658](https://github.com/ethyca/fides/pull/4658)
- Added property_id query param to fides.js to filter experiences by Property when installed [#4676](https://github.com/ethyca/fides/pull/4676)
- Added Locations & Regulations pages to allow a wider selection of locations for consent [#4660](https://github.com/ethyca/fides/pull/4660)
- Erasure support for Simon Data [#4552](https://github.com/ethyca/fides/pull/4552)
- Added notice there will be no preview for Privacy Center types in the Experience preview [#4709](https://github.com/ethyca/fides/pull/4709)
- Removed properties beta flag [#4710](https://github.com/ethyca/fides/pull/4710)
- Add acknowledge button label to default Experience English form [#4714](https://github.com/ethyca/fides/pull/4714)
- Update FidesJS to support localizing CMP UI with configurable, non-English default locales [#4720](https://github.com/ethyca/fides/pull/4720)
- Add loading of template translations for notices and experiences [#4718](https://github.com/ethyca/fides/pull/4718)

### Changed

- Moved location-targeting from Notices to Experiences [#4576](https://github.com/ethyca/fides/pull/4576)
- Replaced previous default Notices & Experiences with new versions with updated locations, translations, etc. [#4576](https://github.com/ethyca/fides/pull/4576)
- Automatically migrate existing Notices & Experiences to updated model where possible [#4576](https://github.com/ethyca/fides/pull/4576)
- Replaced ability to configure banner "display configuration" to separate banner & modal components [#4576](https://github.com/ethyca/fides/pull/4576)
- Modify `fides user login` to not store plaintext password in `~/.fides-credentials` [#4661](https://github.com/ethyca/fides/pull/4661)
- Data model changes to support Notice and Experience-level translations [#4576](https://github.com/ethyca/fides/pull/4576)
- Data model changes to support Consent setup being Experience instead of Notice-driven [#4576](https://github.com/ethyca/fides/pull/4576)
- Build PrivacyNoticeRegion from locations and location groups [#4620](https://github.com/ethyca/fides/pull/4620)
- When saving locations, calculate and save location groups [#4620](https://github.com/ethyca/fides/pull/4620)
- Update privacy experiences page to use the new table component [#4652](https://github.com/ethyca/fides/pull/4652)
- Update privacy notices page to use the new table component [#4641](https://github.com/ethyca/fides/pull/4641)
- Bumped supported Python versions to `3.10.13`, `3.9.18`, and `3.8.18`. Bumped Debian base image from `-bullseye` to `-bookworm`. [#4630](https://github.com/ethyca/fides/pull/4630)
- Bumped Node.js base image from `16` to `20`. [#4684](https://github.com/ethyca/fides/pull/4684)

### Fixed

- Ignore 404 errors from Delighted and Kustomer when an erasure client is not found [#4593](https://github.com/ethyca/fides/pull/4593)
- Various FE fixes for Admin-UI experience config form [#4707](https://github.com/ethyca/fides/pull/4707)
- Fix modal preview in Admin-UI experience config form [#4712](https://github.com/ethyca/fides/pull/4712)
- Optimize FidesJS bundle size by only loading TCF static stings when needed [#4711](https://github.com/ethyca/fides/pull/4711)

## [2.31.0](https://github.com/ethyca/fides/compare/2.30.1...2.31.0)

### Added

- Add Great Britain as a consent option [#4628](https://github.com/ethyca/fides/pull/4628)
- Navbar update and new properties page [#4633](https://github.com/ethyca/fides/pull/4633)
- Access and erasure support for Oracle Responsys [#4618](https://github.com/ethyca/fides/pull/4618)

### Fixed

- Fix issue where "x" button on Fides.js components overwrites saved preferences [#4649](https://github.com/ethyca/fides/pull/4649)
- Initialize Fides.consent with default values from experience when saved consent cookie (fides_consent) does not exist [#4665](https://github.com/ethyca/fides/pull/4665)

### Changed

- Sets GPP applicableSections to -1 when a user visits from a state that is not part of the GPP [#4727](https://github.com/ethyca/fides/pull/4727)

## [2.30.1](https://github.com/ethyca/fides/compare/2.30.0...2.30.1)

### Fixed

- Configure logger correctly on worker initialization [#4624](https://github.com/ethyca/fides/pull/4624)

## [2.30.0](https://github.com/ethyca/fides/compare/2.29.0...2.30.0)

### Added

- Add enum and registry of supported languages [#4592](https://github.com/ethyca/fides/pull/4592)
- Access and erasure support for Talkable [#4589](https://github.com/ethyca/fides/pull/4589)
- Support temporary credentials in AWS generate + scan features [#4607](https://github.com/ethyca/fides/pull/4603), [#4608](https://github.com/ethyca/fides/pull/4608)
- Add ability to store and read Fides cookie in Base64 format [#4556](https://github.com/ethyca/fides/pull/4556)
- Structured logging for SaaS connector requests [#4594](https://github.com/ethyca/fides/pull/4594)
- Added Fides.showModal() to fides.js to allow programmatic opening of consent modals [#4617](https://github.com/ethyca/fides/pull/4617)

### Fixed

- Fixing issue when modifying Policies, Rules, or RuleTargets as a root user [#4582](https://github.com/ethyca/fides/pull/4582)

## [2.29.0](https://github.com/ethyca/fides/compare/2.28.0...2.29.0)

### Added

- View more modal to regulations page [#4574](https://github.com/ethyca/fides/pull/4574)
- Columns in data map reporting, adding multiple systems, and consent configuration tables can be resized. In the data map reporting table, fields with multiple values can show all or collapse all [#4569](https://github.com/ethyca/fides/pull/4569)
- Show custom fields in the data map report table [#4579](https://github.com/ethyca/fides/pull/4579)

### Changed

- Delay rendering the nav until all necessary queries are finished loading [#4571](https://github.com/ethyca/fides/pull/4571)
- Updating return value for crud.get_custom_fields_filtered [#4575](https://github.com/ethyca/fides/pull/4575)
- Updated user deletion confirmation flow to only require one confirmatory input [#4402](https://github.com/ethyca/fides/pull/4402)
- Moved `pymssl` to an optional dependency no longer installed by default with our python package [#4581](https://github.com/ethyca/fides/pull/4581)
- Fixed CORS domain update functionality [#4570](https://github.com/ethyca/fides/pull/4570)
- Update Domains page with ability to add/remove "organization" domains, view "administrator" domains set via security settings, and improve various UX bugs and copy [#4584](https://github.com/ethyca/fides/pull/4584)

### Fixed

- Fixed CORS domain update functionality [#4570](https://github.com/ethyca/fides/pull/4570)
- Completion emails are no longer attempted for consent requests [#4578](https://github.com/ethyca/fides/pull/4578)

## [2.28.0](https://github.com/ethyca/fides/compare/2.27.0...2.28.0)

### Added

- Erasure support for AppsFlyer [#4512](https://github.com/ethyca/fides/pull/4512)
- Datamap Reporting page [#4519](https://github.com/ethyca/fides/pull/4519)
- Consent support for Klaviyo [#4513](https://github.com/ethyca/fides/pull/4513)
- Form for configuring GPP settings [#4557](https://github.com/ethyca/fides/pull/4557)
- Custom privacy request field support for consent requests [#4546](https://github.com/ethyca/fides/pull/4546)
- Support GPP in privacy notices [#4554](https://github.com/ethyca/fides/pull/4554)

### Changed

- Redesigned nav bar for the admin UI [#4548](https://github.com/ethyca/fides/pull/4548)
- Fides.js GPP for US geographies now derives values from backend privacy notices [#4559](https://github.com/ethyca/fides/pull/4559)
- No longer generate the `vendors_disclosed` section of the TC string in `fides.js` [#4553](https://github.com/ethyca/fides/pull/4553)
- Changed consent management vendor add flow [#4550](https://github.com/ethyca/fides/pull/4550)

### Fixed

- Fixed an issue blocking Salesforce sandbox accounts from refreshing tokens [#4547](https://github.com/ethyca/fides/pull/4547)
- Fixed DSR zip packages to be unzippable on Windows [#4549](https://github.com/ethyca/fides/pull/4549)
- Fixed browser compatibility issues with Object.hasOwn [#4568](https://github.com/ethyca/fides/pull/4568)

### Developer Experience

- Switch to anyascii for unicode transliteration [#4550](https://github.com/ethyca/fides/pull/4564)

## [2.27.0](https://github.com/ethyca/fides/compare/2.26.0...2.27.0)

### Added

- Tooltip and styling for disabled rows in add multiple vendor view [#4498](https://github.com/ethyca/fides/pull/4498)
- Preliminary GPP support for US regions [#4498](https://github.com/ethyca/fides/pull/4504)
- Access and erasure support for Statsig Enterprise [#4429](https://github.com/ethyca/fides/pull/4429)
- New page for setting locations [#4517](https://github.com/ethyca/fides/pull/4517)
- New modal for setting granular locations [#4531](https://github.com/ethyca/fides/pull/4531)
- New page for setting regulations [#4530](https://github.com/ethyca/fides/pull/4530)
- Update fides.js to support multiple descriptions (banner, overlay) and render HTML descriptions [#4542](https://github.com/ethyca/fides/pull/4542)

### Fixed

- Fixed incorrect Compass button behavior in system form [#4508](https://github.com/ethyca/fides/pull/4508)
- Omit certain fields from system payload when empty [#4508](https://github.com/ethyca/fides/pull/4525)
- Fixed issues with Compass vendor selector behavior [#4521](https://github.com/ethyca/fides/pull/4521)
- Fixed an issue where the background overlay remained visible after saving consent preferences [#4515](https://github.com/ethyca/fides/pull/4515)
- Fixed system name being editable when editing GVL systems [#4533](https://github.com/ethyca/fides/pull/4533)
- Fixed an issue where a privacy policy link could not be removed from privacy experiences [#4542](https://github.com/ethyca/fides/pull/4542)

### Changed

- Upgrade to use Fideslang `3.0.0` and remove associated concepts [#4502](https://github.com/ethyca/fides/pull/4502)
- Model overhaul for saving privacy preferences and notices served [#4481](https://github.com/ethyca/fides/pull/4481)
- Moves served notice endpoints, consent reporting, purpose endpoints and TCF queries to plus [#4481](https://github.com/ethyca/fides/pull/4481)
- Moves served notice endpoints, consent reporting, and TCF queries to plus [#4481](https://github.com/ethyca/fides/pull/4481)
- Update frontend to account for changes to notices served and preferences saved APIs [#4518](https://github.com/ethyca/fides/pull/4518)
- `fides.js` now sets `supportsOOB` to `false` [#4516](https://github.com/ethyca/fides/pull/4516)
- Save consent method ("accept", "reject", "save", etc.) to `fides_consent` cookie as extra metadata [#4529](https://github.com/ethyca/fides/pull/4529)
- Allow CORS for privacy center `fides.js` and `fides-ext-gpp.js` endpoints
- Replace `GPP_EXT_PATH` env var in favor of a more flexible `FIDES_JS_BASE_URL` environment variable
- Change vendor add modal on consent configuration screen to use new vendor selector [#4532](https://github.com/ethyca/fides/pull/4532)
- Remove vendor add modal [#4535](https://github.com/ethyca/fides/pull/4535)

## [2.26.0](https://github.com/ethyca/fides/compare/2.25.0...main)

### Added

- Dynamic importing for GPP bundle [#4447](https://github.com/ethyca/fides/pull/4447)
- Paging to vendors in the TCF overlay [#4463](https://github.com/ethyca/fides/pull/4463)
- New purposes endpoint and indices to improve system lookups [#4452](https://github.com/ethyca/fides/pull/4452)
- Cypress tests for fides.js GPP extension [#4476](https://github.com/ethyca/fides/pull/4476)
- Add support for global TCF Purpose Overrides [#4464](https://github.com/ethyca/fides/pull/4464)
- TCF override management [#4484](https://github.com/ethyca/fides/pull/4484)
- Readonly consent management table and modal [#4456](https://github.com/ethyca/fides/pull/4456), [#4477](https://github.com/ethyca/fides/pull/4477)
- Access and erasure support for Gong [#4461](https://github.com/ethyca/fides/pull/4461)
- Add new UI for CSV consent reporting [#4488](https://github.com/ethyca/fides/pull/4488)
- Option to prevent the dismissal of the consent banner and modal [#4470](https://github.com/ethyca/fides/pull/4470)

### Changed

- Increased max number of preferences allowed in privacy preference API calls [#4469](https://github.com/ethyca/fides/pull/4469)
- Reduce size of tcf_consent payload in fides_consent cookie [#4480](https://github.com/ethyca/fides/pull/4480)
- Change log level for FidesUserPermission retrieval to `debug` [#4482](https://github.com/ethyca/fides/pull/4482)
- Remove Add Vendor button from the Manage your vendors page[#4509](https://github.com/ethyca/fides/pull/4509)

### Fixed

- Fix type errors when TCF vendors have no dataDeclaration [#4465](https://github.com/ethyca/fides/pull/4465)
- Fixed an error where editing an AC system would mistakenly lock it for GVL [#4471](https://github.com/ethyca/fides/pull/4471)
- Refactor custom Get Preferences function to occur after our CMP API initialization [#4466](https://github.com/ethyca/fides/pull/4466)
- Fix an error where a connector response value of None causes a DSR failure due to a missing value [#4483](https://github.com/ethyca/fides/pull/4483)
- Fixed system name being non-editable when locked for GVL [#4475](https://github.com/ethyca/fides/pull/4475)
- Fixed a bug with "null" values for retention period field on data uses [#4487](https://github.com/ethyca/fides/pull/4487)

## [2.25.0](https://github.com/ethyca/fides/compare/2.24.1...2.25.0)

### Added

- Stub for initial GPP support [#4431](https://github.com/ethyca/fides/pull/4431)
- Added confirmation modal on deleting a data use declaration [#4439](https://github.com/ethyca/fides/pull/4439)
- Added feature flag for separating system name and Compass vendor selector [#4437](https://github.com/ethyca/fides/pull/4437)
- Fire GPP events per spec [#4433](https://github.com/ethyca/fides/pull/4433)
- New override option `fides_tcf_gdpr_applies` for setting `gdprApplies` on the CMP API [#4453](https://github.com/ethyca/fides/pull/4453)

### Changed

- Improved bulk vendor adding table UX [#4425](https://github.com/ethyca/fides/pull/4425)
- Flexible legal basis for processing has a db default of True [#4434](https://github.com/ethyca/fides/pull/4434)
- Give contributor role access to config API, including cors origin updates [#4438](https://github.com/ethyca/fides/pull/4438)
- Disallow setting `*` and other non URL values for `security.cors_origins` config property via the API [#4438](https://github.com/ethyca/fides/pull/4438)
- Consent modal hides the opt-in/opt-out buttons if only one privacy notice is enabled [#4441](https://github.com/ethyca/fides/pull/4441)
- Initialize TCF stub earlier [#4453](https://github.com/ethyca/fides/pull/4453)
- Change focus outline color of form inputs [#4467](https://github.com/ethyca/fides/pull/4467)

### Fixed

- Fixed a bug where selected vendors in "configure consent" add vendor modal were unstyled [#4454](https://github.com/ethyca/fides/pull/4454)
- Use correct defaults when there is no associated preference in the cookie [#4451](https://github.com/ethyca/fides/pull/4451)
- IP Addresses behind load balancers for consent reporting [#4440](https://github.com/ethyca/fides/pull/4440)

## [2.24.1](https://github.com/ethyca/fides/compare/2.24.0...2.24.1)

### Added

- Logging when root user and client credentials are used [#4432](https://github.com/ethyca/fides/pull/4432)
- Allow for custom path at which to retrieve Fides override options [#4462](https://github.com/ethyca/fides/pull/4462)

### Changed

- Run fides with non-root user [#4421](https://github.com/ethyca/fides/pull/4421)

## [2.24.0](https://github.com/ethyca/fides/compare/2.23.3...2.24.0)

### Added

- Adds fides_disable_banner config option to Fides.js [#4378](https://github.com/ethyca/fides/pull/4378)
- Deletions that fail due to foreign key constraints will now be more clearly communicated [#4406](https://github.com/ethyca/fides/pull/4378)
- Added support for a custom get preferences API call provided through Fides.init [#4375](https://github.com/ethyca/fides/pull/4375)
- Hidden custom privacy request fields in the Privacy Center [#4370](https://github.com/ethyca/fides/pull/4370)
- Backend System-level Cookie Support [#4383](https://github.com/ethyca/fides/pull/4383)
- High Level Tracking of Compass System Sync [#4397](https://github.com/ethyca/fides/pull/4397)
- Erasure support for Qualtrics [#4371](https://github.com/ethyca/fides/pull/4371)
- Erasure support for Ada Chatbot [#4382](https://github.com/ethyca/fides/pull/4382)
- Erasure support for Typeform [#4366](https://github.com/ethyca/fides/pull/4366)
- Added notice that a system is GVL when adding/editing from system form [#4327](https://github.com/ethyca/fides/pull/4327)
- Added the ability to select the request types to enable per integration (for plus users) [#4374](https://github.com/ethyca/fides/pull/4374)
- Adds support for custom get experiences fn and custom patch notices served fn [#4410](https://github.com/ethyca/fides/pull/4410)
- Adds more granularity to tracking consent method, updates custom savePreferencesFn and FidesUpdated event to take consent method [#4419](https://github.com/ethyca/fides/pull/4419)

### Changed

- Add filtering and pagination to bulk vendor add table [#4351](https://github.com/ethyca/fides/pull/4351)
- Determine if the TCF overlay needs to surface based on backend calculated version hash [#4356](https://github.com/ethyca/fides/pull/4356)
- Moved Experiences and Preferences endpoints to Plus to take advantage of dynamic GVL [#4367](https://github.com/ethyca/fides/pull/4367)
- Add legal bases to Special Purpose schemas on the backend for display [#4387](https://github.com/ethyca/fides/pull/4387)
- "is_service_specific" default updated when building TC strings on the backend [#4377](https://github.com/ethyca/fides/pull/4377)
- "isServiceSpecific" default updated when building TC strings on the frontend [#4384](https://github.com/ethyca/fides/pull/4384)
- Redact cli, database, and redis configuration information from GET api/v1/config API request responses. [#4379](https://github.com/ethyca/fides/pull/4379)
- Button ordering in fides.js UI [#4407](https://github.com/ethyca/fides/pull/4407)
- Add different classnames to consent buttons for easier selection [#4411](https://github.com/ethyca/fides/pull/4411)
- Updates default consent preference to opt-out for TCF when fides_string exists [#4430](https://github.com/ethyca/fides/pull/4430)

### Fixed

- Persist bulk system add filter modal state [#4412](https://github.com/ethyca/fides/pull/4412)
- Fixing labels for request type field [#4414](https://github.com/ethyca/fides/pull/4414)
- User preferences from cookie should always override experience preferences [#4405](https://github.com/ethyca/fides/pull/4405)
- Allow fides_consent cookie to be set from a subdirectory [#4426](https://github.com/ethyca/fides/pull/4426)

### Security

-- Use a more cryptographically secure random function for security code generation

## [2.23.3](https://github.com/ethyca/fides/compare/2.23.2...2.23.3)

### Fixed

- Fix button arrangment and spacing for TCF and non-TCF consent overlay banner and modal [#4391](https://github.com/ethyca/fides/pull/4391)
- Replaced h1 element with div to use exisitng fides styles in consent modal [#4399](https://github.com/ethyca/fides/pull/4399)
- Fixed privacy policy alignment for non-TCF consent overlay banner and modal [#4403](https://github.com/ethyca/fides/pull/4403)
- Fix dynamic class name for TCF-variant of consent banner [#4404](https://github.com/ethyca/fides/pull/4403)

### Security

-- Fix an HTML Injection vulnerability in DSR Packages

## [2.23.2](https://github.com/ethyca/fides/compare/2.23.1...2.23.2)

### Fixed

- Fixed fides.css to vary banner width based on tcf [[#4381](https://github.com/ethyca/fides/issues/4381)]

## [2.23.1](https://github.com/ethyca/fides/compare/2.23.0...2.23.1)

### Changed

- Refactor Fides.js embedded modal to not use A11y dialog [#4355](https://github.com/ethyca/fides/pull/4355)
- Only call `FidesUpdated` when a preference has been saved, not during initialization [#4365](https://github.com/ethyca/fides/pull/4365)
- Updated double toggle styling in favor of single toggles with a radio group to select legal basis [#4376](https://github.com/ethyca/fides/pull/4376)

### Fixed

- Handle invalid `fides_string` when passed in as an override [#4350](https://github.com/ethyca/fides/pull/4350)
- Bug where vendor opt-ins would not initialize properly based on a `fides_string` in the TCF overlay [#4368](https://github.com/ethyca/fides/pull/4368)

## [2.23.0](https://github.com/ethyca/fides/compare/2.22.1...2.23.0)

### Added

- Added support for 3 additional config variables in Fides.js: fidesEmbed, fidesDisableSaveApi, and fidesTcString [#4262](https://github.com/ethyca/fides/pull/4262)
- Added support for fidesEmbed, fidesDisableSaveApi, and fidesTcString to be passed into Fides.js via query param, cookie, or window object [#4297](https://github.com/ethyca/fides/pull/4297)
- New privacy center environment variables `FIDES_PRIVACY_CENTER__IS_FORCED_TCF` which can make the privacy center always return the TCF bundle (`fides-tcf.js`) [#4312](https://github.com/ethyca/fides/pull/4312)
- Added a `FidesUIChanged` event to Fides.js to track when user preferences change without being saved [#4314](https://github.com/ethyca/fides/pull/4314) and [#4253](https://github.com/ethyca/fides/pull/4253)
- Add AC Systems to the TCF Overlay under Vendor Consents section [#4266](https://github.com/ethyca/fides/pull/4266/)
- Added bulk system/vendor creation component [#4309](https://github.com/ethyca/fides/pull/4309/)
- Support for passing in an AC string as part of a fides string for the TCF overlay [#4308](https://github.com/ethyca/fides/pull/4308)
- Added support for overriding the save user preferences API call with a custom fn provided through Fides.init [#4318](https://github.com/ethyca/fides/pull/4318)
- Return AC strings in GET Privacy Experience meta and allow saving preferences against AC strings [#4295](https://github.com/ethyca/fides/pull/4295)
- New GET Privacy Experience Meta Endpoint [#4328](https://github.com/ethyca/fides/pull/4328)
- Access and erasure support for SparkPost [#4328](https://github.com/ethyca/fides/pull/4238)
- Access and erasure support for Iterate [#4332](https://github.com/ethyca/fides/pull/4332)
- SSH Support for MySQL connections [#4310](https://github.com/ethyca/fides/pull/4310)
- Added served notice history IDs to the TCF privacy preference API calls [#4161](https://github.com/ethyca/fides/pull/4161)

### Fixed

- Cleans up CSS for fidesEmbed mode [#4306](https://github.com/ethyca/fides/pull/4306)
- Stacks that do not have any purposes will no longer render an empty purpose block [#4278](https://github.com/ethyca/fides/pull/4278)
- Forcing hidden sections to use display none [#4299](https://github.com/ethyca/fides/pull/4299)
- Handles Hubspot requiring and email to be formatted as email when processing an erasure [#4322](https://github.com/ethyca/fides/pull/4322)
- Minor CSS improvements for the consent/TCF banners and modals [#4334](https://github.com/ethyca/fides/pull/4334)
- Consistent font sizes for labels in the system form and data use forms in the Admin UI [#4346](https://github.com/ethyca/fides/pull/4346)
- Bug where not all system forms would appear to save when used with Compass [#4347](https://github.com/ethyca/fides/pull/4347)
- Restrict TCF Privacy Experience Config if TCF is disabled [#4348](https://github.com/ethyca/fides/pull/4348)
- Removes overflow styling for embedded modal in Fides.js [#4345](https://github.com/ethyca/fides/pull/4345)

### Changed

- Derive cookie storage info, privacy policy and legitimate interest disclosure URLs, and data retention data from the data map instead of directly from gvl.json [#4286](https://github.com/ethyca/fides/pull/4286)
- Updated TCF Version for backend consent reporting [#4305](https://github.com/ethyca/fides/pull/4305)
- Update Version Hash Contents [#4313](https://github.com/ethyca/fides/pull/4313)
- Change vendor selector on system information form to typeahead[#4333](https://github.com/ethyca/fides/pull/4333)
- Updates experience API calls from Fides.js to include new meta field [#4335](https://github.com/ethyca/fides/pull/4335)

## [2.22.1](https://github.com/ethyca/fides/compare/2.22.0...2.22.1)

### Added

- Custom fields are now included in system history change tracking [#4294](https://github.com/ethyca/fides/pull/4294)

### Security

- Added hostname checks for external SaaS connector URLs [CVE-2023-46124](https://github.com/ethyca/fides/security/advisories/GHSA-jq3w-9mgf-43m4)
- Use a Pydantic URL type for privacy policy URLs [CVE-2023-46126](https://github.com/ethyca/fides/security/advisories/GHSA-fgjj-5jmr-gh83)
- Remove the CONFIG_READ scope from the Viewer role [CVE-2023-46125](https://github.com/ethyca/fides/security/advisories/GHSA-rjxg-rpg3-9r89)

## [2.22.0](https://github.com/ethyca/fides/compare/2.21.0...2.22.0)

### Added

- Added an option to link to vendor tab from an experience config description [#4191](https://github.com/ethyca/fides/pull/4191)
- Added two toggles for vendors in the TCF overlay, one for Consent, and one for Legitimate Interest [#4189](https://github.com/ethyca/fides/pull/4189)
- Added two toggles for purposes in the TCF overlay, one for Consent, and one for Legitimate Interest [#4234](https://github.com/ethyca/fides/pull/4234)
- Added support for new TCF-related fields on `System` and `PrivacyDeclaration` models [#4228](https://github.com/ethyca/fides/pull/4228)
- Support for AC string to `fides-tcf` [#4244](https://github.com/ethyca/fides/pull/4244)
- Support for `gvl` prefixed vendor IDs [#4247](https://github.com/ethyca/fides/pull/4247)

### Changed

- Removed `TCF_ENABLED` environment variable from the privacy center in favor of dynamically figuring out which `fides-js` bundle to send [#4131](https://github.com/ethyca/fides/pull/4131)
- Updated copy of info boxes on each TCF tab [#4191](https://github.com/ethyca/fides/pull/4191)
- Clarified messages for error messages presented during connector upload [#4198](https://github.com/ethyca/fides/pull/4198)
- Refactor legal basis dimension regarding how TCF preferences are saved and how the experience is built [#4201](https://github.com/ethyca/fides/pull/4201/)
- Add saving privacy preferences via a TC string [#4221](https://github.com/ethyca/fides/pull/4221)
- Updated fides server to use an environment variable for turning TCF on and off [#4220](https://github.com/ethyca/fides/pull/4220)
- Update frontend to use new legal basis dimension on vendors [#4216](https://github.com/ethyca/fides/pull/4216)
- Updated privacy center patch preferences call to handle updated API response [#4235](https://github.com/ethyca/fides/pull/4235)
- Added our CMP ID [#4233](https://github.com/ethyca/fides/pull/4233)
- Allow Admin UI users to turn on Configure Consent flag [#4246](https://github.com/ethyca/fides/pull/4246)
- Styling improvements for the fides.js consent banners and modals [#4222](https://github.com/ethyca/fides/pull/4222)
- Update frontend to handle updated Compass schema [#4254](https://github.com/ethyca/fides/pull/4254)
- Assume Universal Vendor ID usage in TC String translation [#4256](https://github.com/ethyca/fides/pull/4256)
- Changed vendor form on configuring consent page to use two-part selection for consent uses [#4251](https://github.com/ethyca/fides/pull/4251)
- Updated system form to have new TCF fields [#4271](https://github.com/ethyca/fides/pull/4271)
- Vendors disclosed string is now narrowed to only the vendors shown in the UI, not the whole GVL [#4250](https://github.com/ethyca/fides/pull/4250)
- Changed naming convention "fides_string" instead of "tc_string" for developer friendly consent API's [#4267](https://github.com/ethyca/fides/pull/4267)

### Fixed

- TCF overlay can initialize its consent preferences from a cookie [#4124](https://github.com/ethyca/fides/pull/4124)
- Various improvements to the TCF modal such as vendor storage disclosures, vendor counts, privacy policies, etc. [#4167](https://github.com/ethyca/fides/pull/4167)
- An issue where Braze could not mask an email due to formatting [#4187](https://github.com/ethyca/fides/pull/4187)
- An issue where email was not being overridden correctly for Braze and Domo [#4196](https://github.com/ethyca/fides/pull/4196)
- Use `stdRetention` when there is not a specific value for a purpose's data retention [#4199](https://github.com/ethyca/fides/pull/4199)
- Updating the unflatten_dict util to accept flattened dict values [#4200](https://github.com/ethyca/fides/pull/4200)
- Minor CSS styling fixes for the consent modal [#4252](https://github.com/ethyca/fides/pull/4252)
- Additional styling fixes for issues caused by a CSS reset [#4268](https://github.com/ethyca/fides/pull/4268)
- Bug where vendor legitimate interests would not be set unless vendor consents were first set [#4250](https://github.com/ethyca/fides/pull/4250)
- Vendor count over-counting in TCF overlay [#4275](https://github.com/ethyca/fides/pull/4275)

## [2.21.0](https://github.com/ethyca/fides/compare/2.20.2...2.21.0)

### Added

- "Add a vendor" flow to configuring consent page [#4107](https://github.com/ethyca/fides/pull/4107)
- Initial TCF Backend Support [#3804](https://github.com/ethyca/fides/pull/3804)
- Add initial layer to TCF modal [#3956](https://github.com/ethyca/fides/pull/3956)
- Support for rendering in the TCF modal whether or not a vendor is part of the GVL [#3972](https://github.com/ethyca/fides/pull/3972)
- Features and legal bases dropdown for TCF modal [#3995](https://github.com/ethyca/fides/pull/3995)
- TCF CMP stub API [#4000](https://github.com/ethyca/fides/pull/4000)
- Fides-js can now display preliminary TCF data [#3879](https://github.com/ethyca/fides/pull/3879)
- Fides-js can persist TCF preferences to the backend [#3887](https://github.com/ethyca/fides/pull/3887)
- TCF modal now supports setting legitimate interest fields [#4037](https://github.com/ethyca/fides/pull/4037)
- Embed the GVL in the GET Experiences response [#4143](https://github.com/ethyca/fides/pull/4143)
- Button to view how many vendors and to open the vendor tab in the TCF modal [#4144](https://github.com/ethyca/fides/pull/4144)
- "Edit vendor" flow to configuring consent page [#4162](https://github.com/ethyca/fides/pull/4162)
- TCF overlay description updates [#4051] https://github.com/ethyca/fides/pull/4151
- Added developer-friendly TCF information under Experience meta [#4160](https://github.com/ethyca/fides/pull/4160/)
- Added fides.css customization for Plus users [#4136](https://github.com/ethyca/fides/pull/4136)

### Changed

- Added further config options to customize the privacy center [#4090](https://github.com/ethyca/fides/pull/4090)
- CORS configuration page [#4073](https://github.com/ethyca/fides/pull/4073)
- Refactored `fides.js` components so that they can take data structures that are not necessarily privacy notices [#3870](https://github.com/ethyca/fides/pull/3870)
- Use hosted GVL.json from the backend [#4159](https://github.com/ethyca/fides/pull/4159)
- Features and Special Purposes in the TCF modal do not render toggles [#4139](https://github.com/ethyca/fides/pull/4139)
- Moved the initial TCF layer to the banner [#4142](https://github.com/ethyca/fides/pull/4142)
- Misc copy changes for the system history table and modal [#4146](https://github.com/ethyca/fides/pull/4146)

### Fixed

- Allows CDN to cache empty experience responses from fides.js API [#4113](https://github.com/ethyca/fides/pull/4113)
- Fixed `identity_special_purpose` unique constraint definition [#4174](https://github.com/ethyca/fides/pull/4174/files)

## [2.20.2](https://github.com/ethyca/fides/compare/2.20.1...2.20.2)

### Fixed

- added version_added, version_deprecated, and replaced_by to data use, data subject, and data category APIs [#4135](https://github.com/ethyca/fides/pull/4135)
- Update fides.js to not fetch experience client-side if pre-fetched experience is empty [#4149](https://github.com/ethyca/fides/pull/4149)
- Erasure privacy requests now pause for input if there are any manual process integrations [#4115](https://github.com/ethyca/fides/pull/4115)
- Caching the values of authorization_required and user_guide on the connector templates to improve performance [#4128](https://github.com/ethyca/fides/pull/4128)

## [2.20.1](https://github.com/ethyca/fides/compare/2.20.0...2.20.1)

### Fixed

- Avoid un-optimized query pattern in bulk `GET /system` endpoint [#4120](https://github.com/ethyca/fides/pull/4120)

## [2.20.0](https://github.com/ethyca/fides/compare/2.19.1...2.20.0)

### Added

- Initial page for configuring consent [#4069](https://github.com/ethyca/fides/pull/4069)
- Vendor cookie table for configuring consent [#4082](https://github.com/ethyca/fides/pull/4082)

### Changed

- Refactor how multiplatform builds are handled [#4024](https://github.com/ethyca/fides/pull/4024)
- Added new Performance-related nox commands and included them as part of the CI suite [#3997](https://github.com/ethyca/fides/pull/3997)
- Added dictionary suggestions for data uses [4035](https://github.com/ethyca/fides/pull/4035)
- Privacy notice regions now render human readable names instead of country codes [#4029](https://github.com/ethyca/fides/pull/4029)
- Privacy notice templates are disabled by default [#4010](https://github.com/ethyca/fides/pull/4010)
- Added optional "skip_processing" flag to collections for DSR processing [#4047](https://github.com/ethyca/fides/pull/4047)
- Admin UI now shows all privacy notices with an indicator of whether they apply to any systems [#4010](https://github.com/ethyca/fides/pull/4010)
- Add case-insensitive privacy experience region filtering [#4058](https://github.com/ethyca/fides/pull/4058)
- Adds check for fetch before loading fetch polyfill for fides.js [#4074](https://github.com/ethyca/fides/pull/4074)
- Updated to support Fideslang 2.0, including data migrations [#3933](https://github.com/ethyca/fides/pull/3933)
- Disable notices that are not systems applicable to support new UI [#4094](https://github.com/ethyca/fides/issues/4094)

### Fixed

- Ensures that fides.js toggles are not hidden by other CSS libs [#4075](https://github.com/ethyca/fides/pull/4075)
- Migrate system > meta > vendor > id to system > meta [#4088](https://github.com/ethyca/fides/pull/4088)
- Enable toggles in various tables now render an error toast if an error occurs [#4095](https://github.com/ethyca/fides/pull/4095)
- Fixed a bug where an unsaved changes notification modal would appear even without unsaved changes [#4095](https://github.com/ethyca/fides/pull/4070)

## [2.19.1](https://github.com/ethyca/fides/compare/2.19.0...2.19.1)

### Fixed

- re-enable custom fields for new data use form [#4050](https://github.com/ethyca/fides/pull/4050)
- fix issue with saving source and destination systems [#4065](https://github.com/ethyca/fides/pull/4065)

### Added

- System history UI with diff modal [#4021](https://github.com/ethyca/fides/pull/4021)
- Relax system legal basis for transfers to be any string [#4049](https://github.com/ethyca/fides/pull/4049)

## [2.19.0](https://github.com/ethyca/fides/compare/2.18.0...2.19.0)

### Added

- Add dictionary suggestions [#3937](https://github.com/ethyca/fides/pull/3937), [#3988](https://github.com/ethyca/fides/pull/3988)
- Added new endpoints for healthchecks [#3947](https://github.com/ethyca/fides/pull/3947)
- Added vendor list dropdown [#3857](https://github.com/ethyca/fides/pull/3857)
- Access support for Adobe Sign [#3504](https://github.com/ethyca/fides/pull/3504)

### Fixed

- Fixed issue when generating masked values for invalid data paths [#3906](https://github.com/ethyca/fides/pull/3906)
- Code reload now works when running `nox -s dev` [#3914](https://github.com/ethyca/fides/pull/3914)
- Reduce verbosity of privacy center logging further [#3915](https://github.com/ethyca/fides/pull/3915)
- Resolved an issue where the integration dropdown input lost focus during typing. [#3917](https://github.com/ethyca/fides/pull/3917)
- Fixed dataset issue that was preventing the Vend connector from loading during server startup [#3923](https://github.com/ethyca/fides/pull/3923)
- Adding version check to version-dependent migration script [#3951](https://github.com/ethyca/fides/pull/3951)
- Fixed a bug where some fields were not saving correctly on the system form [#3975](https://github.com/ethyca/fides/pull/3975)
- Changed "retention period" field in privacy declaration form from number input to text input [#3980](https://github.com/ethyca/fides/pull/3980)
- Fixed issue where unsaved changes modal appears incorrectly [#4005](https://github.com/ethyca/fides/pull/4005)
- Fixed banner resurfacing after user consent for pre-fetch experience [#4009](https://github.com/ethyca/fides/pull/4009)

### Changed

- Systems and Privacy Declaration schema and data migration to support the Dictionary [#3901](https://github.com/ethyca/fides/pull/3901)
- The integration search dropdown is now case-insensitive [#3916](https://github.com/ethyca/fides/pull/3916)
- Removed deprecated fields from the taxonomy editor [#3909](https://github.com/ethyca/fides/pull/3909)
- Bump PyMSSQL version and remove workarounds [#3996](https://github.com/ethyca/fides/pull/3996)
- Removed reset suggestions button [#4007](https://github.com/ethyca/fides/pull/4007)
- Admin ui supports fides cloud config API [#4034](https://github.com/ethyca/fides/pull/4034)

### Security

- Resolve custom integration upload RCE vulnerability [CVE-2023-41319](https://github.com/ethyca/fides/security/advisories/GHSA-p6p2-qq95-vq5h)

## [2.18.0](https://github.com/ethyca/fides/compare/2.17.0...2.18.0)

### Added

- Additional consent reporting calls from `fides-js` [#3845](https://github.com/ethyca/fides/pull/3845)
- Additional consent reporting calls from privacy center [#3847](https://github.com/ethyca/fides/pull/3847)
- Access support for Recurly [#3595](https://github.com/ethyca/fides/pull/3595)
- HTTP Logging for the Privacy Center [#3783](https://github.com/ethyca/fides/pull/3783)
- UI support for OAuth2 authorization flow [#3819](https://github.com/ethyca/fides/pull/3819)
- Changes in the `data` directory now trigger a server reload (for local development) [#3874](https://github.com/ethyca/fides/pull/3874)

### Fixed

- Fix datamap zoom for low system counts [#3835](https://github.com/ethyca/fides/pull/3835)
- Fixed connector forms with external dataset reference fields [#3873](https://github.com/ethyca/fides/pull/3873)
- Fix ability to make server side API calls from privacy-center [#3895](https://github.com/ethyca/fides/pull/3895)

### Changed

- Simplified the file structure for HTML DSR packages [#3848](https://github.com/ethyca/fides/pull/3848)
- Simplified the database health check to improve `/health` performance [#3884](https://github.com/ethyca/fides/pull/3884)
- Changed max width of form components in "system information" form tab [#3864](https://github.com/ethyca/fides/pull/3864)
- Remove manual system selection screen [#3865](https://github.com/ethyca/fides/pull/3865)
- System and integration identifiers are now auto-generated [#3868](https://github.com/ethyca/fides/pull/3868)

## [2.17.0](https://github.com/ethyca/fides/compare/2.16.0...2.17.0)

### Added

- Tab component for `fides-js` [#3782](https://github.com/ethyca/fides/pull/3782)
- Added toast for successfully linking an existing integration to a system [#3826](https://github.com/ethyca/fides/pull/3826)
- Various other UI components for `fides-js` to support upcoming TCF modal [#3803](https://github.com/ethyca/fides/pull/3803)
- Allow items in taxonomy to be enabled or disabled [#3844](https://github.com/ethyca/fides/pull/3844)

### Developer Experience

- Changed where db-dependent routers were imported to avoid dependency issues [#3741](https://github.com/ethyca/fides/pull/3741)

### Changed

- Bumped supported Python versions to `3.10.12`, `3.9.17`, and `3.8.17` [#3733](https://github.com/ethyca/fides/pull/3733)
- Logging Updates [#3758](https://github.com/ethyca/fides/pull/3758)
- Add polyfill service to fides-js route [#3759](https://github.com/ethyca/fides/pull/3759)
- Show/hide integration values [#3775](https://github.com/ethyca/fides/pull/3775)
- Sort system cards alphabetically by name on "View systems" page [#3781](https://github.com/ethyca/fides/pull/3781)
- Update admin ui to use new integration delete route [#3785](https://github.com/ethyca/fides/pull/3785)
- Pinned `pymssql` and `cython` dependencies to avoid build issues on ARM machines [#3829](https://github.com/ethyca/fides/pull/3829)

### Removed

- Removed "Custom field(s) successfully saved" toast [#3779](https://github.com/ethyca/fides/pull/3779)

### Added

- Record when consent is served [#3777](https://github.com/ethyca/fides/pull/3777)
- Add an `active` property to taxonomy elements [#3784](https://github.com/ethyca/fides/pull/3784)
- Erasure support for Heap [#3599](https://github.com/ethyca/fides/pull/3599)

### Fixed

- Privacy notice UI's list of possible regions now matches the backend's list [#3787](https://github.com/ethyca/fides/pull/3787)
- Admin UI "property does not existing" build issue [#3831](https://github.com/ethyca/fides/pull/3831)
- Flagging sensitive inputs as passwords to mask values during entry [#3843](https://github.com/ethyca/fides/pull/3843)

## [2.16.0](https://github.com/ethyca/fides/compare/2.15.1...2.16.0)

### Added

- Empty state for when there are no relevant privacy notices in the privacy center [#3640](https://github.com/ethyca/fides/pull/3640)
- GPC indicators in fides-js banner and modal [#3673](https://github.com/ethyca/fides/pull/3673)
- Include `data_use` and `data_category` metadata in `upload` of access results [#3674](https://github.com/ethyca/fides/pull/3674)
- Add enable/disable toggle to integration tab [#3593] (https://github.com/ethyca/fides/pull/3593)

### Fixed

- Render linebreaks in the Fides.js overlay descriptions, etc. [#3665](https://github.com/ethyca/fides/pull/3665)
- Broken link to Fides docs site on the About Fides page in Admin UI [#3643](https://github.com/ethyca/fides/pull/3643)
- Add Systems Applicable Filter to Privacy Experience List [#3654](https://github.com/ethyca/fides/pull/3654)
- Privacy center and fides-js now pass in `Unescape-Safestr` as a header so that special characters can be rendered properly [#3706](https://github.com/ethyca/fides/pull/3706)
- Fixed ValidationError for saving PrivacyPreferences [#3719](https://github.com/ethyca/fides/pull/3719)
- Fixed issue preventing ConnectionConfigs with duplicate names from saving [#3770](https://github.com/ethyca/fides/pull/3770)
- Fixed creating and editing manual integrations [#3772](https://github.com/ethyca/fides/pull/3772)
- Fix lingering integration artifacts by cascading deletes from System [#3771](https://github.com/ethyca/fides/pull/3771)

### Developer Experience

- Reorganized some `api.api.v1` code to avoid circular dependencies on `quickstart` [#3692](https://github.com/ethyca/fides/pull/3692)
- Treat underscores as special characters in user passwords [#3717](https://github.com/ethyca/fides/pull/3717)
- Allow Privacy Notices banner and modal to scroll as needed [#3713](https://github.com/ethyca/fides/pull/3713)
- Make malicious url test more robust to environmental differences [#3748](https://github.com/ethyca/fides/pull/3748)
- Ignore type checker on click decorators to bypass known issue with `click` version `8.1.4` [#3746](https://github.com/ethyca/fides/pull/3746)

### Changed

- Moved GPC preferences slightly earlier in Fides.js lifecycle [#3561](https://github.com/ethyca/fides/pull/3561)
- Changed results from clicking "Test connection" to be a toast instead of statically displayed on the page [#3700](https://github.com/ethyca/fides/pull/3700)
- Moved "management" tab from nav into settings icon in top right [#3701](https://github.com/ethyca/fides/pull/3701)
- Remove name and description fields from integration form [#3684](https://github.com/ethyca/fides/pull/3684)
- Update EU PrivacyNoticeRegion codes and allow experience filtering to drop back to country filtering if region not found [#3630](https://github.com/ethyca/fides/pull/3630)
- Fields with default fields are now flagged as required in the front-end [#3694](https://github.com/ethyca/fides/pull/3694)
- In "view systems", system cards can now be clicked and link to that system's `configure/[id]` page [#3734](https://github.com/ethyca/fides/pull/3734)
- Enable privacy notice and privacy experience feature flags by default [#3773](https://github.com/ethyca/fides/pull/3773)

### Security

- Resolve Zip bomb file upload vulnerability [CVE-2023-37480](https://github.com/ethyca/fides/security/advisories/GHSA-g95c-2jgm-hqc6)
- Resolve SVG bomb (billion laughs) file upload vulnerability [CVE-2023-37481](https://github.com/ethyca/fides/security/advisories/GHSA-3rw2-wfc8-wmj5)

## [2.15.1](https://github.com/ethyca/fides/compare/2.15.0...2.15.1)

### Added

- Set `sslmode` to `prefer` if connecting to Redshift via ssh [#3685](https://github.com/ethyca/fides/pull/3685)

### Changed

- Privacy center action cards are now able to expand to accommodate longer text [#3669](https://github.com/ethyca/fides/pull/3669)
- Update integration endpoint permissions [#3707](https://github.com/ethyca/fides/pull/3707)

### Fixed

- Handle names with a double underscore when processing access and erasure requests [#3688](https://github.com/ethyca/fides/pull/3688)
- Allow Privacy Notices banner and modal to scroll as needed [#3713](https://github.com/ethyca/fides/pull/3713)

### Security

- Resolve path traversal vulnerability in webserver API [CVE-2023-36827](https://github.com/ethyca/fides/security/advisories/GHSA-r25m-cr6v-p9hq)

## [2.15.0](https://github.com/ethyca/fides/compare/2.14.1...2.15.0)

### Added

- Privacy center can now render its consent values based on Privacy Notices and Privacy Experiences [#3411](https://github.com/ethyca/fides/pull/3411)
- Add Google Tag Manager and Privacy Center ENV vars to sample app [#2949](https://github.com/ethyca/fides/pull/2949)
- Add `notice_key` field to Privacy Notice UI form [#3403](https://github.com/ethyca/fides/pull/3403)
- Add `identity` query param to the consent reporting API view [#3418](https://github.com/ethyca/fides/pull/3418)
- Use `rollup-plugin-postcss` to bundle and optimize the `fides.js` components CSS [#3411](https://github.com/ethyca/fides/pull/3411)
- Dispatch Fides.js lifecycle events on window (FidesInitialized, FidesUpdated) and cross-publish to Fides.gtm() integration [#3411](https://github.com/ethyca/fides/pull/3411)
- Added the ability to use custom CAs with Redis via TLS [#3451](https://github.com/ethyca/fides/pull/3451)
- Add default experience configs on startup [#3449](https://github.com/ethyca/fides/pull/3449)
- Load default privacy notices on startup [#3401](https://github.com/ethyca/fides/pull/3401)
- Add ability for users to pass in additional parameters for application database connection [#3450](https://github.com/ethyca/fides/pull/3450)
- Load default privacy notices on startup [#3401](https://github.com/ethyca/fides/pull/3401/files)
- Add ability for `fides-js` to make API calls to Fides [#3411](https://github.com/ethyca/fides/pull/3411)
- `fides-js` banner is now responsive across different viewport widths [#3411](https://github.com/ethyca/fides/pull/3411)
- Add ability to close `fides-js` banner and modal via a button or ESC [#3411](https://github.com/ethyca/fides/pull/3411)
- Add ability to open the `fides-js` modal from a link on the host site [#3411](https://github.com/ethyca/fides/pull/3411)
- GPC preferences are automatically applied via `fides-js` [#3411](https://github.com/ethyca/fides/pull/3411)
- Add new dataset route that has additional filters [#3558](https://github.com/ethyca/fides/pull/3558)
- Update dataset dropdown to use new api filter [#3565](https://github.com/ethyca/fides/pull/3565)
- Filter out saas datasets from the rest of the UI [#3568](https://github.com/ethyca/fides/pull/3568)
- Included optional env vars to have postgres or Redshift connected via bastion host [#3374](https://github.com/ethyca/fides/pull/3374/)
- Support for acknowledge button for notice-only Privacy Notices and to disable toggling them off [#3546](https://github.com/ethyca/fides/pull/3546)
- HTML format for privacy request storage destinations [#3427](https://github.com/ethyca/fides/pull/3427)
- Persistent message showing result and timestamp of last integration test to "Integrations" tab in system view [#3628](https://github.com/ethyca/fides/pull/3628)
- Access and erasure support for SurveyMonkey [#3590](https://github.com/ethyca/fides/pull/3590)
- New Cookies Table for storing cookies associated with systems and privacy declarations [#3572](https://github.com/ethyca/fides/pull/3572)
- `fides-js` and privacy center now delete cookies associated with notices that were opted out of [#3569](https://github.com/ethyca/fides/pull/3569)
- Cookie input field on system data use tab [#3571](https://github.com/ethyca/fides/pull/3571)

### Fixed

- Fix sample app `DATABASE_*` ENV vars for backwards compatibility [#3406](https://github.com/ethyca/fides/pull/3406)
- Fix overlay rendering issue by finding/creating a dedicated parent element for Preact [#3397](https://github.com/ethyca/fides/pull/3397)
- Fix the sample app privacy center link to be configurable [#3409](https://github.com/ethyca/fides/pull/3409)
- Fix CLI output showing a version warning for Snowflake [#3434](https://github.com/ethyca/fides/pull/3434)
- Flaky custom field Cypress test on systems page [#3408](https://github.com/ethyca/fides/pull/3408)
- Fix NextJS errors & warnings for Cookie House sample app [#3411](https://github.com/ethyca/fides/pull/3411)
- Fix bug where `fides-js` toggles were not reflecting changes from rejecting or accepting all notices [#3522](https://github.com/ethyca/fides/pull/3522)
- Remove the `fides-js` banner from tab order when it is hidden and move the overlay components to the top of the tab order. [#3510](https://github.com/ethyca/fides/pull/3510)
- Fix bug where `fides-js` toggle states did not always initialize properly [#3597](https://github.com/ethyca/fides/pull/3597)
- Fix race condition with consent modal link rendering [#3521](https://github.com/ethyca/fides/pull/3521)
- Hide custom fields section when there are no custom fields created [#3554](https://github.com/ethyca/fides/pull/3554)
- Disable connector dropdown in integration tab on save [#3552](https://github.com/ethyca/fides/pull/3552)
- Handles an edge case for non-existent identities with the Kustomer API [#3513](https://github.com/ethyca/fides/pull/3513)
- remove the configure privacy request tile from the home screen [#3555](https://github.com/ethyca/fides/pull/3555)
- Updated Privacy Experience Safe Strings Serialization [#3600](https://github.com/ethyca/fides/pull/3600/)
- Only create default experience configs on startup, not update [#3605](https://github.com/ethyca/fides/pull/3605)
- Update to latest asyncpg dependency to avoid build error [#3614](https://github.com/ethyca/fides/pull/3614)
- Fix bug where editing a data use on a system could delete existing data uses [#3627](https://github.com/ethyca/fides/pull/3627)
- Restrict Privacy Center debug logging to development-only [#3638](https://github.com/ethyca/fides/pull/3638)
- Fix bug where linking an integration would not update the tab when creating a new system [#3662](https://github.com/ethyca/fides/pull/3662)
- Fix dataset yaml not properly reflecting the dataset in the dropdown of system integrations tab [#3666](https://github.com/ethyca/fides/pull/3666)
- Fix privacy notices not being able to be edited via the UI after the addition of the `cookies` field [#3670](https://github.com/ethyca/fides/pull/3670)
- Add a transform in the case of `null` name fields in privacy declarations for the data use forms [#3683](https://github.com/ethyca/fides/pull/3683)

### Changed

- Enabled Privacy Experience beta flag [#3364](https://github.com/ethyca/fides/pull/3364)
- Reorganize CLI Command Source Files [#3491](https://github.com/ethyca/fides/pull/3491)
- Removed ExperienceConfig.delivery_mechanism constraint [#3387](https://github.com/ethyca/fides/pull/3387)
- Updated privacy experience UI forms to reflect updated experience config fields [#3402](https://github.com/ethyca/fides/pull/3402)
- Use a venv in the Dockerfile for installing Python deps [#3452](https://github.com/ethyca/fides/pull/3452)
- Bump SlowAPI Version [#3456](https://github.com/ethyca/fides/pull/3456)
- Bump Psycopg2-binary Version [#3473](https://github.com/ethyca/fides/pull/3473)
- Reduced duplication between PrivacyExperience and PrivacyExperienceConfig [#3470](https://github.com/ethyca/fides/pull/3470)
- Update privacy centre email and phone validation to allow for both to be blank [#3432](https://github.com/ethyca/fides/pull/3432)
- Moved connection configuration into the system portal [#3407](https://github.com/ethyca/fides/pull/3407)
- Update `fideslang` to `1.4.1` to allow arbitrary nested metadata on `System`s and `Dataset`s `meta` property [#3463](https://github.com/ethyca/fides/pull/3463)
- Remove form validation to allow both email & phone inputs for consent requests [#3529](https://github.com/ethyca/fides/pull/3529)
- Removed dataset dropdown from saas connector configuration [#3563](https://github.com/ethyca/fides/pull/3563)
- Removed `pyodbc` in favor of `pymssql` for handling SQL Server connections [#3435](https://github.com/ethyca/fides/pull/3435)
- Only create a PrivacyRequest when saving consent if at least one notice has system-wide enforcement [#3626](https://github.com/ethyca/fides/pull/3626)
- Increased the character limit for the `SafeStr` type from 500 to 32000 [#3647](https://github.com/ethyca/fides/pull/3647)
- Changed "connection" to "integration" on system view and edit pages [#3659](https://github.com/ethyca/fides/pull/3659)

### Developer Experience

- Add ability to pass ENV vars to both privacy center and sample app during `fides deploy` via `.env` [#2949](https://github.com/ethyca/fides/pull/2949)
- Handle an edge case when generating tags that finds them out of sequence [#3405](https://github.com/ethyca/fides/pull/3405)
- Add support for pushing `prerelease` and `rc` tagged images to Dockerhub [#3474](https://github.com/ethyca/fides/pull/3474)
- Optimize GitHub workflows used for docker image publishing [#3526](https://github.com/ethyca/fides/pull/3526)

### Removed

- Removed the deprecated `system_dependencies` from `System` resources, migrating to `egress` [#3285](https://github.com/ethyca/fides/pull/3285)

### Docs

- Updated developer docs for ARM platform users related to `pymssql` [#3615](https://github.com/ethyca/fides/pull/3615)

## [2.14.1](https://github.com/ethyca/fides/compare/2.14.0...2.14.1)

### Added

- Add `identity` query param to the consent reporting API view [#3418](https://github.com/ethyca/fides/pull/3418)
- Add privacy centre button text customisations [#3432](https://github.com/ethyca/fides/pull/3432)
- Add privacy centre favicon customisation [#3432](https://github.com/ethyca/fides/pull/3432)

### Changed

- Update privacy centre email and phone validation to allow for both to be blank [#3432](https://github.com/ethyca/fides/pull/3432)

## [2.14.0](https://github.com/ethyca/fides/compare/2.13.0...2.14.0)

### Added

- Add an automated test to check for `/fides-consent.js` backwards compatibility [#3289](https://github.com/ethyca/fides/pull/3289)
- Add infrastructure for "overlay" consent components (Preact, CSS bundling, etc.) and initial version of consent banner [#3191](https://github.com/ethyca/fides/pull/3191)
- Add the modal component of the "overlay" consent components [#3291](https://github.com/ethyca/fides/pull/3291)
- Added an `automigrate` database setting [#3220](https://github.com/ethyca/fides/pull/3220)
- Track Privacy Experience with Privacy Preferences [#3311](https://github.com/ethyca/fides/pull/3311)
- Add ability for `fides-js` to fetch its own geolocation [#3356](https://github.com/ethyca/fides/pull/3356)
- Add ability to select different locations in the "Cookie House" sample app [#3362](https://github.com/ethyca/fides/pull/3362)
- Added optional logging of resource changes on the server [#3331](https://github.com/ethyca/fides/pull/3331)

### Fixed

- Maintain casing differences within Snowflake datasets for proper DSR execution [#3245](https://github.com/ethyca/fides/pull/3245)
- Handle DynamoDB edge case where no attributes are defined [#3299](https://github.com/ethyca/fides/pull/3299)
- Support pseudonymous consent requests with `fides_user_device_id` for the new consent workflow [#3203](https://github.com/ethyca/fides/pull/3203)
- Fides user device id filter to GET Privacy Experience List endpoint to stash user preferences on embedded notices [#3302](https://github.com/ethyca/fides/pull/3302)
- Support for data categories on manual webhook fields [#3330](https://github.com/ethyca/fides/pull/3330)
- Added config-driven rendering to consent components [#3316](https://github.com/ethyca/fides/pull/3316)
- Pin `typing_extensions` dependency to `4.5.0` to work around a pydantic bug [#3357](https://github.com/ethyca/fides/pull/3357)

### Changed

- Explicitly escape/unescape certain fields instead of using SafeStr [#3144](https://github.com/ethyca/fides/pull/3144)
- Updated DynamoDB icon [#3296](https://github.com/ethyca/fides/pull/3296)
- Increased default page size for the connection type endpoint to 100 [#3298](https://github.com/ethyca/fides/pull/3298)
- Data model around PrivacyExperiences to better keep Privacy Notices and Experiences in sync [#3292](https://github.com/ethyca/fides/pull/3292)
- UI calls to support new PrivacyExperiences data model [#3313](https://github.com/ethyca/fides/pull/3313)
- Ensure email connectors respect the `notifications.notification_service_type` app config property if set [#3355](https://github.com/ethyca/fides/pull/3355)
- Rework Delighted connector so the `survey_response` endpoint depends on the `person` endpoint [3385](https://github.com/ethyca/fides/pull/3385)
- Remove logging within the Celery creation function [#3303](https://github.com/ethyca/fides/pull/3303)
- Update how generic endpoint generation works [#3304](https://github.com/ethyca/fides/pull/3304)
- Restrict strack-trace logging when not in Dev mode [#3081](https://github.com/ethyca/fides/pull/3081)
- Refactor CSS variables for `fides-js` to match brandable color palette [#3321](https://github.com/ethyca/fides/pull/3321)
- Moved all of the dirs from `fides.api.ops` into `fides.api` [#3318](https://github.com/ethyca/fides/pull/3318)
- Put global settings for fides.js on privacy center settings [#3333](https://github.com/ethyca/fides/pull/3333)
- Changed `fides db migrate` to `fides db upgrade` [#3342](https://github.com/ethyca/fides/pull/3342)
- Add required notice key to privacy notices [#3337](https://github.com/ethyca/fides/pull/3337)
- Make Privacy Experience List public, and separate public endpoint rate limiting [#3339](https://github.com/ethyca/fides/pull/3339)

### Developer Experience

- Add dispatch event when publishing a non-prod tag [#3317](https://github.com/ethyca/fides/pull/3317)
- Add OpenAPI (Swagger) documentation for Fides Privacy Center API endpoints (/fides.js) [#3341](https://github.com/ethyca/fides/pull/3341)

### Removed

- Remove `fides export` command and backing code [#3256](https://github.com/ethyca/fides/pull/3256)

## [2.13.0](https://github.com/ethyca/fides/compare/2.12.1...2.13.0)

### Added

- Connector for DynamoDB [#2998](https://github.com/ethyca/fides/pull/2998)
- Access and erasure support for Amplitude [#2569](https://github.com/ethyca/fides/pull/2569)
- Access and erasure support for Gorgias [#2444](https://github.com/ethyca/fides/pull/2444)
- Privacy Experience Bulk Create, Bulk Update, and Detail Endpoints [#3185](https://github.com/ethyca/fides/pull/3185)
- Initial privacy experience UI [#3186](https://github.com/ethyca/fides/pull/3186)
- A JavaScript modal to copy a script tag for `fides.js` [#3238](https://github.com/ethyca/fides/pull/3238)
- Access and erasure support for OneSignal [#3199](https://github.com/ethyca/fides/pull/3199)
- Add the ability to "inject" location into `/fides.js` bundles and cache responses for one hour [#3272](https://github.com/ethyca/fides/pull/3272)
- Prevent column sorts from resetting when data changes [#3290](https://github.com/ethyca/fides/pull/3290)

### Changed

- Merge instances of RTK `createApi` into one instance for better cache invalidation [#3059](https://github.com/ethyca/fides/pull/3059)
- Update custom field definition uniqueness to be case insensitive name per resource type [#3215](https://github.com/ethyca/fides/pull/3215)
- Restrict where privacy notices of certain consent mechanisms must be displayed [#3195](https://github.com/ethyca/fides/pull/3195)
- Merged the `lib` submodule into the `api.ops` submodule [#3134](https://github.com/ethyca/fides/pull/3134)
- Merged duplicate privacy declaration components [#3254](https://github.com/ethyca/fides/pull/3254)
- Refactor client applications into a monorepo with turborepo, extract fides-js into a standalone package, and improve privacy-center to load configuration at runtime [#3105](https://github.com/ethyca/fides/pull/3105)

### Fixed

- Prevent ability to unintentionally show "default" Privacy Center configuration, styles, etc. [#3242](https://github.com/ethyca/fides/pull/3242)
- Fix broken links to docs site pages in Admin UI [#3232](https://github.com/ethyca/fides/pull/3232)
- Repoint legacy docs site links to the new and improved docs site [#3167](https://github.com/ethyca/fides/pull/3167)
- Fix Cookie House Privacy Center styles for fides deploy [#3283](https://github.com/ethyca/fides/pull/3283)
- Maintain casing differences within Snowflake datasets for proper DSR execution [#3245](https://github.com/ethyca/fides/pull/3245)

### Developer Experience

- Use prettier to format _all_ source files in client packages [#3240](https://github.com/ethyca/fides/pull/3240)

### Deprecated

- Deprecate `fides export` CLI command as it is moving to `fidesplus` [#3264](https://github.com/ethyca/fides/pull/3264)

## [2.12.1](https://github.com/ethyca/fides/compare/2.12.0...2.12.1)

### Changed

- Updated how Docker version checks are handled and added an escape-hatch [#3218](https://github.com/ethyca/fides/pull/3218)

### Fixed

- Datamap export mitigation for deleted taxonomy elements referenced by declarations [#3214](https://github.com/ethyca/fides/pull/3214)
- Update datamap columns each time the page is visited [#3211](https://github.com/ethyca/fides/pull/3211)
- Ensure inactive custom fields are not returned for datamap response [#3223](https://github.com/ethyca/fides/pull/3223)

## [2.12.0](https://github.com/ethyca/fides/compare/2.11.0...2.12.0)

### Added

- Access and erasure support for Aircall [#2589](https://github.com/ethyca/fides/pull/2589)
- Access and erasure support for Klaviyo [#2501](https://github.com/ethyca/fides/pull/2501)
- Page to edit or add privacy notices [#3058](https://github.com/ethyca/fides/pull/3058)
- Side navigation bar can now also have children navigation links [#3099](https://github.com/ethyca/fides/pull/3099)
- Endpoints for consent reporting [#3095](https://github.com/ethyca/fides/pull/3095)
- Added manage custom fields page behind feature flag [#3089](https://github.com/ethyca/fides/pull/3089)
- Custom fields table [#3097](https://github.com/ethyca/fides/pull/3097)
- Custom fields form modal [#3165](https://github.com/ethyca/fides/pull/3165)
- Endpoints to save the new-style Privacy Preferences with respect to a fides user device id [#3132](https://github.com/ethyca/fides/pull/3132)
- Support `privacy_declaration` as a resource type for custom fields [#3149](https://github.com/ethyca/fides/pull/3149)
- Expose `id` field of embedded `privacy_declarations` on `system` API responses [#3157](https://github.com/ethyca/fides/pull/3157)
- Access and erasure support for Unbounce [#2697](https://github.com/ethyca/fides/pull/2697)
- Support pseudonymous consent requests with `fides_user_device_id` [#3158](https://github.com/ethyca/fides/pull/3158)
- Update `fides_consent` cookie format [#3158](https://github.com/ethyca/fides/pull/3158)
- Add custom fields to the data use declaration form [#3197](https://github.com/ethyca/fides/pull/3197)
- Added fides user device id as a ProvidedIdentityType [#3131](https://github.com/ethyca/fides/pull/3131)

### Changed

- The `cursor` pagination strategy now also searches for data outside of the `data_path` when determining the cursor value [#3068](https://github.com/ethyca/fides/pull/3068)
- Moved Privacy Declarations associated with Systems to their own DB table [#3098](https://github.com/ethyca/fides/pull/3098)
- More tests on data use validation for privacy notices within the same region [#3156](https://github.com/ethyca/fides/pull/3156)
- Improvements to export code for bugfixes and privacy declaration custom field support [#3184](https://github.com/ethyca/fides/pull/3184)
- Enabled privacy notice feature flag [#3192](https://github.com/ethyca/fides/pull/3192)
- Updated TS types - particularly with new privacy notices [#3054](https://github.com/ethyca/fides/pull/3054)
- Make name not required on privacy declaration [#3150](https://github.com/ethyca/fides/pull/3150)
- Let Rule Targets allow for custom data categories [#3147](https://github.com/ethyca/fides/pull/3147)

### Removed

- Removed the warning about access control migration [#3055](https://github.com/ethyca/fides/pull/3055)
- Remove `customFields` feature flag [#3080](https://github.com/ethyca/fides/pull/3080)
- Remove notification banner from the home page [#3088](https://github.com/ethyca/fides/pull/3088)

### Fixed

- Fix a typo in the Admin UI [#3166](https://github.com/ethyca/fides/pull/3166)
- The `--local` flag is now respected for the `scan dataset db` command [#3096](https://github.com/ethyca/fides/pull/3096)
- Fixing issue where connectors with external dataset references would fail to save [#3142](https://github.com/ethyca/fides/pull/3142)
- Ensure privacy declaration IDs are stable across updates through system API [#3188](https://github.com/ethyca/fides/pull/3188)
- Fixed unit tests for saas connector type endpoints now that we have >50 [#3101](https://github.com/ethyca/fides/pull/3101)
- Fixed nox docs link [#3121](https://github.com/ethyca/fides/pull/3121/files)

### Developer Experience

- Update fides deploy to use a new database.load_samples setting to initialize sample Systems, Datasets, and Connections for testing [#3102](https://github.com/ethyca/fides/pull/3102)
- Remove support for automatically configuring messaging (Mailgun) & storage (S3) using `.env` with `nox -s "fides_env(test)"` [#3102](https://github.com/ethyca/fides/pull/3102)
- Add smoke tests for consent management [#3158](https://github.com/ethyca/fides/pull/3158)
- Added nox command that opens dev docs [#3082](https://github.com/ethyca/fides/pull/3082)

## [2.11.0](https://github.com/ethyca/fides/compare/2.10.0...2.11.0)

### Added

- Access support for Shippo [#2484](https://github.com/ethyca/fides/pull/2484)
- Feature flags can be set such that they cannot be modified by the user [#2966](https://github.com/ethyca/fides/pull/2966)
- Added the datamap UI to make it open source [#2988](https://github.com/ethyca/fides/pull/2988)
- Introduced a `FixedLayout` component (from the datamap UI) for pages that need to be a fixed height and scroll within [#2992](https://github.com/ethyca/fides/pull/2992)
- Added preliminary privacy notice page [#2995](https://github.com/ethyca/fides/pull/2995)
- Table for privacy notices [#3001](https://github.com/ethyca/fides/pull/3001)
- Added connector template endpoint [#2946](https://github.com/ethyca/fides/pull/2946)
- Query params on connection type endpoint to filter by supported action type [#2996](https://github.com/ethyca/fides/pull/2996)
- Scope restrictions for privacy notice table in the UI [#3007](https://github.com/ethyca/fides/pull/3007)
- Toggle for enabling/disabling privacy notices in the UI [#3010](https://github.com/ethyca/fides/pull/3010)
- Add endpoint to retrieve privacy notices grouped by their associated data uses [#2956](https://github.com/ethyca/fides/pull/2956)
- Support for uploading custom connector templates via the UI [#2997](https://github.com/ethyca/fides/pull/2997)
- Add a backwards-compatible workflow for saving and propagating consent preferences with respect to Privacy Notices [#3016](https://github.com/ethyca/fides/pull/3016)
- Empty state for privacy notices [#3027](https://github.com/ethyca/fides/pull/3027)
- Added Data flow modal [#3008](https://github.com/ethyca/fides/pull/3008)
- Update datamap table export [#3038](https://github.com/ethyca/fides/pull/3038)
- Added more advanced privacy center styling [#2943](https://github.com/ethyca/fides/pull/2943)
- Backend privacy experiences foundation [#3146](https://github.com/ethyca/fides/pull/3146)

### Changed

- Set `privacyDeclarationDeprecatedFields` flags to false and set `userCannotModify` to true [2987](https://github.com/ethyca/fides/pull/2987)
- Restored `nav-config` back to the admin-ui [#2990](https://github.com/ethyca/fides/pull/2990)
- Bumped supported Python versions to 3.10.11, 3.9.16, and 3.8.14 [#2936](https://github.com/ethyca/fides/pull/2936)
- Modify privacy center default config to only request email identities, and add validation preventing requesting both email & phone identities [#2539](https://github.com/ethyca/fides/pull/2539)
- SaaS connector icons are now dynamically loaded from the connector templates [#3018](https://github.com/ethyca/fides/pull/3018)
- Updated consentmechanism Enum to rename "necessary" to "notice_only" [#3048](https://github.com/ethyca/fides/pull/3048)
- Updated test data for Mongo, CLI [#3011](https://github.com/ethyca/fides/pull/3011)
- Updated the check for if a user can assign owner roles to be scope-based instead of role-based [#2964](https://github.com/ethyca/fides/pull/2964)
- Replaced menu in user management table with delete icon [#2958](https://github.com/ethyca/fides/pull/2958)
- Added extra fields to webhook payloads [#2830](https://github.com/ethyca/fides/pull/2830)

### Removed

- Removed interzone navigation logic now that the datamap UI and admin UI are one app [#2990](https://github.com/ethyca/fides/pull/2990)
- Remove the `unknown` state for generated datasets displaying on fidesplus [#2957](https://github.com/ethyca/fides/pull/2957)
- Removed datamap export API [#2999](https://github.com/ethyca/fides/pull/2999)

### Developer Experience

- Nox commands for git tagging to support feature branch builds [#2979](https://github.com/ethyca/fides/pull/2979)
- Changed test environment (`nox -s fides_env`) to run `fides deploy` for local testing [#3071](https://github.com/ethyca/fides/pull/3017)
- Publish git-tag specific docker images [#3050](https://github.com/ethyca/fides/pull/3050)

## [2.10.0](https://github.com/ethyca/fides/compare/2.9.2...2.10.0)

### Added

- Allow users to configure their username and password via the config file [#2884](https://github.com/ethyca/fides/pull/2884)
- Add authentication to the `masking` endpoints as well as accompanying scopes [#2909](https://github.com/ethyca/fides/pull/2909)
- Add an Organization Management page (beta) [#2908](https://github.com/ethyca/fides/pull/2908)
- Adds assigned systems to user management table [#2922](https://github.com/ethyca/fides/pull/2922)
- APIs to support Privacy Notice management (create, read, update) [#2928](https://github.com/ethyca/fides/pull/2928)

### Changed

- Improved standard layout for large width screens and polished misc. pages [#2869](https://github.com/ethyca/fides/pull/2869)
- Changed UI paths in the admin-ui [#2869](https://github.com/ethyca/fides/pull/2892)
  - `/add-systems/new` --> `/add-systems/manual`
  - `/system` --> `/systems`
- Added individual ID routes for systems [#2902](https://github.com/ethyca/fides/pull/2902)
- Deprecated adding scopes to users directly; you can only add roles. [#2848](https://github.com/ethyca/fides/pull/2848/files)
- Changed About Fides page to say "Fides Core Version:" over "Version". [#2899](https://github.com/ethyca/fides/pull/2899)
- Polish Admin UI header & navigation [#2897](https://github.com/ethyca/fides/pull/2897)
- Give new users a "viewer" role by default [#2900](https://github.com/ethyca/fides/pull/2900)
- Tie together save states for user permissions and systems [#2913](https://github.com/ethyca/fides/pull/2913)
- Removing payment types from Stripe connector params [#2915](https://github.com/ethyca/fides/pull/2915)
- Viewer role can now access a restricted version of the user management page [#2933](https://github.com/ethyca/fides/pull/2933)
- Change Privacy Center email placeholder text [#2935](https://github.com/ethyca/fides/pull/2935)
- Restricted setting Approvers as System Managers [#2891](https://github.com/ethyca/fides/pull/2891)
- Adds confirmation modal when downgrading user to "approver" role via Admin UI [#2924](https://github.com/ethyca/fides/pull/2924)
- Changed the toast message for new users to include access control info [#2939](https://github.com/ethyca/fides/pull/2939)
- Add Data Stewards to datamap export [#2962](https://github.com/ethyca/fides/pull/2962)

### Fixed

- Restricted Contributors from being able to create Owners [#2888](https://github.com/ethyca/fides/pull/2888)
- Allow for dynamic aspect ratio for logo on Privacy Center 404 [#2895](https://github.com/ethyca/fides/pull/2895)
- Allow for dynamic aspect ratio for logo on consent page [#2895](https://github.com/ethyca/fides/pull/2895)
- Align role dscription drawer of Admin UI with top nav: [#2932](https://github.com/ethyca/fides/pull/2932)
- Fixed error message when a user is assigned to be an approver without any systems [#2953](https://github.com/ethyca/fides/pull/2953)

### Developer Experience

- Update frontend npm packages (admin-ui, privacy-center, cypress-e2e) [#2921](https://github.com/ethyca/fides/pull/2921)

## [2.9.2](https://github.com/ethyca/fides/compare/2.9.1...2.9.2)

### Fixed

- Allow multiple data uses as long as their processing activity name is different [#2905](https://github.com/ethyca/fides/pull/2905)
- use HTML property, not text, when dispatching Mailchimp Transactional emails [#2901](https://github.com/ethyca/fides/pull/2901)
- Remove policy key from Privacy Center submission modal [#2912](https://github.com/ethyca/fides/pull/2912)

## [2.9.1](https://github.com/ethyca/fides/compare/2.9.0...2.9.1)

### Added

- Added Attentive erasure email connector [#2782](https://github.com/ethyca/fides/pull/2782)

### Changed

- Removed dataset based email connectors [#2782](https://github.com/ethyca/fides/pull/2782)
- Changed Auth0's authentication strategy from `bearer` to `oauth2_client_credentials` [#2820](https://github.com/ethyca/fides/pull/2820)
- renamed the privacy declarations field "Privacy declaration name (deprecated)" to "Processing Activity" [#711](https://github.com/ethyca/fidesplus/issues/711)

### Fixed

- Fixed issue where the scopes list passed into FidesUserPermission could get mutated with the total_scopes call [#2883](https://github.com/ethyca/fides/pull/2883)

### Removed

- removed the `privacyDeclarationDeprecatedFields` flag [#711](https://github.com/ethyca/fidesplus/issues/711)

## [2.9.0](https://github.com/ethyca/fides/compare/2.8.3...2.9.0)

### Added

- The ability to assign users as system managers for a specific system [#2714](https://github.com/ethyca/fides/pull/2714)
- New endpoints to add and remove users as system managers [#2726](https://github.com/ethyca/fides/pull/2726)
- Warning about access control migration to the UI [#2842](https://github.com/ethyca/fides/pull/2842)
- Adds Role Assignment UI [#2739](https://github.com/ethyca/fides/pull/2739)
- Add an automated migration to give users a `viewer` role [#2821](https://github.com/ethyca/fides/pull/2821)

### Changed

- Removed "progressive" navigation that would hide Admin UI tabs until Systems / Connections were configured [#2762](https://github.com/ethyca/fides/pull/2762)
- Added `system.privacy_declaration.name` to datamap response [#2831](https://github.com/ethyca/fides/pull/2831/files)

### Developer Experience

- Retired legacy `navV2` feature flag [#2762](https://github.com/ethyca/fides/pull/2762)
- Update Admin UI Layout to fill viewport height [#2812](https://github.com/ethyca/fides/pull/2812)

### Fixed

- Fixed issue where unsaved changes warning would always show up when running fidesplus [#2788](https://github.com/ethyca/fides/issues/2788)
- Fixed problem in datamap export with datasets that had been updated via SaaS instantiation [#2841](https://github.com/ethyca/fides/pull/2841)
- Fixed problem in datamap export with inconsistent custom field ordering [#2859](https://github.com/ethyca/fides/pull/2859)

## [2.8.3](https://github.com/ethyca/fides/compare/2.8.2...2.8.3)

### Added

- Serialise `bson.ObjectId` types in SAR data packages [#2785](https://github.com/ethyca/fides/pull/2785)

### Fixed

- Fixed issue where more than 1 populated custom fields removed a system from the datamap export [#2825](https://github.com/ethyca/fides/pull/2825)

## [2.8.2](https://github.com/ethyca/fides/compare/2.8.1...2.8.2)

### Fixed

- Resolved a bug that stopped custom fields populating the visual datamap [#2775](https://github.com/ethyca/fides/pull/2775)
- Patch appconfig migration to handle existing db record [#2780](https://github.com/ethyca/fides/pull/2780)

## [2.8.1](https://github.com/ethyca/fides/compare/2.8.0...2.8.1)

### Fixed

- Disabled hiding Admin UI based on user scopes [#2771](https://github.com/ethyca/fides/pull/2771)

## [2.8.0](https://github.com/ethyca/fides/compare/2.7.1...2.8.0)

### Added

- Add API support for messaging config properties [#2551](https://github.com/ethyca/fides/pull/2551)
- Access and erasure support for Kustomer [#2520](https://github.com/ethyca/fides/pull/2520)
- Added the `erase_after` field on collections to be able to set the order for erasures [#2619](https://github.com/ethyca/fides/pull/2619)
- Add a toggle to filter the system classification to only return those with classification data [#2700](https://github.com/ethyca/fides/pull/2700)
- Added backend role-based permissions [#2671](https://github.com/ethyca/fides/pull/2671)
- Access and erasure for Vend SaaS Connector [#1869](https://github.com/ethyca/fides/issues/1869)
- Added endpoints for storage and messaging config setup status [#2690](https://github.com/ethyca/fides/pull/2690)
- Access and erasure for Jira SaaS Connector [#1871](https://github.com/ethyca/fides/issues/1871)
- Access and erasure support for Delighted [#2244](https://github.com/ethyca/fides/pull/2244)
- Improve "Upload a new dataset YAML" [#1531](https://github.com/ethyca/fides/pull/2258)
- Input validation and sanitization for Privacy Request fields [#2655](https://github.com/ethyca/fides/pull/2655)
- Access and erasure support for Yotpo [#2708](https://github.com/ethyca/fides/pull/2708)
- Custom Field Library Tab [#527](https://github.com/ethyca/fides/pull/2693)
- Allow SendGrid template usage [#2728](https://github.com/ethyca/fides/pull/2728)
- Added ConnectorRunner to simplify SaaS connector testing [#1795](https://github.com/ethyca/fides/pull/1795)
- Adds support for Mailchimp Transactional as a messaging config [#2742](https://github.com/ethyca/fides/pull/2742)

### Changed

- Admin UI
  - Add flow for selecting system types when manually creating a system [#2530](https://github.com/ethyca/fides/pull/2530)
  - Updated forms for privacy declarations [#2648](https://github.com/ethyca/fides/pull/2648)
  - Delete flow for privacy declarations [#2664](https://github.com/ethyca/fides/pull/2664)
  - Add framework to have UI elements respect the user's scopes [#2682](https://github.com/ethyca/fides/pull/2682)
  - "Manual Webhook" has been renamed to "Manual Process". [#2717](https://github.com/ethyca/fides/pull/2717)
- Convert all config values to Pydantic `Field` objects [#2613](https://github.com/ethyca/fides/pull/2613)
- Add warning to 'fides deploy' when installed outside of a virtual environment [#2641](https://github.com/ethyca/fides/pull/2641)
- Redesigned the default/init config file to be auto-documented. Also updates the `fides init` logic and analytics consent logic [#2694](https://github.com/ethyca/fides/pull/2694)
- Change how config creation/import is handled across the application [#2622](https://github.com/ethyca/fides/pull/2622)
- Update the CLI aesthetics & docstrings [#2703](https://github.com/ethyca/fides/pull/2703)
- Updates Roles->Scopes Mapping [#2744](https://github.com/ethyca/fides/pull/2744)
- Return user scopes as an enum, as well as total scopes [#2741](https://github.com/ethyca/fides/pull/2741)
- Update `MessagingServiceType` enum to be lowercased throughout [#2746](https://github.com/ethyca/fides/pull/2746)

### Developer Experience

- Set the security environment of the fides dev setup to `prod` instead of `dev` [#2588](https://github.com/ethyca/fides/pull/2588)
- Removed unexpected default Redis password [#2666](https://github.com/ethyca/fides/pull/2666)
- Privacy Center
  - Typechecking and validation of the `config.json` will be checked for backwards-compatibility. [#2661](https://github.com/ethyca/fides/pull/2661)
- Combined conftest.py files [#2669](https://github.com/ethyca/fides/pull/2669)

### Fixed

- Fix support for "redis.user" setting when authenticating to the Redis cache [#2666](https://github.com/ethyca/fides/pull/2666)
- Fix error with the classify dataset feature flag not writing the dataset to the server [#2675](https://github.com/ethyca/fides/pull/2675)
- Allow string dates to stay strings in cache decoding [#2695](https://github.com/ethyca/fides/pull/2695)
- Admin UI
  - Remove Identifiability (Data Qualifier) from taxonomy editor [2684](https://github.com/ethyca/fides/pull/2684)
- FE: Custom field selections binding issue on Taxonomy tabs [#2659](https://github.com/ethyca/fides/pull/2693/)
- Fix Privacy Request Status when submitting a consent request when identity verification is required [#2736](https://github.com/ethyca/fides/pull/2736)

## [2.7.1](https://github.com/ethyca/fides/compare/2.7.0...2.7.1)

- Fix error with the classify dataset feature flag not writing the dataset to the server [#2675](https://github.com/ethyca/fides/pull/2675)

## [2.7.0](https://github.com/ethyca/fides/compare/2.6.6...2.7.0)

- Fides API

  - Access and erasure support for Braintree [#2223](https://github.com/ethyca/fides/pull/2223)
  - Added route to send a test message [#2585](https://github.com/ethyca/fides/pull/2585)
  - Add default storage configuration functionality and associated APIs [#2438](https://github.com/ethyca/fides/pull/2438)

- Admin UI

  - Custom Metadata [#2536](https://github.com/ethyca/fides/pull/2536)
    - Create Custom Lists
    - Create Custom Field Definition
    - Create custom fields from a the taxonomy editor
    - Provide a custom field value in a resource
    - Bulk edit custom field values [#2612](https://github.com/ethyca/fides/issues/2612)
    - Custom metadata UI Polish [#2624](https://github.com/ethyca/fides/pull/2625)

- Privacy Center

  - The consent config default value can depend on whether Global Privacy Control is enabled. [#2341](https://github.com/ethyca/fides/pull/2341)
  - When GPC is enabled, the UI indicates which data uses are opted out by default. [#2596](https://github.com/ethyca/fides/pull/2596)
  - `inspectForBrowserIdentities` now also looks for `ljt_readerID`. [#2543](https://github.com/ethyca/fides/pull/2543)

### Added

- Added new Wunderkind Consent Saas Connector [#2600](https://github.com/ethyca/fides/pull/2600)
- Added new Sovrn Email Consent Connector [#2543](https://github.com/ethyca/fides/pull/2543/)
- Log Fides version at startup [#2566](https://github.com/ethyca/fides/pull/2566)

### Changed

- Update Admin UI to show all action types (access, erasure, consent, update) [#2523](https://github.com/ethyca/fides/pull/2523)
- Removes legacy `verify_oauth_client` function [#2527](https://github.com/ethyca/fides/pull/2527)
- Updated the UI for adding systems to a new design [#2490](https://github.com/ethyca/fides/pull/2490)
- Minor logging improvements [#2566](https://github.com/ethyca/fides/pull/2566)
- Various form components now take a `stacked` or `inline` variant [#2542](https://github.com/ethyca/fides/pull/2542)
- UX fixes for user management [#2537](https://github.com/ethyca/fides/pull/2537)
- Updating Firebase Auth connector to mask the user with a delete instead of an update [#2602](https://github.com/ethyca/fides/pull/2602)

### Fixed

- Fixed bug where refreshing a page in the UI would result in a 404 [#2502](https://github.com/ethyca/fides/pull/2502)
- Usernames are case insensitive now and prevent all duplicates [#2487](https://github.com/ethyca/fides/pull/2487)
  - This PR contains a migration that deletes duplicate users and keeps the oldest original account.
- Update Logos for shipped connectors [#2464](https://github.com/ethyca/fides/pull/2587)
- Search field on privacy request page isn't working [#2270](https://github.com/ethyca/fides/pull/2595)
- Fix connection dropdown in integration table to not be disabled add system creation [#3589](https://github.com/ethyca/fides/pull/3589)

### Developer Experience

- Added new Cypress E2E smoke tests [#2241](https://github.com/ethyca/fides/pull/2241)
- New command `nox -s e2e_test` which will spin up the test environment and run true E2E Cypress tests against it [#2417](https://github.com/ethyca/fides/pull/2417)
- Cypress E2E tests now run in CI and are reported to Cypress Cloud [#2417](https://github.com/ethyca/fides/pull/2417)
- Change from `randomint` to `uuid` in mongodb tests to reduce flakiness. [#2591](https://github.com/ethyca/fides/pull/2591)

### Removed

- Remove feature flagged config wizard stepper from Admin UI [#2553](https://github.com/ethyca/fides/pull/2553)

## [2.6.6](https://github.com/ethyca/fides/compare/2.6.5...2.6.6)

### Changed

- Improve Readability for Custom Masking Override Exceptions [#2593](https://github.com/ethyca/fides/pull/2593)

## [2.6.5](https://github.com/ethyca/fides/compare/2.6.4...2.6.5)

### Added

- Added config properties to override database Engine parameters [#2511](https://github.com/ethyca/fides/pull/2511)
- Increased default pool_size and max_overflow to 50 [#2560](https://github.com/ethyca/fides/pull/2560)

## [2.6.4](https://github.com/ethyca/fides/compare/2.6.3...2.6.4)

### Fixed

- Fixed bug for SMS completion notification not being sent [#2526](https://github.com/ethyca/fides/issues/2526)
- Fixed bug where refreshing a page in the UI would result in a 404 [#2502](https://github.com/ethyca/fides/pull/2502)

## [2.6.3](https://github.com/ethyca/fides/compare/2.6.2...2.6.3)

### Fixed

- Handle case where legacy dataset has meta: null [#2524](https://github.com/ethyca/fides/pull/2524)

## [2.6.2](https://github.com/ethyca/fides/compare/2.6.1...2.6.2)

### Fixed

- Issue addressing missing field in dataset migration [#2510](https://github.com/ethyca/fides/pull/2510)

## [2.6.1](https://github.com/ethyca/fides/compare/2.6.0...2.6.1)

### Fixed

- Fix errors when privacy requests execute concurrently without workers [#2489](https://github.com/ethyca/fides/pull/2489)
- Enable saas request overrides to run in worker runtime [#2489](https://github.com/ethyca/fides/pull/2489)

## [2.6.0](https://github.com/ethyca/fides/compare/2.5.1...2.6.0)

### Added

- Added the `env` option to the `security` configuration options to allow for users to completely secure the API endpoints [#2267](https://github.com/ethyca/fides/pull/2267)
- Unified Fides Resources
  - Added a dataset dropdown selector when configuring a connector to link an existing dataset to the connector configuration. [#2162](https://github.com/ethyca/fides/pull/2162)
  - Added new datasetconfig.ctl_dataset_id field to unify fides dataset resources [#2046](https://github.com/ethyca/fides/pull/2046)
- Add new connection config routes that couple them with systems [#2249](https://github.com/ethyca/fides/pull/2249)
- Add new select/deselect all permissions buttons [#2437](https://github.com/ethyca/fides/pull/2437)
- Endpoints to allow a user with the `user:password-reset` scope to reset users' passwords. In addition, users no longer require a scope to edit their own passwords. [#2373](https://github.com/ethyca/fides/pull/2373)
- New form to reset a user's password without knowing an old password [#2390](https://github.com/ethyca/fides/pull/2390)
- Approve & deny buttons on the "Request details" page. [#2473](https://github.com/ethyca/fides/pull/2473)
- Consent Propagation
  - Add the ability to execute Consent Requests via the Privacy Request Execution layer [#2125](https://github.com/ethyca/fides/pull/2125)
  - Add a Mailchimp Transactional Consent Connector [#2194](https://github.com/ethyca/fides/pull/2194)
  - Allow defining a list of opt-in and/or opt-out requests in consent connectors [#2315](https://github.com/ethyca/fides/pull/2315)
  - Add a Google Analytics Consent Connector for GA4 properties [#2302](https://github.com/ethyca/fides/pull/2302)
  - Pass the GA Cookie from the Privacy Center [#2337](https://github.com/ethyca/fides/pull/2337)
  - Rename "user_id" to more specific "ga_client_id" [#2356](https://github.com/ethyca/fides/pull/2356)
  - Patch Google Analytics Consent Connector to delete by client_id [#2355](https://github.com/ethyca/fides/pull/2355)
  - Add a "skip_param_values option" to optionally skip when we are missing param values in the body [#2384](https://github.com/ethyca/fides/pull/2384)
  - Adds a new Universal Analytics Connector that works with the UA Tracking Id
- Adds intake and storage of Global Privacy Control Signal props for Consent [#2599](https://github.com/ethyca/fides/pull/2599)

### Changed

- Unified Fides Resources
  - Removed several fidesops schemas for DSR's in favor of updated Fideslang schemas [#2009](https://github.com/ethyca/fides/pull/2009)
  - Removed DatasetConfig.dataset field [#2096](https://github.com/ethyca/fides/pull/2096)
  - Updated UI dataset config routes to use new unified routes [#2113](https://github.com/ethyca/fides/pull/2113)
  - Validate request body on crud endpoints on upsert. Validate dataset data categories before save. [#2134](https://github.com/ethyca/fides/pull/2134/)
  - Updated test env setup and quickstart to use new endpoints [#2225](https://github.com/ethyca/fides/pull/2225)
- Consent Propagation
  - Privacy Center consent options can now be marked as `executable` in order to propagate consent requests [#2193](https://github.com/ethyca/fides/pull/2193)
  - Add support for passing browser identities to consent request patches [#2304](https://github.com/ethyca/fides/pull/2304)
- Update fideslang to 1.3.3 [#2343](https://github.com/ethyca/fides/pull/2343)
- Display the request type instead of the policy name on the request table [#2382](https://github.com/ethyca/fides/pull/2382)
- Make denial reasons required [#2400](https://github.com/ethyca/fides/pull/2400)
- Display the policy key on the request details page [#2395](https://github.com/ethyca/fides/pull/2395)
- Updated CSV export [#2452](https://github.com/ethyca/fides/pull/2452)
- Privacy Request approval now uses a modal [#2443](https://github.com/ethyca/fides/pull/2443)

### Developer Experience

- `nox -s test_env` has been replaced with `nox -s "fides_env(dev)"`
- New command `nox -s "fides_env(test)"` creates a complete test environment with seed data (similar to `fides_env(dev)`) but with the production fides image so the built UI can be accessed at `localhost:8080` [#2399](https://github.com/ethyca/fides/pull/2399)
- Change from code climate to codecov for coverage reporting [#2402](https://github.com/ethyca/fides/pull/2402)

### Fixed

- Home screen header scaling and responsiveness issues [#2200](https://github.com/ethyca/fides/pull/2277)
- Privacy Center identity inputs validate even when they are optional. [#2308](https://github.com/ethyca/fides/pull/2308)
- The PII toggle defaults to false and PII will be hidden on page load [#2388](https://github.com/ethyca/fides/pull/2388)
- Fixed a CI bug caused by git security upgrades [#2441](https://github.com/ethyca/fides/pull/2441)
- Privacy Center
  - Identity inputs validate even when they are optional. [#2308](https://github.com/ethyca/fides/pull/2308)
  - Submit buttons show loading state and disable while submitting. [#2401](https://github.com/ethyca/fides/pull/2401)
  - Phone inputs no longer request country SVGs from external domain. [#2378](https://github.com/ethyca/fides/pull/2378)
  - Input validation errors no longer change the height of modals. [#2379](https://github.com/ethyca/fides/pull/2379)
- Patch masking strategies to better handle null and non-string inputs [#2307](https://github.com/ethyca/fides/pull/2377)
- Renamed prod pushes tag to be `latest` for privacy center and sample app [#2401](https://github.com/ethyca/fides/pull/2407)
- Update firebase connector to better handle non-existent users [#2439](https://github.com/ethyca/fides/pull/2439)

## [2.5.1](https://github.com/ethyca/fides/compare/2.5.0...2.5.1)

### Developer Experience

- Allow db resets only if `config.dev_mode` is `True` [#2321](https://github.com/ethyca/fides/pull/2321)

### Fixed

- Added a feature flag for the recent dataset classification UX changes [#2335](https://github.com/ethyca/fides/pull/2335)

### Security

- Add a check to the catchall path to prevent returning paths outside of the UI directory [#2330](https://github.com/ethyca/fides/pull/2330)

### Developer Experience

- Reduce size of local Docker images by fixing `.dockerignore` patterns [#2360](https://github.com/ethyca/fides/pull/2360)

## [2.5.0](https://github.com/ethyca/fides/compare/2.4.0...2.5.0)

### Docs

- Update the docs landing page and remove redundant docs [#2184](https://github.com/ethyca/fides/pull/2184)

### Added

- Added the `user` command group to the CLI. [#2153](https://github.com/ethyca/fides/pull/2153)
- Added `Code Climate` test coverage uploads. [#2198](https://github.com/ethyca/fides/pull/2198)
- Added the connection key to the execution log [#2100](https://github.com/ethyca/fides/pull/2100)
- Added endpoints to retrieve DSR `Rule`s and `Rule Target`s [#2116](https://github.com/ethyca/fides/pull/2116)
- Added Fides version number to account dropdown in the UI [#2140](https://github.com/ethyca/fides/pull/2140)
- Add link to Classify Systems page in nav side bar [#2128](https://github.com/ethyca/fides/pull/2128)
- Dataset classification UI now polls for results [#2123](https://github.com/ethyca/fides/pull/2123)
- Update Privacy Center Icons [#1800](https://github.com/ethyca/fides/pull/2139)
- Privacy Center `fides-consent.js`:
  - `Fides.shopify` integration function. [#2152](https://github.com/ethyca/fides/pull/2152)
  - Dedicated folder for integrations.
  - `Fides.meta` integration function (fbq). [#2217](https://github.com/ethyca/fides/pull/2217)
- Adds support for Twilio email service (Sendgrid) [#2154](https://github.com/ethyca/fides/pull/2154)
- Access and erasure support for Recharge [#1709](https://github.com/ethyca/fides/pull/1709)
- Access and erasure support for Friendbuy Nextgen [#2085](https://github.com/ethyca/fides/pull/2085)

### Changed

- Admin UI Feature Flags - [#2101](https://github.com/ethyca/fides/pull/2101)
  - Overrides can be saved in the browser.
  - Use `NEXT_PUBLIC_APP_ENV` for app-specific environment config.
  - No longer use `react-feature-flags` library.
  - Can have descriptions. [#2243](https://github.com/ethyca/fides/pull/2243)
- Made privacy declarations optional when adding systems manually - [#2173](https://github.com/ethyca/fides/pull/2173)
- Removed an unclear logging message. [#2266](https://github.com/ethyca/fides/pull/2266)
- Allow any user with `user:delete` scope to delete other users [#2148](https://github.com/ethyca/fides/pull/2148)
- Dynamic imports of custom overrides and SaaS test fixtures [#2169](https://github.com/ethyca/fides/pull/2169)
- Added `AuthenticatedClient` to custom request override interface [#2171](https://github.com/ethyca/fides/pull/2171)
- Only approve the specific collection instead of the entire dataset, display only top 1 classification by default [#2226](https://github.com/ethyca/fides/pull/2226)
- Update sample project resources for `fides evaluate` usage in `fides deploy` [#2253](https://github.com/ethyca/fides/pull/2253)

### Removed

- Removed unused object_name field on s3 storage config [#2133](https://github.com/ethyca/fides/pull/2133)

### Fixed

- Remove next-auth from privacy center to fix JS console error [#2090](https://github.com/ethyca/fides/pull/2090)
- Admin UI - Added Missing ability to assign `user:delete` in the permissions checkboxes [#2148](https://github.com/ethyca/fides/pull/2148)
- Nav bug: clicking on Privacy Request breadcrumb takes me to Home instead of /privacy-requests [#497](https://github.com/ethyca/fides/pull/2141)
- Side nav disappears when viewing request details [#2129](https://github.com/ethyca/fides/pull/2155)
- Remove usage of load dataset button and other dataset UI modifications [#2149](https://github.com/ethyca/fides/pull/2149)
- Improve readability for exceptions raised from custom request overrides [#2157](https://github.com/ethyca/fides/pull/2157)
- Importing custom request overrides on server startup [#2186](https://github.com/ethyca/fides/pull/2186)
- Remove warning when env vars default to blank strings in docker-compose [#2188](https://github.com/ethyca/fides/pull/2188)
- Fix Cookie House purchase modal flashing 'Error' in title [#2274](https://github.com/ethyca/fides/pull/2274)
- Stop dependency from upgrading `packaging` to version with known issue [#2273](https://github.com/ethyca/fides/pull/2273)
- Privacy center config no longer requires `identity_inputs` and will use `email` as a default [#2263](https://github.com/ethyca/fides/pull/2263)
- No longer display remaining days for privacy requests in terminal states [#2292](https://github.com/ethyca/fides/pull/2292)

### Removed

- Remove "Create New System" button when viewing systems. All systems can now be created via the "Add systems" button on the home page. [#2132](https://github.com/ethyca/fides/pull/2132)

## [2.4.0](https://github.com/ethyca/fides/compare/2.3.1...2.4.0)

### Developer Experience

- Include a pre-check workflow that collects the pytest suite [#2098](https://github.com/ethyca/fides/pull/2098)
- Write to the application db when running the app locally. Write to the test db when running pytest [#1731](https://github.com/ethyca/fides/pull/1731)

### Changed

- Move the `fides.ctl.core.` and `fides.ctl.connectors` modules into `fides.core` and `fides.connectors` respectively [#2097](https://github.com/ethyca/fides/pull/2097)
- Fides: Skip cypress tests due to nav bar 2.0 [#2102](https://github.com/ethyca/fides/pull/2103)

### Added

- Adds new erasure policy for complete user data masking [#1839](https://github.com/ethyca/fides/pull/1839)
- New Fides Home page [#1864](https://github.com/ethyca/fides/pull/2050)
- Nav 2.0 - Replace form flow side navs with top tabs [#2037](https://github.com/ethyca/fides/pull/2050)
- Adds new erasure policy for complete user data masking [#1839](https://github.com/ethyca/fides/pull/1839)
- Added ability to use Mailgun templates when sending emails. [#2039](https://github.com/ethyca/fides/pull/2039)
- Adds SMS id verification for consent [#2094](https://github.com/ethyca/fides/pull/2094)

### Fixed

- Store `fides_consent` cookie on the root domain of the Privacy Center [#2071](https://github.com/ethyca/fides/pull/2071)
- Properly set the expire-time for verification codes [#2105](https://github.com/ethyca/fides/pull/2105)

## [2.3.1](https://github.com/ethyca/fides/compare/2.3.0...2.3.1)

### Fixed

- Resolved an issue where the root_user was not being created [#2082](https://github.com/ethyca/fides/pull/2082)

### Added

- Nav redesign with sidebar groups. Feature flagged to only be visible in dev mode until release. [#2030](https://github.com/ethyca/fides/pull/2047)
- Improved error handling for incorrect app encryption key [#2089](https://github.com/ethyca/fides/pull/2089)
- Access and erasure support for Friendbuy API [#2019](https://github.com/ethyca/fides/pull/2019)

## [2.3.0](https://github.com/ethyca/fides/compare/2.2.2...2.3.0)

### Added

- Common Subscriptions for app-wide data and feature checks. [#2030](https://github.com/ethyca/fides/pull/2030)
- Send email alerts on privacy request failures once the specified threshold is reached. [#1793](https://github.com/ethyca/fides/pull/1793)
- DSR Notifications (toast) [#1895](https://github.com/ethyca/fides/pull/1895)
- DSR configure alerts btn [#1895](https://github.com/ethyca/fides/pull/1895)
- DSR configure alters (FE) [#1895](https://github.com/ethyca/fides/pull/1895)
- Add a `usage` session to Nox to print full session docstrings. [#2022](https://github.com/ethyca/fides/pull/2022)

### Added

- Adds notifications section to toml files [#2026](https://github.com/ethyca/fides/pull/2060)

### Changed

- Updated to use `loguru` logging library throughout codebase [#2031](https://github.com/ethyca/fides/pull/2031)
- Do not always create a `fides.toml` by default [#2023](https://github.com/ethyca/fides/pull/2023)
- The `fideslib` module has been merged into `fides`, code redundancies have been removed [#1859](https://github.com/ethyca/fides/pull/1859)
- Replace 'ingress' and 'egress' with 'sources' and 'destinations' across UI [#2044](https://github.com/ethyca/fides/pull/2044)
- Update the functionality of `fides pull -a <filename>` to include _all_ resource types. [#2083](https://github.com/ethyca/fides/pull/2083)

### Fixed

- Timing issues with bulk DSR reprocessing, specifically when analytics are enabled [#2015](https://github.com/ethyca/fides/pull/2015)
- Error caused by running erasure requests with disabled connectors [#2045](https://github.com/ethyca/fides/pull/2045)
- Changes the SlowAPI ratelimiter's backend to use memory instead of Redis [#2054](https://github.com/ethyca/fides/pull/2058)

## [2.2.2](https://github.com/ethyca/fides/compare/2.2.1...2.2.2)

### Docs

- Updated the readme to use new new [docs site](http://docs.ethyca.com) [#2020](https://github.com/ethyca/fides/pull/2020)

### Deprecated

- The documentation site hosted in the `/docs` directory has been deprecated. All documentation updates will be hosted at the new [docs site](http://docs.ethyca.com) [#2020](https://github.com/ethyca/fides/pull/2020)

### Fixed

- Fixed mypy and pylint errors [#2013](https://github.com/ethyca/fides/pull/2013)
- Update connection test endpoint to be effectively non-blocking [#2000](https://github.com/ethyca/fides/pull/2000)
- Update Fides connector to better handle children with no access results [#2012](https://github.com/ethyca/fides/pull/2012)

## [2.2.1](https://github.com/ethyca/fides/compare/2.2.0...2.2.1)

### Added

- Add health check indicator for data flow scanning option [#1973](https://github.com/ethyca/fides/pull/1973)

### Changed

- The `celery.toml` is no longer used, instead it is a subsection of the `fides.toml` file [#1990](https://github.com/ethyca/fides/pull/1990)
- Update sample project landing page copy to be version-agnostic [#1958](https://github.com/ethyca/fides/pull/1958)
- `get` and `ls` CLI commands now return valid `fides` object YAML [#1991](https://github.com/ethyca/fides/pull/1991)

### Developer Experience

- Remove duplicate fastapi-caching and pin version. [#1765](https://github.com/ethyca/fides/pull/1765)

## [2.2.0](https://github.com/ethyca/fides/compare/2.1.0...2.2.0)

### Added

- Send email alerts on privacy request failures once the specified threshold is reached. [#1793](https://github.com/ethyca/fides/pull/1793)
- Add authenticated privacy request route. [#1819](https://github.com/ethyca/fides/pull/1819)
- Enable the onboarding flow [#1836](https://github.com/ethyca/fides/pull/1836)
- Access and erasure support for Fullstory API [#1821](https://github.com/ethyca/fides/pull/1821)
- Add function to poll privacy request for completion [#1860](https://github.com/ethyca/fides/pull/1860)
- Added rescan flow for the data flow scanner [#1844](https://github.com/ethyca/fides/pull/1844)
- Add rescan flow for the data flow scanner [#1844](https://github.com/ethyca/fides/pull/1844)
- Add Fides connector to support parent-child Fides deployments [#1861](https://github.com/ethyca/fides/pull/1861)
- Classification UI now polls for updates to classifications [#1908](https://github.com/ethyca/fides/pull/1908)

### Changed

- The organization info form step is now skipped if the server already has organization info. [#1840](https://github.com/ethyca/fides/pull/1840)
- Removed the description column from the classify systems page. [#1867](https://github.com/ethyca/fides/pull/1867)
- Retrieve child results during fides connector execution [#1967](https://github.com/ethyca/fides/pull/1967)

### Fixed

- Fix error in parent user creation seeding. [#1832](https://github.com/ethyca/fides/issues/1832)
- Fix DSR error due to unfiltered empty identities [#1901](https://github.com/ethyca/fides/pull/1907)

### Docs

- Remove documentation about no-longer used connection string override [#1824](https://github.com/ethyca/fides/pull/1824)
- Fix typo in headings [#1824](https://github.com/ethyca/fides/pull/1824)
- Update documentation to reflect configs necessary for mailgun, twilio_sms and twilio_email service types [#1846](https://github.com/ethyca/fides/pull/1846)

...

## [2.1.0](https://github.com/ethyca/fides/compare/2.0.0...2.1.0)

### Added

- Classification flow for system data flows
- Classification is now triggered as part of data flow scanning
- Include `ingress` and `egress` fields on system export and `datamap/` endpoint [#1740](https://github.com/ethyca/fides/pull/1740)
- Repeatable unique identifier for dataset fides_keys and metadata [#1786](https://github.com/ethyca/fides/pull/1786)
- Adds SMS support for identity verification notifications [#1726](https://github.com/ethyca/fides/pull/1726)
- Added phone number validation in back-end and react phone number form in Privacy Center [#1745](https://github.com/ethyca/fides/pull/1745)
- Adds SMS message template for all subject notifications [#1743](https://github.com/ethyca/fides/pull/1743)
- Privacy-Center-Cypress workflow for CI checks of the Privacy Center. [#1722](https://github.com/ethyca/fides/pull/1722)
- Privacy Center `fides-consent.js` script for accessing consent on external pages. [Details](/clients/privacy-center/packages/fides-consent/README.md)
- Erasure support for Twilio Conversations API [#1673](https://github.com/ethyca/fides/pull/1673)
- Webserver port can now be configured via the CLI command [#1858](https://github.com/ethyca/fides/pull/1858)

### Changed

- Optional dependencies are no longer used for 3rd-party connectivity. Instead they are used to isolate dangerous dependencies. [#1679](https://github.com/ethyca/fides/pull/1679)
- All Next pages now automatically require login. [#1670](https://github.com/ethyca/fides/pull/1670)
- Running the `webserver` command no longer prompts the user to opt out/in to analytics[#1724](https://github.com/ethyca/fides/pull/1724)

### Developer Experience

- Admin-UI-Cypress tests that fail in CI will now upload screen recordings for debugging. [#1728](https://github.com/ethyca/fides/pull/1728/files/c23e62fea284f7910028c8483feff893903068b8#r1019491323)
- Enable remote debugging from VSCode of live dev app [#1780](https://github.com/ethyca/fides/pull/1780)

### Removed

- Removed the Privacy Center `cookieName` config introduced in 2.0.0. [#1756](https://github.com/ethyca/fides/pull/1756)

### Fixed

- Exceptions are no longer raised when sending analytics on Windows [#1666](https://github.com/ethyca/fides/pull/1666)
- Fixed wording on identity verification modal in the Privacy Center [#1674](https://github.com/ethyca/fides/pull/1674)
- Update system fides_key tooltip text [#1533](https://github.com/ethyca/fides/pull/1685)
- Removed local storage parsing that is redundant with redux-persist. [#1678](https://github.com/ethyca/fides/pull/1678)
- Show a helpful error message if Docker daemon is not running during "fides deploy" [#1694](https://github.com/ethyca/fides/pull/1694)
- Allow users to query their own permissions, including root user. [#1698](https://github.com/ethyca/fides/pull/1698)
- Single-select taxonomy fields legal basis and special category can be cleared. [#1712](https://github.com/ethyca/fides/pull/1712)
- Fixes the issue where the security config is not properly loading from environment variables. [#1718](https://github.com/ethyca/fides/pull/1718)
- Fixes the issue where the CLI can't run without the config values required by the webserver. [#1811](https://github.com/ethyca/fides/pull/1811)
- Correctly handle response from adobe jwt auth endpoint as milliseconds, rather than seconds. [#1754](https://github.com/ethyca/fides/pull/1754)
- Fixed styling issues with the `EditDrawer` component. [#1803](https://github.com/ethyca/fides/pull/1803)

### Security

- Bumped versions of packages that use OpenSSL [#1683](https://github.com/ethyca/fides/pull/1683)

## [2.0.0](https://github.com/ethyca/fides/compare/1.9.6...2.0.0)

### Added

- Allow delete-only SaaS connector endpoints [#1200](https://github.com/ethyca/fides/pull/1200)
- Privacy center consent choices store a browser cookie. [#1364](https://github.com/ethyca/fides/pull/1364)
  - The format is generic. A reasonable set of defaults will be added later: [#1444](https://github.com/ethyca/fides/issues/1444)
  - The cookie name defaults to `fides_consent` but can be configured under `config.json > consent > cookieName`.
  - Each consent option can provide an array of `cookieKeys`.
- Individually select and reprocess DSRs that have errored [#1203](https://github.com/ethyca/fides/pull/1489)
- Bulk select and reprocess DSRs that have errored [#1205](https://github.com/ethyca/fides/pull/1489)
- Config Wizard: AWS scan results populate in system review forms. [#1454](https://github.com/ethyca/fides/pull/1454)
- Integrate rate limiter with Saas Connectors. [#1433](https://github.com/ethyca/fides/pull/1433)
- Config Wizard: Added a column selector to the scan results page of the config wizard [#1590](https://github.com/ethyca/fides/pull/1590)
- Config Wizard: Flow for runtime scanner option [#1640](https://github.com/ethyca/fides/pull/1640)
- Access support for Twilio Conversations API [#1520](https://github.com/ethyca/fides/pull/1520)
- Message Config: Adds Twilio Email/SMS support [#1519](https://github.com/ethyca/fides/pull/1519)

### Changed

- Updated mypy to version 0.981 and Python to version 3.10.7 [#1448](https://github.com/ethyca/fides/pull/1448)

### Developer Experience

- Repository dispatch events are sent to fidesctl-plus and fidesops-plus [#1263](https://github.com/ethyca/fides/pull/1263)
- Only the `docs-authors` team members are specified as `CODEOWNERS` [#1446](https://github.com/ethyca/fides/pull/1446)
- Updates the default local configuration to not defer tasks to a worker node [#1552](https://github.com/ethyca/fides/pull/1552/)
- Updates the healthcheck to return health status of connected Celery workers [#1588](https://github.com/ethyca/fides/pull/1588)

### Docs

- Remove the tutorial to prepare for new update [#1543](https://github.com/ethyca/fides/pull/1543)
- Add system management via UI documentation [#1541](https://github.com/ethyca/fides/pull/1541)
- Added DSR quickstart docs, restructured docs navigation [#1651](https://github.com/ethyca/fides/pull/1651)
- Update privacy request execution overview docs [#1258](https://github.com/ethyca/fides/pull/1490)

### Fixed

- Fixed system dependencies appearing as "N/A" in the datamap endpoint when there are no privacy declarations [#1649](https://github.com/ethyca/fides/pull/1649)

## [1.9.6](https://github.com/ethyca/fides/compare/1.9.5...1.9.6)

### Fixed

- Include systems without a privacy declaration on data map [#1603](https://github.com/ethyca/fides/pull/1603)
- Handle malformed tokens [#1523](https://github.com/ethyca/fides/pull/1523)
- Remove thrown exception from getAllPrivacyRequests method [#1592](https://github.com/ethyca/fides/pull/1593)
- Include systems without a privacy declaration on data map [#1603](https://github.com/ethyca/fides/pull/1603)
- After editing a dataset, the table will stay on the previously selected collection instead of resetting to the first one. [#1511](https://github.com/ethyca/fides/pull/1511)
- Fix redis `db_index` config issue [#1647](https://github.com/ethyca/fides/pull/1647)

### Docs

- Add unlinked docs and fix any remaining broken links [#1266](https://github.com/ethyca/fides/pull/1266)
- Update privacy center docs to include consent information [#1537](https://github.com/ethyca/fides/pull/1537)
- Update UI docs to include DSR countdown information and additional descriptions/filtering [#1545](https://github.com/ethyca/fides/pull/1545)

### Changed

- Allow multiple masking strategies to be specified when using fides as a masking engine [#1647](https://github.com/ethyca/fides/pull/1647)

## [1.9.5](https://github.com/ethyca/fides/compare/1.9.4...1.9.5)

### Added

- The database includes a `plus_system_scans` relation, to track the status and results of System Scanner executions in fidesctl-plus [#1554](https://github.com/ethyca/fides/pull/1554)

## [1.9.4](https://github.com/ethyca/fides/compare/1.9.2...1.9.4)

### Fixed

- After editing a dataset, the table will stay on the previously selected collection instead of resetting to the first one. [#1511](https://github.com/ethyca/fides/pull/1511)

## [1.9.2](https://github.com/ethyca/fides/compare/1.9.1...1.9.2)

### Deprecated

- Added a deprecation warning for the entire package [#1244](https://github.com/ethyca/fides/pull/1244)

### Added

- Dataset generation enhancements using Fides Classify for Plus users:

  - Integrate Fides Plus API into placeholder features introduced in 1.9.0. [#1194](https://github.com/ethyca/fides/pull/1194)

- Fides Admin UI:

  - Configure Connector after creation [#1204](https://github.com/ethyca/fides/pull/1356)

### Fixed

- Privacy Center:
  - Handle error on startup if server isn't running [#1239](https://github.com/ethyca/fides/pull/1239)
  - Fix styling issue with cards [#1240](https://github.com/ethyca/fides/pull/1240)
  - Redirect to index on consent save [#1238](https://github.com/ethyca/fides/pull/1238)

## [1.9.1](https://github.com/ethyca/fides/compare/1.9.0...1.9.1)

### Changed

- Update fideslang to v1.3.1 [#1136](https://github.com/ethyca/fides/pull/1136)

### Changed

- Update fideslang to v1.3.1 [#1136](https://github.com/ethyca/fides/pull/1136)

## [1.9.0](https://github.com/ethyca/fides/compare/1.8.6...1.9.0) - 2022-09-29

### Added

- Dataset generation enhancements using Fides Classify for Plus users:
  - Added toggle for enabling classify during generation. [#1057](https://github.com/ethyca/fides/pull/1057)
  - Initial implementation of API request to kick off classify, with confirmation modal. [#1069](https://github.com/ethyca/fides/pull/1069)
  - Initial Classification & Review status for generated datasets. [#1074](https://github.com/ethyca/fides/pull/1074)
  - Component for choosing data categories based on classification results. [#1110](https://github.com/ethyca/fides/pull/1110)
  - The dataset fields table shows data categories from the classifier (if available). [#1088](https://github.com/ethyca/fides/pull/1088)
  - The "Approve" button can be used to update the dataset with the classifier's suggestions. [#1129](https://github.com/ethyca/fides/pull/1129)
- System management UI:
  - New page to add a system via yaml [#1062](https://github.com/ethyca/fides/pull/1062)
  - Skeleton of page to add a system manually [#1068](https://github.com/ethyca/fides/pull/1068)
  - Refactor config wizard system forms to be reused for system management [#1072](https://github.com/ethyca/fides/pull/1072)
  - Add additional optional fields to system management forms [#1082](https://github.com/ethyca/fides/pull/1082)
  - Delete a system through the UI [#1085](https://github.com/ethyca/fides/pull/1085)
  - Edit a system through the UI [#1096](https://github.com/ethyca/fides/pull/1096)
- Cypress component testing [#1106](https://github.com/ethyca/fides/pull/1106)

### Changed

- Changed behavior of `load_default_taxonomy` to append instead of upsert [#1040](https://github.com/ethyca/fides/pull/1040)
- Changed behavior of adding privacy declarations to decouple the actions of the "add" and "next" buttons [#1086](https://github.com/ethyca/fides/pull/1086)
- Moved system related UI components from the `config-wizard` directory to the `system` directory [#1097](https://github.com/ethyca/fides/pull/1097)
- Updated "type" on SaaS config to be a simple string type, not an enum [#1197](https://github.com/ethyca/fides/pull/1197)

### Developer Experience

- Optional dependencies may have their version defined only once, in `optional-requirements.txt` [#1171](https://github.com/ethyca/fides/pull/1171)

### Docs

- Updated the footer links [#1130](https://github.com/ethyca/fides/pull/1130)

### Fixed

- Fixed the "help" link in the UI header [#1078](https://github.com/ethyca/fides/pull/1078)
- Fixed a bug in Data Category Dropdowns where checking i.e. `user.biometric` would also check `user.biometric_health` [#1126](https://github.com/ethyca/fides/pull/1126)

### Security

- Upgraded pymysql to version `1.0.2` [#1094](https://github.com/ethyca/fides/pull/1094)

## [1.8.6](https://github.com/ethyca/fides/compare/1.8.5...1.8.6) - 2022-09-28

### Added

- Added classification tables for Plus users [#1060](https://github.com/ethyca/fides/pull/1060)

### Fixed

- Fixed a bug where rows were being excluded from a data map [#1124](https://github.com/ethyca/fides/pull/1124)

## [1.8.5](https://github.com/ethyca/fides/compare/1.8.4...1.8.5) - 2022-09-21

### Changed

- Update fideslang to v1.3.0 [#1103](https://github.com/ethyca/fides/pull/1103)

## [1.8.4](https://github.com/ethyca/fides/compare/1.8.3...1.8.4) - 2022-09-09

### Added

- Initial system management page [#1054](https://github.com/ethyca/fides/pull/1054)

### Changed

- Deleting a taxonomy field with children will now cascade delete all of its children as well. [#1042](https://github.com/ethyca/fides/pull/1042)

### Fixed

- Fixed navigating directly to frontend routes loading index page instead of the correct static page for the route.
- Fix truncated evaluation error messages [#1053](https://github.com/ethyca/fides/pull/1053)

## [1.8.3](https://github.com/ethyca/fides/compare/1.8.2...1.8.3) - 2022-09-06

### Added

- Added more taxonomy fields that can be edited via the UI [#1000](https://github.com/ethyca/fides/pull/1000) [#1028](https://github.com/ethyca/fides/pull/1028)
- Added the ability to add taxonomy fields via the UI [#1019](https://github.com/ethyca/fides/pull/1019)
- Added the ability to delete taxonomy fields via the UI [#1006](https://github.com/ethyca/fides/pull/1006)
  - Only non-default taxonomy entities can be deleted [#1023](https://github.com/ethyca/fides/pull/1023)
- Prevent deleting taxonomy `is_default` fields and from adding `is_default=True` fields via the API [#990](https://github.com/ethyca/fides/pull/990).
- Added a "Custom" tag to distinguish user defined taxonomy fields from default taxonomy fields in the UI [#1027](https://github.com/ethyca/fides/pull/1027)
- Added initial support for enabling Fides Plus [#1037](https://github.com/ethyca/fides/pull/1037)
  - The `useFeatures` hook can be used to check if `plus` is enabled.
  - Navigating to/from the Data Map page is gated behind this feature.
  - Plus endpoints are served from the private Plus image.

### Fixed

- Fixed failing mypy tests [#1030](https://github.com/ethyca/fides/pull/1030)
- Fixed an issue where `fides push --diff` would return a false positive diff [#1026](https://github.com/ethyca/fides/pull/1026)
- Pinned pydantic version to < 1.10.0 to fix an error in finding referenced fides keys [#1045](https://github.com/ethyca/fides/pull/1045)

### Fixed

- Fixed failing mypy tests [#1030](https://github.com/ethyca/fides/pull/1030)
- Fixed an issue where `fides push --diff` would return a false positive diff [#1026](https://github.com/ethyca/fides/pull/1026)

### Docs

- Minor formatting updates to [Policy Webhooks](https://ethyca.github.io/fidesops/guides/policy_webhooks/) documentation [#1114](https://github.com/ethyca/fidesops/pull/1114)

### Removed

- Removed create superuser [#1116](https://github.com/ethyca/fidesops/pull/1116)

## [1.8.2](https://github.com/ethyca/fides/compare/1.8.1...1.8.2) - 2022-08-18

### Added

- Added the ability to edit taxonomy fields via the UI [#977](https://github.com/ethyca/fides/pull/977) [#1028](https://github.com/ethyca/fides/pull/1028)
- New column `is_default` added to DataCategory, DataUse, DataSubject, and DataQualifier tables [#976](https://github.com/ethyca/fides/pull/976)
- Added the ability to add taxonomy fields via the UI [#1019](https://github.com/ethyca/fides/pull/1019)
- Added the ability to delete taxonomy fields via the UI [#1006](https://github.com/ethyca/fides/pull/1006)
  - Only non-default taxonomy entities can be deleted [#1023](https://github.com/ethyca/fides/pull/1023)
- Prevent deleting taxonomy `is_default` fields and from adding `is_default=True` fields via the API [#990](https://github.com/ethyca/fides/pull/990).
- Added a "Custom" tag to distinguish user defined taxonomy fields from default taxonomy fields in the UI [#1027](https://github.com/ethyca/fides/pull/1027)

### Changed

- Upgraded base Docker version to Python 3.9 and updated all other references from 3.8 -> 3.9 [#974](https://github.com/ethyca/fides/pull/974)
- Prepend all database tables with `ctl_` [#979](https://github.com/ethyca/fides/pull/979)
- Moved the `admin-ui` code down one level into a `ctl` subdir [#970](https://github.com/ethyca/fides/pull/970)
- Extended the `/datamap` endpoint to include extra metadata [#992](https://github.com/ethyca/fides/pull/992)

## [1.8.1](https://github.com/ethyca/fides/compare/1.8.0...1.8.1) - 2022-08-08

### Deprecated

- The following environment variables have been deprecated, and replaced with the new environment variable names indicated below. To avoid breaking existing workflows, the deprecated variables are still respected in v1.8.1. They will be removed in a future release.
  - `FIDESCTL__API__DATABASE_HOST` --> `FIDESCTL__DATABASE__SERVER`
  - `FIDESCTL__API__DATABASE_NAME` --> `FIDESCTL__DATABASE__DB`
  - `FIDESCTL__API__DATABASE_PASSWORD` --> `FIDESCTL__DATABASE__PASSWORD`
  - `FIDESCTL__API__DATABASE_PORT` --> `FIDESCTL__DATABASE__PORT`
  - `FIDESCTL__API__DATABASE_TEST_DATABASE_NAME` --> `FIDESCTL__DATABASE__TEST_DB`
  - `FIDESCTL__API__DATABASE_USER` --> `FIDESCTL__DATABASE__USER`

### Developer Experience

- The included `docker-compose.yml` no longer references outdated ENV variables [#964](https://github.com/ethyca/fides/pull/964)

### Docs

- Minor release documentation now reflects the desired patch release process [#955](https://github.com/ethyca/fides/pull/955)
- Updated references to ENV variables [#964](https://github.com/ethyca/fides/pull/964)

### Fixed

- Deprecated config options will continue to be respected when set via environment variables [#965](https://github.com/ethyca/fides/pull/965)
- The git cache is rebuilt within the Docker container [#962](https://github.com/ethyca/fides/pull/962)
- The `wheel` pypi build no longer has a dirty version tag [#962](https://github.com/ethyca/fides/pull/962)
- Add setuptools to dev-requirements to fix versioneer error [#983](https://github.com/ethyca/fides/pull/983)

## [1.8.0](https://github.com/ethyca/fides/compare/1.7.1...1.8.0) - 2022-08-04

### Added

- Initial configuration wizard UI view
  - System scanning step: AWS credentials form and initial `generate` API usage.
  - System scanning results: AWS systems are stored and can be selected for review
- CustomInput type "password" with show/hide icon.
- Pull CLI command now checks for untracked/unstaged files in the manifests dir [#869](https://github.com/ethyca/fides/pull/869)
- Pull CLI command has a flag to pull missing files from the server [#895](https://github.com/ethyca/fides/pull/895)
- Add BigQuery support for the `generate` command and `/generate` endpoint [#814](https://github.com/ethyca/fides/pull/814) & [#917](https://github.com/ethyca/fides/pull/917)
- Added user auth tables [915](https://github.com/ethyca/fides/pull/915)
- Standardized API error parsing under `~/types/errors`
- Added taxonomy page to UI [#902](https://github.com/ethyca/fides/pull/902)
  - Added a nested accordion component for displaying taxonomy data [#910](https://github.com/ethyca/fides/pull/910)
- Add lru cache to get_config [927](https://github.com/ethyca/fides/pull/927)
- Add support for deprecated API config values [#959](https://github.com/ethyca/fides/pull/959)
- `fides` is now an alias for `fidesctl` as a CLI entrypoint [#926](https://github.com/ethyca/fides/pull/926)
- Add user auth routes [929](https://github.com/ethyca/fides/pull/929)
- Bump fideslib to 3.0.1 and remove patch code[931](https://github.com/ethyca/fides/pull/931)
- Update the `fidesctl` python package to automatically serve the UI [#941](https://github.com/ethyca/fides/pull/941)
- Add `push` cli command alias for `apply` and deprecate `apply` [943](https://github.com/ethyca/fides/pull/943)
- Add resource groups tagging api as a source of system generation [939](https://github.com/ethyca/fides/pull/939)
- Add GitHub Action to publish the `fidesctl` package to testpypi on pushes to main [#951](https://github.com/ethyca/fides/pull/951)
- Added configWizardFlag to ui to hide the config wizard when false [[#1453](https://github.com/ethyca/fides/issues/1453)

### Changed

- Updated the `datamap` endpoint to return human-readable column names as the first response item [#779](https://github.com/ethyca/fides/pull/779)
- Remove the `obscure` requirement from the `generate` endpoint [#819](https://github.com/ethyca/fides/pull/819)
- Moved all files from `fidesapi` to `fidesctl/api` [#885](https://github.com/ethyca/fides/pull/885)
- Moved `scan` and `generate` to the list of commands that can be run in local mode [#841](https://github.com/ethyca/fides/pull/841)
- Upgraded the base docker images from Debian Buster to Bullseye [#958](https://github.com/ethyca/fides/pull/958)
- Removed `ipython` as a dev-requirement [#958](https://github.com/ethyca/fides/pull/958)
- Webserver dependencies now come as a standard part of the package [#881](https://github.com/ethyca/fides/pull/881)
- Initial configuration wizard UI view
  - Refactored step & form results management to use Redux Toolkit slice.
- Change `id` field in tables from an integer to a string [915](https://github.com/ethyca/fides/pull/915)
- Update `fideslang` to `1.1.0`, simplifying the default taxonomy and adding `tags` for resources [#865](https://github.com/ethyca/fides/pull/865)
- Merge existing configurations with `fideslib` library [#913](https://github.com/ethyca/fides/pull/913)
- Moved frontend static files to `src/fidesctl/ui-build/static` [#934](https://github.com/ethyca/fides/pull/934)
- Replicated the error response handling from the `/validate` endpoint to the `/generate` endpoint [#911](https://github.com/ethyca/fides/pull/911)

### Developer Experience

- Remove `API_PREFIX` from fidesctl/core/utils.py and change references to `API_PREFIX` in fidesctl/api/reoutes/util.py [922](https://github.com/ethyca/fides/pull/922)

### Fixed

- Dataset field columns show all columns by default in the UI [#898](https://github.com/ethyca/fides/pull/898)
- Fixed the missing `.fides./` directory when locating the default config [#933](https://github.com/ethyca/fides/pull/933)

## [1.7.1](https://github.com/ethyca/fides/compare/1.7.0...1.7.1) - 2022-07-28

### Added

- Add datasets via YAML in the UI [#813](https://github.com/ethyca/fides/pull/813)
- Add datasets via database connection [#834](https://github.com/ethyca/fides/pull/834) [#889](https://github.com/ethyca/fides/pull/889)
- Add delete confirmation when deleting a field or collection from a dataset [#809](https://github.com/ethyca/fides/pull/809)
- Add ability to delete datasets from the UI [#827](https://github.com/ethyca/fides/pull/827)
- Add Cypress for testing [713](https://github.com/ethyca/fides/pull/833)
- Add datasets via database connection (UI only) [#834](https://github.com/ethyca/fides/pull/834)
- Add Okta support to the `/generate` endpoint [#842](https://github.com/ethyca/fides/pull/842)
- Add db support to `/generate` endpoint [849](https://github.com/ethyca/fides/pull/849)
- Added OpenAPI TypeScript client generation for the UI app. See the [README](/clients/admin-ui/src/types/api/README.md) for more details.

### Changed

- Remove the `obscure` requirement from the `generate` endpoint [#819](https://github.com/ethyca/fides/pull/819)

### Developer Experience

- When releases are published, dispatch a repository webhook event to ethyca/fidesctl-plus [#938](https://github.com/ethyca/fides/pull/938)

### Docs

- recommend/replace pip installs with pipx [#874](https://github.com/ethyca/fides/pull/874)

### Fixed

- CustomSelect input tooltips appear next to selector instead of wrapping to a new row.
- Datasets without the `third_country_transfer` will not cause the editing dataset form to not render.
- Fixed a build issue causing an `unknown` version of `fidesctl` to be installed in published Docker images [#836](https://github.com/ethyca/fides/pull/836)
- Fixed an M1-related SQLAlchemy bug [#816](https://github.com/ethyca/fides/pull/891)
- Endpoints now work with or without a trailing slash. [#886](https://github.com/ethyca/fides/pull/886)
- Dataset field columns show all columns by default in the UI [#898](https://github.com/ethyca/fides/pull/898)
- Fixed the `tag` specific GitHub Action workflows for Docker and publishing docs. [#901](https://github.com/ethyca/fides/pull/901)

## [1.7.0](https://github.com/ethyca/fides/compare/1.6.1...1.7.0) - 2022-06-23

### Added

- Added dependabot to keep dependencies updated
- A warning now issues for any orphan datasets as part of the `apply` command [543](https://github.com/ethyca/fides/pull/543)
- Initial scaffolding of management UI [#561](https://github.com/ethyca/fides/pull/624)
- A new `audit` command for `system` and `organization` resources, checking data map attribute compliance [#548](https://github.com/ethyca/fides/pull/548)
- Static UI assets are now built with the docker container [#663](https://github.com/ethyca/fides/issues/663)
- Host static files via fidesapi [#621](https://github.com/ethyca/fides/pull/621)
- A new `generate` endpoint to enable capturing systems from infrastructure from the UI [#642](https://github.com/ethyca/fides/pull/642)
- A new `datamap` endpoint to enable visualizing a data map from the UI [#721](https://github.com/ethyca/fides/pull/721)
- Management UI navigation bar [#679](https://github.com/ethyca/fides/issues/679)
- Management UI integration [#736](https://github.com/ethyca/fides/pull/736)
  - Datasets
  - Systems
  - Taxonomy (data categories)
- Initial dataset UI view [#768](https://github.com/ethyca/fides/pull/768)
  - Add interaction for viewing a dataset collection
  - Add column picker
  - Add a data category checklist tree
  - Edit/delete dataset fields
  - Edit/delete dataset collections
  - Edit datasets
  - Add a component for Identifiability tags
  - Add tooltips for help on forms
  - Add geographic location (third_country_transfers) country selection. Supported by new dependency `i18n-iso-countries`.
- Okta, aws and database credentials can now come from `fidesctl.toml` config [#694](https://github.com/ethyca/fides/pull/694)
- New `validate` endpoint to test aws and okta credentials [#722](https://github.com/ethyca/fides/pull/722)
- Initial configuration wizard UI view
  - Manual entry steps added (name and describe organization, pick entry route, and describe system manually including privacy declarations)
- A new image tagged `ethyca/fidesctl:dev` is published on each push to `main` [781](https://github.com/ethyca/fides/pull/781)
- A new cli command (`fidesctl sync`) [#765](https://github.com/ethyca/fides/pull/765)

### Changed

- Comparing server and CLI versions ignores `.dirty` only differences, and is quiet on success when running general CLI commands [621](https://github.com/ethyca/fides/pull/621)
- All endpoints now prefixed by `/api/v1` [#623](https://github.com/ethyca/fides/issues/623)
- Allow AWS credentials to be passed to `generate system` via the API [#645](https://github.com/ethyca/fides/pull/645)
- Update the export of a datamap to load resources from the server instead of a manifest directory [#662](https://github.com/ethyca/fides/pull/662)
- Refactor `export` to remove CLI specific uses from the core modules and load resources[#725](https://github.com/ethyca/fides/pull/725)
- Bump version of FastAPI in `setup.py` to 0.77.1 to match `optional-requirements.txt` [#734](https://github.com/ethyca/fides/pull/734)
- Docker images are now only built and pushed on tags to match when released to pypi [#740](https://github.com/ethyca/fides/pull/740)
- Okta resource scanning and generation now works with systems instead of datasets [#751](https://github.com/ethyca/fides/pull/751)

### Developer Experience

- Replaced `make` with `nox` [#547](https://github.com/ethyca/fides/pull/547)
- Removed usage of `fideslang` module in favor of new [external package](https://github.com/ethyca/fideslang) shared across projects [#619](https://github.com/ethyca/fides/issues/619)
- Added a UI service to the docker-compose deployment [#757](https://github.com/ethyca/fides/pull/757)
- `TestClient` defined in and shared across test modules via `conftest.py` [#759](https://github.com/ethyca/fides/pull/759)

### Docs

- Replaced all references to `make` with `nox` [#547](https://github.com/ethyca/fides/pull/547)
- Removed config/schemas page [#613](https://github.com/ethyca/fides/issues/613)
- Dataset UI and config wizard docs added ([https://github.com/ethyca/fides/pull/697](https://github.com/ethyca/fides/pull/697))
- The fides README now walks through generating a datamap [#746](https://github.com/ethyca/fides/pull/746)

### Fixed

- Updated `fideslog` to v1.1.5, resolving an issue where some exceptions thrown by the SDK were not handled as expected [#609](https://github.com/ethyca/fides/issues/609)
- Updated the webserver so that it won't fail if the database is inaccessible [#649](https://github.com/ethyca/fides/pull/649)
- Updated external tests to handle complex characters [#661](https://github.com/ethyca/fides/pull/661)
- Evaluations now properly merge the default taxonomy into the user-defined taxonomy [#684](https://github.com/ethyca/fides/pull/684)
- The CLI can now be run without installing the webserver components [#715](https://github.com/ethyca/fides/pull/715)

## [1.6.1](https://github.com/ethyca/fides/compare/1.6.0...1.6.1) - 2022-06-15

### Docs

- Updated `Release Steps`

### Fixed

- Resolved a failure with populating applicable data subject rights to a data map
- Handle invalid characters when generating a `fides_key` [#761](https://github.com/ethyca/fides/pull/761)

## [1.6.0](https://github.com/ethyca/fides/compare/1.5.3...1.6.0) - 2022-05-02

### Added

- ESLint configuration changes [#514](https://github.com/ethyca/fidesops/pull/514)
- User creation, update and permissions in the Admin UI [#511](https://github.com/ethyca/fidesops/pull/511)
- Yaml support for dataset upload [#284](https://github.com/ethyca/fidesops/pull/284)

### Breaking Changes

- Update masking API to take multiple input values [#443](https://github.com/ethyca/fidesops/pull/443)

### Docs

- DRP feature documentation [#520](https://github.com/ethyca/fidesops/pull/520)

## [1.4.2](https://github.com/ethyca/fidesops/compare/1.4.1...1.4.2) - 2022-05-12

### Added

- GET routes for users [#405](https://github.com/ethyca/fidesops/pull/405)
- Username based search on GET route [#444](https://github.com/ethyca/fidesops/pull/444)
- FIDESOPS\_\_DEV_MODE for Easier SaaS Request Debugging [#363](https://github.com/ethyca/fidesops/pull/363)
- Track user privileges across sessions [#425](https://github.com/ethyca/fidesops/pull/425)
- Add first_name and last_name fields. Also add them along with created_at to FidesUser response [#465](https://github.com/ethyca/fidesops/pull/465)
- Denial reasons for DSR and user `AuditLog` [#463](https://github.com/ethyca/fidesops/pull/463)
- DRP action to Policy [#453](https://github.com/ethyca/fidesops/pull/453)
- `CHANGELOG.md` file[#484](https://github.com/ethyca/fidesops/pull/484)
- DRP status endpoint [#485](https://github.com/ethyca/fidesops/pull/485)
- DRP exerise endpoint [#496](https://github.com/ethyca/fidesops/pull/496)
- Frontend for privacy request denial reaons [#480](https://github.com/ethyca/fidesops/pull/480)
- Publish Fidesops to Pypi [#491](https://github.com/ethyca/fidesops/pull/491)
- DRP data rights endpoint [#526](https://github.com/ethyca/fidesops/pull/526)

### Changed

- Converted HTTP Status Codes to Starlette constant values [#438](https://github.com/ethyca/fidesops/pull/438)
- SaasConnector.send behavior on ignore_errors now returns raw response [#462](https://github.com/ethyca/fidesops/pull/462)
- Seed user permissions in `create_superuser.py` script [#468](https://github.com/ethyca/fidesops/pull/468)
- User API Endpoints (update fields and reset user passwords) [#471](https://github.com/ethyca/fidesops/pull/471)
- Format tests with `black` [#466](https://github.com/ethyca/fidesops/pull/466)
- Extract privacy request endpoint logic into separate service for DRP [#470](https://github.com/ethyca/fidesops/pull/470)
- Fixing inconsistent SaaS connector integration tests [#473](https://github.com/ethyca/fidesops/pull/473)
- Add user data to login response [#501](https://github.com/ethyca/fidesops/pull/501)

### Breaking Changes

- Update masking API to take multiple input values [#443](https://github.com/ethyca/fidesops/pull/443)

### Docs

- Added issue template for documentation updates [#442](https://github.com/ethyca/fidesops/pull/442)
- Clarify masking updates [#464](https://github.com/ethyca/fidesops/pull/464)
- Added dark mode [#476](https://github.com/ethyca/fidesops/pull/476)

### Fixed

- Removed miradb test warning [#436](https://github.com/ethyca/fidesops/pull/436)
- Added missing import [#448](https://github.com/ethyca/fidesops/pull/448)
- Removed pypi badge pointing to wrong package [#452](https://github.com/ethyca/fidesops/pull/452)
- Audit imports and references [#479](https://github.com/ethyca/fidesops/pull/479)
- Switch to using update method on PUT permission endpoint [#500](https://github.com/ethyca/fidesops/pull/500)

### Developer Experience

- added isort as a CI check
- Include `tests/` in all static code checks (e.g. `mypy`, `pylint`)

### Changed

- Published Docker image does a clean install of Fidesctl
- `with_analytics` is now a decorator

### Fixed

- Third-Country formatting on Data Map
- Potential Duplication on Data Map
- Exceptions are no longer raised when sending `AnalyticsEvent`s on Windows
- Running `fidesctl init` now generates a `server_host` and `server_protocol`
  rather than `server_url`<|MERGE_RESOLUTION|>--- conflicted
+++ resolved
@@ -26,14 +26,9 @@
 - Added support for selecting TCF Publisher Override configuration when configuring Privacy Experience [#6033](https://github.com/ethyca/fides/pull/6033)
 - Added Google Cloud Storage as a storage option [#6006](https://github.com/ethyca/fides/pull/6006)
 - Update the Datahub Permissions section to include required permissions from Datahub [#6052](https://github.com/ethyca/fides/pull/6052)
-<<<<<<< HEAD
 - Added support for uploading files as internal attachments to privacy requests [#6069](https://github.com/ethyca/fides/pull/6069)
-=======
 - Added the ability to create new TCF Experiences within Admin UI [#6055](https://github.com/ethyca/fides/pull/6055)
 - PostgreSQL connection config now supports SSL Mode [#6068](https://github.com/ethyca/fides/pull/6068)
->>>>>>> 71ea7802
-
-### Added
 - Added assumed role arn capabilities to aws Storage [#6027](https://github.com/ethyca/fides/pull/6027)
 
 ### Changed
