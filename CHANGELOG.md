# Changelog

All notable changes to this project will be documented in this file.

The format is based on [Keep a Changelog](https://keepachangelog.com/en/)

The types of changes are:

- `Added` for new features.
- `Changed` for changes in existing functionality.
- `Developer Experience` for changes in developer workflow or tooling.
- `Deprecated` for soon-to-be removed features.
- `Docs` for documentation only changes.
- `Removed` for now removed features.
- `Fixed` for any bug fixes.
- `Security` in case of vulnerabilities.

## [Unreleased](https://github.com/ethyca/fides/compare/2.40.0...main)

<<<<<<< HEAD
### Added
- Added support for "output templates" in read SaaS requests [#5054](https://github.com/ethyca/fides/pull/5054)
=======
### Developer Experience
- Upgrade to React 18 and Chakra 2, including other dependencies [#5036](https://github.com/ethyca/fides/pull/5036)
>>>>>>> 8dad9bb4

### Changed
- Updated the sample dataset for the Amplitude integration [#5063](https://github.com/ethyca/fides/pull/5063)
- Messaging page now shows a notice if you have properties without any templates [#5077](https://github.com/ethyca/fides/pull/5077)


### Fixed
- Fixed bug with unescaped table names in mysql queries [#5072](https://github.com/ethyca/fides/pull/5072/)

## [2.40.0](https://github.com/ethyca/fides/compare/2.39.2...2.40.0)

### Added
- Adds last_monitored and enabled attributes to MonitorConfig [#4991](https://github.com/ethyca/fides/pull/4991)
- New messaging page. Allows managing messaging templates for different properties. [#5005](https://github.com/ethyca/fides/pull/5005)
- Ability to configure "Enforcement Level" for Privacy Notices [#5025](https://github.com/ethyca/fides/pull/5025)
- BE cleanup for property-specific messaging [#5006](https://github.com/ethyca/fides/pull/5006)
- If property_id param was used, store it as part of the consent request [#4915](https://github.com/ethyca/fides/pull/4915)
- Invite users via email flow [#4539](https://github.com/ethyca/fides/pull/4539)
- Added new Google Cloud SQL for Postgres Connector [#5014](https://github.com/ethyca/fides/pull/5014)
- Added access and erasure support for the Twilio SMS integration [#4979](https://github.com/ethyca/fides/pull/4979)
- Added erasure support for Snap integration [#5011](https://github.com/ethyca/fides/pull/5011)

### Changed
- Navigation changes. 'Management' was renamed 'Settings'. Properties was moved to Settings section. [#5005](https://github.com/ethyca/fides/pull/5005)
- Changed discovery monitor form behavior around execution date/time selection [#5017](https://github.com/ethyca/fides/pull/5017)
- Changed integration form behavior when errors occur [#5023](https://github.com/ethyca/fides/pull/5023)
- Replaces typescript-cookie with js-cookie [#5022](https://github.com/ethyca/fides/pull/5022)
- Updated pymongo version to 4.7.3 [#5019](https://github.com/ethyca/fides/pull/5019)
- Upgraded Datamap instance of `react-table` to v8 [#5024](https://github.com/ethyca/fides/pull/5024)
- Updated create privacy request modal from admin-ui to include all custom fields  [#5029](https://github.com/ethyca/fides/pull/5029)
- Update name of Ingress/Egress columns in Datamap Report to Sources/Destinations [#5045](https://github.com/ethyca/fides/pull/5045)
- Datamap report now includes a 'cookies' column [#5052](https://github.com/ethyca/fides/pull/5052)
- Changed behavior of project selection UI in discovery monitor form [#5049](https://github.com/ethyca/fides/pull/5049)
- Updating DSR filtering to use collection-level data categories [#4999](https://github.com/ethyca/fides/pull/4999)
- Changed discovery monitor form to skip project selection UI when no projects exist [#5056](https://github.com/ethyca/fides/pull/5056)

### Fixed
- Fixed intermittent connection issues with Redshift by increasing timeout and preferring SSL in test connections [#4981](https://github.com/ethyca/fides/pull/4981)
- Fixed data detection & discovery results not displaying correctly across multiple pages[#5060](https://github.com/ethyca/fides/pull/5060)

### Developer Experience
- Fixed various environmental issues when running Cypress tests locally [#5040](https://github.com/ethyca/fides/pull/5040)

## [2.39.2](https://github.com/ethyca/fides/compare/2.39.1...2.39.2)

### Fixed
- Restrict Delete Systems API endpoint such that user must have "SYSTEM_DELETE" scope [#5037](https://github.com/ethyca/fides/pull/5037)

### Security
- Remove the SERVER_SIDE_FIDES_API_URL env variable from the client clientSettings [CVE-2024-31223](https://github.com/ethyca/fides/security/advisories/GHSA-53q7-4874-24qg)

## [2.39.1](https://github.com/ethyca/fides/compare/2.39.0...2.39.1)

### Fixed
- Fixed a bug where system information form was not loading for Viewer users [#5034](https://github.com/ethyca/fides/pull/5034)
- Fixed viewers being given the option to delete systems [#5035](https://github.com/ethyca/fides/pull/5035)
- Restrict Delete Systems API endpoint such that user must have "SYSTEM_DELETE" scope [#5037](https://github.com/ethyca/fides/pull/5037)

### Removed
- Removed the `fetch` polyfill from FidesJS [#5026](https://github.com/ethyca/fides/pull/5026)

### Security
- Removed FidesJS's exposure to `polyfill.io` supply chain attack [CVE-2024-38537](https://github.com/ethyca/fides/security/advisories/GHSA-cvw4-c69g-7v7m)

## [2.39.0](https://github.com/ethyca/fides/compare/2.38.1...2.39.0)

### Added
- Adds the start of the Scylla DB Integration [#4946](https://github.com/ethyca/fides/pull/4946)
- Added model and data migrations and CRUD-layer operations for property-specific messaging [#4901](https://github.com/ethyca/fides/pull/4901)
- Added option in FidesJS SDK to only disable notice-served API [#4965](https://github.com/ethyca/fides/pull/4965)
- External ID support for consent management [#4927](https://github.com/ethyca/fides/pull/4927)
- Added access and erasure support for the Greenhouse Harvest integration [#4945](https://github.com/ethyca/fides/pull/4945)
- Add an S3 connection type (currently used for discovery and detection only) [#4930](https://github.com/ethyca/fides/pull/4930)
- Support for Limited FIDES__CELERY__* Env Vars [#4980](https://github.com/ethyca/fides/pull/4980)
- Implement sending emails via property-specific messaging templates [#4950](https://github.com/ethyca/fides/pull/4950)
- New privacy request search to replace existing endpoint [#4987](https://github.com/ethyca/fides/pull/4987)
- Added new Google Cloud SQL for MySQL Connector [#4949](https://github.com/ethyca/fides/pull/4949)
- Add new options for integrations for discovery & detection [#5000](https://github.com/ethyca/fides/pull/5000)
- Add new `FidesInitializing` event for when FidesJS begins initialization [#5010](https://github.com/ethyca/fides/pull/5010)

### Changed
- Move new data map reporting table out of beta and remove old table from Data Lineage map. [#4963](https://github.com/ethyca/fides/pull/4963)
- Disable the 'connect to a database' button if the `dataDiscoveryAndDetection` feature flag is enabled [#1455](https://github.com/ethyca/fidesplus/pull/1455)
- Upgrade Privacy Request table to use FidesTable V2 [#4990](https://github.com/ethyca/fides/pull/4990)
- Add copy to project selection modal and tweak copy on discovery monitors table [#5007](https://github.com/ethyca/fides/pull/5007)

### Fixed
- Fixed an issue where the GPP signal status was prematurely set to `ready` in some scenarios [#4957](https://github.com/ethyca/fides/pull/4957)
- Removed exteraneous `/` from the several endpoint URLs [#4962](https://github.com/ethyca/fides/pull/4962)
- Fixed and optimized Database Icon SVGs used in Datamap [#4969](https://github.com/ethyca/fides/pull/4969)
- Masked "Keyfile credentials" input on integration config form [#4971](https://github.com/ethyca/fides/pull/4971)
- Fixed validations for privacy declaration taxonomy labels when creating/updating a System [#4982](https://github.com/ethyca/fides/pull/4982)
- Allow property-specific messaging to work with non-custom templates [#4986](https://github.com/ethyca/fides/pull/4986)
- Fixed an issue where config object was being passed twice to `fides.js` output [#5010](https://github.com/ethyca/fides/pull/5010)
- Disabling Fides initialization now also disables GPP initialization [#5010](https://github.com/ethyca/fides/pull/5010)
- Fixes Vendor table formatting [#5013](https://github.com/ethyca/fides/pull/5013)

## [2.38.1](https://github.com/ethyca/fides/compare/2.38.0...2.38.1)

### Changed
- Disable the 'connect to a database' button if the `dataDiscoveryAndDetection` feature flag is enabled [#4972](https://github.com/ethyca/fidesplus/pull/4972)
- Oracle Responsys: Include Profile Extension Tables in DSRs[#4937](https://github.com/ethyca/fides/pull/4937)

### Fixed
- Fixed "add" icons on some buttons being wrong size [#4975](https://github.com/ethyca/fides/pull/4975)
- Fixed ability to update consent preferences after they've previously been set [#4984](https://github.com/ethyca/fides/pull/4984)

## [2.38.0](https://github.com/ethyca/fides/compare/2.37.0...2.38.0)

### Added
- Deprecate LastServedNotice (lastservednoticev2) table [#4910](https://github.com/ethyca/fides/pull/4910)
- Added erasure support to the Recurly integration [#4891](https://github.com/ethyca/fides/pull/4891)
- Added UI for configuring integrations for detection/discovery [#4922](https://github.com/ethyca/fides/pull/4922)
- New queue for saving privacy preferences/notices served [#4931](https://github.com/ethyca/fides/pull/4931)
- Expose number of tasks in queue in worker health check [#4931](https://github.com/ethyca/fides/pull/4931)
- Track when preferences/notices served received [#4931](https://github.com/ethyca/fides/pull/4931)
- Request overrides for opt-in and opt-out consent requests [#4920](https://github.com/ethyca/fides/pull/4920)
- Added query_param_key to Privacy Center schema [#4939](https://github.com/ethyca/fides/pull/4939)
- Fill custom privacy request fields with query_param_key [#4948](https://github.com/ethyca/fides/pull/4948)
- Add `datasource_params` column to MonitorConfig DB model [#4951](https://github.com/ethyca/fides/pull/4951)
- Added ability to open system preview side panel from new data map table [#4944](https://github.com/ethyca/fides/pull/4944)
- Added success toast message after monitoring a resource [#4958](https://github.com/ethyca/fides/pull/4958)
- Added UI for displaying, adding and editing discovery monitors [#4954](https://github.com/ethyca/fides/pull/4954)

### Changed
- Set default ports for local development of client projects (:3001 for privacy center and :3000 for admin-ui) [#4912](https://github.com/ethyca/fides/pull/4912)
- Update privacy center port to :3001 for nox [#4918](https://github.com/ethyca/fides/pull/4918)
- Optimize speed by generating the uuids in the client side for consent requests [#4933](https://github.com/ethyca/fides/pull/4933)
- Update Privacy Center toast text for consistent capitalization [#4936](https://github.com/ethyca/fides/pull/4936)
- Update Custom Fields table and Domain Verification table to use FidesTable V2. Remove V1 components. [#4932](https://github.com/ethyca/fides/pull/4932)
- Updated how Fields are generated for DynamoDB, improved error handling [#4943](https://github.com/ethyca/fides/pull/4943)

### Fixed
- Fixed an issue where the test integration action failed for the Zendesk integration [#4929](https://github.com/ethyca/fides/pull/4929)
- Fixed an issue where language form field error message was not displaying properly [#4942](https://github.com/ethyca/fides/pull/4942)
- Fixed an issue where the consent cookie could not be set on multi-level root domain (e.g. co.uk, co.jp) [#4935](https://github.com/ethyca/fides/pull/4935)
- Fixed an issue where the unique device ID was not being retained when Fides.js was reinitialized [#4947](https://github.com/ethyca/fides/pull/4947)
- Fixed inconsistent font sizes on new integrations UI [#4959](https://github.com/ethyca/fides/pull/4959)

## [2.37.0](https://github.com/ethyca/fides/compare/2.36.0...2.37.0)

### Added
- Added initial version for Helios: Data Discovery and Detection [#4839](https://github.com/ethyca/fides/pull/4839)
- Added shouldShowExperience to the Fides global and FidesInitialized events [#4895](https://github.com/ethyca/fides/pull/4895)
- Enhancements to `MonitorConfig` DB model to support new functionality [#4888](https://github.com/ethyca/fides/pull/4888)
- Added developer option to disable auto-initialization on FidesJS bundles. [#4900](https://github.com/ethyca/fides/pull/4900)
- Adding property ID to served notice history and privacy preference history [#4886](https://github.com/ethyca/fides/pull/4886)
- Adding privacy_center_config and stylesheet fields to the Property model [#4879](https://github.com/ethyca/fides/pull/4879)
- Adds generic async callback integration support [#4865](https://github.com/ethyca/fides/pull/4865)
- Ability to `downgrade` the application DB through the `/admin/db` endpoint [#4893](https://github.com/ethyca/fides/pull/4893)
- Added support for custom property paths, configs and stylesheets for privacy center [#4907](https://github.com/ethyca/fides/pull/4907)
- Include the scopes required for a given action in `403` response when client does not have sufficient permissions [#4905](https://github.com/ethyca/fides/pull/4905)

### Changed
- Rename MinimalPrivacyExperience class and usages [#4889](https://github.com/ethyca/fides/pull/4889)
- Included fidesui as part of the monorepo [#4880](https://github.com/ethyca/fides/pull/4880)
- Improve `geolocation` and `property_id` error response to return 400 status instead of 500 server error on /fides.js endpoint [#4884](https://github.com/ethyca/fides/pull/4884)
- Fixing middleware logging in Fides.js to remove incorrect status codes and durations [#4885](https://github.com/ethyca/fides/pull/4885)
- Improve load performance and DOM monitoring for FidesJS [#4896](https://github.com/ethyca/fides/pull/4896)

### Fixed
- Fixed an issue with the Iterate connector returning at least one param_value references an invalid field for the 'update' request of user [#4528](https://github.com/ethyca/fides/pull/4528)
- Enhanced classification of the dataset used with Twilio [#4872](https://github.com/ethyca/fides/pull/4872)
- Reduce privacy center logging to not show response size limit when the /fides.js endpoint has a size bigger than 4MB [#4878](https://github.com/ethyca/fides/pull/4878)
- Fixed an issue where sourcemaps references were unintentionally included in the FidesJS bundle [#4887](https://github.com/ethyca/fides/pull/4887)
- Handle a 404 response from Segment when a user ID or email is not found [#4902](https://github.com/ethyca/fides/pull/4902)
- Fixed TCF styling issues [#4904](https://github.com/ethyca/fides/pull/4904)
- Fixed an issue where the Trigger Modal Link was not being populated correctly in the translation form [#4911](https://github.com/ethyca/fides/pull/4911)

### Security
- Escape SQLAlchemy passwords [CVE-2024-34715](https://github.com/ethyca/fides/security/advisories/GHSA-8cm5-jfj2-26q7)
- Properly mask nested BigQuery secrets in connection configuration endpoints [CVE-2024-35189](https://github.com/ethyca/fides/security/advisories/GHSA-rcvg-jj3g-rj7c)

## [2.36.0](https://github.com/ethyca/fides/compare/2.35.1...2.36.0)

### Added
- Added multiple language translations support for privacy center consent page [#4785](https://github.com/ethyca/fides/pull/4785)
- Added ability to export the contents of datamap report [#1545](https://ethyca.atlassian.net/browse/PROD-1545)
- Added `System` model support for new `vendor_deleted_date` field on Compass vendor records [#4818](https://github.com/ethyca/fides/pull/4818)
- Added custom JSON (de)serialization to shared DB engines to handle non-standard data types in JSONB columns [#4818](https://github.com/ethyca/fides/pull/4818)
- Added state persistence across sessions to the datamap report table [#4853](https://github.com/ethyca/fides/pull/4853)
- Removed currentprivacypreference and lastservednotice tables [#4846](https://github.com/ethyca/fides/pull/4846)
- Added initial version for Helios: Data Discovery and Detection [#4839](https://github.com/ethyca/fides/pull/4839)
- Adds new var to track fides js overlay types [#4869](https://github.com/ethyca/fides/pull/4869)

### Changed
- Changed filters on the data map report table to use checkbox collapsible tree view [#4864](https://github.com/ethyca/fides/pull/4864)

### Fixed
- Remove the extra 'white-space: normal' CSS for FidesJS HTML descriptions [#4850](https://github.com/ethyca/fides/pull/4850)
- Fixed data map report to display second level names from the taxonomy as primary (bold) label [#4856](https://github.com/ethyca/fides/pull/4856)
- Ignore invalid three-character country codes for FidesJS geolocation (e.g. "USA") [#4877](https://github.com/ethyca/fides/pull/4877)

### Developer Experience
- Update typedoc-plugin-markdown to 4.0.0 [#4870](https://github.com/ethyca/fides/pull/4870)

## [2.35.1](https://github.com/ethyca/fides/compare/2.35.0...2.35.1)

### Added
- Added access and erasure support for Marigold Engage by Sailthru integration [#4826](https://github.com/ethyca/fides/pull/4826)
- Update fides_disable_save_api option in FidesJS SDK to disable both privacy-preferences & notice-served APIs [#4860](https://github.com/ethyca/fides/pull/4860)

### Fixed
- Fixing issue where privacy requests not approved before upgrading to 2.34 couldn't be processed [#4855](https://github.com/ethyca/fides/pull/4855)
- Ensure only GVL vendors from Compass are labeled as such [#4857](https://github.com/ethyca/fides/pull/4857)
- Fix handling of some ISO-3166 geolocation edge cases in Privacy Center /fides.js endpoint [#4858](https://github.com/ethyca/fides/pull/4858)

### Changed
- Hydrates GTM datalayer to match supported FidesEvent Properties [#4847](https://github.com/ethyca/fides/pull/4847)
- Allows a SaaS integration request to process HTTP 204 No Content without erroring trying to unwrap the response. [#4834](https://github.com/ethyca/fides/pull/4834)
- Sets `sslmode` to prefer for Redshift connections when generating datasets [#4849](https://github.com/ethyca/fides/pull/4849)
- Included searching by `email` for the Segment integration [#4851](https://github.com/ethyca/fides/pull/4851)

## [2.35.0](https://github.com/ethyca/fides/compare/2.34.0...2.35.0)

### Added
- Added DSR 3.0 Scheduling which supports running DSR's in parallel with first-class request tasks [#4760](https://github.com/ethyca/fides/pull/4760)
- Added carets to collapsible sections in the overlay modal [#4793](https://github.com/ethyca/fides/pull/4793)
- Added erasure support for OpenWeb [#4735](https://github.com/ethyca/fides/pull/4735)
- Added support for configuration of pre-approval webhooks [#4795](https://github.com/ethyca/fides/pull/4795)
- Added fides_clear_cookie option to FidesJS SDK to load CMP without preferences on refresh [#4810](https://github.com/ethyca/fides/pull/4810)
- Added FidesUpdating event to FidesJS SDK [#4816](https://github.com/ethyca/fides/pull/4816)
- Added `reinitialize` method to FidesJS SDK [#4812](https://github.com/ethyca/fides/pull/4812)
- Added undeclared data category columns to data map report table [#4781](https://github.com/ethyca/fides/pull/4781)
- Fully implement pre-approval webhooks [#4822](https://github.com/ethyca/fides/pull/4822)
- Sync models and database for pre-approval webhooks [#4838](https://github.com/ethyca/fides/pull/4838)

### Changed
- Removed the Celery startup banner from the Fides worker logs [#4814](https://github.com/ethyca/fides/pull/4814)
- Improve performance of Snowflake schema generation [#4587](https://github.com/ethyca/fides/pull/4587)

### Fixed
- Fixed bug prevented adding new privacy center translations [#4786](https://github.com/ethyca/fides/pull/4786)
- Fixed bug where Privacy Policy links would be shown without a configured URL [#4801](https://github.com/ethyca/fides/pull/4801)
- Fixed bug prevented adding new privacy center translations [#4786](https://github.com/ethyca/fides/pull/4786)
- Fixed bug where Language selector button was overlapping other buttons when Privacy Policy wasn't present. [#4815](https://github.com/ethyca/fides/pull/4815)
- Fixed bug where icons of the Language selector were displayed too small on some sites [#4815](https://github.com/ethyca/fides/pull/4815)
- Fixed bug where GPP US National Section was incorrectly included when the State by State approach was selected [#4823]https://github.com/ethyca/fides/pull/4823
- Fixed DSR 3.0 Scheduling bug where Approved Privacy Requests that failed wouldn't change status [#4837](https://github.com/ethyca/fides/pull/4837)

## [2.34.0](https://github.com/ethyca/fides/compare/2.33.1...2.34.0)

### Added

- Added new field for modal trigger link translation [#4761](https://github.com/ethyca/fides/pull/4761)
- Added `getModalLinkLabel` method to global fides object [#4766](https://github.com/ethyca/fides/pull/4766)
- Added language switcher to fides overlay modal [#4773](https://github.com/ethyca/fides/pull/4773)
- Added modal link label to experience translation model [#4767](https://github.com/ethyca/fides/pull/4767)
- Added support for custom identities [#4764](https://github.com/ethyca/fides/pull/4764)
- Added developer option to force GPP API on FidesJS bundles [#4799](https://github.com/ethyca/fides/pull/4799)

### Changed

- Changed the Stripe integration for `Cards` to delete instead of update due to possible issues of a past expiration date [#4768](https://github.com/ethyca/fides/pull/4768)
- Changed display of Data Uses, Categories and Subjects to user friendly names in the Data map report [#4774](https://github.com/ethyca/fides/pull/4774)
- Update active disabled Fides.js toggle color to light grey [#4778](https://github.com/ethyca/fides/pull/4778)
- Update FidesJS fides_embed option to support embedding both banner & modal components [#4782](https://github.com/ethyca/fides/pull/4782)
- Add a few CSS classes to help with styling FidesJS button groups [#4789](https://github.com/ethyca/fides/pull/4789)
- Changed GPP extension to be pre-bundled in appropriate circumstances, as opposed to another fetch [#4780](https://github.com/ethyca/fides/pull/4780)

### Fixed

- Fixed select dropdowns being cut off by edges of modal forms [#4757](https://github.com/ethyca/fides/pull/4757)
- Changed "allow user to dismiss" toggle to show on config form for TCF experience [#4755](https://github.com/ethyca/fides/pull/4755)
- Fixed issue when loading the privacy request detail page [#4775](https://github.com/ethyca/fides/pull/4775)
- Fixed connection test for Aircall [#4756](https://github.com/ethyca/fides/pull/4756/pull)
- Fixed issues connecting to Redshift due to character encoding and SSL requirements [#4790](https://github.com/ethyca/fides/pull/4790)
- Fixed the way the name identity is handled in the Privacy Center [#4791](https://github.com/ethyca/fides/pull/4791)

### Developer Experience

- Build a `fides-types.d.ts` type declaration file to include alongside our FidesJS developer docs [#4772](https://github.com/ethyca/fides/pull/4772)

## [2.33.1](https://github.com/ethyca/fides/compare/2.33.0...2.33.1)

### Added

- Adds CUSTOM_OPTIONS_PATH to Privacy Center env vars [#4769](https://github.com/ethyca/fides/pull/4769)

## [2.33.0](https://github.com/ethyca/fides/compare/2.32.0...2.33.0)

### Added

- Added models for Privacy Center configuration (for plus users) [#4716](https://github.com/ethyca/fides/pull/4716)
- Added ability to delete properties [#4708](https://github.com/ethyca/fides/pull/4708)
- Add interface for submitting privacy requests in admin UI [#4738](https://github.com/ethyca/fides/pull/4738)
- Added language switching support to the FidesJS UI based on configured translations [#4737](https://github.com/ethyca/fides/pull/4737)
- Added ability to override some experience language and primary color [#4743](https://github.com/ethyca/fides/pull/4743)
- Generate FidesJS SDK Reference Docs from tsdoc comments [#4736](https://github.com/ethyca/fides/pull/4736)
- Added erasure support for Adyen [#4735](https://github.com/ethyca/fides/pull/4735)
- Added erasure support for Iterable [#4695](https://github.com/ethyca/fides/pull/4695)

### Changed

- Updated privacy notice & experience forms to hide translation UI when user doesn't have translation feature [#4728](https://github.com/ethyca/fides/pull/4728), [#4734](https://github.com/ethyca/fides/pull/4734)
- Custom privacy request fields now support list values [#4686](https://github.com/ethyca/fides/pull/4686)
- Update when GPP API reports signal status: ready [#4635](https://github.com/ethyca/fides/pull/4635)
- Update non-dismissable TCF and notice banners to show a black overlay and prevent scrolling [#4748](https://github.com/ethyca/fidesplus/pull/4748)
- Cleanup config vars for preview in Admin-UI [#4745](https://github.com/ethyca/fides/pull/4745)
- Show a "systems displayed" count on datamap map & table reporting page [#4752](https://github.com/ethyca/fides/pull/4752)
- Change default Canada Privacy Experience Config in migration to reference generic `ca` region [#4762](https://github.com/ethyca/fides/pull/4762)

### Fixed

- Fixed responsive issues with the buttons on the integration screen [#4729](https://github.com/ethyca/fides/pull/4729)
- Fixed hover/focus issues with the v2 tables [#4730](https://github.com/ethyca/fides/pull/4730)
- Disable editing of data use declaration name and type after creation [#4731](https://github.com/ethyca/fides/pull/4731)
- Cleaned up table borders [#4733](https://github.com/ethyca/fides/pull/4733)
- Initialization issues with ExperienceNotices (#4723)[https://github.com/ethyca/fides/pull/4723]
- Re-add CORS origin regex field to admin UI (#4742)[https://github.com/ethyca/fides/pull/4742]

### Developer Experience

- Added new script to allow recompiling of fides-js when the code changes [#4744](https://github.com/ethyca/fides/pull/4744)
- Update Cookie House to support for additional locations (Canada, Quebec, EEA) and a "property_id" override [#4750](https://github.com/ethyca/fides/pull/4750)

## [2.32.0](https://github.com/ethyca/fides/compare/2.31.1...2.32.0)

### Added

- Updated configuration pages for Experiences with live Preview of FidesJS banner & modal components [#4576](https://github.com/ethyca/fides/pull/4576)
- Added ability to configure multiple language translations for Notices & Experiences [#4576](https://github.com/ethyca/fides/pull/4576)
- Automatically localize all strings in FidesJS CMP UIs (banner, modal, and TCF overlay) based on user's locale and experience configuration [#4576](https://github.com/ethyca/fides/pull/4576)
- Added fides_locale option to override FidesJS locale detection [#4576](https://github.com/ethyca/fides/pull/4576)
- Update FidesJS to report notices served and preferences saved linked to the specific translations displayed [#4576](https://github.com/ethyca/fides/pull/4576)
- Added ability to prevent dismissal of FidesJS CMP UI via Experience configuration [#4576](https://github.com/ethyca/fides/pull/4576)
- Added ability to create & link Properties to support multiple Experiences in a single location [#4658](https://github.com/ethyca/fides/pull/4658)
- Added property_id query param to fides.js to filter experiences by Property when installed [#4676](https://github.com/ethyca/fides/pull/4676)
- Added Locations & Regulations pages to allow a wider selection of locations for consent [#4660](https://github.com/ethyca/fides/pull/4660)
- Erasure support for Simon Data [#4552](https://github.com/ethyca/fides/pull/4552)
- Added notice there will be no preview for Privacy Center types in the Experience preview [#4709](https://github.com/ethyca/fides/pull/4709)
- Removed properties beta flag [#4710](https://github.com/ethyca/fides/pull/4710)
- Add acknowledge button label to default Experience English form [#4714](https://github.com/ethyca/fides/pull/4714)
- Update FidesJS to support localizing CMP UI with configurable, non-English default locales [#4720](https://github.com/ethyca/fides/pull/4720)
- Add loading of template translations for notices and experiences [#4718](https://github.com/ethyca/fides/pull/4718)

### Changed

- Moved location-targeting from Notices to Experiences [#4576](https://github.com/ethyca/fides/pull/4576)
- Replaced previous default Notices & Experiences with new versions with updated locations, translations, etc. [#4576](https://github.com/ethyca/fides/pull/4576)
- Automatically migrate existing Notices & Experiences to updated model where possible [#4576](https://github.com/ethyca/fides/pull/4576)
- Replaced ability to configure banner "display configuration" to separate banner & modal components [#4576](https://github.com/ethyca/fides/pull/4576)
- Modify `fides user login` to not store plaintext password in `~/.fides-credentials` [#4661](https://github.com/ethyca/fides/pull/4661)
- Data model changes to support Notice and Experience-level translations [#4576](https://github.com/ethyca/fides/pull/4576)
- Data model changes to support Consent setup being Experience instead of Notice-driven [#4576](https://github.com/ethyca/fides/pull/4576)
- Build PrivacyNoticeRegion from locations and location groups [#4620](https://github.com/ethyca/fides/pull/4620)
- When saving locations, calculate and save location groups [#4620](https://github.com/ethyca/fides/pull/4620)
- Update privacy experiences page to use the new table component [#4652](https://github.com/ethyca/fides/pull/4652)
- Update privacy notices page to use the new table component [#4641](https://github.com/ethyca/fides/pull/4641)
- Bumped supported Python versions to `3.10.13`, `3.9.18`, and `3.8.18`. Bumped Debian base image from `-bullseye` to `-bookworm`. [#4630](https://github.com/ethyca/fides/pull/4630)
- Bumped Node.js base image from `16` to `20`. [#4684](https://github.com/ethyca/fides/pull/4684)

### Fixed

- Ignore 404 errors from Delighted and Kustomer when an erasure client is not found [#4593](https://github.com/ethyca/fides/pull/4593)
- Various FE fixes for Admin-UI experience config form [#4707](https://github.com/ethyca/fides/pull/4707)
- Fix modal preview in Admin-UI experience config form [#4712](https://github.com/ethyca/fides/pull/4712)
- Optimize FidesJS bundle size by only loading TCF static stings when needed [#4711](https://github.com/ethyca/fides/pull/4711)

## [2.31.0](https://github.com/ethyca/fides/compare/2.30.1...2.31.0)

### Added

- Add Great Britain as a consent option [#4628](https://github.com/ethyca/fides/pull/4628)
- Navbar update and new properties page [#4633](https://github.com/ethyca/fides/pull/4633)
- Access and erasure support for Oracle Responsys [#4618](https://github.com/ethyca/fides/pull/4618)

### Fixed

- Fix issue where "x" button on Fides.js components overwrites saved preferences [#4649](https://github.com/ethyca/fides/pull/4649)
- Initialize Fides.consent with default values from experience when saved consent cookie (fides_consent) does not exist [#4665](https://github.com/ethyca/fides/pull/4665)

### Changed

- Sets GPP applicableSections to -1 when a user visits from a state that is not part of the GPP [#4727](https://github.com/ethyca/fides/pull/4727)

## [2.30.1](https://github.com/ethyca/fides/compare/2.30.0...2.30.1)

### Fixed

- Configure logger correctly on worker initialization [#4624](https://github.com/ethyca/fides/pull/4624)

## [2.30.0](https://github.com/ethyca/fides/compare/2.29.0...2.30.0)

### Added

- Add enum and registry of supported languages [#4592](https://github.com/ethyca/fides/pull/4592)
- Access and erasure support for Talkable [#4589](https://github.com/ethyca/fides/pull/4589)
- Support temporary credentials in AWS generate + scan features [#4607](https://github.com/ethyca/fides/pull/4603), [#4608](https://github.com/ethyca/fides/pull/4608)
- Add ability to store and read Fides cookie in Base64 format [#4556](https://github.com/ethyca/fides/pull/4556)
- Structured logging for SaaS connector requests [#4594](https://github.com/ethyca/fides/pull/4594)
- Added Fides.showModal() to fides.js to allow programmatic opening of consent modals [#4617](https://github.com/ethyca/fides/pull/4617)

### Fixed

- Fixing issue when modifying Policies, Rules, or RuleTargets as a root user [#4582](https://github.com/ethyca/fides/pull/4582)

## [2.29.0](https://github.com/ethyca/fides/compare/2.28.0...2.29.0)

### Added

- View more modal to regulations page [#4574](https://github.com/ethyca/fides/pull/4574)
- Columns in data map reporting, adding multiple systems, and consent configuration tables can be resized. In the data map reporting table, fields with multiple values can show all or collapse all [#4569](https://github.com/ethyca/fides/pull/4569)
- Show custom fields in the data map report table [#4579](https://github.com/ethyca/fides/pull/4579)

### Changed

- Delay rendering the nav until all necessary queries are finished loading [#4571](https://github.com/ethyca/fides/pull/4571)
- Updating return value for crud.get_custom_fields_filtered [#4575](https://github.com/ethyca/fides/pull/4575)
- Updated user deletion confirmation flow to only require one confirmatory input [#4402](https://github.com/ethyca/fides/pull/4402)
- Moved `pymssl` to an optional dependency no longer installed by default with our python package [#4581](https://github.com/ethyca/fides/pull/4581)
- Fixed CORS domain update functionality [#4570](https://github.com/ethyca/fides/pull/4570)
- Update Domains page with ability to add/remove "organization" domains, view "administrator" domains set via security settings, and improve various UX bugs and copy [#4584](https://github.com/ethyca/fides/pull/4584)

### Fixed

- Fixed CORS domain update functionality [#4570](https://github.com/ethyca/fides/pull/4570)
- Completion emails are no longer attempted for consent requests [#4578](https://github.com/ethyca/fides/pull/4578)

## [2.28.0](https://github.com/ethyca/fides/compare/2.27.0...2.28.0)

### Added

- Erasure support for AppsFlyer [#4512](https://github.com/ethyca/fides/pull/4512)
- Datamap Reporting page [#4519](https://github.com/ethyca/fides/pull/4519)
- Consent support for Klaviyo [#4513](https://github.com/ethyca/fides/pull/4513)
- Form for configuring GPP settings [#4557](https://github.com/ethyca/fides/pull/4557)
- Custom privacy request field support for consent requests [#4546](https://github.com/ethyca/fides/pull/4546)
- Support GPP in privacy notices [#4554](https://github.com/ethyca/fides/pull/4554)

### Changed

- Redesigned nav bar for the admin UI [#4548](https://github.com/ethyca/fides/pull/4548)
- Fides.js GPP for US geographies now derives values from backend privacy notices [#4559](https://github.com/ethyca/fides/pull/4559)
- No longer generate the `vendors_disclosed` section of the TC string in `fides.js` [#4553](https://github.com/ethyca/fides/pull/4553)
- Changed consent management vendor add flow [#4550](https://github.com/ethyca/fides/pull/4550)

### Fixed

- Fixed an issue blocking Salesforce sandbox accounts from refreshing tokens [#4547](https://github.com/ethyca/fides/pull/4547)
- Fixed DSR zip packages to be unzippable on Windows [#4549](https://github.com/ethyca/fides/pull/4549)
- Fixed browser compatibility issues with Object.hasOwn [#4568](https://github.com/ethyca/fides/pull/4568)

### Developer Experience

- Switch to anyascii for unicode transliteration [#4550](https://github.com/ethyca/fides/pull/4564)

## [2.27.0](https://github.com/ethyca/fides/compare/2.26.0...2.27.0)

### Added

- Tooltip and styling for disabled rows in add multiple vendor view [#4498](https://github.com/ethyca/fides/pull/4498)
- Preliminary GPP support for US regions [#4498](https://github.com/ethyca/fides/pull/4504)
- Access and erasure support for Statsig Enterprise [#4429](https://github.com/ethyca/fides/pull/4429)
- New page for setting locations [#4517](https://github.com/ethyca/fides/pull/4517)
- New modal for setting granular locations [#4531](https://github.com/ethyca/fides/pull/4531)
- New page for setting regulations [#4530](https://github.com/ethyca/fides/pull/4530)
- Update fides.js to support multiple descriptions (banner, overlay) and render HTML descriptions [#4542](https://github.com/ethyca/fides/pull/4542)

### Fixed

- Fixed incorrect Compass button behavior in system form [#4508](https://github.com/ethyca/fides/pull/4508)
- Omit certain fields from system payload when empty [#4508](https://github.com/ethyca/fides/pull/4525)
- Fixed issues with Compass vendor selector behavior [#4521](https://github.com/ethyca/fides/pull/4521)
- Fixed an issue where the background overlay remained visible after saving consent preferences [#4515](https://github.com/ethyca/fides/pull/4515)
- Fixed system name being editable when editing GVL systems [#4533](https://github.com/ethyca/fides/pull/4533)
- Fixed an issue where a privacy policy link could not be removed from privacy experiences [#4542](https://github.com/ethyca/fides/pull/4542)

### Changed

- Upgrade to use Fideslang `3.0.0` and remove associated concepts [#4502](https://github.com/ethyca/fides/pull/4502)
- Model overhaul for saving privacy preferences and notices served [#4481](https://github.com/ethyca/fides/pull/4481)
- Moves served notice endpoints, consent reporting, purpose endpoints and TCF queries to plus [#4481](https://github.com/ethyca/fides/pull/4481)
- Moves served notice endpoints, consent reporting, and TCF queries to plus [#4481](https://github.com/ethyca/fides/pull/4481)
- Update frontend to account for changes to notices served and preferences saved APIs [#4518](https://github.com/ethyca/fides/pull/4518)
- `fides.js` now sets `supportsOOB` to `false` [#4516](https://github.com/ethyca/fides/pull/4516)
- Save consent method ("accept", "reject", "save", etc.) to `fides_consent` cookie as extra metadata [#4529](https://github.com/ethyca/fides/pull/4529)
- Allow CORS for privacy center `fides.js` and `fides-ext-gpp.js` endpoints
- Replace `GPP_EXT_PATH` env var in favor of a more flexible `FIDES_JS_BASE_URL` environment variable
- Change vendor add modal on consent configuration screen to use new vendor selector [#4532](https://github.com/ethyca/fides/pull/4532)
- Remove vendor add modal [#4535](https://github.com/ethyca/fides/pull/4535)

## [2.26.0](https://github.com/ethyca/fides/compare/2.25.0...main)

### Added

- Dynamic importing for GPP bundle [#4447](https://github.com/ethyca/fides/pull/4447)
- Paging to vendors in the TCF overlay [#4463](https://github.com/ethyca/fides/pull/4463)
- New purposes endpoint and indices to improve system lookups [#4452](https://github.com/ethyca/fides/pull/4452)
- Cypress tests for fides.js GPP extension [#4476](https://github.com/ethyca/fides/pull/4476)
- Add support for global TCF Purpose Overrides [#4464](https://github.com/ethyca/fides/pull/4464)
- TCF override management [#4484](https://github.com/ethyca/fides/pull/4484)
- Readonly consent management table and modal [#4456](https://github.com/ethyca/fides/pull/4456), [#4477](https://github.com/ethyca/fides/pull/4477)
- Access and erasure support for Gong [#4461](https://github.com/ethyca/fides/pull/4461)
- Add new UI for CSV consent reporting [#4488](https://github.com/ethyca/fides/pull/4488)
- Option to prevent the dismissal of the consent banner and modal [#4470](https://github.com/ethyca/fides/pull/4470)

### Changed

- Increased max number of preferences allowed in privacy preference API calls [#4469](https://github.com/ethyca/fides/pull/4469)
- Reduce size of tcf_consent payload in fides_consent cookie [#4480](https://github.com/ethyca/fides/pull/4480)
- Change log level for FidesUserPermission retrieval to `debug` [#4482](https://github.com/ethyca/fides/pull/4482)
- Remove Add Vendor button from the Manage your vendors page[#4509](https://github.com/ethyca/fides/pull/4509)

### Fixed

- Fix type errors when TCF vendors have no dataDeclaration [#4465](https://github.com/ethyca/fides/pull/4465)
- Fixed an error where editing an AC system would mistakenly lock it for GVL [#4471](https://github.com/ethyca/fides/pull/4471)
- Refactor custom Get Preferences function to occur after our CMP API initialization [#4466](https://github.com/ethyca/fides/pull/4466)
- Fix an error where a connector response value of None causes a DSR failure due to a missing value [#4483](https://github.com/ethyca/fides/pull/4483)
- Fixed system name being non-editable when locked for GVL [#4475](https://github.com/ethyca/fides/pull/4475)
- Fixed a bug with "null" values for retention period field on data uses [#4487](https://github.com/ethyca/fides/pull/4487)

## [2.25.0](https://github.com/ethyca/fides/compare/2.24.1...2.25.0)

### Added

- Stub for initial GPP support [#4431](https://github.com/ethyca/fides/pull/4431)
- Added confirmation modal on deleting a data use declaration [#4439](https://github.com/ethyca/fides/pull/4439)
- Added feature flag for separating system name and Compass vendor selector [#4437](https://github.com/ethyca/fides/pull/4437)
- Fire GPP events per spec [#4433](https://github.com/ethyca/fides/pull/4433)
- New override option `fides_tcf_gdpr_applies` for setting `gdprApplies` on the CMP API [#4453](https://github.com/ethyca/fides/pull/4453)

### Changed

- Improved bulk vendor adding table UX [#4425](https://github.com/ethyca/fides/pull/4425)
- Flexible legal basis for processing has a db default of True [#4434](https://github.com/ethyca/fides/pull/4434)
- Give contributor role access to config API, including cors origin updates [#4438](https://github.com/ethyca/fides/pull/4438)
- Disallow setting `*` and other non URL values for `security.cors_origins` config property via the API [#4438](https://github.com/ethyca/fides/pull/4438)
- Consent modal hides the opt-in/opt-out buttons if only one privacy notice is enabled [#4441](https://github.com/ethyca/fides/pull/4441)
- Initialize TCF stub earlier [#4453](https://github.com/ethyca/fides/pull/4453)
- Change focus outline color of form inputs [#4467](https://github.com/ethyca/fides/pull/4467)

### Fixed

- Fixed a bug where selected vendors in "configure consent" add vendor modal were unstyled [#4454](https://github.com/ethyca/fides/pull/4454)
- Use correct defaults when there is no associated preference in the cookie [#4451](https://github.com/ethyca/fides/pull/4451)
- IP Addresses behind load balancers for consent reporting [#4440](https://github.com/ethyca/fides/pull/4440)

## [2.24.1](https://github.com/ethyca/fides/compare/2.24.0...2.24.1)

### Added

- Logging when root user and client credentials are used [#4432](https://github.com/ethyca/fides/pull/4432)
- Allow for custom path at which to retrieve Fides override options [#4462](https://github.com/ethyca/fides/pull/4462)

### Changed

- Run fides with non-root user [#4421](https://github.com/ethyca/fides/pull/4421)

## [2.24.0](https://github.com/ethyca/fides/compare/2.23.3...2.24.0)

### Added

- Adds fides_disable_banner config option to Fides.js [#4378](https://github.com/ethyca/fides/pull/4378)
- Deletions that fail due to foreign key constraints will now be more clearly communicated [#4406](https://github.com/ethyca/fides/pull/4378)
- Added support for a custom get preferences API call provided through Fides.init [#4375](https://github.com/ethyca/fides/pull/4375)
- Hidden custom privacy request fields in the Privacy Center [#4370](https://github.com/ethyca/fides/pull/4370)
- Backend System-level Cookie Support [#4383](https://github.com/ethyca/fides/pull/4383)
- High Level Tracking of Compass System Sync [#4397](https://github.com/ethyca/fides/pull/4397)
- Erasure support for Qualtrics [#4371](https://github.com/ethyca/fides/pull/4371)
- Erasure support for Ada Chatbot [#4382](https://github.com/ethyca/fides/pull/4382)
- Erasure support for Typeform [#4366](https://github.com/ethyca/fides/pull/4366)
- Added notice that a system is GVL when adding/editing from system form [#4327](https://github.com/ethyca/fides/pull/4327)
- Added the ability to select the request types to enable per integration (for plus users) [#4374](https://github.com/ethyca/fides/pull/4374)
- Adds support for custom get experiences fn and custom patch notices served fn [#4410](https://github.com/ethyca/fides/pull/4410)
- Adds more granularity to tracking consent method, updates custom savePreferencesFn and FidesUpdated event to take consent method [#4419](https://github.com/ethyca/fides/pull/4419)

### Changed

- Add filtering and pagination to bulk vendor add table [#4351](https://github.com/ethyca/fides/pull/4351)
- Determine if the TCF overlay needs to surface based on backend calculated version hash [#4356](https://github.com/ethyca/fides/pull/4356)
- Moved Experiences and Preferences endpoints to Plus to take advantage of dynamic GVL [#4367](https://github.com/ethyca/fides/pull/4367)
- Add legal bases to Special Purpose schemas on the backend for display [#4387](https://github.com/ethyca/fides/pull/4387)
- "is_service_specific" default updated when building TC strings on the backend [#4377](https://github.com/ethyca/fides/pull/4377)
- "isServiceSpecific" default updated when building TC strings on the frontend [#4384](https://github.com/ethyca/fides/pull/4384)
- Redact cli, database, and redis configuration information from GET api/v1/config API request responses. [#4379](https://github.com/ethyca/fides/pull/4379)
- Button ordering in fides.js UI [#4407](https://github.com/ethyca/fides/pull/4407)
- Add different classnames to consent buttons for easier selection [#4411](https://github.com/ethyca/fides/pull/4411)
- Updates default consent preference to opt-out for TCF when fides_string exists [#4430](https://github.com/ethyca/fides/pull/4430)

### Fixed

- Persist bulk system add filter modal state [#4412](https://github.com/ethyca/fides/pull/4412)
- Fixing labels for request type field [#4414](https://github.com/ethyca/fides/pull/4414)
- User preferences from cookie should always override experience preferences [#4405](https://github.com/ethyca/fides/pull/4405)
- Allow fides_consent cookie to be set from a subdirectory [#4426](https://github.com/ethyca/fides/pull/4426)

### Security

-- Use a more cryptographically secure random function for security code generation

## [2.23.3](https://github.com/ethyca/fides/compare/2.23.2...2.23.3)

### Fixed

- Fix button arrangment and spacing for TCF and non-TCF consent overlay banner and modal [#4391](https://github.com/ethyca/fides/pull/4391)
- Replaced h1 element with div to use exisitng fides styles in consent modal [#4399](https://github.com/ethyca/fides/pull/4399)
- Fixed privacy policy alignment for non-TCF consent overlay banner and modal [#4403](https://github.com/ethyca/fides/pull/4403)
- Fix dynamic class name for TCF-variant of consent banner [#4404](https://github.com/ethyca/fides/pull/4403)

### Security

-- Fix an HTML Injection vulnerability in DSR Packages

## [2.23.2](https://github.com/ethyca/fides/compare/2.23.1...2.23.2)

### Fixed

- Fixed fides.css to vary banner width based on tcf [[#4381](https://github.com/ethyca/fides/issues/4381)]

## [2.23.1](https://github.com/ethyca/fides/compare/2.23.0...2.23.1)

### Changed

- Refactor Fides.js embedded modal to not use A11y dialog [#4355](https://github.com/ethyca/fides/pull/4355)
- Only call `FidesUpdated` when a preference has been saved, not during initialization [#4365](https://github.com/ethyca/fides/pull/4365)
- Updated double toggle styling in favor of single toggles with a radio group to select legal basis [#4376](https://github.com/ethyca/fides/pull/4376)

### Fixed

- Handle invalid `fides_string` when passed in as an override [#4350](https://github.com/ethyca/fides/pull/4350)
- Bug where vendor opt-ins would not initialize properly based on a `fides_string` in the TCF overlay [#4368](https://github.com/ethyca/fides/pull/4368)

## [2.23.0](https://github.com/ethyca/fides/compare/2.22.1...2.23.0)

### Added

- Added support for 3 additional config variables in Fides.js: fidesEmbed, fidesDisableSaveApi, and fidesTcString [#4262](https://github.com/ethyca/fides/pull/4262)
- Added support for fidesEmbed, fidesDisableSaveApi, and fidesTcString to be passed into Fides.js via query param, cookie, or window object [#4297](https://github.com/ethyca/fides/pull/4297)
- New privacy center environment variables `FIDES_PRIVACY_CENTER__IS_FORCED_TCF` which can make the privacy center always return the TCF bundle (`fides-tcf.js`) [#4312](https://github.com/ethyca/fides/pull/4312)
- Added a `FidesUIChanged` event to Fides.js to track when user preferences change without being saved [#4314](https://github.com/ethyca/fides/pull/4314) and [#4253](https://github.com/ethyca/fides/pull/4253)
- Add AC Systems to the TCF Overlay under Vendor Consents section [#4266](https://github.com/ethyca/fides/pull/4266/)
- Added bulk system/vendor creation component [#4309](https://github.com/ethyca/fides/pull/4309/)
- Support for passing in an AC string as part of a fides string for the TCF overlay [#4308](https://github.com/ethyca/fides/pull/4308)
- Added support for overriding the save user preferences API call with a custom fn provided through Fides.init [#4318](https://github.com/ethyca/fides/pull/4318)
- Return AC strings in GET Privacy Experience meta and allow saving preferences against AC strings [#4295](https://github.com/ethyca/fides/pull/4295)
- New GET Privacy Experience Meta Endpoint [#4328](https://github.com/ethyca/fides/pull/4328)
- Access and erasure support for SparkPost [#4328](https://github.com/ethyca/fides/pull/4238)
- Access and erasure support for Iterate [#4332](https://github.com/ethyca/fides/pull/4332)
- SSH Support for MySQL connections [#4310](https://github.com/ethyca/fides/pull/4310)
- Added served notice history IDs to the TCF privacy preference API calls [#4161](https://github.com/ethyca/fides/pull/4161)

### Fixed

- Cleans up CSS for fidesEmbed mode [#4306](https://github.com/ethyca/fides/pull/4306)
- Stacks that do not have any purposes will no longer render an empty purpose block [#4278](https://github.com/ethyca/fides/pull/4278)
- Forcing hidden sections to use display none [#4299](https://github.com/ethyca/fides/pull/4299)
- Handles Hubspot requiring and email to be formatted as email when processing an erasure [#4322](https://github.com/ethyca/fides/pull/4322)
- Minor CSS improvements for the consent/TCF banners and modals [#4334](https://github.com/ethyca/fides/pull/4334)
- Consistent font sizes for labels in the system form and data use forms in the Admin UI [#4346](https://github.com/ethyca/fides/pull/4346)
- Bug where not all system forms would appear to save when used with Compass [#4347](https://github.com/ethyca/fides/pull/4347)
- Restrict TCF Privacy Experience Config if TCF is disabled [#4348](https://github.com/ethyca/fides/pull/4348)
- Removes overflow styling for embedded modal in Fides.js [#4345](https://github.com/ethyca/fides/pull/4345)

### Changed

- Derive cookie storage info, privacy policy and legitimate interest disclosure URLs, and data retention data from the data map instead of directly from gvl.json [#4286](https://github.com/ethyca/fides/pull/4286)
- Updated TCF Version for backend consent reporting [#4305](https://github.com/ethyca/fides/pull/4305)
- Update Version Hash Contents [#4313](https://github.com/ethyca/fides/pull/4313)
- Change vendor selector on system information form to typeahead[#4333](https://github.com/ethyca/fides/pull/4333)
- Updates experience API calls from Fides.js to include new meta field [#4335](https://github.com/ethyca/fides/pull/4335)

## [2.22.1](https://github.com/ethyca/fides/compare/2.22.0...2.22.1)

### Added

- Custom fields are now included in system history change tracking [#4294](https://github.com/ethyca/fides/pull/4294)

### Security

- Added hostname checks for external SaaS connector URLs [CVE-2023-46124](https://github.com/ethyca/fides/security/advisories/GHSA-jq3w-9mgf-43m4)
- Use a Pydantic URL type for privacy policy URLs [CVE-2023-46126](https://github.com/ethyca/fides/security/advisories/GHSA-fgjj-5jmr-gh83)
- Remove the CONFIG_READ scope from the Viewer role [CVE-2023-46125](https://github.com/ethyca/fides/security/advisories/GHSA-rjxg-rpg3-9r89)

## [2.22.0](https://github.com/ethyca/fides/compare/2.21.0...2.22.0)

### Added

- Added an option to link to vendor tab from an experience config description [#4191](https://github.com/ethyca/fides/pull/4191)
- Added two toggles for vendors in the TCF overlay, one for Consent, and one for Legitimate Interest [#4189](https://github.com/ethyca/fides/pull/4189)
- Added two toggles for purposes in the TCF overlay, one for Consent, and one for Legitimate Interest [#4234](https://github.com/ethyca/fides/pull/4234)
- Added support for new TCF-related fields on `System` and `PrivacyDeclaration` models [#4228](https://github.com/ethyca/fides/pull/4228)
- Support for AC string to `fides-tcf` [#4244](https://github.com/ethyca/fides/pull/4244)
- Support for `gvl` prefixed vendor IDs [#4247](https://github.com/ethyca/fides/pull/4247)

### Changed

- Removed `TCF_ENABLED` environment variable from the privacy center in favor of dynamically figuring out which `fides-js` bundle to send [#4131](https://github.com/ethyca/fides/pull/4131)
- Updated copy of info boxes on each TCF tab [#4191](https://github.com/ethyca/fides/pull/4191)
- Clarified messages for error messages presented during connector upload [#4198](https://github.com/ethyca/fides/pull/4198)
- Refactor legal basis dimension regarding how TCF preferences are saved and how the experience is built [#4201](https://github.com/ethyca/fides/pull/4201/)
- Add saving privacy preferences via a TC string [#4221](https://github.com/ethyca/fides/pull/4221)
- Updated fides server to use an environment variable for turning TCF on and off [#4220](https://github.com/ethyca/fides/pull/4220)
- Update frontend to use new legal basis dimension on vendors [#4216](https://github.com/ethyca/fides/pull/4216)
- Updated privacy center patch preferences call to handle updated API response [#4235](https://github.com/ethyca/fides/pull/4235)
- Added our CMP ID [#4233](https://github.com/ethyca/fides/pull/4233)
- Allow Admin UI users to turn on Configure Consent flag [#4246](https://github.com/ethyca/fides/pull/4246)
- Styling improvements for the fides.js consent banners and modals [#4222](https://github.com/ethyca/fides/pull/4222)
- Update frontend to handle updated Compass schema [#4254](https://github.com/ethyca/fides/pull/4254)
- Assume Universal Vendor ID usage in TC String translation [#4256](https://github.com/ethyca/fides/pull/4256)
- Changed vendor form on configuring consent page to use two-part selection for consent uses [#4251](https://github.com/ethyca/fides/pull/4251)
- Updated system form to have new TCF fields [#4271](https://github.com/ethyca/fides/pull/4271)
- Vendors disclosed string is now narrowed to only the vendors shown in the UI, not the whole GVL [#4250](https://github.com/ethyca/fides/pull/4250)
- Changed naming convention "fides_string" instead of "tc_string" for developer friendly consent API's [#4267](https://github.com/ethyca/fides/pull/4267)

### Fixed

- TCF overlay can initialize its consent preferences from a cookie [#4124](https://github.com/ethyca/fides/pull/4124)
- Various improvements to the TCF modal such as vendor storage disclosures, vendor counts, privacy policies, etc. [#4167](https://github.com/ethyca/fides/pull/4167)
- An issue where Braze could not mask an email due to formatting [#4187](https://github.com/ethyca/fides/pull/4187)
- An issue where email was not being overridden correctly for Braze and Domo [#4196](https://github.com/ethyca/fides/pull/4196)
- Use `stdRetention` when there is not a specific value for a purpose's data retention [#4199](https://github.com/ethyca/fides/pull/4199)
- Updating the unflatten_dict util to accept flattened dict values [#4200](https://github.com/ethyca/fides/pull/4200)
- Minor CSS styling fixes for the consent modal [#4252](https://github.com/ethyca/fides/pull/4252)
- Additional styling fixes for issues caused by a CSS reset [#4268](https://github.com/ethyca/fides/pull/4268)
- Bug where vendor legitimate interests would not be set unless vendor consents were first set [#4250](https://github.com/ethyca/fides/pull/4250)
- Vendor count over-counting in TCF overlay [#4275](https://github.com/ethyca/fides/pull/4275)

## [2.21.0](https://github.com/ethyca/fides/compare/2.20.2...2.21.0)

### Added

- "Add a vendor" flow to configuring consent page [#4107](https://github.com/ethyca/fides/pull/4107)
- Initial TCF Backend Support [#3804](https://github.com/ethyca/fides/pull/3804)
- Add initial layer to TCF modal [#3956](https://github.com/ethyca/fides/pull/3956)
- Support for rendering in the TCF modal whether or not a vendor is part of the GVL [#3972](https://github.com/ethyca/fides/pull/3972)
- Features and legal bases dropdown for TCF modal [#3995](https://github.com/ethyca/fides/pull/3995)
- TCF CMP stub API [#4000](https://github.com/ethyca/fides/pull/4000)
- Fides-js can now display preliminary TCF data [#3879](https://github.com/ethyca/fides/pull/3879)
- Fides-js can persist TCF preferences to the backend [#3887](https://github.com/ethyca/fides/pull/3887)
- TCF modal now supports setting legitimate interest fields [#4037](https://github.com/ethyca/fides/pull/4037)
- Embed the GVL in the GET Experiences response [#4143](https://github.com/ethyca/fides/pull/4143)
- Button to view how many vendors and to open the vendor tab in the TCF modal [#4144](https://github.com/ethyca/fides/pull/4144)
- "Edit vendor" flow to configuring consent page [#4162](https://github.com/ethyca/fides/pull/4162)
- TCF overlay description updates [#4051] https://github.com/ethyca/fides/pull/4151
- Added developer-friendly TCF information under Experience meta [#4160](https://github.com/ethyca/fides/pull/4160/)
- Added fides.css customization for Plus users [#4136](https://github.com/ethyca/fides/pull/4136)

### Changed

- Added further config options to customize the privacy center [#4090](https://github.com/ethyca/fides/pull/4090)
- CORS configuration page [#4073](https://github.com/ethyca/fides/pull/4073)
- Refactored `fides.js` components so that they can take data structures that are not necessarily privacy notices [#3870](https://github.com/ethyca/fides/pull/3870)
- Use hosted GVL.json from the backend [#4159](https://github.com/ethyca/fides/pull/4159)
- Features and Special Purposes in the TCF modal do not render toggles [#4139](https://github.com/ethyca/fides/pull/4139)
- Moved the initial TCF layer to the banner [#4142](https://github.com/ethyca/fides/pull/4142)
- Misc copy changes for the system history table and modal [#4146](https://github.com/ethyca/fides/pull/4146)

### Fixed

- Allows CDN to cache empty experience responses from fides.js API [#4113](https://github.com/ethyca/fides/pull/4113)
- Fixed `identity_special_purpose` unique constraint definition [#4174](https://github.com/ethyca/fides/pull/4174/files)

## [2.20.2](https://github.com/ethyca/fides/compare/2.20.1...2.20.2)

### Fixed

- added version_added, version_deprecated, and replaced_by to data use, data subject, and data category APIs [#4135](https://github.com/ethyca/fides/pull/4135)
- Update fides.js to not fetch experience client-side if pre-fetched experience is empty [#4149](https://github.com/ethyca/fides/pull/4149)
- Erasure privacy requests now pause for input if there are any manual process integrations [#4115](https://github.com/ethyca/fides/pull/4115)
- Caching the values of authorization_required and user_guide on the connector templates to improve performance [#4128](https://github.com/ethyca/fides/pull/4128)

## [2.20.1](https://github.com/ethyca/fides/compare/2.20.0...2.20.1)

### Fixed

- Avoid un-optimized query pattern in bulk `GET /system` endpoint [#4120](https://github.com/ethyca/fides/pull/4120)

## [2.20.0](https://github.com/ethyca/fides/compare/2.19.1...2.20.0)

### Added

- Initial page for configuring consent [#4069](https://github.com/ethyca/fides/pull/4069)
- Vendor cookie table for configuring consent [#4082](https://github.com/ethyca/fides/pull/4082)

### Changed

- Refactor how multiplatform builds are handled [#4024](https://github.com/ethyca/fides/pull/4024)
- Added new Performance-related nox commands and included them as part of the CI suite [#3997](https://github.com/ethyca/fides/pull/3997)
- Added dictionary suggestions for data uses [4035](https://github.com/ethyca/fides/pull/4035)
- Privacy notice regions now render human readable names instead of country codes [#4029](https://github.com/ethyca/fides/pull/4029)
- Privacy notice templates are disabled by default [#4010](https://github.com/ethyca/fides/pull/4010)
- Added optional "skip_processing" flag to collections for DSR processing [#4047](https://github.com/ethyca/fides/pull/4047)
- Admin UI now shows all privacy notices with an indicator of whether they apply to any systems [#4010](https://github.com/ethyca/fides/pull/4010)
- Add case-insensitive privacy experience region filtering [#4058](https://github.com/ethyca/fides/pull/4058)
- Adds check for fetch before loading fetch polyfill for fides.js [#4074](https://github.com/ethyca/fides/pull/4074)
- Updated to support Fideslang 2.0, including data migrations [#3933](https://github.com/ethyca/fides/pull/3933)
- Disable notices that are not systems applicable to support new UI [#4094](https://github.com/ethyca/fides/issues/4094)

### Fixed

- Ensures that fides.js toggles are not hidden by other CSS libs [#4075](https://github.com/ethyca/fides/pull/4075)
- Migrate system > meta > vendor > id to system > meta [#4088](https://github.com/ethyca/fides/pull/4088)
- Enable toggles in various tables now render an error toast if an error occurs [#4095](https://github.com/ethyca/fides/pull/4095)
- Fixed a bug where an unsaved changes notification modal would appear even without unsaved changes [#4095](https://github.com/ethyca/fides/pull/4070)

## [2.19.1](https://github.com/ethyca/fides/compare/2.19.0...2.19.1)

### Fixed

- re-enable custom fields for new data use form [#4050](https://github.com/ethyca/fides/pull/4050)
- fix issue with saving source and destination systems [#4065](https://github.com/ethyca/fides/pull/4065)

### Added

- System history UI with diff modal [#4021](https://github.com/ethyca/fides/pull/4021)
- Relax system legal basis for transfers to be any string [#4049](https://github.com/ethyca/fides/pull/4049)

## [2.19.0](https://github.com/ethyca/fides/compare/2.18.0...2.19.0)

### Added

- Add dictionary suggestions [#3937](https://github.com/ethyca/fides/pull/3937), [#3988](https://github.com/ethyca/fides/pull/3988)
- Added new endpoints for healthchecks [#3947](https://github.com/ethyca/fides/pull/3947)
- Added vendor list dropdown [#3857](https://github.com/ethyca/fides/pull/3857)
- Access support for Adobe Sign [#3504](https://github.com/ethyca/fides/pull/3504)

### Fixed

- Fixed issue when generating masked values for invalid data paths [#3906](https://github.com/ethyca/fides/pull/3906)
- Code reload now works when running `nox -s dev` [#3914](https://github.com/ethyca/fides/pull/3914)
- Reduce verbosity of privacy center logging further [#3915](https://github.com/ethyca/fides/pull/3915)
- Resolved an issue where the integration dropdown input lost focus during typing. [#3917](https://github.com/ethyca/fides/pull/3917)
- Fixed dataset issue that was preventing the Vend connector from loading during server startup [#3923](https://github.com/ethyca/fides/pull/3923)
- Adding version check to version-dependent migration script [#3951](https://github.com/ethyca/fides/pull/3951)
- Fixed a bug where some fields were not saving correctly on the system form [#3975](https://github.com/ethyca/fides/pull/3975)
- Changed "retention period" field in privacy declaration form from number input to text input [#3980](https://github.com/ethyca/fides/pull/3980)
- Fixed issue where unsaved changes modal appears incorrectly [#4005](https://github.com/ethyca/fides/pull/4005)
- Fixed banner resurfacing after user consent for pre-fetch experience [#4009](https://github.com/ethyca/fides/pull/4009)

### Changed

- Systems and Privacy Declaration schema and data migration to support the Dictionary [#3901](https://github.com/ethyca/fides/pull/3901)
- The integration search dropdown is now case-insensitive [#3916](https://github.com/ethyca/fides/pull/3916)
- Removed deprecated fields from the taxonomy editor [#3909](https://github.com/ethyca/fides/pull/3909)
- Bump PyMSSQL version and remove workarounds [#3996](https://github.com/ethyca/fides/pull/3996)
- Removed reset suggestions button [#4007](https://github.com/ethyca/fides/pull/4007)
- Admin ui supports fides cloud config API [#4034](https://github.com/ethyca/fides/pull/4034)

### Security

- Resolve custom integration upload RCE vulnerability [CVE-2023-41319](https://github.com/ethyca/fides/security/advisories/GHSA-p6p2-qq95-vq5h)

## [2.18.0](https://github.com/ethyca/fides/compare/2.17.0...2.18.0)

### Added

- Additional consent reporting calls from `fides-js` [#3845](https://github.com/ethyca/fides/pull/3845)
- Additional consent reporting calls from privacy center [#3847](https://github.com/ethyca/fides/pull/3847)
- Access support for Recurly [#3595](https://github.com/ethyca/fides/pull/3595)
- HTTP Logging for the Privacy Center [#3783](https://github.com/ethyca/fides/pull/3783)
- UI support for OAuth2 authorization flow [#3819](https://github.com/ethyca/fides/pull/3819)
- Changes in the `data` directory now trigger a server reload (for local development) [#3874](https://github.com/ethyca/fides/pull/3874)

### Fixed

- Fix datamap zoom for low system counts [#3835](https://github.com/ethyca/fides/pull/3835)
- Fixed connector forms with external dataset reference fields [#3873](https://github.com/ethyca/fides/pull/3873)
- Fix ability to make server side API calls from privacy-center [#3895](https://github.com/ethyca/fides/pull/3895)

### Changed

- Simplified the file structure for HTML DSR packages [#3848](https://github.com/ethyca/fides/pull/3848)
- Simplified the database health check to improve `/health` performance [#3884](https://github.com/ethyca/fides/pull/3884)
- Changed max width of form components in "system information" form tab [#3864](https://github.com/ethyca/fides/pull/3864)
- Remove manual system selection screen [#3865](https://github.com/ethyca/fides/pull/3865)
- System and integration identifiers are now auto-generated [#3868](https://github.com/ethyca/fides/pull/3868)

## [2.17.0](https://github.com/ethyca/fides/compare/2.16.0...2.17.0)

### Added

- Tab component for `fides-js` [#3782](https://github.com/ethyca/fides/pull/3782)
- Added toast for successfully linking an existing integration to a system [#3826](https://github.com/ethyca/fides/pull/3826)
- Various other UI components for `fides-js` to support upcoming TCF modal [#3803](https://github.com/ethyca/fides/pull/3803)
- Allow items in taxonomy to be enabled or disabled [#3844](https://github.com/ethyca/fides/pull/3844)

### Developer Experience

- Changed where db-dependent routers were imported to avoid dependency issues [#3741](https://github.com/ethyca/fides/pull/3741)

### Changed

- Bumped supported Python versions to `3.10.12`, `3.9.17`, and `3.8.17` [#3733](https://github.com/ethyca/fides/pull/3733)
- Logging Updates [#3758](https://github.com/ethyca/fides/pull/3758)
- Add polyfill service to fides-js route [#3759](https://github.com/ethyca/fides/pull/3759)
- Show/hide integration values [#3775](https://github.com/ethyca/fides/pull/3775)
- Sort system cards alphabetically by name on "View systems" page [#3781](https://github.com/ethyca/fides/pull/3781)
- Update admin ui to use new integration delete route [#3785](https://github.com/ethyca/fides/pull/3785)
- Pinned `pymssql` and `cython` dependencies to avoid build issues on ARM machines [#3829](https://github.com/ethyca/fides/pull/3829)

### Removed

- Removed "Custom field(s) successfully saved" toast [#3779](https://github.com/ethyca/fides/pull/3779)

### Added

- Record when consent is served [#3777](https://github.com/ethyca/fides/pull/3777)
- Add an `active` property to taxonomy elements [#3784](https://github.com/ethyca/fides/pull/3784)
- Erasure support for Heap [#3599](https://github.com/ethyca/fides/pull/3599)

### Fixed

- Privacy notice UI's list of possible regions now matches the backend's list [#3787](https://github.com/ethyca/fides/pull/3787)
- Admin UI "property does not existing" build issue [#3831](https://github.com/ethyca/fides/pull/3831)
- Flagging sensitive inputs as passwords to mask values during entry [#3843](https://github.com/ethyca/fides/pull/3843)

## [2.16.0](https://github.com/ethyca/fides/compare/2.15.1...2.16.0)

### Added

- Empty state for when there are no relevant privacy notices in the privacy center [#3640](https://github.com/ethyca/fides/pull/3640)
- GPC indicators in fides-js banner and modal [#3673](https://github.com/ethyca/fides/pull/3673)
- Include `data_use` and `data_category` metadata in `upload` of access results [#3674](https://github.com/ethyca/fides/pull/3674)
- Add enable/disable toggle to integration tab [#3593] (https://github.com/ethyca/fides/pull/3593)

### Fixed

- Render linebreaks in the Fides.js overlay descriptions, etc. [#3665](https://github.com/ethyca/fides/pull/3665)
- Broken link to Fides docs site on the About Fides page in Admin UI [#3643](https://github.com/ethyca/fides/pull/3643)
- Add Systems Applicable Filter to Privacy Experience List [#3654](https://github.com/ethyca/fides/pull/3654)
- Privacy center and fides-js now pass in `Unescape-Safestr` as a header so that special characters can be rendered properly [#3706](https://github.com/ethyca/fides/pull/3706)
- Fixed ValidationError for saving PrivacyPreferences [#3719](https://github.com/ethyca/fides/pull/3719)
- Fixed issue preventing ConnectionConfigs with duplicate names from saving [#3770](https://github.com/ethyca/fides/pull/3770)
- Fixed creating and editing manual integrations [#3772](https://github.com/ethyca/fides/pull/3772)
- Fix lingering integration artifacts by cascading deletes from System [#3771](https://github.com/ethyca/fides/pull/3771)

### Developer Experience

- Reorganized some `api.api.v1` code to avoid circular dependencies on `quickstart` [#3692](https://github.com/ethyca/fides/pull/3692)
- Treat underscores as special characters in user passwords [#3717](https://github.com/ethyca/fides/pull/3717)
- Allow Privacy Notices banner and modal to scroll as needed [#3713](https://github.com/ethyca/fides/pull/3713)
- Make malicious url test more robust to environmental differences [#3748](https://github.com/ethyca/fides/pull/3748)
- Ignore type checker on click decorators to bypass known issue with `click` version `8.1.4` [#3746](https://github.com/ethyca/fides/pull/3746)

### Changed

- Moved GPC preferences slightly earlier in Fides.js lifecycle [#3561](https://github.com/ethyca/fides/pull/3561)
- Changed results from clicking "Test connection" to be a toast instead of statically displayed on the page [#3700](https://github.com/ethyca/fides/pull/3700)
- Moved "management" tab from nav into settings icon in top right [#3701](https://github.com/ethyca/fides/pull/3701)
- Remove name and description fields from integration form [#3684](https://github.com/ethyca/fides/pull/3684)
- Update EU PrivacyNoticeRegion codes and allow experience filtering to drop back to country filtering if region not found [#3630](https://github.com/ethyca/fides/pull/3630)
- Fields with default fields are now flagged as required in the front-end [#3694](https://github.com/ethyca/fides/pull/3694)
- In "view systems", system cards can now be clicked and link to that system's `configure/[id]` page [#3734](https://github.com/ethyca/fides/pull/3734)
- Enable privacy notice and privacy experience feature flags by default [#3773](https://github.com/ethyca/fides/pull/3773)

### Security

- Resolve Zip bomb file upload vulnerability [CVE-2023-37480](https://github.com/ethyca/fides/security/advisories/GHSA-g95c-2jgm-hqc6)
- Resolve SVG bomb (billion laughs) file upload vulnerability [CVE-2023-37481](https://github.com/ethyca/fides/security/advisories/GHSA-3rw2-wfc8-wmj5)

## [2.15.1](https://github.com/ethyca/fides/compare/2.15.0...2.15.1)

### Added

- Set `sslmode` to `prefer` if connecting to Redshift via ssh [#3685](https://github.com/ethyca/fides/pull/3685)

### Changed

- Privacy center action cards are now able to expand to accommodate longer text [#3669](https://github.com/ethyca/fides/pull/3669)
- Update integration endpoint permissions [#3707](https://github.com/ethyca/fides/pull/3707)

### Fixed

- Handle names with a double underscore when processing access and erasure requests [#3688](https://github.com/ethyca/fides/pull/3688)
- Allow Privacy Notices banner and modal to scroll as needed [#3713](https://github.com/ethyca/fides/pull/3713)

### Security

- Resolve path traversal vulnerability in webserver API [CVE-2023-36827](https://github.com/ethyca/fides/security/advisories/GHSA-r25m-cr6v-p9hq)

## [2.15.0](https://github.com/ethyca/fides/compare/2.14.1...2.15.0)

### Added

- Privacy center can now render its consent values based on Privacy Notices and Privacy Experiences [#3411](https://github.com/ethyca/fides/pull/3411)
- Add Google Tag Manager and Privacy Center ENV vars to sample app [#2949](https://github.com/ethyca/fides/pull/2949)
- Add `notice_key` field to Privacy Notice UI form [#3403](https://github.com/ethyca/fides/pull/3403)
- Add `identity` query param to the consent reporting API view [#3418](https://github.com/ethyca/fides/pull/3418)
- Use `rollup-plugin-postcss` to bundle and optimize the `fides.js` components CSS [#3411](https://github.com/ethyca/fides/pull/3411)
- Dispatch Fides.js lifecycle events on window (FidesInitialized, FidesUpdated) and cross-publish to Fides.gtm() integration [#3411](https://github.com/ethyca/fides/pull/3411)
- Added the ability to use custom CAs with Redis via TLS [#3451](https://github.com/ethyca/fides/pull/3451)
- Add default experience configs on startup [#3449](https://github.com/ethyca/fides/pull/3449)
- Load default privacy notices on startup [#3401](https://github.com/ethyca/fides/pull/3401)
- Add ability for users to pass in additional parameters for application database connection [#3450](https://github.com/ethyca/fides/pull/3450)
- Load default privacy notices on startup [#3401](https://github.com/ethyca/fides/pull/3401/files)
- Add ability for `fides-js` to make API calls to Fides [#3411](https://github.com/ethyca/fides/pull/3411)
- `fides-js` banner is now responsive across different viewport widths [#3411](https://github.com/ethyca/fides/pull/3411)
- Add ability to close `fides-js` banner and modal via a button or ESC [#3411](https://github.com/ethyca/fides/pull/3411)
- Add ability to open the `fides-js` modal from a link on the host site [#3411](https://github.com/ethyca/fides/pull/3411)
- GPC preferences are automatically applied via `fides-js` [#3411](https://github.com/ethyca/fides/pull/3411)
- Add new dataset route that has additional filters [#3558](https://github.com/ethyca/fides/pull/3558)
- Update dataset dropdown to use new api filter [#3565](https://github.com/ethyca/fides/pull/3565)
- Filter out saas datasets from the rest of the UI [#3568](https://github.com/ethyca/fides/pull/3568)
- Included optional env vars to have postgres or Redshift connected via bastion host [#3374](https://github.com/ethyca/fides/pull/3374/)
- Support for acknowledge button for notice-only Privacy Notices and to disable toggling them off [#3546](https://github.com/ethyca/fides/pull/3546)
- HTML format for privacy request storage destinations [#3427](https://github.com/ethyca/fides/pull/3427)
- Persistent message showing result and timestamp of last integration test to "Integrations" tab in system view [#3628](https://github.com/ethyca/fides/pull/3628)
- Access and erasure support for SurveyMonkey [#3590](https://github.com/ethyca/fides/pull/3590)
- New Cookies Table for storing cookies associated with systems and privacy declarations [#3572](https://github.com/ethyca/fides/pull/3572)
- `fides-js` and privacy center now delete cookies associated with notices that were opted out of [#3569](https://github.com/ethyca/fides/pull/3569)
- Cookie input field on system data use tab [#3571](https://github.com/ethyca/fides/pull/3571)

### Fixed

- Fix sample app `DATABASE_*` ENV vars for backwards compatibility [#3406](https://github.com/ethyca/fides/pull/3406)
- Fix overlay rendering issue by finding/creating a dedicated parent element for Preact [#3397](https://github.com/ethyca/fides/pull/3397)
- Fix the sample app privacy center link to be configurable [#3409](https://github.com/ethyca/fides/pull/3409)
- Fix CLI output showing a version warning for Snowflake [#3434](https://github.com/ethyca/fides/pull/3434)
- Flaky custom field Cypress test on systems page [#3408](https://github.com/ethyca/fides/pull/3408)
- Fix NextJS errors & warnings for Cookie House sample app [#3411](https://github.com/ethyca/fides/pull/3411)
- Fix bug where `fides-js` toggles were not reflecting changes from rejecting or accepting all notices [#3522](https://github.com/ethyca/fides/pull/3522)
- Remove the `fides-js` banner from tab order when it is hidden and move the overlay components to the top of the tab order. [#3510](https://github.com/ethyca/fides/pull/3510)
- Fix bug where `fides-js` toggle states did not always initialize properly [#3597](https://github.com/ethyca/fides/pull/3597)
- Fix race condition with consent modal link rendering [#3521](https://github.com/ethyca/fides/pull/3521)
- Hide custom fields section when there are no custom fields created [#3554](https://github.com/ethyca/fides/pull/3554)
- Disable connector dropdown in integration tab on save [#3552](https://github.com/ethyca/fides/pull/3552)
- Handles an edge case for non-existent identities with the Kustomer API [#3513](https://github.com/ethyca/fides/pull/3513)
- remove the configure privacy request tile from the home screen [#3555](https://github.com/ethyca/fides/pull/3555)
- Updated Privacy Experience Safe Strings Serialization [#3600](https://github.com/ethyca/fides/pull/3600/)
- Only create default experience configs on startup, not update [#3605](https://github.com/ethyca/fides/pull/3605)
- Update to latest asyncpg dependency to avoid build error [#3614](https://github.com/ethyca/fides/pull/3614)
- Fix bug where editing a data use on a system could delete existing data uses [#3627](https://github.com/ethyca/fides/pull/3627)
- Restrict Privacy Center debug logging to development-only [#3638](https://github.com/ethyca/fides/pull/3638)
- Fix bug where linking an integration would not update the tab when creating a new system [#3662](https://github.com/ethyca/fides/pull/3662)
- Fix dataset yaml not properly reflecting the dataset in the dropdown of system integrations tab [#3666](https://github.com/ethyca/fides/pull/3666)
- Fix privacy notices not being able to be edited via the UI after the addition of the `cookies` field [#3670](https://github.com/ethyca/fides/pull/3670)
- Add a transform in the case of `null` name fields in privacy declarations for the data use forms [#3683](https://github.com/ethyca/fides/pull/3683)

### Changed

- Enabled Privacy Experience beta flag [#3364](https://github.com/ethyca/fides/pull/3364)
- Reorganize CLI Command Source Files [#3491](https://github.com/ethyca/fides/pull/3491)
- Removed ExperienceConfig.delivery_mechanism constraint [#3387](https://github.com/ethyca/fides/pull/3387)
- Updated privacy experience UI forms to reflect updated experience config fields [#3402](https://github.com/ethyca/fides/pull/3402)
- Use a venv in the Dockerfile for installing Python deps [#3452](https://github.com/ethyca/fides/pull/3452)
- Bump SlowAPI Version [#3456](https://github.com/ethyca/fides/pull/3456)
- Bump Psycopg2-binary Version [#3473](https://github.com/ethyca/fides/pull/3473)
- Reduced duplication between PrivacyExperience and PrivacyExperienceConfig [#3470](https://github.com/ethyca/fides/pull/3470)
- Update privacy centre email and phone validation to allow for both to be blank [#3432](https://github.com/ethyca/fides/pull/3432)
- Moved connection configuration into the system portal [#3407](https://github.com/ethyca/fides/pull/3407)
- Update `fideslang` to `1.4.1` to allow arbitrary nested metadata on `System`s and `Dataset`s `meta` property [#3463](https://github.com/ethyca/fides/pull/3463)
- Remove form validation to allow both email & phone inputs for consent requests [#3529](https://github.com/ethyca/fides/pull/3529)
- Removed dataset dropdown from saas connector configuration [#3563](https://github.com/ethyca/fides/pull/3563)
- Removed `pyodbc` in favor of `pymssql` for handling SQL Server connections [#3435](https://github.com/ethyca/fides/pull/3435)
- Only create a PrivacyRequest when saving consent if at least one notice has system-wide enforcement [#3626](https://github.com/ethyca/fides/pull/3626)
- Increased the character limit for the `SafeStr` type from 500 to 32000 [#3647](https://github.com/ethyca/fides/pull/3647)
- Changed "connection" to "integration" on system view and edit pages [#3659](https://github.com/ethyca/fides/pull/3659)

### Developer Experience

- Add ability to pass ENV vars to both privacy center and sample app during `fides deploy` via `.env` [#2949](https://github.com/ethyca/fides/pull/2949)
- Handle an edge case when generating tags that finds them out of sequence [#3405](https://github.com/ethyca/fides/pull/3405)
- Add support for pushing `prerelease` and `rc` tagged images to Dockerhub [#3474](https://github.com/ethyca/fides/pull/3474)
- Optimize GitHub workflows used for docker image publishing [#3526](https://github.com/ethyca/fides/pull/3526)

### Removed

- Removed the deprecated `system_dependencies` from `System` resources, migrating to `egress` [#3285](https://github.com/ethyca/fides/pull/3285)

### Docs

- Updated developer docs for ARM platform users related to `pymssql` [#3615](https://github.com/ethyca/fides/pull/3615)

## [2.14.1](https://github.com/ethyca/fides/compare/2.14.0...2.14.1)

### Added

- Add `identity` query param to the consent reporting API view [#3418](https://github.com/ethyca/fides/pull/3418)
- Add privacy centre button text customisations [#3432](https://github.com/ethyca/fides/pull/3432)
- Add privacy centre favicon customisation [#3432](https://github.com/ethyca/fides/pull/3432)

### Changed

- Update privacy centre email and phone validation to allow for both to be blank [#3432](https://github.com/ethyca/fides/pull/3432)

## [2.14.0](https://github.com/ethyca/fides/compare/2.13.0...2.14.0)

### Added

- Add an automated test to check for `/fides-consent.js` backwards compatibility [#3289](https://github.com/ethyca/fides/pull/3289)
- Add infrastructure for "overlay" consent components (Preact, CSS bundling, etc.) and initial version of consent banner [#3191](https://github.com/ethyca/fides/pull/3191)
- Add the modal component of the "overlay" consent components [#3291](https://github.com/ethyca/fides/pull/3291)
- Added an `automigrate` database setting [#3220](https://github.com/ethyca/fides/pull/3220)
- Track Privacy Experience with Privacy Preferences [#3311](https://github.com/ethyca/fides/pull/3311)
- Add ability for `fides-js` to fetch its own geolocation [#3356](https://github.com/ethyca/fides/pull/3356)
- Add ability to select different locations in the "Cookie House" sample app [#3362](https://github.com/ethyca/fides/pull/3362)
- Added optional logging of resource changes on the server [#3331](https://github.com/ethyca/fides/pull/3331)

### Fixed

- Maintain casing differences within Snowflake datasets for proper DSR execution [#3245](https://github.com/ethyca/fides/pull/3245)
- Handle DynamoDB edge case where no attributes are defined [#3299](https://github.com/ethyca/fides/pull/3299)
- Support pseudonymous consent requests with `fides_user_device_id` for the new consent workflow [#3203](https://github.com/ethyca/fides/pull/3203)
- Fides user device id filter to GET Privacy Experience List endpoint to stash user preferences on embedded notices [#3302](https://github.com/ethyca/fides/pull/3302)
- Support for data categories on manual webhook fields [#3330](https://github.com/ethyca/fides/pull/3330)
- Added config-driven rendering to consent components [#3316](https://github.com/ethyca/fides/pull/3316)
- Pin `typing_extensions` dependency to `4.5.0` to work around a pydantic bug [#3357](https://github.com/ethyca/fides/pull/3357)

### Changed

- Explicitly escape/unescape certain fields instead of using SafeStr [#3144](https://github.com/ethyca/fides/pull/3144)
- Updated DynamoDB icon [#3296](https://github.com/ethyca/fides/pull/3296)
- Increased default page size for the connection type endpoint to 100 [#3298](https://github.com/ethyca/fides/pull/3298)
- Data model around PrivacyExperiences to better keep Privacy Notices and Experiences in sync [#3292](https://github.com/ethyca/fides/pull/3292)
- UI calls to support new PrivacyExperiences data model [#3313](https://github.com/ethyca/fides/pull/3313)
- Ensure email connectors respect the `notifications.notification_service_type` app config property if set [#3355](https://github.com/ethyca/fides/pull/3355)
- Rework Delighted connector so the `survey_response` endpoint depends on the `person` endpoint [3385](https://github.com/ethyca/fides/pull/3385)
- Remove logging within the Celery creation function [#3303](https://github.com/ethyca/fides/pull/3303)
- Update how generic endpoint generation works [#3304](https://github.com/ethyca/fides/pull/3304)
- Restrict strack-trace logging when not in Dev mode [#3081](https://github.com/ethyca/fides/pull/3081)
- Refactor CSS variables for `fides-js` to match brandable color palette [#3321](https://github.com/ethyca/fides/pull/3321)
- Moved all of the dirs from `fides.api.ops` into `fides.api` [#3318](https://github.com/ethyca/fides/pull/3318)
- Put global settings for fides.js on privacy center settings [#3333](https://github.com/ethyca/fides/pull/3333)
- Changed `fides db migrate` to `fides db upgrade` [#3342](https://github.com/ethyca/fides/pull/3342)
- Add required notice key to privacy notices [#3337](https://github.com/ethyca/fides/pull/3337)
- Make Privacy Experience List public, and separate public endpoint rate limiting [#3339](https://github.com/ethyca/fides/pull/3339)

### Developer Experience

- Add dispatch event when publishing a non-prod tag [#3317](https://github.com/ethyca/fides/pull/3317)
- Add OpenAPI (Swagger) documentation for Fides Privacy Center API endpoints (/fides.js) [#3341](https://github.com/ethyca/fides/pull/3341)

### Removed

- Remove `fides export` command and backing code [#3256](https://github.com/ethyca/fides/pull/3256)

## [2.13.0](https://github.com/ethyca/fides/compare/2.12.1...2.13.0)

### Added

- Connector for DynamoDB [#2998](https://github.com/ethyca/fides/pull/2998)
- Access and erasure support for Amplitude [#2569](https://github.com/ethyca/fides/pull/2569)
- Access and erasure support for Gorgias [#2444](https://github.com/ethyca/fides/pull/2444)
- Privacy Experience Bulk Create, Bulk Update, and Detail Endpoints [#3185](https://github.com/ethyca/fides/pull/3185)
- Initial privacy experience UI [#3186](https://github.com/ethyca/fides/pull/3186)
- A JavaScript modal to copy a script tag for `fides.js` [#3238](https://github.com/ethyca/fides/pull/3238)
- Access and erasure support for OneSignal [#3199](https://github.com/ethyca/fides/pull/3199)
- Add the ability to "inject" location into `/fides.js` bundles and cache responses for one hour [#3272](https://github.com/ethyca/fides/pull/3272)
- Prevent column sorts from resetting when data changes [#3290](https://github.com/ethyca/fides/pull/3290)

### Changed

- Merge instances of RTK `createApi` into one instance for better cache invalidation [#3059](https://github.com/ethyca/fides/pull/3059)
- Update custom field definition uniqueness to be case insensitive name per resource type [#3215](https://github.com/ethyca/fides/pull/3215)
- Restrict where privacy notices of certain consent mechanisms must be displayed [#3195](https://github.com/ethyca/fides/pull/3195)
- Merged the `lib` submodule into the `api.ops` submodule [#3134](https://github.com/ethyca/fides/pull/3134)
- Merged duplicate privacy declaration components [#3254](https://github.com/ethyca/fides/pull/3254)
- Refactor client applications into a monorepo with turborepo, extract fides-js into a standalone package, and improve privacy-center to load configuration at runtime [#3105](https://github.com/ethyca/fides/pull/3105)

### Fixed

- Prevent ability to unintentionally show "default" Privacy Center configuration, styles, etc. [#3242](https://github.com/ethyca/fides/pull/3242)
- Fix broken links to docs site pages in Admin UI [#3232](https://github.com/ethyca/fides/pull/3232)
- Repoint legacy docs site links to the new and improved docs site [#3167](https://github.com/ethyca/fides/pull/3167)
- Fix Cookie House Privacy Center styles for fides deploy [#3283](https://github.com/ethyca/fides/pull/3283)
- Maintain casing differences within Snowflake datasets for proper DSR execution [#3245](https://github.com/ethyca/fides/pull/3245)

### Developer Experience

- Use prettier to format _all_ source files in client packages [#3240](https://github.com/ethyca/fides/pull/3240)

### Deprecated

- Deprecate `fides export` CLI command as it is moving to `fidesplus` [#3264](https://github.com/ethyca/fides/pull/3264)

## [2.12.1](https://github.com/ethyca/fides/compare/2.12.0...2.12.1)

### Changed

- Updated how Docker version checks are handled and added an escape-hatch [#3218](https://github.com/ethyca/fides/pull/3218)

### Fixed

- Datamap export mitigation for deleted taxonomy elements referenced by declarations [#3214](https://github.com/ethyca/fides/pull/3214)
- Update datamap columns each time the page is visited [#3211](https://github.com/ethyca/fides/pull/3211)
- Ensure inactive custom fields are not returned for datamap response [#3223](https://github.com/ethyca/fides/pull/3223)

## [2.12.0](https://github.com/ethyca/fides/compare/2.11.0...2.12.0)

### Added

- Access and erasure support for Aircall [#2589](https://github.com/ethyca/fides/pull/2589)
- Access and erasure support for Klaviyo [#2501](https://github.com/ethyca/fides/pull/2501)
- Page to edit or add privacy notices [#3058](https://github.com/ethyca/fides/pull/3058)
- Side navigation bar can now also have children navigation links [#3099](https://github.com/ethyca/fides/pull/3099)
- Endpoints for consent reporting [#3095](https://github.com/ethyca/fides/pull/3095)
- Added manage custom fields page behind feature flag [#3089](https://github.com/ethyca/fides/pull/3089)
- Custom fields table [#3097](https://github.com/ethyca/fides/pull/3097)
- Custom fields form modal [#3165](https://github.com/ethyca/fides/pull/3165)
- Endpoints to save the new-style Privacy Preferences with respect to a fides user device id [#3132](https://github.com/ethyca/fides/pull/3132)
- Support `privacy_declaration` as a resource type for custom fields [#3149](https://github.com/ethyca/fides/pull/3149)
- Expose `id` field of embedded `privacy_declarations` on `system` API responses [#3157](https://github.com/ethyca/fides/pull/3157)
- Access and erasure support for Unbounce [#2697](https://github.com/ethyca/fides/pull/2697)
- Support pseudonymous consent requests with `fides_user_device_id` [#3158](https://github.com/ethyca/fides/pull/3158)
- Update `fides_consent` cookie format [#3158](https://github.com/ethyca/fides/pull/3158)
- Add custom fields to the data use declaration form [#3197](https://github.com/ethyca/fides/pull/3197)
- Added fides user device id as a ProvidedIdentityType [#3131](https://github.com/ethyca/fides/pull/3131)

### Changed

- The `cursor` pagination strategy now also searches for data outside of the `data_path` when determining the cursor value [#3068](https://github.com/ethyca/fides/pull/3068)
- Moved Privacy Declarations associated with Systems to their own DB table [#3098](https://github.com/ethyca/fides/pull/3098)
- More tests on data use validation for privacy notices within the same region [#3156](https://github.com/ethyca/fides/pull/3156)
- Improvements to export code for bugfixes and privacy declaration custom field support [#3184](https://github.com/ethyca/fides/pull/3184)
- Enabled privacy notice feature flag [#3192](https://github.com/ethyca/fides/pull/3192)
- Updated TS types - particularly with new privacy notices [#3054](https://github.com/ethyca/fides/pull/3054)
- Make name not required on privacy declaration [#3150](https://github.com/ethyca/fides/pull/3150)
- Let Rule Targets allow for custom data categories [#3147](https://github.com/ethyca/fides/pull/3147)

### Removed

- Removed the warning about access control migration [#3055](https://github.com/ethyca/fides/pull/3055)
- Remove `customFields` feature flag [#3080](https://github.com/ethyca/fides/pull/3080)
- Remove notification banner from the home page [#3088](https://github.com/ethyca/fides/pull/3088)

### Fixed

- Fix a typo in the Admin UI [#3166](https://github.com/ethyca/fides/pull/3166)
- The `--local` flag is now respected for the `scan dataset db` command [#3096](https://github.com/ethyca/fides/pull/3096)
- Fixing issue where connectors with external dataset references would fail to save [#3142](https://github.com/ethyca/fides/pull/3142)
- Ensure privacy declaration IDs are stable across updates through system API [#3188](https://github.com/ethyca/fides/pull/3188)
- Fixed unit tests for saas connector type endpoints now that we have >50 [#3101](https://github.com/ethyca/fides/pull/3101)
- Fixed nox docs link [#3121](https://github.com/ethyca/fides/pull/3121/files)

### Developer Experience

- Update fides deploy to use a new database.load_samples setting to initialize sample Systems, Datasets, and Connections for testing [#3102](https://github.com/ethyca/fides/pull/3102)
- Remove support for automatically configuring messaging (Mailgun) & storage (S3) using `.env` with `nox -s "fides_env(test)"` [#3102](https://github.com/ethyca/fides/pull/3102)
- Add smoke tests for consent management [#3158](https://github.com/ethyca/fides/pull/3158)
- Added nox command that opens dev docs [#3082](https://github.com/ethyca/fides/pull/3082)

## [2.11.0](https://github.com/ethyca/fides/compare/2.10.0...2.11.0)

### Added

- Access support for Shippo [#2484](https://github.com/ethyca/fides/pull/2484)
- Feature flags can be set such that they cannot be modified by the user [#2966](https://github.com/ethyca/fides/pull/2966)
- Added the datamap UI to make it open source [#2988](https://github.com/ethyca/fides/pull/2988)
- Introduced a `FixedLayout` component (from the datamap UI) for pages that need to be a fixed height and scroll within [#2992](https://github.com/ethyca/fides/pull/2992)
- Added preliminary privacy notice page [#2995](https://github.com/ethyca/fides/pull/2995)
- Table for privacy notices [#3001](https://github.com/ethyca/fides/pull/3001)
- Added connector template endpoint [#2946](https://github.com/ethyca/fides/pull/2946)
- Query params on connection type endpoint to filter by supported action type [#2996](https://github.com/ethyca/fides/pull/2996)
- Scope restrictions for privacy notice table in the UI [#3007](https://github.com/ethyca/fides/pull/3007)
- Toggle for enabling/disabling privacy notices in the UI [#3010](https://github.com/ethyca/fides/pull/3010)
- Add endpoint to retrieve privacy notices grouped by their associated data uses [#2956](https://github.com/ethyca/fides/pull/2956)
- Support for uploading custom connector templates via the UI [#2997](https://github.com/ethyca/fides/pull/2997)
- Add a backwards-compatible workflow for saving and propagating consent preferences with respect to Privacy Notices [#3016](https://github.com/ethyca/fides/pull/3016)
- Empty state for privacy notices [#3027](https://github.com/ethyca/fides/pull/3027)
- Added Data flow modal [#3008](https://github.com/ethyca/fides/pull/3008)
- Update datamap table export [#3038](https://github.com/ethyca/fides/pull/3038)
- Added more advanced privacy center styling [#2943](https://github.com/ethyca/fides/pull/2943)
- Backend privacy experiences foundation [#3146](https://github.com/ethyca/fides/pull/3146)

### Changed

- Set `privacyDeclarationDeprecatedFields` flags to false and set `userCannotModify` to true [2987](https://github.com/ethyca/fides/pull/2987)
- Restored `nav-config` back to the admin-ui [#2990](https://github.com/ethyca/fides/pull/2990)
- Bumped supported Python versions to 3.10.11, 3.9.16, and 3.8.14 [#2936](https://github.com/ethyca/fides/pull/2936)
- Modify privacy center default config to only request email identities, and add validation preventing requesting both email & phone identities [#2539](https://github.com/ethyca/fides/pull/2539)
- SaaS connector icons are now dynamically loaded from the connector templates [#3018](https://github.com/ethyca/fides/pull/3018)
- Updated consentmechanism Enum to rename "necessary" to "notice_only" [#3048](https://github.com/ethyca/fides/pull/3048)
- Updated test data for Mongo, CLI [#3011](https://github.com/ethyca/fides/pull/3011)
- Updated the check for if a user can assign owner roles to be scope-based instead of role-based [#2964](https://github.com/ethyca/fides/pull/2964)
- Replaced menu in user management table with delete icon [#2958](https://github.com/ethyca/fides/pull/2958)
- Added extra fields to webhook payloads [#2830](https://github.com/ethyca/fides/pull/2830)

### Removed

- Removed interzone navigation logic now that the datamap UI and admin UI are one app [#2990](https://github.com/ethyca/fides/pull/2990)
- Remove the `unknown` state for generated datasets displaying on fidesplus [#2957](https://github.com/ethyca/fides/pull/2957)
- Removed datamap export API [#2999](https://github.com/ethyca/fides/pull/2999)

### Developer Experience

- Nox commands for git tagging to support feature branch builds [#2979](https://github.com/ethyca/fides/pull/2979)
- Changed test environment (`nox -s fides_env`) to run `fides deploy` for local testing [#3071](https://github.com/ethyca/fides/pull/3017)
- Publish git-tag specific docker images [#3050](https://github.com/ethyca/fides/pull/3050)

## [2.10.0](https://github.com/ethyca/fides/compare/2.9.2...2.10.0)

### Added

- Allow users to configure their username and password via the config file [#2884](https://github.com/ethyca/fides/pull/2884)
- Add authentication to the `masking` endpoints as well as accompanying scopes [#2909](https://github.com/ethyca/fides/pull/2909)
- Add an Organization Management page (beta) [#2908](https://github.com/ethyca/fides/pull/2908)
- Adds assigned systems to user management table [#2922](https://github.com/ethyca/fides/pull/2922)
- APIs to support Privacy Notice management (create, read, update) [#2928](https://github.com/ethyca/fides/pull/2928)

### Changed

- Improved standard layout for large width screens and polished misc. pages [#2869](https://github.com/ethyca/fides/pull/2869)
- Changed UI paths in the admin-ui [#2869](https://github.com/ethyca/fides/pull/2892)
  - `/add-systems/new` --> `/add-systems/manual`
  - `/system` --> `/systems`
- Added individual ID routes for systems [#2902](https://github.com/ethyca/fides/pull/2902)
- Deprecated adding scopes to users directly; you can only add roles. [#2848](https://github.com/ethyca/fides/pull/2848/files)
- Changed About Fides page to say "Fides Core Version:" over "Version". [#2899](https://github.com/ethyca/fides/pull/2899)
- Polish Admin UI header & navigation [#2897](https://github.com/ethyca/fides/pull/2897)
- Give new users a "viewer" role by default [#2900](https://github.com/ethyca/fides/pull/2900)
- Tie together save states for user permissions and systems [#2913](https://github.com/ethyca/fides/pull/2913)
- Removing payment types from Stripe connector params [#2915](https://github.com/ethyca/fides/pull/2915)
- Viewer role can now access a restricted version of the user management page [#2933](https://github.com/ethyca/fides/pull/2933)
- Change Privacy Center email placeholder text [#2935](https://github.com/ethyca/fides/pull/2935)
- Restricted setting Approvers as System Managers [#2891](https://github.com/ethyca/fides/pull/2891)
- Adds confirmation modal when downgrading user to "approver" role via Admin UI [#2924](https://github.com/ethyca/fides/pull/2924)
- Changed the toast message for new users to include access control info [#2939](https://github.com/ethyca/fides/pull/2939)
- Add Data Stewards to datamap export [#2962](https://github.com/ethyca/fides/pull/2962)

### Fixed

- Restricted Contributors from being able to create Owners [#2888](https://github.com/ethyca/fides/pull/2888)
- Allow for dynamic aspect ratio for logo on Privacy Center 404 [#2895](https://github.com/ethyca/fides/pull/2895)
- Allow for dynamic aspect ratio for logo on consent page [#2895](https://github.com/ethyca/fides/pull/2895)
- Align role dscription drawer of Admin UI with top nav: [#2932](https://github.com/ethyca/fides/pull/2932)
- Fixed error message when a user is assigned to be an approver without any systems [#2953](https://github.com/ethyca/fides/pull/2953)

### Developer Experience

- Update frontend npm packages (admin-ui, privacy-center, cypress-e2e) [#2921](https://github.com/ethyca/fides/pull/2921)

## [2.9.2](https://github.com/ethyca/fides/compare/2.9.1...2.9.2)

### Fixed

- Allow multiple data uses as long as their processing activity name is different [#2905](https://github.com/ethyca/fides/pull/2905)
- use HTML property, not text, when dispatching Mailchimp Transactional emails [#2901](https://github.com/ethyca/fides/pull/2901)
- Remove policy key from Privacy Center submission modal [#2912](https://github.com/ethyca/fides/pull/2912)

## [2.9.1](https://github.com/ethyca/fides/compare/2.9.0...2.9.1)

### Added

- Added Attentive erasure email connector [#2782](https://github.com/ethyca/fides/pull/2782)

### Changed

- Removed dataset based email connectors [#2782](https://github.com/ethyca/fides/pull/2782)
- Changed Auth0's authentication strategy from `bearer` to `oauth2_client_credentials` [#2820](https://github.com/ethyca/fides/pull/2820)
- renamed the privacy declarations field "Privacy declaration name (deprecated)" to "Processing Activity" [#711](https://github.com/ethyca/fidesplus/issues/711)

### Fixed

- Fixed issue where the scopes list passed into FidesUserPermission could get mutated with the total_scopes call [#2883](https://github.com/ethyca/fides/pull/2883)

### Removed

- removed the `privacyDeclarationDeprecatedFields` flag [#711](https://github.com/ethyca/fidesplus/issues/711)

## [2.9.0](https://github.com/ethyca/fides/compare/2.8.3...2.9.0)

### Added

- The ability to assign users as system managers for a specific system [#2714](https://github.com/ethyca/fides/pull/2714)
- New endpoints to add and remove users as system managers [#2726](https://github.com/ethyca/fides/pull/2726)
- Warning about access control migration to the UI [#2842](https://github.com/ethyca/fides/pull/2842)
- Adds Role Assignment UI [#2739](https://github.com/ethyca/fides/pull/2739)
- Add an automated migration to give users a `viewer` role [#2821](https://github.com/ethyca/fides/pull/2821)

### Changed

- Removed "progressive" navigation that would hide Admin UI tabs until Systems / Connections were configured [#2762](https://github.com/ethyca/fides/pull/2762)
- Added `system.privacy_declaration.name` to datamap response [#2831](https://github.com/ethyca/fides/pull/2831/files)

### Developer Experience

- Retired legacy `navV2` feature flag [#2762](https://github.com/ethyca/fides/pull/2762)
- Update Admin UI Layout to fill viewport height [#2812](https://github.com/ethyca/fides/pull/2812)

### Fixed

- Fixed issue where unsaved changes warning would always show up when running fidesplus [#2788](https://github.com/ethyca/fides/issues/2788)
- Fixed problem in datamap export with datasets that had been updated via SaaS instantiation [#2841](https://github.com/ethyca/fides/pull/2841)
- Fixed problem in datamap export with inconsistent custom field ordering [#2859](https://github.com/ethyca/fides/pull/2859)

## [2.8.3](https://github.com/ethyca/fides/compare/2.8.2...2.8.3)

### Added

- Serialise `bson.ObjectId` types in SAR data packages [#2785](https://github.com/ethyca/fides/pull/2785)

### Fixed

- Fixed issue where more than 1 populated custom fields removed a system from the datamap export [#2825](https://github.com/ethyca/fides/pull/2825)

## [2.8.2](https://github.com/ethyca/fides/compare/2.8.1...2.8.2)

### Fixed

- Resolved a bug that stopped custom fields populating the visual datamap [#2775](https://github.com/ethyca/fides/pull/2775)
- Patch appconfig migration to handle existing db record [#2780](https://github.com/ethyca/fides/pull/2780)

## [2.8.1](https://github.com/ethyca/fides/compare/2.8.0...2.8.1)

### Fixed

- Disabled hiding Admin UI based on user scopes [#2771](https://github.com/ethyca/fides/pull/2771)

## [2.8.0](https://github.com/ethyca/fides/compare/2.7.1...2.8.0)

### Added

- Add API support for messaging config properties [#2551](https://github.com/ethyca/fides/pull/2551)
- Access and erasure support for Kustomer [#2520](https://github.com/ethyca/fides/pull/2520)
- Added the `erase_after` field on collections to be able to set the order for erasures [#2619](https://github.com/ethyca/fides/pull/2619)
- Add a toggle to filter the system classification to only return those with classification data [#2700](https://github.com/ethyca/fides/pull/2700)
- Added backend role-based permissions [#2671](https://github.com/ethyca/fides/pull/2671)
- Access and erasure for Vend SaaS Connector [#1869](https://github.com/ethyca/fides/issues/1869)
- Added endpoints for storage and messaging config setup status [#2690](https://github.com/ethyca/fides/pull/2690)
- Access and erasure for Jira SaaS Connector [#1871](https://github.com/ethyca/fides/issues/1871)
- Access and erasure support for Delighted [#2244](https://github.com/ethyca/fides/pull/2244)
- Improve "Upload a new dataset YAML" [#1531](https://github.com/ethyca/fides/pull/2258)
- Input validation and sanitization for Privacy Request fields [#2655](https://github.com/ethyca/fides/pull/2655)
- Access and erasure support for Yotpo [#2708](https://github.com/ethyca/fides/pull/2708)
- Custom Field Library Tab [#527](https://github.com/ethyca/fides/pull/2693)
- Allow SendGrid template usage [#2728](https://github.com/ethyca/fides/pull/2728)
- Added ConnectorRunner to simplify SaaS connector testing [#1795](https://github.com/ethyca/fides/pull/1795)
- Adds support for Mailchimp Transactional as a messaging config [#2742](https://github.com/ethyca/fides/pull/2742)

### Changed

- Admin UI
  - Add flow for selecting system types when manually creating a system [#2530](https://github.com/ethyca/fides/pull/2530)
  - Updated forms for privacy declarations [#2648](https://github.com/ethyca/fides/pull/2648)
  - Delete flow for privacy declarations [#2664](https://github.com/ethyca/fides/pull/2664)
  - Add framework to have UI elements respect the user's scopes [#2682](https://github.com/ethyca/fides/pull/2682)
  - "Manual Webhook" has been renamed to "Manual Process". [#2717](https://github.com/ethyca/fides/pull/2717)
- Convert all config values to Pydantic `Field` objects [#2613](https://github.com/ethyca/fides/pull/2613)
- Add warning to 'fides deploy' when installed outside of a virtual environment [#2641](https://github.com/ethyca/fides/pull/2641)
- Redesigned the default/init config file to be auto-documented. Also updates the `fides init` logic and analytics consent logic [#2694](https://github.com/ethyca/fides/pull/2694)
- Change how config creation/import is handled across the application [#2622](https://github.com/ethyca/fides/pull/2622)
- Update the CLI aesthetics & docstrings [#2703](https://github.com/ethyca/fides/pull/2703)
- Updates Roles->Scopes Mapping [#2744](https://github.com/ethyca/fides/pull/2744)
- Return user scopes as an enum, as well as total scopes [#2741](https://github.com/ethyca/fides/pull/2741)
- Update `MessagingServiceType` enum to be lowercased throughout [#2746](https://github.com/ethyca/fides/pull/2746)

### Developer Experience

- Set the security environment of the fides dev setup to `prod` instead of `dev` [#2588](https://github.com/ethyca/fides/pull/2588)
- Removed unexpected default Redis password [#2666](https://github.com/ethyca/fides/pull/2666)
- Privacy Center
  - Typechecking and validation of the `config.json` will be checked for backwards-compatibility. [#2661](https://github.com/ethyca/fides/pull/2661)
- Combined conftest.py files [#2669](https://github.com/ethyca/fides/pull/2669)

### Fixed

- Fix support for "redis.user" setting when authenticating to the Redis cache [#2666](https://github.com/ethyca/fides/pull/2666)
- Fix error with the classify dataset feature flag not writing the dataset to the server [#2675](https://github.com/ethyca/fides/pull/2675)
- Allow string dates to stay strings in cache decoding [#2695](https://github.com/ethyca/fides/pull/2695)
- Admin UI
  - Remove Identifiability (Data Qualifier) from taxonomy editor [2684](https://github.com/ethyca/fides/pull/2684)
- FE: Custom field selections binding issue on Taxonomy tabs [#2659](https://github.com/ethyca/fides/pull/2693/)
- Fix Privacy Request Status when submitting a consent request when identity verification is required [#2736](https://github.com/ethyca/fides/pull/2736)

## [2.7.1](https://github.com/ethyca/fides/compare/2.7.0...2.7.1)

- Fix error with the classify dataset feature flag not writing the dataset to the server [#2675](https://github.com/ethyca/fides/pull/2675)

## [2.7.0](https://github.com/ethyca/fides/compare/2.6.6...2.7.0)

- Fides API

  - Access and erasure support for Braintree [#2223](https://github.com/ethyca/fides/pull/2223)
  - Added route to send a test message [#2585](https://github.com/ethyca/fides/pull/2585)
  - Add default storage configuration functionality and associated APIs [#2438](https://github.com/ethyca/fides/pull/2438)

- Admin UI

  - Custom Metadata [#2536](https://github.com/ethyca/fides/pull/2536)
    - Create Custom Lists
    - Create Custom Field Definition
    - Create custom fields from a the taxonomy editor
    - Provide a custom field value in a resource
    - Bulk edit custom field values [#2612](https://github.com/ethyca/fides/issues/2612)
    - Custom metadata UI Polish [#2624](https://github.com/ethyca/fides/pull/2625)

- Privacy Center

  - The consent config default value can depend on whether Global Privacy Control is enabled. [#2341](https://github.com/ethyca/fides/pull/2341)
  - When GPC is enabled, the UI indicates which data uses are opted out by default. [#2596](https://github.com/ethyca/fides/pull/2596)
  - `inspectForBrowserIdentities` now also looks for `ljt_readerID`. [#2543](https://github.com/ethyca/fides/pull/2543)

### Added

- Added new Wunderkind Consent Saas Connector [#2600](https://github.com/ethyca/fides/pull/2600)
- Added new Sovrn Email Consent Connector [#2543](https://github.com/ethyca/fides/pull/2543/)
- Log Fides version at startup [#2566](https://github.com/ethyca/fides/pull/2566)

### Changed

- Update Admin UI to show all action types (access, erasure, consent, update) [#2523](https://github.com/ethyca/fides/pull/2523)
- Removes legacy `verify_oauth_client` function [#2527](https://github.com/ethyca/fides/pull/2527)
- Updated the UI for adding systems to a new design [#2490](https://github.com/ethyca/fides/pull/2490)
- Minor logging improvements [#2566](https://github.com/ethyca/fides/pull/2566)
- Various form components now take a `stacked` or `inline` variant [#2542](https://github.com/ethyca/fides/pull/2542)
- UX fixes for user management [#2537](https://github.com/ethyca/fides/pull/2537)
- Updating Firebase Auth connector to mask the user with a delete instead of an update [#2602](https://github.com/ethyca/fides/pull/2602)

### Fixed

- Fixed bug where refreshing a page in the UI would result in a 404 [#2502](https://github.com/ethyca/fides/pull/2502)
- Usernames are case insensitive now and prevent all duplicates [#2487](https://github.com/ethyca/fides/pull/2487)
  - This PR contains a migration that deletes duplicate users and keeps the oldest original account.
- Update Logos for shipped connectors [#2464](https://github.com/ethyca/fides/pull/2587)
- Search field on privacy request page isn't working [#2270](https://github.com/ethyca/fides/pull/2595)
- Fix connection dropdown in integration table to not be disabled add system creation [#3589](https://github.com/ethyca/fides/pull/3589)

### Developer Experience

- Added new Cypress E2E smoke tests [#2241](https://github.com/ethyca/fides/pull/2241)
- New command `nox -s e2e_test` which will spin up the test environment and run true E2E Cypress tests against it [#2417](https://github.com/ethyca/fides/pull/2417)
- Cypress E2E tests now run in CI and are reported to Cypress Cloud [#2417](https://github.com/ethyca/fides/pull/2417)
- Change from `randomint` to `uuid` in mongodb tests to reduce flakiness. [#2591](https://github.com/ethyca/fides/pull/2591)

### Removed

- Remove feature flagged config wizard stepper from Admin UI [#2553](https://github.com/ethyca/fides/pull/2553)

## [2.6.6](https://github.com/ethyca/fides/compare/2.6.5...2.6.6)

### Changed

- Improve Readability for Custom Masking Override Exceptions [#2593](https://github.com/ethyca/fides/pull/2593)

## [2.6.5](https://github.com/ethyca/fides/compare/2.6.4...2.6.5)

### Added

- Added config properties to override database Engine parameters [#2511](https://github.com/ethyca/fides/pull/2511)
- Increased default pool_size and max_overflow to 50 [#2560](https://github.com/ethyca/fides/pull/2560)

## [2.6.4](https://github.com/ethyca/fides/compare/2.6.3...2.6.4)

### Fixed

- Fixed bug for SMS completion notification not being sent [#2526](https://github.com/ethyca/fides/issues/2526)
- Fixed bug where refreshing a page in the UI would result in a 404 [#2502](https://github.com/ethyca/fides/pull/2502)

## [2.6.3](https://github.com/ethyca/fides/compare/2.6.2...2.6.3)

### Fixed

- Handle case where legacy dataset has meta: null [#2524](https://github.com/ethyca/fides/pull/2524)

## [2.6.2](https://github.com/ethyca/fides/compare/2.6.1...2.6.2)

### Fixed

- Issue addressing missing field in dataset migration [#2510](https://github.com/ethyca/fides/pull/2510)

## [2.6.1](https://github.com/ethyca/fides/compare/2.6.0...2.6.1)

### Fixed

- Fix errors when privacy requests execute concurrently without workers [#2489](https://github.com/ethyca/fides/pull/2489)
- Enable saas request overrides to run in worker runtime [#2489](https://github.com/ethyca/fides/pull/2489)

## [2.6.0](https://github.com/ethyca/fides/compare/2.5.1...2.6.0)

### Added

- Added the `env` option to the `security` configuration options to allow for users to completely secure the API endpoints [#2267](https://github.com/ethyca/fides/pull/2267)
- Unified Fides Resources
  - Added a dataset dropdown selector when configuring a connector to link an existing dataset to the connector configuration. [#2162](https://github.com/ethyca/fides/pull/2162)
  - Added new datasetconfig.ctl_dataset_id field to unify fides dataset resources [#2046](https://github.com/ethyca/fides/pull/2046)
- Add new connection config routes that couple them with systems [#2249](https://github.com/ethyca/fides/pull/2249)
- Add new select/deselect all permissions buttons [#2437](https://github.com/ethyca/fides/pull/2437)
- Endpoints to allow a user with the `user:password-reset` scope to reset users' passwords. In addition, users no longer require a scope to edit their own passwords. [#2373](https://github.com/ethyca/fides/pull/2373)
- New form to reset a user's password without knowing an old password [#2390](https://github.com/ethyca/fides/pull/2390)
- Approve & deny buttons on the "Request details" page. [#2473](https://github.com/ethyca/fides/pull/2473)
- Consent Propagation
  - Add the ability to execute Consent Requests via the Privacy Request Execution layer [#2125](https://github.com/ethyca/fides/pull/2125)
  - Add a Mailchimp Transactional Consent Connector [#2194](https://github.com/ethyca/fides/pull/2194)
  - Allow defining a list of opt-in and/or opt-out requests in consent connectors [#2315](https://github.com/ethyca/fides/pull/2315)
  - Add a Google Analytics Consent Connector for GA4 properties [#2302](https://github.com/ethyca/fides/pull/2302)
  - Pass the GA Cookie from the Privacy Center [#2337](https://github.com/ethyca/fides/pull/2337)
  - Rename "user_id" to more specific "ga_client_id" [#2356](https://github.com/ethyca/fides/pull/2356)
  - Patch Google Analytics Consent Connector to delete by client_id [#2355](https://github.com/ethyca/fides/pull/2355)
  - Add a "skip_param_values option" to optionally skip when we are missing param values in the body [#2384](https://github.com/ethyca/fides/pull/2384)
  - Adds a new Universal Analytics Connector that works with the UA Tracking Id
- Adds intake and storage of Global Privacy Control Signal props for Consent [#2599](https://github.com/ethyca/fides/pull/2599)

### Changed

- Unified Fides Resources
  - Removed several fidesops schemas for DSR's in favor of updated Fideslang schemas [#2009](https://github.com/ethyca/fides/pull/2009)
  - Removed DatasetConfig.dataset field [#2096](https://github.com/ethyca/fides/pull/2096)
  - Updated UI dataset config routes to use new unified routes [#2113](https://github.com/ethyca/fides/pull/2113)
  - Validate request body on crud endpoints on upsert. Validate dataset data categories before save. [#2134](https://github.com/ethyca/fides/pull/2134/)
  - Updated test env setup and quickstart to use new endpoints [#2225](https://github.com/ethyca/fides/pull/2225)
- Consent Propagation
  - Privacy Center consent options can now be marked as `executable` in order to propagate consent requests [#2193](https://github.com/ethyca/fides/pull/2193)
  - Add support for passing browser identities to consent request patches [#2304](https://github.com/ethyca/fides/pull/2304)
- Update fideslang to 1.3.3 [#2343](https://github.com/ethyca/fides/pull/2343)
- Display the request type instead of the policy name on the request table [#2382](https://github.com/ethyca/fides/pull/2382)
- Make denial reasons required [#2400](https://github.com/ethyca/fides/pull/2400)
- Display the policy key on the request details page [#2395](https://github.com/ethyca/fides/pull/2395)
- Updated CSV export [#2452](https://github.com/ethyca/fides/pull/2452)
- Privacy Request approval now uses a modal [#2443](https://github.com/ethyca/fides/pull/2443)

### Developer Experience

- `nox -s test_env` has been replaced with `nox -s "fides_env(dev)"`
- New command `nox -s "fides_env(test)"` creates a complete test environment with seed data (similar to `fides_env(dev)`) but with the production fides image so the built UI can be accessed at `localhost:8080` [#2399](https://github.com/ethyca/fides/pull/2399)
- Change from code climate to codecov for coverage reporting [#2402](https://github.com/ethyca/fides/pull/2402)

### Fixed

- Home screen header scaling and responsiveness issues [#2200](https://github.com/ethyca/fides/pull/2277)
- Privacy Center identity inputs validate even when they are optional. [#2308](https://github.com/ethyca/fides/pull/2308)
- The PII toggle defaults to false and PII will be hidden on page load [#2388](https://github.com/ethyca/fides/pull/2388)
- Fixed a CI bug caused by git security upgrades [#2441](https://github.com/ethyca/fides/pull/2441)
- Privacy Center
  - Identity inputs validate even when they are optional. [#2308](https://github.com/ethyca/fides/pull/2308)
  - Submit buttons show loading state and disable while submitting. [#2401](https://github.com/ethyca/fides/pull/2401)
  - Phone inputs no longer request country SVGs from external domain. [#2378](https://github.com/ethyca/fides/pull/2378)
  - Input validation errors no longer change the height of modals. [#2379](https://github.com/ethyca/fides/pull/2379)
- Patch masking strategies to better handle null and non-string inputs [#2307](https://github.com/ethyca/fides/pull/2377)
- Renamed prod pushes tag to be `latest` for privacy center and sample app [#2401](https://github.com/ethyca/fides/pull/2407)
- Update firebase connector to better handle non-existent users [#2439](https://github.com/ethyca/fides/pull/2439)

## [2.5.1](https://github.com/ethyca/fides/compare/2.5.0...2.5.1)

### Developer Experience

- Allow db resets only if `config.dev_mode` is `True` [#2321](https://github.com/ethyca/fides/pull/2321)

### Fixed

- Added a feature flag for the recent dataset classification UX changes [#2335](https://github.com/ethyca/fides/pull/2335)

### Security

- Add a check to the catchall path to prevent returning paths outside of the UI directory [#2330](https://github.com/ethyca/fides/pull/2330)

### Developer Experience

- Reduce size of local Docker images by fixing `.dockerignore` patterns [#2360](https://github.com/ethyca/fides/pull/2360)

## [2.5.0](https://github.com/ethyca/fides/compare/2.4.0...2.5.0)

### Docs

- Update the docs landing page and remove redundant docs [#2184](https://github.com/ethyca/fides/pull/2184)

### Added

- Added the `user` command group to the CLI. [#2153](https://github.com/ethyca/fides/pull/2153)
- Added `Code Climate` test coverage uploads. [#2198](https://github.com/ethyca/fides/pull/2198)
- Added the connection key to the execution log [#2100](https://github.com/ethyca/fides/pull/2100)
- Added endpoints to retrieve DSR `Rule`s and `Rule Target`s [#2116](https://github.com/ethyca/fides/pull/2116)
- Added Fides version number to account dropdown in the UI [#2140](https://github.com/ethyca/fides/pull/2140)
- Add link to Classify Systems page in nav side bar [#2128](https://github.com/ethyca/fides/pull/2128)
- Dataset classification UI now polls for results [#2123](https://github.com/ethyca/fides/pull/2123)
- Update Privacy Center Icons [#1800](https://github.com/ethyca/fides/pull/2139)
- Privacy Center `fides-consent.js`:
  - `Fides.shopify` integration function. [#2152](https://github.com/ethyca/fides/pull/2152)
  - Dedicated folder for integrations.
  - `Fides.meta` integration function (fbq). [#2217](https://github.com/ethyca/fides/pull/2217)
- Adds support for Twilio email service (Sendgrid) [#2154](https://github.com/ethyca/fides/pull/2154)
- Access and erasure support for Recharge [#1709](https://github.com/ethyca/fides/pull/1709)
- Access and erasure support for Friendbuy Nextgen [#2085](https://github.com/ethyca/fides/pull/2085)

### Changed

- Admin UI Feature Flags - [#2101](https://github.com/ethyca/fides/pull/2101)
  - Overrides can be saved in the browser.
  - Use `NEXT_PUBLIC_APP_ENV` for app-specific environment config.
  - No longer use `react-feature-flags` library.
  - Can have descriptions. [#2243](https://github.com/ethyca/fides/pull/2243)
- Made privacy declarations optional when adding systems manually - [#2173](https://github.com/ethyca/fides/pull/2173)
- Removed an unclear logging message. [#2266](https://github.com/ethyca/fides/pull/2266)
- Allow any user with `user:delete` scope to delete other users [#2148](https://github.com/ethyca/fides/pull/2148)
- Dynamic imports of custom overrides and SaaS test fixtures [#2169](https://github.com/ethyca/fides/pull/2169)
- Added `AuthenticatedClient` to custom request override interface [#2171](https://github.com/ethyca/fides/pull/2171)
- Only approve the specific collection instead of the entire dataset, display only top 1 classification by default [#2226](https://github.com/ethyca/fides/pull/2226)
- Update sample project resources for `fides evaluate` usage in `fides deploy` [#2253](https://github.com/ethyca/fides/pull/2253)

### Removed

- Removed unused object_name field on s3 storage config [#2133](https://github.com/ethyca/fides/pull/2133)

### Fixed

- Remove next-auth from privacy center to fix JS console error [#2090](https://github.com/ethyca/fides/pull/2090)
- Admin UI - Added Missing ability to assign `user:delete` in the permissions checkboxes [#2148](https://github.com/ethyca/fides/pull/2148)
- Nav bug: clicking on Privacy Request breadcrumb takes me to Home instead of /privacy-requests [#497](https://github.com/ethyca/fides/pull/2141)
- Side nav disappears when viewing request details [#2129](https://github.com/ethyca/fides/pull/2155)
- Remove usage of load dataset button and other dataset UI modifications [#2149](https://github.com/ethyca/fides/pull/2149)
- Improve readability for exceptions raised from custom request overrides [#2157](https://github.com/ethyca/fides/pull/2157)
- Importing custom request overrides on server startup [#2186](https://github.com/ethyca/fides/pull/2186)
- Remove warning when env vars default to blank strings in docker-compose [#2188](https://github.com/ethyca/fides/pull/2188)
- Fix Cookie House purchase modal flashing 'Error' in title [#2274](https://github.com/ethyca/fides/pull/2274)
- Stop dependency from upgrading `packaging` to version with known issue [#2273](https://github.com/ethyca/fides/pull/2273)
- Privacy center config no longer requires `identity_inputs` and will use `email` as a default [#2263](https://github.com/ethyca/fides/pull/2263)
- No longer display remaining days for privacy requests in terminal states [#2292](https://github.com/ethyca/fides/pull/2292)

### Removed

- Remove "Create New System" button when viewing systems. All systems can now be created via the "Add systems" button on the home page. [#2132](https://github.com/ethyca/fides/pull/2132)

## [2.4.0](https://github.com/ethyca/fides/compare/2.3.1...2.4.0)

### Developer Experience

- Include a pre-check workflow that collects the pytest suite [#2098](https://github.com/ethyca/fides/pull/2098)
- Write to the application db when running the app locally. Write to the test db when running pytest [#1731](https://github.com/ethyca/fides/pull/1731)

### Changed

- Move the `fides.ctl.core.` and `fides.ctl.connectors` modules into `fides.core` and `fides.connectors` respectively [#2097](https://github.com/ethyca/fides/pull/2097)
- Fides: Skip cypress tests due to nav bar 2.0 [#2102](https://github.com/ethyca/fides/pull/2103)

### Added

- Adds new erasure policy for complete user data masking [#1839](https://github.com/ethyca/fides/pull/1839)
- New Fides Home page [#1864](https://github.com/ethyca/fides/pull/2050)
- Nav 2.0 - Replace form flow side navs with top tabs [#2037](https://github.com/ethyca/fides/pull/2050)
- Adds new erasure policy for complete user data masking [#1839](https://github.com/ethyca/fides/pull/1839)
- Added ability to use Mailgun templates when sending emails. [#2039](https://github.com/ethyca/fides/pull/2039)
- Adds SMS id verification for consent [#2094](https://github.com/ethyca/fides/pull/2094)

### Fixed

- Store `fides_consent` cookie on the root domain of the Privacy Center [#2071](https://github.com/ethyca/fides/pull/2071)
- Properly set the expire-time for verification codes [#2105](https://github.com/ethyca/fides/pull/2105)

## [2.3.1](https://github.com/ethyca/fides/compare/2.3.0...2.3.1)

### Fixed

- Resolved an issue where the root_user was not being created [#2082](https://github.com/ethyca/fides/pull/2082)

### Added

- Nav redesign with sidebar groups. Feature flagged to only be visible in dev mode until release. [#2030](https://github.com/ethyca/fides/pull/2047)
- Improved error handling for incorrect app encryption key [#2089](https://github.com/ethyca/fides/pull/2089)
- Access and erasure support for Friendbuy API [#2019](https://github.com/ethyca/fides/pull/2019)

## [2.3.0](https://github.com/ethyca/fides/compare/2.2.2...2.3.0)

### Added

- Common Subscriptions for app-wide data and feature checks. [#2030](https://github.com/ethyca/fides/pull/2030)
- Send email alerts on privacy request failures once the specified threshold is reached. [#1793](https://github.com/ethyca/fides/pull/1793)
- DSR Notifications (toast) [#1895](https://github.com/ethyca/fides/pull/1895)
- DSR configure alerts btn [#1895](https://github.com/ethyca/fides/pull/1895)
- DSR configure alters (FE) [#1895](https://github.com/ethyca/fides/pull/1895)
- Add a `usage` session to Nox to print full session docstrings. [#2022](https://github.com/ethyca/fides/pull/2022)

### Added

- Adds notifications section to toml files [#2026](https://github.com/ethyca/fides/pull/2060)

### Changed

- Updated to use `loguru` logging library throughout codebase [#2031](https://github.com/ethyca/fides/pull/2031)
- Do not always create a `fides.toml` by default [#2023](https://github.com/ethyca/fides/pull/2023)
- The `fideslib` module has been merged into `fides`, code redundancies have been removed [#1859](https://github.com/ethyca/fides/pull/1859)
- Replace 'ingress' and 'egress' with 'sources' and 'destinations' across UI [#2044](https://github.com/ethyca/fides/pull/2044)
- Update the functionality of `fides pull -a <filename>` to include _all_ resource types. [#2083](https://github.com/ethyca/fides/pull/2083)

### Fixed

- Timing issues with bulk DSR reprocessing, specifically when analytics are enabled [#2015](https://github.com/ethyca/fides/pull/2015)
- Error caused by running erasure requests with disabled connectors [#2045](https://github.com/ethyca/fides/pull/2045)
- Changes the SlowAPI ratelimiter's backend to use memory instead of Redis [#2054](https://github.com/ethyca/fides/pull/2058)

## [2.2.2](https://github.com/ethyca/fides/compare/2.2.1...2.2.2)

### Docs

- Updated the readme to use new new [docs site](http://docs.ethyca.com) [#2020](https://github.com/ethyca/fides/pull/2020)

### Deprecated

- The documentation site hosted in the `/docs` directory has been deprecated. All documentation updates will be hosted at the new [docs site](http://docs.ethyca.com) [#2020](https://github.com/ethyca/fides/pull/2020)

### Fixed

- Fixed mypy and pylint errors [#2013](https://github.com/ethyca/fides/pull/2013)
- Update connection test endpoint to be effectively non-blocking [#2000](https://github.com/ethyca/fides/pull/2000)
- Update Fides connector to better handle children with no access results [#2012](https://github.com/ethyca/fides/pull/2012)

## [2.2.1](https://github.com/ethyca/fides/compare/2.2.0...2.2.1)

### Added

- Add health check indicator for data flow scanning option [#1973](https://github.com/ethyca/fides/pull/1973)

### Changed

- The `celery.toml` is no longer used, instead it is a subsection of the `fides.toml` file [#1990](https://github.com/ethyca/fides/pull/1990)
- Update sample project landing page copy to be version-agnostic [#1958](https://github.com/ethyca/fides/pull/1958)
- `get` and `ls` CLI commands now return valid `fides` object YAML [#1991](https://github.com/ethyca/fides/pull/1991)

### Developer Experience

- Remove duplicate fastapi-caching and pin version. [#1765](https://github.com/ethyca/fides/pull/1765)

## [2.2.0](https://github.com/ethyca/fides/compare/2.1.0...2.2.0)

### Added

- Send email alerts on privacy request failures once the specified threshold is reached. [#1793](https://github.com/ethyca/fides/pull/1793)
- Add authenticated privacy request route. [#1819](https://github.com/ethyca/fides/pull/1819)
- Enable the onboarding flow [#1836](https://github.com/ethyca/fides/pull/1836)
- Access and erasure support for Fullstory API [#1821](https://github.com/ethyca/fides/pull/1821)
- Add function to poll privacy request for completion [#1860](https://github.com/ethyca/fides/pull/1860)
- Added rescan flow for the data flow scanner [#1844](https://github.com/ethyca/fides/pull/1844)
- Add rescan flow for the data flow scanner [#1844](https://github.com/ethyca/fides/pull/1844)
- Add Fides connector to support parent-child Fides deployments [#1861](https://github.com/ethyca/fides/pull/1861)
- Classification UI now polls for updates to classifications [#1908](https://github.com/ethyca/fides/pull/1908)

### Changed

- The organization info form step is now skipped if the server already has organization info. [#1840](https://github.com/ethyca/fides/pull/1840)
- Removed the description column from the classify systems page. [#1867](https://github.com/ethyca/fides/pull/1867)
- Retrieve child results during fides connector execution [#1967](https://github.com/ethyca/fides/pull/1967)

### Fixed

- Fix error in parent user creation seeding. [#1832](https://github.com/ethyca/fides/issues/1832)
- Fix DSR error due to unfiltered empty identities [#1901](https://github.com/ethyca/fides/pull/1907)

### Docs

- Remove documentation about no-longer used connection string override [#1824](https://github.com/ethyca/fides/pull/1824)
- Fix typo in headings [#1824](https://github.com/ethyca/fides/pull/1824)
- Update documentation to reflect configs necessary for mailgun, twilio_sms and twilio_email service types [#1846](https://github.com/ethyca/fides/pull/1846)

...

## [2.1.0](https://github.com/ethyca/fides/compare/2.0.0...2.1.0)

### Added

- Classification flow for system data flows
- Classification is now triggered as part of data flow scanning
- Include `ingress` and `egress` fields on system export and `datamap/` endpoint [#1740](https://github.com/ethyca/fides/pull/1740)
- Repeatable unique identifier for dataset fides_keys and metadata [#1786](https://github.com/ethyca/fides/pull/1786)
- Adds SMS support for identity verification notifications [#1726](https://github.com/ethyca/fides/pull/1726)
- Added phone number validation in back-end and react phone number form in Privacy Center [#1745](https://github.com/ethyca/fides/pull/1745)
- Adds SMS message template for all subject notifications [#1743](https://github.com/ethyca/fides/pull/1743)
- Privacy-Center-Cypress workflow for CI checks of the Privacy Center. [#1722](https://github.com/ethyca/fides/pull/1722)
- Privacy Center `fides-consent.js` script for accessing consent on external pages. [Details](/clients/privacy-center/packages/fides-consent/README.md)
- Erasure support for Twilio Conversations API [#1673](https://github.com/ethyca/fides/pull/1673)
- Webserver port can now be configured via the CLI command [#1858](https://github.com/ethyca/fides/pull/1858)

### Changed

- Optional dependencies are no longer used for 3rd-party connectivity. Instead they are used to isolate dangerous dependencies. [#1679](https://github.com/ethyca/fides/pull/1679)
- All Next pages now automatically require login. [#1670](https://github.com/ethyca/fides/pull/1670)
- Running the `webserver` command no longer prompts the user to opt out/in to analytics[#1724](https://github.com/ethyca/fides/pull/1724)

### Developer Experience

- Admin-UI-Cypress tests that fail in CI will now upload screen recordings for debugging. [#1728](https://github.com/ethyca/fides/pull/1728/files/c23e62fea284f7910028c8483feff893903068b8#r1019491323)
- Enable remote debugging from VSCode of live dev app [#1780](https://github.com/ethyca/fides/pull/1780)

### Removed

- Removed the Privacy Center `cookieName` config introduced in 2.0.0. [#1756](https://github.com/ethyca/fides/pull/1756)

### Fixed

- Exceptions are no longer raised when sending analytics on Windows [#1666](https://github.com/ethyca/fides/pull/1666)
- Fixed wording on identity verification modal in the Privacy Center [#1674](https://github.com/ethyca/fides/pull/1674)
- Update system fides_key tooltip text [#1533](https://github.com/ethyca/fides/pull/1685)
- Removed local storage parsing that is redundant with redux-persist. [#1678](https://github.com/ethyca/fides/pull/1678)
- Show a helpful error message if Docker daemon is not running during "fides deploy" [#1694](https://github.com/ethyca/fides/pull/1694)
- Allow users to query their own permissions, including root user. [#1698](https://github.com/ethyca/fides/pull/1698)
- Single-select taxonomy fields legal basis and special category can be cleared. [#1712](https://github.com/ethyca/fides/pull/1712)
- Fixes the issue where the security config is not properly loading from environment variables. [#1718](https://github.com/ethyca/fides/pull/1718)
- Fixes the issue where the CLI can't run without the config values required by the webserver. [#1811](https://github.com/ethyca/fides/pull/1811)
- Correctly handle response from adobe jwt auth endpoint as milliseconds, rather than seconds. [#1754](https://github.com/ethyca/fides/pull/1754)
- Fixed styling issues with the `EditDrawer` component. [#1803](https://github.com/ethyca/fides/pull/1803)

### Security

- Bumped versions of packages that use OpenSSL [#1683](https://github.com/ethyca/fides/pull/1683)

## [2.0.0](https://github.com/ethyca/fides/compare/1.9.6...2.0.0)

### Added

- Allow delete-only SaaS connector endpoints [#1200](https://github.com/ethyca/fides/pull/1200)
- Privacy center consent choices store a browser cookie. [#1364](https://github.com/ethyca/fides/pull/1364)
  - The format is generic. A reasonable set of defaults will be added later: [#1444](https://github.com/ethyca/fides/issues/1444)
  - The cookie name defaults to `fides_consent` but can be configured under `config.json > consent > cookieName`.
  - Each consent option can provide an array of `cookieKeys`.
- Individually select and reprocess DSRs that have errored [#1203](https://github.com/ethyca/fides/pull/1489)
- Bulk select and reprocess DSRs that have errored [#1205](https://github.com/ethyca/fides/pull/1489)
- Config Wizard: AWS scan results populate in system review forms. [#1454](https://github.com/ethyca/fides/pull/1454)
- Integrate rate limiter with Saas Connectors. [#1433](https://github.com/ethyca/fides/pull/1433)
- Config Wizard: Added a column selector to the scan results page of the config wizard [#1590](https://github.com/ethyca/fides/pull/1590)
- Config Wizard: Flow for runtime scanner option [#1640](https://github.com/ethyca/fides/pull/1640)
- Access support for Twilio Conversations API [#1520](https://github.com/ethyca/fides/pull/1520)
- Message Config: Adds Twilio Email/SMS support [#1519](https://github.com/ethyca/fides/pull/1519)

### Changed

- Updated mypy to version 0.981 and Python to version 3.10.7 [#1448](https://github.com/ethyca/fides/pull/1448)

### Developer Experience

- Repository dispatch events are sent to fidesctl-plus and fidesops-plus [#1263](https://github.com/ethyca/fides/pull/1263)
- Only the `docs-authors` team members are specified as `CODEOWNERS` [#1446](https://github.com/ethyca/fides/pull/1446)
- Updates the default local configuration to not defer tasks to a worker node [#1552](https://github.com/ethyca/fides/pull/1552/)
- Updates the healthcheck to return health status of connected Celery workers [#1588](https://github.com/ethyca/fides/pull/1588)

### Docs

- Remove the tutorial to prepare for new update [#1543](https://github.com/ethyca/fides/pull/1543)
- Add system management via UI documentation [#1541](https://github.com/ethyca/fides/pull/1541)
- Added DSR quickstart docs, restructured docs navigation [#1651](https://github.com/ethyca/fides/pull/1651)
- Update privacy request execution overview docs [#1258](https://github.com/ethyca/fides/pull/1490)

### Fixed

- Fixed system dependencies appearing as "N/A" in the datamap endpoint when there are no privacy declarations [#1649](https://github.com/ethyca/fides/pull/1649)

## [1.9.6](https://github.com/ethyca/fides/compare/1.9.5...1.9.6)

### Fixed

- Include systems without a privacy declaration on data map [#1603](https://github.com/ethyca/fides/pull/1603)
- Handle malformed tokens [#1523](https://github.com/ethyca/fides/pull/1523)
- Remove thrown exception from getAllPrivacyRequests method [#1592](https://github.com/ethyca/fides/pull/1593)
- Include systems without a privacy declaration on data map [#1603](https://github.com/ethyca/fides/pull/1603)
- After editing a dataset, the table will stay on the previously selected collection instead of resetting to the first one. [#1511](https://github.com/ethyca/fides/pull/1511)
- Fix redis `db_index` config issue [#1647](https://github.com/ethyca/fides/pull/1647)

### Docs

- Add unlinked docs and fix any remaining broken links [#1266](https://github.com/ethyca/fides/pull/1266)
- Update privacy center docs to include consent information [#1537](https://github.com/ethyca/fides/pull/1537)
- Update UI docs to include DSR countdown information and additional descriptions/filtering [#1545](https://github.com/ethyca/fides/pull/1545)

### Changed

- Allow multiple masking strategies to be specified when using fides as a masking engine [#1647](https://github.com/ethyca/fides/pull/1647)

## [1.9.5](https://github.com/ethyca/fides/compare/1.9.4...1.9.5)

### Added

- The database includes a `plus_system_scans` relation, to track the status and results of System Scanner executions in fidesctl-plus [#1554](https://github.com/ethyca/fides/pull/1554)

## [1.9.4](https://github.com/ethyca/fides/compare/1.9.2...1.9.4)

### Fixed

- After editing a dataset, the table will stay on the previously selected collection instead of resetting to the first one. [#1511](https://github.com/ethyca/fides/pull/1511)

## [1.9.2](https://github.com/ethyca/fides/compare/1.9.1...1.9.2)

### Deprecated

- Added a deprecation warning for the entire package [#1244](https://github.com/ethyca/fides/pull/1244)

### Added

- Dataset generation enhancements using Fides Classify for Plus users:

  - Integrate Fides Plus API into placeholder features introduced in 1.9.0. [#1194](https://github.com/ethyca/fides/pull/1194)

- Fides Admin UI:

  - Configure Connector after creation [#1204](https://github.com/ethyca/fides/pull/1356)

### Fixed

- Privacy Center:
  - Handle error on startup if server isn't running [#1239](https://github.com/ethyca/fides/pull/1239)
  - Fix styling issue with cards [#1240](https://github.com/ethyca/fides/pull/1240)
  - Redirect to index on consent save [#1238](https://github.com/ethyca/fides/pull/1238)

## [1.9.1](https://github.com/ethyca/fides/compare/1.9.0...1.9.1)

### Changed

- Update fideslang to v1.3.1 [#1136](https://github.com/ethyca/fides/pull/1136)

### Changed

- Update fideslang to v1.3.1 [#1136](https://github.com/ethyca/fides/pull/1136)

## [1.9.0](https://github.com/ethyca/fides/compare/1.8.6...1.9.0) - 2022-09-29

### Added

- Dataset generation enhancements using Fides Classify for Plus users:
  - Added toggle for enabling classify during generation. [#1057](https://github.com/ethyca/fides/pull/1057)
  - Initial implementation of API request to kick off classify, with confirmation modal. [#1069](https://github.com/ethyca/fides/pull/1069)
  - Initial Classification & Review status for generated datasets. [#1074](https://github.com/ethyca/fides/pull/1074)
  - Component for choosing data categories based on classification results. [#1110](https://github.com/ethyca/fides/pull/1110)
  - The dataset fields table shows data categories from the classifier (if available). [#1088](https://github.com/ethyca/fides/pull/1088)
  - The "Approve" button can be used to update the dataset with the classifier's suggestions. [#1129](https://github.com/ethyca/fides/pull/1129)
- System management UI:
  - New page to add a system via yaml [#1062](https://github.com/ethyca/fides/pull/1062)
  - Skeleton of page to add a system manually [#1068](https://github.com/ethyca/fides/pull/1068)
  - Refactor config wizard system forms to be reused for system management [#1072](https://github.com/ethyca/fides/pull/1072)
  - Add additional optional fields to system management forms [#1082](https://github.com/ethyca/fides/pull/1082)
  - Delete a system through the UI [#1085](https://github.com/ethyca/fides/pull/1085)
  - Edit a system through the UI [#1096](https://github.com/ethyca/fides/pull/1096)
- Cypress component testing [#1106](https://github.com/ethyca/fides/pull/1106)

### Changed

- Changed behavior of `load_default_taxonomy` to append instead of upsert [#1040](https://github.com/ethyca/fides/pull/1040)
- Changed behavior of adding privacy declarations to decouple the actions of the "add" and "next" buttons [#1086](https://github.com/ethyca/fides/pull/1086)
- Moved system related UI components from the `config-wizard` directory to the `system` directory [#1097](https://github.com/ethyca/fides/pull/1097)
- Updated "type" on SaaS config to be a simple string type, not an enum [#1197](https://github.com/ethyca/fides/pull/1197)

### Developer Experience

- Optional dependencies may have their version defined only once, in `optional-requirements.txt` [#1171](https://github.com/ethyca/fides/pull/1171)

### Docs

- Updated the footer links [#1130](https://github.com/ethyca/fides/pull/1130)

### Fixed

- Fixed the "help" link in the UI header [#1078](https://github.com/ethyca/fides/pull/1078)
- Fixed a bug in Data Category Dropdowns where checking i.e. `user.biometric` would also check `user.biometric_health` [#1126](https://github.com/ethyca/fides/pull/1126)

### Security

- Upgraded pymysql to version `1.0.2` [#1094](https://github.com/ethyca/fides/pull/1094)

## [1.8.6](https://github.com/ethyca/fides/compare/1.8.5...1.8.6) - 2022-09-28

### Added

- Added classification tables for Plus users [#1060](https://github.com/ethyca/fides/pull/1060)

### Fixed

- Fixed a bug where rows were being excluded from a data map [#1124](https://github.com/ethyca/fides/pull/1124)

## [1.8.5](https://github.com/ethyca/fides/compare/1.8.4...1.8.5) - 2022-09-21

### Changed

- Update fideslang to v1.3.0 [#1103](https://github.com/ethyca/fides/pull/1103)

## [1.8.4](https://github.com/ethyca/fides/compare/1.8.3...1.8.4) - 2022-09-09

### Added

- Initial system management page [#1054](https://github.com/ethyca/fides/pull/1054)

### Changed

- Deleting a taxonomy field with children will now cascade delete all of its children as well. [#1042](https://github.com/ethyca/fides/pull/1042)

### Fixed

- Fixed navigating directly to frontend routes loading index page instead of the correct static page for the route.
- Fix truncated evaluation error messages [#1053](https://github.com/ethyca/fides/pull/1053)

## [1.8.3](https://github.com/ethyca/fides/compare/1.8.2...1.8.3) - 2022-09-06

### Added

- Added more taxonomy fields that can be edited via the UI [#1000](https://github.com/ethyca/fides/pull/1000) [#1028](https://github.com/ethyca/fides/pull/1028)
- Added the ability to add taxonomy fields via the UI [#1019](https://github.com/ethyca/fides/pull/1019)
- Added the ability to delete taxonomy fields via the UI [#1006](https://github.com/ethyca/fides/pull/1006)
  - Only non-default taxonomy entities can be deleted [#1023](https://github.com/ethyca/fides/pull/1023)
- Prevent deleting taxonomy `is_default` fields and from adding `is_default=True` fields via the API [#990](https://github.com/ethyca/fides/pull/990).
- Added a "Custom" tag to distinguish user defined taxonomy fields from default taxonomy fields in the UI [#1027](https://github.com/ethyca/fides/pull/1027)
- Added initial support for enabling Fides Plus [#1037](https://github.com/ethyca/fides/pull/1037)
  - The `useFeatures` hook can be used to check if `plus` is enabled.
  - Navigating to/from the Data Map page is gated behind this feature.
  - Plus endpoints are served from the private Plus image.

### Fixed

- Fixed failing mypy tests [#1030](https://github.com/ethyca/fides/pull/1030)
- Fixed an issue where `fides push --diff` would return a false positive diff [#1026](https://github.com/ethyca/fides/pull/1026)
- Pinned pydantic version to < 1.10.0 to fix an error in finding referenced fides keys [#1045](https://github.com/ethyca/fides/pull/1045)

### Fixed

- Fixed failing mypy tests [#1030](https://github.com/ethyca/fides/pull/1030)
- Fixed an issue where `fides push --diff` would return a false positive diff [#1026](https://github.com/ethyca/fides/pull/1026)

### Docs

- Minor formatting updates to [Policy Webhooks](https://ethyca.github.io/fidesops/guides/policy_webhooks/) documentation [#1114](https://github.com/ethyca/fidesops/pull/1114)

### Removed

- Removed create superuser [#1116](https://github.com/ethyca/fidesops/pull/1116)

## [1.8.2](https://github.com/ethyca/fides/compare/1.8.1...1.8.2) - 2022-08-18

### Added

- Added the ability to edit taxonomy fields via the UI [#977](https://github.com/ethyca/fides/pull/977) [#1028](https://github.com/ethyca/fides/pull/1028)
- New column `is_default` added to DataCategory, DataUse, DataSubject, and DataQualifier tables [#976](https://github.com/ethyca/fides/pull/976)
- Added the ability to add taxonomy fields via the UI [#1019](https://github.com/ethyca/fides/pull/1019)
- Added the ability to delete taxonomy fields via the UI [#1006](https://github.com/ethyca/fides/pull/1006)
  - Only non-default taxonomy entities can be deleted [#1023](https://github.com/ethyca/fides/pull/1023)
- Prevent deleting taxonomy `is_default` fields and from adding `is_default=True` fields via the API [#990](https://github.com/ethyca/fides/pull/990).
- Added a "Custom" tag to distinguish user defined taxonomy fields from default taxonomy fields in the UI [#1027](https://github.com/ethyca/fides/pull/1027)

### Changed

- Upgraded base Docker version to Python 3.9 and updated all other references from 3.8 -> 3.9 [#974](https://github.com/ethyca/fides/pull/974)
- Prepend all database tables with `ctl_` [#979](https://github.com/ethyca/fides/pull/979)
- Moved the `admin-ui` code down one level into a `ctl` subdir [#970](https://github.com/ethyca/fides/pull/970)
- Extended the `/datamap` endpoint to include extra metadata [#992](https://github.com/ethyca/fides/pull/992)

## [1.8.1](https://github.com/ethyca/fides/compare/1.8.0...1.8.1) - 2022-08-08

### Deprecated

- The following environment variables have been deprecated, and replaced with the new environment variable names indicated below. To avoid breaking existing workflows, the deprecated variables are still respected in v1.8.1. They will be removed in a future release.
  - `FIDESCTL__API__DATABASE_HOST` --> `FIDESCTL__DATABASE__SERVER`
  - `FIDESCTL__API__DATABASE_NAME` --> `FIDESCTL__DATABASE__DB`
  - `FIDESCTL__API__DATABASE_PASSWORD` --> `FIDESCTL__DATABASE__PASSWORD`
  - `FIDESCTL__API__DATABASE_PORT` --> `FIDESCTL__DATABASE__PORT`
  - `FIDESCTL__API__DATABASE_TEST_DATABASE_NAME` --> `FIDESCTL__DATABASE__TEST_DB`
  - `FIDESCTL__API__DATABASE_USER` --> `FIDESCTL__DATABASE__USER`

### Developer Experience

- The included `docker-compose.yml` no longer references outdated ENV variables [#964](https://github.com/ethyca/fides/pull/964)

### Docs

- Minor release documentation now reflects the desired patch release process [#955](https://github.com/ethyca/fides/pull/955)
- Updated references to ENV variables [#964](https://github.com/ethyca/fides/pull/964)

### Fixed

- Deprecated config options will continue to be respected when set via environment variables [#965](https://github.com/ethyca/fides/pull/965)
- The git cache is rebuilt within the Docker container [#962](https://github.com/ethyca/fides/pull/962)
- The `wheel` pypi build no longer has a dirty version tag [#962](https://github.com/ethyca/fides/pull/962)
- Add setuptools to dev-requirements to fix versioneer error [#983](https://github.com/ethyca/fides/pull/983)

## [1.8.0](https://github.com/ethyca/fides/compare/1.7.1...1.8.0) - 2022-08-04

### Added

- Initial configuration wizard UI view
  - System scanning step: AWS credentials form and initial `generate` API usage.
  - System scanning results: AWS systems are stored and can be selected for review
- CustomInput type "password" with show/hide icon.
- Pull CLI command now checks for untracked/unstaged files in the manifests dir [#869](https://github.com/ethyca/fides/pull/869)
- Pull CLI command has a flag to pull missing files from the server [#895](https://github.com/ethyca/fides/pull/895)
- Add BigQuery support for the `generate` command and `/generate` endpoint [#814](https://github.com/ethyca/fides/pull/814) & [#917](https://github.com/ethyca/fides/pull/917)
- Added user auth tables [915](https://github.com/ethyca/fides/pull/915)
- Standardized API error parsing under `~/types/errors`
- Added taxonomy page to UI [#902](https://github.com/ethyca/fides/pull/902)
  - Added a nested accordion component for displaying taxonomy data [#910](https://github.com/ethyca/fides/pull/910)
- Add lru cache to get_config [927](https://github.com/ethyca/fides/pull/927)
- Add support for deprecated API config values [#959](https://github.com/ethyca/fides/pull/959)
- `fides` is now an alias for `fidesctl` as a CLI entrypoint [#926](https://github.com/ethyca/fides/pull/926)
- Add user auth routes [929](https://github.com/ethyca/fides/pull/929)
- Bump fideslib to 3.0.1 and remove patch code[931](https://github.com/ethyca/fides/pull/931)
- Update the `fidesctl` python package to automatically serve the UI [#941](https://github.com/ethyca/fides/pull/941)
- Add `push` cli command alias for `apply` and deprecate `apply` [943](https://github.com/ethyca/fides/pull/943)
- Add resource groups tagging api as a source of system generation [939](https://github.com/ethyca/fides/pull/939)
- Add GitHub Action to publish the `fidesctl` package to testpypi on pushes to main [#951](https://github.com/ethyca/fides/pull/951)
- Added configWizardFlag to ui to hide the config wizard when false [[#1453](https://github.com/ethyca/fides/issues/1453)

### Changed

- Updated the `datamap` endpoint to return human-readable column names as the first response item [#779](https://github.com/ethyca/fides/pull/779)
- Remove the `obscure` requirement from the `generate` endpoint [#819](https://github.com/ethyca/fides/pull/819)
- Moved all files from `fidesapi` to `fidesctl/api` [#885](https://github.com/ethyca/fides/pull/885)
- Moved `scan` and `generate` to the list of commands that can be run in local mode [#841](https://github.com/ethyca/fides/pull/841)
- Upgraded the base docker images from Debian Buster to Bullseye [#958](https://github.com/ethyca/fides/pull/958)
- Removed `ipython` as a dev-requirement [#958](https://github.com/ethyca/fides/pull/958)
- Webserver dependencies now come as a standard part of the package [#881](https://github.com/ethyca/fides/pull/881)
- Initial configuration wizard UI view
  - Refactored step & form results management to use Redux Toolkit slice.
- Change `id` field in tables from an integer to a string [915](https://github.com/ethyca/fides/pull/915)
- Update `fideslang` to `1.1.0`, simplifying the default taxonomy and adding `tags` for resources [#865](https://github.com/ethyca/fides/pull/865)
- Merge existing configurations with `fideslib` library [#913](https://github.com/ethyca/fides/pull/913)
- Moved frontend static files to `src/fidesctl/ui-build/static` [#934](https://github.com/ethyca/fides/pull/934)
- Replicated the error response handling from the `/validate` endpoint to the `/generate` endpoint [#911](https://github.com/ethyca/fides/pull/911)

### Developer Experience

- Remove `API_PREFIX` from fidesctl/core/utils.py and change references to `API_PREFIX` in fidesctl/api/reoutes/util.py [922](https://github.com/ethyca/fides/pull/922)

### Fixed

- Dataset field columns show all columns by default in the UI [#898](https://github.com/ethyca/fides/pull/898)
- Fixed the missing `.fides./` directory when locating the default config [#933](https://github.com/ethyca/fides/pull/933)

## [1.7.1](https://github.com/ethyca/fides/compare/1.7.0...1.7.1) - 2022-07-28

### Added

- Add datasets via YAML in the UI [#813](https://github.com/ethyca/fides/pull/813)
- Add datasets via database connection [#834](https://github.com/ethyca/fides/pull/834) [#889](https://github.com/ethyca/fides/pull/889)
- Add delete confirmation when deleting a field or collection from a dataset [#809](https://github.com/ethyca/fides/pull/809)
- Add ability to delete datasets from the UI [#827](https://github.com/ethyca/fides/pull/827)
- Add Cypress for testing [713](https://github.com/ethyca/fides/pull/833)
- Add datasets via database connection (UI only) [#834](https://github.com/ethyca/fides/pull/834)
- Add Okta support to the `/generate` endpoint [#842](https://github.com/ethyca/fides/pull/842)
- Add db support to `/generate` endpoint [849](https://github.com/ethyca/fides/pull/849)
- Added OpenAPI TypeScript client generation for the UI app. See the [README](/clients/admin-ui/src/types/api/README.md) for more details.

### Changed

- Remove the `obscure` requirement from the `generate` endpoint [#819](https://github.com/ethyca/fides/pull/819)

### Developer Experience

- When releases are published, dispatch a repository webhook event to ethyca/fidesctl-plus [#938](https://github.com/ethyca/fides/pull/938)

### Docs

- recommend/replace pip installs with pipx [#874](https://github.com/ethyca/fides/pull/874)

### Fixed

- CustomSelect input tooltips appear next to selector instead of wrapping to a new row.
- Datasets without the `third_country_transfer` will not cause the editing dataset form to not render.
- Fixed a build issue causing an `unknown` version of `fidesctl` to be installed in published Docker images [#836](https://github.com/ethyca/fides/pull/836)
- Fixed an M1-related SQLAlchemy bug [#816](https://github.com/ethyca/fides/pull/891)
- Endpoints now work with or without a trailing slash. [#886](https://github.com/ethyca/fides/pull/886)
- Dataset field columns show all columns by default in the UI [#898](https://github.com/ethyca/fides/pull/898)
- Fixed the `tag` specific GitHub Action workflows for Docker and publishing docs. [#901](https://github.com/ethyca/fides/pull/901)

## [1.7.0](https://github.com/ethyca/fides/compare/1.6.1...1.7.0) - 2022-06-23

### Added

- Added dependabot to keep dependencies updated
- A warning now issues for any orphan datasets as part of the `apply` command [543](https://github.com/ethyca/fides/pull/543)
- Initial scaffolding of management UI [#561](https://github.com/ethyca/fides/pull/624)
- A new `audit` command for `system` and `organization` resources, checking data map attribute compliance [#548](https://github.com/ethyca/fides/pull/548)
- Static UI assets are now built with the docker container [#663](https://github.com/ethyca/fides/issues/663)
- Host static files via fidesapi [#621](https://github.com/ethyca/fides/pull/621)
- A new `generate` endpoint to enable capturing systems from infrastructure from the UI [#642](https://github.com/ethyca/fides/pull/642)
- A new `datamap` endpoint to enable visualizing a data map from the UI [#721](https://github.com/ethyca/fides/pull/721)
- Management UI navigation bar [#679](https://github.com/ethyca/fides/issues/679)
- Management UI integration [#736](https://github.com/ethyca/fides/pull/736)
  - Datasets
  - Systems
  - Taxonomy (data categories)
- Initial dataset UI view [#768](https://github.com/ethyca/fides/pull/768)
  - Add interaction for viewing a dataset collection
  - Add column picker
  - Add a data category checklist tree
  - Edit/delete dataset fields
  - Edit/delete dataset collections
  - Edit datasets
  - Add a component for Identifiability tags
  - Add tooltips for help on forms
  - Add geographic location (third_country_transfers) country selection. Supported by new dependency `i18n-iso-countries`.
- Okta, aws and database credentials can now come from `fidesctl.toml` config [#694](https://github.com/ethyca/fides/pull/694)
- New `validate` endpoint to test aws and okta credentials [#722](https://github.com/ethyca/fides/pull/722)
- Initial configuration wizard UI view
  - Manual entry steps added (name and describe organization, pick entry route, and describe system manually including privacy declarations)
- A new image tagged `ethyca/fidesctl:dev` is published on each push to `main` [781](https://github.com/ethyca/fides/pull/781)
- A new cli command (`fidesctl sync`) [#765](https://github.com/ethyca/fides/pull/765)

### Changed

- Comparing server and CLI versions ignores `.dirty` only differences, and is quiet on success when running general CLI commands [621](https://github.com/ethyca/fides/pull/621)
- All endpoints now prefixed by `/api/v1` [#623](https://github.com/ethyca/fides/issues/623)
- Allow AWS credentials to be passed to `generate system` via the API [#645](https://github.com/ethyca/fides/pull/645)
- Update the export of a datamap to load resources from the server instead of a manifest directory [#662](https://github.com/ethyca/fides/pull/662)
- Refactor `export` to remove CLI specific uses from the core modules and load resources[#725](https://github.com/ethyca/fides/pull/725)
- Bump version of FastAPI in `setup.py` to 0.77.1 to match `optional-requirements.txt` [#734](https://github.com/ethyca/fides/pull/734)
- Docker images are now only built and pushed on tags to match when released to pypi [#740](https://github.com/ethyca/fides/pull/740)
- Okta resource scanning and generation now works with systems instead of datasets [#751](https://github.com/ethyca/fides/pull/751)

### Developer Experience

- Replaced `make` with `nox` [#547](https://github.com/ethyca/fides/pull/547)
- Removed usage of `fideslang` module in favor of new [external package](https://github.com/ethyca/fideslang) shared across projects [#619](https://github.com/ethyca/fides/issues/619)
- Added a UI service to the docker-compose deployment [#757](https://github.com/ethyca/fides/pull/757)
- `TestClient` defined in and shared across test modules via `conftest.py` [#759](https://github.com/ethyca/fides/pull/759)

### Docs

- Replaced all references to `make` with `nox` [#547](https://github.com/ethyca/fides/pull/547)
- Removed config/schemas page [#613](https://github.com/ethyca/fides/issues/613)
- Dataset UI and config wizard docs added ([https://github.com/ethyca/fides/pull/697](https://github.com/ethyca/fides/pull/697))
- The fides README now walks through generating a datamap [#746](https://github.com/ethyca/fides/pull/746)

### Fixed

- Updated `fideslog` to v1.1.5, resolving an issue where some exceptions thrown by the SDK were not handled as expected [#609](https://github.com/ethyca/fides/issues/609)
- Updated the webserver so that it won't fail if the database is inaccessible [#649](https://github.com/ethyca/fides/pull/649)
- Updated external tests to handle complex characters [#661](https://github.com/ethyca/fides/pull/661)
- Evaluations now properly merge the default taxonomy into the user-defined taxonomy [#684](https://github.com/ethyca/fides/pull/684)
- The CLI can now be run without installing the webserver components [#715](https://github.com/ethyca/fides/pull/715)

## [1.6.1](https://github.com/ethyca/fides/compare/1.6.0...1.6.1) - 2022-06-15

### Docs

- Updated `Release Steps`

### Fixed

- Resolved a failure with populating applicable data subject rights to a data map
- Handle invalid characters when generating a `fides_key` [#761](https://github.com/ethyca/fides/pull/761)

## [1.6.0](https://github.com/ethyca/fides/compare/1.5.3...1.6.0) - 2022-05-02

### Added

- ESLint configuration changes [#514](https://github.com/ethyca/fidesops/pull/514)
- User creation, update and permissions in the Admin UI [#511](https://github.com/ethyca/fidesops/pull/511)
- Yaml support for dataset upload [#284](https://github.com/ethyca/fidesops/pull/284)

### Breaking Changes

- Update masking API to take multiple input values [#443](https://github.com/ethyca/fidesops/pull/443)

### Docs

- DRP feature documentation [#520](https://github.com/ethyca/fidesops/pull/520)

## [1.4.2](https://github.com/ethyca/fidesops/compare/1.4.1...1.4.2) - 2022-05-12

### Added

- GET routes for users [#405](https://github.com/ethyca/fidesops/pull/405)
- Username based search on GET route [#444](https://github.com/ethyca/fidesops/pull/444)
- FIDESOPS\_\_DEV_MODE for Easier SaaS Request Debugging [#363](https://github.com/ethyca/fidesops/pull/363)
- Track user privileges across sessions [#425](https://github.com/ethyca/fidesops/pull/425)
- Add first_name and last_name fields. Also add them along with created_at to FidesUser response [#465](https://github.com/ethyca/fidesops/pull/465)
- Denial reasons for DSR and user `AuditLog` [#463](https://github.com/ethyca/fidesops/pull/463)
- DRP action to Policy [#453](https://github.com/ethyca/fidesops/pull/453)
- `CHANGELOG.md` file[#484](https://github.com/ethyca/fidesops/pull/484)
- DRP status endpoint [#485](https://github.com/ethyca/fidesops/pull/485)
- DRP exerise endpoint [#496](https://github.com/ethyca/fidesops/pull/496)
- Frontend for privacy request denial reaons [#480](https://github.com/ethyca/fidesops/pull/480)
- Publish Fidesops to Pypi [#491](https://github.com/ethyca/fidesops/pull/491)
- DRP data rights endpoint [#526](https://github.com/ethyca/fidesops/pull/526)

### Changed

- Converted HTTP Status Codes to Starlette constant values [#438](https://github.com/ethyca/fidesops/pull/438)
- SaasConnector.send behavior on ignore_errors now returns raw response [#462](https://github.com/ethyca/fidesops/pull/462)
- Seed user permissions in `create_superuser.py` script [#468](https://github.com/ethyca/fidesops/pull/468)
- User API Endpoints (update fields and reset user passwords) [#471](https://github.com/ethyca/fidesops/pull/471)
- Format tests with `black` [#466](https://github.com/ethyca/fidesops/pull/466)
- Extract privacy request endpoint logic into separate service for DRP [#470](https://github.com/ethyca/fidesops/pull/470)
- Fixing inconsistent SaaS connector integration tests [#473](https://github.com/ethyca/fidesops/pull/473)
- Add user data to login response [#501](https://github.com/ethyca/fidesops/pull/501)

### Breaking Changes

- Update masking API to take multiple input values [#443](https://github.com/ethyca/fidesops/pull/443)

### Docs

- Added issue template for documentation updates [#442](https://github.com/ethyca/fidesops/pull/442)
- Clarify masking updates [#464](https://github.com/ethyca/fidesops/pull/464)
- Added dark mode [#476](https://github.com/ethyca/fidesops/pull/476)

### Fixed

- Removed miradb test warning [#436](https://github.com/ethyca/fidesops/pull/436)
- Added missing import [#448](https://github.com/ethyca/fidesops/pull/448)
- Removed pypi badge pointing to wrong package [#452](https://github.com/ethyca/fidesops/pull/452)
- Audit imports and references [#479](https://github.com/ethyca/fidesops/pull/479)
- Switch to using update method on PUT permission endpoint [#500](https://github.com/ethyca/fidesops/pull/500)

### Developer Experience

- added isort as a CI check
- Include `tests/` in all static code checks (e.g. `mypy`, `pylint`)

### Changed

- Published Docker image does a clean install of Fidesctl
- `with_analytics` is now a decorator

### Fixed

- Third-Country formatting on Data Map
- Potential Duplication on Data Map
- Exceptions are no longer raised when sending `AnalyticsEvent`s on Windows
- Running `fidesctl init` now generates a `server_host` and `server_protocol`
  rather than `server_url`<|MERGE_RESOLUTION|>--- conflicted
+++ resolved
@@ -17,18 +17,15 @@
 
 ## [Unreleased](https://github.com/ethyca/fides/compare/2.40.0...main)
 
-<<<<<<< HEAD
 ### Added
 - Added support for "output templates" in read SaaS requests [#5054](https://github.com/ethyca/fides/pull/5054)
-=======
-### Developer Experience
-- Upgrade to React 18 and Chakra 2, including other dependencies [#5036](https://github.com/ethyca/fides/pull/5036)
->>>>>>> 8dad9bb4
 
 ### Changed
 - Updated the sample dataset for the Amplitude integration [#5063](https://github.com/ethyca/fides/pull/5063)
 - Messaging page now shows a notice if you have properties without any templates [#5077](https://github.com/ethyca/fides/pull/5077)
 
+### Developer Experience
+- Upgrade to React 18 and Chakra 2, including other dependencies [#5036](https://github.com/ethyca/fides/pull/5036)
 
 ### Fixed
 - Fixed bug with unescaped table names in mysql queries [#5072](https://github.com/ethyca/fides/pull/5072/)
