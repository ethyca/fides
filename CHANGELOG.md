--- conflicted
+++ resolved
@@ -49,11 +49,8 @@
 - Fixed an issue where row selections in Action Center tables did not persist across pages [#6357](https://github.com/ethyca/fides/pull/6357)
 - Fixed bug where an error toast appeared in a privacy request page when running Fides OSS [#6364](https://github.com/ethyca/fides/pull/6364)
 - Escaping column names with spaces for BigQuery [#6380](https://github.com/ethyca/fides/pull/6380)
-<<<<<<< HEAD
 - Fixed an issue where the Data Detection & Discovery pages were missing some filter parameters for the results [#6394](https://github.com/ethyca/fides/pull/6394)
-=======
 - Fixed horizontal scroll appearing in the privacy request detail page when datasets with very long names are used [#6389](https://github.com/ethyca/fides/pull/6389)
->>>>>>> bffb2936
 
 ## [2.66.1](https://github.com/ethyca/fides/compare/2.66.0...2.66.1)
 
