--- conflicted
+++ resolved
@@ -33,11 +33,8 @@
 * Add db support to `/generate` endpoint [849](https://github.com/ethyca/fides/pull/849)
 * Add BigQuery support for the `generate` cli command [#814](https://github.com/ethyca/fides/pull/814)
 * Added OpenAPI TypeScript client generation for the UI app. See the [README](/clients/admin-ui/src/types/api/README.md) for more details.
-<<<<<<< HEAD
 * Added user auth tables [915](https://github.com/ethyca/fides/pull/915)
-=======
 * Standardized API error parsing under `~/types/errors`
->>>>>>> c5d4b086
 
 ### Changed
 
@@ -48,16 +45,13 @@
 * Webserver dependencies now come as a standard part of the package [#881](https://github.com/ethyca/fides/pull/881)
 * Initial configuration wizard UI view
   * Refactored step & form results management to use Redux Toolkit slice.
-<<<<<<< HEAD
 * Change `id` field in tables from an integer to a string [915](https://github.com/ethyca/fides/pull/915)
-=======
 * Update `fideslang` to `1.1.0`, simplifying the default taxonomy and adding `tags` for resources [#865](https://github.com/ethyca/fides/pull/865)
 * Remove the `obscure` requirement from the `generate` endpoint [#819](https://github.com/ethyca/fides/pull/819)
 
 ### Docs
 
 * recommend/replace pip installs with pipx [#874](https://github.com/ethyca/fides/pull/874)
->>>>>>> c5d4b086
 
 ### Fixed
 
