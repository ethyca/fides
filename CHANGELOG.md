# Changelog

All notable changes to this project will be documented in this file.

The format is based on [Keep a Changelog](https://keepachangelog.com/en/)

The types of changes are:

* `Added` for new features.
* `Changed` for changes in existing functionality.
* `Developer Experience` for changes in developer workflow or tooling.
* `Deprecated` for soon-to-be removed features.
* `Docs` for documentation only changes.
* `Removed` for now removed features.
* `Fixed` for any bug fixes.
* `Security` in case of vulnerabilities.

## [Unreleased](https://github.com/ethyca/fides/compare/1.8.3...main)

<<<<<<< HEAD
### Changed

* Deleting a taxonomy field with children will now cascade delete all of its children as well. [#1042](https://github.com/ethyca/fides/pull/1042)
=======
### Fixed

* Fixed navigating directly to frontend routes loading index page instead of the correct static page for the route.
* Fix truncated evaluation error messages [#1053](https://github.com/ethyca/fides/pull/1053)
>>>>>>> add237c9

## [1.8.3](https://github.com/ethyca/fides/compare/1.8.2...1.8.3) - 2022-09-06

### Added

* Added more taxonomy fields that can be edited via the UI [#1000](https://github.com/ethyca/fides/pull/1000) [#1028](https://github.com/ethyca/fides/pull/1028)
* Added the ability to add taxonomy fields via the UI [#1019](https://github.com/ethyca/fides/pull/1019)
* Added the ability to delete taxonomy fields via the UI [#1006](https://github.com/ethyca/fides/pull/1006)
  * Only non-default taxonomy entities can be deleted [#1023](https://github.com/ethyca/fides/pull/1023)
* Prevent deleting taxonomy `is_default` fields and from adding `is_default=True` fields via the API [#990](https://github.com/ethyca/fides/pull/990).
* Added a "Custom" tag to distinguish user defined taxonomy fields from default taxonomy fields in the UI [#1027](https://github.com/ethyca/fides/pull/1027)
* Added initial support for enabling Fides Plus [#1037](https://github.com/ethyca/fides/pull/1037)
  * The `useFeatures` hook can be used to check if `plus` is enabled.
  * Navigating to/from the Data Map page is gated behind this feature.
  * Plus endpoints are served from the private Plus image.

### Fixed

* Fixed failing mypy tests [#1030](https://github.com/ethyca/fides/pull/1030)
* Fixed an issue where `fides push --diff` would return a false positive diff [#1026](https://github.com/ethyca/fides/pull/1026)
* Pinned pydantic version to < 1.10.0 to fix an error in finding referenced fides keys [#1045](https://github.com/ethyca/fides/pull/1045)

## [1.8.2](https://github.com/ethyca/fides/compare/1.8.1...1.8.2) - 2022-08-18

### Added

* Added the ability to edit taxonomy fields via the UI [#977](https://github.com/ethyca/fides/pull/977)
* New column `is_default` added to DataCategory, DataUse, DataSubject, and DataQualifier tables [#976](https://github.com/ethyca/fides/pull/976)

### Changed

* Upgraded base Docker version to Python 3.9 and updated all other references from 3.8 -> 3.9 [#974](https://github.com/ethyca/fides/pull/974)
* Prepend all database tables with `ctl_` [#979](https://github.com/ethyca/fides/pull/979)
* Moved the `admin-ui` code down one level into a `ctl` subdir [#970](https://github.com/ethyca/fides/pull/970)
* Extended the `/datamap` endpoint to include extra metadata [#992](https://github.com/ethyca/fides/pull/992)

## [1.8.1](https://github.com/ethyca/fides/compare/1.8.0...1.8.1) - 2022-08-08

### Deprecated

* The following environment variables have been deprecated, and replaced with the new environment variable names indicated below. To avoid breaking existing workflows, the deprecated variables are still respected in v1.8.1. They will be removed in a future release.
  * `FIDESCTL__API__DATABASE_HOST` --> `FIDESCTL__DATABASE__SERVER`
  * `FIDESCTL__API__DATABASE_NAME` --> `FIDESCTL__DATABASE__DB`
  * `FIDESCTL__API__DATABASE_PASSWORD` --> `FIDESCTL__DATABASE__PASSWORD`
  * `FIDESCTL__API__DATABASE_PORT` --> `FIDESCTL__DATABASE__PORT`
  * `FIDESCTL__API__DATABASE_TEST_DATABASE_NAME` --> `FIDESCTL__DATABASE__TEST_DB`
  * `FIDESCTL__API__DATABASE_USER` --> `FIDESCTL__DATABASE__USER`

### Developer Experience

* The included `docker-compose.yml` no longer references outdated ENV variables [#964](https://github.com/ethyca/fides/pull/964)

### Docs

* Minor release documentation now reflects the desired patch release process [#955](https://github.com/ethyca/fides/pull/955)
* Updated references to ENV variables [#964](https://github.com/ethyca/fides/pull/964)

### Fixed

* Deprecated config options will continue to be respected when set via environment variables [#965](https://github.com/ethyca/fides/pull/965)
* The git cache is rebuilt within the Docker container [#962](https://github.com/ethyca/fides/pull/962)
* The `wheel` pypi build no longer has a dirty version tag [#962](https://github.com/ethyca/fides/pull/962)
* Add setuptools to dev-requirements to fix versioneer error [#983](https://github.com/ethyca/fides/pull/983)

## [1.8.0](https://github.com/ethyca/fides/compare/1.7.1...1.8.0) - 2022-08-04

### Added

* Initial configuration wizard UI view
  * System scanning step: AWS credentials form and initial `generate` API usage.
  * System scanning results: AWS systems are stored and can be selected for review
* CustomInput type "password" with show/hide icon.
* Pull CLI command now checks for untracked/unstaged files in the manifests dir [#869](https://github.com/ethyca/fides/pull/869)
* Pull CLI command has a flag to pull missing files from the server [#895](https://github.com/ethyca/fides/pull/895)
* Add BigQuery support for the `generate` command and `/generate` endpoint [#814](https://github.com/ethyca/fides/pull/814) & [#917](https://github.com/ethyca/fides/pull/917)
* Added user auth tables [915](https://github.com/ethyca/fides/pull/915)
* Standardized API error parsing under `~/types/errors`
* Added taxonomy page to UI [#902](https://github.com/ethyca/fides/pull/902)
  * Added a nested accordion component for displaying taxonomy data [#910](https://github.com/ethyca/fides/pull/910)
* Add lru cache to get_config [927](https://github.com/ethyca/fides/pull/927)
* Add support for deprecated API config values [#959](https://github.com/ethyca/fides/pull/959)
* `fides` is now an alias for `fidesctl` as a CLI entrypoint [#926](https://github.com/ethyca/fides/pull/926)
* Add user auth routes [929](https://github.com/ethyca/fides/pull/929)
* Bump fideslib to 3.0.1 and remove patch code[931](https://github.com/ethyca/fides/pull/931)
* Update the `fidesctl` python package to automatically serve the UI [#941](https://github.com/ethyca/fides/pull/941)
* Add `push` cli command alias for `apply` and deprecate `apply` [943](https://github.com/ethyca/fides/pull/943)
* Add resource groups tagging api as a source of system generation [939](https://github.com/ethyca/fides/pull/939)
* Add GitHub Action to publish the `fidesctl` package to testpypi on pushes to main [#951](https://github.com/ethyca/fides/pull/951)

### Changed

* Updated the `datamap` endpoint to return human-readable column names as the first response item [#779](https://github.com/ethyca/fides/pull/779)
* Remove the `obscure` requirement from the `generate` endpoint [#819](https://github.com/ethyca/fides/pull/819)
* Moved all files from `fidesapi` to `fidesctl/api` [#885](https://github.com/ethyca/fides/pull/885)
* Moved `scan` and `generate` to the list of commands that can be run in local mode [#841](https://github.com/ethyca/fides/pull/841)
* Upgraded the base docker images from Debian Buster to Bullseye [#958](https://github.com/ethyca/fides/pull/958)
* Removed `ipython` as a dev-requirement [#958](https://github.com/ethyca/fides/pull/958)
* Webserver dependencies now come as a standard part of the package [#881](https://github.com/ethyca/fides/pull/881)
* Initial configuration wizard UI view
  * Refactored step & form results management to use Redux Toolkit slice.
* Change `id` field in tables from an integer to a string [915](https://github.com/ethyca/fides/pull/915)
* Update `fideslang` to `1.1.0`, simplifying the default taxonomy and adding `tags` for resources [#865](https://github.com/ethyca/fides/pull/865)
* Merge existing configurations with `fideslib` library [#913](https://github.com/ethyca/fides/pull/913)
* Moved frontend static files to `src/fidesctl/ui-build/static` [#934](https://github.com/ethyca/fides/pull/934)
* Replicated the error response handling from the `/validate` endpoint to the `/generate` endpoint [#911](https://github.com/ethyca/fides/pull/911)

### Developer Experience

* Remove `API_PREFIX` from fidesctl/core/utils.py and change references to `API_PREFIX` in fidesctl/api/reoutes/util.py [922](https://github.com/ethyca/fides/pull/922)

### Fixed

* Dataset field columns show all columns by default in the UI [#898](https://github.com/ethyca/fides/pull/898)
* Fixed the missing `.fides./` directory when locating the default config [#933](https://github.com/ethyca/fides/pull/933)

## [1.7.1](https://github.com/ethyca/fides/compare/1.7.0...1.7.1) - 2022-07-28

### Added

* Add datasets via YAML in the UI [#813](https://github.com/ethyca/fides/pull/813)
* Add datasets via database connection [#834](https://github.com/ethyca/fides/pull/834) [#889](https://github.com/ethyca/fides/pull/889)
* Add delete confirmation when deleting a field or collection from a dataset [#809](https://github.com/ethyca/fides/pull/809)
* Add ability to delete datasets from the UI [#827](https://github.com/ethyca/fides/pull/827)
* Add Cypress for testing [713](https://github.com/ethyca/fides/pull/833)
* Add datasets via database connection (UI only) [#834](https://github.com/ethyca/fides/pull/834)
* Add Okta support to the `/generate` endpoint [#842](https://github.com/ethyca/fides/pull/842)
* Add db support to `/generate` endpoint [849](https://github.com/ethyca/fides/pull/849)
* Added OpenAPI TypeScript client generation for the UI app. See the [README](/clients/admin-ui/src/types/api/README.md) for more details.

### Changed

* Remove the `obscure` requirement from the `generate` endpoint [#819](https://github.com/ethyca/fides/pull/819)

### Developer Experience

* When releases are published, dispatch a repository webhook event to ethyca/fidesctl-plus [#938](https://github.com/ethyca/fides/pull/938)

### Docs

* recommend/replace pip installs with pipx [#874](https://github.com/ethyca/fides/pull/874)

### Fixed

* CustomSelect input tooltips appear next to selector instead of wrapping to a new row.
* Datasets without the `third_country_transfer` will not cause the editing dataset form to not render.
* Fixed a build issue causing an `unknown` version of `fidesctl` to be installed in published Docker images [#836](https://github.com/ethyca/fides/pull/836)
* Fixed an M1-related SQLAlchemy bug [#816](https://github.com/ethyca/fides/pull/891)
* Endpoints now work with or without a trailing slash. [#886](https://github.com/ethyca/fides/pull/886)
* Dataset field columns show all columns by default in the UI [#898](https://github.com/ethyca/fides/pull/898)
* Fixed the `tag` specific GitHub Action workflows for Docker and publishing docs. [#901](https://github.com/ethyca/fides/pull/901)

## [1.7.0](https://github.com/ethyca/fides/compare/1.6.1...1.7.0) - 2022-06-23

### Added

* Added dependabot to keep dependencies updated
* A warning now issues for any orphan datasets as part of the `apply` command [543](https://github.com/ethyca/fides/pull/543)
* Initial scaffolding of management UI [#561](https://github.com/ethyca/fides/pull/624)
* A new `audit` command for `system` and `organization` resources, checking data map attribute compliance [#548](https://github.com/ethyca/fides/pull/548)
* Static UI assets are now built with the docker container [#663](https://github.com/ethyca/fides/issues/663)
* Host static files via fidesapi [#621](https://github.com/ethyca/fides/pull/621)
* A new `generate` endpoint to enable capturing systems from infrastructure from the UI [#642](https://github.com/ethyca/fides/pull/642)
* A new `datamap` endpoint to enable visualizing a data map from the UI [#721](https://github.com/ethyca/fides/pull/721)
* Management UI navigation bar [#679](https://github.com/ethyca/fides/issues/679)
* Management UI integration [#736](https://github.com/ethyca/fides/pull/736)
  * Datasets
  * Systems
  * Taxonomy (data categories)
* Initial dataset UI view [#768](https://github.com/ethyca/fides/pull/768)
  * Add interaction for viewing a dataset collection
  * Add column picker
  * Add a data category checklist tree
  * Edit/delete dataset fields
  * Edit/delete dataset collections
  * Edit datasets
  * Add a component for Identifiability tags
  * Add tooltips for help on forms
  * Add geographic location (third_country_transfers) country selection. Supported by new dependency `i18n-iso-countries`.
* Okta, aws and database credentials can now come from `fidesctl.toml` config [#694](https://github.com/ethyca/fides/pull/694)
* New `validate` endpoint to test aws and okta credentials [#722](https://github.com/ethyca/fides/pull/722)
* Initial configuration wizard UI view
  * Manual entry steps added (name and describe organization, pick entry route, and describe system manually including privacy declarations)
* A new image tagged `ethyca/fidesctl:dev` is published on each push to `main` [781](https://github.com/ethyca/fides/pull/781)
* A new cli command (`fidesctl sync`) [#765](https://github.com/ethyca/fides/pull/765)

### Changed

* Comparing server and CLI versions ignores `.dirty` only differences, and is quiet on success when running general CLI commands [621](https://github.com/ethyca/fides/pull/621)
* All endpoints now prefixed by `/api/v1` [#623](https://github.com/ethyca/fides/issues/623)
* Allow AWS credentials to be passed to `generate system` via the API [#645](https://github.com/ethyca/fides/pull/645)
* Update the export of a datamap to load resources from the server instead of a manifest directory [#662](https://github.com/ethyca/fides/pull/662)
* Refactor `export` to remove CLI specific uses from the core modules and load resources[#725](https://github.com/ethyca/fides/pull/725)
* Bump version of FastAPI in `setup.py` to 0.77.1 to match `optional-requirements.txt` [#734](https://github.com/ethyca/fides/pull/734)
* Docker images are now only built and pushed on tags to match when released to pypi [#740](https://github.com/ethyca/fides/pull/740)
* Okta resource scanning and generation now works with systems instead of datasets [#751](https://github.com/ethyca/fides/pull/751)

### Developer Experience

* Replaced `make` with `nox` [#547](https://github.com/ethyca/fides/pull/547)
* Removed usage of `fideslang` module in favor of new [external package](https://github.com/ethyca/fideslang) shared across projects [#619](https://github.com/ethyca/fides/issues/619)
* Added a UI service to the docker-compose deployment [#757](<https://github.com/ethyca/fides/pull/757>)
* `TestClient` defined in and shared across test modules via `conftest.py` [#759](https://github.com/ethyca/fides/pull/759)

### Docs

* Replaced all references to `make` with `nox` [#547](https://github.com/ethyca/fides/pull/547)
* Removed config/schemas page [#613](https://github.com/ethyca/fides/issues/613)
* Dataset UI and config wizard docs added (<https://github.com/ethyca/fides/pull/697>)
* The fides README now walks through generating a datamap [#746](https://github.com/ethyca/fides/pull/746)

### Fixed

* Updated `fideslog` to v1.1.5, resolving an issue where some exceptions thrown by the SDK were not handled as expected [#609](https://github.com/ethyca/fides/issues/609)
* Updated the webserver so that it won't fail if the database is inaccessible [#649](https://github.com/ethyca/fides/pull/649)
* Updated external tests to handle complex characters [#661](https://github.com/ethyca/fides/pull/661)
* Evaluations now properly merge the default taxonomy into the user-defined taxonomy [#684](https://github.com/ethyca/fides/pull/684)
* The CLI can now be run without installing the webserver components [#715](https://github.com/ethyca/fides/pull/715)

## [1.6.1](https://github.com/ethyca/fides/compare/1.6.0...1.6.1) - 2022-06-15

### Docs

* Updated `Release Steps`

### Fixed

* Resolved a failure with populating applicable data subject rights to a data map
* Handle invalid characters when generating a `fides_key` [#761](https://github.com/ethyca/fides/pull/761)

## [1.6.0](https://github.com/ethyca/fides/compare/1.5.3...1.6.0) - 2022-05-02

### Added

* CHANGELOG.md file
* On API server startup, in-use config values are logged at the DEBUG level
* Send a usage analytics event upon execution of the `fidesctl init` command

### Developer Experience

* added isort as a CI check
* Include `tests/` in all static code checks (e.g. `mypy`, `pylint`)

### Changed

* Published Docker image does a clean install of Fidesctl
* `with_analytics` is now a decorator

### Fixed

* Third-Country formatting on Data Map
* Potential Duplication on Data Map
* Exceptions are no longer raised when sending `AnalyticsEvent`s on Windows
* Running `fidesctl init` now generates a `server_host` and `server_protocol`
  rather than `server_url`<|MERGE_RESOLUTION|>--- conflicted
+++ resolved
@@ -17,16 +17,13 @@
 
 ## [Unreleased](https://github.com/ethyca/fides/compare/1.8.3...main)
 
-<<<<<<< HEAD
 ### Changed
 
 * Deleting a taxonomy field with children will now cascade delete all of its children as well. [#1042](https://github.com/ethyca/fides/pull/1042)
-=======
 ### Fixed
 
 * Fixed navigating directly to frontend routes loading index page instead of the correct static page for the route.
 * Fix truncated evaluation error messages [#1053](https://github.com/ethyca/fides/pull/1053)
->>>>>>> add237c9
 
 ## [1.8.3](https://github.com/ethyca/fides/compare/1.8.2...1.8.3) - 2022-09-06
 
