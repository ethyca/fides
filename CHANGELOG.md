# Changelog

All notable changes to this project will be documented in this file.

The format is based on [Keep a Changelog](https://keepachangelog.com/en/)

The types of changes are:

* `Added` for new features.
* `Changed` for changes in existing functionality.
* `Developer Experience` for changes in developer workflow or tooling.
* `Deprecated` for soon-to-be removed features.
* `Docs` for documentation only changes.
* `Removed` for now removed features.
* `Fixed` for any bug fixes.
* `Security` in case of vulnerabilities.

## [Unreleased](https://github.com/ethyca/fides/compare/1.7.0...main)

### Added

* Add datasets via YAML in the UI [#813](https://github.com/ethyca/fides/pull/813)
* Add datasets via database connection [#834](https://github.com/ethyca/fides/pull/834) [#889](https://github.com/ethyca/fides/pull/889)
* Add delete confirmation when deleting a field or collection from a dataset [#809](https://github.com/ethyca/fides/pull/809)
* Add ability to delete datasets from the UI
* Initial configuration wizard UI view
  * System scanning step: AWS credentials form and initial `generate` API usage.
  * System scanning results: AWS systems are stored and can be selected for review
* Added Cypress for testing [713](https://github.com/ethyca/fides/pull/833)
* CustomInput type "password" with show/hide icon.
* Sync CLI command now checks for untracked/unstaged files in the manifests dir [#869](https://github.com/ethyca/fides/pull/869)
* Add Okta support to the `/generate` endpoint [#842](https://github.com/ethyca/fides/pull/842)
* Add db support to `/generate` endpoint [849](https://github.com/ethyca/fides/pull/849)
* Added OpenAPI TypeScript client generation for the UI app. See the [README](/clients/admin-ui/src/types/api/README.md) for more details.

### Changed

* Updated the `datamap` endpoint to return human-readable column names as the first response item [#779](https://github.com/ethyca/fides/pull/779)
* Moved `scan` and `generate` to the list of commands that can be run in local mode [#841](https://github.com/ethyca/fides/pull/841)
* Webserver dependencies now come as a standard part of the package [#881](https://github.com/ethyca/fides/pull/881)
* Initial configuration wizard UI view
  * Refactored step & form results management to use Redux Toolkit slice.
* Remove the `obscure` requirement from the `generate` endpoint [#819](https://github.com/ethyca/fides/pull/819)
* Endpoints now work with or without a trailing slash. [#886](https://github.com/ethyca/fides/pull/886)
* Remove the `obscure` requirement from the `generate` endpoint [#819](https://github.com/ethyca/fides/pull/819)

### Docs

* recommend/replace pip installs with pipx [#874](https://github.com/ethyca/fides/pull/874)

### Fixed

* CustomSelect input tooltips appear next to selector instead of wrapping to a new row.
* Datasets without the `third_country_transfer` will not cause the editing dataset form to not render.
* Fixed a build issue causing an `unknown` version of `fidesctl` to be installed in published Docker images [#836](https://github.com/ethyca/fides/pull/836)
<<<<<<< HEAD
=======
* Fixed an M1-related SQLAlchemy bug [#816](https://github.com/ethyca/fides/pull/891)
* Endpoints now work with or without a trailing slash. [#886](https://github.com/ethyca/fides/pull/886)
>>>>>>> 870501ee

## [1.7.0](https://github.com/ethyca/fides/compare/1.6.1...1.7.0) - 2022-06-23

### Added

* Added dependabot to keep dependencies updated
* A warning now issues for any orphan datasets as part of the `apply` command [543](https://github.com/ethyca/fides/pull/543)
* Initial scaffolding of management UI [#561](https://github.com/ethyca/fides/pull/624)
* A new `audit` command for `system` and `organization` resources, checking data map attribute compliance [#548](https://github.com/ethyca/fides/pull/548)
* Static UI assets are now built with the docker container [#663](https://github.com/ethyca/fides/issues/663)
* Host static files via fidesapi [#621](https://github.com/ethyca/fides/pull/621)
* A new `generate` endpoint to enable capturing systems from infrastructure from the UI [#642](https://github.com/ethyca/fides/pull/642)
* A new `datamap` endpoint to enable visualizing a data map from the UI [#721](https://github.com/ethyca/fides/pull/721)
* Management UI navigation bar [#679](https://github.com/ethyca/fides/issues/679)
* Management UI integration [#736](https://github.com/ethyca/fides/pull/736)
  * Datasets
  * Systems
  * Taxonomy (data categories)
* Initial dataset UI view [#768](https://github.com/ethyca/fides/pull/768)
  * Add interaction for viewing a dataset collection
  * Add column picker
  * Add a data category checklist tree
  * Edit/delete dataset fields
  * Edit/delete dataset collections
  * Edit datasets
  * Add a component for Identifiability tags
  * Add tooltips for help on forms
  * Add geographic location (third_country_transfers) country selection. Supported by new dependency `i18n-iso-countries`.
* Okta, aws and database credentials can now come from `fidesctl.toml` config [#694](https://github.com/ethyca/fides/pull/694)
* New `validate` endpoint to test aws and okta credentials [#722](https://github.com/ethyca/fides/pull/722)
* Initial configuration wizard UI view
  * Manual entry steps added (name and describe organization, pick entry route, and describe system manually including privacy declarations)
* A new image tagged `ethyca/fidesctl:dev` is published on each push to `main` [781](https://github.com/ethyca/fides/pull/781)
* A new cli command (`fidesctl sync`) [#765](https://github.com/ethyca/fides/pull/765)

### Changed

* Comparing server and CLI versions ignores `.dirty` only differences, and is quiet on success when running general CLI commands [621](https://github.com/ethyca/fides/pull/621)
* All endpoints now prefixed by `/api/v1` [#623](https://github.com/ethyca/fides/issues/623)
* Allow AWS credentials to be passed to `generate system` via the API [#645](https://github.com/ethyca/fides/pull/645)
* Update the export of a datamap to load resources from the server instead of a manifest directory [#662](https://github.com/ethyca/fides/pull/662)
* Refactor `export` to remove CLI specific uses from the core modules and load resources[#725](https://github.com/ethyca/fides/pull/725)
* Bump version of FastAPI in `setup.py` to 0.77.1 to match `optional-requirements.txt` [#734](https://github.com/ethyca/fides/pull/734)
* Docker images are now only built and pushed on tags to match when released to pypi [#740](https://github.com/ethyca/fides/pull/740)
* Okta resource scanning and generation now works with systems instead of datasets [#751](https://github.com/ethyca/fides/pull/751)

### Developer Experience

* Replaced `make` with `nox` [#547](https://github.com/ethyca/fides/pull/547)
* Removed usage of `fideslang` module in favor of new [external package](https://github.com/ethyca/fideslang) shared across projects [#619](https://github.com/ethyca/fides/issues/619)
* Added a UI service to the docker-compose deployment [#757](<https://github.com/ethyca/fides/pull/757>)
* `TestClient` defined in and shared across test modules via `conftest.py` [#759](https://github.com/ethyca/fides/pull/759)

### Docs

* Replaced all references to `make` with `nox` [#547](https://github.com/ethyca/fides/pull/547)
* Removed config/schemas page [#613](https://github.com/ethyca/fides/issues/613)
* Dataset UI and config wizard docs added (<https://github.com/ethyca/fides/pull/697>)
* The fides README now walks through generating a datamap [#746](https://github.com/ethyca/fides/pull/746)

### Fixed

* Updated `fideslog` to v1.1.5, resolving an issue where some exceptions thrown by the SDK were not handled as expected [#609](https://github.com/ethyca/fides/issues/609)
* Updated the webserver so that it won't fail if the database is inaccessible [#649](https://github.com/ethyca/fides/pull/649)
* Updated external tests to handle complex characters [#661](https://github.com/ethyca/fides/pull/661)
* Evaluations now properly merge the default taxonomy into the user-defined taxonomy [#684](https://github.com/ethyca/fides/pull/684)
* The CLI can now be run without installing the webserver components [#715](https://github.com/ethyca/fides/pull/715)

## [1.6.1](https://github.com/ethyca/fides/compare/1.6.0...1.6.1) - 2022-06-15

### Docs

* Updated `Release Steps`

### Fixed

* Resolved a failure with populating applicable data subject rights to a data map
* Handle invalid characters when generating a `fides_key` [#761](https://github.com/ethyca/fides/pull/761)

## [1.6.0](https://github.com/ethyca/fides/compare/1.5.3...1.6.0) - 2022-05-02

### Added

* CHANGELOG.md file
* On API server startup, in-use config values are logged at the DEBUG level
* Send a usage analytics event upon execution of the `fidesctl init` command

### Developer Experience

* added isort as a CI check
* Include `tests/` in all static code checks (e.g. `mypy`, `pylint`)

### Changed

* Published Docker image does a clean install of Fidesctl
* `with_analytics` is now a decorator

### Fixed

* Third-Country formatting on Data Map
* Potential Duplication on Data Map
* Exceptions are no longer raised when sending `AnalyticsEvent`s on Windows
* Running `fidesctl init` now generates a `server_host` and `server_protocol`
  rather than `server_url`<|MERGE_RESOLUTION|>--- conflicted
+++ resolved
@@ -41,7 +41,6 @@
 * Initial configuration wizard UI view
   * Refactored step & form results management to use Redux Toolkit slice.
 * Remove the `obscure` requirement from the `generate` endpoint [#819](https://github.com/ethyca/fides/pull/819)
-* Endpoints now work with or without a trailing slash. [#886](https://github.com/ethyca/fides/pull/886)
 * Remove the `obscure` requirement from the `generate` endpoint [#819](https://github.com/ethyca/fides/pull/819)
 
 ### Docs
@@ -53,11 +52,8 @@
 * CustomSelect input tooltips appear next to selector instead of wrapping to a new row.
 * Datasets without the `third_country_transfer` will not cause the editing dataset form to not render.
 * Fixed a build issue causing an `unknown` version of `fidesctl` to be installed in published Docker images [#836](https://github.com/ethyca/fides/pull/836)
-<<<<<<< HEAD
-=======
 * Fixed an M1-related SQLAlchemy bug [#816](https://github.com/ethyca/fides/pull/891)
 * Endpoints now work with or without a trailing slash. [#886](https://github.com/ethyca/fides/pull/886)
->>>>>>> 870501ee
 
 ## [1.7.0](https://github.com/ethyca/fides/compare/1.6.1...1.7.0) - 2022-06-23
 
