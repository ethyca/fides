--- conflicted
+++ resolved
@@ -24,16 +24,12 @@
 ### Added
 - Added ability to add internal comments to privacy requests [#6165](https://github.com/ethyca/fides/pull/6165)
 - Attachments can now be stored with GCS [#6161](https://github.com/ethyca/fides/pull/6161)
-<<<<<<< HEAD
-- Attachments can now retrieve their content as well as their download urls [#6169](https://github.com/ethyca/fides/pull/6169)
-- Shared monitor config model [#6167](https://github.com/ethyca/fides/pull/6167)
-=======
 - Attachments can now retrieve their content as well as their download urls [#6169 ](https://github.com/ethyca/fides/pull/6169)
 - Added pagination support to integrations list page for better navigation with large datasets [#6184](https://github.com/ethyca/fides/pull/6184)
+- Shared monitor config model [#6167](https://github.com/ethyca/fides/pull/6167)
 
 ### Changed
 - Deprecated `FidesInitialized` event and added `FidesConsentLoaded` and `FidesReady` events for more granular initialization state handling [#6181](https://github.com/ethyca/fides/pull/6181)
->>>>>>> d6c16bde
 
 ### Developer Experience
 - Refactored FidesJS init logic for better clarity and TCF separation [#6173](https://github.com/ethyca/fides/pull/6173)
