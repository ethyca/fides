--- conflicted
+++ resolved
@@ -24,6 +24,9 @@
 ### Changed
 - Added a security setting that must be set to true to enable the access request download feature [#5451](https://github.com/ethyca/fides/pull/5451)
 
+### Fixed
+ - Fix rendering of subfield names in D&D tables [#5439](https://github.com/ethyca/fides/pull/5439)
+
 ### Developer Experience
 - Added Carbon Icons to FidesUI [#5416](https://github.com/ethyca/fides/pull/5416)
 - Apply new color palette as scss module [#5453](https://github.com/ethyca/fides/pull/5453)
@@ -37,11 +40,7 @@
 
 ### Fixed
  - API router sanitizer being too aggressive with NextJS Catch-all Segments [#5438](https://github.com/ethyca/fides/pull/5438)
-<<<<<<< HEAD
- - Fix rendering of subfield names in D&D tables [#5439](https://github.com/ethyca/fides/pull/5439)
-=======
  - Fix BigQuery `partitioning` queries to properly support multiple identity clauses [#5432](https://github.com/ethyca/fides/pull/5432)
->>>>>>> ba4c825f
 
 ## [2.48.0](https://github.com/ethyca/fidesplus/compare/2.47.1...2.48.0)
 
