--- conflicted
+++ resolved
@@ -142,9 +142,6 @@
 
 ### Changed
 - Updated the sample dataset for the Amplitude integration [#5063](https://github.com/ethyca/fides/pull/5063)
-<<<<<<< HEAD
-- Removed support for Python 3.8
-=======
 - Updated System's page to display a table that uses a paginated endpoint [#5084](https://github.com/ethyca/fides/pull/5084)
 - Messaging page now shows a notice if you have properties without any templates [#5077](https://github.com/ethyca/fides/pull/5077)
 - Endpoints for listing systems (GET /system) and datasets (GET /dataset) now support optional pagination [#5071](https://github.com/ethyca/fides/pull/5071)
@@ -164,7 +161,6 @@
 - Fixed bug with unresponsive messaging ui [#5081](https://github.com/ethyca/fides/pull/5081/)
 - Fixed FidesKey constructor bugs in CLI [#5113](https://github.com/ethyca/fides/pull/5113)
 
->>>>>>> edb36c77
 
 ## [2.40.0](https://github.com/ethyca/fides/compare/2.39.2...2.40.0)
 
