# Changelog

All notable changes to this project will be documented in this file.

The format is based on [Keep a Changelog](https://keepachangelog.com/en/)

The types of changes are:

- `Added` for new features.
- `Changed` for changes in existing functionality.
- `Developer Experience` for changes in developer workflow or tooling.
- `Deprecated` for soon-to-be removed features.
- `Docs` for documentation only changes.
- `Removed` for now removed features.
- `Fixed` for any bug fixes.
- `Security` in case of vulnerabilities.

## [Unreleased](https://github.com/ethyca/fides/compare/2.25.0...main)


### Added
- Dynamic importing for GPP bundle [#4447](https://github.com/ethyca/fides/pull/4447)
- Paging to vendors in the TCF overlay [#4463](https://github.com/ethyca/fides/pull/4463)
- New purposes endpoint and indices to improve system lookups [#4452](https://github.com/ethyca/fides/pull/4452)
- Cypress tests for fides.js GPP extension [#4476](https://github.com/ethyca/fides/pull/4476)
- Add support for global TCF Purpose Overrides [#4464](https://github.com/ethyca/fides/pull/4464)
- TCF override management [#4484](https://github.com/ethyca/fides/pull/4484)
- Readonly consent management table and modal [#4456](https://github.com/ethyca/fides/pull/4456), [#4477](https://github.com/ethyca/fides/pull/4477)
- Access and erasure support for Gong [#4461](https://github.com/ethyca/fides/pull/4461)

### Changed
- Increased max number of preferences allowed in privacy preference API calls [#4469](https://github.com/ethyca/fides/pull/4469)
<<<<<<< HEAD
=======
- Reduce size of tcf_consent payload in fides_consent cookie [#4480](https://github.com/ethyca/fides/pull/4480)

### Changed
>>>>>>> a8efadd0
- Change log level for FidesUserPermission retrieval to `debug` [#4482](https://github.com/ethyca/fides/pull/4482)

### Fixed
- Fix type errors when TCF vendors have no dataDeclaration [#4465](https://github.com/ethyca/fides/pull/4465)
- Fixed an error where editing an AC system would mistakenly lock it for GVL [#4471](https://github.com/ethyca/fides/pull/4471)
- Refactor custom Get Preferences function to occur after our CMP API initialization [#4466](https://github.com/ethyca/fides/pull/4466)
- Fixed system name being non-editable when locked for GVL [#4475](https://github.com/ethyca/fides/pull/4475)
- Fixed a bug with "null" values for retention period field on data uses [#4487](https://github.com/ethyca/fides/pull/4487)

## [2.25.0](https://github.com/ethyca/fides/compare/2.24.1...2.25.0)

### Added
- Stub for initial GPP support [#4431](https://github.com/ethyca/fides/pull/4431)
- Added confirmation modal on deleting a data use declaration [#4439](https://github.com/ethyca/fides/pull/4439)
- Added feature flag for separating system name and Compass vendor selector [#4437](https://github.com/ethyca/fides/pull/4437)
- Fire GPP events per spec [#4433](https://github.com/ethyca/fides/pull/4433)
- New override option `fides_tcf_gdpr_applies` for setting `gdprApplies` on the CMP API [#4453](https://github.com/ethyca/fides/pull/4453)

### Changed
- Improved bulk vendor adding table UX [#4425](https://github.com/ethyca/fides/pull/4425)
- Flexible legal basis for processing has a db default of True [#4434](https://github.com/ethyca/fides/pull/4434)
- Give contributor role access to config API, including cors origin updates [#4438](https://github.com/ethyca/fides/pull/4438)
- Disallow setting `*` and other non URL values for `security.cors_origins` config property via the API [#4438](https://github.com/ethyca/fides/pull/4438)
- Consent modal hides the opt-in/opt-out buttons if only one privacy notice is enabled [#4441](https://github.com/ethyca/fides/pull/4441)
- Initialize TCF stub earlier [#4453](https://github.com/ethyca/fides/pull/4453)
- Change focus outline color of form inputs [#4467](https://github.com/ethyca/fides/pull/4467)

### Fixed
- Fixed a bug where selected vendors in "configure consent" add vendor modal were unstyled [#4454](https://github.com/ethyca/fides/pull/4454)
- Use correct defaults when there is no associated preference in the cookie [#4451](https://github.com/ethyca/fides/pull/4451)
- IP Addresses behind load balancers for consent reporting [#4440](https://github.com/ethyca/fides/pull/4440)

## [2.24.1](https://github.com/ethyca/fides/compare/2.24.0...2.24.1)

### Added
- Logging when root user and client credentials are used [#4432](https://github.com/ethyca/fides/pull/4432)
- Allow for custom path at which to retrieve Fides override options [#4462](https://github.com/ethyca/fides/pull/4462)

### Changed
- Run fides with non-root user [#4421](https://github.com/ethyca/fides/pull/4421)

## [2.24.0](https://github.com/ethyca/fides/compare/2.23.3...2.24.0)

### Added

- Adds fides_disable_banner config option to Fides.js [#4378](https://github.com/ethyca/fides/pull/4378)
- Deletions that fail due to foreign key constraints will now be more clearly communicated [#4406](https://github.com/ethyca/fides/pull/4378)
- Added support for a custom get preferences API call provided through Fides.init [#4375](https://github.com/ethyca/fides/pull/4375)
- Hidden custom privacy request fields in the Privacy Center [#4370](https://github.com/ethyca/fides/pull/4370)
- Backend System-level Cookie Support [#4383](https://github.com/ethyca/fides/pull/4383)
- High Level Tracking of Compass System Sync [#4397](https://github.com/ethyca/fides/pull/4397)
- Erasure support for Qualtrics [#4371](https://github.com/ethyca/fides/pull/4371)
- Erasure support for Ada Chatbot [#4382](https://github.com/ethyca/fides/pull/4382)
- Erasure support for Typeform [#4366](https://github.com/ethyca/fides/pull/4366)
- Added notice that a system is GVL when adding/editing from system form [#4327](https://github.com/ethyca/fides/pull/4327)
- Added the ability to select the request types to enable per integration (for plus users) [#4374](https://github.com/ethyca/fides/pull/4374)
- Adds support for custom get experiences fn and custom patch notices served fn [#4410](https://github.com/ethyca/fides/pull/4410)
- Adds more granularity to tracking consent method, updates custom savePreferencesFn and FidesUpdated event to take consent method [#4419](https://github.com/ethyca/fides/pull/4419)

### Changed

- Add filtering and pagination to bulk vendor add table [#4351](https://github.com/ethyca/fides/pull/4351)
- Determine if the TCF overlay needs to surface based on backend calculated version hash [#4356](https://github.com/ethyca/fides/pull/4356)
- Moved Experiences and Preferences endpoints to Plus to take advantage of dynamic GVL  [#4367](https://github.com/ethyca/fides/pull/4367)
- Add legal bases to Special Purpose schemas on the backend for display [#4387](https://github.com/ethyca/fides/pull/4387)
- "is_service_specific" default updated when building TC strings on the backend [#4377](https://github.com/ethyca/fides/pull/4377)
- "isServiceSpecific" default updated when building TC strings on the frontend [#4384](https://github.com/ethyca/fides/pull/4384)
- Redact cli, database, and redis configuration information from GET api/v1/config API request responses. [#4379](https://github.com/ethyca/fides/pull/4379)
- Button ordering in fides.js UI [#4407](https://github.com/ethyca/fides/pull/4407)
- Add different classnames to consent buttons for easier selection [#4411](https://github.com/ethyca/fides/pull/4411)
- Updates default consent preference to opt-out for TCF when fides_string exists [#4430](https://github.com/ethyca/fides/pull/4430)

### Fixed
- Persist bulk system add filter modal state [#4412](https://github.com/ethyca/fides/pull/4412)
- Fixing labels for request type field [#4414](https://github.com/ethyca/fides/pull/4414)
- User preferences from cookie should always override experience preferences [#4405](https://github.com/ethyca/fides/pull/4405)
- Allow fides_consent cookie to be set from a subdirectory [#4426](https://github.com/ethyca/fides/pull/4426)

### Security
-- Use a more cryptographically secure random function for security code generation

## [2.23.3](https://github.com/ethyca/fides/compare/2.23.2...2.23.3)

### Fixed
- Fix button arrangment and spacing for TCF and non-TCF consent overlay banner and modal [#4391](https://github.com/ethyca/fides/pull/4391)
- Replaced h1 element with div to use exisitng fides styles in consent modal [#4399](https://github.com/ethyca/fides/pull/4399)
- Fixed privacy policy alignment for non-TCF consent overlay banner and modal [#4403](https://github.com/ethyca/fides/pull/4403)
- Fix dynamic class name for TCF-variant of consent banner [#4404](https://github.com/ethyca/fides/pull/4403)

### Security
-- Fix an HTML Injection vulnerability in DSR Packages

## [2.23.2](https://github.com/ethyca/fides/compare/2.23.1...2.23.2)

### Fixed
- Fixed fides.css to vary banner width based on tcf [[#4381](https://github.com/ethyca/fides/issues/4381)]

## [2.23.1](https://github.com/ethyca/fides/compare/2.23.0...2.23.1)

### Changed
- Refactor Fides.js embedded modal to not use A11y dialog [#4355](https://github.com/ethyca/fides/pull/4355)
- Only call `FidesUpdated` when a preference has been saved, not during initialization [#4365](https://github.com/ethyca/fides/pull/4365)
- Updated double toggle styling in favor of single toggles with a radio group to select legal basis [#4376](https://github.com/ethyca/fides/pull/4376)

### Fixed

- Handle invalid `fides_string` when passed in as an override [#4350](https://github.com/ethyca/fides/pull/4350)
- Bug where vendor opt-ins would not initialize properly based on a `fides_string` in the TCF overlay [#4368](https://github.com/ethyca/fides/pull/4368)

## [2.23.0](https://github.com/ethyca/fides/compare/2.22.1...2.23.0)

### Added

- Added support for 3 additional config variables in Fides.js: fidesEmbed, fidesDisableSaveApi, and fidesTcString [#4262](https://github.com/ethyca/fides/pull/4262)
- Added support for fidesEmbed, fidesDisableSaveApi, and fidesTcString to be passed into Fides.js via query param, cookie, or window object [#4297](https://github.com/ethyca/fides/pull/4297)
- New privacy center environment variables `FIDES_PRIVACY_CENTER__IS_FORCED_TCF` which can make the privacy center always return the TCF bundle (`fides-tcf.js`) [#4312](https://github.com/ethyca/fides/pull/4312)
- Added a `FidesUIChanged` event to Fides.js to track when user preferences change without being saved [#4314](https://github.com/ethyca/fides/pull/4314) and [#4253](https://github.com/ethyca/fides/pull/4253)
- Add AC Systems to the TCF Overlay under Vendor Consents section [#4266](https://github.com/ethyca/fides/pull/4266/)
- Added bulk system/vendor creation component [#4309](https://github.com/ethyca/fides/pull/4309/)
- Support for passing in an AC string as part of a fides string for the TCF overlay [#4308](https://github.com/ethyca/fides/pull/4308)
- Added support for overriding the save user preferences API call with a custom fn provided through Fides.init [#4318](https://github.com/ethyca/fides/pull/4318)
- Return AC strings in GET Privacy Experience meta and allow saving preferences against AC strings [#4295](https://github.com/ethyca/fides/pull/4295)
- New GET Privacy Experience Meta Endpoint [#4328](https://github.com/ethyca/fides/pull/4328)
- Access and erasure support for SparkPost [#4328](https://github.com/ethyca/fides/pull/4238)
- Access and erasure support for Iterate [#4332](https://github.com/ethyca/fides/pull/4332)
- SSH Support for MySQL connections [#4310](https://github.com/ethyca/fides/pull/4310)
- Added served notice history IDs to the TCF privacy preference API calls [#4161](https://github.com/ethyca/fides/pull/4161)

### Fixed

- Cleans up CSS for fidesEmbed mode [#4306](https://github.com/ethyca/fides/pull/4306)
- Stacks that do not have any purposes will no longer render an empty purpose block [#4278](https://github.com/ethyca/fides/pull/4278)
- Forcing hidden sections to use display none [#4299](https://github.com/ethyca/fides/pull/4299)
- Handles Hubspot requiring and email to be formatted as email when processing an erasure [#4322](https://github.com/ethyca/fides/pull/4322)
- Minor CSS improvements for the consent/TCF banners and modals [#4334](https://github.com/ethyca/fides/pull/4334)
- Consistent font sizes for labels in the system form and data use forms in the Admin UI [#4346](https://github.com/ethyca/fides/pull/4346)
- Bug where not all system forms would appear to save when used with Compass [#4347](https://github.com/ethyca/fides/pull/4347)
- Restrict TCF Privacy Experience Config if TCF is disabled [#4348](https://github.com/ethyca/fides/pull/4348)
- Removes overflow styling for embedded modal in Fides.js [#4345](https://github.com/ethyca/fides/pull/4345)

### Changed

- Derive cookie storage info, privacy policy and legitimate interest disclosure URLs, and data retention data from the data map instead of directly from gvl.json [#4286](https://github.com/ethyca/fides/pull/4286)
- Updated TCF Version for backend consent reporting [#4305](https://github.com/ethyca/fides/pull/4305)
- Update Version Hash Contents [#4313](https://github.com/ethyca/fides/pull/4313)
- Change vendor selector on system information form to typeahead[#4333](https://github.com/ethyca/fides/pull/4333)
- Updates experience API calls from Fides.js to include new meta field [#4335](https://github.com/ethyca/fides/pull/4335)

## [2.22.1](https://github.com/ethyca/fides/compare/2.22.0...2.22.1)

### Added

- Custom fields are now included in system history change tracking [#4294](https://github.com/ethyca/fides/pull/4294)

### Security

- Added hostname checks for external SaaS connector URLs [CVE-2023-46124](https://github.com/ethyca/fides/security/advisories/GHSA-jq3w-9mgf-43m4)
- Use a Pydantic URL type for privacy policy URLs [CVE-2023-46126](https://github.com/ethyca/fides/security/advisories/GHSA-fgjj-5jmr-gh83)
- Remove the CONFIG_READ scope from the Viewer role [CVE-2023-46125](https://github.com/ethyca/fides/security/advisories/GHSA-rjxg-rpg3-9r89)

## [2.22.0](https://github.com/ethyca/fides/compare/2.21.0...2.22.0)

### Added

- Added an option to link to vendor tab from an experience config description [#4191](https://github.com/ethyca/fides/pull/4191)
- Added two toggles for vendors in the TCF overlay, one for Consent, and one for Legitimate Interest [#4189](https://github.com/ethyca/fides/pull/4189)
- Added two toggles for purposes in the TCF overlay, one for Consent, and one for Legitimate Interest [#4234](https://github.com/ethyca/fides/pull/4234)
- Added support for new TCF-related fields on `System` and `PrivacyDeclaration` models [#4228](https://github.com/ethyca/fides/pull/4228)
- Support for AC string to `fides-tcf` [#4244](https://github.com/ethyca/fides/pull/4244)
- Support for `gvl` prefixed vendor IDs [#4247](https://github.com/ethyca/fides/pull/4247)

### Changed

- Removed `TCF_ENABLED` environment variable from the privacy center in favor of dynamically figuring out which `fides-js` bundle to send [#4131](https://github.com/ethyca/fides/pull/4131)
- Updated copy of info boxes on each TCF tab [#4191](https://github.com/ethyca/fides/pull/4191)
- Clarified messages for error messages presented during connector upload [#4198](https://github.com/ethyca/fides/pull/4198)
- Refactor legal basis dimension regarding how TCF preferences are saved and how the experience is built [#4201](https://github.com/ethyca/fides/pull/4201/)
- Add saving privacy preferences via a TC string [#4221](https://github.com/ethyca/fides/pull/4221)
- Updated fides server to use an environment variable for turning TCF on and off [#4220](https://github.com/ethyca/fides/pull/4220)
- Update frontend to use new legal basis dimension on vendors [#4216](https://github.com/ethyca/fides/pull/4216)
- Updated privacy center patch preferences call to handle updated API response [#4235](https://github.com/ethyca/fides/pull/4235)
- Added our CMP ID [#4233](https://github.com/ethyca/fides/pull/4233)
- Allow Admin UI users to turn on Configure Consent flag [#4246](https://github.com/ethyca/fides/pull/4246)
- Styling improvements for the fides.js consent banners and modals [#4222](https://github.com/ethyca/fides/pull/4222)
- Update frontend to handle updated Compass schema [#4254](https://github.com/ethyca/fides/pull/4254)
- Assume Universal Vendor ID usage in TC String translation [#4256](https://github.com/ethyca/fides/pull/4256)
- Changed vendor form on configuring consent page to use two-part selection for consent uses [#4251](https://github.com/ethyca/fides/pull/4251)
- Updated system form to have new TCF fields [#4271](https://github.com/ethyca/fides/pull/4271)
- Vendors disclosed string is now narrowed to only the vendors shown in the UI, not the whole GVL [#4250](https://github.com/ethyca/fides/pull/4250)
- Changed naming convention "fides_string" instead of "tc_string" for developer friendly consent API's [#4267](https://github.com/ethyca/fides/pull/4267)

### Fixed

- TCF overlay can initialize its consent preferences from a cookie [#4124](https://github.com/ethyca/fides/pull/4124)
- Various improvements to the TCF modal such as vendor storage disclosures, vendor counts, privacy policies, etc. [#4167](https://github.com/ethyca/fides/pull/4167)
- An issue where Braze could not mask an email due to formatting [#4187](https://github.com/ethyca/fides/pull/4187)
- An issue where email was not being overridden correctly for Braze and Domo [#4196](https://github.com/ethyca/fides/pull/4196)
- Use `stdRetention` when there is not a specific value for a purpose's data retention [#4199](https://github.com/ethyca/fides/pull/4199)
- Updating the unflatten_dict util to accept flattened dict values [#4200](https://github.com/ethyca/fides/pull/4200)
- Minor CSS styling fixes for the consent modal [#4252](https://github.com/ethyca/fides/pull/4252)
- Additional styling fixes for issues caused by a CSS reset [#4268](https://github.com/ethyca/fides/pull/4268)
- Bug where vendor legitimate interests would not be set unless vendor consents were first set [#4250](https://github.com/ethyca/fides/pull/4250)
- Vendor count over-counting in TCF overlay [#4275](https://github.com/ethyca/fides/pull/4275)

## [2.21.0](https://github.com/ethyca/fides/compare/2.20.2...2.21.0)

### Added

- "Add a vendor" flow to configuring consent page [#4107](https://github.com/ethyca/fides/pull/4107)
- Initial TCF Backend Support [#3804](https://github.com/ethyca/fides/pull/3804)
- Add initial layer to TCF modal [#3956](https://github.com/ethyca/fides/pull/3956)
- Support for rendering in the TCF modal whether or not a vendor is part of the GVL [#3972](https://github.com/ethyca/fides/pull/3972)
- Features and legal bases dropdown for TCF modal [#3995](https://github.com/ethyca/fides/pull/3995)
- TCF CMP stub API [#4000](https://github.com/ethyca/fides/pull/4000)
- Fides-js can now display preliminary TCF data [#3879](https://github.com/ethyca/fides/pull/3879)
- Fides-js can persist TCF preferences to the backend [#3887](https://github.com/ethyca/fides/pull/3887)
- TCF modal now supports setting legitimate interest fields [#4037](https://github.com/ethyca/fides/pull/4037)
- Embed the GVL in the GET Experiences response [#4143](https://github.com/ethyca/fides/pull/4143)
- Button to view how many vendors and to open the vendor tab in the TCF modal [#4144](https://github.com/ethyca/fides/pull/4144)
- "Edit vendor" flow to configuring consent page [#4162](https://github.com/ethyca/fides/pull/4162)
- TCF overlay description updates [#4051] https://github.com/ethyca/fides/pull/4151
- Added developer-friendly TCF information under Experience meta [#4160](https://github.com/ethyca/fides/pull/4160/)
- Added fides.css customization for Plus users [#4136](https://github.com/ethyca/fides/pull/4136)

### Changed

- Added further config options to customize the privacy center [#4090](https://github.com/ethyca/fides/pull/4090)
- CORS configuration page [#4073](https://github.com/ethyca/fides/pull/4073)
- Refactored `fides.js` components so that they can take data structures that are not necessarily privacy notices [#3870](https://github.com/ethyca/fides/pull/3870)
- Use hosted GVL.json from the backend [#4159](https://github.com/ethyca/fides/pull/4159)
- Features and Special Purposes in the TCF modal do not render toggles [#4139](https://github.com/ethyca/fides/pull/4139)
- Moved the initial TCF layer to the banner [#4142](https://github.com/ethyca/fides/pull/4142)
- Misc copy changes for the system history table and modal [#4146](https://github.com/ethyca/fides/pull/4146)

### Fixed

- Allows CDN to cache empty experience responses from fides.js API [#4113](https://github.com/ethyca/fides/pull/4113)
- Fixed `identity_special_purpose` unique constraint definition [#4174](https://github.com/ethyca/fides/pull/4174/files)

## [2.20.2](https://github.com/ethyca/fides/compare/2.20.1...2.20.2)

### Fixed

- added version_added, version_deprecated, and replaced_by to data use, data subject, and data category APIs [#4135](https://github.com/ethyca/fides/pull/4135)
- Update fides.js to not fetch experience client-side if pre-fetched experience is empty [#4149](https://github.com/ethyca/fides/pull/4149)
- Erasure privacy requests now pause for input if there are any manual process integrations [#4115](https://github.com/ethyca/fides/pull/4115)
- Caching the values of authorization_required and user_guide on the connector templates to improve performance [#4128](https://github.com/ethyca/fides/pull/4128)

## [2.20.1](https://github.com/ethyca/fides/compare/2.20.0...2.20.1)

### Fixed

- Avoid un-optimized query pattern in bulk `GET /system` endpoint [#4120](https://github.com/ethyca/fides/pull/4120)

## [2.20.0](https://github.com/ethyca/fides/compare/2.19.1...2.20.0)

### Added

- Initial page for configuring consent [#4069](https://github.com/ethyca/fides/pull/4069)
- Vendor cookie table for configuring consent [#4082](https://github.com/ethyca/fides/pull/4082)

### Changed

- Refactor how multiplatform builds are handled [#4024](https://github.com/ethyca/fides/pull/4024)
- Added new Performance-related nox commands and included them as part of the CI suite [#3997](https://github.com/ethyca/fides/pull/3997)
- Added dictionary suggestions for data uses [4035](https://github.com/ethyca/fides/pull/4035)
- Privacy notice regions now render human readable names instead of country codes [#4029](https://github.com/ethyca/fides/pull/4029)
- Privacy notice templates are disabled by default [#4010](https://github.com/ethyca/fides/pull/4010)
- Added optional "skip_processing" flag to collections for DSR processing [#4047](https://github.com/ethyca/fides/pull/4047)
- Admin UI now shows all privacy notices with an indicator of whether they apply to any systems [#4010](https://github.com/ethyca/fides/pull/4010)
- Add case-insensitive privacy experience region filtering [#4058](https://github.com/ethyca/fides/pull/4058)
- Adds check for fetch before loading fetch polyfill for fides.js [#4074](https://github.com/ethyca/fides/pull/4074)
- Updated to support Fideslang 2.0, including data migrations [#3933](https://github.com/ethyca/fides/pull/3933)
- Disable notices that are not systems applicable to support new UI [#4094](https://github.com/ethyca/fides/issues/4094)

### Fixed

- Ensures that fides.js toggles are not hidden by other CSS libs [#4075](https://github.com/ethyca/fides/pull/4075)
- Migrate system > meta > vendor > id to system > meta [#4088](https://github.com/ethyca/fides/pull/4088)
- Enable toggles in various tables now render an error toast if an error occurs [#4095](https://github.com/ethyca/fides/pull/4095)
- Fixed a bug where an unsaved changes notification modal would appear even without unsaved changes [#4095](https://github.com/ethyca/fides/pull/4070)

## [2.19.1](https://github.com/ethyca/fides/compare/2.19.0...2.19.1)

### Fixed

- re-enable custom fields for new data use form [#4050](https://github.com/ethyca/fides/pull/4050)
- fix issue with saving source and destination systems [#4065](https://github.com/ethyca/fides/pull/4065)

### Added

- System history UI with diff modal [#4021](https://github.com/ethyca/fides/pull/4021)
- Relax system legal basis for transfers to be any string [#4049](https://github.com/ethyca/fides/pull/4049)

## [2.19.0](https://github.com/ethyca/fides/compare/2.18.0...2.19.0)

### Added

- Add dictionary suggestions [#3937](https://github.com/ethyca/fides/pull/3937), [#3988](https://github.com/ethyca/fides/pull/3988)
- Added new endpoints for healthchecks [#3947](https://github.com/ethyca/fides/pull/3947)
- Added vendor list dropdown [#3857](https://github.com/ethyca/fides/pull/3857)
- Access support for Adobe Sign [#3504](https://github.com/ethyca/fides/pull/3504)

### Fixed

- Fixed issue when generating masked values for invalid data paths [#3906](https://github.com/ethyca/fides/pull/3906)
- Code reload now works when running `nox -s dev` [#3914](https://github.com/ethyca/fides/pull/3914)
- Reduce verbosity of privacy center logging further [#3915](https://github.com/ethyca/fides/pull/3915)
- Resolved an issue where the integration dropdown input lost focus during typing. [#3917](https://github.com/ethyca/fides/pull/3917)
- Fixed dataset issue that was preventing the Vend connector from loading during server startup [#3923](https://github.com/ethyca/fides/pull/3923)
- Adding version check to version-dependent migration script [#3951](https://github.com/ethyca/fides/pull/3951)
- Fixed a bug where some fields were not saving correctly on the system form [#3975](https://github.com/ethyca/fides/pull/3975)
- Changed "retention period" field in privacy declaration form from number input to text input [#3980](https://github.com/ethyca/fides/pull/3980)
- Fixed issue where unsaved changes modal appears incorrectly [#4005](https://github.com/ethyca/fides/pull/4005)
- Fixed banner resurfacing after user consent for pre-fetch experience [#4009](https://github.com/ethyca/fides/pull/4009)

### Changed

- Systems and Privacy Declaration schema and data migration to support the Dictionary [#3901](https://github.com/ethyca/fides/pull/3901)
- The integration search dropdown is now case-insensitive [#3916](https://github.com/ethyca/fides/pull/3916)
- Removed deprecated fields from the taxonomy editor [#3909](https://github.com/ethyca/fides/pull/3909)
- Bump PyMSSQL version and remove workarounds [#3996](https://github.com/ethyca/fides/pull/3996)
- Removed reset suggestions button [#4007](https://github.com/ethyca/fides/pull/4007)
- Admin ui supports fides cloud config API [#4034](https://github.com/ethyca/fides/pull/4034)

### Security

- Resolve custom integration upload RCE vulnerability [CVE-2023-41319](https://github.com/ethyca/fides/security/advisories/GHSA-p6p2-qq95-vq5h)

## [2.18.0](https://github.com/ethyca/fides/compare/2.17.0...2.18.0)

### Added

- Additional consent reporting calls from `fides-js` [#3845](https://github.com/ethyca/fides/pull/3845)
- Additional consent reporting calls from privacy center [#3847](https://github.com/ethyca/fides/pull/3847)
- Access support for Recurly [#3595](https://github.com/ethyca/fides/pull/3595)
- HTTP Logging for the Privacy Center [#3783](https://github.com/ethyca/fides/pull/3783)
- UI support for OAuth2 authorization flow [#3819](https://github.com/ethyca/fides/pull/3819)
- Changes in the `data` directory now trigger a server reload (for local development) [#3874](https://github.com/ethyca/fides/pull/3874)

### Fixed

- Fix datamap zoom for low system counts [#3835](https://github.com/ethyca/fides/pull/3835)
- Fixed connector forms with external dataset reference fields [#3873](https://github.com/ethyca/fides/pull/3873)
- Fix ability to make server side API calls from privacy-center [#3895](https://github.com/ethyca/fides/pull/3895)

### Changed

- Simplified the file structure for HTML DSR packages [#3848](https://github.com/ethyca/fides/pull/3848)
- Simplified the database health check to improve `/health` performance [#3884](https://github.com/ethyca/fides/pull/3884)
- Changed max width of form components in "system information" form tab [#3864](https://github.com/ethyca/fides/pull/3864)
- Remove manual system selection screen [#3865](https://github.com/ethyca/fides/pull/3865)
- System and integration identifiers are now auto-generated [#3868](https://github.com/ethyca/fides/pull/3868)

## [2.17.0](https://github.com/ethyca/fides/compare/2.16.0...2.17.0)

### Added

- Tab component for `fides-js` [#3782](https://github.com/ethyca/fides/pull/3782)
- Added toast for successfully linking an existing integration to a system [#3826](https://github.com/ethyca/fides/pull/3826)
- Various other UI components for `fides-js` to support upcoming TCF modal [#3803](https://github.com/ethyca/fides/pull/3803)
- Allow items in taxonomy to be enabled or disabled [#3844](https://github.com/ethyca/fides/pull/3844)

### Developer Experience

- Changed where db-dependent routers were imported to avoid dependency issues [#3741](https://github.com/ethyca/fides/pull/3741)

### Changed

- Bumped supported Python versions to `3.10.12`, `3.9.17`, and `3.8.17` [#3733](https://github.com/ethyca/fides/pull/3733)
- Logging Updates [#3758](https://github.com/ethyca/fides/pull/3758)
- Add polyfill service to fides-js route [#3759](https://github.com/ethyca/fides/pull/3759)
- Show/hide integration values [#3775](https://github.com/ethyca/fides/pull/3775)
- Sort system cards alphabetically by name on "View systems" page [#3781](https://github.com/ethyca/fides/pull/3781)
- Update admin ui to use new integration delete route [#3785](https://github.com/ethyca/fides/pull/3785)
- Pinned `pymssql` and `cython` dependencies to avoid build issues on ARM machines [#3829](https://github.com/ethyca/fides/pull/3829)

### Removed

- Removed "Custom field(s) successfully saved" toast [#3779](https://github.com/ethyca/fides/pull/3779)

### Added

- Record when consent is served [#3777](https://github.com/ethyca/fides/pull/3777)
- Add an `active` property to taxonomy elements [#3784](https://github.com/ethyca/fides/pull/3784)
- Erasure support for Heap [#3599](https://github.com/ethyca/fides/pull/3599)

### Fixed

- Privacy notice UI's list of possible regions now matches the backend's list [#3787](https://github.com/ethyca/fides/pull/3787)
- Admin UI "property does not existing" build issue [#3831](https://github.com/ethyca/fides/pull/3831)
- Flagging sensitive inputs as passwords to mask values during entry [#3843](https://github.com/ethyca/fides/pull/3843)

## [2.16.0](https://github.com/ethyca/fides/compare/2.15.1...2.16.0)

### Added

- Empty state for when there are no relevant privacy notices in the privacy center [#3640](https://github.com/ethyca/fides/pull/3640)
- GPC indicators in fides-js banner and modal [#3673](https://github.com/ethyca/fides/pull/3673)
- Include `data_use` and `data_category` metadata in `upload` of access results [#3674](https://github.com/ethyca/fides/pull/3674)
- Add enable/disable toggle to integration tab [#3593] (https://github.com/ethyca/fides/pull/3593)

### Fixed

- Render linebreaks in the Fides.js overlay descriptions, etc. [#3665](https://github.com/ethyca/fides/pull/3665)
- Broken link to Fides docs site on the About Fides page in Admin UI [#3643](https://github.com/ethyca/fides/pull/3643)
- Add Systems Applicable Filter to Privacy Experience List [#3654](https://github.com/ethyca/fides/pull/3654)
- Privacy center and fides-js now pass in `Unescape-Safestr` as a header so that special characters can be rendered properly [#3706](https://github.com/ethyca/fides/pull/3706)
- Fixed ValidationError for saving PrivacyPreferences [#3719](https://github.com/ethyca/fides/pull/3719)
- Fixed issue preventing ConnectionConfigs with duplicate names from saving [#3770](https://github.com/ethyca/fides/pull/3770)
- Fixed creating and editing manual integrations [#3772](https://github.com/ethyca/fides/pull/3772)
- Fix lingering integration artifacts by cascading deletes from System [#3771](https://github.com/ethyca/fides/pull/3771)

### Developer Experience

- Reorganized some `api.api.v1` code to avoid circular dependencies on `quickstart` [#3692](https://github.com/ethyca/fides/pull/3692)
- Treat underscores as special characters in user passwords [#3717](https://github.com/ethyca/fides/pull/3717)
- Allow Privacy Notices banner and modal to scroll as needed [#3713](https://github.com/ethyca/fides/pull/3713)
- Make malicious url test more robust to environmental differences [#3748](https://github.com/ethyca/fides/pull/3748)
- Ignore type checker on click decorators to bypass known issue with `click` version `8.1.4` [#3746](https://github.com/ethyca/fides/pull/3746)

### Changed

- Moved GPC preferences slightly earlier in Fides.js lifecycle [#3561](https://github.com/ethyca/fides/pull/3561)
- Changed results from clicking "Test connection" to be a toast instead of statically displayed on the page [#3700](https://github.com/ethyca/fides/pull/3700)
- Moved "management" tab from nav into settings icon in top right [#3701](https://github.com/ethyca/fides/pull/3701)
- Remove name and description fields from integration form [#3684](https://github.com/ethyca/fides/pull/3684)
- Update EU PrivacyNoticeRegion codes and allow experience filtering to drop back to country filtering if region not found [#3630](https://github.com/ethyca/fides/pull/3630)
- Fields with default fields are now flagged as required in the front-end [#3694](https://github.com/ethyca/fides/pull/3694)
- In "view systems", system cards can now be clicked and link to that system's `configure/[id]` page [#3734](https://github.com/ethyca/fides/pull/3734)
- Enable privacy notice and privacy experience feature flags by default [#3773](https://github.com/ethyca/fides/pull/3773)

### Security

- Resolve Zip bomb file upload vulnerability [CVE-2023-37480](https://github.com/ethyca/fides/security/advisories/GHSA-g95c-2jgm-hqc6)
- Resolve SVG bomb (billion laughs) file upload vulnerability [CVE-2023-37481](https://github.com/ethyca/fides/security/advisories/GHSA-3rw2-wfc8-wmj5)

## [2.15.1](https://github.com/ethyca/fides/compare/2.15.0...2.15.1)

### Added

- Set `sslmode` to `prefer` if connecting to Redshift via ssh [#3685](https://github.com/ethyca/fides/pull/3685)

### Changed

- Privacy center action cards are now able to expand to accommodate longer text [#3669](https://github.com/ethyca/fides/pull/3669)
- Update integration endpoint permissions [#3707](https://github.com/ethyca/fides/pull/3707)

### Fixed

- Handle names with a double underscore when processing access and erasure requests [#3688](https://github.com/ethyca/fides/pull/3688)
- Allow Privacy Notices banner and modal to scroll as needed [#3713](https://github.com/ethyca/fides/pull/3713)

### Security

- Resolve path traversal vulnerability in webserver API [CVE-2023-36827](https://github.com/ethyca/fides/security/advisories/GHSA-r25m-cr6v-p9hq)

## [2.15.0](https://github.com/ethyca/fides/compare/2.14.1...2.15.0)

### Added

- Privacy center can now render its consent values based on Privacy Notices and Privacy Experiences [#3411](https://github.com/ethyca/fides/pull/3411)
- Add Google Tag Manager and Privacy Center ENV vars to sample app [#2949](https://github.com/ethyca/fides/pull/2949)
- Add `notice_key` field to Privacy Notice UI form [#3403](https://github.com/ethyca/fides/pull/3403)
- Add `identity` query param to the consent reporting API view [#3418](https://github.com/ethyca/fides/pull/3418)
- Use `rollup-plugin-postcss` to bundle and optimize the `fides.js` components CSS [#3411](https://github.com/ethyca/fides/pull/3411)
- Dispatch Fides.js lifecycle events on window (FidesInitialized, FidesUpdated) and cross-publish to Fides.gtm() integration [#3411](https://github.com/ethyca/fides/pull/3411)
- Added the ability to use custom CAs with Redis via TLS [#3451](https://github.com/ethyca/fides/pull/3451)
- Add default experience configs on startup [#3449](https://github.com/ethyca/fides/pull/3449)
- Load default privacy notices on startup [#3401](https://github.com/ethyca/fides/pull/3401)
- Add ability for users to pass in additional parameters for application database connection [#3450](https://github.com/ethyca/fides/pull/3450)
- Load default privacy notices on startup [#3401](https://github.com/ethyca/fides/pull/3401/files)
- Add ability for `fides-js` to make API calls to Fides [#3411](https://github.com/ethyca/fides/pull/3411)
- `fides-js` banner is now responsive across different viewport widths [#3411](https://github.com/ethyca/fides/pull/3411)
- Add ability to close `fides-js` banner and modal via a button or ESC [#3411](https://github.com/ethyca/fides/pull/3411)
- Add ability to open the `fides-js` modal from a link on the host site [#3411](https://github.com/ethyca/fides/pull/3411)
- GPC preferences are automatically applied via `fides-js` [#3411](https://github.com/ethyca/fides/pull/3411)
- Add new dataset route that has additional filters [#3558](https://github.com/ethyca/fides/pull/3558)
- Update dataset dropdown to use new api filter [#3565](https://github.com/ethyca/fides/pull/3565)
- Filter out saas datasets from the rest of the UI [#3568](https://github.com/ethyca/fides/pull/3568)
- Included optional env vars to have postgres or Redshift connected via bastion host [#3374](https://github.com/ethyca/fides/pull/3374/)
- Support for acknowledge button for notice-only Privacy Notices and to disable toggling them off [#3546](https://github.com/ethyca/fides/pull/3546)
- HTML format for privacy request storage destinations [#3427](https://github.com/ethyca/fides/pull/3427)
- Persistent message showing result and timestamp of last integration test to "Integrations" tab in system view [#3628](https://github.com/ethyca/fides/pull/3628)
- Access and erasure support for SurveyMonkey [#3590](https://github.com/ethyca/fides/pull/3590)
- New Cookies Table for storing cookies associated with systems and privacy declarations [#3572](https://github.com/ethyca/fides/pull/3572)
- `fides-js` and privacy center now delete cookies associated with notices that were opted out of [#3569](https://github.com/ethyca/fides/pull/3569)
- Cookie input field on system data use tab [#3571](https://github.com/ethyca/fides/pull/3571)

### Fixed

- Fix sample app `DATABASE_*` ENV vars for backwards compatibility [#3406](https://github.com/ethyca/fides/pull/3406)
- Fix overlay rendering issue by finding/creating a dedicated parent element for Preact [#3397](https://github.com/ethyca/fides/pull/3397)
- Fix the sample app privacy center link to be configurable [#3409](https://github.com/ethyca/fides/pull/3409)
- Fix CLI output showing a version warning for Snowflake [#3434](https://github.com/ethyca/fides/pull/3434)
- Flaky custom field Cypress test on systems page [#3408](https://github.com/ethyca/fides/pull/3408)
- Fix NextJS errors & warnings for Cookie House sample app [#3411](https://github.com/ethyca/fides/pull/3411)
- Fix bug where `fides-js` toggles were not reflecting changes from rejecting or accepting all notices [#3522](https://github.com/ethyca/fides/pull/3522)
- Remove the `fides-js` banner from tab order when it is hidden and move the overlay components to the top of the tab order. [#3510](https://github.com/ethyca/fides/pull/3510)
- Fix bug where `fides-js` toggle states did not always initialize properly [#3597](https://github.com/ethyca/fides/pull/3597)
- Fix race condition with consent modal link rendering [#3521](https://github.com/ethyca/fides/pull/3521)
- Hide custom fields section when there are no custom fields created [#3554](https://github.com/ethyca/fides/pull/3554)
- Disable connector dropdown in integration tab on save [#3552](https://github.com/ethyca/fides/pull/3552)
- Handles an edge case for non-existent identities with the Kustomer API [#3513](https://github.com/ethyca/fides/pull/3513)
- remove the configure privacy request tile from the home screen [#3555](https://github.com/ethyca/fides/pull/3555)
- Updated Privacy Experience Safe Strings Serialization [#3600](https://github.com/ethyca/fides/pull/3600/)
- Only create default experience configs on startup, not update [#3605](https://github.com/ethyca/fides/pull/3605)
- Update to latest asyncpg dependency to avoid build error [#3614](https://github.com/ethyca/fides/pull/3614)
- Fix bug where editing a data use on a system could delete existing data uses [#3627](https://github.com/ethyca/fides/pull/3627)
- Restrict Privacy Center debug logging to development-only [#3638](https://github.com/ethyca/fides/pull/3638)
- Fix bug where linking an integration would not update the tab when creating a new system [#3662](https://github.com/ethyca/fides/pull/3662)
- Fix dataset yaml not properly reflecting the dataset in the dropdown of system integrations tab [#3666](https://github.com/ethyca/fides/pull/3666)
- Fix privacy notices not being able to be edited via the UI after the addition of the `cookies` field [#3670](https://github.com/ethyca/fides/pull/3670)
- Add a transform in the case of `null` name fields in privacy declarations for the data use forms [#3683](https://github.com/ethyca/fides/pull/3683)

### Changed

- Enabled Privacy Experience beta flag [#3364](https://github.com/ethyca/fides/pull/3364)
- Reorganize CLI Command Source Files [#3491](https://github.com/ethyca/fides/pull/3491)
- Removed ExperienceConfig.delivery_mechanism constraint [#3387](https://github.com/ethyca/fides/pull/3387)
- Updated privacy experience UI forms to reflect updated experience config fields [#3402](https://github.com/ethyca/fides/pull/3402)
- Use a venv in the Dockerfile for installing Python deps [#3452](https://github.com/ethyca/fides/pull/3452)
- Bump SlowAPI Version [#3456](https://github.com/ethyca/fides/pull/3456)
- Bump Psycopg2-binary Version [#3473](https://github.com/ethyca/fides/pull/3473)
- Reduced duplication between PrivacyExperience and PrivacyExperienceConfig [#3470](https://github.com/ethyca/fides/pull/3470)
- Update privacy centre email and phone validation to allow for both to be blank [#3432](https://github.com/ethyca/fides/pull/3432)
- Moved connection configuration into the system portal [#3407](https://github.com/ethyca/fides/pull/3407)
- Update `fideslang` to `1.4.1` to allow arbitrary nested metadata on `System`s and `Dataset`s `meta` property [#3463](https://github.com/ethyca/fides/pull/3463)
- Remove form validation to allow both email & phone inputs for consent requests [#3529](https://github.com/ethyca/fides/pull/3529)
- Removed dataset dropdown from saas connector configuration [#3563](https://github.com/ethyca/fides/pull/3563)
- Removed `pyodbc` in favor of `pymssql` for handling SQL Server connections [#3435](https://github.com/ethyca/fides/pull/3435)
- Only create a PrivacyRequest when saving consent if at least one notice has system-wide enforcement [#3626](https://github.com/ethyca/fides/pull/3626)
- Increased the character limit for the `SafeStr` type from 500 to 32000 [#3647](https://github.com/ethyca/fides/pull/3647)
- Changed "connection" to "integration" on system view and edit pages [#3659](https://github.com/ethyca/fides/pull/3659)

### Developer Experience

- Add ability to pass ENV vars to both privacy center and sample app during `fides deploy` via `.env` [#2949](https://github.com/ethyca/fides/pull/2949)
- Handle an edge case when generating tags that finds them out of sequence [#3405](https://github.com/ethyca/fides/pull/3405)
- Add support for pushing `prerelease` and `rc` tagged images to Dockerhub [#3474](https://github.com/ethyca/fides/pull/3474)
- Optimize GitHub workflows used for docker image publishing [#3526](https://github.com/ethyca/fides/pull/3526)

### Removed

- Removed the deprecated `system_dependencies` from `System` resources, migrating to `egress` [#3285](https://github.com/ethyca/fides/pull/3285)

### Docs

- Updated developer docs for ARM platform users related to `pymssql` [#3615](https://github.com/ethyca/fides/pull/3615)

## [2.14.1](https://github.com/ethyca/fides/compare/2.14.0...2.14.1)

### Added

- Add `identity` query param to the consent reporting API view [#3418](https://github.com/ethyca/fides/pull/3418)
- Add privacy centre button text customisations [#3432](https://github.com/ethyca/fides/pull/3432)
- Add privacy centre favicon customisation [#3432](https://github.com/ethyca/fides/pull/3432)

### Changed

- Update privacy centre email and phone validation to allow for both to be blank [#3432](https://github.com/ethyca/fides/pull/3432)

## [2.14.0](https://github.com/ethyca/fides/compare/2.13.0...2.14.0)

### Added

- Add an automated test to check for `/fides-consent.js` backwards compatibility [#3289](https://github.com/ethyca/fides/pull/3289)
- Add infrastructure for "overlay" consent components (Preact, CSS bundling, etc.) and initial version of consent banner [#3191](https://github.com/ethyca/fides/pull/3191)
- Add the modal component of the "overlay" consent components [#3291](https://github.com/ethyca/fides/pull/3291)
- Added an `automigrate` database setting [#3220](https://github.com/ethyca/fides/pull/3220)
- Track Privacy Experience with Privacy Preferences [#3311](https://github.com/ethyca/fides/pull/3311)
- Add ability for `fides-js` to fetch its own geolocation [#3356](https://github.com/ethyca/fides/pull/3356)
- Add ability to select different locations in the "Cookie House" sample app [#3362](https://github.com/ethyca/fides/pull/3362)
- Added optional logging of resource changes on the server [#3331](https://github.com/ethyca/fides/pull/3331)

### Fixed

- Maintain casing differences within Snowflake datasets for proper DSR execution [#3245](https://github.com/ethyca/fides/pull/3245)
- Handle DynamoDB edge case where no attributes are defined [#3299](https://github.com/ethyca/fides/pull/3299)
- Support pseudonymous consent requests with `fides_user_device_id` for the new consent workflow [#3203](https://github.com/ethyca/fides/pull/3203)
- Fides user device id filter to GET Privacy Experience List endpoint to stash user preferences on embedded notices [#3302](https://github.com/ethyca/fides/pull/3302)
- Support for data categories on manual webhook fields [#3330](https://github.com/ethyca/fides/pull/3330)
- Added config-driven rendering to consent components [#3316](https://github.com/ethyca/fides/pull/3316)
- Pin `typing_extensions` dependency to `4.5.0` to work around a pydantic bug [#3357](https://github.com/ethyca/fides/pull/3357)

### Changed

- Explicitly escape/unescape certain fields instead of using SafeStr [#3144](https://github.com/ethyca/fides/pull/3144)
- Updated DynamoDB icon [#3296](https://github.com/ethyca/fides/pull/3296)
- Increased default page size for the connection type endpoint to 100 [#3298](https://github.com/ethyca/fides/pull/3298)
- Data model around PrivacyExperiences to better keep Privacy Notices and Experiences in sync [#3292](https://github.com/ethyca/fides/pull/3292)
- UI calls to support new PrivacyExperiences data model [#3313](https://github.com/ethyca/fides/pull/3313)
- Ensure email connectors respect the `notifications.notification_service_type` app config property if set [#3355](https://github.com/ethyca/fides/pull/3355)
- Rework Delighted connector so the `survey_response` endpoint depends on the `person` endpoint [3385](https://github.com/ethyca/fides/pull/3385)
- Remove logging within the Celery creation function [#3303](https://github.com/ethyca/fides/pull/3303)
- Update how generic endpoint generation works [#3304](https://github.com/ethyca/fides/pull/3304)
- Restrict strack-trace logging when not in Dev mode [#3081](https://github.com/ethyca/fides/pull/3081)
- Refactor CSS variables for `fides-js` to match brandable color palette [#3321](https://github.com/ethyca/fides/pull/3321)
- Moved all of the dirs from `fides.api.ops` into `fides.api` [#3318](https://github.com/ethyca/fides/pull/3318)
- Put global settings for fides.js on privacy center settings [#3333](https://github.com/ethyca/fides/pull/3333)
- Changed `fides db migrate` to `fides db upgrade` [#3342](https://github.com/ethyca/fides/pull/3342)
- Add required notice key to privacy notices [#3337](https://github.com/ethyca/fides/pull/3337)
- Make Privacy Experience List public, and separate public endpoint rate limiting [#3339](https://github.com/ethyca/fides/pull/3339)

### Developer Experience

- Add dispatch event when publishing a non-prod tag [#3317](https://github.com/ethyca/fides/pull/3317)
- Add OpenAPI (Swagger) documentation for Fides Privacy Center API endpoints (/fides.js) [#3341](https://github.com/ethyca/fides/pull/3341)

### Removed

- Remove `fides export` command and backing code [#3256](https://github.com/ethyca/fides/pull/3256)

## [2.13.0](https://github.com/ethyca/fides/compare/2.12.1...2.13.0)

### Added

- Connector for DynamoDB [#2998](https://github.com/ethyca/fides/pull/2998)
- Access and erasure support for Amplitude [#2569](https://github.com/ethyca/fides/pull/2569)
- Access and erasure support for Gorgias [#2444](https://github.com/ethyca/fides/pull/2444)
- Privacy Experience Bulk Create, Bulk Update, and Detail Endpoints [#3185](https://github.com/ethyca/fides/pull/3185)
- Initial privacy experience UI [#3186](https://github.com/ethyca/fides/pull/3186)
- A JavaScript modal to copy a script tag for `fides.js` [#3238](https://github.com/ethyca/fides/pull/3238)
- Access and erasure support for OneSignal [#3199](https://github.com/ethyca/fides/pull/3199)
- Add the ability to "inject" location into `/fides.js` bundles and cache responses for one hour [#3272](https://github.com/ethyca/fides/pull/3272)
- Prevent column sorts from resetting when data changes [#3290](https://github.com/ethyca/fides/pull/3290)

### Changed

- Merge instances of RTK `createApi` into one instance for better cache invalidation [#3059](https://github.com/ethyca/fides/pull/3059)
- Update custom field definition uniqueness to be case insensitive name per resource type [#3215](https://github.com/ethyca/fides/pull/3215)
- Restrict where privacy notices of certain consent mechanisms must be displayed [#3195](https://github.com/ethyca/fides/pull/3195)
- Merged the `lib` submodule into the `api.ops` submodule [#3134](https://github.com/ethyca/fides/pull/3134)
- Merged duplicate privacy declaration components [#3254](https://github.com/ethyca/fides/pull/3254)
- Refactor client applications into a monorepo with turborepo, extract fides-js into a standalone package, and improve privacy-center to load configuration at runtime [#3105](https://github.com/ethyca/fides/pull/3105)

### Fixed

- Prevent ability to unintentionally show "default" Privacy Center configuration, styles, etc. [#3242](https://github.com/ethyca/fides/pull/3242)
- Fix broken links to docs site pages in Admin UI [#3232](https://github.com/ethyca/fides/pull/3232)
- Repoint legacy docs site links to the new and improved docs site [#3167](https://github.com/ethyca/fides/pull/3167)
- Fix Cookie House Privacy Center styles for fides deploy [#3283](https://github.com/ethyca/fides/pull/3283)
- Maintain casing differences within Snowflake datasets for proper DSR execution [#3245](https://github.com/ethyca/fides/pull/3245)

### Developer Experience

- Use prettier to format _all_ source files in client packages [#3240](https://github.com/ethyca/fides/pull/3240)

### Deprecated

- Deprecate `fides export` CLI command as it is moving to `fidesplus` [#3264](https://github.com/ethyca/fides/pull/3264)

## [2.12.1](https://github.com/ethyca/fides/compare/2.12.0...2.12.1)

### Changed

- Updated how Docker version checks are handled and added an escape-hatch [#3218](https://github.com/ethyca/fides/pull/3218)

### Fixed

- Datamap export mitigation for deleted taxonomy elements referenced by declarations [#3214](https://github.com/ethyca/fides/pull/3214)
- Update datamap columns each time the page is visited [#3211](https://github.com/ethyca/fides/pull/3211)
- Ensure inactive custom fields are not returned for datamap response [#3223](https://github.com/ethyca/fides/pull/3223)

## [2.12.0](https://github.com/ethyca/fides/compare/2.11.0...2.12.0)

### Added

- Access and erasure support for Aircall [#2589](https://github.com/ethyca/fides/pull/2589)
- Access and erasure support for Klaviyo [#2501](https://github.com/ethyca/fides/pull/2501)
- Page to edit or add privacy notices [#3058](https://github.com/ethyca/fides/pull/3058)
- Side navigation bar can now also have children navigation links [#3099](https://github.com/ethyca/fides/pull/3099)
- Endpoints for consent reporting [#3095](https://github.com/ethyca/fides/pull/3095)
- Added manage custom fields page behind feature flag [#3089](https://github.com/ethyca/fides/pull/3089)
- Custom fields table [#3097](https://github.com/ethyca/fides/pull/3097)
- Custom fields form modal [#3165](https://github.com/ethyca/fides/pull/3165)
- Endpoints to save the new-style Privacy Preferences with respect to a fides user device id [#3132](https://github.com/ethyca/fides/pull/3132)
- Support `privacy_declaration` as a resource type for custom fields [#3149](https://github.com/ethyca/fides/pull/3149)
- Expose `id` field of embedded `privacy_declarations` on `system` API responses [#3157](https://github.com/ethyca/fides/pull/3157)
- Access and erasure support for Unbounce [#2697](https://github.com/ethyca/fides/pull/2697)
- Support pseudonymous consent requests with `fides_user_device_id` [#3158](https://github.com/ethyca/fides/pull/3158)
- Update `fides_consent` cookie format [#3158](https://github.com/ethyca/fides/pull/3158)
- Add custom fields to the data use declaration form [#3197](https://github.com/ethyca/fides/pull/3197)
- Added fides user device id as a ProvidedIdentityType [#3131](https://github.com/ethyca/fides/pull/3131)

### Changed

- The `cursor` pagination strategy now also searches for data outside of the `data_path` when determining the cursor value [#3068](https://github.com/ethyca/fides/pull/3068)
- Moved Privacy Declarations associated with Systems to their own DB table [#3098](https://github.com/ethyca/fides/pull/3098)
- More tests on data use validation for privacy notices within the same region [#3156](https://github.com/ethyca/fides/pull/3156)
- Improvements to export code for bugfixes and privacy declaration custom field support [#3184](https://github.com/ethyca/fides/pull/3184)
- Enabled privacy notice feature flag [#3192](https://github.com/ethyca/fides/pull/3192)
- Updated TS types - particularly with new privacy notices [#3054](https://github.com/ethyca/fides/pull/3054)
- Make name not required on privacy declaration [#3150](https://github.com/ethyca/fides/pull/3150)
- Let Rule Targets allow for custom data categories [#3147](https://github.com/ethyca/fides/pull/3147)

### Removed

- Removed the warning about access control migration [#3055](https://github.com/ethyca/fides/pull/3055)
- Remove `customFields` feature flag [#3080](https://github.com/ethyca/fides/pull/3080)
- Remove notification banner from the home page [#3088](https://github.com/ethyca/fides/pull/3088)

### Fixed

- Fix a typo in the Admin UI [#3166](https://github.com/ethyca/fides/pull/3166)
- The `--local` flag is now respected for the `scan dataset db` command [#3096](https://github.com/ethyca/fides/pull/3096)
- Fixing issue where connectors with external dataset references would fail to save [#3142](https://github.com/ethyca/fides/pull/3142)
- Ensure privacy declaration IDs are stable across updates through system API [#3188](https://github.com/ethyca/fides/pull/3188)
- Fixed unit tests for saas connector type endpoints now that we have >50 [#3101](https://github.com/ethyca/fides/pull/3101)
- Fixed nox docs link [#3121](https://github.com/ethyca/fides/pull/3121/files)

### Developer Experience

- Update fides deploy to use a new database.load_samples setting to initialize sample Systems, Datasets, and Connections for testing [#3102](https://github.com/ethyca/fides/pull/3102)
- Remove support for automatically configuring messaging (Mailgun) & storage (S3) using `.env` with `nox -s "fides_env(test)"` [#3102](https://github.com/ethyca/fides/pull/3102)
- Add smoke tests for consent management [#3158](https://github.com/ethyca/fides/pull/3158)
- Added nox command that opens dev docs [#3082](https://github.com/ethyca/fides/pull/3082)

## [2.11.0](https://github.com/ethyca/fides/compare/2.10.0...2.11.0)

### Added

- Access support for Shippo [#2484](https://github.com/ethyca/fides/pull/2484)
- Feature flags can be set such that they cannot be modified by the user [#2966](https://github.com/ethyca/fides/pull/2966)
- Added the datamap UI to make it open source [#2988](https://github.com/ethyca/fides/pull/2988)
- Introduced a `FixedLayout` component (from the datamap UI) for pages that need to be a fixed height and scroll within [#2992](https://github.com/ethyca/fides/pull/2992)
- Added preliminary privacy notice page [#2995](https://github.com/ethyca/fides/pull/2995)
- Table for privacy notices [#3001](https://github.com/ethyca/fides/pull/3001)
- Added connector template endpoint [#2946](https://github.com/ethyca/fides/pull/2946)
- Query params on connection type endpoint to filter by supported action type [#2996](https://github.com/ethyca/fides/pull/2996)
- Scope restrictions for privacy notice table in the UI [#3007](https://github.com/ethyca/fides/pull/3007)
- Toggle for enabling/disabling privacy notices in the UI [#3010](https://github.com/ethyca/fides/pull/3010)
- Add endpoint to retrieve privacy notices grouped by their associated data uses [#2956](https://github.com/ethyca/fides/pull/2956)
- Support for uploading custom connector templates via the UI [#2997](https://github.com/ethyca/fides/pull/2997)
- Add a backwards-compatible workflow for saving and propagating consent preferences with respect to Privacy Notices [#3016](https://github.com/ethyca/fides/pull/3016)
- Empty state for privacy notices [#3027](https://github.com/ethyca/fides/pull/3027)
- Added Data flow modal [#3008](https://github.com/ethyca/fides/pull/3008)
- Update datamap table export [#3038](https://github.com/ethyca/fides/pull/3038)
- Added more advanced privacy center styling [#2943](https://github.com/ethyca/fides/pull/2943)
- Backend privacy experiences foundation [#3146](https://github.com/ethyca/fides/pull/3146)

### Changed

- Set `privacyDeclarationDeprecatedFields` flags to false and set `userCannotModify` to true [2987](https://github.com/ethyca/fides/pull/2987)
- Restored `nav-config` back to the admin-ui [#2990](https://github.com/ethyca/fides/pull/2990)
- Bumped supported Python versions to 3.10.11, 3.9.16, and 3.8.14 [#2936](https://github.com/ethyca/fides/pull/2936)
- Modify privacy center default config to only request email identities, and add validation preventing requesting both email & phone identities [#2539](https://github.com/ethyca/fides/pull/2539)
- SaaS connector icons are now dynamically loaded from the connector templates [#3018](https://github.com/ethyca/fides/pull/3018)
- Updated consentmechanism Enum to rename "necessary" to "notice_only" [#3048](https://github.com/ethyca/fides/pull/3048)
- Updated test data for Mongo, CLI [#3011](https://github.com/ethyca/fides/pull/3011)
- Updated the check for if a user can assign owner roles to be scope-based instead of role-based [#2964](https://github.com/ethyca/fides/pull/2964)
- Replaced menu in user management table with delete icon [#2958](https://github.com/ethyca/fides/pull/2958)
- Added extra fields to webhook payloads [#2830](https://github.com/ethyca/fides/pull/2830)

### Removed

- Removed interzone navigation logic now that the datamap UI and admin UI are one app [#2990](https://github.com/ethyca/fides/pull/2990)
- Remove the `unknown` state for generated datasets displaying on fidesplus [#2957](https://github.com/ethyca/fides/pull/2957)
- Removed datamap export API [#2999](https://github.com/ethyca/fides/pull/2999)

### Developer Experience

- Nox commands for git tagging to support feature branch builds [#2979](https://github.com/ethyca/fides/pull/2979)
- Changed test environment (`nox -s fides_env`) to run `fides deploy` for local testing [#3071](https://github.com/ethyca/fides/pull/3017)
- Publish git-tag specific docker images [#3050](https://github.com/ethyca/fides/pull/3050)

## [2.10.0](https://github.com/ethyca/fides/compare/2.9.2...2.10.0)

### Added

- Allow users to configure their username and password via the config file [#2884](https://github.com/ethyca/fides/pull/2884)
- Add authentication to the `masking` endpoints as well as accompanying scopes [#2909](https://github.com/ethyca/fides/pull/2909)
- Add an Organization Management page (beta) [#2908](https://github.com/ethyca/fides/pull/2908)
- Adds assigned systems to user management table [#2922](https://github.com/ethyca/fides/pull/2922)
- APIs to support Privacy Notice management (create, read, update) [#2928](https://github.com/ethyca/fides/pull/2928)

### Changed

- Improved standard layout for large width screens and polished misc. pages [#2869](https://github.com/ethyca/fides/pull/2869)
- Changed UI paths in the admin-ui [#2869](https://github.com/ethyca/fides/pull/2892)
  - `/add-systems/new` --> `/add-systems/manual`
  - `/system` --> `/systems`
- Added individual ID routes for systems [#2902](https://github.com/ethyca/fides/pull/2902)
- Deprecated adding scopes to users directly; you can only add roles. [#2848](https://github.com/ethyca/fides/pull/2848/files)
- Changed About Fides page to say "Fides Core Version:" over "Version". [#2899](https://github.com/ethyca/fides/pull/2899)
- Polish Admin UI header & navigation [#2897](https://github.com/ethyca/fides/pull/2897)
- Give new users a "viewer" role by default [#2900](https://github.com/ethyca/fides/pull/2900)
- Tie together save states for user permissions and systems [#2913](https://github.com/ethyca/fides/pull/2913)
- Removing payment types from Stripe connector params [#2915](https://github.com/ethyca/fides/pull/2915)
- Viewer role can now access a restricted version of the user management page [#2933](https://github.com/ethyca/fides/pull/2933)
- Change Privacy Center email placeholder text [#2935](https://github.com/ethyca/fides/pull/2935)
- Restricted setting Approvers as System Managers [#2891](https://github.com/ethyca/fides/pull/2891)
- Adds confirmation modal when downgrading user to "approver" role via Admin UI [#2924](https://github.com/ethyca/fides/pull/2924)
- Changed the toast message for new users to include access control info [#2939](https://github.com/ethyca/fides/pull/2939)
- Add Data Stewards to datamap export [#2962](https://github.com/ethyca/fides/pull/2962)

### Fixed

- Restricted Contributors from being able to create Owners [#2888](https://github.com/ethyca/fides/pull/2888)
- Allow for dynamic aspect ratio for logo on Privacy Center 404 [#2895](https://github.com/ethyca/fides/pull/2895)
- Allow for dynamic aspect ratio for logo on consent page [#2895](https://github.com/ethyca/fides/pull/2895)
- Align role dscription drawer of Admin UI with top nav: [#2932](https://github.com/ethyca/fides/pull/2932)
- Fixed error message when a user is assigned to be an approver without any systems [#2953](https://github.com/ethyca/fides/pull/2953)

### Developer Experience

- Update frontend npm packages (admin-ui, privacy-center, cypress-e2e) [#2921](https://github.com/ethyca/fides/pull/2921)

## [2.9.2](https://github.com/ethyca/fides/compare/2.9.1...2.9.2)

### Fixed

- Allow multiple data uses as long as their processing activity name is different [#2905](https://github.com/ethyca/fides/pull/2905)
- use HTML property, not text, when dispatching Mailchimp Transactional emails [#2901](https://github.com/ethyca/fides/pull/2901)
- Remove policy key from Privacy Center submission modal [#2912](https://github.com/ethyca/fides/pull/2912)

## [2.9.1](https://github.com/ethyca/fides/compare/2.9.0...2.9.1)

### Added

- Added Attentive erasure email connector [#2782](https://github.com/ethyca/fides/pull/2782)

### Changed

- Removed dataset based email connectors [#2782](https://github.com/ethyca/fides/pull/2782)
- Changed Auth0's authentication strategy from `bearer` to `oauth2_client_credentials` [#2820](https://github.com/ethyca/fides/pull/2820)
- renamed the privacy declarations field "Privacy declaration name (deprecated)" to "Processing Activity" [#711](https://github.com/ethyca/fidesplus/issues/711)

### Fixed

- Fixed issue where the scopes list passed into FidesUserPermission could get mutated with the total_scopes call [#2883](https://github.com/ethyca/fides/pull/2883)

### Removed

- removed the `privacyDeclarationDeprecatedFields` flag [#711](https://github.com/ethyca/fidesplus/issues/711)

## [2.9.0](https://github.com/ethyca/fides/compare/2.8.3...2.9.0)

### Added

- The ability to assign users as system managers for a specific system [#2714](https://github.com/ethyca/fides/pull/2714)
- New endpoints to add and remove users as system managers [#2726](https://github.com/ethyca/fides/pull/2726)
- Warning about access control migration to the UI [#2842](https://github.com/ethyca/fides/pull/2842)
- Adds Role Assignment UI [#2739](https://github.com/ethyca/fides/pull/2739)
- Add an automated migration to give users a `viewer` role [#2821](https://github.com/ethyca/fides/pull/2821)

### Changed

- Removed "progressive" navigation that would hide Admin UI tabs until Systems / Connections were configured [#2762](https://github.com/ethyca/fides/pull/2762)
- Added `system.privacy_declaration.name` to datamap response [#2831](https://github.com/ethyca/fides/pull/2831/files)

### Developer Experience

- Retired legacy `navV2` feature flag [#2762](https://github.com/ethyca/fides/pull/2762)
- Update Admin UI Layout to fill viewport height [#2812](https://github.com/ethyca/fides/pull/2812)

### Fixed

- Fixed issue where unsaved changes warning would always show up when running fidesplus [#2788](https://github.com/ethyca/fides/issues/2788)
- Fixed problem in datamap export with datasets that had been updated via SaaS instantiation [#2841](https://github.com/ethyca/fides/pull/2841)
- Fixed problem in datamap export with inconsistent custom field ordering [#2859](https://github.com/ethyca/fides/pull/2859)

## [2.8.3](https://github.com/ethyca/fides/compare/2.8.2...2.8.3)

### Added

- Serialise `bson.ObjectId` types in SAR data packages [#2785](https://github.com/ethyca/fides/pull/2785)

### Fixed

- Fixed issue where more than 1 populated custom fields removed a system from the datamap export [#2825](https://github.com/ethyca/fides/pull/2825)

## [2.8.2](https://github.com/ethyca/fides/compare/2.8.1...2.8.2)

### Fixed

- Resolved a bug that stopped custom fields populating the visual datamap [#2775](https://github.com/ethyca/fides/pull/2775)
- Patch appconfig migration to handle existing db record [#2780](https://github.com/ethyca/fides/pull/2780)

## [2.8.1](https://github.com/ethyca/fides/compare/2.8.0...2.8.1)

### Fixed

- Disabled hiding Admin UI based on user scopes [#2771](https://github.com/ethyca/fides/pull/2771)

## [2.8.0](https://github.com/ethyca/fides/compare/2.7.1...2.8.0)

### Added

- Add API support for messaging config properties [#2551](https://github.com/ethyca/fides/pull/2551)
- Access and erasure support for Kustomer [#2520](https://github.com/ethyca/fides/pull/2520)
- Added the `erase_after` field on collections to be able to set the order for erasures [#2619](https://github.com/ethyca/fides/pull/2619)
- Add a toggle to filter the system classification to only return those with classification data [#2700](https://github.com/ethyca/fides/pull/2700)
- Added backend role-based permissions [#2671](https://github.com/ethyca/fides/pull/2671)
- Access and erasure for Vend SaaS Connector [#1869](https://github.com/ethyca/fides/issues/1869)
- Added endpoints for storage and messaging config setup status [#2690](https://github.com/ethyca/fides/pull/2690)
- Access and erasure for Jira SaaS Connector [#1871](https://github.com/ethyca/fides/issues/1871)
- Access and erasure support for Delighted [#2244](https://github.com/ethyca/fides/pull/2244)
- Improve "Upload a new dataset YAML" [#1531](https://github.com/ethyca/fides/pull/2258)
- Input validation and sanitization for Privacy Request fields [#2655](https://github.com/ethyca/fides/pull/2655)
- Access and erasure support for Yotpo [#2708](https://github.com/ethyca/fides/pull/2708)
- Custom Field Library Tab [#527](https://github.com/ethyca/fides/pull/2693)
- Allow SendGrid template usage [#2728](https://github.com/ethyca/fides/pull/2728)
- Added ConnectorRunner to simplify SaaS connector testing [#1795](https://github.com/ethyca/fides/pull/1795)
- Adds support for Mailchimp Transactional as a messaging config [#2742](https://github.com/ethyca/fides/pull/2742)

### Changed

- Admin UI
  - Add flow for selecting system types when manually creating a system [#2530](https://github.com/ethyca/fides/pull/2530)
  - Updated forms for privacy declarations [#2648](https://github.com/ethyca/fides/pull/2648)
  - Delete flow for privacy declarations [#2664](https://github.com/ethyca/fides/pull/2664)
  - Add framework to have UI elements respect the user's scopes [#2682](https://github.com/ethyca/fides/pull/2682)
  - "Manual Webhook" has been renamed to "Manual Process". [#2717](https://github.com/ethyca/fides/pull/2717)
- Convert all config values to Pydantic `Field` objects [#2613](https://github.com/ethyca/fides/pull/2613)
- Add warning to 'fides deploy' when installed outside of a virtual environment [#2641](https://github.com/ethyca/fides/pull/2641)
- Redesigned the default/init config file to be auto-documented. Also updates the `fides init` logic and analytics consent logic [#2694](https://github.com/ethyca/fides/pull/2694)
- Change how config creation/import is handled across the application [#2622](https://github.com/ethyca/fides/pull/2622)
- Update the CLI aesthetics & docstrings [#2703](https://github.com/ethyca/fides/pull/2703)
- Updates Roles->Scopes Mapping [#2744](https://github.com/ethyca/fides/pull/2744)
- Return user scopes as an enum, as well as total scopes [#2741](https://github.com/ethyca/fides/pull/2741)
- Update `MessagingServiceType` enum to be lowercased throughout [#2746](https://github.com/ethyca/fides/pull/2746)

### Developer Experience

- Set the security environment of the fides dev setup to `prod` instead of `dev` [#2588](https://github.com/ethyca/fides/pull/2588)
- Removed unexpected default Redis password [#2666](https://github.com/ethyca/fides/pull/2666)
- Privacy Center
  - Typechecking and validation of the `config.json` will be checked for backwards-compatibility. [#2661](https://github.com/ethyca/fides/pull/2661)
- Combined conftest.py files [#2669](https://github.com/ethyca/fides/pull/2669)

### Fixed

- Fix support for "redis.user" setting when authenticating to the Redis cache [#2666](https://github.com/ethyca/fides/pull/2666)
- Fix error with the classify dataset feature flag not writing the dataset to the server [#2675](https://github.com/ethyca/fides/pull/2675)
- Allow string dates to stay strings in cache decoding [#2695](https://github.com/ethyca/fides/pull/2695)
- Admin UI
  - Remove Identifiability (Data Qualifier) from taxonomy editor [2684](https://github.com/ethyca/fides/pull/2684)
- FE: Custom field selections binding issue on Taxonomy tabs [#2659](https://github.com/ethyca/fides/pull/2693/)
- Fix Privacy Request Status when submitting a consent request when identity verification is required [#2736](https://github.com/ethyca/fides/pull/2736)

## [2.7.1](https://github.com/ethyca/fides/compare/2.7.0...2.7.1)

- Fix error with the classify dataset feature flag not writing the dataset to the server [#2675](https://github.com/ethyca/fides/pull/2675)

## [2.7.0](https://github.com/ethyca/fides/compare/2.6.6...2.7.0)

- Fides API

  - Access and erasure support for Braintree [#2223](https://github.com/ethyca/fides/pull/2223)
  - Added route to send a test message [#2585](https://github.com/ethyca/fides/pull/2585)
  - Add default storage configuration functionality and associated APIs [#2438](https://github.com/ethyca/fides/pull/2438)

- Admin UI

  - Custom Metadata [#2536](https://github.com/ethyca/fides/pull/2536)
    - Create Custom Lists
    - Create Custom Field Definition
    - Create custom fields from a the taxonomy editor
    - Provide a custom field value in a resource
    - Bulk edit custom field values [#2612](https://github.com/ethyca/fides/issues/2612)
    - Custom metadata UI Polish [#2624](https://github.com/ethyca/fides/pull/2625)

- Privacy Center

  - The consent config default value can depend on whether Global Privacy Control is enabled. [#2341](https://github.com/ethyca/fides/pull/2341)
  - When GPC is enabled, the UI indicates which data uses are opted out by default. [#2596](https://github.com/ethyca/fides/pull/2596)
  - `inspectForBrowserIdentities` now also looks for `ljt_readerID`. [#2543](https://github.com/ethyca/fides/pull/2543)

### Added

- Added new Wunderkind Consent Saas Connector [#2600](https://github.com/ethyca/fides/pull/2600)
- Added new Sovrn Email Consent Connector [#2543](https://github.com/ethyca/fides/pull/2543/)
- Log Fides version at startup [#2566](https://github.com/ethyca/fides/pull/2566)

### Changed

- Update Admin UI to show all action types (access, erasure, consent, update) [#2523](https://github.com/ethyca/fides/pull/2523)
- Removes legacy `verify_oauth_client` function [#2527](https://github.com/ethyca/fides/pull/2527)
- Updated the UI for adding systems to a new design [#2490](https://github.com/ethyca/fides/pull/2490)
- Minor logging improvements [#2566](https://github.com/ethyca/fides/pull/2566)
- Various form components now take a `stacked` or `inline` variant [#2542](https://github.com/ethyca/fides/pull/2542)
- UX fixes for user management [#2537](https://github.com/ethyca/fides/pull/2537)
- Updating Firebase Auth connector to mask the user with a delete instead of an update [#2602](https://github.com/ethyca/fides/pull/2602)

### Fixed

- Fixed bug where refreshing a page in the UI would result in a 404 [#2502](https://github.com/ethyca/fides/pull/2502)
- Usernames are case insensitive now and prevent all duplicates [#2487](https://github.com/ethyca/fides/pull/2487)
  - This PR contains a migration that deletes duplicate users and keeps the oldest original account.
- Update Logos for shipped connectors [#2464](https://github.com/ethyca/fides/pull/2587)
- Search field on privacy request page isn't working [#2270](https://github.com/ethyca/fides/pull/2595)
- Fix connection dropdown in integration table to not be disabled add system creation [#3589](https://github.com/ethyca/fides/pull/3589)

### Developer Experience

- Added new Cypress E2E smoke tests [#2241](https://github.com/ethyca/fides/pull/2241)
- New command `nox -s e2e_test` which will spin up the test environment and run true E2E Cypress tests against it [#2417](https://github.com/ethyca/fides/pull/2417)
- Cypress E2E tests now run in CI and are reported to Cypress Cloud [#2417](https://github.com/ethyca/fides/pull/2417)
- Change from `randomint` to `uuid` in mongodb tests to reduce flakiness. [#2591](https://github.com/ethyca/fides/pull/2591)

### Removed

- Remove feature flagged config wizard stepper from Admin UI [#2553](https://github.com/ethyca/fides/pull/2553)

## [2.6.6](https://github.com/ethyca/fides/compare/2.6.5...2.6.6)

### Changed

- Improve Readability for Custom Masking Override Exceptions [#2593](https://github.com/ethyca/fides/pull/2593)

## [2.6.5](https://github.com/ethyca/fides/compare/2.6.4...2.6.5)

### Added

- Added config properties to override database Engine parameters [#2511](https://github.com/ethyca/fides/pull/2511)
- Increased default pool_size and max_overflow to 50 [#2560](https://github.com/ethyca/fides/pull/2560)

## [2.6.4](https://github.com/ethyca/fides/compare/2.6.3...2.6.4)

### Fixed

- Fixed bug for SMS completion notification not being sent [#2526](https://github.com/ethyca/fides/issues/2526)
- Fixed bug where refreshing a page in the UI would result in a 404 [#2502](https://github.com/ethyca/fides/pull/2502)

## [2.6.3](https://github.com/ethyca/fides/compare/2.6.2...2.6.3)

### Fixed

- Handle case where legacy dataset has meta: null [#2524](https://github.com/ethyca/fides/pull/2524)

## [2.6.2](https://github.com/ethyca/fides/compare/2.6.1...2.6.2)

### Fixed

- Issue addressing missing field in dataset migration [#2510](https://github.com/ethyca/fides/pull/2510)

## [2.6.1](https://github.com/ethyca/fides/compare/2.6.0...2.6.1)

### Fixed

- Fix errors when privacy requests execute concurrently without workers [#2489](https://github.com/ethyca/fides/pull/2489)
- Enable saas request overrides to run in worker runtime [#2489](https://github.com/ethyca/fides/pull/2489)

## [2.6.0](https://github.com/ethyca/fides/compare/2.5.1...2.6.0)

### Added

- Added the `env` option to the `security` configuration options to allow for users to completely secure the API endpoints [#2267](https://github.com/ethyca/fides/pull/2267)
- Unified Fides Resources
  - Added a dataset dropdown selector when configuring a connector to link an existing dataset to the connector configuration. [#2162](https://github.com/ethyca/fides/pull/2162)
  - Added new datasetconfig.ctl_dataset_id field to unify fides dataset resources [#2046](https://github.com/ethyca/fides/pull/2046)
- Add new connection config routes that couple them with systems [#2249](https://github.com/ethyca/fides/pull/2249)
- Add new select/deselect all permissions buttons [#2437](https://github.com/ethyca/fides/pull/2437)
- Endpoints to allow a user with the `user:password-reset` scope to reset users' passwords. In addition, users no longer require a scope to edit their own passwords. [#2373](https://github.com/ethyca/fides/pull/2373)
- New form to reset a user's password without knowing an old password [#2390](https://github.com/ethyca/fides/pull/2390)
- Approve & deny buttons on the "Request details" page. [#2473](https://github.com/ethyca/fides/pull/2473)
- Consent Propagation
  - Add the ability to execute Consent Requests via the Privacy Request Execution layer [#2125](https://github.com/ethyca/fides/pull/2125)
  - Add a Mailchimp Transactional Consent Connector [#2194](https://github.com/ethyca/fides/pull/2194)
  - Allow defining a list of opt-in and/or opt-out requests in consent connectors [#2315](https://github.com/ethyca/fides/pull/2315)
  - Add a Google Analytics Consent Connector for GA4 properties [#2302](https://github.com/ethyca/fides/pull/2302)
  - Pass the GA Cookie from the Privacy Center [#2337](https://github.com/ethyca/fides/pull/2337)
  - Rename "user_id" to more specific "ga_client_id" [#2356](https://github.com/ethyca/fides/pull/2356)
  - Patch Google Analytics Consent Connector to delete by client_id [#2355](https://github.com/ethyca/fides/pull/2355)
  - Add a "skip_param_values option" to optionally skip when we are missing param values in the body [#2384](https://github.com/ethyca/fides/pull/2384)
  - Adds a new Universal Analytics Connector that works with the UA Tracking Id
- Adds intake and storage of Global Privacy Control Signal props for Consent [#2599](https://github.com/ethyca/fides/pull/2599)

### Changed

- Unified Fides Resources
  - Removed several fidesops schemas for DSR's in favor of updated Fideslang schemas [#2009](https://github.com/ethyca/fides/pull/2009)
  - Removed DatasetConfig.dataset field [#2096](https://github.com/ethyca/fides/pull/2096)
  - Updated UI dataset config routes to use new unified routes [#2113](https://github.com/ethyca/fides/pull/2113)
  - Validate request body on crud endpoints on upsert. Validate dataset data categories before save. [#2134](https://github.com/ethyca/fides/pull/2134/)
  - Updated test env setup and quickstart to use new endpoints [#2225](https://github.com/ethyca/fides/pull/2225)
- Consent Propagation
  - Privacy Center consent options can now be marked as `executable` in order to propagate consent requests [#2193](https://github.com/ethyca/fides/pull/2193)
  - Add support for passing browser identities to consent request patches [#2304](https://github.com/ethyca/fides/pull/2304)
- Update fideslang to 1.3.3 [#2343](https://github.com/ethyca/fides/pull/2343)
- Display the request type instead of the policy name on the request table [#2382](https://github.com/ethyca/fides/pull/2382)
- Make denial reasons required [#2400](https://github.com/ethyca/fides/pull/2400)
- Display the policy key on the request details page [#2395](https://github.com/ethyca/fides/pull/2395)
- Updated CSV export [#2452](https://github.com/ethyca/fides/pull/2452)
- Privacy Request approval now uses a modal [#2443](https://github.com/ethyca/fides/pull/2443)

### Developer Experience

- `nox -s test_env` has been replaced with `nox -s "fides_env(dev)"`
- New command `nox -s "fides_env(test)"` creates a complete test environment with seed data (similar to `fides_env(dev)`) but with the production fides image so the built UI can be accessed at `localhost:8080` [#2399](https://github.com/ethyca/fides/pull/2399)
- Change from code climate to codecov for coverage reporting [#2402](https://github.com/ethyca/fides/pull/2402)

### Fixed

- Home screen header scaling and responsiveness issues [#2200](https://github.com/ethyca/fides/pull/2277)
- Privacy Center identity inputs validate even when they are optional. [#2308](https://github.com/ethyca/fides/pull/2308)
- The PII toggle defaults to false and PII will be hidden on page load [#2388](https://github.com/ethyca/fides/pull/2388)
- Fixed a CI bug caused by git security upgrades [#2441](https://github.com/ethyca/fides/pull/2441)
- Privacy Center
  - Identity inputs validate even when they are optional. [#2308](https://github.com/ethyca/fides/pull/2308)
  - Submit buttons show loading state and disable while submitting. [#2401](https://github.com/ethyca/fides/pull/2401)
  - Phone inputs no longer request country SVGs from external domain. [#2378](https://github.com/ethyca/fides/pull/2378)
  - Input validation errors no longer change the height of modals. [#2379](https://github.com/ethyca/fides/pull/2379)
- Patch masking strategies to better handle null and non-string inputs [#2307](https://github.com/ethyca/fides/pull/2377)
- Renamed prod pushes tag to be `latest` for privacy center and sample app [#2401](https://github.com/ethyca/fides/pull/2407)
- Update firebase connector to better handle non-existent users [#2439](https://github.com/ethyca/fides/pull/2439)

## [2.5.1](https://github.com/ethyca/fides/compare/2.5.0...2.5.1)

### Developer Experience

- Allow db resets only if `config.dev_mode` is `True` [#2321](https://github.com/ethyca/fides/pull/2321)

### Fixed

- Added a feature flag for the recent dataset classification UX changes [#2335](https://github.com/ethyca/fides/pull/2335)

### Security

- Add a check to the catchall path to prevent returning paths outside of the UI directory [#2330](https://github.com/ethyca/fides/pull/2330)

### Developer Experience

- Reduce size of local Docker images by fixing `.dockerignore` patterns [#2360](https://github.com/ethyca/fides/pull/2360)

## [2.5.0](https://github.com/ethyca/fides/compare/2.4.0...2.5.0)

### Docs

- Update the docs landing page and remove redundant docs [#2184](https://github.com/ethyca/fides/pull/2184)

### Added

- Added the `user` command group to the CLI. [#2153](https://github.com/ethyca/fides/pull/2153)
- Added `Code Climate` test coverage uploads. [#2198](https://github.com/ethyca/fides/pull/2198)
- Added the connection key to the execution log [#2100](https://github.com/ethyca/fides/pull/2100)
- Added endpoints to retrieve DSR `Rule`s and `Rule Target`s [#2116](https://github.com/ethyca/fides/pull/2116)
- Added Fides version number to account dropdown in the UI [#2140](https://github.com/ethyca/fides/pull/2140)
- Add link to Classify Systems page in nav side bar [#2128](https://github.com/ethyca/fides/pull/2128)
- Dataset classification UI now polls for results [#2123](https://github.com/ethyca/fides/pull/2123)
- Update Privacy Center Icons [#1800](https://github.com/ethyca/fides/pull/2139)
- Privacy Center `fides-consent.js`:
  - `Fides.shopify` integration function. [#2152](https://github.com/ethyca/fides/pull/2152)
  - Dedicated folder for integrations.
  - `Fides.meta` integration function (fbq). [#2217](https://github.com/ethyca/fides/pull/2217)
- Adds support for Twilio email service (Sendgrid) [#2154](https://github.com/ethyca/fides/pull/2154)
- Access and erasure support for Recharge [#1709](https://github.com/ethyca/fides/pull/1709)
- Access and erasure support for Friendbuy Nextgen [#2085](https://github.com/ethyca/fides/pull/2085)

### Changed

- Admin UI Feature Flags - [#2101](https://github.com/ethyca/fides/pull/2101)
  - Overrides can be saved in the browser.
  - Use `NEXT_PUBLIC_APP_ENV` for app-specific environment config.
  - No longer use `react-feature-flags` library.
  - Can have descriptions. [#2243](https://github.com/ethyca/fides/pull/2243)
- Made privacy declarations optional when adding systems manually - [#2173](https://github.com/ethyca/fides/pull/2173)
- Removed an unclear logging message. [#2266](https://github.com/ethyca/fides/pull/2266)
- Allow any user with `user:delete` scope to delete other users [#2148](https://github.com/ethyca/fides/pull/2148)
- Dynamic imports of custom overrides and SaaS test fixtures [#2169](https://github.com/ethyca/fides/pull/2169)
- Added `AuthenticatedClient` to custom request override interface [#2171](https://github.com/ethyca/fides/pull/2171)
- Only approve the specific collection instead of the entire dataset, display only top 1 classification by default [#2226](https://github.com/ethyca/fides/pull/2226)
- Update sample project resources for `fides evaluate` usage in `fides deploy` [#2253](https://github.com/ethyca/fides/pull/2253)

### Removed

- Removed unused object_name field on s3 storage config [#2133](https://github.com/ethyca/fides/pull/2133)

### Fixed

- Remove next-auth from privacy center to fix JS console error [#2090](https://github.com/ethyca/fides/pull/2090)
- Admin UI - Added Missing ability to assign `user:delete` in the permissions checkboxes [#2148](https://github.com/ethyca/fides/pull/2148)
- Nav bug: clicking on Privacy Request breadcrumb takes me to Home instead of /privacy-requests [#497](https://github.com/ethyca/fides/pull/2141)
- Side nav disappears when viewing request details [#2129](https://github.com/ethyca/fides/pull/2155)
- Remove usage of load dataset button and other dataset UI modifications [#2149](https://github.com/ethyca/fides/pull/2149)
- Improve readability for exceptions raised from custom request overrides [#2157](https://github.com/ethyca/fides/pull/2157)
- Importing custom request overrides on server startup [#2186](https://github.com/ethyca/fides/pull/2186)
- Remove warning when env vars default to blank strings in docker-compose [#2188](https://github.com/ethyca/fides/pull/2188)
- Fix Cookie House purchase modal flashing 'Error' in title [#2274](https://github.com/ethyca/fides/pull/2274)
- Stop dependency from upgrading `packaging` to version with known issue [#2273](https://github.com/ethyca/fides/pull/2273)
- Privacy center config no longer requires `identity_inputs` and will use `email` as a default [#2263](https://github.com/ethyca/fides/pull/2263)
- No longer display remaining days for privacy requests in terminal states [#2292](https://github.com/ethyca/fides/pull/2292)

### Removed

- Remove "Create New System" button when viewing systems. All systems can now be created via the "Add systems" button on the home page. [#2132](https://github.com/ethyca/fides/pull/2132)

## [2.4.0](https://github.com/ethyca/fides/compare/2.3.1...2.4.0)

### Developer Experience

- Include a pre-check workflow that collects the pytest suite [#2098](https://github.com/ethyca/fides/pull/2098)
- Write to the application db when running the app locally. Write to the test db when running pytest [#1731](https://github.com/ethyca/fides/pull/1731)

### Changed

- Move the `fides.ctl.core.` and `fides.ctl.connectors` modules into `fides.core` and `fides.connectors` respectively [#2097](https://github.com/ethyca/fides/pull/2097)
- Fides: Skip cypress tests due to nav bar 2.0 [#2102](https://github.com/ethyca/fides/pull/2103)

### Added

- Adds new erasure policy for complete user data masking [#1839](https://github.com/ethyca/fides/pull/1839)
- New Fides Home page [#1864](https://github.com/ethyca/fides/pull/2050)
- Nav 2.0 - Replace form flow side navs with top tabs [#2037](https://github.com/ethyca/fides/pull/2050)
- Adds new erasure policy for complete user data masking [#1839](https://github.com/ethyca/fides/pull/1839)
- Added ability to use Mailgun templates when sending emails. [#2039](https://github.com/ethyca/fides/pull/2039)
- Adds SMS id verification for consent [#2094](https://github.com/ethyca/fides/pull/2094)

### Fixed

- Store `fides_consent` cookie on the root domain of the Privacy Center [#2071](https://github.com/ethyca/fides/pull/2071)
- Properly set the expire-time for verification codes [#2105](https://github.com/ethyca/fides/pull/2105)

## [2.3.1](https://github.com/ethyca/fides/compare/2.3.0...2.3.1)

### Fixed

- Resolved an issue where the root_user was not being created [#2082](https://github.com/ethyca/fides/pull/2082)

### Added

- Nav redesign with sidebar groups. Feature flagged to only be visible in dev mode until release. [#2030](https://github.com/ethyca/fides/pull/2047)
- Improved error handling for incorrect app encryption key [#2089](https://github.com/ethyca/fides/pull/2089)
- Access and erasure support for Friendbuy API [#2019](https://github.com/ethyca/fides/pull/2019)

## [2.3.0](https://github.com/ethyca/fides/compare/2.2.2...2.3.0)

### Added

- Common Subscriptions for app-wide data and feature checks. [#2030](https://github.com/ethyca/fides/pull/2030)
- Send email alerts on privacy request failures once the specified threshold is reached. [#1793](https://github.com/ethyca/fides/pull/1793)
- DSR Notifications (toast) [#1895](https://github.com/ethyca/fides/pull/1895)
- DSR configure alerts btn [#1895](https://github.com/ethyca/fides/pull/1895)
- DSR configure alters (FE) [#1895](https://github.com/ethyca/fides/pull/1895)
- Add a `usage` session to Nox to print full session docstrings. [#2022](https://github.com/ethyca/fides/pull/2022)

### Added

- Adds notifications section to toml files [#2026](https://github.com/ethyca/fides/pull/2060)

### Changed

- Updated to use `loguru` logging library throughout codebase [#2031](https://github.com/ethyca/fides/pull/2031)
- Do not always create a `fides.toml` by default [#2023](https://github.com/ethyca/fides/pull/2023)
- The `fideslib` module has been merged into `fides`, code redundancies have been removed [#1859](https://github.com/ethyca/fides/pull/1859)
- Replace 'ingress' and 'egress' with 'sources' and 'destinations' across UI [#2044](https://github.com/ethyca/fides/pull/2044)
- Update the functionality of `fides pull -a <filename>` to include _all_ resource types. [#2083](https://github.com/ethyca/fides/pull/2083)

### Fixed

- Timing issues with bulk DSR reprocessing, specifically when analytics are enabled [#2015](https://github.com/ethyca/fides/pull/2015)
- Error caused by running erasure requests with disabled connectors [#2045](https://github.com/ethyca/fides/pull/2045)
- Changes the SlowAPI ratelimiter's backend to use memory instead of Redis [#2054](https://github.com/ethyca/fides/pull/2058)

## [2.2.2](https://github.com/ethyca/fides/compare/2.2.1...2.2.2)

### Docs

- Updated the readme to use new new [docs site](http://docs.ethyca.com) [#2020](https://github.com/ethyca/fides/pull/2020)

### Deprecated

- The documentation site hosted in the `/docs` directory has been deprecated. All documentation updates will be hosted at the new [docs site](http://docs.ethyca.com) [#2020](https://github.com/ethyca/fides/pull/2020)

### Fixed

- Fixed mypy and pylint errors [#2013](https://github.com/ethyca/fides/pull/2013)
- Update connection test endpoint to be effectively non-blocking [#2000](https://github.com/ethyca/fides/pull/2000)
- Update Fides connector to better handle children with no access results [#2012](https://github.com/ethyca/fides/pull/2012)

## [2.2.1](https://github.com/ethyca/fides/compare/2.2.0...2.2.1)

### Added

- Add health check indicator for data flow scanning option [#1973](https://github.com/ethyca/fides/pull/1973)

### Changed

- The `celery.toml` is no longer used, instead it is a subsection of the `fides.toml` file [#1990](https://github.com/ethyca/fides/pull/1990)
- Update sample project landing page copy to be version-agnostic [#1958](https://github.com/ethyca/fides/pull/1958)
- `get` and `ls` CLI commands now return valid `fides` object YAML [#1991](https://github.com/ethyca/fides/pull/1991)

### Developer Experience

- Remove duplicate fastapi-caching and pin version. [#1765](https://github.com/ethyca/fides/pull/1765)

## [2.2.0](https://github.com/ethyca/fides/compare/2.1.0...2.2.0)

### Added

- Send email alerts on privacy request failures once the specified threshold is reached. [#1793](https://github.com/ethyca/fides/pull/1793)
- Add authenticated privacy request route. [#1819](https://github.com/ethyca/fides/pull/1819)
- Enable the onboarding flow [#1836](https://github.com/ethyca/fides/pull/1836)
- Access and erasure support for Fullstory API [#1821](https://github.com/ethyca/fides/pull/1821)
- Add function to poll privacy request for completion [#1860](https://github.com/ethyca/fides/pull/1860)
- Added rescan flow for the data flow scanner [#1844](https://github.com/ethyca/fides/pull/1844)
- Add rescan flow for the data flow scanner [#1844](https://github.com/ethyca/fides/pull/1844)
- Add Fides connector to support parent-child Fides deployments [#1861](https://github.com/ethyca/fides/pull/1861)
- Classification UI now polls for updates to classifications [#1908](https://github.com/ethyca/fides/pull/1908)

### Changed

- The organization info form step is now skipped if the server already has organization info. [#1840](https://github.com/ethyca/fides/pull/1840)
- Removed the description column from the classify systems page. [#1867](https://github.com/ethyca/fides/pull/1867)
- Retrieve child results during fides connector execution [#1967](https://github.com/ethyca/fides/pull/1967)

### Fixed

- Fix error in parent user creation seeding. [#1832](https://github.com/ethyca/fides/issues/1832)
- Fix DSR error due to unfiltered empty identities [#1901](https://github.com/ethyca/fides/pull/1907)

### Docs

- Remove documentation about no-longer used connection string override [#1824](https://github.com/ethyca/fides/pull/1824)
- Fix typo in headings [#1824](https://github.com/ethyca/fides/pull/1824)
- Update documentation to reflect configs necessary for mailgun, twilio_sms and twilio_email service types [#1846](https://github.com/ethyca/fides/pull/1846)

...

## [2.1.0](https://github.com/ethyca/fides/compare/2.0.0...2.1.0)

### Added

- Classification flow for system data flows
- Classification is now triggered as part of data flow scanning
- Include `ingress` and `egress` fields on system export and `datamap/` endpoint [#1740](https://github.com/ethyca/fides/pull/1740)
- Repeatable unique identifier for dataset fides_keys and metadata [#1786](https://github.com/ethyca/fides/pull/1786)
- Adds SMS support for identity verification notifications [#1726](https://github.com/ethyca/fides/pull/1726)
- Added phone number validation in back-end and react phone number form in Privacy Center [#1745](https://github.com/ethyca/fides/pull/1745)
- Adds SMS message template for all subject notifications [#1743](https://github.com/ethyca/fides/pull/1743)
- Privacy-Center-Cypress workflow for CI checks of the Privacy Center. [#1722](https://github.com/ethyca/fides/pull/1722)
- Privacy Center `fides-consent.js` script for accessing consent on external pages. [Details](/clients/privacy-center/packages/fides-consent/README.md)
- Erasure support for Twilio Conversations API [#1673](https://github.com/ethyca/fides/pull/1673)
- Webserver port can now be configured via the CLI command [#1858](https://github.com/ethyca/fides/pull/1858)

### Changed

- Optional dependencies are no longer used for 3rd-party connectivity. Instead they are used to isolate dangerous dependencies. [#1679](https://github.com/ethyca/fides/pull/1679)
- All Next pages now automatically require login. [#1670](https://github.com/ethyca/fides/pull/1670)
- Running the `webserver` command no longer prompts the user to opt out/in to analytics[#1724](https://github.com/ethyca/fides/pull/1724)

### Developer Experience

- Admin-UI-Cypress tests that fail in CI will now upload screen recordings for debugging. [#1728](https://github.com/ethyca/fides/pull/1728/files/c23e62fea284f7910028c8483feff893903068b8#r1019491323)
- Enable remote debugging from VSCode of live dev app [#1780](https://github.com/ethyca/fides/pull/1780)

### Removed

- Removed the Privacy Center `cookieName` config introduced in 2.0.0. [#1756](https://github.com/ethyca/fides/pull/1756)

### Fixed

- Exceptions are no longer raised when sending analytics on Windows [#1666](https://github.com/ethyca/fides/pull/1666)
- Fixed wording on identity verification modal in the Privacy Center [#1674](https://github.com/ethyca/fides/pull/1674)
- Update system fides_key tooltip text [#1533](https://github.com/ethyca/fides/pull/1685)
- Removed local storage parsing that is redundant with redux-persist. [#1678](https://github.com/ethyca/fides/pull/1678)
- Show a helpful error message if Docker daemon is not running during "fides deploy" [#1694](https://github.com/ethyca/fides/pull/1694)
- Allow users to query their own permissions, including root user. [#1698](https://github.com/ethyca/fides/pull/1698)
- Single-select taxonomy fields legal basis and special category can be cleared. [#1712](https://github.com/ethyca/fides/pull/1712)
- Fixes the issue where the security config is not properly loading from environment variables. [#1718](https://github.com/ethyca/fides/pull/1718)
- Fixes the issue where the CLI can't run without the config values required by the webserver. [#1811](https://github.com/ethyca/fides/pull/1811)
- Correctly handle response from adobe jwt auth endpoint as milliseconds, rather than seconds. [#1754](https://github.com/ethyca/fides/pull/1754)
- Fixed styling issues with the `EditDrawer` component. [#1803](https://github.com/ethyca/fides/pull/1803)

### Security

- Bumped versions of packages that use OpenSSL [#1683](https://github.com/ethyca/fides/pull/1683)

## [2.0.0](https://github.com/ethyca/fides/compare/1.9.6...2.0.0)

### Added

- Allow delete-only SaaS connector endpoints [#1200](https://github.com/ethyca/fides/pull/1200)
- Privacy center consent choices store a browser cookie. [#1364](https://github.com/ethyca/fides/pull/1364)
  - The format is generic. A reasonable set of defaults will be added later: [#1444](https://github.com/ethyca/fides/issues/1444)
  - The cookie name defaults to `fides_consent` but can be configured under `config.json > consent > cookieName`.
  - Each consent option can provide an array of `cookieKeys`.
- Individually select and reprocess DSRs that have errored [#1203](https://github.com/ethyca/fides/pull/1489)
- Bulk select and reprocess DSRs that have errored [#1205](https://github.com/ethyca/fides/pull/1489)
- Config Wizard: AWS scan results populate in system review forms. [#1454](https://github.com/ethyca/fides/pull/1454)
- Integrate rate limiter with Saas Connectors. [#1433](https://github.com/ethyca/fides/pull/1433)
- Config Wizard: Added a column selector to the scan results page of the config wizard [#1590](https://github.com/ethyca/fides/pull/1590)
- Config Wizard: Flow for runtime scanner option [#1640](https://github.com/ethyca/fides/pull/1640)
- Access support for Twilio Conversations API [#1520](https://github.com/ethyca/fides/pull/1520)
- Message Config: Adds Twilio Email/SMS support [#1519](https://github.com/ethyca/fides/pull/1519)

### Changed

- Updated mypy to version 0.981 and Python to version 3.10.7 [#1448](https://github.com/ethyca/fides/pull/1448)

### Developer Experience

- Repository dispatch events are sent to fidesctl-plus and fidesops-plus [#1263](https://github.com/ethyca/fides/pull/1263)
- Only the `docs-authors` team members are specified as `CODEOWNERS` [#1446](https://github.com/ethyca/fides/pull/1446)
- Updates the default local configuration to not defer tasks to a worker node [#1552](https://github.com/ethyca/fides/pull/1552/)
- Updates the healthcheck to return health status of connected Celery workers [#1588](https://github.com/ethyca/fides/pull/1588)

### Docs

- Remove the tutorial to prepare for new update [#1543](https://github.com/ethyca/fides/pull/1543)
- Add system management via UI documentation [#1541](https://github.com/ethyca/fides/pull/1541)
- Added DSR quickstart docs, restructured docs navigation [#1651](https://github.com/ethyca/fides/pull/1651)
- Update privacy request execution overview docs [#1258](https://github.com/ethyca/fides/pull/1490)

### Fixed

- Fixed system dependencies appearing as "N/A" in the datamap endpoint when there are no privacy declarations [#1649](https://github.com/ethyca/fides/pull/1649)

## [1.9.6](https://github.com/ethyca/fides/compare/1.9.5...1.9.6)

### Fixed

- Include systems without a privacy declaration on data map [#1603](https://github.com/ethyca/fides/pull/1603)
- Handle malformed tokens [#1523](https://github.com/ethyca/fides/pull/1523)
- Remove thrown exception from getAllPrivacyRequests method [#1592](https://github.com/ethyca/fides/pull/1593)
- Include systems without a privacy declaration on data map [#1603](https://github.com/ethyca/fides/pull/1603)
- After editing a dataset, the table will stay on the previously selected collection instead of resetting to the first one. [#1511](https://github.com/ethyca/fides/pull/1511)
- Fix redis `db_index` config issue [#1647](https://github.com/ethyca/fides/pull/1647)

### Docs

- Add unlinked docs and fix any remaining broken links [#1266](https://github.com/ethyca/fides/pull/1266)
- Update privacy center docs to include consent information [#1537](https://github.com/ethyca/fides/pull/1537)
- Update UI docs to include DSR countdown information and additional descriptions/filtering [#1545](https://github.com/ethyca/fides/pull/1545)

### Changed

- Allow multiple masking strategies to be specified when using fides as a masking engine [#1647](https://github.com/ethyca/fides/pull/1647)

## [1.9.5](https://github.com/ethyca/fides/compare/1.9.4...1.9.5)

### Added

- The database includes a `plus_system_scans` relation, to track the status and results of System Scanner executions in fidesctl-plus [#1554](https://github.com/ethyca/fides/pull/1554)

## [1.9.4](https://github.com/ethyca/fides/compare/1.9.2...1.9.4)

### Fixed

- After editing a dataset, the table will stay on the previously selected collection instead of resetting to the first one. [#1511](https://github.com/ethyca/fides/pull/1511)

## [1.9.2](https://github.com/ethyca/fides/compare/1.9.1...1.9.2)

### Deprecated

- Added a deprecation warning for the entire package [#1244](https://github.com/ethyca/fides/pull/1244)

### Added

- Dataset generation enhancements using Fides Classify for Plus users:

  - Integrate Fides Plus API into placeholder features introduced in 1.9.0. [#1194](https://github.com/ethyca/fides/pull/1194)

- Fides Admin UI:

  - Configure Connector after creation [#1204](https://github.com/ethyca/fides/pull/1356)

### Fixed

- Privacy Center:
  - Handle error on startup if server isn't running [#1239](https://github.com/ethyca/fides/pull/1239)
  - Fix styling issue with cards [#1240](https://github.com/ethyca/fides/pull/1240)
  - Redirect to index on consent save [#1238](https://github.com/ethyca/fides/pull/1238)

## [1.9.1](https://github.com/ethyca/fides/compare/1.9.0...1.9.1)

### Changed

- Update fideslang to v1.3.1 [#1136](https://github.com/ethyca/fides/pull/1136)

### Changed

- Update fideslang to v1.3.1 [#1136](https://github.com/ethyca/fides/pull/1136)

## [1.9.0](https://github.com/ethyca/fides/compare/1.8.6...1.9.0) - 2022-09-29

### Added

- Dataset generation enhancements using Fides Classify for Plus users:
  - Added toggle for enabling classify during generation. [#1057](https://github.com/ethyca/fides/pull/1057)
  - Initial implementation of API request to kick off classify, with confirmation modal. [#1069](https://github.com/ethyca/fides/pull/1069)
  - Initial Classification & Review status for generated datasets. [#1074](https://github.com/ethyca/fides/pull/1074)
  - Component for choosing data categories based on classification results. [#1110](https://github.com/ethyca/fides/pull/1110)
  - The dataset fields table shows data categories from the classifier (if available). [#1088](https://github.com/ethyca/fides/pull/1088)
  - The "Approve" button can be used to update the dataset with the classifier's suggestions. [#1129](https://github.com/ethyca/fides/pull/1129)
- System management UI:
  - New page to add a system via yaml [#1062](https://github.com/ethyca/fides/pull/1062)
  - Skeleton of page to add a system manually [#1068](https://github.com/ethyca/fides/pull/1068)
  - Refactor config wizard system forms to be reused for system management [#1072](https://github.com/ethyca/fides/pull/1072)
  - Add additional optional fields to system management forms [#1082](https://github.com/ethyca/fides/pull/1082)
  - Delete a system through the UI [#1085](https://github.com/ethyca/fides/pull/1085)
  - Edit a system through the UI [#1096](https://github.com/ethyca/fides/pull/1096)
- Cypress component testing [#1106](https://github.com/ethyca/fides/pull/1106)

### Changed

- Changed behavior of `load_default_taxonomy` to append instead of upsert [#1040](https://github.com/ethyca/fides/pull/1040)
- Changed behavior of adding privacy declarations to decouple the actions of the "add" and "next" buttons [#1086](https://github.com/ethyca/fides/pull/1086)
- Moved system related UI components from the `config-wizard` directory to the `system` directory [#1097](https://github.com/ethyca/fides/pull/1097)
- Updated "type" on SaaS config to be a simple string type, not an enum [#1197](https://github.com/ethyca/fides/pull/1197)

### Developer Experience

- Optional dependencies may have their version defined only once, in `optional-requirements.txt` [#1171](https://github.com/ethyca/fides/pull/1171)

### Docs

- Updated the footer links [#1130](https://github.com/ethyca/fides/pull/1130)

### Fixed

- Fixed the "help" link in the UI header [#1078](https://github.com/ethyca/fides/pull/1078)
- Fixed a bug in Data Category Dropdowns where checking i.e. `user.biometric` would also check `user.biometric_health` [#1126](https://github.com/ethyca/fides/pull/1126)

### Security

- Upgraded pymysql to version `1.0.2` [#1094](https://github.com/ethyca/fides/pull/1094)

## [1.8.6](https://github.com/ethyca/fides/compare/1.8.5...1.8.6) - 2022-09-28

### Added

- Added classification tables for Plus users [#1060](https://github.com/ethyca/fides/pull/1060)

### Fixed

- Fixed a bug where rows were being excluded from a data map [#1124](https://github.com/ethyca/fides/pull/1124)

## [1.8.5](https://github.com/ethyca/fides/compare/1.8.4...1.8.5) - 2022-09-21

### Changed

- Update fideslang to v1.3.0 [#1103](https://github.com/ethyca/fides/pull/1103)

## [1.8.4](https://github.com/ethyca/fides/compare/1.8.3...1.8.4) - 2022-09-09

### Added

- Initial system management page [#1054](https://github.com/ethyca/fides/pull/1054)

### Changed

- Deleting a taxonomy field with children will now cascade delete all of its children as well. [#1042](https://github.com/ethyca/fides/pull/1042)

### Fixed

- Fixed navigating directly to frontend routes loading index page instead of the correct static page for the route.
- Fix truncated evaluation error messages [#1053](https://github.com/ethyca/fides/pull/1053)

## [1.8.3](https://github.com/ethyca/fides/compare/1.8.2...1.8.3) - 2022-09-06

### Added

- Added more taxonomy fields that can be edited via the UI [#1000](https://github.com/ethyca/fides/pull/1000) [#1028](https://github.com/ethyca/fides/pull/1028)
- Added the ability to add taxonomy fields via the UI [#1019](https://github.com/ethyca/fides/pull/1019)
- Added the ability to delete taxonomy fields via the UI [#1006](https://github.com/ethyca/fides/pull/1006)
  - Only non-default taxonomy entities can be deleted [#1023](https://github.com/ethyca/fides/pull/1023)
- Prevent deleting taxonomy `is_default` fields and from adding `is_default=True` fields via the API [#990](https://github.com/ethyca/fides/pull/990).
- Added a "Custom" tag to distinguish user defined taxonomy fields from default taxonomy fields in the UI [#1027](https://github.com/ethyca/fides/pull/1027)
- Added initial support for enabling Fides Plus [#1037](https://github.com/ethyca/fides/pull/1037)
  - The `useFeatures` hook can be used to check if `plus` is enabled.
  - Navigating to/from the Data Map page is gated behind this feature.
  - Plus endpoints are served from the private Plus image.

### Fixed

- Fixed failing mypy tests [#1030](https://github.com/ethyca/fides/pull/1030)
- Fixed an issue where `fides push --diff` would return a false positive diff [#1026](https://github.com/ethyca/fides/pull/1026)
- Pinned pydantic version to < 1.10.0 to fix an error in finding referenced fides keys [#1045](https://github.com/ethyca/fides/pull/1045)

### Fixed

- Fixed failing mypy tests [#1030](https://github.com/ethyca/fides/pull/1030)
- Fixed an issue where `fides push --diff` would return a false positive diff [#1026](https://github.com/ethyca/fides/pull/1026)

### Docs

- Minor formatting updates to [Policy Webhooks](https://ethyca.github.io/fidesops/guides/policy_webhooks/) documentation [#1114](https://github.com/ethyca/fidesops/pull/1114)

### Removed

- Removed create superuser [#1116](https://github.com/ethyca/fidesops/pull/1116)

## [1.8.2](https://github.com/ethyca/fides/compare/1.8.1...1.8.2) - 2022-08-18

### Added

- Added the ability to edit taxonomy fields via the UI [#977](https://github.com/ethyca/fides/pull/977) [#1028](https://github.com/ethyca/fides/pull/1028)
- New column `is_default` added to DataCategory, DataUse, DataSubject, and DataQualifier tables [#976](https://github.com/ethyca/fides/pull/976)
- Added the ability to add taxonomy fields via the UI [#1019](https://github.com/ethyca/fides/pull/1019)
- Added the ability to delete taxonomy fields via the UI [#1006](https://github.com/ethyca/fides/pull/1006)
  - Only non-default taxonomy entities can be deleted [#1023](https://github.com/ethyca/fides/pull/1023)
- Prevent deleting taxonomy `is_default` fields and from adding `is_default=True` fields via the API [#990](https://github.com/ethyca/fides/pull/990).
- Added a "Custom" tag to distinguish user defined taxonomy fields from default taxonomy fields in the UI [#1027](https://github.com/ethyca/fides/pull/1027)

### Changed

- Upgraded base Docker version to Python 3.9 and updated all other references from 3.8 -> 3.9 [#974](https://github.com/ethyca/fides/pull/974)
- Prepend all database tables with `ctl_` [#979](https://github.com/ethyca/fides/pull/979)
- Moved the `admin-ui` code down one level into a `ctl` subdir [#970](https://github.com/ethyca/fides/pull/970)
- Extended the `/datamap` endpoint to include extra metadata [#992](https://github.com/ethyca/fides/pull/992)

## [1.8.1](https://github.com/ethyca/fides/compare/1.8.0...1.8.1) - 2022-08-08

### Deprecated

- The following environment variables have been deprecated, and replaced with the new environment variable names indicated below. To avoid breaking existing workflows, the deprecated variables are still respected in v1.8.1. They will be removed in a future release.
  - `FIDESCTL__API__DATABASE_HOST` --> `FIDESCTL__DATABASE__SERVER`
  - `FIDESCTL__API__DATABASE_NAME` --> `FIDESCTL__DATABASE__DB`
  - `FIDESCTL__API__DATABASE_PASSWORD` --> `FIDESCTL__DATABASE__PASSWORD`
  - `FIDESCTL__API__DATABASE_PORT` --> `FIDESCTL__DATABASE__PORT`
  - `FIDESCTL__API__DATABASE_TEST_DATABASE_NAME` --> `FIDESCTL__DATABASE__TEST_DB`
  - `FIDESCTL__API__DATABASE_USER` --> `FIDESCTL__DATABASE__USER`

### Developer Experience

- The included `docker-compose.yml` no longer references outdated ENV variables [#964](https://github.com/ethyca/fides/pull/964)

### Docs

- Minor release documentation now reflects the desired patch release process [#955](https://github.com/ethyca/fides/pull/955)
- Updated references to ENV variables [#964](https://github.com/ethyca/fides/pull/964)

### Fixed

- Deprecated config options will continue to be respected when set via environment variables [#965](https://github.com/ethyca/fides/pull/965)
- The git cache is rebuilt within the Docker container [#962](https://github.com/ethyca/fides/pull/962)
- The `wheel` pypi build no longer has a dirty version tag [#962](https://github.com/ethyca/fides/pull/962)
- Add setuptools to dev-requirements to fix versioneer error [#983](https://github.com/ethyca/fides/pull/983)

## [1.8.0](https://github.com/ethyca/fides/compare/1.7.1...1.8.0) - 2022-08-04

### Added

- Initial configuration wizard UI view
  - System scanning step: AWS credentials form and initial `generate` API usage.
  - System scanning results: AWS systems are stored and can be selected for review
- CustomInput type "password" with show/hide icon.
- Pull CLI command now checks for untracked/unstaged files in the manifests dir [#869](https://github.com/ethyca/fides/pull/869)
- Pull CLI command has a flag to pull missing files from the server [#895](https://github.com/ethyca/fides/pull/895)
- Add BigQuery support for the `generate` command and `/generate` endpoint [#814](https://github.com/ethyca/fides/pull/814) & [#917](https://github.com/ethyca/fides/pull/917)
- Added user auth tables [915](https://github.com/ethyca/fides/pull/915)
- Standardized API error parsing under `~/types/errors`
- Added taxonomy page to UI [#902](https://github.com/ethyca/fides/pull/902)
  - Added a nested accordion component for displaying taxonomy data [#910](https://github.com/ethyca/fides/pull/910)
- Add lru cache to get_config [927](https://github.com/ethyca/fides/pull/927)
- Add support for deprecated API config values [#959](https://github.com/ethyca/fides/pull/959)
- `fides` is now an alias for `fidesctl` as a CLI entrypoint [#926](https://github.com/ethyca/fides/pull/926)
- Add user auth routes [929](https://github.com/ethyca/fides/pull/929)
- Bump fideslib to 3.0.1 and remove patch code[931](https://github.com/ethyca/fides/pull/931)
- Update the `fidesctl` python package to automatically serve the UI [#941](https://github.com/ethyca/fides/pull/941)
- Add `push` cli command alias for `apply` and deprecate `apply` [943](https://github.com/ethyca/fides/pull/943)
- Add resource groups tagging api as a source of system generation [939](https://github.com/ethyca/fides/pull/939)
- Add GitHub Action to publish the `fidesctl` package to testpypi on pushes to main [#951](https://github.com/ethyca/fides/pull/951)
- Added configWizardFlag to ui to hide the config wizard when false [[#1453](https://github.com/ethyca/fides/issues/1453)

### Changed

- Updated the `datamap` endpoint to return human-readable column names as the first response item [#779](https://github.com/ethyca/fides/pull/779)
- Remove the `obscure` requirement from the `generate` endpoint [#819](https://github.com/ethyca/fides/pull/819)
- Moved all files from `fidesapi` to `fidesctl/api` [#885](https://github.com/ethyca/fides/pull/885)
- Moved `scan` and `generate` to the list of commands that can be run in local mode [#841](https://github.com/ethyca/fides/pull/841)
- Upgraded the base docker images from Debian Buster to Bullseye [#958](https://github.com/ethyca/fides/pull/958)
- Removed `ipython` as a dev-requirement [#958](https://github.com/ethyca/fides/pull/958)
- Webserver dependencies now come as a standard part of the package [#881](https://github.com/ethyca/fides/pull/881)
- Initial configuration wizard UI view
  - Refactored step & form results management to use Redux Toolkit slice.
- Change `id` field in tables from an integer to a string [915](https://github.com/ethyca/fides/pull/915)
- Update `fideslang` to `1.1.0`, simplifying the default taxonomy and adding `tags` for resources [#865](https://github.com/ethyca/fides/pull/865)
- Merge existing configurations with `fideslib` library [#913](https://github.com/ethyca/fides/pull/913)
- Moved frontend static files to `src/fidesctl/ui-build/static` [#934](https://github.com/ethyca/fides/pull/934)
- Replicated the error response handling from the `/validate` endpoint to the `/generate` endpoint [#911](https://github.com/ethyca/fides/pull/911)

### Developer Experience

- Remove `API_PREFIX` from fidesctl/core/utils.py and change references to `API_PREFIX` in fidesctl/api/reoutes/util.py [922](https://github.com/ethyca/fides/pull/922)

### Fixed

- Dataset field columns show all columns by default in the UI [#898](https://github.com/ethyca/fides/pull/898)
- Fixed the missing `.fides./` directory when locating the default config [#933](https://github.com/ethyca/fides/pull/933)

## [1.7.1](https://github.com/ethyca/fides/compare/1.7.0...1.7.1) - 2022-07-28

### Added

- Add datasets via YAML in the UI [#813](https://github.com/ethyca/fides/pull/813)
- Add datasets via database connection [#834](https://github.com/ethyca/fides/pull/834) [#889](https://github.com/ethyca/fides/pull/889)
- Add delete confirmation when deleting a field or collection from a dataset [#809](https://github.com/ethyca/fides/pull/809)
- Add ability to delete datasets from the UI [#827](https://github.com/ethyca/fides/pull/827)
- Add Cypress for testing [713](https://github.com/ethyca/fides/pull/833)
- Add datasets via database connection (UI only) [#834](https://github.com/ethyca/fides/pull/834)
- Add Okta support to the `/generate` endpoint [#842](https://github.com/ethyca/fides/pull/842)
- Add db support to `/generate` endpoint [849](https://github.com/ethyca/fides/pull/849)
- Added OpenAPI TypeScript client generation for the UI app. See the [README](/clients/admin-ui/src/types/api/README.md) for more details.

### Changed

- Remove the `obscure` requirement from the `generate` endpoint [#819](https://github.com/ethyca/fides/pull/819)

### Developer Experience

- When releases are published, dispatch a repository webhook event to ethyca/fidesctl-plus [#938](https://github.com/ethyca/fides/pull/938)

### Docs

- recommend/replace pip installs with pipx [#874](https://github.com/ethyca/fides/pull/874)

### Fixed

- CustomSelect input tooltips appear next to selector instead of wrapping to a new row.
- Datasets without the `third_country_transfer` will not cause the editing dataset form to not render.
- Fixed a build issue causing an `unknown` version of `fidesctl` to be installed in published Docker images [#836](https://github.com/ethyca/fides/pull/836)
- Fixed an M1-related SQLAlchemy bug [#816](https://github.com/ethyca/fides/pull/891)
- Endpoints now work with or without a trailing slash. [#886](https://github.com/ethyca/fides/pull/886)
- Dataset field columns show all columns by default in the UI [#898](https://github.com/ethyca/fides/pull/898)
- Fixed the `tag` specific GitHub Action workflows for Docker and publishing docs. [#901](https://github.com/ethyca/fides/pull/901)

## [1.7.0](https://github.com/ethyca/fides/compare/1.6.1...1.7.0) - 2022-06-23

### Added

- Added dependabot to keep dependencies updated
- A warning now issues for any orphan datasets as part of the `apply` command [543](https://github.com/ethyca/fides/pull/543)
- Initial scaffolding of management UI [#561](https://github.com/ethyca/fides/pull/624)
- A new `audit` command for `system` and `organization` resources, checking data map attribute compliance [#548](https://github.com/ethyca/fides/pull/548)
- Static UI assets are now built with the docker container [#663](https://github.com/ethyca/fides/issues/663)
- Host static files via fidesapi [#621](https://github.com/ethyca/fides/pull/621)
- A new `generate` endpoint to enable capturing systems from infrastructure from the UI [#642](https://github.com/ethyca/fides/pull/642)
- A new `datamap` endpoint to enable visualizing a data map from the UI [#721](https://github.com/ethyca/fides/pull/721)
- Management UI navigation bar [#679](https://github.com/ethyca/fides/issues/679)
- Management UI integration [#736](https://github.com/ethyca/fides/pull/736)
  - Datasets
  - Systems
  - Taxonomy (data categories)
- Initial dataset UI view [#768](https://github.com/ethyca/fides/pull/768)
  - Add interaction for viewing a dataset collection
  - Add column picker
  - Add a data category checklist tree
  - Edit/delete dataset fields
  - Edit/delete dataset collections
  - Edit datasets
  - Add a component for Identifiability tags
  - Add tooltips for help on forms
  - Add geographic location (third_country_transfers) country selection. Supported by new dependency `i18n-iso-countries`.
- Okta, aws and database credentials can now come from `fidesctl.toml` config [#694](https://github.com/ethyca/fides/pull/694)
- New `validate` endpoint to test aws and okta credentials [#722](https://github.com/ethyca/fides/pull/722)
- Initial configuration wizard UI view
  - Manual entry steps added (name and describe organization, pick entry route, and describe system manually including privacy declarations)
- A new image tagged `ethyca/fidesctl:dev` is published on each push to `main` [781](https://github.com/ethyca/fides/pull/781)
- A new cli command (`fidesctl sync`) [#765](https://github.com/ethyca/fides/pull/765)

### Changed

- Comparing server and CLI versions ignores `.dirty` only differences, and is quiet on success when running general CLI commands [621](https://github.com/ethyca/fides/pull/621)
- All endpoints now prefixed by `/api/v1` [#623](https://github.com/ethyca/fides/issues/623)
- Allow AWS credentials to be passed to `generate system` via the API [#645](https://github.com/ethyca/fides/pull/645)
- Update the export of a datamap to load resources from the server instead of a manifest directory [#662](https://github.com/ethyca/fides/pull/662)
- Refactor `export` to remove CLI specific uses from the core modules and load resources[#725](https://github.com/ethyca/fides/pull/725)
- Bump version of FastAPI in `setup.py` to 0.77.1 to match `optional-requirements.txt` [#734](https://github.com/ethyca/fides/pull/734)
- Docker images are now only built and pushed on tags to match when released to pypi [#740](https://github.com/ethyca/fides/pull/740)
- Okta resource scanning and generation now works with systems instead of datasets [#751](https://github.com/ethyca/fides/pull/751)

### Developer Experience

- Replaced `make` with `nox` [#547](https://github.com/ethyca/fides/pull/547)
- Removed usage of `fideslang` module in favor of new [external package](https://github.com/ethyca/fideslang) shared across projects [#619](https://github.com/ethyca/fides/issues/619)
- Added a UI service to the docker-compose deployment [#757](https://github.com/ethyca/fides/pull/757)
- `TestClient` defined in and shared across test modules via `conftest.py` [#759](https://github.com/ethyca/fides/pull/759)

### Docs

- Replaced all references to `make` with `nox` [#547](https://github.com/ethyca/fides/pull/547)
- Removed config/schemas page [#613](https://github.com/ethyca/fides/issues/613)
- Dataset UI and config wizard docs added ([https://github.com/ethyca/fides/pull/697](https://github.com/ethyca/fides/pull/697))
- The fides README now walks through generating a datamap [#746](https://github.com/ethyca/fides/pull/746)

### Fixed

- Updated `fideslog` to v1.1.5, resolving an issue where some exceptions thrown by the SDK were not handled as expected [#609](https://github.com/ethyca/fides/issues/609)
- Updated the webserver so that it won't fail if the database is inaccessible [#649](https://github.com/ethyca/fides/pull/649)
- Updated external tests to handle complex characters [#661](https://github.com/ethyca/fides/pull/661)
- Evaluations now properly merge the default taxonomy into the user-defined taxonomy [#684](https://github.com/ethyca/fides/pull/684)
- The CLI can now be run without installing the webserver components [#715](https://github.com/ethyca/fides/pull/715)

## [1.6.1](https://github.com/ethyca/fides/compare/1.6.0...1.6.1) - 2022-06-15

### Docs

- Updated `Release Steps`

### Fixed

- Resolved a failure with populating applicable data subject rights to a data map
- Handle invalid characters when generating a `fides_key` [#761](https://github.com/ethyca/fides/pull/761)

## [1.6.0](https://github.com/ethyca/fides/compare/1.5.3...1.6.0) - 2022-05-02

### Added

- ESLint configuration changes [#514](https://github.com/ethyca/fidesops/pull/514)
- User creation, update and permissions in the Admin UI [#511](https://github.com/ethyca/fidesops/pull/511)
- Yaml support for dataset upload [#284](https://github.com/ethyca/fidesops/pull/284)

### Breaking Changes

- Update masking API to take multiple input values [#443](https://github.com/ethyca/fidesops/pull/443)

### Docs

- DRP feature documentation [#520](https://github.com/ethyca/fidesops/pull/520)

## [1.4.2](https://github.com/ethyca/fidesops/compare/1.4.1...1.4.2) - 2022-05-12

### Added

- GET routes for users [#405](https://github.com/ethyca/fidesops/pull/405)
- Username based search on GET route [#444](https://github.com/ethyca/fidesops/pull/444)
- FIDESOPS\_\_DEV_MODE for Easier SaaS Request Debugging [#363](https://github.com/ethyca/fidesops/pull/363)
- Track user privileges across sessions [#425](https://github.com/ethyca/fidesops/pull/425)
- Add first_name and last_name fields. Also add them along with created_at to FidesUser response [#465](https://github.com/ethyca/fidesops/pull/465)
- Denial reasons for DSR and user `AuditLog` [#463](https://github.com/ethyca/fidesops/pull/463)
- DRP action to Policy [#453](https://github.com/ethyca/fidesops/pull/453)
- `CHANGELOG.md` file[#484](https://github.com/ethyca/fidesops/pull/484)
- DRP status endpoint [#485](https://github.com/ethyca/fidesops/pull/485)
- DRP exerise endpoint [#496](https://github.com/ethyca/fidesops/pull/496)
- Frontend for privacy request denial reaons [#480](https://github.com/ethyca/fidesops/pull/480)
- Publish Fidesops to Pypi [#491](https://github.com/ethyca/fidesops/pull/491)
- DRP data rights endpoint [#526](https://github.com/ethyca/fidesops/pull/526)

### Changed

- Converted HTTP Status Codes to Starlette constant values [#438](https://github.com/ethyca/fidesops/pull/438)
- SaasConnector.send behavior on ignore_errors now returns raw response [#462](https://github.com/ethyca/fidesops/pull/462)
- Seed user permissions in `create_superuser.py` script [#468](https://github.com/ethyca/fidesops/pull/468)
- User API Endpoints (update fields and reset user passwords) [#471](https://github.com/ethyca/fidesops/pull/471)
- Format tests with `black` [#466](https://github.com/ethyca/fidesops/pull/466)
- Extract privacy request endpoint logic into separate service for DRP [#470](https://github.com/ethyca/fidesops/pull/470)
- Fixing inconsistent SaaS connector integration tests [#473](https://github.com/ethyca/fidesops/pull/473)
- Add user data to login response [#501](https://github.com/ethyca/fidesops/pull/501)

### Breaking Changes

- Update masking API to take multiple input values [#443](https://github.com/ethyca/fidesops/pull/443)

### Docs

- Added issue template for documentation updates [#442](https://github.com/ethyca/fidesops/pull/442)
- Clarify masking updates [#464](https://github.com/ethyca/fidesops/pull/464)
- Added dark mode [#476](https://github.com/ethyca/fidesops/pull/476)

### Fixed

- Removed miradb test warning [#436](https://github.com/ethyca/fidesops/pull/436)
- Added missing import [#448](https://github.com/ethyca/fidesops/pull/448)
- Removed pypi badge pointing to wrong package [#452](https://github.com/ethyca/fidesops/pull/452)
- Audit imports and references [#479](https://github.com/ethyca/fidesops/pull/479)
- Switch to using update method on PUT permission endpoint [#500](https://github.com/ethyca/fidesops/pull/500)

### Developer Experience

- added isort as a CI check
- Include `tests/` in all static code checks (e.g. `mypy`, `pylint`)

### Changed

- Published Docker image does a clean install of Fidesctl
- `with_analytics` is now a decorator

### Fixed

- Third-Country formatting on Data Map
- Potential Duplication on Data Map
- Exceptions are no longer raised when sending `AnalyticsEvent`s on Windows
- Running `fidesctl init` now generates a `server_host` and `server_protocol`
  rather than `server_url`<|MERGE_RESOLUTION|>--- conflicted
+++ resolved
@@ -30,12 +30,7 @@
 
 ### Changed
 - Increased max number of preferences allowed in privacy preference API calls [#4469](https://github.com/ethyca/fides/pull/4469)
-<<<<<<< HEAD
-=======
 - Reduce size of tcf_consent payload in fides_consent cookie [#4480](https://github.com/ethyca/fides/pull/4480)
-
-### Changed
->>>>>>> a8efadd0
 - Change log level for FidesUserPermission retrieval to `debug` [#4482](https://github.com/ethyca/fides/pull/4482)
 
 ### Fixed
