# Changelog

All notable changes to this project will be documented in this file.

The format is based on [Keep a Changelog](https://keepachangelog.com/en/)

The types of changes are:

* `Added` for new features.
* `Changed` for changes in existing functionality.
* `Developer Experience` for changes in developer workflow or tooling.
* `Deprecated` for soon-to-be removed features.
* `Docs` for documentation only changes.
* `Removed` for now removed features.
* `Fixed` for any bug fixes.
* `Security` in case of vulnerabilities.

## [Unreleased](https://github.com/ethyca/fides/compare/1.6.1...main)

### Added

* Added dependabot to keep dependencies updated
* Include a warning for any orphan datasets as part of the `apply` command.
* Initial scaffolding of management UI [#561](https://github.com/ethyca/fides/pull/624)
* New `audit` command for `system` and `organization` resources, checking data map attribute compliance. [#548](https://github.com/ethyca/fides/pull/548)
* UI static assets are now built with the docker container [#663](https://github.com/ethyca/fides/issues/663)
* Host static files via fidesapi [#621](https://github.com/ethyca/fides/pull/621)
* New `generate` endpoint to enable capturing systems from infrastructure from the UI [#642](https://github.com/ethyca/fides/pull/642)
* New `datamap` endpoint to enable visualizing a data map from the UI [#721](https://github.com/ethyca/fides/pull/721)
* Navigation bar for management UI
* Integration for management UI
  * Datasets
  * Systems
  * Taxonomy (data categories)
* Initial dataset UI view
  * Add interaction for viewing a dataset collection
  * Add column picker
  * Add a data category checklist tree  
  * Edit/delete dataset fields
  * Edit/delete dataset collections
  * Edit datasets
  * Add a component for Identifiability tags
* Okta, aws and database credentials can now come from `fidesctl.toml` config [#694](https://github.com/ethyca/fides/pull/694)
* New `validate` endpoint to test aws and okta credentials [#722](https://github.com/ethyca/fides/pull/722)

### Changed

* Comparing server and CLI versions ignores `.dirty` only differences, and is quiet on success when running general CLI commands
* Migrate all endpoints to be prefixed by `/api/v1` [#623](https://github.com/ethyca/fides/issues/623)
* Allow credentials to be passed to the generate systems from aws functionality via the API [#645](https://github.com/ethyca/fides/pull/645)
* Update the export of a datamap to load resources from the server instead of a manifest directory[#662](https://github.com/ethyca/fides/pull/662)
* Refactor `export` to remove CLI specific uses from the core modules and load resources[#725](https://github.com/ethyca/fides/pull/725)
* Bump version of FastAPI in `setup.py` to 0.77.1 to match `optional-requirements.txt` [#734](https://github.com/ethyca/fides/pull/734)
* Docker images are now only built and pushed on tags to match when we release to pypi [#740](https://github.com/ethyca/fides/pull/740)
* Okta resource scanning and generation now works with systems instead of datasets [#751](https://github.com/ethyca/fides/pull/751)

### Developer Experience

* Replaced `make` with `nox`
* Removed usage of `fideslang` module in favor of new [external package](https://github.com/ethyca/fideslang) shared across projects
<<<<<<< HEAD
* Added a UI service to the docker-compose deployment [#757](<https://github.com/ethyca/fides/pull/757>)
=======
* Added starting up the frontend server to `nox`
* `TestClient` defined in and shared across test modules via `conftest.py` [#759](https://github.com/ethyca/fides/pull/759)
>>>>>>> 8863df28

### Docs

* Replaced all references to `make` with `nox` [#547](https://github.com/ethyca/fides/pull/547)
* Removed config/schemas page [#613](https://github.com/ethyca/fides/issues/613)

### Fixed

* Updated `fideslog` to v1.1.5, resolving an issue where some exceptions thrown by the SDK were not handled as expected
* Updated the webserver so that it won't fail if the database is inaccessible [#649](https://github.com/ethyca/fides/pull/649)
* Handle complex characters in external tests  [#661](https://github.com/ethyca/fides/pull/661)
* Evaluations now properly merge the default taxonomy into the user-defined taxonomy [#684](https://github.com/ethyca/fides/pull/684)
* The CLI can be run without installing the webserver components [#715](https://github.com/ethyca/fides/pull/715)

## [1.6.1](https://github.com/ethyca/fides/compare/1.6.0...1.6.1) - 2022-06-15

### Docs

* Updated `Release Steps`

### Fixed

* Resolved a failure with populating applicable data subject rights to a data map
* Handle invalid characters when generating a `fides_key` [#761](https://github.com/ethyca/fides/pull/761)

## [1.6.0](https://github.com/ethyca/fides/compare/1.5.3...1.6.0) - 2022-05-02

### Added

* CHANGELOG.md file
* On API server startup, in-use config values are logged at the DEBUG level
* Send a usage analytics event upon execution of the `fidesctl init` command

### Developer Experience

* added isort as a CI check
* Include `tests/` in all static code checks (e.g. `mypy`, `pylint`)

### Changed

* Published Docker image does a clean install of Fidesctl
* `with_analytics` is now a decorator

### Fixed

* Third-Country formatting on Data Map
* Potential Duplication on Data Map
* Exceptions are no longer raised when sending `AnalyticsEvent`s on Windows
* Running `fidesctl init` now generates a `server_host` and `server_protocol`
  rather than `server_url`<|MERGE_RESOLUTION|>--- conflicted
+++ resolved
@@ -58,12 +58,8 @@
 
 * Replaced `make` with `nox`
 * Removed usage of `fideslang` module in favor of new [external package](https://github.com/ethyca/fideslang) shared across projects
-<<<<<<< HEAD
 * Added a UI service to the docker-compose deployment [#757](<https://github.com/ethyca/fides/pull/757>)
-=======
-* Added starting up the frontend server to `nox`
 * `TestClient` defined in and shared across test modules via `conftest.py` [#759](https://github.com/ethyca/fides/pull/759)
->>>>>>> 8863df28
 
 ### Docs
 
