# Changelog

All notable changes to this project will be documented in this file.

The format is based on [Keep a Changelog](https://keepachangelog.com/en/)

The types of changes are:

- `Added` for new features.
- `Changed` for changes in existing functionality.
- `Developer Experience` for changes in developer workflow or tooling.
- `Deprecated` for soon-to-be removed features.
- `Docs` for documentation only changes.
- `Removed` for now removed features.
- `Fixed` for any bug fixes.
- `Security` in case of vulnerabilities.

## [Unreleased](https://github.com/ethyca/fides/compare/2.15.0...main)

### Added

- Included optional env vars to have postgres or Redshift connected via bastion host [#3374](https://github.com/ethyca/fides/pull/3374/)
- Support for acknowledge button for notice-only Privacy Notices and to disable toggling them off [#3546](https://github.com/ethyca/fides/pull/3546)
- HTML format for privacy request storage destinations [#3427](https://github.com/ethyca/fides/pull/3427)
- New Cookies Table for storing cookies associated with systems and privacy declarations [#3572](https://github.com/ethyca/fides/pull/3572)
<<<<<<< HEAD
- `fides-js` and privacy center now delete cookies associated with notices that were opted out of [#3569](https://github.com/ethyca/fides/pull/3569)
=======
- Access and erasure support for SurveyMonkey [#3590](https://github.com/ethyca/fides/pull/3590)
>>>>>>> f5970940

### Changed

- Removed `pyodbc` in favor of `pymssql` for handling SQL Server connections [#3435](https://github.com/ethyca/fides/pull/3435)

### Fixed

- Fix race condition with consent modal link rendering [#3521](https://github.com/ethyca/fides/pull/3521)
- Hide custom fields section when there are no custom fields created [#3554](https://github.com/ethyca/fides/pull/3554)
- Disable connector dropdown in integration tab on save [#3552](https://github.com/ethyca/fides/pull/3552)
- Handles an edge case for non-existent identities with the Kustomer API [#3513](https://github.com/ethyca/fides/pull/3513)
- remove the configure privacy request tile from the home screen [#3555](https://github.com/ethyca/fides/pull/3555)
- Updated Privacy Experience Safe Strings Serialization [#3600](https://github.com/ethyca/fides/pull/3600/)
- Only create default experience configs on startup, not update [#3605](https://github.com/ethyca/fides/pull/3605)
- Update to latest asyncpg dependency to avoid build error [#3614](https://github.com/ethyca/fides/pull/3614)
- Fix bug where editing a data use on a system could delete existing data uses [#3627](https://github.com/ethyca/fides/pull/3627)

### Developer Experience

- Optimize GitHub workflows used for docker image publishing [#3526](https://github.com/ethyca/fides/pull/3526)

## [2.15.0](https://github.com/ethyca/fides/compare/2.14.1...2.15.0)

### Added
- Privacy center can now render its consent values based on Privacy Notices and Privacy Experiences [#3411](https://github.com/ethyca/fides/pull/3411)
- Add Google Tag Manager and Privacy Center ENV vars to sample app [#2949](https://github.com/ethyca/fides/pull/2949)
- Add `notice_key` field to Privacy Notice UI form [#3403](https://github.com/ethyca/fides/pull/3403)
- Add `identity` query param to the consent reporting API view [#3418](https://github.com/ethyca/fides/pull/3418)
- Use `rollup-plugin-postcss` to bundle and optimize the `fides.js` components CSS [#3411](https://github.com/ethyca/fides/pull/3411)
- Dispatch Fides.js lifecycle events on window (FidesInitialized, FidesUpdated) and cross-publish to Fides.gtm() integration [#3411](https://github.com/ethyca/fides/pull/3411)
- Added the ability to use custom CAs with Redis via TLS [#3451](https://github.com/ethyca/fides/pull/3451)
- Add default experience configs on startup [#3449](https://github.com/ethyca/fides/pull/3449)
- Load default privacy notices on startup [#3401](https://github.com/ethyca/fides/pull/3401)
- Add ability for users to pass in additional parameters for application database connection [#3450](https://github.com/ethyca/fides/pull/3450)
- Load default privacy notices on startup [#3401](https://github.com/ethyca/fides/pull/3401/files)
- Add ability for `fides-js` to make API calls to Fides [#3411](https://github.com/ethyca/fides/pull/3411)
- `fides-js` banner is now responsive across different viewport widths [#3411](https://github.com/ethyca/fides/pull/3411)
- Add ability to close `fides-js` banner and modal via a button or ESC [#3411](https://github.com/ethyca/fides/pull/3411)
- Add ability to open the `fides-js` modal from a link on the host site [#3411](https://github.com/ethyca/fides/pull/3411)
- GPC preferences are automatically applied via `fides-js` [#3411](https://github.com/ethyca/fides/pull/3411)
- Add new dataset route that has additional filters [#3558](https://github.com/ethyca/fides/pull/3558)
- Update dataset dropdown to use new api filter [#3565](https://github.com/ethyca/fides/pull/3565)
- Filter out saas datasets from the rest of the UI [#3568](https://github.com/ethyca/fides/pull/3568)

### Fixed

- Fix sample app `DATABASE_*` ENV vars for backwards compatibility [#3406](https://github.com/ethyca/fides/pull/3406)
- Fix overlay rendering issue by finding/creating a dedicated parent element for Preact [#3397](https://github.com/ethyca/fides/pull/3397)
- Fix the sample app privacy center link to be configurable [#3409](https://github.com/ethyca/fides/pull/3409)
- Fix CLI output showing a version warning for Snowflake [#3434](https://github.com/ethyca/fides/pull/3434)
- Flaky custom field Cypress test on systems page [#3408](https://github.com/ethyca/fides/pull/3408)
- Fix NextJS errors & warnings for Cookie House sample app [#3411](https://github.com/ethyca/fides/pull/3411)
- Fix bug where `fides-js` toggles were not reflecting changes from rejecting or accepting all notices [#3522](https://github.com/ethyca/fides/pull/3522)
- Remove the `fides-js` banner from tab order when it is hidden and move the overlay components to the top of the tab order. [#3510](https://github.com/ethyca/fides/pull/3510)
- Fix bug where `fides-js` toggle states did not always initialize properly [#3597](https://github.com/ethyca/fides/pull/3597)

### Changed

- Enabled Privacy Experience beta flag [#3364](https://github.com/ethyca/fides/pull/3364)
- Reorganize CLI Command Source Files [#3491](https://github.com/ethyca/fides/pull/3491)
- Removed ExperienceConfig.delivery_mechanism constraint [#3387](https://github.com/ethyca/fides/pull/3387)
- Updated privacy experience UI forms to reflect updated experience config fields [#3402](https://github.com/ethyca/fides/pull/3402)
- Use a venv in the Dockerfile for installing Python deps [#3452](https://github.com/ethyca/fides/pull/3452)
- Bump SlowAPI Version [#3456](https://github.com/ethyca/fides/pull/3456)
- Bump Psycopg2-binary Version [#3473](https://github.com/ethyca/fides/pull/3473)
- Reduced duplication between PrivacyExperience and PrivacyExperienceConfig [#3470](https://github.com/ethyca/fides/pull/3470)
- Update privacy centre email and phone validation to allow for both to be blank [#3432](https://github.com/ethyca/fides/pull/3432)
- Moved connection configuration into the system portal [#3407](https://github.com/ethyca/fides/pull/3407)
- Update `fideslang` to `1.4.1` to allow arbitrary nested metadata on `System`s and `Dataset`s `meta` property [#3463](https://github.com/ethyca/fides/pull/3463)
- Remove form validation to allow both email & phone inputs for consent requests [#3529](https://github.com/ethyca/fides/pull/3529)
- Removed dataset dropdown from saas connector configuration [#3563](https://github.com/ethyca/fides/pull/3563)

### Developer Experience

- Add ability to pass ENV vars to both privacy center and sample app during `fides deploy` via `.env` [#2949](https://github.com/ethyca/fides/pull/2949)
- Handle an edge case when generating tags that finds them out of sequence [#3405](https://github.com/ethyca/fides/pull/3405)
- Add support for pushing `prerelease` and `rc` tagged images to Dockerhub [#3474](https://github.com/ethyca/fides/pull/3474)

### Removed

- Removed the deprecated `system_dependencies` from `System` resources, migrating to `egress` [#3285](https://github.com/ethyca/fides/pull/3285)


## [2.14.1](https://github.com/ethyca/fides/compare/2.14.0...2.14.1)

### Added

- Add `identity` query param to the consent reporting API view [#3418](https://github.com/ethyca/fides/pull/3418)
- Add privacy centre button text customisations [#3432](https://github.com/ethyca/fides/pull/3432)
- Add privacy centre favicon customisation [#3432](https://github.com/ethyca/fides/pull/3432)

### Changed

- Update privacy centre email and phone validation to allow for both to be blank [#3432](https://github.com/ethyca/fides/pull/3432)


## [2.14.0](https://github.com/ethyca/fides/compare/2.13.0...2.14.0)

### Added

- Add an automated test to check for `/fides-consent.js` backwards compatibility [#3289](https://github.com/ethyca/fides/pull/3289)
- Add infrastructure for "overlay" consent components (Preact, CSS bundling, etc.) and initial version of consent banner [#3191](https://github.com/ethyca/fides/pull/3191)
- Add the modal component of the "overlay" consent components [#3291](https://github.com/ethyca/fides/pull/3291)
- Added an `automigrate` database setting [#3220](https://github.com/ethyca/fides/pull/3220)
- Track Privacy Experience with Privacy Preferences [#3311](https://github.com/ethyca/fides/pull/3311)
- Add ability for `fides-js` to fetch its own geolocation [#3356](https://github.com/ethyca/fides/pull/3356)
- Add ability to select different locations in the "Cookie House" sample app [#3362](https://github.com/ethyca/fides/pull/3362)
- Added optional logging of resource changes on the server [#3331](https://github.com/ethyca/fides/pull/3331)

### Fixed

- Maintain casing differences within Snowflake datasets for proper DSR execution [#3245](https://github.com/ethyca/fides/pull/3245)
- Handle DynamoDB edge case where no attributes are defined [#3299](https://github.com/ethyca/fides/pull/3299)
- Support pseudonymous consent requests with `fides_user_device_id` for the new consent workflow [#3203](https://github.com/ethyca/fides/pull/3203)
- Fides user device id filter to GET Privacy Experience List endpoint to stash user preferences on embedded notices [#3302](https://github.com/ethyca/fides/pull/3302)
- Support for data categories on manual webhook fields [#3330](https://github.com/ethyca/fides/pull/3330)
- Added config-driven rendering to consent components [#3316](https://github.com/ethyca/fides/pull/3316)
- Pin `typing_extensions` dependency to `4.5.0` to work around a pydantic bug [#3357](https://github.com/ethyca/fides/pull/3357)

### Changed

- Explicitly escape/unescape certain fields instead of using SafeStr [#3144](https://github.com/ethyca/fides/pull/3144)
- Updated DynamoDB icon [#3296](https://github.com/ethyca/fides/pull/3296)
- Increased default page size for the connection type endpoint to 100 [#3298](https://github.com/ethyca/fides/pull/3298)
- Data model around PrivacyExperiences to better keep Privacy Notices and Experiences in sync [#3292](https://github.com/ethyca/fides/pull/3292)
- UI calls to support new PrivacyExperiences data model [#3313](https://github.com/ethyca/fides/pull/3313)
- Ensure email connectors respect the `notifications.notification_service_type` app config property if set [#3355](https://github.com/ethyca/fides/pull/3355)
- Rework Delighted connector so the `survey_response` endpoint depends on the `person` endpoint [3385](https://github.com/ethyca/fides/pull/3385)
- Remove logging within the Celery creation function [#3303](https://github.com/ethyca/fides/pull/3303)
- Update how generic endpoint generation works [#3304](https://github.com/ethyca/fides/pull/3304)
- Restrict strack-trace logging when not in Dev mode [#3081](https://github.com/ethyca/fides/pull/3081)
- Refactor CSS variables for `fides-js` to match brandable color palette [#3321](https://github.com/ethyca/fides/pull/3321)
- Moved all of the dirs from `fides.api.ops` into `fides.api` [#3318](https://github.com/ethyca/fides/pull/3318)
- Put global settings for fides.js on privacy center settings [#3333](https://github.com/ethyca/fides/pull/3333)
- Changed `fides db migrate` to `fides db upgrade` [#3342](https://github.com/ethyca/fides/pull/3342)
- Add required notice key to privacy notices [#3337](https://github.com/ethyca/fides/pull/3337)
- Make Privacy Experience List public, and separate public endpoint rate limiting [#3339](https://github.com/ethyca/fides/pull/3339)

### Developer Experience

- Add dispatch event when publishing a non-prod tag [#3317](https://github.com/ethyca/fides/pull/3317)
- Add OpenAPI (Swagger) documentation for Fides Privacy Center API endpoints (/fides.js) [#3341](https://github.com/ethyca/fides/pull/3341)

### Removed

- Remove `fides export` command and backing code [#3256](https://github.com/ethyca/fides/pull/3256)


## [2.13.0](https://github.com/ethyca/fides/compare/2.12.1...2.13.0)

### Added

- Connector for DynamoDB [#2998](https://github.com/ethyca/fides/pull/2998)
- Access and erasure support for Amplitude [#2569](https://github.com/ethyca/fides/pull/2569)
- Access and erasure support for Gorgias [#2444](https://github.com/ethyca/fides/pull/2444)
- Privacy Experience Bulk Create, Bulk Update, and Detail Endpoints [#3185](https://github.com/ethyca/fides/pull/3185)
- Initial privacy experience UI [#3186](https://github.com/ethyca/fides/pull/3186)
- A JavaScript modal to copy a script tag for `fides.js` [#3238](https://github.com/ethyca/fides/pull/3238)
- Access and erasure support for OneSignal [#3199](https://github.com/ethyca/fides/pull/3199)
- Add the ability to "inject" location into `/fides.js` bundles and cache responses for one hour [#3272](https://github.com/ethyca/fides/pull/3272)

### Changed

- Merge instances of RTK `createApi` into one instance for better cache invalidation [#3059](https://github.com/ethyca/fides/pull/3059)
- Update custom field definition uniqueness to be case insensitive name per resource type [#3215](https://github.com/ethyca/fides/pull/3215)
- Restrict where privacy notices of certain consent mechanisms must be displayed [#3195](https://github.com/ethyca/fides/pull/3195)
- Merged the `lib` submodule into the `api.ops` submodule [#3134](https://github.com/ethyca/fides/pull/3134)
- Merged duplicate privacy declaration components [#3254](https://github.com/ethyca/fides/pull/3254)
- Refactor client applications into a monorepo with turborepo, extract fides-js into a standalone package, and improve privacy-center to load configuration at runtime [#3105](https://github.com/ethyca/fides/pull/3105)

### Fixed

- Prevent ability to unintentionally show "default" Privacy Center configuration, styles, etc. [#3242](https://github.com/ethyca/fides/pull/3242)
- Fix broken links to docs site pages in Admin UI [#3232](https://github.com/ethyca/fides/pull/3232)
- Repoint legacy docs site links to the new and improved docs site [#3167](https://github.com/ethyca/fides/pull/3167)
- Fix Cookie House Privacy Center styles for fides deploy [#3283](https://github.com/ethyca/fides/pull/3283)
- Maintain casing differences within Snowflake datasets for proper DSR execution [#3245](https://github.com/ethyca/fides/pull/3245)

### Developer Experience

- Use prettier to format *all* source files in client packages [#3240](https://github.com/ethyca/fides/pull/3240)

### Deprecated

- Deprecate `fides export` CLI command as it is moving to `fidesplus` [#3264](https://github.com/ethyca/fides/pull/3264)

## [2.12.1](https://github.com/ethyca/fides/compare/2.12.0...2.12.1)

### Changed

- Updated how Docker version checks are handled and added an escape-hatch [#3218](https://github.com/ethyca/fides/pull/3218)

### Fixed

- Datamap export mitigation for deleted taxonomy elements referenced by declarations [#3214](https://github.com/ethyca/fides/pull/3214)
- Update datamap columns each time the page is visited [#3211](https://github.com/ethyca/fides/pull/3211)
- Ensure inactive custom fields are not returned for datamap response [#3223](https://github.com/ethyca/fides/pull/3223)

## [2.12.0](https://github.com/ethyca/fides/compare/2.11.0...2.12.0)

### Added

- Access and erasure support for Aircall [#2589](https://github.com/ethyca/fides/pull/2589)
- Access and erasure support for Klaviyo [#2501](https://github.com/ethyca/fides/pull/2501)
- Page to edit or add privacy notices [#3058](https://github.com/ethyca/fides/pull/3058)
- Side navigation bar can now also have children navigation links [#3099](https://github.com/ethyca/fides/pull/3099)
- Endpoints for consent reporting [#3095](https://github.com/ethyca/fides/pull/3095)
- Added manage custom fields page behind feature flag [#3089](https://github.com/ethyca/fides/pull/3089)
- Custom fields table [#3097](https://github.com/ethyca/fides/pull/3097)
- Custom fields form modal [#3165](https://github.com/ethyca/fides/pull/3165)
- Endpoints to save the new-style Privacy Preferences with respect to a fides user device id [#3132](https://github.com/ethyca/fides/pull/3132)
- Support `privacy_declaration` as a resource type for custom fields [#3149](https://github.com/ethyca/fides/pull/3149)
- Expose `id` field of embedded `privacy_declarations` on `system` API responses [#3157](https://github.com/ethyca/fides/pull/3157)
- Access and erasure support for Unbounce [#2697](https://github.com/ethyca/fides/pull/2697)
- Support pseudonymous consent requests with `fides_user_device_id` [#3158](https://github.com/ethyca/fides/pull/3158)
- Update `fides_consent` cookie format [#3158](https://github.com/ethyca/fides/pull/3158)
- Add custom fields to the data use declaration form [#3197](https://github.com/ethyca/fides/pull/3197)
- Added fides user device id as a ProvidedIdentityType [#3131](https://github.com/ethyca/fides/pull/3131)

### Changed

- The `cursor` pagination strategy now also searches for data outside of the `data_path` when determining the cursor value [#3068](https://github.com/ethyca/fides/pull/3068)
- Moved Privacy Declarations associated with Systems to their own DB table [#3098](https://github.com/ethyca/fides/pull/3098)
- More tests on data use validation for privacy notices within the same region [#3156](https://github.com/ethyca/fides/pull/3156)
- Improvements to export code for bugfixes and privacy declaration custom field support [#3184](https://github.com/ethyca/fides/pull/3184)
- Enabled privacy notice feature flag [#3192](https://github.com/ethyca/fides/pull/3192)
- Updated TS types - particularly with new privacy notices [#3054](https://github.com/ethyca/fides/pull/3054)
- Make name not required on privacy declaration [#3150](https://github.com/ethyca/fides/pull/3150)
- Let Rule Targets allow for custom data categories [#3147](https://github.com/ethyca/fides/pull/3147)

### Removed

- Removed the warning about access control migration [#3055](https://github.com/ethyca/fides/pull/3055)
- Remove `customFields` feature flag [#3080](https://github.com/ethyca/fides/pull/3080)
- Remove notification banner from the home page [#3088](https://github.com/ethyca/fides/pull/3088)

### Fixed

- Fix a typo in the Admin UI [#3166](https://github.com/ethyca/fides/pull/3166)
- The `--local` flag is now respected for the `scan dataset db` command [#3096](https://github.com/ethyca/fides/pull/3096)
- Fixing issue where connectors with external dataset references would fail to save [#3142](https://github.com/ethyca/fides/pull/3142)
- Ensure privacy declaration IDs are stable across updates through system API [#3188](https://github.com/ethyca/fides/pull/3188)
- Fixed unit tests for saas connector type endpoints now that we have >50 [#3101](https://github.com/ethyca/fides/pull/3101)
- Fixed nox docs link [#3121](https://github.com/ethyca/fides/pull/3121/files)


### Developer Experience

- Update fides deploy to use a new database.load_samples setting to initialize sample Systems, Datasets, and Connections for testing [#3102](https://github.com/ethyca/fides/pull/3102)
- Remove support for automatically configuring messaging (Mailgun) & storage (S3) using `.env` with `nox -s "fides_env(test)"` [#3102](https://github.com/ethyca/fides/pull/3102)
- Add smoke tests for consent management [#3158](https://github.com/ethyca/fides/pull/3158)
- Added nox command that opens dev docs [#3082](https://github.com/ethyca/fides/pull/3082)


## [2.11.0](https://github.com/ethyca/fides/compare/2.10.0...2.11.0)

### Added

- Access support for Shippo [#2484](https://github.com/ethyca/fides/pull/2484)
- Feature flags can be set such that they cannot be modified by the user [#2966](https://github.com/ethyca/fides/pull/2966)
- Added the datamap UI to make it open source [#2988](https://github.com/ethyca/fides/pull/2988)
- Introduced a `FixedLayout` component (from the datamap UI) for pages that need to be a fixed height and scroll within [#2992](https://github.com/ethyca/fides/pull/2992)
- Added preliminary privacy notice page [#2995](https://github.com/ethyca/fides/pull/2995)
- Table for privacy notices [#3001](https://github.com/ethyca/fides/pull/3001)
- Added connector template endpoint [#2946](https://github.com/ethyca/fides/pull/2946)
- Query params on connection type endpoint to filter by supported action type [#2996](https://github.com/ethyca/fides/pull/2996)
- Scope restrictions for privacy notice table in the UI [#3007](https://github.com/ethyca/fides/pull/3007)
- Toggle for enabling/disabling privacy notices in the UI [#3010](https://github.com/ethyca/fides/pull/3010)
- Add endpoint to retrieve privacy notices grouped by their associated data uses [#2956](https://github.com/ethyca/fides/pull/2956)
- Support for uploading custom connector templates via the UI [#2997](https://github.com/ethyca/fides/pull/2997)
- Add a backwards-compatible workflow for saving and propagating consent preferences with respect to Privacy Notices [#3016](https://github.com/ethyca/fides/pull/3016)
- Empty state for privacy notices [#3027](https://github.com/ethyca/fides/pull/3027)
- Added Data flow modal [#3008](https://github.com/ethyca/fides/pull/3008)
- Update datamap table export [#3038](https://github.com/ethyca/fides/pull/3038)
- Added more advanced privacy center styling [#2943](https://github.com/ethyca/fides/pull/2943)
- Backend privacy experiences foundation [#3146](https://github.com/ethyca/fides/pull/3146)

### Changed

- Set `privacyDeclarationDeprecatedFields` flags to false and set `userCannotModify` to true [2987](https://github.com/ethyca/fides/pull/2987)
- Restored `nav-config` back to the admin-ui [#2990](https://github.com/ethyca/fides/pull/2990)
- Bumped supported Python versions to 3.10.11, 3.9.16, and 3.8.14 [#2936](https://github.com/ethyca/fides/pull/2936)
- Modify privacy center default config to only request email identities, and add validation preventing requesting both email & phone identities [#2539](https://github.com/ethyca/fides/pull/2539)
- SaaS connector icons are now dynamically loaded from the connector templates [#3018](https://github.com/ethyca/fides/pull/3018)
- Updated consentmechanism Enum to rename "necessary" to "notice_only" [#3048](https://github.com/ethyca/fides/pull/3048)
- Updated test data for Mongo, CLI [#3011](https://github.com/ethyca/fides/pull/3011)
- Updated the check for if a user can assign owner roles to be scope-based instead of role-based [#2964](https://github.com/ethyca/fides/pull/2964)
- Replaced menu in user management table with delete icon [#2958](https://github.com/ethyca/fides/pull/2958)
- Added extra fields to webhook payloads [#2830](https://github.com/ethyca/fides/pull/2830)

### Removed

- Removed interzone navigation logic now that the datamap UI and admin UI are one app [#2990](https://github.com/ethyca/fides/pull/2990)
- Remove the `unknown` state for generated datasets displaying on fidesplus [#2957](https://github.com/ethyca/fides/pull/2957)
- Removed datamap export API [#2999](https://github.com/ethyca/fides/pull/2999)

### Developer Experience

- Nox commands for git tagging to support feature branch builds [#2979](https://github.com/ethyca/fides/pull/2979)
- Changed test environment (`nox -s fides_env`) to run `fides deploy` for local testing [#3071](https://github.com/ethyca/fides/pull/3017)
- Publish git-tag specific docker images [#3050](https://github.com/ethyca/fides/pull/3050)

## [2.10.0](https://github.com/ethyca/fides/compare/2.9.2...2.10.0)

### Added

- Allow users to configure their username and password via the config file [#2884](https://github.com/ethyca/fides/pull/2884)
- Add authentication to the `masking` endpoints as well as accompanying scopes [#2909](https://github.com/ethyca/fides/pull/2909)
- Add an Organization Management page (beta) [#2908](https://github.com/ethyca/fides/pull/2908)
- Adds assigned systems to user management table [#2922](https://github.com/ethyca/fides/pull/2922)
- APIs to support Privacy Notice management (create, read, update) [#2928](https://github.com/ethyca/fides/pull/2928)

### Changed

- Improved standard layout for large width screens and polished misc. pages [#2869](https://github.com/ethyca/fides/pull/2869)
- Changed UI paths in the admin-ui [#2869](https://github.com/ethyca/fides/pull/2892)
  - `/add-systems/new` --> `/add-systems/manual`
  - `/system` --> `/systems`
- Added individual ID routes for systems [#2902](https://github.com/ethyca/fides/pull/2902)
- Deprecated adding scopes to users directly; you can only add roles. [#2848](https://github.com/ethyca/fides/pull/2848/files)
- Changed About Fides page to say "Fides Core Version:" over "Version". [#2899](https://github.com/ethyca/fides/pull/2899)
- Polish Admin UI header & navigation [#2897](https://github.com/ethyca/fides/pull/2897)
- Give new users a "viewer" role by default [#2900](https://github.com/ethyca/fides/pull/2900)
- Tie together save states for user permissions and systems [#2913](https://github.com/ethyca/fides/pull/2913)
- Removing payment types from Stripe connector params [#2915](https://github.com/ethyca/fides/pull/2915)
- Viewer role can now access a restricted version of the user management page [#2933](https://github.com/ethyca/fides/pull/2933)
- Change Privacy Center email placeholder text [#2935](https://github.com/ethyca/fides/pull/2935)
- Restricted setting Approvers as System Managers [#2891](https://github.com/ethyca/fides/pull/2891)
- Adds confirmation modal when downgrading user to "approver" role via Admin UI [#2924](https://github.com/ethyca/fides/pull/2924)
- Changed the toast message for new users to include access control info [#2939](https://github.com/ethyca/fides/pull/2939)
- Add Data Stewards to datamap export [#2962](https://github.com/ethyca/fides/pull/2962)

### Fixed

- Restricted Contributors from being able to create Owners [#2888](https://github.com/ethyca/fides/pull/2888)
- Allow for dynamic aspect ratio for logo on Privacy Center 404 [#2895](https://github.com/ethyca/fides/pull/2895)
- Allow for dynamic aspect ratio for logo on consent page [#2895](https://github.com/ethyca/fides/pull/2895)
- Align role dscription drawer of Admin UI with top nav: [#2932](https://github.com/ethyca/fides/pull/2932)
- Fixed error message when a user is assigned to be an approver without any systems [#2953](https://github.com/ethyca/fides/pull/2953)

### Developer Experience

- Update frontend npm packages (admin-ui, privacy-center, cypress-e2e) [#2921](https://github.com/ethyca/fides/pull/2921)

## [2.9.2](https://github.com/ethyca/fides/compare/2.9.1...2.9.2)

### Fixed

- Allow multiple data uses as long as their processing activity name is different [#2905](https://github.com/ethyca/fides/pull/2905)
- use HTML property, not text, when dispatching Mailchimp Transactional emails [#2901](https://github.com/ethyca/fides/pull/2901)
- Remove policy key from Privacy Center submission modal [#2912](https://github.com/ethyca/fides/pull/2912)

## [2.9.1](https://github.com/ethyca/fides/compare/2.9.0...2.9.1)

### Added

- Added Attentive erasure email connector [#2782](https://github.com/ethyca/fides/pull/2782)

### Changed

- Removed dataset based email connectors [#2782](https://github.com/ethyca/fides/pull/2782)
- Changed Auth0's authentication strategy from `bearer` to `oauth2_client_credentials` [#2820](https://github.com/ethyca/fides/pull/2820)
- renamed the privacy declarations field "Privacy declaration name (deprecated)" to "Processing Activity" [#711](https://github.com/ethyca/fidesplus/issues/711)

### Fixed

- Fixed issue where the scopes list passed into FidesUserPermission could get mutated with the total_scopes call [#2883](https://github.com/ethyca/fides/pull/2883)

### Removed

- removed the `privacyDeclarationDeprecatedFields` flag [#711](https://github.com/ethyca/fidesplus/issues/711)

## [2.9.0](https://github.com/ethyca/fides/compare/2.8.3...2.9.0)

### Added

- The ability to assign users as system managers for a specific system [#2714](https://github.com/ethyca/fides/pull/2714)
- New endpoints to add and remove users as system managers [#2726](https://github.com/ethyca/fides/pull/2726)
- Warning about access control migration to the UI [#2842](https://github.com/ethyca/fides/pull/2842)
- Adds Role Assignment UI [#2739](https://github.com/ethyca/fides/pull/2739)
- Add an automated migration to give users a `viewer` role [#2821](https://github.com/ethyca/fides/pull/2821)

### Changed

- Removed "progressive" navigation that would hide Admin UI tabs until Systems / Connections were configured [#2762](https://github.com/ethyca/fides/pull/2762)
- Added `system.privacy_declaration.name` to datamap response [#2831](https://github.com/ethyca/fides/pull/2831/files)

### Developer Experience

- Retired legacy `navV2` feature flag [#2762](https://github.com/ethyca/fides/pull/2762)
- Update Admin UI Layout to fill viewport height [#2812](https://github.com/ethyca/fides/pull/2812)

### Fixed

- Fixed issue where unsaved changes warning would always show up when running fidesplus [#2788](https://github.com/ethyca/fides/issues/2788)
- Fixed problem in datamap export with datasets that had been updated via SaaS instantiation [#2841](https://github.com/ethyca/fides/pull/2841)
- Fixed problem in datamap export with inconsistent custom field ordering [#2859](https://github.com/ethyca/fides/pull/2859)

## [2.8.3](https://github.com/ethyca/fides/compare/2.8.2...2.8.3)

### Added

- Serialise `bson.ObjectId` types in SAR data packages [#2785](https://github.com/ethyca/fides/pull/2785)

### Fixed

- Fixed issue where more than 1 populated custom fields removed a system from the datamap export [#2825](https://github.com/ethyca/fides/pull/2825)

## [2.8.2](https://github.com/ethyca/fides/compare/2.8.1...2.8.2)

### Fixed

- Resolved a bug that stopped custom fields populating the visual datamap [#2775](https://github.com/ethyca/fides/pull/2775)
- Patch appconfig migration to handle existing db record [#2780](https://github.com/ethyca/fides/pull/2780)

## [2.8.1](https://github.com/ethyca/fides/compare/2.8.0...2.8.1)

### Fixed

- Disabled hiding Admin UI based on user scopes [#2771](https://github.com/ethyca/fides/pull/2771)

## [2.8.0](https://github.com/ethyca/fides/compare/2.7.1...2.8.0)

### Added

- Add API support for messaging config properties [#2551](https://github.com/ethyca/fides/pull/2551)
- Access and erasure support for Kustomer [#2520](https://github.com/ethyca/fides/pull/2520)
- Added the `erase_after` field on collections to be able to set the order for erasures [#2619](https://github.com/ethyca/fides/pull/2619)
- Add a toggle to filter the system classification to only return those with classification data [#2700](https://github.com/ethyca/fides/pull/2700)
- Added backend role-based permissions [#2671](https://github.com/ethyca/fides/pull/2671)
- Access and erasure for Vend SaaS Connector [#1869](https://github.com/ethyca/fides/issues/1869)
- Added endpoints for storage and messaging config setup status [#2690](https://github.com/ethyca/fides/pull/2690)
- Access and erasure for Jira SaaS Connector [#1871](https://github.com/ethyca/fides/issues/1871)
- Access and erasure support for Delighted [#2244](https://github.com/ethyca/fides/pull/2244)
- Improve "Upload a new dataset YAML" [#1531](https://github.com/ethyca/fides/pull/2258)
- Input validation and sanitization for Privacy Request fields [#2655](https://github.com/ethyca/fides/pull/2655)
- Access and erasure support for Yotpo [#2708](https://github.com/ethyca/fides/pull/2708)
- Custom Field Library Tab [#527](https://github.com/ethyca/fides/pull/2693)
- Allow SendGrid template usage [#2728](https://github.com/ethyca/fides/pull/2728)
- Added ConnectorRunner to simplify SaaS connector testing [#1795](https://github.com/ethyca/fides/pull/1795)
- Adds support for Mailchimp Transactional as a messaging config [#2742](https://github.com/ethyca/fides/pull/2742)

### Changed

- Admin UI
  - Add flow for selecting system types when manually creating a system [#2530](https://github.com/ethyca/fides/pull/2530)
  - Updated forms for privacy declarations [#2648](https://github.com/ethyca/fides/pull/2648)
  - Delete flow for privacy declarations [#2664](https://github.com/ethyca/fides/pull/2664)
  - Add framework to have UI elements respect the user's scopes [#2682](https://github.com/ethyca/fides/pull/2682)
  - "Manual Webhook" has been renamed to "Manual Process". [#2717](https://github.com/ethyca/fides/pull/2717)
- Convert all config values to Pydantic `Field` objects [#2613](https://github.com/ethyca/fides/pull/2613)
- Add warning to 'fides deploy' when installed outside of a virtual environment [#2641](https://github.com/ethyca/fides/pull/2641)
- Redesigned the default/init config file to be auto-documented. Also updates the `fides init` logic and analytics consent logic [#2694](https://github.com/ethyca/fides/pull/2694)
- Change how config creation/import is handled across the application [#2622](https://github.com/ethyca/fides/pull/2622)
- Update the CLI aesthetics & docstrings [#2703](https://github.com/ethyca/fides/pull/2703)
- Updates Roles->Scopes Mapping [#2744](https://github.com/ethyca/fides/pull/2744)
- Return user scopes as an enum, as well as total scopes [#2741](https://github.com/ethyca/fides/pull/2741)
- Update `MessagingServiceType` enum to be lowercased throughout [#2746](https://github.com/ethyca/fides/pull/2746)

### Developer Experience

- Set the security environment of the fides dev setup to `prod` instead of `dev` [#2588](https://github.com/ethyca/fides/pull/2588)
- Removed unexpected default Redis password [#2666](https://github.com/ethyca/fides/pull/2666)
- Privacy Center
  - Typechecking and validation of the `config.json` will be checked for backwards-compatibility. [#2661](https://github.com/ethyca/fides/pull/2661)
- Combined conftest.py files [#2669](https://github.com/ethyca/fides/pull/2669)

### Fixed

- Fix support for "redis.user" setting when authenticating to the Redis cache [#2666](https://github.com/ethyca/fides/pull/2666)
- Fix error with the classify dataset feature flag not writing the dataset to the server [#2675](https://github.com/ethyca/fides/pull/2675)
- Allow string dates to stay strings in cache decoding [#2695](https://github.com/ethyca/fides/pull/2695)
- Admin UI
  - Remove Identifiability (Data Qualifier) from taxonomy editor [2684](https://github.com/ethyca/fides/pull/2684)
- FE: Custom field selections binding issue on Taxonomy tabs [#2659](https://github.com/ethyca/fides/pull/2693/)
- Fix Privacy Request Status when submitting a consent request when identity verification is required [#2736](https://github.com/ethyca/fides/pull/2736)

## [2.7.1](https://github.com/ethyca/fides/compare/2.7.0...2.7.1)

- Fix error with the classify dataset feature flag not writing the dataset to the server [#2675](https://github.com/ethyca/fides/pull/2675)

## [2.7.0](https://github.com/ethyca/fides/compare/2.6.6...2.7.0)

- Fides API

  - Access and erasure support for Braintree [#2223](https://github.com/ethyca/fides/pull/2223)
  - Added route to send a test message [#2585](https://github.com/ethyca/fides/pull/2585)
  - Add default storage configuration functionality and associated APIs [#2438](https://github.com/ethyca/fides/pull/2438)

- Admin UI

  - Custom Metadata [#2536](https://github.com/ethyca/fides/pull/2536)
    - Create Custom Lists
    - Create Custom Field Definition
    - Create custom fields from a the taxonomy editor
    - Provide a custom field value in a resource
    - Bulk edit custom field values [#2612](https://github.com/ethyca/fides/issues/2612)
    - Custom metadata UI Polish [#2624](https://github.com/ethyca/fides/pull/2625)

- Privacy Center

  - The consent config default value can depend on whether Global Privacy Control is enabled. [#2341](https://github.com/ethyca/fides/pull/2341)
  - When GPC is enabled, the UI indicates which data uses are opted out by default. [#2596](https://github.com/ethyca/fides/pull/2596)
  - `inspectForBrowserIdentities` now also looks for `ljt_readerID`. [#2543](https://github.com/ethyca/fides/pull/2543)

### Added

- Added new Wunderkind Consent Saas Connector [#2600](https://github.com/ethyca/fides/pull/2600)
- Added new Sovrn Email Consent Connector [#2543](https://github.com/ethyca/fides/pull/2543/)
- Log Fides version at startup [#2566](https://github.com/ethyca/fides/pull/2566)

### Changed

- Update Admin UI to show all action types (access, erasure, consent, update) [#2523](https://github.com/ethyca/fides/pull/2523)
- Removes legacy `verify_oauth_client` function [#2527](https://github.com/ethyca/fides/pull/2527)
- Updated the UI for adding systems to a new design [#2490](https://github.com/ethyca/fides/pull/2490)
- Minor logging improvements [#2566](https://github.com/ethyca/fides/pull/2566)
- Various form components now take a `stacked` or `inline` variant [#2542](https://github.com/ethyca/fides/pull/2542)
- UX fixes for user management [#2537](https://github.com/ethyca/fides/pull/2537)
- Updating Firebase Auth connector to mask the user with a delete instead of an update [#2602](https://github.com/ethyca/fides/pull/2602)

### Fixed

- Fixed bug where refreshing a page in the UI would result in a 404 [#2502](https://github.com/ethyca/fides/pull/2502)
- Usernames are case insensitive now and prevent all duplicates [#2487](https://github.com/ethyca/fides/pull/2487)
  - This PR contains a migration that deletes duplicate users and keeps the oldest original account.
- Update Logos for shipped connectors [#2464](https://github.com/ethyca/fides/pull/2587)
- Search field on privacy request page isn't working [#2270](https://github.com/ethyca/fides/pull/2595)
- Fix connection dropdown in integration table to not be disabled add system creation [#3589](https://github.com/ethyca/fides/pull/3589)

### Developer Experience

- Added new Cypress E2E smoke tests [#2241](https://github.com/ethyca/fides/pull/2241)
- New command `nox -s e2e_test` which will spin up the test environment and run true E2E Cypress tests against it [#2417](https://github.com/ethyca/fides/pull/2417)
- Cypress E2E tests now run in CI and are reported to Cypress Cloud [#2417](https://github.com/ethyca/fides/pull/2417)
- Change from `randomint` to `uuid` in mongodb tests to reduce flakiness. [#2591](https://github.com/ethyca/fides/pull/2591)

### Removed

- Remove feature flagged config wizard stepper from Admin UI [#2553](https://github.com/ethyca/fides/pull/2553)

## [2.6.6](https://github.com/ethyca/fides/compare/2.6.5...2.6.6)

### Changed

- Improve Readability for Custom Masking Override Exceptions [#2593](https://github.com/ethyca/fides/pull/2593)

## [2.6.5](https://github.com/ethyca/fides/compare/2.6.4...2.6.5)

### Added

- Added config properties to override database Engine parameters [#2511](https://github.com/ethyca/fides/pull/2511)
- Increased default pool_size and max_overflow to 50 [#2560](https://github.com/ethyca/fides/pull/2560)

## [2.6.4](https://github.com/ethyca/fides/compare/2.6.3...2.6.4)

### Fixed

- Fixed bug for SMS completion notification not being sent [#2526](https://github.com/ethyca/fides/issues/2526)
- Fixed bug where refreshing a page in the UI would result in a 404 [#2502](https://github.com/ethyca/fides/pull/2502)

## [2.6.3](https://github.com/ethyca/fides/compare/2.6.2...2.6.3)

### Fixed

- Handle case where legacy dataset has meta: null [#2524](https://github.com/ethyca/fides/pull/2524)

## [2.6.2](https://github.com/ethyca/fides/compare/2.6.1...2.6.2)

### Fixed

- Issue addressing missing field in dataset migration [#2510](https://github.com/ethyca/fides/pull/2510)

## [2.6.1](https://github.com/ethyca/fides/compare/2.6.0...2.6.1)

### Fixed

- Fix errors when privacy requests execute concurrently without workers [#2489](https://github.com/ethyca/fides/pull/2489)
- Enable saas request overrides to run in worker runtime [#2489](https://github.com/ethyca/fides/pull/2489)

## [2.6.0](https://github.com/ethyca/fides/compare/2.5.1...2.6.0)

### Added

- Added the `env` option to the `security` configuration options to allow for users to completely secure the API endpoints [#2267](https://github.com/ethyca/fides/pull/2267)
- Unified Fides Resources
  - Added a dataset dropdown selector when configuring a connector to link an existing dataset to the connector configuration. [#2162](https://github.com/ethyca/fides/pull/2162)
  - Added new datasetconfig.ctl_dataset_id field to unify fides dataset resources [#2046](https://github.com/ethyca/fides/pull/2046)
- Add new connection config routes that couple them with systems [#2249](https://github.com/ethyca/fides/pull/2249)
- Add new select/deselect all permissions buttons [#2437](https://github.com/ethyca/fides/pull/2437)
- Endpoints to allow a user with the `user:password-reset` scope to reset users' passwords. In addition, users no longer require a scope to edit their own passwords. [#2373](https://github.com/ethyca/fides/pull/2373)
- New form to reset a user's password without knowing an old password [#2390](https://github.com/ethyca/fides/pull/2390)
- Approve & deny buttons on the "Request details" page. [#2473](https://github.com/ethyca/fides/pull/2473)
- Consent Propagation
  - Add the ability to execute Consent Requests via the Privacy Request Execution layer [#2125](https://github.com/ethyca/fides/pull/2125)
  - Add a Mailchimp Transactional Consent Connector [#2194](https://github.com/ethyca/fides/pull/2194)
  - Allow defining a list of opt-in and/or opt-out requests in consent connectors [#2315](https://github.com/ethyca/fides/pull/2315)
  - Add a Google Analytics Consent Connector for GA4 properties [#2302](https://github.com/ethyca/fides/pull/2302)
  - Pass the GA Cookie from the Privacy Center [#2337](https://github.com/ethyca/fides/pull/2337)
  - Rename "user_id" to more specific "ga_client_id" [#2356](https://github.com/ethyca/fides/pull/2356)
  - Patch Google Analytics Consent Connector to delete by client_id [#2355](https://github.com/ethyca/fides/pull/2355)
  - Add a "skip_param_values option" to optionally skip when we are missing param values in the body [#2384](https://github.com/ethyca/fides/pull/2384)
  - Adds a new Universal Analytics Connector that works with the UA Tracking Id
- Adds intake and storage of Global Privacy Control Signal props for Consent [#2599](https://github.com/ethyca/fides/pull/2599)

### Changed

- Unified Fides Resources
  - Removed several fidesops schemas for DSR's in favor of updated Fideslang schemas [#2009](https://github.com/ethyca/fides/pull/2009)
  - Removed DatasetConfig.dataset field [#2096](https://github.com/ethyca/fides/pull/2096)
  - Updated UI dataset config routes to use new unified routes [#2113](https://github.com/ethyca/fides/pull/2113)
  - Validate request body on crud endpoints on upsert. Validate dataset data categories before save. [#2134](https://github.com/ethyca/fides/pull/2134/)
  - Updated test env setup and quickstart to use new endpoints [#2225](https://github.com/ethyca/fides/pull/2225)
- Consent Propagation
  - Privacy Center consent options can now be marked as `executable` in order to propagate consent requests [#2193](https://github.com/ethyca/fides/pull/2193)
  - Add support for passing browser identities to consent request patches [#2304](https://github.com/ethyca/fides/pull/2304)
- Update fideslang to 1.3.3 [#2343](https://github.com/ethyca/fides/pull/2343)
- Display the request type instead of the policy name on the request table [#2382](https://github.com/ethyca/fides/pull/2382)
- Make denial reasons required [#2400](https://github.com/ethyca/fides/pull/2400)
- Display the policy key on the request details page [#2395](https://github.com/ethyca/fides/pull/2395)
- Updated CSV export [#2452](https://github.com/ethyca/fides/pull/2452)
- Privacy Request approval now uses a modal [#2443](https://github.com/ethyca/fides/pull/2443)

### Developer Experience

- `nox -s test_env` has been replaced with `nox -s "fides_env(dev)"`
- New command `nox -s "fides_env(test)"` creates a complete test environment with seed data (similar to `fides_env(dev)`) but with the production fides image so the built UI can be accessed at `localhost:8080` [#2399](https://github.com/ethyca/fides/pull/2399)
- Change from code climate to codecov for coverage reporting [#2402](https://github.com/ethyca/fides/pull/2402)

### Fixed

- Home screen header scaling and responsiveness issues [#2200](https://github.com/ethyca/fides/pull/2277)
- Privacy Center identity inputs validate even when they are optional. [#2308](https://github.com/ethyca/fides/pull/2308)
- The PII toggle defaults to false and PII will be hidden on page load [#2388](https://github.com/ethyca/fides/pull/2388)
- Fixed a CI bug caused by git security upgrades [#2441](https://github.com/ethyca/fides/pull/2441)
- Privacy Center
  - Identity inputs validate even when they are optional. [#2308](https://github.com/ethyca/fides/pull/2308)
  - Submit buttons show loading state and disable while submitting. [#2401](https://github.com/ethyca/fides/pull/2401)
  - Phone inputs no longer request country SVGs from external domain. [#2378](https://github.com/ethyca/fides/pull/2378)
  - Input validation errors no longer change the height of modals. [#2379](https://github.com/ethyca/fides/pull/2379)
- Patch masking strategies to better handle null and non-string inputs [#2307](https://github.com/ethyca/fides/pull/2377)
- Renamed prod pushes tag to be `latest` for privacy center and sample app [#2401](https://github.com/ethyca/fides/pull/2407)
- Update firebase connector to better handle non-existent users [#2439](https://github.com/ethyca/fides/pull/2439)

## [2.5.1](https://github.com/ethyca/fides/compare/2.5.0...2.5.1)

### Developer Experience

- Allow db resets only if `config.dev_mode` is `True` [#2321](https://github.com/ethyca/fides/pull/2321)

### Fixed

- Added a feature flag for the recent dataset classification UX changes [#2335](https://github.com/ethyca/fides/pull/2335)

### Security

- Add a check to the catchall path to prevent returning paths outside of the UI directory [#2330](https://github.com/ethyca/fides/pull/2330)

### Developer Experience

- Reduce size of local Docker images by fixing `.dockerignore` patterns [#2360](https://github.com/ethyca/fides/pull/2360)

## [2.5.0](https://github.com/ethyca/fides/compare/2.4.0...2.5.0)

### Docs

- Update the docs landing page and remove redundant docs [#2184](https://github.com/ethyca/fides/pull/2184)

### Added

- Added the `user` command group to the CLI. [#2153](https://github.com/ethyca/fides/pull/2153)
- Added `Code Climate` test coverage uploads. [#2198](https://github.com/ethyca/fides/pull/2198)
- Added the connection key to the execution log [#2100](https://github.com/ethyca/fides/pull/2100)
- Added endpoints to retrieve DSR `Rule`s and `Rule Target`s [#2116](https://github.com/ethyca/fides/pull/2116)
- Added Fides version number to account dropdown in the UI [#2140](https://github.com/ethyca/fides/pull/2140)
- Add link to Classify Systems page in nav side bar [#2128](https://github.com/ethyca/fides/pull/2128)
- Dataset classification UI now polls for results [#2123](https://github.com/ethyca/fides/pull/2123)
- Update Privacy Center Icons [#1800](https://github.com/ethyca/fides/pull/2139)
- Privacy Center `fides-consent.js`:
  - `Fides.shopify` integration function. [#2152](https://github.com/ethyca/fides/pull/2152)
  - Dedicated folder for integrations.
  - `Fides.meta` integration function (fbq). [#2217](https://github.com/ethyca/fides/pull/2217)
- Adds support for Twilio email service (Sendgrid) [#2154](https://github.com/ethyca/fides/pull/2154)
- Access and erasure support for Recharge [#1709](https://github.com/ethyca/fides/pull/1709)
- Access and erasure support for Friendbuy Nextgen [#2085](https://github.com/ethyca/fides/pull/2085)

### Changed

- Admin UI Feature Flags - [#2101](https://github.com/ethyca/fides/pull/2101)
  - Overrides can be saved in the browser.
  - Use `NEXT_PUBLIC_APP_ENV` for app-specific environment config.
  - No longer use `react-feature-flags` library.
  - Can have descriptions. [#2243](https://github.com/ethyca/fides/pull/2243)
- Made privacy declarations optional when adding systems manually - [#2173](https://github.com/ethyca/fides/pull/2173)
- Removed an unclear logging message. [#2266](https://github.com/ethyca/fides/pull/2266)
- Allow any user with `user:delete` scope to delete other users [#2148](https://github.com/ethyca/fides/pull/2148)
- Dynamic imports of custom overrides and SaaS test fixtures [#2169](https://github.com/ethyca/fides/pull/2169)
- Added `AuthenticatedClient` to custom request override interface [#2171](https://github.com/ethyca/fides/pull/2171)
- Only approve the specific collection instead of the entire dataset, display only top 1 classification by default [#2226](https://github.com/ethyca/fides/pull/2226)
- Update sample project resources for `fides evaluate` usage in `fides deploy` [#2253](https://github.com/ethyca/fides/pull/2253)

### Removed

- Removed unused object_name field on s3 storage config [#2133](https://github.com/ethyca/fides/pull/2133)

### Fixed

- Remove next-auth from privacy center to fix JS console error [#2090](https://github.com/ethyca/fides/pull/2090)
- Admin UI - Added Missing ability to assign `user:delete` in the permissions checkboxes [#2148](https://github.com/ethyca/fides/pull/2148)
- Nav bug: clicking on Privacy Request breadcrumb takes me to Home instead of /privacy-requests [#497](https://github.com/ethyca/fides/pull/2141)
- Side nav disappears when viewing request details [#2129](https://github.com/ethyca/fides/pull/2155)
- Remove usage of load dataset button and other dataset UI modifications [#2149](https://github.com/ethyca/fides/pull/2149)
- Improve readability for exceptions raised from custom request overrides [#2157](https://github.com/ethyca/fides/pull/2157)
- Importing custom request overrides on server startup [#2186](https://github.com/ethyca/fides/pull/2186)
- Remove warning when env vars default to blank strings in docker-compose [#2188](https://github.com/ethyca/fides/pull/2188)
- Fix Cookie House purchase modal flashing 'Error' in title [#2274](https://github.com/ethyca/fides/pull/2274)
- Stop dependency from upgrading `packaging` to version with known issue [#2273](https://github.com/ethyca/fides/pull/2273)
- Privacy center config no longer requires `identity_inputs` and will use `email` as a default [#2263](https://github.com/ethyca/fides/pull/2263)
- No longer display remaining days for privacy requests in terminal states [#2292](https://github.com/ethyca/fides/pull/2292)

### Removed

- Remove "Create New System" button when viewing systems. All systems can now be created via the "Add systems" button on the home page. [#2132](https://github.com/ethyca/fides/pull/2132)

## [2.4.0](https://github.com/ethyca/fides/compare/2.3.1...2.4.0)

### Developer Experience

- Include a pre-check workflow that collects the pytest suite [#2098](https://github.com/ethyca/fides/pull/2098)
- Write to the application db when running the app locally. Write to the test db when running pytest [#1731](https://github.com/ethyca/fides/pull/1731)

### Changed

- Move the `fides.ctl.core.` and `fides.ctl.connectors` modules into `fides.core` and `fides.connectors` respectively [#2097](https://github.com/ethyca/fides/pull/2097)
- Fides: Skip cypress tests due to nav bar 2.0 [#2102](https://github.com/ethyca/fides/pull/2103)

### Added

- Adds new erasure policy for complete user data masking [#1839](https://github.com/ethyca/fides/pull/1839)
- New Fides Home page [#1864](https://github.com/ethyca/fides/pull/2050)
- Nav 2.0 - Replace form flow side navs with top tabs [#2037](https://github.com/ethyca/fides/pull/2050)
- Adds new erasure policy for complete user data masking [#1839](https://github.com/ethyca/fides/pull/1839)
- Added ability to use Mailgun templates when sending emails. [#2039](https://github.com/ethyca/fides/pull/2039)
- Adds SMS id verification for consent [#2094](https://github.com/ethyca/fides/pull/2094)

### Fixed

- Store `fides_consent` cookie on the root domain of the Privacy Center [#2071](https://github.com/ethyca/fides/pull/2071)
- Properly set the expire-time for verification codes [#2105](https://github.com/ethyca/fides/pull/2105)

## [2.3.1](https://github.com/ethyca/fides/compare/2.3.0...2.3.1)

### Fixed

- Resolved an issue where the root_user was not being created [#2082](https://github.com/ethyca/fides/pull/2082)

### Added

- Nav redesign with sidebar groups. Feature flagged to only be visible in dev mode until release. [#2030](https://github.com/ethyca/fides/pull/2047)
- Improved error handling for incorrect app encryption key [#2089](https://github.com/ethyca/fides/pull/2089)
- Access and erasure support for Friendbuy API [#2019](https://github.com/ethyca/fides/pull/2019)

## [2.3.0](https://github.com/ethyca/fides/compare/2.2.2...2.3.0)

### Added

- Common Subscriptions for app-wide data and feature checks. [#2030](https://github.com/ethyca/fides/pull/2030)
- Send email alerts on privacy request failures once the specified threshold is reached. [#1793](https://github.com/ethyca/fides/pull/1793)
- DSR Notifications (toast) [#1895](https://github.com/ethyca/fides/pull/1895)
- DSR configure alerts btn [#1895](https://github.com/ethyca/fides/pull/1895)
- DSR configure alters (FE) [#1895](https://github.com/ethyca/fides/pull/1895)
- Add a `usage` session to Nox to print full session docstrings. [#2022](https://github.com/ethyca/fides/pull/2022)

### Added

- Adds notifications section to toml files [#2026](https://github.com/ethyca/fides/pull/2060)

### Changed

- Updated to use `loguru` logging library throughout codebase [#2031](https://github.com/ethyca/fides/pull/2031)
- Do not always create a `fides.toml` by default [#2023](https://github.com/ethyca/fides/pull/2023)
- The `fideslib` module has been merged into `fides`, code redundancies have been removed [#1859](https://github.com/ethyca/fides/pull/1859)
- Replace 'ingress' and 'egress' with 'sources' and 'destinations' across UI [#2044](https://github.com/ethyca/fides/pull/2044)
- Update the functionality of `fides pull -a <filename>` to include _all_ resource types. [#2083](https://github.com/ethyca/fides/pull/2083)

### Fixed

- Timing issues with bulk DSR reprocessing, specifically when analytics are enabled [#2015](https://github.com/ethyca/fides/pull/2015)
- Error caused by running erasure requests with disabled connectors [#2045](https://github.com/ethyca/fides/pull/2045)
- Changes the SlowAPI ratelimiter's backend to use memory instead of Redis [#2054](https://github.com/ethyca/fides/pull/2058)

## [2.2.2](https://github.com/ethyca/fides/compare/2.2.1...2.2.2)

### Docs

- Updated the readme to use new new [docs site](http://docs.ethyca.com) [#2020](https://github.com/ethyca/fides/pull/2020)

### Deprecated

- The documentation site hosted in the `/docs` directory has been deprecated. All documentation updates will be hosted at the new [docs site](http://docs.ethyca.com) [#2020](https://github.com/ethyca/fides/pull/2020)

### Fixed

- Fixed mypy and pylint errors [#2013](https://github.com/ethyca/fides/pull/2013)
- Update connection test endpoint to be effectively non-blocking [#2000](https://github.com/ethyca/fides/pull/2000)
- Update Fides connector to better handle children with no access results [#2012](https://github.com/ethyca/fides/pull/2012)

## [2.2.1](https://github.com/ethyca/fides/compare/2.2.0...2.2.1)

### Added

- Add health check indicator for data flow scanning option [#1973](https://github.com/ethyca/fides/pull/1973)

### Changed

- The `celery.toml` is no longer used, instead it is a subsection of the `fides.toml` file [#1990](https://github.com/ethyca/fides/pull/1990)
- Update sample project landing page copy to be version-agnostic [#1958](https://github.com/ethyca/fides/pull/1958)
- `get` and `ls` CLI commands now return valid `fides` object YAML [#1991](https://github.com/ethyca/fides/pull/1991)

### Developer Experience

- Remove duplicate fastapi-caching and pin version. [#1765](https://github.com/ethyca/fides/pull/1765)

## [2.2.0](https://github.com/ethyca/fides/compare/2.1.0...2.2.0)

### Added

- Send email alerts on privacy request failures once the specified threshold is reached. [#1793](https://github.com/ethyca/fides/pull/1793)
- Add authenticated privacy request route. [#1819](https://github.com/ethyca/fides/pull/1819)
- Enable the onboarding flow [#1836](https://github.com/ethyca/fides/pull/1836)
- Access and erasure support for Fullstory API [#1821](https://github.com/ethyca/fides/pull/1821)
- Add function to poll privacy request for completion [#1860](https://github.com/ethyca/fides/pull/1860)
- Added rescan flow for the data flow scanner [#1844](https://github.com/ethyca/fides/pull/1844)
- Add rescan flow for the data flow scanner [#1844](https://github.com/ethyca/fides/pull/1844)
- Add Fides connector to support parent-child Fides deployments [#1861](https://github.com/ethyca/fides/pull/1861)
- Classification UI now polls for updates to classifications [#1908](https://github.com/ethyca/fides/pull/1908)

### Changed

- The organization info form step is now skipped if the server already has organization info. [#1840](https://github.com/ethyca/fides/pull/1840)
- Removed the description column from the classify systems page. [#1867](https://github.com/ethyca/fides/pull/1867)
- Retrieve child results during fides connector execution [#1967](https://github.com/ethyca/fides/pull/1967)

### Fixed

- Fix error in parent user creation seeding. [#1832](https://github.com/ethyca/fides/issues/1832)
- Fix DSR error due to unfiltered empty identities [#1901](https://github.com/ethyca/fides/pull/1907)

### Docs

- Remove documentation about no-longer used connection string override [#1824](https://github.com/ethyca/fides/pull/1824)
- Fix typo in headings [#1824](https://github.com/ethyca/fides/pull/1824)
- Update documentation to reflect configs necessary for mailgun, twilio_sms and twilio_email service types [#1846](https://github.com/ethyca/fides/pull/1846)

...

## [2.1.0](https://github.com/ethyca/fides/compare/2.0.0...2.1.0)

### Added

- Classification flow for system data flows
- Classification is now triggered as part of data flow scanning
- Include `ingress` and `egress` fields on system export and `datamap/` endpoint [#1740](https://github.com/ethyca/fides/pull/1740)
- Repeatable unique identifier for dataset fides_keys and metadata [#1786](https://github.com/ethyca/fides/pull/1786)
- Adds SMS support for identity verification notifications [#1726](https://github.com/ethyca/fides/pull/1726)
- Added phone number validation in back-end and react phone number form in Privacy Center [#1745](https://github.com/ethyca/fides/pull/1745)
- Adds SMS message template for all subject notifications [#1743](https://github.com/ethyca/fides/pull/1743)
- Privacy-Center-Cypress workflow for CI checks of the Privacy Center. [#1722](https://github.com/ethyca/fides/pull/1722)
- Privacy Center `fides-consent.js` script for accessing consent on external pages. [Details](/clients/privacy-center/packages/fides-consent/README.md)
- Erasure support for Twilio Conversations API [#1673](https://github.com/ethyca/fides/pull/1673)
- Webserver port can now be configured via the CLI command [#1858](https://github.com/ethyca/fides/pull/1858)

### Changed

- Optional dependencies are no longer used for 3rd-party connectivity. Instead they are used to isolate dangerous dependencies. [#1679](https://github.com/ethyca/fides/pull/1679)
- All Next pages now automatically require login. [#1670](https://github.com/ethyca/fides/pull/1670)
- Running the `webserver` command no longer prompts the user to opt out/in to analytics[#1724](https://github.com/ethyca/fides/pull/1724)

### Developer Experience

- Admin-UI-Cypress tests that fail in CI will now upload screen recordings for debugging. [#1728](https://github.com/ethyca/fides/pull/1728/files/c23e62fea284f7910028c8483feff893903068b8#r1019491323)
- Enable remote debugging from VSCode of live dev app [#1780](https://github.com/ethyca/fides/pull/1780)

### Removed

- Removed the Privacy Center `cookieName` config introduced in 2.0.0. [#1756](https://github.com/ethyca/fides/pull/1756)

### Fixed

- Exceptions are no longer raised when sending analytics on Windows [#1666](https://github.com/ethyca/fides/pull/1666)
- Fixed wording on identity verification modal in the Privacy Center [#1674](https://github.com/ethyca/fides/pull/1674)
- Update system fides_key tooltip text [#1533](https://github.com/ethyca/fides/pull/1685)
- Removed local storage parsing that is redundant with redux-persist. [#1678](https://github.com/ethyca/fides/pull/1678)
- Show a helpful error message if Docker daemon is not running during "fides deploy" [#1694](https://github.com/ethyca/fides/pull/1694)
- Allow users to query their own permissions, including root user. [#1698](https://github.com/ethyca/fides/pull/1698)
- Single-select taxonomy fields legal basis and special category can be cleared. [#1712](https://github.com/ethyca/fides/pull/1712)
- Fixes the issue where the security config is not properly loading from environment variables. [#1718](https://github.com/ethyca/fides/pull/1718)
- Fixes the issue where the CLI can't run without the config values required by the webserver. [#1811](https://github.com/ethyca/fides/pull/1811)
- Correctly handle response from adobe jwt auth endpoint as milliseconds, rather than seconds. [#1754](https://github.com/ethyca/fides/pull/1754)
- Fixed styling issues with the `EditDrawer` component. [#1803](https://github.com/ethyca/fides/pull/1803)

### Security

- Bumped versions of packages that use OpenSSL [#1683](https://github.com/ethyca/fides/pull/1683)

## [2.0.0](https://github.com/ethyca/fides/compare/1.9.6...2.0.0)

### Added

- Allow delete-only SaaS connector endpoints [#1200](https://github.com/ethyca/fides/pull/1200)
- Privacy center consent choices store a browser cookie. [#1364](https://github.com/ethyca/fides/pull/1364)
  - The format is generic. A reasonable set of defaults will be added later: [#1444](https://github.com/ethyca/fides/issues/1444)
  - The cookie name defaults to `fides_consent` but can be configured under `config.json > consent > cookieName`.
  - Each consent option can provide an array of `cookieKeys`.
- Individually select and reprocess DSRs that have errored [#1203](https://github.com/ethyca/fides/pull/1489)
- Bulk select and reprocess DSRs that have errored [#1205](https://github.com/ethyca/fides/pull/1489)
- Config Wizard: AWS scan results populate in system review forms. [#1454](https://github.com/ethyca/fides/pull/1454)
- Integrate rate limiter with Saas Connectors. [#1433](https://github.com/ethyca/fides/pull/1433)
- Config Wizard: Added a column selector to the scan results page of the config wizard [#1590](https://github.com/ethyca/fides/pull/1590)
- Config Wizard: Flow for runtime scanner option [#1640](https://github.com/ethyca/fides/pull/1640)
- Access support for Twilio Conversations API [#1520](https://github.com/ethyca/fides/pull/1520)
- Message Config: Adds Twilio Email/SMS support [#1519](https://github.com/ethyca/fides/pull/1519)

### Changed

- Updated mypy to version 0.981 and Python to version 3.10.7 [#1448](https://github.com/ethyca/fides/pull/1448)

### Developer Experience

- Repository dispatch events are sent to fidesctl-plus and fidesops-plus [#1263](https://github.com/ethyca/fides/pull/1263)
- Only the `docs-authors` team members are specified as `CODEOWNERS` [#1446](https://github.com/ethyca/fides/pull/1446)
- Updates the default local configuration to not defer tasks to a worker node [#1552](https://github.com/ethyca/fides/pull/1552/)
- Updates the healthcheck to return health status of connected Celery workers [#1588](https://github.com/ethyca/fides/pull/1588)

### Docs

- Remove the tutorial to prepare for new update [#1543](https://github.com/ethyca/fides/pull/1543)
- Add system management via UI documentation [#1541](https://github.com/ethyca/fides/pull/1541)
- Added DSR quickstart docs, restructured docs navigation [#1651](https://github.com/ethyca/fides/pull/1651)
- Update privacy request execution overview docs [#1258](https://github.com/ethyca/fides/pull/1490)

### Fixed

- Fixed system dependencies appearing as "N/A" in the datamap endpoint when there are no privacy declarations [#1649](https://github.com/ethyca/fides/pull/1649)

## [1.9.6](https://github.com/ethyca/fides/compare/1.9.5...1.9.6)

### Fixed

- Include systems without a privacy declaration on data map [#1603](https://github.com/ethyca/fides/pull/1603)
- Handle malformed tokens [#1523](https://github.com/ethyca/fides/pull/1523)
- Remove thrown exception from getAllPrivacyRequests method [#1592](https://github.com/ethyca/fides/pull/1593)
- Include systems without a privacy declaration on data map [#1603](https://github.com/ethyca/fides/pull/1603)
- After editing a dataset, the table will stay on the previously selected collection instead of resetting to the first one. [#1511](https://github.com/ethyca/fides/pull/1511)
- Fix redis `db_index` config issue [#1647](https://github.com/ethyca/fides/pull/1647)

### Docs

- Add unlinked docs and fix any remaining broken links [#1266](https://github.com/ethyca/fides/pull/1266)
- Update privacy center docs to include consent information [#1537](https://github.com/ethyca/fides/pull/1537)
- Update UI docs to include DSR countdown information and additional descriptions/filtering [#1545](https://github.com/ethyca/fides/pull/1545)

### Changed

- Allow multiple masking strategies to be specified when using fides as a masking engine [#1647](https://github.com/ethyca/fides/pull/1647)

## [1.9.5](https://github.com/ethyca/fides/compare/1.9.4...1.9.5)

### Added

- The database includes a `plus_system_scans` relation, to track the status and results of System Scanner executions in fidesctl-plus [#1554](https://github.com/ethyca/fides/pull/1554)

## [1.9.4](https://github.com/ethyca/fides/compare/1.9.2...1.9.4)

### Fixed

- After editing a dataset, the table will stay on the previously selected collection instead of resetting to the first one. [#1511](https://github.com/ethyca/fides/pull/1511)

## [1.9.2](https://github.com/ethyca/fides/compare/1.9.1...1.9.2)

### Deprecated

- Added a deprecation warning for the entire package [#1244](https://github.com/ethyca/fides/pull/1244)

### Added

- Dataset generation enhancements using Fides Classify for Plus users:

  - Integrate Fides Plus API into placeholder features introduced in 1.9.0. [#1194](https://github.com/ethyca/fides/pull/1194)

- Fides Admin UI:

  - Configure Connector after creation [#1204](https://github.com/ethyca/fides/pull/1356)

### Fixed

- Privacy Center:
  - Handle error on startup if server isn't running [#1239](https://github.com/ethyca/fides/pull/1239)
  - Fix styling issue with cards [#1240](https://github.com/ethyca/fides/pull/1240)
  - Redirect to index on consent save [#1238](https://github.com/ethyca/fides/pull/1238)

## [1.9.1](https://github.com/ethyca/fides/compare/1.9.0...1.9.1)

### Changed

- Update fideslang to v1.3.1 [#1136](https://github.com/ethyca/fides/pull/1136)

### Changed

- Update fideslang to v1.3.1 [#1136](https://github.com/ethyca/fides/pull/1136)

## [1.9.0](https://github.com/ethyca/fides/compare/1.8.6...1.9.0) - 2022-09-29

### Added

- Dataset generation enhancements using Fides Classify for Plus users:
  - Added toggle for enabling classify during generation. [#1057](https://github.com/ethyca/fides/pull/1057)
  - Initial implementation of API request to kick off classify, with confirmation modal. [#1069](https://github.com/ethyca/fides/pull/1069)
  - Initial Classification & Review status for generated datasets. [#1074](https://github.com/ethyca/fides/pull/1074)
  - Component for choosing data categories based on classification results. [#1110](https://github.com/ethyca/fides/pull/1110)
  - The dataset fields table shows data categories from the classifier (if available). [#1088](https://github.com/ethyca/fides/pull/1088)
  - The "Approve" button can be used to update the dataset with the classifier's suggestions. [#1129](https://github.com/ethyca/fides/pull/1129)
- System management UI:
  - New page to add a system via yaml [#1062](https://github.com/ethyca/fides/pull/1062)
  - Skeleton of page to add a system manually [#1068](https://github.com/ethyca/fides/pull/1068)
  - Refactor config wizard system forms to be reused for system management [#1072](https://github.com/ethyca/fides/pull/1072)
  - Add additional optional fields to system management forms [#1082](https://github.com/ethyca/fides/pull/1082)
  - Delete a system through the UI [#1085](https://github.com/ethyca/fides/pull/1085)
  - Edit a system through the UI [#1096](https://github.com/ethyca/fides/pull/1096)
- Cypress component testing [#1106](https://github.com/ethyca/fides/pull/1106)

### Changed

- Changed behavior of `load_default_taxonomy` to append instead of upsert [#1040](https://github.com/ethyca/fides/pull/1040)
- Changed behavior of adding privacy declarations to decouple the actions of the "add" and "next" buttons [#1086](https://github.com/ethyca/fides/pull/1086)
- Moved system related UI components from the `config-wizard` directory to the `system` directory [#1097](https://github.com/ethyca/fides/pull/1097)
- Updated "type" on SaaS config to be a simple string type, not an enum [#1197](https://github.com/ethyca/fides/pull/1197)

### Developer Experience

- Optional dependencies may have their version defined only once, in `optional-requirements.txt` [#1171](https://github.com/ethyca/fides/pull/1171)

### Docs

- Updated the footer links [#1130](https://github.com/ethyca/fides/pull/1130)

### Fixed

- Fixed the "help" link in the UI header [#1078](https://github.com/ethyca/fides/pull/1078)
- Fixed a bug in Data Category Dropdowns where checking i.e. `user.biometric` would also check `user.biometric_health` [#1126](https://github.com/ethyca/fides/pull/1126)

### Security

- Upgraded pymysql to version `1.0.2` [#1094](https://github.com/ethyca/fides/pull/1094)

## [1.8.6](https://github.com/ethyca/fides/compare/1.8.5...1.8.6) - 2022-09-28

### Added

- Added classification tables for Plus users [#1060](https://github.com/ethyca/fides/pull/1060)

### Fixed

- Fixed a bug where rows were being excluded from a data map [#1124](https://github.com/ethyca/fides/pull/1124)

## [1.8.5](https://github.com/ethyca/fides/compare/1.8.4...1.8.5) - 2022-09-21

### Changed

- Update fideslang to v1.3.0 [#1103](https://github.com/ethyca/fides/pull/1103)

## [1.8.4](https://github.com/ethyca/fides/compare/1.8.3...1.8.4) - 2022-09-09

### Added

- Initial system management page [#1054](https://github.com/ethyca/fides/pull/1054)

### Changed

- Deleting a taxonomy field with children will now cascade delete all of its children as well. [#1042](https://github.com/ethyca/fides/pull/1042)

### Fixed

- Fixed navigating directly to frontend routes loading index page instead of the correct static page for the route.
- Fix truncated evaluation error messages [#1053](https://github.com/ethyca/fides/pull/1053)

## [1.8.3](https://github.com/ethyca/fides/compare/1.8.2...1.8.3) - 2022-09-06

### Added

- Added more taxonomy fields that can be edited via the UI [#1000](https://github.com/ethyca/fides/pull/1000) [#1028](https://github.com/ethyca/fides/pull/1028)
- Added the ability to add taxonomy fields via the UI [#1019](https://github.com/ethyca/fides/pull/1019)
- Added the ability to delete taxonomy fields via the UI [#1006](https://github.com/ethyca/fides/pull/1006)
  - Only non-default taxonomy entities can be deleted [#1023](https://github.com/ethyca/fides/pull/1023)
- Prevent deleting taxonomy `is_default` fields and from adding `is_default=True` fields via the API [#990](https://github.com/ethyca/fides/pull/990).
- Added a "Custom" tag to distinguish user defined taxonomy fields from default taxonomy fields in the UI [#1027](https://github.com/ethyca/fides/pull/1027)
- Added initial support for enabling Fides Plus [#1037](https://github.com/ethyca/fides/pull/1037)
  - The `useFeatures` hook can be used to check if `plus` is enabled.
  - Navigating to/from the Data Map page is gated behind this feature.
  - Plus endpoints are served from the private Plus image.

### Fixed

- Fixed failing mypy tests [#1030](https://github.com/ethyca/fides/pull/1030)
- Fixed an issue where `fides push --diff` would return a false positive diff [#1026](https://github.com/ethyca/fides/pull/1026)
- Pinned pydantic version to < 1.10.0 to fix an error in finding referenced fides keys [#1045](https://github.com/ethyca/fides/pull/1045)

### Fixed

- Fixed failing mypy tests [#1030](https://github.com/ethyca/fides/pull/1030)
- Fixed an issue where `fides push --diff` would return a false positive diff [#1026](https://github.com/ethyca/fides/pull/1026)

### Docs

- Minor formatting updates to [Policy Webhooks](https://ethyca.github.io/fidesops/guides/policy_webhooks/) documentation [#1114](https://github.com/ethyca/fidesops/pull/1114)

### Removed

- Removed create superuser [#1116](https://github.com/ethyca/fidesops/pull/1116)

## [1.8.2](https://github.com/ethyca/fides/compare/1.8.1...1.8.2) - 2022-08-18

### Added

- Added the ability to edit taxonomy fields via the UI [#977](https://github.com/ethyca/fides/pull/977) [#1028](https://github.com/ethyca/fides/pull/1028)
- New column `is_default` added to DataCategory, DataUse, DataSubject, and DataQualifier tables [#976](https://github.com/ethyca/fides/pull/976)
- Added the ability to add taxonomy fields via the UI [#1019](https://github.com/ethyca/fides/pull/1019)
- Added the ability to delete taxonomy fields via the UI [#1006](https://github.com/ethyca/fides/pull/1006)
  - Only non-default taxonomy entities can be deleted [#1023](https://github.com/ethyca/fides/pull/1023)
- Prevent deleting taxonomy `is_default` fields and from adding `is_default=True` fields via the API [#990](https://github.com/ethyca/fides/pull/990).
- Added a "Custom" tag to distinguish user defined taxonomy fields from default taxonomy fields in the UI [#1027](https://github.com/ethyca/fides/pull/1027)

### Changed

- Upgraded base Docker version to Python 3.9 and updated all other references from 3.8 -> 3.9 [#974](https://github.com/ethyca/fides/pull/974)
- Prepend all database tables with `ctl_` [#979](https://github.com/ethyca/fides/pull/979)
- Moved the `admin-ui` code down one level into a `ctl` subdir [#970](https://github.com/ethyca/fides/pull/970)
- Extended the `/datamap` endpoint to include extra metadata [#992](https://github.com/ethyca/fides/pull/992)

## [1.8.1](https://github.com/ethyca/fides/compare/1.8.0...1.8.1) - 2022-08-08

### Deprecated

- The following environment variables have been deprecated, and replaced with the new environment variable names indicated below. To avoid breaking existing workflows, the deprecated variables are still respected in v1.8.1. They will be removed in a future release.
  - `FIDESCTL__API__DATABASE_HOST` --> `FIDESCTL__DATABASE__SERVER`
  - `FIDESCTL__API__DATABASE_NAME` --> `FIDESCTL__DATABASE__DB`
  - `FIDESCTL__API__DATABASE_PASSWORD` --> `FIDESCTL__DATABASE__PASSWORD`
  - `FIDESCTL__API__DATABASE_PORT` --> `FIDESCTL__DATABASE__PORT`
  - `FIDESCTL__API__DATABASE_TEST_DATABASE_NAME` --> `FIDESCTL__DATABASE__TEST_DB`
  - `FIDESCTL__API__DATABASE_USER` --> `FIDESCTL__DATABASE__USER`

### Developer Experience

- The included `docker-compose.yml` no longer references outdated ENV variables [#964](https://github.com/ethyca/fides/pull/964)

### Docs

- Minor release documentation now reflects the desired patch release process [#955](https://github.com/ethyca/fides/pull/955)
- Updated references to ENV variables [#964](https://github.com/ethyca/fides/pull/964)

### Fixed

- Deprecated config options will continue to be respected when set via environment variables [#965](https://github.com/ethyca/fides/pull/965)
- The git cache is rebuilt within the Docker container [#962](https://github.com/ethyca/fides/pull/962)
- The `wheel` pypi build no longer has a dirty version tag [#962](https://github.com/ethyca/fides/pull/962)
- Add setuptools to dev-requirements to fix versioneer error [#983](https://github.com/ethyca/fides/pull/983)

## [1.8.0](https://github.com/ethyca/fides/compare/1.7.1...1.8.0) - 2022-08-04

### Added

- Initial configuration wizard UI view
  - System scanning step: AWS credentials form and initial `generate` API usage.
  - System scanning results: AWS systems are stored and can be selected for review
- CustomInput type "password" with show/hide icon.
- Pull CLI command now checks for untracked/unstaged files in the manifests dir [#869](https://github.com/ethyca/fides/pull/869)
- Pull CLI command has a flag to pull missing files from the server [#895](https://github.com/ethyca/fides/pull/895)
- Add BigQuery support for the `generate` command and `/generate` endpoint [#814](https://github.com/ethyca/fides/pull/814) & [#917](https://github.com/ethyca/fides/pull/917)
- Added user auth tables [915](https://github.com/ethyca/fides/pull/915)
- Standardized API error parsing under `~/types/errors`
- Added taxonomy page to UI [#902](https://github.com/ethyca/fides/pull/902)
  - Added a nested accordion component for displaying taxonomy data [#910](https://github.com/ethyca/fides/pull/910)
- Add lru cache to get_config [927](https://github.com/ethyca/fides/pull/927)
- Add support for deprecated API config values [#959](https://github.com/ethyca/fides/pull/959)
- `fides` is now an alias for `fidesctl` as a CLI entrypoint [#926](https://github.com/ethyca/fides/pull/926)
- Add user auth routes [929](https://github.com/ethyca/fides/pull/929)
- Bump fideslib to 3.0.1 and remove patch code[931](https://github.com/ethyca/fides/pull/931)
- Update the `fidesctl` python package to automatically serve the UI [#941](https://github.com/ethyca/fides/pull/941)
- Add `push` cli command alias for `apply` and deprecate `apply` [943](https://github.com/ethyca/fides/pull/943)
- Add resource groups tagging api as a source of system generation [939](https://github.com/ethyca/fides/pull/939)
- Add GitHub Action to publish the `fidesctl` package to testpypi on pushes to main [#951](https://github.com/ethyca/fides/pull/951)
- Added configWizardFlag to ui to hide the config wizard when false [[#1453](https://github.com/ethyca/fides/issues/1453)

### Changed

- Updated the `datamap` endpoint to return human-readable column names as the first response item [#779](https://github.com/ethyca/fides/pull/779)
- Remove the `obscure` requirement from the `generate` endpoint [#819](https://github.com/ethyca/fides/pull/819)
- Moved all files from `fidesapi` to `fidesctl/api` [#885](https://github.com/ethyca/fides/pull/885)
- Moved `scan` and `generate` to the list of commands that can be run in local mode [#841](https://github.com/ethyca/fides/pull/841)
- Upgraded the base docker images from Debian Buster to Bullseye [#958](https://github.com/ethyca/fides/pull/958)
- Removed `ipython` as a dev-requirement [#958](https://github.com/ethyca/fides/pull/958)
- Webserver dependencies now come as a standard part of the package [#881](https://github.com/ethyca/fides/pull/881)
- Initial configuration wizard UI view
  - Refactored step & form results management to use Redux Toolkit slice.
- Change `id` field in tables from an integer to a string [915](https://github.com/ethyca/fides/pull/915)
- Update `fideslang` to `1.1.0`, simplifying the default taxonomy and adding `tags` for resources [#865](https://github.com/ethyca/fides/pull/865)
- Merge existing configurations with `fideslib` library [#913](https://github.com/ethyca/fides/pull/913)
- Moved frontend static files to `src/fidesctl/ui-build/static` [#934](https://github.com/ethyca/fides/pull/934)
- Replicated the error response handling from the `/validate` endpoint to the `/generate` endpoint [#911](https://github.com/ethyca/fides/pull/911)

### Developer Experience

- Remove `API_PREFIX` from fidesctl/core/utils.py and change references to `API_PREFIX` in fidesctl/api/reoutes/util.py [922](https://github.com/ethyca/fides/pull/922)

### Fixed

- Dataset field columns show all columns by default in the UI [#898](https://github.com/ethyca/fides/pull/898)
- Fixed the missing `.fides./` directory when locating the default config [#933](https://github.com/ethyca/fides/pull/933)

## [1.7.1](https://github.com/ethyca/fides/compare/1.7.0...1.7.1) - 2022-07-28

### Added

- Add datasets via YAML in the UI [#813](https://github.com/ethyca/fides/pull/813)
- Add datasets via database connection [#834](https://github.com/ethyca/fides/pull/834) [#889](https://github.com/ethyca/fides/pull/889)
- Add delete confirmation when deleting a field or collection from a dataset [#809](https://github.com/ethyca/fides/pull/809)
- Add ability to delete datasets from the UI [#827](https://github.com/ethyca/fides/pull/827)
- Add Cypress for testing [713](https://github.com/ethyca/fides/pull/833)
- Add datasets via database connection (UI only) [#834](https://github.com/ethyca/fides/pull/834)
- Add Okta support to the `/generate` endpoint [#842](https://github.com/ethyca/fides/pull/842)
- Add db support to `/generate` endpoint [849](https://github.com/ethyca/fides/pull/849)
- Added OpenAPI TypeScript client generation for the UI app. See the [README](/clients/admin-ui/src/types/api/README.md) for more details.

### Changed

- Remove the `obscure` requirement from the `generate` endpoint [#819](https://github.com/ethyca/fides/pull/819)

### Developer Experience

- When releases are published, dispatch a repository webhook event to ethyca/fidesctl-plus [#938](https://github.com/ethyca/fides/pull/938)

### Docs

- recommend/replace pip installs with pipx [#874](https://github.com/ethyca/fides/pull/874)

### Fixed

- CustomSelect input tooltips appear next to selector instead of wrapping to a new row.
- Datasets without the `third_country_transfer` will not cause the editing dataset form to not render.
- Fixed a build issue causing an `unknown` version of `fidesctl` to be installed in published Docker images [#836](https://github.com/ethyca/fides/pull/836)
- Fixed an M1-related SQLAlchemy bug [#816](https://github.com/ethyca/fides/pull/891)
- Endpoints now work with or without a trailing slash. [#886](https://github.com/ethyca/fides/pull/886)
- Dataset field columns show all columns by default in the UI [#898](https://github.com/ethyca/fides/pull/898)
- Fixed the `tag` specific GitHub Action workflows for Docker and publishing docs. [#901](https://github.com/ethyca/fides/pull/901)

## [1.7.0](https://github.com/ethyca/fides/compare/1.6.1...1.7.0) - 2022-06-23

### Added

- Added dependabot to keep dependencies updated
- A warning now issues for any orphan datasets as part of the `apply` command [543](https://github.com/ethyca/fides/pull/543)
- Initial scaffolding of management UI [#561](https://github.com/ethyca/fides/pull/624)
- A new `audit` command for `system` and `organization` resources, checking data map attribute compliance [#548](https://github.com/ethyca/fides/pull/548)
- Static UI assets are now built with the docker container [#663](https://github.com/ethyca/fides/issues/663)
- Host static files via fidesapi [#621](https://github.com/ethyca/fides/pull/621)
- A new `generate` endpoint to enable capturing systems from infrastructure from the UI [#642](https://github.com/ethyca/fides/pull/642)
- A new `datamap` endpoint to enable visualizing a data map from the UI [#721](https://github.com/ethyca/fides/pull/721)
- Management UI navigation bar [#679](https://github.com/ethyca/fides/issues/679)
- Management UI integration [#736](https://github.com/ethyca/fides/pull/736)
  - Datasets
  - Systems
  - Taxonomy (data categories)
- Initial dataset UI view [#768](https://github.com/ethyca/fides/pull/768)
  - Add interaction for viewing a dataset collection
  - Add column picker
  - Add a data category checklist tree
  - Edit/delete dataset fields
  - Edit/delete dataset collections
  - Edit datasets
  - Add a component for Identifiability tags
  - Add tooltips for help on forms
  - Add geographic location (third_country_transfers) country selection. Supported by new dependency `i18n-iso-countries`.
- Okta, aws and database credentials can now come from `fidesctl.toml` config [#694](https://github.com/ethyca/fides/pull/694)
- New `validate` endpoint to test aws and okta credentials [#722](https://github.com/ethyca/fides/pull/722)
- Initial configuration wizard UI view
  - Manual entry steps added (name and describe organization, pick entry route, and describe system manually including privacy declarations)
- A new image tagged `ethyca/fidesctl:dev` is published on each push to `main` [781](https://github.com/ethyca/fides/pull/781)
- A new cli command (`fidesctl sync`) [#765](https://github.com/ethyca/fides/pull/765)

### Changed

- Comparing server and CLI versions ignores `.dirty` only differences, and is quiet on success when running general CLI commands [621](https://github.com/ethyca/fides/pull/621)
- All endpoints now prefixed by `/api/v1` [#623](https://github.com/ethyca/fides/issues/623)
- Allow AWS credentials to be passed to `generate system` via the API [#645](https://github.com/ethyca/fides/pull/645)
- Update the export of a datamap to load resources from the server instead of a manifest directory [#662](https://github.com/ethyca/fides/pull/662)
- Refactor `export` to remove CLI specific uses from the core modules and load resources[#725](https://github.com/ethyca/fides/pull/725)
- Bump version of FastAPI in `setup.py` to 0.77.1 to match `optional-requirements.txt` [#734](https://github.com/ethyca/fides/pull/734)
- Docker images are now only built and pushed on tags to match when released to pypi [#740](https://github.com/ethyca/fides/pull/740)
- Okta resource scanning and generation now works with systems instead of datasets [#751](https://github.com/ethyca/fides/pull/751)

### Developer Experience

- Replaced `make` with `nox` [#547](https://github.com/ethyca/fides/pull/547)
- Removed usage of `fideslang` module in favor of new [external package](https://github.com/ethyca/fideslang) shared across projects [#619](https://github.com/ethyca/fides/issues/619)
- Added a UI service to the docker-compose deployment [#757](https://github.com/ethyca/fides/pull/757)
- `TestClient` defined in and shared across test modules via `conftest.py` [#759](https://github.com/ethyca/fides/pull/759)

### Docs

- Replaced all references to `make` with `nox` [#547](https://github.com/ethyca/fides/pull/547)
- Removed config/schemas page [#613](https://github.com/ethyca/fides/issues/613)
- Dataset UI and config wizard docs added ([https://github.com/ethyca/fides/pull/697](https://github.com/ethyca/fides/pull/697))
- The fides README now walks through generating a datamap [#746](https://github.com/ethyca/fides/pull/746)

### Fixed

- Updated `fideslog` to v1.1.5, resolving an issue where some exceptions thrown by the SDK were not handled as expected [#609](https://github.com/ethyca/fides/issues/609)
- Updated the webserver so that it won't fail if the database is inaccessible [#649](https://github.com/ethyca/fides/pull/649)
- Updated external tests to handle complex characters [#661](https://github.com/ethyca/fides/pull/661)
- Evaluations now properly merge the default taxonomy into the user-defined taxonomy [#684](https://github.com/ethyca/fides/pull/684)
- The CLI can now be run without installing the webserver components [#715](https://github.com/ethyca/fides/pull/715)

## [1.6.1](https://github.com/ethyca/fides/compare/1.6.0...1.6.1) - 2022-06-15

### Docs

- Updated `Release Steps`

### Fixed

- Resolved a failure with populating applicable data subject rights to a data map
- Handle invalid characters when generating a `fides_key` [#761](https://github.com/ethyca/fides/pull/761)

## [1.6.0](https://github.com/ethyca/fides/compare/1.5.3...1.6.0) - 2022-05-02

### Added

- ESLint configuration changes [#514](https://github.com/ethyca/fidesops/pull/514)
- User creation, update and permissions in the Admin UI [#511](https://github.com/ethyca/fidesops/pull/511)
- Yaml support for dataset upload [#284](https://github.com/ethyca/fidesops/pull/284)

### Breaking Changes

- Update masking API to take multiple input values [#443](https://github.com/ethyca/fidesops/pull/443)

### Docs

- DRP feature documentation [#520](https://github.com/ethyca/fidesops/pull/520)

## [1.4.2](https://github.com/ethyca/fidesops/compare/1.4.1...1.4.2) - 2022-05-12

### Added

- GET routes for users [#405](https://github.com/ethyca/fidesops/pull/405)
- Username based search on GET route [#444](https://github.com/ethyca/fidesops/pull/444)
- FIDESOPS\_\_DEV_MODE for Easier SaaS Request Debugging [#363](https://github.com/ethyca/fidesops/pull/363)
- Track user privileges across sessions [#425](https://github.com/ethyca/fidesops/pull/425)
- Add first_name and last_name fields. Also add them along with created_at to FidesUser response [#465](https://github.com/ethyca/fidesops/pull/465)
- Denial reasons for DSR and user `AuditLog` [#463](https://github.com/ethyca/fidesops/pull/463)
- DRP action to Policy [#453](https://github.com/ethyca/fidesops/pull/453)
- `CHANGELOG.md` file[#484](https://github.com/ethyca/fidesops/pull/484)
- DRP status endpoint [#485](https://github.com/ethyca/fidesops/pull/485)
- DRP exerise endpoint [#496](https://github.com/ethyca/fidesops/pull/496)
- Frontend for privacy request denial reaons [#480](https://github.com/ethyca/fidesops/pull/480)
- Publish Fidesops to Pypi [#491](https://github.com/ethyca/fidesops/pull/491)
- DRP data rights endpoint [#526](https://github.com/ethyca/fidesops/pull/526)

### Changed

- Converted HTTP Status Codes to Starlette constant values [#438](https://github.com/ethyca/fidesops/pull/438)
- SaasConnector.send behavior on ignore_errors now returns raw response [#462](https://github.com/ethyca/fidesops/pull/462)
- Seed user permissions in `create_superuser.py` script [#468](https://github.com/ethyca/fidesops/pull/468)
- User API Endpoints (update fields and reset user passwords) [#471](https://github.com/ethyca/fidesops/pull/471)
- Format tests with `black` [#466](https://github.com/ethyca/fidesops/pull/466)
- Extract privacy request endpoint logic into separate service for DRP [#470](https://github.com/ethyca/fidesops/pull/470)
- Fixing inconsistent SaaS connector integration tests [#473](https://github.com/ethyca/fidesops/pull/473)
- Add user data to login response [#501](https://github.com/ethyca/fidesops/pull/501)

### Breaking Changes

- Update masking API to take multiple input values [#443](https://github.com/ethyca/fidesops/pull/443)

### Docs

- Added issue template for documentation updates [#442](https://github.com/ethyca/fidesops/pull/442)
- Clarify masking updates [#464](https://github.com/ethyca/fidesops/pull/464)
- Added dark mode [#476](https://github.com/ethyca/fidesops/pull/476)

### Fixed

- Removed miradb test warning [#436](https://github.com/ethyca/fidesops/pull/436)
- Added missing import [#448](https://github.com/ethyca/fidesops/pull/448)
- Removed pypi badge pointing to wrong package [#452](https://github.com/ethyca/fidesops/pull/452)
- Audit imports and references [#479](https://github.com/ethyca/fidesops/pull/479)
- Switch to using update method on PUT permission endpoint [#500](https://github.com/ethyca/fidesops/pull/500)

### Developer Experience

- added isort as a CI check
- Include `tests/` in all static code checks (e.g. `mypy`, `pylint`)

### Changed

- Published Docker image does a clean install of Fidesctl
- `with_analytics` is now a decorator

### Fixed

- Third-Country formatting on Data Map
- Potential Duplication on Data Map
- Exceptions are no longer raised when sending `AnalyticsEvent`s on Windows
- Running `fidesctl init` now generates a `server_host` and `server_protocol`
  rather than `server_url`<|MERGE_RESOLUTION|>--- conflicted
+++ resolved
@@ -23,11 +23,8 @@
 - Support for acknowledge button for notice-only Privacy Notices and to disable toggling them off [#3546](https://github.com/ethyca/fides/pull/3546)
 - HTML format for privacy request storage destinations [#3427](https://github.com/ethyca/fides/pull/3427)
 - New Cookies Table for storing cookies associated with systems and privacy declarations [#3572](https://github.com/ethyca/fides/pull/3572)
-<<<<<<< HEAD
 - `fides-js` and privacy center now delete cookies associated with notices that were opted out of [#3569](https://github.com/ethyca/fides/pull/3569)
-=======
 - Access and erasure support for SurveyMonkey [#3590](https://github.com/ethyca/fides/pull/3590)
->>>>>>> f5970940
 
 ### Changed
 
@@ -52,6 +49,7 @@
 ## [2.15.0](https://github.com/ethyca/fides/compare/2.14.1...2.15.0)
 
 ### Added
+
 - Privacy center can now render its consent values based on Privacy Notices and Privacy Experiences [#3411](https://github.com/ethyca/fides/pull/3411)
 - Add Google Tag Manager and Privacy Center ENV vars to sample app [#2949](https://github.com/ethyca/fides/pull/2949)
 - Add `notice_key` field to Privacy Notice UI form [#3403](https://github.com/ethyca/fides/pull/3403)
@@ -110,7 +108,6 @@
 
 - Removed the deprecated `system_dependencies` from `System` resources, migrating to `egress` [#3285](https://github.com/ethyca/fides/pull/3285)
 
-
 ## [2.14.1](https://github.com/ethyca/fides/compare/2.14.0...2.14.1)
 
 ### Added
@@ -122,7 +119,6 @@
 ### Changed
 
 - Update privacy centre email and phone validation to allow for both to be blank [#3432](https://github.com/ethyca/fides/pull/3432)
-
 
 ## [2.14.0](https://github.com/ethyca/fides/compare/2.13.0...2.14.0)
 
@@ -175,7 +171,6 @@
 
 - Remove `fides export` command and backing code [#3256](https://github.com/ethyca/fides/pull/3256)
 
-
 ## [2.13.0](https://github.com/ethyca/fides/compare/2.12.1...2.13.0)
 
 ### Added
@@ -208,7 +203,7 @@
 
 ### Developer Experience
 
-- Use prettier to format *all* source files in client packages [#3240](https://github.com/ethyca/fides/pull/3240)
+- Use prettier to format _all_ source files in client packages [#3240](https://github.com/ethyca/fides/pull/3240)
 
 ### Deprecated
 
@@ -273,14 +268,12 @@
 - Fixed unit tests for saas connector type endpoints now that we have >50 [#3101](https://github.com/ethyca/fides/pull/3101)
 - Fixed nox docs link [#3121](https://github.com/ethyca/fides/pull/3121/files)
 
-
 ### Developer Experience
 
 - Update fides deploy to use a new database.load_samples setting to initialize sample Systems, Datasets, and Connections for testing [#3102](https://github.com/ethyca/fides/pull/3102)
 - Remove support for automatically configuring messaging (Mailgun) & storage (S3) using `.env` with `nox -s "fides_env(test)"` [#3102](https://github.com/ethyca/fides/pull/3102)
 - Add smoke tests for consent management [#3158](https://github.com/ethyca/fides/pull/3158)
 - Added nox command that opens dev docs [#3082](https://github.com/ethyca/fides/pull/3082)
-
 
 ## [2.11.0](https://github.com/ethyca/fides/compare/2.10.0...2.11.0)
 
