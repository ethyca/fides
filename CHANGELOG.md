# Changelog

All notable changes to this project will be documented in this file.

The format is based on [Keep a Changelog](https://keepachangelog.com/en/)

The types of changes are:

- `Added` for new features.
- `Changed` for changes in existing functionality.
- `Developer Experience` for changes in developer workflow or tooling.
- `Deprecated` for soon-to-be removed features.
- `Docs` for documentation only changes.
- `Removed` for now removed features.
- `Fixed` for any bug fixes.
- `Security` in case of vulnerabilities.

## [Unreleased](https://github.com/ethyca/fides/compare/2.15.0...main)

### Added
- Empty state for when there are no relevant privacy notices in the privacy center [#3640](https://github.com/ethyca/fides/pull/3640)
- GPC indicators in fides-js banner and modal [#3673](https://github.com/ethyca/fides/pull/3673)
- Set `sslmode` to `prefer` if connecting to Redshift via ssh [#3685](https://github.com/ethyca/fides/pull/3685)
- Include `data_use` and `data_category` metadata in `upload` of access results [#3674](https://github.com/ethyca/fides/pull/3674)

### Fixed
- Render linebreaks in the Fides.js overlay descriptions, etc. [#3665](https://github.com/ethyca/fides/pull/3665)
- Handle names with a double underscore when processing access and erasure requests [#3688](https://github.com/ethyca/fides/pull/3688)
- Broken link to Fides docs site on the About Fides page in Admin UI [#3643](https://github.com/ethyca/fides/pull/3643)
- Add Systems Applicable Filter to Privacy Experience List [#3654](https://github.com/ethyca/fides/pull/3654)
- Privacy center and fides-js now pass in `Unescape-Safestr` as a header so that special characters can be rendered properly [#3706](https://github.com/ethyca/fides/pull/3706)

### Developer Experience
- Reorganized some `api.api.v1` code to avoid circular dependencies on `quickstart` [#3692](https://github.com/ethyca/fides/pull/3692)
- Allow Privacy Notices banner and modal to scroll as needed [#3713](https://github.com/ethyca/fides/pull/3713)

### Changed
- Moved GPC preferences slightly earlier in Fides.js lifecycle [#3561](https://github.com/ethyca/fides/pull/3561)
<<<<<<< HEAD
- Changed results from clicking "Test connection" to be a toast instead of statically displayed on the page [#3700](https://github.com/ethyca/fides/pull/3700)
=======
- Remove name and description fields from integration form [#3684](https://github.com/ethyca/fides/pull/3684)
- Update EU PrivacyNoticeRegion codes and allow experience filtering to drop back to country filtering if region not found [#3630](https://github.com/ethyca/fides/pull/3630)
- Fields with default fields are now flagged as required in the front-end [#3694](https://github.com/ethyca/fides/pull/3694)
- Privacy center action cards are now able to expand to accommodate longer text [#3669](https://github.com/ethyca/fides/pull/3669)
>>>>>>> bc65cbb1


## [2.15.0](https://github.com/ethyca/fides/compare/2.14.1...2.15.0)

### Added
- Privacy center can now render its consent values based on Privacy Notices and Privacy Experiences [#3411](https://github.com/ethyca/fides/pull/3411)
- Add Google Tag Manager and Privacy Center ENV vars to sample app [#2949](https://github.com/ethyca/fides/pull/2949)
- Add `notice_key` field to Privacy Notice UI form [#3403](https://github.com/ethyca/fides/pull/3403)
- Add `identity` query param to the consent reporting API view [#3418](https://github.com/ethyca/fides/pull/3418)
- Use `rollup-plugin-postcss` to bundle and optimize the `fides.js` components CSS [#3411](https://github.com/ethyca/fides/pull/3411)
- Dispatch Fides.js lifecycle events on window (FidesInitialized, FidesUpdated) and cross-publish to Fides.gtm() integration [#3411](https://github.com/ethyca/fides/pull/3411)
- Added the ability to use custom CAs with Redis via TLS [#3451](https://github.com/ethyca/fides/pull/3451)
- Add default experience configs on startup [#3449](https://github.com/ethyca/fides/pull/3449)
- Load default privacy notices on startup [#3401](https://github.com/ethyca/fides/pull/3401)
- Add ability for users to pass in additional parameters for application database connection [#3450](https://github.com/ethyca/fides/pull/3450)
- Load default privacy notices on startup [#3401](https://github.com/ethyca/fides/pull/3401/files)
- Add ability for `fides-js` to make API calls to Fides [#3411](https://github.com/ethyca/fides/pull/3411)
- `fides-js` banner is now responsive across different viewport widths [#3411](https://github.com/ethyca/fides/pull/3411)
- Add ability to close `fides-js` banner and modal via a button or ESC [#3411](https://github.com/ethyca/fides/pull/3411)
- Add ability to open the `fides-js` modal from a link on the host site [#3411](https://github.com/ethyca/fides/pull/3411)
- GPC preferences are automatically applied via `fides-js` [#3411](https://github.com/ethyca/fides/pull/3411)
- Add new dataset route that has additional filters [#3558](https://github.com/ethyca/fides/pull/3558)
- Update dataset dropdown to use new api filter [#3565](https://github.com/ethyca/fides/pull/3565)
- Filter out saas datasets from the rest of the UI [#3568](https://github.com/ethyca/fides/pull/3568)
- Included optional env vars to have postgres or Redshift connected via bastion host [#3374](https://github.com/ethyca/fides/pull/3374/)
- Support for acknowledge button for notice-only Privacy Notices and to disable toggling them off [#3546](https://github.com/ethyca/fides/pull/3546)
- HTML format for privacy request storage destinations [#3427](https://github.com/ethyca/fides/pull/3427)
- Persistent message showing result and timestamp of last integration test to "Integrations" tab in system view [#3628](https://github.com/ethyca/fides/pull/3628)
- Access and erasure support for SurveyMonkey [#3590](https://github.com/ethyca/fides/pull/3590)
- New Cookies Table for storing cookies associated with systems and privacy declarations [#3572](https://github.com/ethyca/fides/pull/3572)
- `fides-js` and privacy center now delete cookies associated with notices that were opted out of [#3569](https://github.com/ethyca/fides/pull/3569)
- Cookie input field on system data use tab [#3571](https://github.com/ethyca/fides/pull/3571)

### Fixed

- Fix sample app `DATABASE_*` ENV vars for backwards compatibility [#3406](https://github.com/ethyca/fides/pull/3406)
- Fix overlay rendering issue by finding/creating a dedicated parent element for Preact [#3397](https://github.com/ethyca/fides/pull/3397)
- Fix the sample app privacy center link to be configurable [#3409](https://github.com/ethyca/fides/pull/3409)
- Fix CLI output showing a version warning for Snowflake [#3434](https://github.com/ethyca/fides/pull/3434)
- Flaky custom field Cypress test on systems page [#3408](https://github.com/ethyca/fides/pull/3408)
- Fix NextJS errors & warnings for Cookie House sample app [#3411](https://github.com/ethyca/fides/pull/3411)
- Fix bug where `fides-js` toggles were not reflecting changes from rejecting or accepting all notices [#3522](https://github.com/ethyca/fides/pull/3522)
- Remove the `fides-js` banner from tab order when it is hidden and move the overlay components to the top of the tab order. [#3510](https://github.com/ethyca/fides/pull/3510)
- Fix bug where `fides-js` toggle states did not always initialize properly [#3597](https://github.com/ethyca/fides/pull/3597)
- Fix race condition with consent modal link rendering [#3521](https://github.com/ethyca/fides/pull/3521)
- Hide custom fields section when there are no custom fields created [#3554](https://github.com/ethyca/fides/pull/3554)
- Disable connector dropdown in integration tab on save [#3552](https://github.com/ethyca/fides/pull/3552)
- Handles an edge case for non-existent identities with the Kustomer API [#3513](https://github.com/ethyca/fides/pull/3513)
- remove the configure privacy request tile from the home screen [#3555](https://github.com/ethyca/fides/pull/3555)
- Updated Privacy Experience Safe Strings Serialization [#3600](https://github.com/ethyca/fides/pull/3600/)
- Only create default experience configs on startup, not update [#3605](https://github.com/ethyca/fides/pull/3605)
- Update to latest asyncpg dependency to avoid build error [#3614](https://github.com/ethyca/fides/pull/3614)
- Fix bug where editing a data use on a system could delete existing data uses [#3627](https://github.com/ethyca/fides/pull/3627)
- Restrict Privacy Center debug logging to development-only [#3638](https://github.com/ethyca/fides/pull/3638)
- Fix bug where linking an integration would not update the tab when creating a new system [#3662](https://github.com/ethyca/fides/pull/3662)
- Fix dataset yaml not properly reflecting the dataset in the dropdown of system integrations tab [#3666](https://github.com/ethyca/fides/pull/3666)
- Fix privacy notices not being able to be edited via the UI after the addition of the `cookies` field [#3670](https://github.com/ethyca/fides/pull/3670)
- Add a transform in the case of `null` name fields in privacy declarations for the data use forms [#3683](https://github.com/ethyca/fides/pull/3683)

### Changed

- Enabled Privacy Experience beta flag [#3364](https://github.com/ethyca/fides/pull/3364)
- Reorganize CLI Command Source Files [#3491](https://github.com/ethyca/fides/pull/3491)
- Removed ExperienceConfig.delivery_mechanism constraint [#3387](https://github.com/ethyca/fides/pull/3387)
- Updated privacy experience UI forms to reflect updated experience config fields [#3402](https://github.com/ethyca/fides/pull/3402)
- Use a venv in the Dockerfile for installing Python deps [#3452](https://github.com/ethyca/fides/pull/3452)
- Bump SlowAPI Version [#3456](https://github.com/ethyca/fides/pull/3456)
- Bump Psycopg2-binary Version [#3473](https://github.com/ethyca/fides/pull/3473)
- Reduced duplication between PrivacyExperience and PrivacyExperienceConfig [#3470](https://github.com/ethyca/fides/pull/3470)
- Update privacy centre email and phone validation to allow for both to be blank [#3432](https://github.com/ethyca/fides/pull/3432)
- Moved connection configuration into the system portal [#3407](https://github.com/ethyca/fides/pull/3407)
- Update `fideslang` to `1.4.1` to allow arbitrary nested metadata on `System`s and `Dataset`s `meta` property [#3463](https://github.com/ethyca/fides/pull/3463)
- Remove form validation to allow both email & phone inputs for consent requests [#3529](https://github.com/ethyca/fides/pull/3529)
- Removed dataset dropdown from saas connector configuration [#3563](https://github.com/ethyca/fides/pull/3563)
- Removed `pyodbc` in favor of `pymssql` for handling SQL Server connections [#3435](https://github.com/ethyca/fides/pull/3435)
- Only create a PrivacyRequest when saving consent if at least one notice has system-wide enforcement [#3626](https://github.com/ethyca/fides/pull/3626)
- Increased the character limit for the `SafeStr` type from 500 to 32000 [#3647](https://github.com/ethyca/fides/pull/3647)
- Changed "connection" to "integration" on system view and edit pages [#3659](https://github.com/ethyca/fides/pull/3659)

### Developer Experience

- Add ability to pass ENV vars to both privacy center and sample app during `fides deploy` via `.env` [#2949](https://github.com/ethyca/fides/pull/2949)
- Handle an edge case when generating tags that finds them out of sequence [#3405](https://github.com/ethyca/fides/pull/3405)
- Add support for pushing `prerelease` and `rc` tagged images to Dockerhub [#3474](https://github.com/ethyca/fides/pull/3474)
- Optimize GitHub workflows used for docker image publishing [#3526](https://github.com/ethyca/fides/pull/3526)

### Removed

- Removed the deprecated `system_dependencies` from `System` resources, migrating to `egress` [#3285](https://github.com/ethyca/fides/pull/3285)

### Docs

- Updated developer docs for ARM platform users related to `pymssql` [#3615](https://github.com/ethyca/fides/pull/3615)

## [2.14.1](https://github.com/ethyca/fides/compare/2.14.0...2.14.1)

### Added

- Add `identity` query param to the consent reporting API view [#3418](https://github.com/ethyca/fides/pull/3418)
- Add privacy centre button text customisations [#3432](https://github.com/ethyca/fides/pull/3432)
- Add privacy centre favicon customisation [#3432](https://github.com/ethyca/fides/pull/3432)

### Changed

- Update privacy centre email and phone validation to allow for both to be blank [#3432](https://github.com/ethyca/fides/pull/3432)


## [2.14.0](https://github.com/ethyca/fides/compare/2.13.0...2.14.0)

### Added

- Add an automated test to check for `/fides-consent.js` backwards compatibility [#3289](https://github.com/ethyca/fides/pull/3289)
- Add infrastructure for "overlay" consent components (Preact, CSS bundling, etc.) and initial version of consent banner [#3191](https://github.com/ethyca/fides/pull/3191)
- Add the modal component of the "overlay" consent components [#3291](https://github.com/ethyca/fides/pull/3291)
- Added an `automigrate` database setting [#3220](https://github.com/ethyca/fides/pull/3220)
- Track Privacy Experience with Privacy Preferences [#3311](https://github.com/ethyca/fides/pull/3311)
- Add ability for `fides-js` to fetch its own geolocation [#3356](https://github.com/ethyca/fides/pull/3356)
- Add ability to select different locations in the "Cookie House" sample app [#3362](https://github.com/ethyca/fides/pull/3362)
- Added optional logging of resource changes on the server [#3331](https://github.com/ethyca/fides/pull/3331)

### Fixed

- Maintain casing differences within Snowflake datasets for proper DSR execution [#3245](https://github.com/ethyca/fides/pull/3245)
- Handle DynamoDB edge case where no attributes are defined [#3299](https://github.com/ethyca/fides/pull/3299)
- Support pseudonymous consent requests with `fides_user_device_id` for the new consent workflow [#3203](https://github.com/ethyca/fides/pull/3203)
- Fides user device id filter to GET Privacy Experience List endpoint to stash user preferences on embedded notices [#3302](https://github.com/ethyca/fides/pull/3302)
- Support for data categories on manual webhook fields [#3330](https://github.com/ethyca/fides/pull/3330)
- Added config-driven rendering to consent components [#3316](https://github.com/ethyca/fides/pull/3316)
- Pin `typing_extensions` dependency to `4.5.0` to work around a pydantic bug [#3357](https://github.com/ethyca/fides/pull/3357)

### Changed

- Explicitly escape/unescape certain fields instead of using SafeStr [#3144](https://github.com/ethyca/fides/pull/3144)
- Updated DynamoDB icon [#3296](https://github.com/ethyca/fides/pull/3296)
- Increased default page size for the connection type endpoint to 100 [#3298](https://github.com/ethyca/fides/pull/3298)
- Data model around PrivacyExperiences to better keep Privacy Notices and Experiences in sync [#3292](https://github.com/ethyca/fides/pull/3292)
- UI calls to support new PrivacyExperiences data model [#3313](https://github.com/ethyca/fides/pull/3313)
- Ensure email connectors respect the `notifications.notification_service_type` app config property if set [#3355](https://github.com/ethyca/fides/pull/3355)
- Rework Delighted connector so the `survey_response` endpoint depends on the `person` endpoint [3385](https://github.com/ethyca/fides/pull/3385)
- Remove logging within the Celery creation function [#3303](https://github.com/ethyca/fides/pull/3303)
- Update how generic endpoint generation works [#3304](https://github.com/ethyca/fides/pull/3304)
- Restrict strack-trace logging when not in Dev mode [#3081](https://github.com/ethyca/fides/pull/3081)
- Refactor CSS variables for `fides-js` to match brandable color palette [#3321](https://github.com/ethyca/fides/pull/3321)
- Moved all of the dirs from `fides.api.ops` into `fides.api` [#3318](https://github.com/ethyca/fides/pull/3318)
- Put global settings for fides.js on privacy center settings [#3333](https://github.com/ethyca/fides/pull/3333)
- Changed `fides db migrate` to `fides db upgrade` [#3342](https://github.com/ethyca/fides/pull/3342)
- Add required notice key to privacy notices [#3337](https://github.com/ethyca/fides/pull/3337)
- Make Privacy Experience List public, and separate public endpoint rate limiting [#3339](https://github.com/ethyca/fides/pull/3339)

### Developer Experience

- Add dispatch event when publishing a non-prod tag [#3317](https://github.com/ethyca/fides/pull/3317)
- Add OpenAPI (Swagger) documentation for Fides Privacy Center API endpoints (/fides.js) [#3341](https://github.com/ethyca/fides/pull/3341)

### Removed

- Remove `fides export` command and backing code [#3256](https://github.com/ethyca/fides/pull/3256)


## [2.13.0](https://github.com/ethyca/fides/compare/2.12.1...2.13.0)

### Added

- Connector for DynamoDB [#2998](https://github.com/ethyca/fides/pull/2998)
- Access and erasure support for Amplitude [#2569](https://github.com/ethyca/fides/pull/2569)
- Access and erasure support for Gorgias [#2444](https://github.com/ethyca/fides/pull/2444)
- Privacy Experience Bulk Create, Bulk Update, and Detail Endpoints [#3185](https://github.com/ethyca/fides/pull/3185)
- Initial privacy experience UI [#3186](https://github.com/ethyca/fides/pull/3186)
- A JavaScript modal to copy a script tag for `fides.js` [#3238](https://github.com/ethyca/fides/pull/3238)
- Access and erasure support for OneSignal [#3199](https://github.com/ethyca/fides/pull/3199)
- Add the ability to "inject" location into `/fides.js` bundles and cache responses for one hour [#3272](https://github.com/ethyca/fides/pull/3272)

### Changed

- Merge instances of RTK `createApi` into one instance for better cache invalidation [#3059](https://github.com/ethyca/fides/pull/3059)
- Update custom field definition uniqueness to be case insensitive name per resource type [#3215](https://github.com/ethyca/fides/pull/3215)
- Restrict where privacy notices of certain consent mechanisms must be displayed [#3195](https://github.com/ethyca/fides/pull/3195)
- Merged the `lib` submodule into the `api.ops` submodule [#3134](https://github.com/ethyca/fides/pull/3134)
- Merged duplicate privacy declaration components [#3254](https://github.com/ethyca/fides/pull/3254)
- Refactor client applications into a monorepo with turborepo, extract fides-js into a standalone package, and improve privacy-center to load configuration at runtime [#3105](https://github.com/ethyca/fides/pull/3105)

### Fixed

- Prevent ability to unintentionally show "default" Privacy Center configuration, styles, etc. [#3242](https://github.com/ethyca/fides/pull/3242)
- Fix broken links to docs site pages in Admin UI [#3232](https://github.com/ethyca/fides/pull/3232)
- Repoint legacy docs site links to the new and improved docs site [#3167](https://github.com/ethyca/fides/pull/3167)
- Fix Cookie House Privacy Center styles for fides deploy [#3283](https://github.com/ethyca/fides/pull/3283)
- Maintain casing differences within Snowflake datasets for proper DSR execution [#3245](https://github.com/ethyca/fides/pull/3245)

### Developer Experience

- Use prettier to format _all_ source files in client packages [#3240](https://github.com/ethyca/fides/pull/3240)

### Deprecated

- Deprecate `fides export` CLI command as it is moving to `fidesplus` [#3264](https://github.com/ethyca/fides/pull/3264)

## [2.12.1](https://github.com/ethyca/fides/compare/2.12.0...2.12.1)

### Changed

- Updated how Docker version checks are handled and added an escape-hatch [#3218](https://github.com/ethyca/fides/pull/3218)

### Fixed

- Datamap export mitigation for deleted taxonomy elements referenced by declarations [#3214](https://github.com/ethyca/fides/pull/3214)
- Update datamap columns each time the page is visited [#3211](https://github.com/ethyca/fides/pull/3211)
- Ensure inactive custom fields are not returned for datamap response [#3223](https://github.com/ethyca/fides/pull/3223)

## [2.12.0](https://github.com/ethyca/fides/compare/2.11.0...2.12.0)

### Added

- Access and erasure support for Aircall [#2589](https://github.com/ethyca/fides/pull/2589)
- Access and erasure support for Klaviyo [#2501](https://github.com/ethyca/fides/pull/2501)
- Page to edit or add privacy notices [#3058](https://github.com/ethyca/fides/pull/3058)
- Side navigation bar can now also have children navigation links [#3099](https://github.com/ethyca/fides/pull/3099)
- Endpoints for consent reporting [#3095](https://github.com/ethyca/fides/pull/3095)
- Added manage custom fields page behind feature flag [#3089](https://github.com/ethyca/fides/pull/3089)
- Custom fields table [#3097](https://github.com/ethyca/fides/pull/3097)
- Custom fields form modal [#3165](https://github.com/ethyca/fides/pull/3165)
- Endpoints to save the new-style Privacy Preferences with respect to a fides user device id [#3132](https://github.com/ethyca/fides/pull/3132)
- Support `privacy_declaration` as a resource type for custom fields [#3149](https://github.com/ethyca/fides/pull/3149)
- Expose `id` field of embedded `privacy_declarations` on `system` API responses [#3157](https://github.com/ethyca/fides/pull/3157)
- Access and erasure support for Unbounce [#2697](https://github.com/ethyca/fides/pull/2697)
- Support pseudonymous consent requests with `fides_user_device_id` [#3158](https://github.com/ethyca/fides/pull/3158)
- Update `fides_consent` cookie format [#3158](https://github.com/ethyca/fides/pull/3158)
- Add custom fields to the data use declaration form [#3197](https://github.com/ethyca/fides/pull/3197)
- Added fides user device id as a ProvidedIdentityType [#3131](https://github.com/ethyca/fides/pull/3131)

### Changed

- The `cursor` pagination strategy now also searches for data outside of the `data_path` when determining the cursor value [#3068](https://github.com/ethyca/fides/pull/3068)
- Moved Privacy Declarations associated with Systems to their own DB table [#3098](https://github.com/ethyca/fides/pull/3098)
- More tests on data use validation for privacy notices within the same region [#3156](https://github.com/ethyca/fides/pull/3156)
- Improvements to export code for bugfixes and privacy declaration custom field support [#3184](https://github.com/ethyca/fides/pull/3184)
- Enabled privacy notice feature flag [#3192](https://github.com/ethyca/fides/pull/3192)
- Updated TS types - particularly with new privacy notices [#3054](https://github.com/ethyca/fides/pull/3054)
- Make name not required on privacy declaration [#3150](https://github.com/ethyca/fides/pull/3150)
- Let Rule Targets allow for custom data categories [#3147](https://github.com/ethyca/fides/pull/3147)

### Removed

- Removed the warning about access control migration [#3055](https://github.com/ethyca/fides/pull/3055)
- Remove `customFields` feature flag [#3080](https://github.com/ethyca/fides/pull/3080)
- Remove notification banner from the home page [#3088](https://github.com/ethyca/fides/pull/3088)

### Fixed

- Fix a typo in the Admin UI [#3166](https://github.com/ethyca/fides/pull/3166)
- The `--local` flag is now respected for the `scan dataset db` command [#3096](https://github.com/ethyca/fides/pull/3096)
- Fixing issue where connectors with external dataset references would fail to save [#3142](https://github.com/ethyca/fides/pull/3142)
- Ensure privacy declaration IDs are stable across updates through system API [#3188](https://github.com/ethyca/fides/pull/3188)
- Fixed unit tests for saas connector type endpoints now that we have >50 [#3101](https://github.com/ethyca/fides/pull/3101)
- Fixed nox docs link [#3121](https://github.com/ethyca/fides/pull/3121/files)


### Developer Experience

- Update fides deploy to use a new database.load_samples setting to initialize sample Systems, Datasets, and Connections for testing [#3102](https://github.com/ethyca/fides/pull/3102)
- Remove support for automatically configuring messaging (Mailgun) & storage (S3) using `.env` with `nox -s "fides_env(test)"` [#3102](https://github.com/ethyca/fides/pull/3102)
- Add smoke tests for consent management [#3158](https://github.com/ethyca/fides/pull/3158)
- Added nox command that opens dev docs [#3082](https://github.com/ethyca/fides/pull/3082)


## [2.11.0](https://github.com/ethyca/fides/compare/2.10.0...2.11.0)

### Added

- Access support for Shippo [#2484](https://github.com/ethyca/fides/pull/2484)
- Feature flags can be set such that they cannot be modified by the user [#2966](https://github.com/ethyca/fides/pull/2966)
- Added the datamap UI to make it open source [#2988](https://github.com/ethyca/fides/pull/2988)
- Introduced a `FixedLayout` component (from the datamap UI) for pages that need to be a fixed height and scroll within [#2992](https://github.com/ethyca/fides/pull/2992)
- Added preliminary privacy notice page [#2995](https://github.com/ethyca/fides/pull/2995)
- Table for privacy notices [#3001](https://github.com/ethyca/fides/pull/3001)
- Added connector template endpoint [#2946](https://github.com/ethyca/fides/pull/2946)
- Query params on connection type endpoint to filter by supported action type [#2996](https://github.com/ethyca/fides/pull/2996)
- Scope restrictions for privacy notice table in the UI [#3007](https://github.com/ethyca/fides/pull/3007)
- Toggle for enabling/disabling privacy notices in the UI [#3010](https://github.com/ethyca/fides/pull/3010)
- Add endpoint to retrieve privacy notices grouped by their associated data uses [#2956](https://github.com/ethyca/fides/pull/2956)
- Support for uploading custom connector templates via the UI [#2997](https://github.com/ethyca/fides/pull/2997)
- Add a backwards-compatible workflow for saving and propagating consent preferences with respect to Privacy Notices [#3016](https://github.com/ethyca/fides/pull/3016)
- Empty state for privacy notices [#3027](https://github.com/ethyca/fides/pull/3027)
- Added Data flow modal [#3008](https://github.com/ethyca/fides/pull/3008)
- Update datamap table export [#3038](https://github.com/ethyca/fides/pull/3038)
- Added more advanced privacy center styling [#2943](https://github.com/ethyca/fides/pull/2943)
- Backend privacy experiences foundation [#3146](https://github.com/ethyca/fides/pull/3146)

### Changed

- Set `privacyDeclarationDeprecatedFields` flags to false and set `userCannotModify` to true [2987](https://github.com/ethyca/fides/pull/2987)
- Restored `nav-config` back to the admin-ui [#2990](https://github.com/ethyca/fides/pull/2990)
- Bumped supported Python versions to 3.10.11, 3.9.16, and 3.8.14 [#2936](https://github.com/ethyca/fides/pull/2936)
- Modify privacy center default config to only request email identities, and add validation preventing requesting both email & phone identities [#2539](https://github.com/ethyca/fides/pull/2539)
- SaaS connector icons are now dynamically loaded from the connector templates [#3018](https://github.com/ethyca/fides/pull/3018)
- Updated consentmechanism Enum to rename "necessary" to "notice_only" [#3048](https://github.com/ethyca/fides/pull/3048)
- Updated test data for Mongo, CLI [#3011](https://github.com/ethyca/fides/pull/3011)
- Updated the check for if a user can assign owner roles to be scope-based instead of role-based [#2964](https://github.com/ethyca/fides/pull/2964)
- Replaced menu in user management table with delete icon [#2958](https://github.com/ethyca/fides/pull/2958)
- Added extra fields to webhook payloads [#2830](https://github.com/ethyca/fides/pull/2830)

### Removed

- Removed interzone navigation logic now that the datamap UI and admin UI are one app [#2990](https://github.com/ethyca/fides/pull/2990)
- Remove the `unknown` state for generated datasets displaying on fidesplus [#2957](https://github.com/ethyca/fides/pull/2957)
- Removed datamap export API [#2999](https://github.com/ethyca/fides/pull/2999)

### Developer Experience

- Nox commands for git tagging to support feature branch builds [#2979](https://github.com/ethyca/fides/pull/2979)
- Changed test environment (`nox -s fides_env`) to run `fides deploy` for local testing [#3071](https://github.com/ethyca/fides/pull/3017)
- Publish git-tag specific docker images [#3050](https://github.com/ethyca/fides/pull/3050)

## [2.10.0](https://github.com/ethyca/fides/compare/2.9.2...2.10.0)

### Added

- Allow users to configure their username and password via the config file [#2884](https://github.com/ethyca/fides/pull/2884)
- Add authentication to the `masking` endpoints as well as accompanying scopes [#2909](https://github.com/ethyca/fides/pull/2909)
- Add an Organization Management page (beta) [#2908](https://github.com/ethyca/fides/pull/2908)
- Adds assigned systems to user management table [#2922](https://github.com/ethyca/fides/pull/2922)
- APIs to support Privacy Notice management (create, read, update) [#2928](https://github.com/ethyca/fides/pull/2928)

### Changed

- Improved standard layout for large width screens and polished misc. pages [#2869](https://github.com/ethyca/fides/pull/2869)
- Changed UI paths in the admin-ui [#2869](https://github.com/ethyca/fides/pull/2892)
  - `/add-systems/new` --> `/add-systems/manual`
  - `/system` --> `/systems`
- Added individual ID routes for systems [#2902](https://github.com/ethyca/fides/pull/2902)
- Deprecated adding scopes to users directly; you can only add roles. [#2848](https://github.com/ethyca/fides/pull/2848/files)
- Changed About Fides page to say "Fides Core Version:" over "Version". [#2899](https://github.com/ethyca/fides/pull/2899)
- Polish Admin UI header & navigation [#2897](https://github.com/ethyca/fides/pull/2897)
- Give new users a "viewer" role by default [#2900](https://github.com/ethyca/fides/pull/2900)
- Tie together save states for user permissions and systems [#2913](https://github.com/ethyca/fides/pull/2913)
- Removing payment types from Stripe connector params [#2915](https://github.com/ethyca/fides/pull/2915)
- Viewer role can now access a restricted version of the user management page [#2933](https://github.com/ethyca/fides/pull/2933)
- Change Privacy Center email placeholder text [#2935](https://github.com/ethyca/fides/pull/2935)
- Restricted setting Approvers as System Managers [#2891](https://github.com/ethyca/fides/pull/2891)
- Adds confirmation modal when downgrading user to "approver" role via Admin UI [#2924](https://github.com/ethyca/fides/pull/2924)
- Changed the toast message for new users to include access control info [#2939](https://github.com/ethyca/fides/pull/2939)
- Add Data Stewards to datamap export [#2962](https://github.com/ethyca/fides/pull/2962)

### Fixed

- Restricted Contributors from being able to create Owners [#2888](https://github.com/ethyca/fides/pull/2888)
- Allow for dynamic aspect ratio for logo on Privacy Center 404 [#2895](https://github.com/ethyca/fides/pull/2895)
- Allow for dynamic aspect ratio for logo on consent page [#2895](https://github.com/ethyca/fides/pull/2895)
- Align role dscription drawer of Admin UI with top nav: [#2932](https://github.com/ethyca/fides/pull/2932)
- Fixed error message when a user is assigned to be an approver without any systems [#2953](https://github.com/ethyca/fides/pull/2953)

### Developer Experience

- Update frontend npm packages (admin-ui, privacy-center, cypress-e2e) [#2921](https://github.com/ethyca/fides/pull/2921)

## [2.9.2](https://github.com/ethyca/fides/compare/2.9.1...2.9.2)

### Fixed

- Allow multiple data uses as long as their processing activity name is different [#2905](https://github.com/ethyca/fides/pull/2905)
- use HTML property, not text, when dispatching Mailchimp Transactional emails [#2901](https://github.com/ethyca/fides/pull/2901)
- Remove policy key from Privacy Center submission modal [#2912](https://github.com/ethyca/fides/pull/2912)

## [2.9.1](https://github.com/ethyca/fides/compare/2.9.0...2.9.1)

### Added

- Added Attentive erasure email connector [#2782](https://github.com/ethyca/fides/pull/2782)

### Changed

- Removed dataset based email connectors [#2782](https://github.com/ethyca/fides/pull/2782)
- Changed Auth0's authentication strategy from `bearer` to `oauth2_client_credentials` [#2820](https://github.com/ethyca/fides/pull/2820)
- renamed the privacy declarations field "Privacy declaration name (deprecated)" to "Processing Activity" [#711](https://github.com/ethyca/fidesplus/issues/711)

### Fixed

- Fixed issue where the scopes list passed into FidesUserPermission could get mutated with the total_scopes call [#2883](https://github.com/ethyca/fides/pull/2883)

### Removed

- removed the `privacyDeclarationDeprecatedFields` flag [#711](https://github.com/ethyca/fidesplus/issues/711)

## [2.9.0](https://github.com/ethyca/fides/compare/2.8.3...2.9.0)

### Added

- The ability to assign users as system managers for a specific system [#2714](https://github.com/ethyca/fides/pull/2714)
- New endpoints to add and remove users as system managers [#2726](https://github.com/ethyca/fides/pull/2726)
- Warning about access control migration to the UI [#2842](https://github.com/ethyca/fides/pull/2842)
- Adds Role Assignment UI [#2739](https://github.com/ethyca/fides/pull/2739)
- Add an automated migration to give users a `viewer` role [#2821](https://github.com/ethyca/fides/pull/2821)

### Changed

- Removed "progressive" navigation that would hide Admin UI tabs until Systems / Connections were configured [#2762](https://github.com/ethyca/fides/pull/2762)
- Added `system.privacy_declaration.name` to datamap response [#2831](https://github.com/ethyca/fides/pull/2831/files)

### Developer Experience

- Retired legacy `navV2` feature flag [#2762](https://github.com/ethyca/fides/pull/2762)
- Update Admin UI Layout to fill viewport height [#2812](https://github.com/ethyca/fides/pull/2812)

### Fixed

- Fixed issue where unsaved changes warning would always show up when running fidesplus [#2788](https://github.com/ethyca/fides/issues/2788)
- Fixed problem in datamap export with datasets that had been updated via SaaS instantiation [#2841](https://github.com/ethyca/fides/pull/2841)
- Fixed problem in datamap export with inconsistent custom field ordering [#2859](https://github.com/ethyca/fides/pull/2859)

## [2.8.3](https://github.com/ethyca/fides/compare/2.8.2...2.8.3)

### Added

- Serialise `bson.ObjectId` types in SAR data packages [#2785](https://github.com/ethyca/fides/pull/2785)

### Fixed

- Fixed issue where more than 1 populated custom fields removed a system from the datamap export [#2825](https://github.com/ethyca/fides/pull/2825)

## [2.8.2](https://github.com/ethyca/fides/compare/2.8.1...2.8.2)

### Fixed

- Resolved a bug that stopped custom fields populating the visual datamap [#2775](https://github.com/ethyca/fides/pull/2775)
- Patch appconfig migration to handle existing db record [#2780](https://github.com/ethyca/fides/pull/2780)

## [2.8.1](https://github.com/ethyca/fides/compare/2.8.0...2.8.1)

### Fixed

- Disabled hiding Admin UI based on user scopes [#2771](https://github.com/ethyca/fides/pull/2771)

## [2.8.0](https://github.com/ethyca/fides/compare/2.7.1...2.8.0)

### Added

- Add API support for messaging config properties [#2551](https://github.com/ethyca/fides/pull/2551)
- Access and erasure support for Kustomer [#2520](https://github.com/ethyca/fides/pull/2520)
- Added the `erase_after` field on collections to be able to set the order for erasures [#2619](https://github.com/ethyca/fides/pull/2619)
- Add a toggle to filter the system classification to only return those with classification data [#2700](https://github.com/ethyca/fides/pull/2700)
- Added backend role-based permissions [#2671](https://github.com/ethyca/fides/pull/2671)
- Access and erasure for Vend SaaS Connector [#1869](https://github.com/ethyca/fides/issues/1869)
- Added endpoints for storage and messaging config setup status [#2690](https://github.com/ethyca/fides/pull/2690)
- Access and erasure for Jira SaaS Connector [#1871](https://github.com/ethyca/fides/issues/1871)
- Access and erasure support for Delighted [#2244](https://github.com/ethyca/fides/pull/2244)
- Improve "Upload a new dataset YAML" [#1531](https://github.com/ethyca/fides/pull/2258)
- Input validation and sanitization for Privacy Request fields [#2655](https://github.com/ethyca/fides/pull/2655)
- Access and erasure support for Yotpo [#2708](https://github.com/ethyca/fides/pull/2708)
- Custom Field Library Tab [#527](https://github.com/ethyca/fides/pull/2693)
- Allow SendGrid template usage [#2728](https://github.com/ethyca/fides/pull/2728)
- Added ConnectorRunner to simplify SaaS connector testing [#1795](https://github.com/ethyca/fides/pull/1795)
- Adds support for Mailchimp Transactional as a messaging config [#2742](https://github.com/ethyca/fides/pull/2742)

### Changed

- Admin UI
  - Add flow for selecting system types when manually creating a system [#2530](https://github.com/ethyca/fides/pull/2530)
  - Updated forms for privacy declarations [#2648](https://github.com/ethyca/fides/pull/2648)
  - Delete flow for privacy declarations [#2664](https://github.com/ethyca/fides/pull/2664)
  - Add framework to have UI elements respect the user's scopes [#2682](https://github.com/ethyca/fides/pull/2682)
  - "Manual Webhook" has been renamed to "Manual Process". [#2717](https://github.com/ethyca/fides/pull/2717)
- Convert all config values to Pydantic `Field` objects [#2613](https://github.com/ethyca/fides/pull/2613)
- Add warning to 'fides deploy' when installed outside of a virtual environment [#2641](https://github.com/ethyca/fides/pull/2641)
- Redesigned the default/init config file to be auto-documented. Also updates the `fides init` logic and analytics consent logic [#2694](https://github.com/ethyca/fides/pull/2694)
- Change how config creation/import is handled across the application [#2622](https://github.com/ethyca/fides/pull/2622)
- Update the CLI aesthetics & docstrings [#2703](https://github.com/ethyca/fides/pull/2703)
- Updates Roles->Scopes Mapping [#2744](https://github.com/ethyca/fides/pull/2744)
- Return user scopes as an enum, as well as total scopes [#2741](https://github.com/ethyca/fides/pull/2741)
- Update `MessagingServiceType` enum to be lowercased throughout [#2746](https://github.com/ethyca/fides/pull/2746)

### Developer Experience

- Set the security environment of the fides dev setup to `prod` instead of `dev` [#2588](https://github.com/ethyca/fides/pull/2588)
- Removed unexpected default Redis password [#2666](https://github.com/ethyca/fides/pull/2666)
- Privacy Center
  - Typechecking and validation of the `config.json` will be checked for backwards-compatibility. [#2661](https://github.com/ethyca/fides/pull/2661)
- Combined conftest.py files [#2669](https://github.com/ethyca/fides/pull/2669)

### Fixed

- Fix support for "redis.user" setting when authenticating to the Redis cache [#2666](https://github.com/ethyca/fides/pull/2666)
- Fix error with the classify dataset feature flag not writing the dataset to the server [#2675](https://github.com/ethyca/fides/pull/2675)
- Allow string dates to stay strings in cache decoding [#2695](https://github.com/ethyca/fides/pull/2695)
- Admin UI
  - Remove Identifiability (Data Qualifier) from taxonomy editor [2684](https://github.com/ethyca/fides/pull/2684)
- FE: Custom field selections binding issue on Taxonomy tabs [#2659](https://github.com/ethyca/fides/pull/2693/)
- Fix Privacy Request Status when submitting a consent request when identity verification is required [#2736](https://github.com/ethyca/fides/pull/2736)

## [2.7.1](https://github.com/ethyca/fides/compare/2.7.0...2.7.1)

- Fix error with the classify dataset feature flag not writing the dataset to the server [#2675](https://github.com/ethyca/fides/pull/2675)

## [2.7.0](https://github.com/ethyca/fides/compare/2.6.6...2.7.0)

- Fides API

  - Access and erasure support for Braintree [#2223](https://github.com/ethyca/fides/pull/2223)
  - Added route to send a test message [#2585](https://github.com/ethyca/fides/pull/2585)
  - Add default storage configuration functionality and associated APIs [#2438](https://github.com/ethyca/fides/pull/2438)

- Admin UI

  - Custom Metadata [#2536](https://github.com/ethyca/fides/pull/2536)
    - Create Custom Lists
    - Create Custom Field Definition
    - Create custom fields from a the taxonomy editor
    - Provide a custom field value in a resource
    - Bulk edit custom field values [#2612](https://github.com/ethyca/fides/issues/2612)
    - Custom metadata UI Polish [#2624](https://github.com/ethyca/fides/pull/2625)

- Privacy Center

  - The consent config default value can depend on whether Global Privacy Control is enabled. [#2341](https://github.com/ethyca/fides/pull/2341)
  - When GPC is enabled, the UI indicates which data uses are opted out by default. [#2596](https://github.com/ethyca/fides/pull/2596)
  - `inspectForBrowserIdentities` now also looks for `ljt_readerID`. [#2543](https://github.com/ethyca/fides/pull/2543)

### Added

- Added new Wunderkind Consent Saas Connector [#2600](https://github.com/ethyca/fides/pull/2600)
- Added new Sovrn Email Consent Connector [#2543](https://github.com/ethyca/fides/pull/2543/)
- Log Fides version at startup [#2566](https://github.com/ethyca/fides/pull/2566)

### Changed

- Update Admin UI to show all action types (access, erasure, consent, update) [#2523](https://github.com/ethyca/fides/pull/2523)
- Removes legacy `verify_oauth_client` function [#2527](https://github.com/ethyca/fides/pull/2527)
- Updated the UI for adding systems to a new design [#2490](https://github.com/ethyca/fides/pull/2490)
- Minor logging improvements [#2566](https://github.com/ethyca/fides/pull/2566)
- Various form components now take a `stacked` or `inline` variant [#2542](https://github.com/ethyca/fides/pull/2542)
- UX fixes for user management [#2537](https://github.com/ethyca/fides/pull/2537)
- Updating Firebase Auth connector to mask the user with a delete instead of an update [#2602](https://github.com/ethyca/fides/pull/2602)

### Fixed

- Fixed bug where refreshing a page in the UI would result in a 404 [#2502](https://github.com/ethyca/fides/pull/2502)
- Usernames are case insensitive now and prevent all duplicates [#2487](https://github.com/ethyca/fides/pull/2487)
  - This PR contains a migration that deletes duplicate users and keeps the oldest original account.
- Update Logos for shipped connectors [#2464](https://github.com/ethyca/fides/pull/2587)
- Search field on privacy request page isn't working [#2270](https://github.com/ethyca/fides/pull/2595)
- Fix connection dropdown in integration table to not be disabled add system creation [#3589](https://github.com/ethyca/fides/pull/3589)

### Developer Experience

- Added new Cypress E2E smoke tests [#2241](https://github.com/ethyca/fides/pull/2241)
- New command `nox -s e2e_test` which will spin up the test environment and run true E2E Cypress tests against it [#2417](https://github.com/ethyca/fides/pull/2417)
- Cypress E2E tests now run in CI and are reported to Cypress Cloud [#2417](https://github.com/ethyca/fides/pull/2417)
- Change from `randomint` to `uuid` in mongodb tests to reduce flakiness. [#2591](https://github.com/ethyca/fides/pull/2591)

### Removed

- Remove feature flagged config wizard stepper from Admin UI [#2553](https://github.com/ethyca/fides/pull/2553)

## [2.6.6](https://github.com/ethyca/fides/compare/2.6.5...2.6.6)

### Changed

- Improve Readability for Custom Masking Override Exceptions [#2593](https://github.com/ethyca/fides/pull/2593)

## [2.6.5](https://github.com/ethyca/fides/compare/2.6.4...2.6.5)

### Added

- Added config properties to override database Engine parameters [#2511](https://github.com/ethyca/fides/pull/2511)
- Increased default pool_size and max_overflow to 50 [#2560](https://github.com/ethyca/fides/pull/2560)

## [2.6.4](https://github.com/ethyca/fides/compare/2.6.3...2.6.4)

### Fixed

- Fixed bug for SMS completion notification not being sent [#2526](https://github.com/ethyca/fides/issues/2526)
- Fixed bug where refreshing a page in the UI would result in a 404 [#2502](https://github.com/ethyca/fides/pull/2502)

## [2.6.3](https://github.com/ethyca/fides/compare/2.6.2...2.6.3)

### Fixed

- Handle case where legacy dataset has meta: null [#2524](https://github.com/ethyca/fides/pull/2524)

## [2.6.2](https://github.com/ethyca/fides/compare/2.6.1...2.6.2)

### Fixed

- Issue addressing missing field in dataset migration [#2510](https://github.com/ethyca/fides/pull/2510)

## [2.6.1](https://github.com/ethyca/fides/compare/2.6.0...2.6.1)

### Fixed

- Fix errors when privacy requests execute concurrently without workers [#2489](https://github.com/ethyca/fides/pull/2489)
- Enable saas request overrides to run in worker runtime [#2489](https://github.com/ethyca/fides/pull/2489)

## [2.6.0](https://github.com/ethyca/fides/compare/2.5.1...2.6.0)

### Added

- Added the `env` option to the `security` configuration options to allow for users to completely secure the API endpoints [#2267](https://github.com/ethyca/fides/pull/2267)
- Unified Fides Resources
  - Added a dataset dropdown selector when configuring a connector to link an existing dataset to the connector configuration. [#2162](https://github.com/ethyca/fides/pull/2162)
  - Added new datasetconfig.ctl_dataset_id field to unify fides dataset resources [#2046](https://github.com/ethyca/fides/pull/2046)
- Add new connection config routes that couple them with systems [#2249](https://github.com/ethyca/fides/pull/2249)
- Add new select/deselect all permissions buttons [#2437](https://github.com/ethyca/fides/pull/2437)
- Endpoints to allow a user with the `user:password-reset` scope to reset users' passwords. In addition, users no longer require a scope to edit their own passwords. [#2373](https://github.com/ethyca/fides/pull/2373)
- New form to reset a user's password without knowing an old password [#2390](https://github.com/ethyca/fides/pull/2390)
- Approve & deny buttons on the "Request details" page. [#2473](https://github.com/ethyca/fides/pull/2473)
- Consent Propagation
  - Add the ability to execute Consent Requests via the Privacy Request Execution layer [#2125](https://github.com/ethyca/fides/pull/2125)
  - Add a Mailchimp Transactional Consent Connector [#2194](https://github.com/ethyca/fides/pull/2194)
  - Allow defining a list of opt-in and/or opt-out requests in consent connectors [#2315](https://github.com/ethyca/fides/pull/2315)
  - Add a Google Analytics Consent Connector for GA4 properties [#2302](https://github.com/ethyca/fides/pull/2302)
  - Pass the GA Cookie from the Privacy Center [#2337](https://github.com/ethyca/fides/pull/2337)
  - Rename "user_id" to more specific "ga_client_id" [#2356](https://github.com/ethyca/fides/pull/2356)
  - Patch Google Analytics Consent Connector to delete by client_id [#2355](https://github.com/ethyca/fides/pull/2355)
  - Add a "skip_param_values option" to optionally skip when we are missing param values in the body [#2384](https://github.com/ethyca/fides/pull/2384)
  - Adds a new Universal Analytics Connector that works with the UA Tracking Id
- Adds intake and storage of Global Privacy Control Signal props for Consent [#2599](https://github.com/ethyca/fides/pull/2599)

### Changed

- Unified Fides Resources
  - Removed several fidesops schemas for DSR's in favor of updated Fideslang schemas [#2009](https://github.com/ethyca/fides/pull/2009)
  - Removed DatasetConfig.dataset field [#2096](https://github.com/ethyca/fides/pull/2096)
  - Updated UI dataset config routes to use new unified routes [#2113](https://github.com/ethyca/fides/pull/2113)
  - Validate request body on crud endpoints on upsert. Validate dataset data categories before save. [#2134](https://github.com/ethyca/fides/pull/2134/)
  - Updated test env setup and quickstart to use new endpoints [#2225](https://github.com/ethyca/fides/pull/2225)
- Consent Propagation
  - Privacy Center consent options can now be marked as `executable` in order to propagate consent requests [#2193](https://github.com/ethyca/fides/pull/2193)
  - Add support for passing browser identities to consent request patches [#2304](https://github.com/ethyca/fides/pull/2304)
- Update fideslang to 1.3.3 [#2343](https://github.com/ethyca/fides/pull/2343)
- Display the request type instead of the policy name on the request table [#2382](https://github.com/ethyca/fides/pull/2382)
- Make denial reasons required [#2400](https://github.com/ethyca/fides/pull/2400)
- Display the policy key on the request details page [#2395](https://github.com/ethyca/fides/pull/2395)
- Updated CSV export [#2452](https://github.com/ethyca/fides/pull/2452)
- Privacy Request approval now uses a modal [#2443](https://github.com/ethyca/fides/pull/2443)

### Developer Experience

- `nox -s test_env` has been replaced with `nox -s "fides_env(dev)"`
- New command `nox -s "fides_env(test)"` creates a complete test environment with seed data (similar to `fides_env(dev)`) but with the production fides image so the built UI can be accessed at `localhost:8080` [#2399](https://github.com/ethyca/fides/pull/2399)
- Change from code climate to codecov for coverage reporting [#2402](https://github.com/ethyca/fides/pull/2402)

### Fixed

- Home screen header scaling and responsiveness issues [#2200](https://github.com/ethyca/fides/pull/2277)
- Privacy Center identity inputs validate even when they are optional. [#2308](https://github.com/ethyca/fides/pull/2308)
- The PII toggle defaults to false and PII will be hidden on page load [#2388](https://github.com/ethyca/fides/pull/2388)
- Fixed a CI bug caused by git security upgrades [#2441](https://github.com/ethyca/fides/pull/2441)
- Privacy Center
  - Identity inputs validate even when they are optional. [#2308](https://github.com/ethyca/fides/pull/2308)
  - Submit buttons show loading state and disable while submitting. [#2401](https://github.com/ethyca/fides/pull/2401)
  - Phone inputs no longer request country SVGs from external domain. [#2378](https://github.com/ethyca/fides/pull/2378)
  - Input validation errors no longer change the height of modals. [#2379](https://github.com/ethyca/fides/pull/2379)
- Patch masking strategies to better handle null and non-string inputs [#2307](https://github.com/ethyca/fides/pull/2377)
- Renamed prod pushes tag to be `latest` for privacy center and sample app [#2401](https://github.com/ethyca/fides/pull/2407)
- Update firebase connector to better handle non-existent users [#2439](https://github.com/ethyca/fides/pull/2439)

## [2.5.1](https://github.com/ethyca/fides/compare/2.5.0...2.5.1)

### Developer Experience

- Allow db resets only if `config.dev_mode` is `True` [#2321](https://github.com/ethyca/fides/pull/2321)

### Fixed

- Added a feature flag for the recent dataset classification UX changes [#2335](https://github.com/ethyca/fides/pull/2335)

### Security

- Add a check to the catchall path to prevent returning paths outside of the UI directory [#2330](https://github.com/ethyca/fides/pull/2330)

### Developer Experience

- Reduce size of local Docker images by fixing `.dockerignore` patterns [#2360](https://github.com/ethyca/fides/pull/2360)

## [2.5.0](https://github.com/ethyca/fides/compare/2.4.0...2.5.0)

### Docs

- Update the docs landing page and remove redundant docs [#2184](https://github.com/ethyca/fides/pull/2184)

### Added

- Added the `user` command group to the CLI. [#2153](https://github.com/ethyca/fides/pull/2153)
- Added `Code Climate` test coverage uploads. [#2198](https://github.com/ethyca/fides/pull/2198)
- Added the connection key to the execution log [#2100](https://github.com/ethyca/fides/pull/2100)
- Added endpoints to retrieve DSR `Rule`s and `Rule Target`s [#2116](https://github.com/ethyca/fides/pull/2116)
- Added Fides version number to account dropdown in the UI [#2140](https://github.com/ethyca/fides/pull/2140)
- Add link to Classify Systems page in nav side bar [#2128](https://github.com/ethyca/fides/pull/2128)
- Dataset classification UI now polls for results [#2123](https://github.com/ethyca/fides/pull/2123)
- Update Privacy Center Icons [#1800](https://github.com/ethyca/fides/pull/2139)
- Privacy Center `fides-consent.js`:
  - `Fides.shopify` integration function. [#2152](https://github.com/ethyca/fides/pull/2152)
  - Dedicated folder for integrations.
  - `Fides.meta` integration function (fbq). [#2217](https://github.com/ethyca/fides/pull/2217)
- Adds support for Twilio email service (Sendgrid) [#2154](https://github.com/ethyca/fides/pull/2154)
- Access and erasure support for Recharge [#1709](https://github.com/ethyca/fides/pull/1709)
- Access and erasure support for Friendbuy Nextgen [#2085](https://github.com/ethyca/fides/pull/2085)

### Changed

- Admin UI Feature Flags - [#2101](https://github.com/ethyca/fides/pull/2101)
  - Overrides can be saved in the browser.
  - Use `NEXT_PUBLIC_APP_ENV` for app-specific environment config.
  - No longer use `react-feature-flags` library.
  - Can have descriptions. [#2243](https://github.com/ethyca/fides/pull/2243)
- Made privacy declarations optional when adding systems manually - [#2173](https://github.com/ethyca/fides/pull/2173)
- Removed an unclear logging message. [#2266](https://github.com/ethyca/fides/pull/2266)
- Allow any user with `user:delete` scope to delete other users [#2148](https://github.com/ethyca/fides/pull/2148)
- Dynamic imports of custom overrides and SaaS test fixtures [#2169](https://github.com/ethyca/fides/pull/2169)
- Added `AuthenticatedClient` to custom request override interface [#2171](https://github.com/ethyca/fides/pull/2171)
- Only approve the specific collection instead of the entire dataset, display only top 1 classification by default [#2226](https://github.com/ethyca/fides/pull/2226)
- Update sample project resources for `fides evaluate` usage in `fides deploy` [#2253](https://github.com/ethyca/fides/pull/2253)

### Removed

- Removed unused object_name field on s3 storage config [#2133](https://github.com/ethyca/fides/pull/2133)

### Fixed

- Remove next-auth from privacy center to fix JS console error [#2090](https://github.com/ethyca/fides/pull/2090)
- Admin UI - Added Missing ability to assign `user:delete` in the permissions checkboxes [#2148](https://github.com/ethyca/fides/pull/2148)
- Nav bug: clicking on Privacy Request breadcrumb takes me to Home instead of /privacy-requests [#497](https://github.com/ethyca/fides/pull/2141)
- Side nav disappears when viewing request details [#2129](https://github.com/ethyca/fides/pull/2155)
- Remove usage of load dataset button and other dataset UI modifications [#2149](https://github.com/ethyca/fides/pull/2149)
- Improve readability for exceptions raised from custom request overrides [#2157](https://github.com/ethyca/fides/pull/2157)
- Importing custom request overrides on server startup [#2186](https://github.com/ethyca/fides/pull/2186)
- Remove warning when env vars default to blank strings in docker-compose [#2188](https://github.com/ethyca/fides/pull/2188)
- Fix Cookie House purchase modal flashing 'Error' in title [#2274](https://github.com/ethyca/fides/pull/2274)
- Stop dependency from upgrading `packaging` to version with known issue [#2273](https://github.com/ethyca/fides/pull/2273)
- Privacy center config no longer requires `identity_inputs` and will use `email` as a default [#2263](https://github.com/ethyca/fides/pull/2263)
- No longer display remaining days for privacy requests in terminal states [#2292](https://github.com/ethyca/fides/pull/2292)

### Removed

- Remove "Create New System" button when viewing systems. All systems can now be created via the "Add systems" button on the home page. [#2132](https://github.com/ethyca/fides/pull/2132)

## [2.4.0](https://github.com/ethyca/fides/compare/2.3.1...2.4.0)

### Developer Experience

- Include a pre-check workflow that collects the pytest suite [#2098](https://github.com/ethyca/fides/pull/2098)
- Write to the application db when running the app locally. Write to the test db when running pytest [#1731](https://github.com/ethyca/fides/pull/1731)

### Changed

- Move the `fides.ctl.core.` and `fides.ctl.connectors` modules into `fides.core` and `fides.connectors` respectively [#2097](https://github.com/ethyca/fides/pull/2097)
- Fides: Skip cypress tests due to nav bar 2.0 [#2102](https://github.com/ethyca/fides/pull/2103)

### Added

- Adds new erasure policy for complete user data masking [#1839](https://github.com/ethyca/fides/pull/1839)
- New Fides Home page [#1864](https://github.com/ethyca/fides/pull/2050)
- Nav 2.0 - Replace form flow side navs with top tabs [#2037](https://github.com/ethyca/fides/pull/2050)
- Adds new erasure policy for complete user data masking [#1839](https://github.com/ethyca/fides/pull/1839)
- Added ability to use Mailgun templates when sending emails. [#2039](https://github.com/ethyca/fides/pull/2039)
- Adds SMS id verification for consent [#2094](https://github.com/ethyca/fides/pull/2094)

### Fixed

- Store `fides_consent` cookie on the root domain of the Privacy Center [#2071](https://github.com/ethyca/fides/pull/2071)
- Properly set the expire-time for verification codes [#2105](https://github.com/ethyca/fides/pull/2105)

## [2.3.1](https://github.com/ethyca/fides/compare/2.3.0...2.3.1)

### Fixed

- Resolved an issue where the root_user was not being created [#2082](https://github.com/ethyca/fides/pull/2082)

### Added

- Nav redesign with sidebar groups. Feature flagged to only be visible in dev mode until release. [#2030](https://github.com/ethyca/fides/pull/2047)
- Improved error handling for incorrect app encryption key [#2089](https://github.com/ethyca/fides/pull/2089)
- Access and erasure support for Friendbuy API [#2019](https://github.com/ethyca/fides/pull/2019)

## [2.3.0](https://github.com/ethyca/fides/compare/2.2.2...2.3.0)

### Added

- Common Subscriptions for app-wide data and feature checks. [#2030](https://github.com/ethyca/fides/pull/2030)
- Send email alerts on privacy request failures once the specified threshold is reached. [#1793](https://github.com/ethyca/fides/pull/1793)
- DSR Notifications (toast) [#1895](https://github.com/ethyca/fides/pull/1895)
- DSR configure alerts btn [#1895](https://github.com/ethyca/fides/pull/1895)
- DSR configure alters (FE) [#1895](https://github.com/ethyca/fides/pull/1895)
- Add a `usage` session to Nox to print full session docstrings. [#2022](https://github.com/ethyca/fides/pull/2022)

### Added

- Adds notifications section to toml files [#2026](https://github.com/ethyca/fides/pull/2060)

### Changed

- Updated to use `loguru` logging library throughout codebase [#2031](https://github.com/ethyca/fides/pull/2031)
- Do not always create a `fides.toml` by default [#2023](https://github.com/ethyca/fides/pull/2023)
- The `fideslib` module has been merged into `fides`, code redundancies have been removed [#1859](https://github.com/ethyca/fides/pull/1859)
- Replace 'ingress' and 'egress' with 'sources' and 'destinations' across UI [#2044](https://github.com/ethyca/fides/pull/2044)
- Update the functionality of `fides pull -a <filename>` to include _all_ resource types. [#2083](https://github.com/ethyca/fides/pull/2083)

### Fixed

- Timing issues with bulk DSR reprocessing, specifically when analytics are enabled [#2015](https://github.com/ethyca/fides/pull/2015)
- Error caused by running erasure requests with disabled connectors [#2045](https://github.com/ethyca/fides/pull/2045)
- Changes the SlowAPI ratelimiter's backend to use memory instead of Redis [#2054](https://github.com/ethyca/fides/pull/2058)

## [2.2.2](https://github.com/ethyca/fides/compare/2.2.1...2.2.2)

### Docs

- Updated the readme to use new new [docs site](http://docs.ethyca.com) [#2020](https://github.com/ethyca/fides/pull/2020)

### Deprecated

- The documentation site hosted in the `/docs` directory has been deprecated. All documentation updates will be hosted at the new [docs site](http://docs.ethyca.com) [#2020](https://github.com/ethyca/fides/pull/2020)

### Fixed

- Fixed mypy and pylint errors [#2013](https://github.com/ethyca/fides/pull/2013)
- Update connection test endpoint to be effectively non-blocking [#2000](https://github.com/ethyca/fides/pull/2000)
- Update Fides connector to better handle children with no access results [#2012](https://github.com/ethyca/fides/pull/2012)

## [2.2.1](https://github.com/ethyca/fides/compare/2.2.0...2.2.1)

### Added

- Add health check indicator for data flow scanning option [#1973](https://github.com/ethyca/fides/pull/1973)

### Changed

- The `celery.toml` is no longer used, instead it is a subsection of the `fides.toml` file [#1990](https://github.com/ethyca/fides/pull/1990)
- Update sample project landing page copy to be version-agnostic [#1958](https://github.com/ethyca/fides/pull/1958)
- `get` and `ls` CLI commands now return valid `fides` object YAML [#1991](https://github.com/ethyca/fides/pull/1991)

### Developer Experience

- Remove duplicate fastapi-caching and pin version. [#1765](https://github.com/ethyca/fides/pull/1765)

## [2.2.0](https://github.com/ethyca/fides/compare/2.1.0...2.2.0)

### Added

- Send email alerts on privacy request failures once the specified threshold is reached. [#1793](https://github.com/ethyca/fides/pull/1793)
- Add authenticated privacy request route. [#1819](https://github.com/ethyca/fides/pull/1819)
- Enable the onboarding flow [#1836](https://github.com/ethyca/fides/pull/1836)
- Access and erasure support for Fullstory API [#1821](https://github.com/ethyca/fides/pull/1821)
- Add function to poll privacy request for completion [#1860](https://github.com/ethyca/fides/pull/1860)
- Added rescan flow for the data flow scanner [#1844](https://github.com/ethyca/fides/pull/1844)
- Add rescan flow for the data flow scanner [#1844](https://github.com/ethyca/fides/pull/1844)
- Add Fides connector to support parent-child Fides deployments [#1861](https://github.com/ethyca/fides/pull/1861)
- Classification UI now polls for updates to classifications [#1908](https://github.com/ethyca/fides/pull/1908)

### Changed

- The organization info form step is now skipped if the server already has organization info. [#1840](https://github.com/ethyca/fides/pull/1840)
- Removed the description column from the classify systems page. [#1867](https://github.com/ethyca/fides/pull/1867)
- Retrieve child results during fides connector execution [#1967](https://github.com/ethyca/fides/pull/1967)

### Fixed

- Fix error in parent user creation seeding. [#1832](https://github.com/ethyca/fides/issues/1832)
- Fix DSR error due to unfiltered empty identities [#1901](https://github.com/ethyca/fides/pull/1907)

### Docs

- Remove documentation about no-longer used connection string override [#1824](https://github.com/ethyca/fides/pull/1824)
- Fix typo in headings [#1824](https://github.com/ethyca/fides/pull/1824)
- Update documentation to reflect configs necessary for mailgun, twilio_sms and twilio_email service types [#1846](https://github.com/ethyca/fides/pull/1846)

...

## [2.1.0](https://github.com/ethyca/fides/compare/2.0.0...2.1.0)

### Added

- Classification flow for system data flows
- Classification is now triggered as part of data flow scanning
- Include `ingress` and `egress` fields on system export and `datamap/` endpoint [#1740](https://github.com/ethyca/fides/pull/1740)
- Repeatable unique identifier for dataset fides_keys and metadata [#1786](https://github.com/ethyca/fides/pull/1786)
- Adds SMS support for identity verification notifications [#1726](https://github.com/ethyca/fides/pull/1726)
- Added phone number validation in back-end and react phone number form in Privacy Center [#1745](https://github.com/ethyca/fides/pull/1745)
- Adds SMS message template for all subject notifications [#1743](https://github.com/ethyca/fides/pull/1743)
- Privacy-Center-Cypress workflow for CI checks of the Privacy Center. [#1722](https://github.com/ethyca/fides/pull/1722)
- Privacy Center `fides-consent.js` script for accessing consent on external pages. [Details](/clients/privacy-center/packages/fides-consent/README.md)
- Erasure support for Twilio Conversations API [#1673](https://github.com/ethyca/fides/pull/1673)
- Webserver port can now be configured via the CLI command [#1858](https://github.com/ethyca/fides/pull/1858)

### Changed

- Optional dependencies are no longer used for 3rd-party connectivity. Instead they are used to isolate dangerous dependencies. [#1679](https://github.com/ethyca/fides/pull/1679)
- All Next pages now automatically require login. [#1670](https://github.com/ethyca/fides/pull/1670)
- Running the `webserver` command no longer prompts the user to opt out/in to analytics[#1724](https://github.com/ethyca/fides/pull/1724)

### Developer Experience

- Admin-UI-Cypress tests that fail in CI will now upload screen recordings for debugging. [#1728](https://github.com/ethyca/fides/pull/1728/files/c23e62fea284f7910028c8483feff893903068b8#r1019491323)
- Enable remote debugging from VSCode of live dev app [#1780](https://github.com/ethyca/fides/pull/1780)

### Removed

- Removed the Privacy Center `cookieName` config introduced in 2.0.0. [#1756](https://github.com/ethyca/fides/pull/1756)

### Fixed

- Exceptions are no longer raised when sending analytics on Windows [#1666](https://github.com/ethyca/fides/pull/1666)
- Fixed wording on identity verification modal in the Privacy Center [#1674](https://github.com/ethyca/fides/pull/1674)
- Update system fides_key tooltip text [#1533](https://github.com/ethyca/fides/pull/1685)
- Removed local storage parsing that is redundant with redux-persist. [#1678](https://github.com/ethyca/fides/pull/1678)
- Show a helpful error message if Docker daemon is not running during "fides deploy" [#1694](https://github.com/ethyca/fides/pull/1694)
- Allow users to query their own permissions, including root user. [#1698](https://github.com/ethyca/fides/pull/1698)
- Single-select taxonomy fields legal basis and special category can be cleared. [#1712](https://github.com/ethyca/fides/pull/1712)
- Fixes the issue where the security config is not properly loading from environment variables. [#1718](https://github.com/ethyca/fides/pull/1718)
- Fixes the issue where the CLI can't run without the config values required by the webserver. [#1811](https://github.com/ethyca/fides/pull/1811)
- Correctly handle response from adobe jwt auth endpoint as milliseconds, rather than seconds. [#1754](https://github.com/ethyca/fides/pull/1754)
- Fixed styling issues with the `EditDrawer` component. [#1803](https://github.com/ethyca/fides/pull/1803)

### Security

- Bumped versions of packages that use OpenSSL [#1683](https://github.com/ethyca/fides/pull/1683)

## [2.0.0](https://github.com/ethyca/fides/compare/1.9.6...2.0.0)

### Added

- Allow delete-only SaaS connector endpoints [#1200](https://github.com/ethyca/fides/pull/1200)
- Privacy center consent choices store a browser cookie. [#1364](https://github.com/ethyca/fides/pull/1364)
  - The format is generic. A reasonable set of defaults will be added later: [#1444](https://github.com/ethyca/fides/issues/1444)
  - The cookie name defaults to `fides_consent` but can be configured under `config.json > consent > cookieName`.
  - Each consent option can provide an array of `cookieKeys`.
- Individually select and reprocess DSRs that have errored [#1203](https://github.com/ethyca/fides/pull/1489)
- Bulk select and reprocess DSRs that have errored [#1205](https://github.com/ethyca/fides/pull/1489)
- Config Wizard: AWS scan results populate in system review forms. [#1454](https://github.com/ethyca/fides/pull/1454)
- Integrate rate limiter with Saas Connectors. [#1433](https://github.com/ethyca/fides/pull/1433)
- Config Wizard: Added a column selector to the scan results page of the config wizard [#1590](https://github.com/ethyca/fides/pull/1590)
- Config Wizard: Flow for runtime scanner option [#1640](https://github.com/ethyca/fides/pull/1640)
- Access support for Twilio Conversations API [#1520](https://github.com/ethyca/fides/pull/1520)
- Message Config: Adds Twilio Email/SMS support [#1519](https://github.com/ethyca/fides/pull/1519)

### Changed

- Updated mypy to version 0.981 and Python to version 3.10.7 [#1448](https://github.com/ethyca/fides/pull/1448)

### Developer Experience

- Repository dispatch events are sent to fidesctl-plus and fidesops-plus [#1263](https://github.com/ethyca/fides/pull/1263)
- Only the `docs-authors` team members are specified as `CODEOWNERS` [#1446](https://github.com/ethyca/fides/pull/1446)
- Updates the default local configuration to not defer tasks to a worker node [#1552](https://github.com/ethyca/fides/pull/1552/)
- Updates the healthcheck to return health status of connected Celery workers [#1588](https://github.com/ethyca/fides/pull/1588)

### Docs

- Remove the tutorial to prepare for new update [#1543](https://github.com/ethyca/fides/pull/1543)
- Add system management via UI documentation [#1541](https://github.com/ethyca/fides/pull/1541)
- Added DSR quickstart docs, restructured docs navigation [#1651](https://github.com/ethyca/fides/pull/1651)
- Update privacy request execution overview docs [#1258](https://github.com/ethyca/fides/pull/1490)

### Fixed

- Fixed system dependencies appearing as "N/A" in the datamap endpoint when there are no privacy declarations [#1649](https://github.com/ethyca/fides/pull/1649)

## [1.9.6](https://github.com/ethyca/fides/compare/1.9.5...1.9.6)

### Fixed

- Include systems without a privacy declaration on data map [#1603](https://github.com/ethyca/fides/pull/1603)
- Handle malformed tokens [#1523](https://github.com/ethyca/fides/pull/1523)
- Remove thrown exception from getAllPrivacyRequests method [#1592](https://github.com/ethyca/fides/pull/1593)
- Include systems without a privacy declaration on data map [#1603](https://github.com/ethyca/fides/pull/1603)
- After editing a dataset, the table will stay on the previously selected collection instead of resetting to the first one. [#1511](https://github.com/ethyca/fides/pull/1511)
- Fix redis `db_index` config issue [#1647](https://github.com/ethyca/fides/pull/1647)

### Docs

- Add unlinked docs and fix any remaining broken links [#1266](https://github.com/ethyca/fides/pull/1266)
- Update privacy center docs to include consent information [#1537](https://github.com/ethyca/fides/pull/1537)
- Update UI docs to include DSR countdown information and additional descriptions/filtering [#1545](https://github.com/ethyca/fides/pull/1545)

### Changed

- Allow multiple masking strategies to be specified when using fides as a masking engine [#1647](https://github.com/ethyca/fides/pull/1647)

## [1.9.5](https://github.com/ethyca/fides/compare/1.9.4...1.9.5)

### Added

- The database includes a `plus_system_scans` relation, to track the status and results of System Scanner executions in fidesctl-plus [#1554](https://github.com/ethyca/fides/pull/1554)

## [1.9.4](https://github.com/ethyca/fides/compare/1.9.2...1.9.4)

### Fixed

- After editing a dataset, the table will stay on the previously selected collection instead of resetting to the first one. [#1511](https://github.com/ethyca/fides/pull/1511)

## [1.9.2](https://github.com/ethyca/fides/compare/1.9.1...1.9.2)

### Deprecated

- Added a deprecation warning for the entire package [#1244](https://github.com/ethyca/fides/pull/1244)

### Added

- Dataset generation enhancements using Fides Classify for Plus users:

  - Integrate Fides Plus API into placeholder features introduced in 1.9.0. [#1194](https://github.com/ethyca/fides/pull/1194)

- Fides Admin UI:

  - Configure Connector after creation [#1204](https://github.com/ethyca/fides/pull/1356)

### Fixed

- Privacy Center:
  - Handle error on startup if server isn't running [#1239](https://github.com/ethyca/fides/pull/1239)
  - Fix styling issue with cards [#1240](https://github.com/ethyca/fides/pull/1240)
  - Redirect to index on consent save [#1238](https://github.com/ethyca/fides/pull/1238)

## [1.9.1](https://github.com/ethyca/fides/compare/1.9.0...1.9.1)

### Changed

- Update fideslang to v1.3.1 [#1136](https://github.com/ethyca/fides/pull/1136)

### Changed

- Update fideslang to v1.3.1 [#1136](https://github.com/ethyca/fides/pull/1136)

## [1.9.0](https://github.com/ethyca/fides/compare/1.8.6...1.9.0) - 2022-09-29

### Added

- Dataset generation enhancements using Fides Classify for Plus users:
  - Added toggle for enabling classify during generation. [#1057](https://github.com/ethyca/fides/pull/1057)
  - Initial implementation of API request to kick off classify, with confirmation modal. [#1069](https://github.com/ethyca/fides/pull/1069)
  - Initial Classification & Review status for generated datasets. [#1074](https://github.com/ethyca/fides/pull/1074)
  - Component for choosing data categories based on classification results. [#1110](https://github.com/ethyca/fides/pull/1110)
  - The dataset fields table shows data categories from the classifier (if available). [#1088](https://github.com/ethyca/fides/pull/1088)
  - The "Approve" button can be used to update the dataset with the classifier's suggestions. [#1129](https://github.com/ethyca/fides/pull/1129)
- System management UI:
  - New page to add a system via yaml [#1062](https://github.com/ethyca/fides/pull/1062)
  - Skeleton of page to add a system manually [#1068](https://github.com/ethyca/fides/pull/1068)
  - Refactor config wizard system forms to be reused for system management [#1072](https://github.com/ethyca/fides/pull/1072)
  - Add additional optional fields to system management forms [#1082](https://github.com/ethyca/fides/pull/1082)
  - Delete a system through the UI [#1085](https://github.com/ethyca/fides/pull/1085)
  - Edit a system through the UI [#1096](https://github.com/ethyca/fides/pull/1096)
- Cypress component testing [#1106](https://github.com/ethyca/fides/pull/1106)

### Changed

- Changed behavior of `load_default_taxonomy` to append instead of upsert [#1040](https://github.com/ethyca/fides/pull/1040)
- Changed behavior of adding privacy declarations to decouple the actions of the "add" and "next" buttons [#1086](https://github.com/ethyca/fides/pull/1086)
- Moved system related UI components from the `config-wizard` directory to the `system` directory [#1097](https://github.com/ethyca/fides/pull/1097)
- Updated "type" on SaaS config to be a simple string type, not an enum [#1197](https://github.com/ethyca/fides/pull/1197)

### Developer Experience

- Optional dependencies may have their version defined only once, in `optional-requirements.txt` [#1171](https://github.com/ethyca/fides/pull/1171)

### Docs

- Updated the footer links [#1130](https://github.com/ethyca/fides/pull/1130)

### Fixed

- Fixed the "help" link in the UI header [#1078](https://github.com/ethyca/fides/pull/1078)
- Fixed a bug in Data Category Dropdowns where checking i.e. `user.biometric` would also check `user.biometric_health` [#1126](https://github.com/ethyca/fides/pull/1126)

### Security

- Upgraded pymysql to version `1.0.2` [#1094](https://github.com/ethyca/fides/pull/1094)

## [1.8.6](https://github.com/ethyca/fides/compare/1.8.5...1.8.6) - 2022-09-28

### Added

- Added classification tables for Plus users [#1060](https://github.com/ethyca/fides/pull/1060)

### Fixed

- Fixed a bug where rows were being excluded from a data map [#1124](https://github.com/ethyca/fides/pull/1124)

## [1.8.5](https://github.com/ethyca/fides/compare/1.8.4...1.8.5) - 2022-09-21

### Changed

- Update fideslang to v1.3.0 [#1103](https://github.com/ethyca/fides/pull/1103)

## [1.8.4](https://github.com/ethyca/fides/compare/1.8.3...1.8.4) - 2022-09-09

### Added

- Initial system management page [#1054](https://github.com/ethyca/fides/pull/1054)

### Changed

- Deleting a taxonomy field with children will now cascade delete all of its children as well. [#1042](https://github.com/ethyca/fides/pull/1042)

### Fixed

- Fixed navigating directly to frontend routes loading index page instead of the correct static page for the route.
- Fix truncated evaluation error messages [#1053](https://github.com/ethyca/fides/pull/1053)

## [1.8.3](https://github.com/ethyca/fides/compare/1.8.2...1.8.3) - 2022-09-06

### Added

- Added more taxonomy fields that can be edited via the UI [#1000](https://github.com/ethyca/fides/pull/1000) [#1028](https://github.com/ethyca/fides/pull/1028)
- Added the ability to add taxonomy fields via the UI [#1019](https://github.com/ethyca/fides/pull/1019)
- Added the ability to delete taxonomy fields via the UI [#1006](https://github.com/ethyca/fides/pull/1006)
  - Only non-default taxonomy entities can be deleted [#1023](https://github.com/ethyca/fides/pull/1023)
- Prevent deleting taxonomy `is_default` fields and from adding `is_default=True` fields via the API [#990](https://github.com/ethyca/fides/pull/990).
- Added a "Custom" tag to distinguish user defined taxonomy fields from default taxonomy fields in the UI [#1027](https://github.com/ethyca/fides/pull/1027)
- Added initial support for enabling Fides Plus [#1037](https://github.com/ethyca/fides/pull/1037)
  - The `useFeatures` hook can be used to check if `plus` is enabled.
  - Navigating to/from the Data Map page is gated behind this feature.
  - Plus endpoints are served from the private Plus image.

### Fixed

- Fixed failing mypy tests [#1030](https://github.com/ethyca/fides/pull/1030)
- Fixed an issue where `fides push --diff` would return a false positive diff [#1026](https://github.com/ethyca/fides/pull/1026)
- Pinned pydantic version to < 1.10.0 to fix an error in finding referenced fides keys [#1045](https://github.com/ethyca/fides/pull/1045)

### Fixed

- Fixed failing mypy tests [#1030](https://github.com/ethyca/fides/pull/1030)
- Fixed an issue where `fides push --diff` would return a false positive diff [#1026](https://github.com/ethyca/fides/pull/1026)

### Docs

- Minor formatting updates to [Policy Webhooks](https://ethyca.github.io/fidesops/guides/policy_webhooks/) documentation [#1114](https://github.com/ethyca/fidesops/pull/1114)

### Removed

- Removed create superuser [#1116](https://github.com/ethyca/fidesops/pull/1116)

## [1.8.2](https://github.com/ethyca/fides/compare/1.8.1...1.8.2) - 2022-08-18

### Added

- Added the ability to edit taxonomy fields via the UI [#977](https://github.com/ethyca/fides/pull/977) [#1028](https://github.com/ethyca/fides/pull/1028)
- New column `is_default` added to DataCategory, DataUse, DataSubject, and DataQualifier tables [#976](https://github.com/ethyca/fides/pull/976)
- Added the ability to add taxonomy fields via the UI [#1019](https://github.com/ethyca/fides/pull/1019)
- Added the ability to delete taxonomy fields via the UI [#1006](https://github.com/ethyca/fides/pull/1006)
  - Only non-default taxonomy entities can be deleted [#1023](https://github.com/ethyca/fides/pull/1023)
- Prevent deleting taxonomy `is_default` fields and from adding `is_default=True` fields via the API [#990](https://github.com/ethyca/fides/pull/990).
- Added a "Custom" tag to distinguish user defined taxonomy fields from default taxonomy fields in the UI [#1027](https://github.com/ethyca/fides/pull/1027)

### Changed

- Upgraded base Docker version to Python 3.9 and updated all other references from 3.8 -> 3.9 [#974](https://github.com/ethyca/fides/pull/974)
- Prepend all database tables with `ctl_` [#979](https://github.com/ethyca/fides/pull/979)
- Moved the `admin-ui` code down one level into a `ctl` subdir [#970](https://github.com/ethyca/fides/pull/970)
- Extended the `/datamap` endpoint to include extra metadata [#992](https://github.com/ethyca/fides/pull/992)

## [1.8.1](https://github.com/ethyca/fides/compare/1.8.0...1.8.1) - 2022-08-08

### Deprecated

- The following environment variables have been deprecated, and replaced with the new environment variable names indicated below. To avoid breaking existing workflows, the deprecated variables are still respected in v1.8.1. They will be removed in a future release.
  - `FIDESCTL__API__DATABASE_HOST` --> `FIDESCTL__DATABASE__SERVER`
  - `FIDESCTL__API__DATABASE_NAME` --> `FIDESCTL__DATABASE__DB`
  - `FIDESCTL__API__DATABASE_PASSWORD` --> `FIDESCTL__DATABASE__PASSWORD`
  - `FIDESCTL__API__DATABASE_PORT` --> `FIDESCTL__DATABASE__PORT`
  - `FIDESCTL__API__DATABASE_TEST_DATABASE_NAME` --> `FIDESCTL__DATABASE__TEST_DB`
  - `FIDESCTL__API__DATABASE_USER` --> `FIDESCTL__DATABASE__USER`

### Developer Experience

- The included `docker-compose.yml` no longer references outdated ENV variables [#964](https://github.com/ethyca/fides/pull/964)

### Docs

- Minor release documentation now reflects the desired patch release process [#955](https://github.com/ethyca/fides/pull/955)
- Updated references to ENV variables [#964](https://github.com/ethyca/fides/pull/964)

### Fixed

- Deprecated config options will continue to be respected when set via environment variables [#965](https://github.com/ethyca/fides/pull/965)
- The git cache is rebuilt within the Docker container [#962](https://github.com/ethyca/fides/pull/962)
- The `wheel` pypi build no longer has a dirty version tag [#962](https://github.com/ethyca/fides/pull/962)
- Add setuptools to dev-requirements to fix versioneer error [#983](https://github.com/ethyca/fides/pull/983)

## [1.8.0](https://github.com/ethyca/fides/compare/1.7.1...1.8.0) - 2022-08-04

### Added

- Initial configuration wizard UI view
  - System scanning step: AWS credentials form and initial `generate` API usage.
  - System scanning results: AWS systems are stored and can be selected for review
- CustomInput type "password" with show/hide icon.
- Pull CLI command now checks for untracked/unstaged files in the manifests dir [#869](https://github.com/ethyca/fides/pull/869)
- Pull CLI command has a flag to pull missing files from the server [#895](https://github.com/ethyca/fides/pull/895)
- Add BigQuery support for the `generate` command and `/generate` endpoint [#814](https://github.com/ethyca/fides/pull/814) & [#917](https://github.com/ethyca/fides/pull/917)
- Added user auth tables [915](https://github.com/ethyca/fides/pull/915)
- Standardized API error parsing under `~/types/errors`
- Added taxonomy page to UI [#902](https://github.com/ethyca/fides/pull/902)
  - Added a nested accordion component for displaying taxonomy data [#910](https://github.com/ethyca/fides/pull/910)
- Add lru cache to get_config [927](https://github.com/ethyca/fides/pull/927)
- Add support for deprecated API config values [#959](https://github.com/ethyca/fides/pull/959)
- `fides` is now an alias for `fidesctl` as a CLI entrypoint [#926](https://github.com/ethyca/fides/pull/926)
- Add user auth routes [929](https://github.com/ethyca/fides/pull/929)
- Bump fideslib to 3.0.1 and remove patch code[931](https://github.com/ethyca/fides/pull/931)
- Update the `fidesctl` python package to automatically serve the UI [#941](https://github.com/ethyca/fides/pull/941)
- Add `push` cli command alias for `apply` and deprecate `apply` [943](https://github.com/ethyca/fides/pull/943)
- Add resource groups tagging api as a source of system generation [939](https://github.com/ethyca/fides/pull/939)
- Add GitHub Action to publish the `fidesctl` package to testpypi on pushes to main [#951](https://github.com/ethyca/fides/pull/951)
- Added configWizardFlag to ui to hide the config wizard when false [[#1453](https://github.com/ethyca/fides/issues/1453)

### Changed

- Updated the `datamap` endpoint to return human-readable column names as the first response item [#779](https://github.com/ethyca/fides/pull/779)
- Remove the `obscure` requirement from the `generate` endpoint [#819](https://github.com/ethyca/fides/pull/819)
- Moved all files from `fidesapi` to `fidesctl/api` [#885](https://github.com/ethyca/fides/pull/885)
- Moved `scan` and `generate` to the list of commands that can be run in local mode [#841](https://github.com/ethyca/fides/pull/841)
- Upgraded the base docker images from Debian Buster to Bullseye [#958](https://github.com/ethyca/fides/pull/958)
- Removed `ipython` as a dev-requirement [#958](https://github.com/ethyca/fides/pull/958)
- Webserver dependencies now come as a standard part of the package [#881](https://github.com/ethyca/fides/pull/881)
- Initial configuration wizard UI view
  - Refactored step & form results management to use Redux Toolkit slice.
- Change `id` field in tables from an integer to a string [915](https://github.com/ethyca/fides/pull/915)
- Update `fideslang` to `1.1.0`, simplifying the default taxonomy and adding `tags` for resources [#865](https://github.com/ethyca/fides/pull/865)
- Merge existing configurations with `fideslib` library [#913](https://github.com/ethyca/fides/pull/913)
- Moved frontend static files to `src/fidesctl/ui-build/static` [#934](https://github.com/ethyca/fides/pull/934)
- Replicated the error response handling from the `/validate` endpoint to the `/generate` endpoint [#911](https://github.com/ethyca/fides/pull/911)

### Developer Experience

- Remove `API_PREFIX` from fidesctl/core/utils.py and change references to `API_PREFIX` in fidesctl/api/reoutes/util.py [922](https://github.com/ethyca/fides/pull/922)

### Fixed

- Dataset field columns show all columns by default in the UI [#898](https://github.com/ethyca/fides/pull/898)
- Fixed the missing `.fides./` directory when locating the default config [#933](https://github.com/ethyca/fides/pull/933)

## [1.7.1](https://github.com/ethyca/fides/compare/1.7.0...1.7.1) - 2022-07-28

### Added

- Add datasets via YAML in the UI [#813](https://github.com/ethyca/fides/pull/813)
- Add datasets via database connection [#834](https://github.com/ethyca/fides/pull/834) [#889](https://github.com/ethyca/fides/pull/889)
- Add delete confirmation when deleting a field or collection from a dataset [#809](https://github.com/ethyca/fides/pull/809)
- Add ability to delete datasets from the UI [#827](https://github.com/ethyca/fides/pull/827)
- Add Cypress for testing [713](https://github.com/ethyca/fides/pull/833)
- Add datasets via database connection (UI only) [#834](https://github.com/ethyca/fides/pull/834)
- Add Okta support to the `/generate` endpoint [#842](https://github.com/ethyca/fides/pull/842)
- Add db support to `/generate` endpoint [849](https://github.com/ethyca/fides/pull/849)
- Added OpenAPI TypeScript client generation for the UI app. See the [README](/clients/admin-ui/src/types/api/README.md) for more details.

### Changed

- Remove the `obscure` requirement from the `generate` endpoint [#819](https://github.com/ethyca/fides/pull/819)

### Developer Experience

- When releases are published, dispatch a repository webhook event to ethyca/fidesctl-plus [#938](https://github.com/ethyca/fides/pull/938)

### Docs

- recommend/replace pip installs with pipx [#874](https://github.com/ethyca/fides/pull/874)

### Fixed

- CustomSelect input tooltips appear next to selector instead of wrapping to a new row.
- Datasets without the `third_country_transfer` will not cause the editing dataset form to not render.
- Fixed a build issue causing an `unknown` version of `fidesctl` to be installed in published Docker images [#836](https://github.com/ethyca/fides/pull/836)
- Fixed an M1-related SQLAlchemy bug [#816](https://github.com/ethyca/fides/pull/891)
- Endpoints now work with or without a trailing slash. [#886](https://github.com/ethyca/fides/pull/886)
- Dataset field columns show all columns by default in the UI [#898](https://github.com/ethyca/fides/pull/898)
- Fixed the `tag` specific GitHub Action workflows for Docker and publishing docs. [#901](https://github.com/ethyca/fides/pull/901)

## [1.7.0](https://github.com/ethyca/fides/compare/1.6.1...1.7.0) - 2022-06-23

### Added

- Added dependabot to keep dependencies updated
- A warning now issues for any orphan datasets as part of the `apply` command [543](https://github.com/ethyca/fides/pull/543)
- Initial scaffolding of management UI [#561](https://github.com/ethyca/fides/pull/624)
- A new `audit` command for `system` and `organization` resources, checking data map attribute compliance [#548](https://github.com/ethyca/fides/pull/548)
- Static UI assets are now built with the docker container [#663](https://github.com/ethyca/fides/issues/663)
- Host static files via fidesapi [#621](https://github.com/ethyca/fides/pull/621)
- A new `generate` endpoint to enable capturing systems from infrastructure from the UI [#642](https://github.com/ethyca/fides/pull/642)
- A new `datamap` endpoint to enable visualizing a data map from the UI [#721](https://github.com/ethyca/fides/pull/721)
- Management UI navigation bar [#679](https://github.com/ethyca/fides/issues/679)
- Management UI integration [#736](https://github.com/ethyca/fides/pull/736)
  - Datasets
  - Systems
  - Taxonomy (data categories)
- Initial dataset UI view [#768](https://github.com/ethyca/fides/pull/768)
  - Add interaction for viewing a dataset collection
  - Add column picker
  - Add a data category checklist tree
  - Edit/delete dataset fields
  - Edit/delete dataset collections
  - Edit datasets
  - Add a component for Identifiability tags
  - Add tooltips for help on forms
  - Add geographic location (third_country_transfers) country selection. Supported by new dependency `i18n-iso-countries`.
- Okta, aws and database credentials can now come from `fidesctl.toml` config [#694](https://github.com/ethyca/fides/pull/694)
- New `validate` endpoint to test aws and okta credentials [#722](https://github.com/ethyca/fides/pull/722)
- Initial configuration wizard UI view
  - Manual entry steps added (name and describe organization, pick entry route, and describe system manually including privacy declarations)
- A new image tagged `ethyca/fidesctl:dev` is published on each push to `main` [781](https://github.com/ethyca/fides/pull/781)
- A new cli command (`fidesctl sync`) [#765](https://github.com/ethyca/fides/pull/765)

### Changed

- Comparing server and CLI versions ignores `.dirty` only differences, and is quiet on success when running general CLI commands [621](https://github.com/ethyca/fides/pull/621)
- All endpoints now prefixed by `/api/v1` [#623](https://github.com/ethyca/fides/issues/623)
- Allow AWS credentials to be passed to `generate system` via the API [#645](https://github.com/ethyca/fides/pull/645)
- Update the export of a datamap to load resources from the server instead of a manifest directory [#662](https://github.com/ethyca/fides/pull/662)
- Refactor `export` to remove CLI specific uses from the core modules and load resources[#725](https://github.com/ethyca/fides/pull/725)
- Bump version of FastAPI in `setup.py` to 0.77.1 to match `optional-requirements.txt` [#734](https://github.com/ethyca/fides/pull/734)
- Docker images are now only built and pushed on tags to match when released to pypi [#740](https://github.com/ethyca/fides/pull/740)
- Okta resource scanning and generation now works with systems instead of datasets [#751](https://github.com/ethyca/fides/pull/751)

### Developer Experience

- Replaced `make` with `nox` [#547](https://github.com/ethyca/fides/pull/547)
- Removed usage of `fideslang` module in favor of new [external package](https://github.com/ethyca/fideslang) shared across projects [#619](https://github.com/ethyca/fides/issues/619)
- Added a UI service to the docker-compose deployment [#757](https://github.com/ethyca/fides/pull/757)
- `TestClient` defined in and shared across test modules via `conftest.py` [#759](https://github.com/ethyca/fides/pull/759)

### Docs

- Replaced all references to `make` with `nox` [#547](https://github.com/ethyca/fides/pull/547)
- Removed config/schemas page [#613](https://github.com/ethyca/fides/issues/613)
- Dataset UI and config wizard docs added ([https://github.com/ethyca/fides/pull/697](https://github.com/ethyca/fides/pull/697))
- The fides README now walks through generating a datamap [#746](https://github.com/ethyca/fides/pull/746)

### Fixed

- Updated `fideslog` to v1.1.5, resolving an issue where some exceptions thrown by the SDK were not handled as expected [#609](https://github.com/ethyca/fides/issues/609)
- Updated the webserver so that it won't fail if the database is inaccessible [#649](https://github.com/ethyca/fides/pull/649)
- Updated external tests to handle complex characters [#661](https://github.com/ethyca/fides/pull/661)
- Evaluations now properly merge the default taxonomy into the user-defined taxonomy [#684](https://github.com/ethyca/fides/pull/684)
- The CLI can now be run without installing the webserver components [#715](https://github.com/ethyca/fides/pull/715)

## [1.6.1](https://github.com/ethyca/fides/compare/1.6.0...1.6.1) - 2022-06-15

### Docs

- Updated `Release Steps`

### Fixed

- Resolved a failure with populating applicable data subject rights to a data map
- Handle invalid characters when generating a `fides_key` [#761](https://github.com/ethyca/fides/pull/761)

## [1.6.0](https://github.com/ethyca/fides/compare/1.5.3...1.6.0) - 2022-05-02

### Added

- ESLint configuration changes [#514](https://github.com/ethyca/fidesops/pull/514)
- User creation, update and permissions in the Admin UI [#511](https://github.com/ethyca/fidesops/pull/511)
- Yaml support for dataset upload [#284](https://github.com/ethyca/fidesops/pull/284)

### Breaking Changes

- Update masking API to take multiple input values [#443](https://github.com/ethyca/fidesops/pull/443)

### Docs

- DRP feature documentation [#520](https://github.com/ethyca/fidesops/pull/520)

## [1.4.2](https://github.com/ethyca/fidesops/compare/1.4.1...1.4.2) - 2022-05-12

### Added

- GET routes for users [#405](https://github.com/ethyca/fidesops/pull/405)
- Username based search on GET route [#444](https://github.com/ethyca/fidesops/pull/444)
- FIDESOPS\_\_DEV_MODE for Easier SaaS Request Debugging [#363](https://github.com/ethyca/fidesops/pull/363)
- Track user privileges across sessions [#425](https://github.com/ethyca/fidesops/pull/425)
- Add first_name and last_name fields. Also add them along with created_at to FidesUser response [#465](https://github.com/ethyca/fidesops/pull/465)
- Denial reasons for DSR and user `AuditLog` [#463](https://github.com/ethyca/fidesops/pull/463)
- DRP action to Policy [#453](https://github.com/ethyca/fidesops/pull/453)
- `CHANGELOG.md` file[#484](https://github.com/ethyca/fidesops/pull/484)
- DRP status endpoint [#485](https://github.com/ethyca/fidesops/pull/485)
- DRP exerise endpoint [#496](https://github.com/ethyca/fidesops/pull/496)
- Frontend for privacy request denial reaons [#480](https://github.com/ethyca/fidesops/pull/480)
- Publish Fidesops to Pypi [#491](https://github.com/ethyca/fidesops/pull/491)
- DRP data rights endpoint [#526](https://github.com/ethyca/fidesops/pull/526)

### Changed

- Converted HTTP Status Codes to Starlette constant values [#438](https://github.com/ethyca/fidesops/pull/438)
- SaasConnector.send behavior on ignore_errors now returns raw response [#462](https://github.com/ethyca/fidesops/pull/462)
- Seed user permissions in `create_superuser.py` script [#468](https://github.com/ethyca/fidesops/pull/468)
- User API Endpoints (update fields and reset user passwords) [#471](https://github.com/ethyca/fidesops/pull/471)
- Format tests with `black` [#466](https://github.com/ethyca/fidesops/pull/466)
- Extract privacy request endpoint logic into separate service for DRP [#470](https://github.com/ethyca/fidesops/pull/470)
- Fixing inconsistent SaaS connector integration tests [#473](https://github.com/ethyca/fidesops/pull/473)
- Add user data to login response [#501](https://github.com/ethyca/fidesops/pull/501)

### Breaking Changes

- Update masking API to take multiple input values [#443](https://github.com/ethyca/fidesops/pull/443)

### Docs

- Added issue template for documentation updates [#442](https://github.com/ethyca/fidesops/pull/442)
- Clarify masking updates [#464](https://github.com/ethyca/fidesops/pull/464)
- Added dark mode [#476](https://github.com/ethyca/fidesops/pull/476)

### Fixed

- Removed miradb test warning [#436](https://github.com/ethyca/fidesops/pull/436)
- Added missing import [#448](https://github.com/ethyca/fidesops/pull/448)
- Removed pypi badge pointing to wrong package [#452](https://github.com/ethyca/fidesops/pull/452)
- Audit imports and references [#479](https://github.com/ethyca/fidesops/pull/479)
- Switch to using update method on PUT permission endpoint [#500](https://github.com/ethyca/fidesops/pull/500)

### Developer Experience

- added isort as a CI check
- Include `tests/` in all static code checks (e.g. `mypy`, `pylint`)

### Changed

- Published Docker image does a clean install of Fidesctl
- `with_analytics` is now a decorator

### Fixed

- Third-Country formatting on Data Map
- Potential Duplication on Data Map
- Exceptions are no longer raised when sending `AnalyticsEvent`s on Windows
- Running `fidesctl init` now generates a `server_host` and `server_protocol`
  rather than `server_url`<|MERGE_RESOLUTION|>--- conflicted
+++ resolved
@@ -36,14 +36,11 @@
 
 ### Changed
 - Moved GPC preferences slightly earlier in Fides.js lifecycle [#3561](https://github.com/ethyca/fides/pull/3561)
-<<<<<<< HEAD
 - Changed results from clicking "Test connection" to be a toast instead of statically displayed on the page [#3700](https://github.com/ethyca/fides/pull/3700)
-=======
 - Remove name and description fields from integration form [#3684](https://github.com/ethyca/fides/pull/3684)
 - Update EU PrivacyNoticeRegion codes and allow experience filtering to drop back to country filtering if region not found [#3630](https://github.com/ethyca/fides/pull/3630)
 - Fields with default fields are now flagged as required in the front-end [#3694](https://github.com/ethyca/fides/pull/3694)
 - Privacy center action cards are now able to expand to accommodate longer text [#3669](https://github.com/ethyca/fides/pull/3669)
->>>>>>> bc65cbb1
 
 
 ## [2.15.0](https://github.com/ethyca/fides/compare/2.14.1...2.15.0)
