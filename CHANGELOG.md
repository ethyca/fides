# Changelog

All notable changes to this project will be documented in this file.

The format is based on [Keep a Changelog](https://keepachangelog.com/en/)

The types of changes are:

- `Added` for new features.
- `Changed` for changes in existing functionality.
- `Developer Experience` for changes in developer workflow or tooling.
- `Deprecated` for soon-to-be removed features.
- `Docs` for documentation only changes.
- `Removed` for now removed features.
- `Fixed` for any bug fixes.
- `Security` in case of vulnerabilities.

## [Unreleased](https://github.com/ethyca/fides/compare/2.40.0...main)

### Added
- Added erasure support for Alchemer integration [#4925](https://github.com/ethyca/fides/pull/4925)
- Added new columns and action buttons to discovery monitors table [#5068](https://github.com/ethyca/fides/pull/5068)

### Developer Experience
- Upgrade to React 18 and Chakra 2, including other dependencies [#5036](https://github.com/ethyca/fides/pull/5036)
- Added support for "output templates" in read SaaS requests [#5054](https://github.com/ethyca/fides/pull/5054)

### Changed
- Updated the sample dataset for the Amplitude integration [#5063](https://github.com/ethyca/fides/pull/5063)
- Updated System's page to display a table that uses a paginated endpoint [#5084](https://github.com/ethyca/fides/pull/5084)
- Messaging page now shows a notice if you have properties without any templates [#5077](https://github.com/ethyca/fides/pull/5077)
- Endpoints for listing systems (GET /system) and datasets (GET /dataset) now support optional pagination [#5071](https://github.com/ethyca/fides/pull/5071)
- Messaging page will now show a notice about using global mode [#5090](https://github.com/ethyca/fides/pull/5090)
<<<<<<< HEAD
- Changed behavior of project selection modal in discovery monitor form [#5092](https://github.com/ethyca/fides/pull/5092)

### Developer Experience
- Upgrade to React 18 and Chakra 2, including other dependencies [#5036](https://github.com/ethyca/fides/pull/5036)
=======
- URL for deployment instructions when the webserver is running [#5088](https://github.com/ethyca/fides/pull/5088)
- Optimize TCF bundle with just-in-time GVL translations [#5074](https://github.com/ethyca/fides/pull/5074)
>>>>>>> e4a1cfa7

### Fixed
- Fixed bug with unescaped table names in mysql queries [#5072](https://github.com/ethyca/fides/pull/5072/)
- Fixed bug with unresponsive messaging ui [#5081](https://github.com/ethyca/fides/pull/5081/)


### Added
- Added field to exclude databases on MonitorConfig [#5080](https://github.com/ethyca/fides/pull/5080)

## [2.40.0](https://github.com/ethyca/fides/compare/2.39.2...2.40.0)

### Added
- Adds last_monitored and enabled attributes to MonitorConfig [#4991](https://github.com/ethyca/fides/pull/4991)
- New messaging page. Allows managing messaging templates for different properties. [#5005](https://github.com/ethyca/fides/pull/5005)
- Ability to configure "Enforcement Level" for Privacy Notices [#5025](https://github.com/ethyca/fides/pull/5025)
- BE cleanup for property-specific messaging [#5006](https://github.com/ethyca/fides/pull/5006)
- If property_id param was used, store it as part of the consent request [#4915](https://github.com/ethyca/fides/pull/4915)
- Invite users via email flow [#4539](https://github.com/ethyca/fides/pull/4539)
- Added new Google Cloud SQL for Postgres Connector [#5014](https://github.com/ethyca/fides/pull/5014)
- Added access and erasure support for the Twilio SMS integration [#4979](https://github.com/ethyca/fides/pull/4979)
- Added erasure support for Snap integration [#5011](https://github.com/ethyca/fides/pull/5011)

### Changed
- Navigation changes. 'Management' was renamed 'Settings'. Properties was moved to Settings section. [#5005](https://github.com/ethyca/fides/pull/5005)
- Changed discovery monitor form behavior around execution date/time selection [#5017](https://github.com/ethyca/fides/pull/5017)
- Changed integration form behavior when errors occur [#5023](https://github.com/ethyca/fides/pull/5023)
- Replaces typescript-cookie with js-cookie [#5022](https://github.com/ethyca/fides/pull/5022)
- Updated pymongo version to 4.7.3 [#5019](https://github.com/ethyca/fides/pull/5019)
- Upgraded Datamap instance of `react-table` to v8 [#5024](https://github.com/ethyca/fides/pull/5024)
- Updated create privacy request modal from admin-ui to include all custom fields  [#5029](https://github.com/ethyca/fides/pull/5029)
- Update name of Ingress/Egress columns in Datamap Report to Sources/Destinations [#5045](https://github.com/ethyca/fides/pull/5045)
- Datamap report now includes a 'cookies' column [#5052](https://github.com/ethyca/fides/pull/5052)
- Changed behavior of project selection UI in discovery monitor form [#5049](https://github.com/ethyca/fides/pull/5049)
- Updating DSR filtering to use collection-level data categories [#4999](https://github.com/ethyca/fides/pull/4999)
- Changed discovery monitor form to skip project selection UI when no projects exist [#5056](https://github.com/ethyca/fides/pull/5056)

### Fixed
- Fixed intermittent connection issues with Redshift by increasing timeout and preferring SSL in test connections [#4981](https://github.com/ethyca/fides/pull/4981)
- Fixed data detection & discovery results not displaying correctly across multiple pages[#5060](https://github.com/ethyca/fides/pull/5060)

### Developer Experience
- Fixed various environmental issues when running Cypress tests locally [#5040](https://github.com/ethyca/fides/pull/5040)

## [2.39.2](https://github.com/ethyca/fides/compare/2.39.1...2.39.2)

### Fixed
- Restrict Delete Systems API endpoint such that user must have "SYSTEM_DELETE" scope [#5037](https://github.com/ethyca/fides/pull/5037)

### Security
- Remove the SERVER_SIDE_FIDES_API_URL env variable from the client clientSettings [CVE-2024-31223](https://github.com/ethyca/fides/security/advisories/GHSA-53q7-4874-24qg)

## [2.39.1](https://github.com/ethyca/fides/compare/2.39.0...2.39.1)

### Fixed
- Fixed a bug where system information form was not loading for Viewer users [#5034](https://github.com/ethyca/fides/pull/5034)
- Fixed viewers being given the option to delete systems [#5035](https://github.com/ethyca/fides/pull/5035)
- Restrict Delete Systems API endpoint such that user must have "SYSTEM_DELETE" scope [#5037](https://github.com/ethyca/fides/pull/5037)

### Removed
- Removed the `fetch` polyfill from FidesJS [#5026](https://github.com/ethyca/fides/pull/5026)

### Security
- Removed FidesJS's exposure to `polyfill.io` supply chain attack [CVE-2024-38537](https://github.com/ethyca/fides/security/advisories/GHSA-cvw4-c69g-7v7m)

## [2.39.0](https://github.com/ethyca/fides/compare/2.38.1...2.39.0)

### Added
- Adds the start of the Scylla DB Integration [#4946](https://github.com/ethyca/fides/pull/4946)
- Added model and data migrations and CRUD-layer operations for property-specific messaging [#4901](https://github.com/ethyca/fides/pull/4901)
- Added option in FidesJS SDK to only disable notice-served API [#4965](https://github.com/ethyca/fides/pull/4965)
- External ID support for consent management [#4927](https://github.com/ethyca/fides/pull/4927)
- Added access and erasure support for the Greenhouse Harvest integration [#4945](https://github.com/ethyca/fides/pull/4945)
- Add an S3 connection type (currently used for discovery and detection only) [#4930](https://github.com/ethyca/fides/pull/4930)
- Support for Limited FIDES__CELERY__* Env Vars [#4980](https://github.com/ethyca/fides/pull/4980)
- Implement sending emails via property-specific messaging templates [#4950](https://github.com/ethyca/fides/pull/4950)
- New privacy request search to replace existing endpoint [#4987](https://github.com/ethyca/fides/pull/4987)
- Added new Google Cloud SQL for MySQL Connector [#4949](https://github.com/ethyca/fides/pull/4949)
- Add new options for integrations for discovery & detection [#5000](https://github.com/ethyca/fides/pull/5000)
- Add new `FidesInitializing` event for when FidesJS begins initialization [#5010](https://github.com/ethyca/fides/pull/5010)

### Changed
- Move new data map reporting table out of beta and remove old table from Data Lineage map. [#4963](https://github.com/ethyca/fides/pull/4963)
- Disable the 'connect to a database' button if the `dataDiscoveryAndDetection` feature flag is enabled [#1455](https://github.com/ethyca/fidesplus/pull/1455)
- Upgrade Privacy Request table to use FidesTable V2 [#4990](https://github.com/ethyca/fides/pull/4990)
- Add copy to project selection modal and tweak copy on discovery monitors table [#5007](https://github.com/ethyca/fides/pull/5007)

### Fixed
- Fixed an issue where the GPP signal status was prematurely set to `ready` in some scenarios [#4957](https://github.com/ethyca/fides/pull/4957)
- Removed exteraneous `/` from the several endpoint URLs [#4962](https://github.com/ethyca/fides/pull/4962)
- Fixed and optimized Database Icon SVGs used in Datamap [#4969](https://github.com/ethyca/fides/pull/4969)
- Masked "Keyfile credentials" input on integration config form [#4971](https://github.com/ethyca/fides/pull/4971)
- Fixed validations for privacy declaration taxonomy labels when creating/updating a System [#4982](https://github.com/ethyca/fides/pull/4982)
- Allow property-specific messaging to work with non-custom templates [#4986](https://github.com/ethyca/fides/pull/4986)
- Fixed an issue where config object was being passed twice to `fides.js` output [#5010](https://github.com/ethyca/fides/pull/5010)
- Disabling Fides initialization now also disables GPP initialization [#5010](https://github.com/ethyca/fides/pull/5010)
- Fixes Vendor table formatting [#5013](https://github.com/ethyca/fides/pull/5013)

## [2.38.1](https://github.com/ethyca/fides/compare/2.38.0...2.38.1)

### Changed
- Disable the 'connect to a database' button if the `dataDiscoveryAndDetection` feature flag is enabled [#4972](https://github.com/ethyca/fidesplus/pull/4972)
- Oracle Responsys: Include Profile Extension Tables in DSRs[#4937](https://github.com/ethyca/fides/pull/4937)

### Fixed
- Fixed "add" icons on some buttons being wrong size [#4975](https://github.com/ethyca/fides/pull/4975)
- Fixed ability to update consent preferences after they've previously been set [#4984](https://github.com/ethyca/fides/pull/4984)

## [2.38.0](https://github.com/ethyca/fides/compare/2.37.0...2.38.0)

### Added
- Deprecate LastServedNotice (lastservednoticev2) table [#4910](https://github.com/ethyca/fides/pull/4910)
- Added erasure support to the Recurly integration [#4891](https://github.com/ethyca/fides/pull/4891)
- Added UI for configuring integrations for detection/discovery [#4922](https://github.com/ethyca/fides/pull/4922)
- New queue for saving privacy preferences/notices served [#4931](https://github.com/ethyca/fides/pull/4931)
- Expose number of tasks in queue in worker health check [#4931](https://github.com/ethyca/fides/pull/4931)
- Track when preferences/notices served received [#4931](https://github.com/ethyca/fides/pull/4931)
- Request overrides for opt-in and opt-out consent requests [#4920](https://github.com/ethyca/fides/pull/4920)
- Added query_param_key to Privacy Center schema [#4939](https://github.com/ethyca/fides/pull/4939)
- Fill custom privacy request fields with query_param_key [#4948](https://github.com/ethyca/fides/pull/4948)
- Add `datasource_params` column to MonitorConfig DB model [#4951](https://github.com/ethyca/fides/pull/4951)
- Added ability to open system preview side panel from new data map table [#4944](https://github.com/ethyca/fides/pull/4944)
- Added success toast message after monitoring a resource [#4958](https://github.com/ethyca/fides/pull/4958)
- Added UI for displaying, adding and editing discovery monitors [#4954](https://github.com/ethyca/fides/pull/4954)

### Changed
- Set default ports for local development of client projects (:3001 for privacy center and :3000 for admin-ui) [#4912](https://github.com/ethyca/fides/pull/4912)
- Update privacy center port to :3001 for nox [#4918](https://github.com/ethyca/fides/pull/4918)
- Optimize speed by generating the uuids in the client side for consent requests [#4933](https://github.com/ethyca/fides/pull/4933)
- Update Privacy Center toast text for consistent capitalization [#4936](https://github.com/ethyca/fides/pull/4936)
- Update Custom Fields table and Domain Verification table to use FidesTable V2. Remove V1 components. [#4932](https://github.com/ethyca/fides/pull/4932)
- Updated how Fields are generated for DynamoDB, improved error handling [#4943](https://github.com/ethyca/fides/pull/4943)

### Fixed
- Fixed an issue where the test integration action failed for the Zendesk integration [#4929](https://github.com/ethyca/fides/pull/4929)
- Fixed an issue where language form field error message was not displaying properly [#4942](https://github.com/ethyca/fides/pull/4942)
- Fixed an issue where the consent cookie could not be set on multi-level root domain (e.g. co.uk, co.jp) [#4935](https://github.com/ethyca/fides/pull/4935)
- Fixed an issue where the unique device ID was not being retained when Fides.js was reinitialized [#4947](https://github.com/ethyca/fides/pull/4947)
- Fixed inconsistent font sizes on new integrations UI [#4959](https://github.com/ethyca/fides/pull/4959)

## [2.37.0](https://github.com/ethyca/fides/compare/2.36.0...2.37.0)

### Added
- Added initial version for Helios: Data Discovery and Detection [#4839](https://github.com/ethyca/fides/pull/4839)
- Added shouldShowExperience to the Fides global and FidesInitialized events [#4895](https://github.com/ethyca/fides/pull/4895)
- Enhancements to `MonitorConfig` DB model to support new functionality [#4888](https://github.com/ethyca/fides/pull/4888)
- Added developer option to disable auto-initialization on FidesJS bundles. [#4900](https://github.com/ethyca/fides/pull/4900)
- Adding property ID to served notice history and privacy preference history [#4886](https://github.com/ethyca/fides/pull/4886)
- Adding privacy_center_config and stylesheet fields to the Property model [#4879](https://github.com/ethyca/fides/pull/4879)
- Adds generic async callback integration support [#4865](https://github.com/ethyca/fides/pull/4865)
- Ability to `downgrade` the application DB through the `/admin/db` endpoint [#4893](https://github.com/ethyca/fides/pull/4893)
- Added support for custom property paths, configs and stylesheets for privacy center [#4907](https://github.com/ethyca/fides/pull/4907)
- Include the scopes required for a given action in `403` response when client does not have sufficient permissions [#4905](https://github.com/ethyca/fides/pull/4905)

### Changed
- Rename MinimalPrivacyExperience class and usages [#4889](https://github.com/ethyca/fides/pull/4889)
- Included fidesui as part of the monorepo [#4880](https://github.com/ethyca/fides/pull/4880)
- Improve `geolocation` and `property_id` error response to return 400 status instead of 500 server error on /fides.js endpoint [#4884](https://github.com/ethyca/fides/pull/4884)
- Fixing middleware logging in Fides.js to remove incorrect status codes and durations [#4885](https://github.com/ethyca/fides/pull/4885)
- Improve load performance and DOM monitoring for FidesJS [#4896](https://github.com/ethyca/fides/pull/4896)

### Fixed
- Fixed an issue with the Iterate connector returning at least one param_value references an invalid field for the 'update' request of user [#4528](https://github.com/ethyca/fides/pull/4528)
- Enhanced classification of the dataset used with Twilio [#4872](https://github.com/ethyca/fides/pull/4872)
- Reduce privacy center logging to not show response size limit when the /fides.js endpoint has a size bigger than 4MB [#4878](https://github.com/ethyca/fides/pull/4878)
- Fixed an issue where sourcemaps references were unintentionally included in the FidesJS bundle [#4887](https://github.com/ethyca/fides/pull/4887)
- Handle a 404 response from Segment when a user ID or email is not found [#4902](https://github.com/ethyca/fides/pull/4902)
- Fixed TCF styling issues [#4904](https://github.com/ethyca/fides/pull/4904)
- Fixed an issue where the Trigger Modal Link was not being populated correctly in the translation form [#4911](https://github.com/ethyca/fides/pull/4911)

### Security
- Escape SQLAlchemy passwords [CVE-2024-34715](https://github.com/ethyca/fides/security/advisories/GHSA-8cm5-jfj2-26q7)
- Properly mask nested BigQuery secrets in connection configuration endpoints [CVE-2024-35189](https://github.com/ethyca/fides/security/advisories/GHSA-rcvg-jj3g-rj7c)

## [2.36.0](https://github.com/ethyca/fides/compare/2.35.1...2.36.0)

### Added
- Added multiple language translations support for privacy center consent page [#4785](https://github.com/ethyca/fides/pull/4785)
- Added ability to export the contents of datamap report [#1545](https://ethyca.atlassian.net/browse/PROD-1545)
- Added `System` model support for new `vendor_deleted_date` field on Compass vendor records [#4818](https://github.com/ethyca/fides/pull/4818)
- Added custom JSON (de)serialization to shared DB engines to handle non-standard data types in JSONB columns [#4818](https://github.com/ethyca/fides/pull/4818)
- Added state persistence across sessions to the datamap report table [#4853](https://github.com/ethyca/fides/pull/4853)
- Removed currentprivacypreference and lastservednotice tables [#4846](https://github.com/ethyca/fides/pull/4846)
- Added initial version for Helios: Data Discovery and Detection [#4839](https://github.com/ethyca/fides/pull/4839)
- Adds new var to track fides js overlay types [#4869](https://github.com/ethyca/fides/pull/4869)

### Changed
- Changed filters on the data map report table to use checkbox collapsible tree view [#4864](https://github.com/ethyca/fides/pull/4864)

### Fixed
- Remove the extra 'white-space: normal' CSS for FidesJS HTML descriptions [#4850](https://github.com/ethyca/fides/pull/4850)
- Fixed data map report to display second level names from the taxonomy as primary (bold) label [#4856](https://github.com/ethyca/fides/pull/4856)
- Ignore invalid three-character country codes for FidesJS geolocation (e.g. "USA") [#4877](https://github.com/ethyca/fides/pull/4877)

### Developer Experience
- Update typedoc-plugin-markdown to 4.0.0 [#4870](https://github.com/ethyca/fides/pull/4870)

## [2.35.1](https://github.com/ethyca/fides/compare/2.35.0...2.35.1)

### Added
- Added access and erasure support for Marigold Engage by Sailthru integration [#4826](https://github.com/ethyca/fides/pull/4826)
- Update fides_disable_save_api option in FidesJS SDK to disable both privacy-preferences & notice-served APIs [#4860](https://github.com/ethyca/fides/pull/4860)

### Fixed
- Fixing issue where privacy requests not approved before upgrading to 2.34 couldn't be processed [#4855](https://github.com/ethyca/fides/pull/4855)
- Ensure only GVL vendors from Compass are labeled as such [#4857](https://github.com/ethyca/fides/pull/4857)
- Fix handling of some ISO-3166 geolocation edge cases in Privacy Center /fides.js endpoint [#4858](https://github.com/ethyca/fides/pull/4858)

### Changed
- Hydrates GTM datalayer to match supported FidesEvent Properties [#4847](https://github.com/ethyca/fides/pull/4847)
- Allows a SaaS integration request to process HTTP 204 No Content without erroring trying to unwrap the response. [#4834](https://github.com/ethyca/fides/pull/4834)
- Sets `sslmode` to prefer for Redshift connections when generating datasets [#4849](https://github.com/ethyca/fides/pull/4849)
- Included searching by `email` for the Segment integration [#4851](https://github.com/ethyca/fides/pull/4851)

## [2.35.0](https://github.com/ethyca/fides/compare/2.34.0...2.35.0)

### Added
- Added DSR 3.0 Scheduling which supports running DSR's in parallel with first-class request tasks [#4760](https://github.com/ethyca/fides/pull/4760)
- Added carets to collapsible sections in the overlay modal [#4793](https://github.com/ethyca/fides/pull/4793)
- Added erasure support for OpenWeb [#4735](https://github.com/ethyca/fides/pull/4735)
- Added support for configuration of pre-approval webhooks [#4795](https://github.com/ethyca/fides/pull/4795)
- Added fides_clear_cookie option to FidesJS SDK to load CMP without preferences on refresh [#4810](https://github.com/ethyca/fides/pull/4810)
- Added FidesUpdating event to FidesJS SDK [#4816](https://github.com/ethyca/fides/pull/4816)
- Added `reinitialize` method to FidesJS SDK [#4812](https://github.com/ethyca/fides/pull/4812)
- Added undeclared data category columns to data map report table [#4781](https://github.com/ethyca/fides/pull/4781)
- Fully implement pre-approval webhooks [#4822](https://github.com/ethyca/fides/pull/4822)
- Sync models and database for pre-approval webhooks [#4838](https://github.com/ethyca/fides/pull/4838)

### Changed
- Removed the Celery startup banner from the Fides worker logs [#4814](https://github.com/ethyca/fides/pull/4814)
- Improve performance of Snowflake schema generation [#4587](https://github.com/ethyca/fides/pull/4587)

### Fixed
- Fixed bug prevented adding new privacy center translations [#4786](https://github.com/ethyca/fides/pull/4786)
- Fixed bug where Privacy Policy links would be shown without a configured URL [#4801](https://github.com/ethyca/fides/pull/4801)
- Fixed bug prevented adding new privacy center translations [#4786](https://github.com/ethyca/fides/pull/4786)
- Fixed bug where Language selector button was overlapping other buttons when Privacy Policy wasn't present. [#4815](https://github.com/ethyca/fides/pull/4815)
- Fixed bug where icons of the Language selector were displayed too small on some sites [#4815](https://github.com/ethyca/fides/pull/4815)
- Fixed bug where GPP US National Section was incorrectly included when the State by State approach was selected [#4823]https://github.com/ethyca/fides/pull/4823
- Fixed DSR 3.0 Scheduling bug where Approved Privacy Requests that failed wouldn't change status [#4837](https://github.com/ethyca/fides/pull/4837)

## [2.34.0](https://github.com/ethyca/fides/compare/2.33.1...2.34.0)

### Added

- Added new field for modal trigger link translation [#4761](https://github.com/ethyca/fides/pull/4761)
- Added `getModalLinkLabel` method to global fides object [#4766](https://github.com/ethyca/fides/pull/4766)
- Added language switcher to fides overlay modal [#4773](https://github.com/ethyca/fides/pull/4773)
- Added modal link label to experience translation model [#4767](https://github.com/ethyca/fides/pull/4767)
- Added support for custom identities [#4764](https://github.com/ethyca/fides/pull/4764)
- Added developer option to force GPP API on FidesJS bundles [#4799](https://github.com/ethyca/fides/pull/4799)

### Changed

- Changed the Stripe integration for `Cards` to delete instead of update due to possible issues of a past expiration date [#4768](https://github.com/ethyca/fides/pull/4768)
- Changed display of Data Uses, Categories and Subjects to user friendly names in the Data map report [#4774](https://github.com/ethyca/fides/pull/4774)
- Update active disabled Fides.js toggle color to light grey [#4778](https://github.com/ethyca/fides/pull/4778)
- Update FidesJS fides_embed option to support embedding both banner & modal components [#4782](https://github.com/ethyca/fides/pull/4782)
- Add a few CSS classes to help with styling FidesJS button groups [#4789](https://github.com/ethyca/fides/pull/4789)
- Changed GPP extension to be pre-bundled in appropriate circumstances, as opposed to another fetch [#4780](https://github.com/ethyca/fides/pull/4780)

### Fixed

- Fixed select dropdowns being cut off by edges of modal forms [#4757](https://github.com/ethyca/fides/pull/4757)
- Changed "allow user to dismiss" toggle to show on config form for TCF experience [#4755](https://github.com/ethyca/fides/pull/4755)
- Fixed issue when loading the privacy request detail page [#4775](https://github.com/ethyca/fides/pull/4775)
- Fixed connection test for Aircall [#4756](https://github.com/ethyca/fides/pull/4756/pull)
- Fixed issues connecting to Redshift due to character encoding and SSL requirements [#4790](https://github.com/ethyca/fides/pull/4790)
- Fixed the way the name identity is handled in the Privacy Center [#4791](https://github.com/ethyca/fides/pull/4791)

### Developer Experience

- Build a `fides-types.d.ts` type declaration file to include alongside our FidesJS developer docs [#4772](https://github.com/ethyca/fides/pull/4772)

## [2.33.1](https://github.com/ethyca/fides/compare/2.33.0...2.33.1)

### Added

- Adds CUSTOM_OPTIONS_PATH to Privacy Center env vars [#4769](https://github.com/ethyca/fides/pull/4769)

## [2.33.0](https://github.com/ethyca/fides/compare/2.32.0...2.33.0)

### Added

- Added models for Privacy Center configuration (for plus users) [#4716](https://github.com/ethyca/fides/pull/4716)
- Added ability to delete properties [#4708](https://github.com/ethyca/fides/pull/4708)
- Add interface for submitting privacy requests in admin UI [#4738](https://github.com/ethyca/fides/pull/4738)
- Added language switching support to the FidesJS UI based on configured translations [#4737](https://github.com/ethyca/fides/pull/4737)
- Added ability to override some experience language and primary color [#4743](https://github.com/ethyca/fides/pull/4743)
- Generate FidesJS SDK Reference Docs from tsdoc comments [#4736](https://github.com/ethyca/fides/pull/4736)
- Added erasure support for Adyen [#4735](https://github.com/ethyca/fides/pull/4735)
- Added erasure support for Iterable [#4695](https://github.com/ethyca/fides/pull/4695)

### Changed

- Updated privacy notice & experience forms to hide translation UI when user doesn't have translation feature [#4728](https://github.com/ethyca/fides/pull/4728), [#4734](https://github.com/ethyca/fides/pull/4734)
- Custom privacy request fields now support list values [#4686](https://github.com/ethyca/fides/pull/4686)
- Update when GPP API reports signal status: ready [#4635](https://github.com/ethyca/fides/pull/4635)
- Update non-dismissable TCF and notice banners to show a black overlay and prevent scrolling [#4748](https://github.com/ethyca/fidesplus/pull/4748)
- Cleanup config vars for preview in Admin-UI [#4745](https://github.com/ethyca/fides/pull/4745)
- Show a "systems displayed" count on datamap map & table reporting page [#4752](https://github.com/ethyca/fides/pull/4752)
- Change default Canada Privacy Experience Config in migration to reference generic `ca` region [#4762](https://github.com/ethyca/fides/pull/4762)

### Fixed

- Fixed responsive issues with the buttons on the integration screen [#4729](https://github.com/ethyca/fides/pull/4729)
- Fixed hover/focus issues with the v2 tables [#4730](https://github.com/ethyca/fides/pull/4730)
- Disable editing of data use declaration name and type after creation [#4731](https://github.com/ethyca/fides/pull/4731)
- Cleaned up table borders [#4733](https://github.com/ethyca/fides/pull/4733)
- Initialization issues with ExperienceNotices (#4723)[https://github.com/ethyca/fides/pull/4723]
- Re-add CORS origin regex field to admin UI (#4742)[https://github.com/ethyca/fides/pull/4742]

### Developer Experience

- Added new script to allow recompiling of fides-js when the code changes [#4744](https://github.com/ethyca/fides/pull/4744)
- Update Cookie House to support for additional locations (Canada, Quebec, EEA) and a "property_id" override [#4750](https://github.com/ethyca/fides/pull/4750)

## [2.32.0](https://github.com/ethyca/fides/compare/2.31.1...2.32.0)

### Added

- Updated configuration pages for Experiences with live Preview of FidesJS banner & modal components [#4576](https://github.com/ethyca/fides/pull/4576)
- Added ability to configure multiple language translations for Notices & Experiences [#4576](https://github.com/ethyca/fides/pull/4576)
- Automatically localize all strings in FidesJS CMP UIs (banner, modal, and TCF overlay) based on user's locale and experience configuration [#4576](https://github.com/ethyca/fides/pull/4576)
- Added fides_locale option to override FidesJS locale detection [#4576](https://github.com/ethyca/fides/pull/4576)
- Update FidesJS to report notices served and preferences saved linked to the specific translations displayed [#4576](https://github.com/ethyca/fides/pull/4576)
- Added ability to prevent dismissal of FidesJS CMP UI via Experience configuration [#4576](https://github.com/ethyca/fides/pull/4576)
- Added ability to create & link Properties to support multiple Experiences in a single location [#4658](https://github.com/ethyca/fides/pull/4658)
- Added property_id query param to fides.js to filter experiences by Property when installed [#4676](https://github.com/ethyca/fides/pull/4676)
- Added Locations & Regulations pages to allow a wider selection of locations for consent [#4660](https://github.com/ethyca/fides/pull/4660)
- Erasure support for Simon Data [#4552](https://github.com/ethyca/fides/pull/4552)
- Added notice there will be no preview for Privacy Center types in the Experience preview [#4709](https://github.com/ethyca/fides/pull/4709)
- Removed properties beta flag [#4710](https://github.com/ethyca/fides/pull/4710)
- Add acknowledge button label to default Experience English form [#4714](https://github.com/ethyca/fides/pull/4714)
- Update FidesJS to support localizing CMP UI with configurable, non-English default locales [#4720](https://github.com/ethyca/fides/pull/4720)
- Add loading of template translations for notices and experiences [#4718](https://github.com/ethyca/fides/pull/4718)

### Changed

- Moved location-targeting from Notices to Experiences [#4576](https://github.com/ethyca/fides/pull/4576)
- Replaced previous default Notices & Experiences with new versions with updated locations, translations, etc. [#4576](https://github.com/ethyca/fides/pull/4576)
- Automatically migrate existing Notices & Experiences to updated model where possible [#4576](https://github.com/ethyca/fides/pull/4576)
- Replaced ability to configure banner "display configuration" to separate banner & modal components [#4576](https://github.com/ethyca/fides/pull/4576)
- Modify `fides user login` to not store plaintext password in `~/.fides-credentials` [#4661](https://github.com/ethyca/fides/pull/4661)
- Data model changes to support Notice and Experience-level translations [#4576](https://github.com/ethyca/fides/pull/4576)
- Data model changes to support Consent setup being Experience instead of Notice-driven [#4576](https://github.com/ethyca/fides/pull/4576)
- Build PrivacyNoticeRegion from locations and location groups [#4620](https://github.com/ethyca/fides/pull/4620)
- When saving locations, calculate and save location groups [#4620](https://github.com/ethyca/fides/pull/4620)
- Update privacy experiences page to use the new table component [#4652](https://github.com/ethyca/fides/pull/4652)
- Update privacy notices page to use the new table component [#4641](https://github.com/ethyca/fides/pull/4641)
- Bumped supported Python versions to `3.10.13`, `3.9.18`, and `3.8.18`. Bumped Debian base image from `-bullseye` to `-bookworm`. [#4630](https://github.com/ethyca/fides/pull/4630)
- Bumped Node.js base image from `16` to `20`. [#4684](https://github.com/ethyca/fides/pull/4684)

### Fixed

- Ignore 404 errors from Delighted and Kustomer when an erasure client is not found [#4593](https://github.com/ethyca/fides/pull/4593)
- Various FE fixes for Admin-UI experience config form [#4707](https://github.com/ethyca/fides/pull/4707)
- Fix modal preview in Admin-UI experience config form [#4712](https://github.com/ethyca/fides/pull/4712)
- Optimize FidesJS bundle size by only loading TCF static stings when needed [#4711](https://github.com/ethyca/fides/pull/4711)

## [2.31.0](https://github.com/ethyca/fides/compare/2.30.1...2.31.0)

### Added

- Add Great Britain as a consent option [#4628](https://github.com/ethyca/fides/pull/4628)
- Navbar update and new properties page [#4633](https://github.com/ethyca/fides/pull/4633)
- Access and erasure support for Oracle Responsys [#4618](https://github.com/ethyca/fides/pull/4618)

### Fixed

- Fix issue where "x" button on Fides.js components overwrites saved preferences [#4649](https://github.com/ethyca/fides/pull/4649)
- Initialize Fides.consent with default values from experience when saved consent cookie (fides_consent) does not exist [#4665](https://github.com/ethyca/fides/pull/4665)

### Changed

- Sets GPP applicableSections to -1 when a user visits from a state that is not part of the GPP [#4727](https://github.com/ethyca/fides/pull/4727)

## [2.30.1](https://github.com/ethyca/fides/compare/2.30.0...2.30.1)

### Fixed

- Configure logger correctly on worker initialization [#4624](https://github.com/ethyca/fides/pull/4624)

## [2.30.0](https://github.com/ethyca/fides/compare/2.29.0...2.30.0)

### Added

- Add enum and registry of supported languages [#4592](https://github.com/ethyca/fides/pull/4592)
- Access and erasure support for Talkable [#4589](https://github.com/ethyca/fides/pull/4589)
- Support temporary credentials in AWS generate + scan features [#4607](https://github.com/ethyca/fides/pull/4603), [#4608](https://github.com/ethyca/fides/pull/4608)
- Add ability to store and read Fides cookie in Base64 format [#4556](https://github.com/ethyca/fides/pull/4556)
- Structured logging for SaaS connector requests [#4594](https://github.com/ethyca/fides/pull/4594)
- Added Fides.showModal() to fides.js to allow programmatic opening of consent modals [#4617](https://github.com/ethyca/fides/pull/4617)

### Fixed

- Fixing issue when modifying Policies, Rules, or RuleTargets as a root user [#4582](https://github.com/ethyca/fides/pull/4582)

## [2.29.0](https://github.com/ethyca/fides/compare/2.28.0...2.29.0)

### Added

- View more modal to regulations page [#4574](https://github.com/ethyca/fides/pull/4574)
- Columns in data map reporting, adding multiple systems, and consent configuration tables can be resized. In the data map reporting table, fields with multiple values can show all or collapse all [#4569](https://github.com/ethyca/fides/pull/4569)
- Show custom fields in the data map report table [#4579](https://github.com/ethyca/fides/pull/4579)

### Changed

- Delay rendering the nav until all necessary queries are finished loading [#4571](https://github.com/ethyca/fides/pull/4571)
- Updating return value for crud.get_custom_fields_filtered [#4575](https://github.com/ethyca/fides/pull/4575)
- Updated user deletion confirmation flow to only require one confirmatory input [#4402](https://github.com/ethyca/fides/pull/4402)
- Moved `pymssl` to an optional dependency no longer installed by default with our python package [#4581](https://github.com/ethyca/fides/pull/4581)
- Fixed CORS domain update functionality [#4570](https://github.com/ethyca/fides/pull/4570)
- Update Domains page with ability to add/remove "organization" domains, view "administrator" domains set via security settings, and improve various UX bugs and copy [#4584](https://github.com/ethyca/fides/pull/4584)

### Fixed

- Fixed CORS domain update functionality [#4570](https://github.com/ethyca/fides/pull/4570)
- Completion emails are no longer attempted for consent requests [#4578](https://github.com/ethyca/fides/pull/4578)

## [2.28.0](https://github.com/ethyca/fides/compare/2.27.0...2.28.0)

### Added

- Erasure support for AppsFlyer [#4512](https://github.com/ethyca/fides/pull/4512)
- Datamap Reporting page [#4519](https://github.com/ethyca/fides/pull/4519)
- Consent support for Klaviyo [#4513](https://github.com/ethyca/fides/pull/4513)
- Form for configuring GPP settings [#4557](https://github.com/ethyca/fides/pull/4557)
- Custom privacy request field support for consent requests [#4546](https://github.com/ethyca/fides/pull/4546)
- Support GPP in privacy notices [#4554](https://github.com/ethyca/fides/pull/4554)

### Changed

- Redesigned nav bar for the admin UI [#4548](https://github.com/ethyca/fides/pull/4548)
- Fides.js GPP for US geographies now derives values from backend privacy notices [#4559](https://github.com/ethyca/fides/pull/4559)
- No longer generate the `vendors_disclosed` section of the TC string in `fides.js` [#4553](https://github.com/ethyca/fides/pull/4553)
- Changed consent management vendor add flow [#4550](https://github.com/ethyca/fides/pull/4550)

### Fixed

- Fixed an issue blocking Salesforce sandbox accounts from refreshing tokens [#4547](https://github.com/ethyca/fides/pull/4547)
- Fixed DSR zip packages to be unzippable on Windows [#4549](https://github.com/ethyca/fides/pull/4549)
- Fixed browser compatibility issues with Object.hasOwn [#4568](https://github.com/ethyca/fides/pull/4568)

### Developer Experience

- Switch to anyascii for unicode transliteration [#4550](https://github.com/ethyca/fides/pull/4564)

## [2.27.0](https://github.com/ethyca/fides/compare/2.26.0...2.27.0)

### Added

- Tooltip and styling for disabled rows in add multiple vendor view [#4498](https://github.com/ethyca/fides/pull/4498)
- Preliminary GPP support for US regions [#4498](https://github.com/ethyca/fides/pull/4504)
- Access and erasure support for Statsig Enterprise [#4429](https://github.com/ethyca/fides/pull/4429)
- New page for setting locations [#4517](https://github.com/ethyca/fides/pull/4517)
- New modal for setting granular locations [#4531](https://github.com/ethyca/fides/pull/4531)
- New page for setting regulations [#4530](https://github.com/ethyca/fides/pull/4530)
- Update fides.js to support multiple descriptions (banner, overlay) and render HTML descriptions [#4542](https://github.com/ethyca/fides/pull/4542)

### Fixed

- Fixed incorrect Compass button behavior in system form [#4508](https://github.com/ethyca/fides/pull/4508)
- Omit certain fields from system payload when empty [#4508](https://github.com/ethyca/fides/pull/4525)
- Fixed issues with Compass vendor selector behavior [#4521](https://github.com/ethyca/fides/pull/4521)
- Fixed an issue where the background overlay remained visible after saving consent preferences [#4515](https://github.com/ethyca/fides/pull/4515)
- Fixed system name being editable when editing GVL systems [#4533](https://github.com/ethyca/fides/pull/4533)
- Fixed an issue where a privacy policy link could not be removed from privacy experiences [#4542](https://github.com/ethyca/fides/pull/4542)

### Changed

- Upgrade to use Fideslang `3.0.0` and remove associated concepts [#4502](https://github.com/ethyca/fides/pull/4502)
- Model overhaul for saving privacy preferences and notices served [#4481](https://github.com/ethyca/fides/pull/4481)
- Moves served notice endpoints, consent reporting, purpose endpoints and TCF queries to plus [#4481](https://github.com/ethyca/fides/pull/4481)
- Moves served notice endpoints, consent reporting, and TCF queries to plus [#4481](https://github.com/ethyca/fides/pull/4481)
- Update frontend to account for changes to notices served and preferences saved APIs [#4518](https://github.com/ethyca/fides/pull/4518)
- `fides.js` now sets `supportsOOB` to `false` [#4516](https://github.com/ethyca/fides/pull/4516)
- Save consent method ("accept", "reject", "save", etc.) to `fides_consent` cookie as extra metadata [#4529](https://github.com/ethyca/fides/pull/4529)
- Allow CORS for privacy center `fides.js` and `fides-ext-gpp.js` endpoints
- Replace `GPP_EXT_PATH` env var in favor of a more flexible `FIDES_JS_BASE_URL` environment variable
- Change vendor add modal on consent configuration screen to use new vendor selector [#4532](https://github.com/ethyca/fides/pull/4532)
- Remove vendor add modal [#4535](https://github.com/ethyca/fides/pull/4535)

## [2.26.0](https://github.com/ethyca/fides/compare/2.25.0...main)

### Added

- Dynamic importing for GPP bundle [#4447](https://github.com/ethyca/fides/pull/4447)
- Paging to vendors in the TCF overlay [#4463](https://github.com/ethyca/fides/pull/4463)
- New purposes endpoint and indices to improve system lookups [#4452](https://github.com/ethyca/fides/pull/4452)
- Cypress tests for fides.js GPP extension [#4476](https://github.com/ethyca/fides/pull/4476)
- Add support for global TCF Purpose Overrides [#4464](https://github.com/ethyca/fides/pull/4464)
- TCF override management [#4484](https://github.com/ethyca/fides/pull/4484)
- Readonly consent management table and modal [#4456](https://github.com/ethyca/fides/pull/4456), [#4477](https://github.com/ethyca/fides/pull/4477)
- Access and erasure support for Gong [#4461](https://github.com/ethyca/fides/pull/4461)
- Add new UI for CSV consent reporting [#4488](https://github.com/ethyca/fides/pull/4488)
- Option to prevent the dismissal of the consent banner and modal [#4470](https://github.com/ethyca/fides/pull/4470)

### Changed

- Increased max number of preferences allowed in privacy preference API calls [#4469](https://github.com/ethyca/fides/pull/4469)
- Reduce size of tcf_consent payload in fides_consent cookie [#4480](https://github.com/ethyca/fides/pull/4480)
- Change log level for FidesUserPermission retrieval to `debug` [#4482](https://github.com/ethyca/fides/pull/4482)
- Remove Add Vendor button from the Manage your vendors page[#4509](https://github.com/ethyca/fides/pull/4509)

### Fixed

- Fix type errors when TCF vendors have no dataDeclaration [#4465](https://github.com/ethyca/fides/pull/4465)
- Fixed an error where editing an AC system would mistakenly lock it for GVL [#4471](https://github.com/ethyca/fides/pull/4471)
- Refactor custom Get Preferences function to occur after our CMP API initialization [#4466](https://github.com/ethyca/fides/pull/4466)
- Fix an error where a connector response value of None causes a DSR failure due to a missing value [#4483](https://github.com/ethyca/fides/pull/4483)
- Fixed system name being non-editable when locked for GVL [#4475](https://github.com/ethyca/fides/pull/4475)
- Fixed a bug with "null" values for retention period field on data uses [#4487](https://github.com/ethyca/fides/pull/4487)

## [2.25.0](https://github.com/ethyca/fides/compare/2.24.1...2.25.0)

### Added

- Stub for initial GPP support [#4431](https://github.com/ethyca/fides/pull/4431)
- Added confirmation modal on deleting a data use declaration [#4439](https://github.com/ethyca/fides/pull/4439)
- Added feature flag for separating system name and Compass vendor selector [#4437](https://github.com/ethyca/fides/pull/4437)
- Fire GPP events per spec [#4433](https://github.com/ethyca/fides/pull/4433)
- New override option `fides_tcf_gdpr_applies` for setting `gdprApplies` on the CMP API [#4453](https://github.com/ethyca/fides/pull/4453)

### Changed

- Improved bulk vendor adding table UX [#4425](https://github.com/ethyca/fides/pull/4425)
- Flexible legal basis for processing has a db default of True [#4434](https://github.com/ethyca/fides/pull/4434)
- Give contributor role access to config API, including cors origin updates [#4438](https://github.com/ethyca/fides/pull/4438)
- Disallow setting `*` and other non URL values for `security.cors_origins` config property via the API [#4438](https://github.com/ethyca/fides/pull/4438)
- Consent modal hides the opt-in/opt-out buttons if only one privacy notice is enabled [#4441](https://github.com/ethyca/fides/pull/4441)
- Initialize TCF stub earlier [#4453](https://github.com/ethyca/fides/pull/4453)
- Change focus outline color of form inputs [#4467](https://github.com/ethyca/fides/pull/4467)

### Fixed

- Fixed a bug where selected vendors in "configure consent" add vendor modal were unstyled [#4454](https://github.com/ethyca/fides/pull/4454)
- Use correct defaults when there is no associated preference in the cookie [#4451](https://github.com/ethyca/fides/pull/4451)
- IP Addresses behind load balancers for consent reporting [#4440](https://github.com/ethyca/fides/pull/4440)

## [2.24.1](https://github.com/ethyca/fides/compare/2.24.0...2.24.1)

### Added

- Logging when root user and client credentials are used [#4432](https://github.com/ethyca/fides/pull/4432)
- Allow for custom path at which to retrieve Fides override options [#4462](https://github.com/ethyca/fides/pull/4462)

### Changed

- Run fides with non-root user [#4421](https://github.com/ethyca/fides/pull/4421)

## [2.24.0](https://github.com/ethyca/fides/compare/2.23.3...2.24.0)

### Added

- Adds fides_disable_banner config option to Fides.js [#4378](https://github.com/ethyca/fides/pull/4378)
- Deletions that fail due to foreign key constraints will now be more clearly communicated [#4406](https://github.com/ethyca/fides/pull/4378)
- Added support for a custom get preferences API call provided through Fides.init [#4375](https://github.com/ethyca/fides/pull/4375)
- Hidden custom privacy request fields in the Privacy Center [#4370](https://github.com/ethyca/fides/pull/4370)
- Backend System-level Cookie Support [#4383](https://github.com/ethyca/fides/pull/4383)
- High Level Tracking of Compass System Sync [#4397](https://github.com/ethyca/fides/pull/4397)
- Erasure support for Qualtrics [#4371](https://github.com/ethyca/fides/pull/4371)
- Erasure support for Ada Chatbot [#4382](https://github.com/ethyca/fides/pull/4382)
- Erasure support for Typeform [#4366](https://github.com/ethyca/fides/pull/4366)
- Added notice that a system is GVL when adding/editing from system form [#4327](https://github.com/ethyca/fides/pull/4327)
- Added the ability to select the request types to enable per integration (for plus users) [#4374](https://github.com/ethyca/fides/pull/4374)
- Adds support for custom get experiences fn and custom patch notices served fn [#4410](https://github.com/ethyca/fides/pull/4410)
- Adds more granularity to tracking consent method, updates custom savePreferencesFn and FidesUpdated event to take consent method [#4419](https://github.com/ethyca/fides/pull/4419)

### Changed

- Add filtering and pagination to bulk vendor add table [#4351](https://github.com/ethyca/fides/pull/4351)
- Determine if the TCF overlay needs to surface based on backend calculated version hash [#4356](https://github.com/ethyca/fides/pull/4356)
- Moved Experiences and Preferences endpoints to Plus to take advantage of dynamic GVL [#4367](https://github.com/ethyca/fides/pull/4367)
- Add legal bases to Special Purpose schemas on the backend for display [#4387](https://github.com/ethyca/fides/pull/4387)
- "is_service_specific" default updated when building TC strings on the backend [#4377](https://github.com/ethyca/fides/pull/4377)
- "isServiceSpecific" default updated when building TC strings on the frontend [#4384](https://github.com/ethyca/fides/pull/4384)
- Redact cli, database, and redis configuration information from GET api/v1/config API request responses. [#4379](https://github.com/ethyca/fides/pull/4379)
- Button ordering in fides.js UI [#4407](https://github.com/ethyca/fides/pull/4407)
- Add different classnames to consent buttons for easier selection [#4411](https://github.com/ethyca/fides/pull/4411)
- Updates default consent preference to opt-out for TCF when fides_string exists [#4430](https://github.com/ethyca/fides/pull/4430)

### Fixed

- Persist bulk system add filter modal state [#4412](https://github.com/ethyca/fides/pull/4412)
- Fixing labels for request type field [#4414](https://github.com/ethyca/fides/pull/4414)
- User preferences from cookie should always override experience preferences [#4405](https://github.com/ethyca/fides/pull/4405)
- Allow fides_consent cookie to be set from a subdirectory [#4426](https://github.com/ethyca/fides/pull/4426)

### Security

-- Use a more cryptographically secure random function for security code generation

## [2.23.3](https://github.com/ethyca/fides/compare/2.23.2...2.23.3)

### Fixed

- Fix button arrangment and spacing for TCF and non-TCF consent overlay banner and modal [#4391](https://github.com/ethyca/fides/pull/4391)
- Replaced h1 element with div to use exisitng fides styles in consent modal [#4399](https://github.com/ethyca/fides/pull/4399)
- Fixed privacy policy alignment for non-TCF consent overlay banner and modal [#4403](https://github.com/ethyca/fides/pull/4403)
- Fix dynamic class name for TCF-variant of consent banner [#4404](https://github.com/ethyca/fides/pull/4403)

### Security

-- Fix an HTML Injection vulnerability in DSR Packages

## [2.23.2](https://github.com/ethyca/fides/compare/2.23.1...2.23.2)

### Fixed

- Fixed fides.css to vary banner width based on tcf [[#4381](https://github.com/ethyca/fides/issues/4381)]

## [2.23.1](https://github.com/ethyca/fides/compare/2.23.0...2.23.1)

### Changed

- Refactor Fides.js embedded modal to not use A11y dialog [#4355](https://github.com/ethyca/fides/pull/4355)
- Only call `FidesUpdated` when a preference has been saved, not during initialization [#4365](https://github.com/ethyca/fides/pull/4365)
- Updated double toggle styling in favor of single toggles with a radio group to select legal basis [#4376](https://github.com/ethyca/fides/pull/4376)

### Fixed

- Handle invalid `fides_string` when passed in as an override [#4350](https://github.com/ethyca/fides/pull/4350)
- Bug where vendor opt-ins would not initialize properly based on a `fides_string` in the TCF overlay [#4368](https://github.com/ethyca/fides/pull/4368)

## [2.23.0](https://github.com/ethyca/fides/compare/2.22.1...2.23.0)

### Added

- Added support for 3 additional config variables in Fides.js: fidesEmbed, fidesDisableSaveApi, and fidesTcString [#4262](https://github.com/ethyca/fides/pull/4262)
- Added support for fidesEmbed, fidesDisableSaveApi, and fidesTcString to be passed into Fides.js via query param, cookie, or window object [#4297](https://github.com/ethyca/fides/pull/4297)
- New privacy center environment variables `FIDES_PRIVACY_CENTER__IS_FORCED_TCF` which can make the privacy center always return the TCF bundle (`fides-tcf.js`) [#4312](https://github.com/ethyca/fides/pull/4312)
- Added a `FidesUIChanged` event to Fides.js to track when user preferences change without being saved [#4314](https://github.com/ethyca/fides/pull/4314) and [#4253](https://github.com/ethyca/fides/pull/4253)
- Add AC Systems to the TCF Overlay under Vendor Consents section [#4266](https://github.com/ethyca/fides/pull/4266/)
- Added bulk system/vendor creation component [#4309](https://github.com/ethyca/fides/pull/4309/)
- Support for passing in an AC string as part of a fides string for the TCF overlay [#4308](https://github.com/ethyca/fides/pull/4308)
- Added support for overriding the save user preferences API call with a custom fn provided through Fides.init [#4318](https://github.com/ethyca/fides/pull/4318)
- Return AC strings in GET Privacy Experience meta and allow saving preferences against AC strings [#4295](https://github.com/ethyca/fides/pull/4295)
- New GET Privacy Experience Meta Endpoint [#4328](https://github.com/ethyca/fides/pull/4328)
- Access and erasure support for SparkPost [#4328](https://github.com/ethyca/fides/pull/4238)
- Access and erasure support for Iterate [#4332](https://github.com/ethyca/fides/pull/4332)
- SSH Support for MySQL connections [#4310](https://github.com/ethyca/fides/pull/4310)
- Added served notice history IDs to the TCF privacy preference API calls [#4161](https://github.com/ethyca/fides/pull/4161)

### Fixed

- Cleans up CSS for fidesEmbed mode [#4306](https://github.com/ethyca/fides/pull/4306)
- Stacks that do not have any purposes will no longer render an empty purpose block [#4278](https://github.com/ethyca/fides/pull/4278)
- Forcing hidden sections to use display none [#4299](https://github.com/ethyca/fides/pull/4299)
- Handles Hubspot requiring and email to be formatted as email when processing an erasure [#4322](https://github.com/ethyca/fides/pull/4322)
- Minor CSS improvements for the consent/TCF banners and modals [#4334](https://github.com/ethyca/fides/pull/4334)
- Consistent font sizes for labels in the system form and data use forms in the Admin UI [#4346](https://github.com/ethyca/fides/pull/4346)
- Bug where not all system forms would appear to save when used with Compass [#4347](https://github.com/ethyca/fides/pull/4347)
- Restrict TCF Privacy Experience Config if TCF is disabled [#4348](https://github.com/ethyca/fides/pull/4348)
- Removes overflow styling for embedded modal in Fides.js [#4345](https://github.com/ethyca/fides/pull/4345)

### Changed

- Derive cookie storage info, privacy policy and legitimate interest disclosure URLs, and data retention data from the data map instead of directly from gvl.json [#4286](https://github.com/ethyca/fides/pull/4286)
- Updated TCF Version for backend consent reporting [#4305](https://github.com/ethyca/fides/pull/4305)
- Update Version Hash Contents [#4313](https://github.com/ethyca/fides/pull/4313)
- Change vendor selector on system information form to typeahead[#4333](https://github.com/ethyca/fides/pull/4333)
- Updates experience API calls from Fides.js to include new meta field [#4335](https://github.com/ethyca/fides/pull/4335)

## [2.22.1](https://github.com/ethyca/fides/compare/2.22.0...2.22.1)

### Added

- Custom fields are now included in system history change tracking [#4294](https://github.com/ethyca/fides/pull/4294)

### Security

- Added hostname checks for external SaaS connector URLs [CVE-2023-46124](https://github.com/ethyca/fides/security/advisories/GHSA-jq3w-9mgf-43m4)
- Use a Pydantic URL type for privacy policy URLs [CVE-2023-46126](https://github.com/ethyca/fides/security/advisories/GHSA-fgjj-5jmr-gh83)
- Remove the CONFIG_READ scope from the Viewer role [CVE-2023-46125](https://github.com/ethyca/fides/security/advisories/GHSA-rjxg-rpg3-9r89)

## [2.22.0](https://github.com/ethyca/fides/compare/2.21.0...2.22.0)

### Added

- Added an option to link to vendor tab from an experience config description [#4191](https://github.com/ethyca/fides/pull/4191)
- Added two toggles for vendors in the TCF overlay, one for Consent, and one for Legitimate Interest [#4189](https://github.com/ethyca/fides/pull/4189)
- Added two toggles for purposes in the TCF overlay, one for Consent, and one for Legitimate Interest [#4234](https://github.com/ethyca/fides/pull/4234)
- Added support for new TCF-related fields on `System` and `PrivacyDeclaration` models [#4228](https://github.com/ethyca/fides/pull/4228)
- Support for AC string to `fides-tcf` [#4244](https://github.com/ethyca/fides/pull/4244)
- Support for `gvl` prefixed vendor IDs [#4247](https://github.com/ethyca/fides/pull/4247)

### Changed

- Removed `TCF_ENABLED` environment variable from the privacy center in favor of dynamically figuring out which `fides-js` bundle to send [#4131](https://github.com/ethyca/fides/pull/4131)
- Updated copy of info boxes on each TCF tab [#4191](https://github.com/ethyca/fides/pull/4191)
- Clarified messages for error messages presented during connector upload [#4198](https://github.com/ethyca/fides/pull/4198)
- Refactor legal basis dimension regarding how TCF preferences are saved and how the experience is built [#4201](https://github.com/ethyca/fides/pull/4201/)
- Add saving privacy preferences via a TC string [#4221](https://github.com/ethyca/fides/pull/4221)
- Updated fides server to use an environment variable for turning TCF on and off [#4220](https://github.com/ethyca/fides/pull/4220)
- Update frontend to use new legal basis dimension on vendors [#4216](https://github.com/ethyca/fides/pull/4216)
- Updated privacy center patch preferences call to handle updated API response [#4235](https://github.com/ethyca/fides/pull/4235)
- Added our CMP ID [#4233](https://github.com/ethyca/fides/pull/4233)
- Allow Admin UI users to turn on Configure Consent flag [#4246](https://github.com/ethyca/fides/pull/4246)
- Styling improvements for the fides.js consent banners and modals [#4222](https://github.com/ethyca/fides/pull/4222)
- Update frontend to handle updated Compass schema [#4254](https://github.com/ethyca/fides/pull/4254)
- Assume Universal Vendor ID usage in TC String translation [#4256](https://github.com/ethyca/fides/pull/4256)
- Changed vendor form on configuring consent page to use two-part selection for consent uses [#4251](https://github.com/ethyca/fides/pull/4251)
- Updated system form to have new TCF fields [#4271](https://github.com/ethyca/fides/pull/4271)
- Vendors disclosed string is now narrowed to only the vendors shown in the UI, not the whole GVL [#4250](https://github.com/ethyca/fides/pull/4250)
- Changed naming convention "fides_string" instead of "tc_string" for developer friendly consent API's [#4267](https://github.com/ethyca/fides/pull/4267)

### Fixed

- TCF overlay can initialize its consent preferences from a cookie [#4124](https://github.com/ethyca/fides/pull/4124)
- Various improvements to the TCF modal such as vendor storage disclosures, vendor counts, privacy policies, etc. [#4167](https://github.com/ethyca/fides/pull/4167)
- An issue where Braze could not mask an email due to formatting [#4187](https://github.com/ethyca/fides/pull/4187)
- An issue where email was not being overridden correctly for Braze and Domo [#4196](https://github.com/ethyca/fides/pull/4196)
- Use `stdRetention` when there is not a specific value for a purpose's data retention [#4199](https://github.com/ethyca/fides/pull/4199)
- Updating the unflatten_dict util to accept flattened dict values [#4200](https://github.com/ethyca/fides/pull/4200)
- Minor CSS styling fixes for the consent modal [#4252](https://github.com/ethyca/fides/pull/4252)
- Additional styling fixes for issues caused by a CSS reset [#4268](https://github.com/ethyca/fides/pull/4268)
- Bug where vendor legitimate interests would not be set unless vendor consents were first set [#4250](https://github.com/ethyca/fides/pull/4250)
- Vendor count over-counting in TCF overlay [#4275](https://github.com/ethyca/fides/pull/4275)

## [2.21.0](https://github.com/ethyca/fides/compare/2.20.2...2.21.0)

### Added

- "Add a vendor" flow to configuring consent page [#4107](https://github.com/ethyca/fides/pull/4107)
- Initial TCF Backend Support [#3804](https://github.com/ethyca/fides/pull/3804)
- Add initial layer to TCF modal [#3956](https://github.com/ethyca/fides/pull/3956)
- Support for rendering in the TCF modal whether or not a vendor is part of the GVL [#3972](https://github.com/ethyca/fides/pull/3972)
- Features and legal bases dropdown for TCF modal [#3995](https://github.com/ethyca/fides/pull/3995)
- TCF CMP stub API [#4000](https://github.com/ethyca/fides/pull/4000)
- Fides-js can now display preliminary TCF data [#3879](https://github.com/ethyca/fides/pull/3879)
- Fides-js can persist TCF preferences to the backend [#3887](https://github.com/ethyca/fides/pull/3887)
- TCF modal now supports setting legitimate interest fields [#4037](https://github.com/ethyca/fides/pull/4037)
- Embed the GVL in the GET Experiences response [#4143](https://github.com/ethyca/fides/pull/4143)
- Button to view how many vendors and to open the vendor tab in the TCF modal [#4144](https://github.com/ethyca/fides/pull/4144)
- "Edit vendor" flow to configuring consent page [#4162](https://github.com/ethyca/fides/pull/4162)
- TCF overlay description updates [#4051] https://github.com/ethyca/fides/pull/4151
- Added developer-friendly TCF information under Experience meta [#4160](https://github.com/ethyca/fides/pull/4160/)
- Added fides.css customization for Plus users [#4136](https://github.com/ethyca/fides/pull/4136)

### Changed

- Added further config options to customize the privacy center [#4090](https://github.com/ethyca/fides/pull/4090)
- CORS configuration page [#4073](https://github.com/ethyca/fides/pull/4073)
- Refactored `fides.js` components so that they can take data structures that are not necessarily privacy notices [#3870](https://github.com/ethyca/fides/pull/3870)
- Use hosted GVL.json from the backend [#4159](https://github.com/ethyca/fides/pull/4159)
- Features and Special Purposes in the TCF modal do not render toggles [#4139](https://github.com/ethyca/fides/pull/4139)
- Moved the initial TCF layer to the banner [#4142](https://github.com/ethyca/fides/pull/4142)
- Misc copy changes for the system history table and modal [#4146](https://github.com/ethyca/fides/pull/4146)

### Fixed

- Allows CDN to cache empty experience responses from fides.js API [#4113](https://github.com/ethyca/fides/pull/4113)
- Fixed `identity_special_purpose` unique constraint definition [#4174](https://github.com/ethyca/fides/pull/4174/files)

## [2.20.2](https://github.com/ethyca/fides/compare/2.20.1...2.20.2)

### Fixed

- added version_added, version_deprecated, and replaced_by to data use, data subject, and data category APIs [#4135](https://github.com/ethyca/fides/pull/4135)
- Update fides.js to not fetch experience client-side if pre-fetched experience is empty [#4149](https://github.com/ethyca/fides/pull/4149)
- Erasure privacy requests now pause for input if there are any manual process integrations [#4115](https://github.com/ethyca/fides/pull/4115)
- Caching the values of authorization_required and user_guide on the connector templates to improve performance [#4128](https://github.com/ethyca/fides/pull/4128)

## [2.20.1](https://github.com/ethyca/fides/compare/2.20.0...2.20.1)

### Fixed

- Avoid un-optimized query pattern in bulk `GET /system` endpoint [#4120](https://github.com/ethyca/fides/pull/4120)

## [2.20.0](https://github.com/ethyca/fides/compare/2.19.1...2.20.0)

### Added

- Initial page for configuring consent [#4069](https://github.com/ethyca/fides/pull/4069)
- Vendor cookie table for configuring consent [#4082](https://github.com/ethyca/fides/pull/4082)

### Changed

- Refactor how multiplatform builds are handled [#4024](https://github.com/ethyca/fides/pull/4024)
- Added new Performance-related nox commands and included them as part of the CI suite [#3997](https://github.com/ethyca/fides/pull/3997)
- Added dictionary suggestions for data uses [4035](https://github.com/ethyca/fides/pull/4035)
- Privacy notice regions now render human readable names instead of country codes [#4029](https://github.com/ethyca/fides/pull/4029)
- Privacy notice templates are disabled by default [#4010](https://github.com/ethyca/fides/pull/4010)
- Added optional "skip_processing" flag to collections for DSR processing [#4047](https://github.com/ethyca/fides/pull/4047)
- Admin UI now shows all privacy notices with an indicator of whether they apply to any systems [#4010](https://github.com/ethyca/fides/pull/4010)
- Add case-insensitive privacy experience region filtering [#4058](https://github.com/ethyca/fides/pull/4058)
- Adds check for fetch before loading fetch polyfill for fides.js [#4074](https://github.com/ethyca/fides/pull/4074)
- Updated to support Fideslang 2.0, including data migrations [#3933](https://github.com/ethyca/fides/pull/3933)
- Disable notices that are not systems applicable to support new UI [#4094](https://github.com/ethyca/fides/issues/4094)

### Fixed

- Ensures that fides.js toggles are not hidden by other CSS libs [#4075](https://github.com/ethyca/fides/pull/4075)
- Migrate system > meta > vendor > id to system > meta [#4088](https://github.com/ethyca/fides/pull/4088)
- Enable toggles in various tables now render an error toast if an error occurs [#4095](https://github.com/ethyca/fides/pull/4095)
- Fixed a bug where an unsaved changes notification modal would appear even without unsaved changes [#4095](https://github.com/ethyca/fides/pull/4070)

## [2.19.1](https://github.com/ethyca/fides/compare/2.19.0...2.19.1)

### Fixed

- re-enable custom fields for new data use form [#4050](https://github.com/ethyca/fides/pull/4050)
- fix issue with saving source and destination systems [#4065](https://github.com/ethyca/fides/pull/4065)

### Added

- System history UI with diff modal [#4021](https://github.com/ethyca/fides/pull/4021)
- Relax system legal basis for transfers to be any string [#4049](https://github.com/ethyca/fides/pull/4049)

## [2.19.0](https://github.com/ethyca/fides/compare/2.18.0...2.19.0)

### Added

- Add dictionary suggestions [#3937](https://github.com/ethyca/fides/pull/3937), [#3988](https://github.com/ethyca/fides/pull/3988)
- Added new endpoints for healthchecks [#3947](https://github.com/ethyca/fides/pull/3947)
- Added vendor list dropdown [#3857](https://github.com/ethyca/fides/pull/3857)
- Access support for Adobe Sign [#3504](https://github.com/ethyca/fides/pull/3504)

### Fixed

- Fixed issue when generating masked values for invalid data paths [#3906](https://github.com/ethyca/fides/pull/3906)
- Code reload now works when running `nox -s dev` [#3914](https://github.com/ethyca/fides/pull/3914)
- Reduce verbosity of privacy center logging further [#3915](https://github.com/ethyca/fides/pull/3915)
- Resolved an issue where the integration dropdown input lost focus during typing. [#3917](https://github.com/ethyca/fides/pull/3917)
- Fixed dataset issue that was preventing the Vend connector from loading during server startup [#3923](https://github.com/ethyca/fides/pull/3923)
- Adding version check to version-dependent migration script [#3951](https://github.com/ethyca/fides/pull/3951)
- Fixed a bug where some fields were not saving correctly on the system form [#3975](https://github.com/ethyca/fides/pull/3975)
- Changed "retention period" field in privacy declaration form from number input to text input [#3980](https://github.com/ethyca/fides/pull/3980)
- Fixed issue where unsaved changes modal appears incorrectly [#4005](https://github.com/ethyca/fides/pull/4005)
- Fixed banner resurfacing after user consent for pre-fetch experience [#4009](https://github.com/ethyca/fides/pull/4009)

### Changed

- Systems and Privacy Declaration schema and data migration to support the Dictionary [#3901](https://github.com/ethyca/fides/pull/3901)
- The integration search dropdown is now case-insensitive [#3916](https://github.com/ethyca/fides/pull/3916)
- Removed deprecated fields from the taxonomy editor [#3909](https://github.com/ethyca/fides/pull/3909)
- Bump PyMSSQL version and remove workarounds [#3996](https://github.com/ethyca/fides/pull/3996)
- Removed reset suggestions button [#4007](https://github.com/ethyca/fides/pull/4007)
- Admin ui supports fides cloud config API [#4034](https://github.com/ethyca/fides/pull/4034)

### Security

- Resolve custom integration upload RCE vulnerability [CVE-2023-41319](https://github.com/ethyca/fides/security/advisories/GHSA-p6p2-qq95-vq5h)

## [2.18.0](https://github.com/ethyca/fides/compare/2.17.0...2.18.0)

### Added

- Additional consent reporting calls from `fides-js` [#3845](https://github.com/ethyca/fides/pull/3845)
- Additional consent reporting calls from privacy center [#3847](https://github.com/ethyca/fides/pull/3847)
- Access support for Recurly [#3595](https://github.com/ethyca/fides/pull/3595)
- HTTP Logging for the Privacy Center [#3783](https://github.com/ethyca/fides/pull/3783)
- UI support for OAuth2 authorization flow [#3819](https://github.com/ethyca/fides/pull/3819)
- Changes in the `data` directory now trigger a server reload (for local development) [#3874](https://github.com/ethyca/fides/pull/3874)

### Fixed

- Fix datamap zoom for low system counts [#3835](https://github.com/ethyca/fides/pull/3835)
- Fixed connector forms with external dataset reference fields [#3873](https://github.com/ethyca/fides/pull/3873)
- Fix ability to make server side API calls from privacy-center [#3895](https://github.com/ethyca/fides/pull/3895)

### Changed

- Simplified the file structure for HTML DSR packages [#3848](https://github.com/ethyca/fides/pull/3848)
- Simplified the database health check to improve `/health` performance [#3884](https://github.com/ethyca/fides/pull/3884)
- Changed max width of form components in "system information" form tab [#3864](https://github.com/ethyca/fides/pull/3864)
- Remove manual system selection screen [#3865](https://github.com/ethyca/fides/pull/3865)
- System and integration identifiers are now auto-generated [#3868](https://github.com/ethyca/fides/pull/3868)

## [2.17.0](https://github.com/ethyca/fides/compare/2.16.0...2.17.0)

### Added

- Tab component for `fides-js` [#3782](https://github.com/ethyca/fides/pull/3782)
- Added toast for successfully linking an existing integration to a system [#3826](https://github.com/ethyca/fides/pull/3826)
- Various other UI components for `fides-js` to support upcoming TCF modal [#3803](https://github.com/ethyca/fides/pull/3803)
- Allow items in taxonomy to be enabled or disabled [#3844](https://github.com/ethyca/fides/pull/3844)

### Developer Experience

- Changed where db-dependent routers were imported to avoid dependency issues [#3741](https://github.com/ethyca/fides/pull/3741)

### Changed

- Bumped supported Python versions to `3.10.12`, `3.9.17`, and `3.8.17` [#3733](https://github.com/ethyca/fides/pull/3733)
- Logging Updates [#3758](https://github.com/ethyca/fides/pull/3758)
- Add polyfill service to fides-js route [#3759](https://github.com/ethyca/fides/pull/3759)
- Show/hide integration values [#3775](https://github.com/ethyca/fides/pull/3775)
- Sort system cards alphabetically by name on "View systems" page [#3781](https://github.com/ethyca/fides/pull/3781)
- Update admin ui to use new integration delete route [#3785](https://github.com/ethyca/fides/pull/3785)
- Pinned `pymssql` and `cython` dependencies to avoid build issues on ARM machines [#3829](https://github.com/ethyca/fides/pull/3829)

### Removed

- Removed "Custom field(s) successfully saved" toast [#3779](https://github.com/ethyca/fides/pull/3779)

### Added

- Record when consent is served [#3777](https://github.com/ethyca/fides/pull/3777)
- Add an `active` property to taxonomy elements [#3784](https://github.com/ethyca/fides/pull/3784)
- Erasure support for Heap [#3599](https://github.com/ethyca/fides/pull/3599)

### Fixed

- Privacy notice UI's list of possible regions now matches the backend's list [#3787](https://github.com/ethyca/fides/pull/3787)
- Admin UI "property does not existing" build issue [#3831](https://github.com/ethyca/fides/pull/3831)
- Flagging sensitive inputs as passwords to mask values during entry [#3843](https://github.com/ethyca/fides/pull/3843)

## [2.16.0](https://github.com/ethyca/fides/compare/2.15.1...2.16.0)

### Added

- Empty state for when there are no relevant privacy notices in the privacy center [#3640](https://github.com/ethyca/fides/pull/3640)
- GPC indicators in fides-js banner and modal [#3673](https://github.com/ethyca/fides/pull/3673)
- Include `data_use` and `data_category` metadata in `upload` of access results [#3674](https://github.com/ethyca/fides/pull/3674)
- Add enable/disable toggle to integration tab [#3593] (https://github.com/ethyca/fides/pull/3593)

### Fixed

- Render linebreaks in the Fides.js overlay descriptions, etc. [#3665](https://github.com/ethyca/fides/pull/3665)
- Broken link to Fides docs site on the About Fides page in Admin UI [#3643](https://github.com/ethyca/fides/pull/3643)
- Add Systems Applicable Filter to Privacy Experience List [#3654](https://github.com/ethyca/fides/pull/3654)
- Privacy center and fides-js now pass in `Unescape-Safestr` as a header so that special characters can be rendered properly [#3706](https://github.com/ethyca/fides/pull/3706)
- Fixed ValidationError for saving PrivacyPreferences [#3719](https://github.com/ethyca/fides/pull/3719)
- Fixed issue preventing ConnectionConfigs with duplicate names from saving [#3770](https://github.com/ethyca/fides/pull/3770)
- Fixed creating and editing manual integrations [#3772](https://github.com/ethyca/fides/pull/3772)
- Fix lingering integration artifacts by cascading deletes from System [#3771](https://github.com/ethyca/fides/pull/3771)

### Developer Experience

- Reorganized some `api.api.v1` code to avoid circular dependencies on `quickstart` [#3692](https://github.com/ethyca/fides/pull/3692)
- Treat underscores as special characters in user passwords [#3717](https://github.com/ethyca/fides/pull/3717)
- Allow Privacy Notices banner and modal to scroll as needed [#3713](https://github.com/ethyca/fides/pull/3713)
- Make malicious url test more robust to environmental differences [#3748](https://github.com/ethyca/fides/pull/3748)
- Ignore type checker on click decorators to bypass known issue with `click` version `8.1.4` [#3746](https://github.com/ethyca/fides/pull/3746)

### Changed

- Moved GPC preferences slightly earlier in Fides.js lifecycle [#3561](https://github.com/ethyca/fides/pull/3561)
- Changed results from clicking "Test connection" to be a toast instead of statically displayed on the page [#3700](https://github.com/ethyca/fides/pull/3700)
- Moved "management" tab from nav into settings icon in top right [#3701](https://github.com/ethyca/fides/pull/3701)
- Remove name and description fields from integration form [#3684](https://github.com/ethyca/fides/pull/3684)
- Update EU PrivacyNoticeRegion codes and allow experience filtering to drop back to country filtering if region not found [#3630](https://github.com/ethyca/fides/pull/3630)
- Fields with default fields are now flagged as required in the front-end [#3694](https://github.com/ethyca/fides/pull/3694)
- In "view systems", system cards can now be clicked and link to that system's `configure/[id]` page [#3734](https://github.com/ethyca/fides/pull/3734)
- Enable privacy notice and privacy experience feature flags by default [#3773](https://github.com/ethyca/fides/pull/3773)

### Security

- Resolve Zip bomb file upload vulnerability [CVE-2023-37480](https://github.com/ethyca/fides/security/advisories/GHSA-g95c-2jgm-hqc6)
- Resolve SVG bomb (billion laughs) file upload vulnerability [CVE-2023-37481](https://github.com/ethyca/fides/security/advisories/GHSA-3rw2-wfc8-wmj5)

## [2.15.1](https://github.com/ethyca/fides/compare/2.15.0...2.15.1)

### Added

- Set `sslmode` to `prefer` if connecting to Redshift via ssh [#3685](https://github.com/ethyca/fides/pull/3685)

### Changed

- Privacy center action cards are now able to expand to accommodate longer text [#3669](https://github.com/ethyca/fides/pull/3669)
- Update integration endpoint permissions [#3707](https://github.com/ethyca/fides/pull/3707)

### Fixed

- Handle names with a double underscore when processing access and erasure requests [#3688](https://github.com/ethyca/fides/pull/3688)
- Allow Privacy Notices banner and modal to scroll as needed [#3713](https://github.com/ethyca/fides/pull/3713)

### Security

- Resolve path traversal vulnerability in webserver API [CVE-2023-36827](https://github.com/ethyca/fides/security/advisories/GHSA-r25m-cr6v-p9hq)

## [2.15.0](https://github.com/ethyca/fides/compare/2.14.1...2.15.0)

### Added

- Privacy center can now render its consent values based on Privacy Notices and Privacy Experiences [#3411](https://github.com/ethyca/fides/pull/3411)
- Add Google Tag Manager and Privacy Center ENV vars to sample app [#2949](https://github.com/ethyca/fides/pull/2949)
- Add `notice_key` field to Privacy Notice UI form [#3403](https://github.com/ethyca/fides/pull/3403)
- Add `identity` query param to the consent reporting API view [#3418](https://github.com/ethyca/fides/pull/3418)
- Use `rollup-plugin-postcss` to bundle and optimize the `fides.js` components CSS [#3411](https://github.com/ethyca/fides/pull/3411)
- Dispatch Fides.js lifecycle events on window (FidesInitialized, FidesUpdated) and cross-publish to Fides.gtm() integration [#3411](https://github.com/ethyca/fides/pull/3411)
- Added the ability to use custom CAs with Redis via TLS [#3451](https://github.com/ethyca/fides/pull/3451)
- Add default experience configs on startup [#3449](https://github.com/ethyca/fides/pull/3449)
- Load default privacy notices on startup [#3401](https://github.com/ethyca/fides/pull/3401)
- Add ability for users to pass in additional parameters for application database connection [#3450](https://github.com/ethyca/fides/pull/3450)
- Load default privacy notices on startup [#3401](https://github.com/ethyca/fides/pull/3401/files)
- Add ability for `fides-js` to make API calls to Fides [#3411](https://github.com/ethyca/fides/pull/3411)
- `fides-js` banner is now responsive across different viewport widths [#3411](https://github.com/ethyca/fides/pull/3411)
- Add ability to close `fides-js` banner and modal via a button or ESC [#3411](https://github.com/ethyca/fides/pull/3411)
- Add ability to open the `fides-js` modal from a link on the host site [#3411](https://github.com/ethyca/fides/pull/3411)
- GPC preferences are automatically applied via `fides-js` [#3411](https://github.com/ethyca/fides/pull/3411)
- Add new dataset route that has additional filters [#3558](https://github.com/ethyca/fides/pull/3558)
- Update dataset dropdown to use new api filter [#3565](https://github.com/ethyca/fides/pull/3565)
- Filter out saas datasets from the rest of the UI [#3568](https://github.com/ethyca/fides/pull/3568)
- Included optional env vars to have postgres or Redshift connected via bastion host [#3374](https://github.com/ethyca/fides/pull/3374/)
- Support for acknowledge button for notice-only Privacy Notices and to disable toggling them off [#3546](https://github.com/ethyca/fides/pull/3546)
- HTML format for privacy request storage destinations [#3427](https://github.com/ethyca/fides/pull/3427)
- Persistent message showing result and timestamp of last integration test to "Integrations" tab in system view [#3628](https://github.com/ethyca/fides/pull/3628)
- Access and erasure support for SurveyMonkey [#3590](https://github.com/ethyca/fides/pull/3590)
- New Cookies Table for storing cookies associated with systems and privacy declarations [#3572](https://github.com/ethyca/fides/pull/3572)
- `fides-js` and privacy center now delete cookies associated with notices that were opted out of [#3569](https://github.com/ethyca/fides/pull/3569)
- Cookie input field on system data use tab [#3571](https://github.com/ethyca/fides/pull/3571)

### Fixed

- Fix sample app `DATABASE_*` ENV vars for backwards compatibility [#3406](https://github.com/ethyca/fides/pull/3406)
- Fix overlay rendering issue by finding/creating a dedicated parent element for Preact [#3397](https://github.com/ethyca/fides/pull/3397)
- Fix the sample app privacy center link to be configurable [#3409](https://github.com/ethyca/fides/pull/3409)
- Fix CLI output showing a version warning for Snowflake [#3434](https://github.com/ethyca/fides/pull/3434)
- Flaky custom field Cypress test on systems page [#3408](https://github.com/ethyca/fides/pull/3408)
- Fix NextJS errors & warnings for Cookie House sample app [#3411](https://github.com/ethyca/fides/pull/3411)
- Fix bug where `fides-js` toggles were not reflecting changes from rejecting or accepting all notices [#3522](https://github.com/ethyca/fides/pull/3522)
- Remove the `fides-js` banner from tab order when it is hidden and move the overlay components to the top of the tab order. [#3510](https://github.com/ethyca/fides/pull/3510)
- Fix bug where `fides-js` toggle states did not always initialize properly [#3597](https://github.com/ethyca/fides/pull/3597)
- Fix race condition with consent modal link rendering [#3521](https://github.com/ethyca/fides/pull/3521)
- Hide custom fields section when there are no custom fields created [#3554](https://github.com/ethyca/fides/pull/3554)
- Disable connector dropdown in integration tab on save [#3552](https://github.com/ethyca/fides/pull/3552)
- Handles an edge case for non-existent identities with the Kustomer API [#3513](https://github.com/ethyca/fides/pull/3513)
- remove the configure privacy request tile from the home screen [#3555](https://github.com/ethyca/fides/pull/3555)
- Updated Privacy Experience Safe Strings Serialization [#3600](https://github.com/ethyca/fides/pull/3600/)
- Only create default experience configs on startup, not update [#3605](https://github.com/ethyca/fides/pull/3605)
- Update to latest asyncpg dependency to avoid build error [#3614](https://github.com/ethyca/fides/pull/3614)
- Fix bug where editing a data use on a system could delete existing data uses [#3627](https://github.com/ethyca/fides/pull/3627)
- Restrict Privacy Center debug logging to development-only [#3638](https://github.com/ethyca/fides/pull/3638)
- Fix bug where linking an integration would not update the tab when creating a new system [#3662](https://github.com/ethyca/fides/pull/3662)
- Fix dataset yaml not properly reflecting the dataset in the dropdown of system integrations tab [#3666](https://github.com/ethyca/fides/pull/3666)
- Fix privacy notices not being able to be edited via the UI after the addition of the `cookies` field [#3670](https://github.com/ethyca/fides/pull/3670)
- Add a transform in the case of `null` name fields in privacy declarations for the data use forms [#3683](https://github.com/ethyca/fides/pull/3683)

### Changed

- Enabled Privacy Experience beta flag [#3364](https://github.com/ethyca/fides/pull/3364)
- Reorganize CLI Command Source Files [#3491](https://github.com/ethyca/fides/pull/3491)
- Removed ExperienceConfig.delivery_mechanism constraint [#3387](https://github.com/ethyca/fides/pull/3387)
- Updated privacy experience UI forms to reflect updated experience config fields [#3402](https://github.com/ethyca/fides/pull/3402)
- Use a venv in the Dockerfile for installing Python deps [#3452](https://github.com/ethyca/fides/pull/3452)
- Bump SlowAPI Version [#3456](https://github.com/ethyca/fides/pull/3456)
- Bump Psycopg2-binary Version [#3473](https://github.com/ethyca/fides/pull/3473)
- Reduced duplication between PrivacyExperience and PrivacyExperienceConfig [#3470](https://github.com/ethyca/fides/pull/3470)
- Update privacy centre email and phone validation to allow for both to be blank [#3432](https://github.com/ethyca/fides/pull/3432)
- Moved connection configuration into the system portal [#3407](https://github.com/ethyca/fides/pull/3407)
- Update `fideslang` to `1.4.1` to allow arbitrary nested metadata on `System`s and `Dataset`s `meta` property [#3463](https://github.com/ethyca/fides/pull/3463)
- Remove form validation to allow both email & phone inputs for consent requests [#3529](https://github.com/ethyca/fides/pull/3529)
- Removed dataset dropdown from saas connector configuration [#3563](https://github.com/ethyca/fides/pull/3563)
- Removed `pyodbc` in favor of `pymssql` for handling SQL Server connections [#3435](https://github.com/ethyca/fides/pull/3435)
- Only create a PrivacyRequest when saving consent if at least one notice has system-wide enforcement [#3626](https://github.com/ethyca/fides/pull/3626)
- Increased the character limit for the `SafeStr` type from 500 to 32000 [#3647](https://github.com/ethyca/fides/pull/3647)
- Changed "connection" to "integration" on system view and edit pages [#3659](https://github.com/ethyca/fides/pull/3659)

### Developer Experience

- Add ability to pass ENV vars to both privacy center and sample app during `fides deploy` via `.env` [#2949](https://github.com/ethyca/fides/pull/2949)
- Handle an edge case when generating tags that finds them out of sequence [#3405](https://github.com/ethyca/fides/pull/3405)
- Add support for pushing `prerelease` and `rc` tagged images to Dockerhub [#3474](https://github.com/ethyca/fides/pull/3474)
- Optimize GitHub workflows used for docker image publishing [#3526](https://github.com/ethyca/fides/pull/3526)

### Removed

- Removed the deprecated `system_dependencies` from `System` resources, migrating to `egress` [#3285](https://github.com/ethyca/fides/pull/3285)

### Docs

- Updated developer docs for ARM platform users related to `pymssql` [#3615](https://github.com/ethyca/fides/pull/3615)

## [2.14.1](https://github.com/ethyca/fides/compare/2.14.0...2.14.1)

### Added

- Add `identity` query param to the consent reporting API view [#3418](https://github.com/ethyca/fides/pull/3418)
- Add privacy centre button text customisations [#3432](https://github.com/ethyca/fides/pull/3432)
- Add privacy centre favicon customisation [#3432](https://github.com/ethyca/fides/pull/3432)

### Changed

- Update privacy centre email and phone validation to allow for both to be blank [#3432](https://github.com/ethyca/fides/pull/3432)

## [2.14.0](https://github.com/ethyca/fides/compare/2.13.0...2.14.0)

### Added

- Add an automated test to check for `/fides-consent.js` backwards compatibility [#3289](https://github.com/ethyca/fides/pull/3289)
- Add infrastructure for "overlay" consent components (Preact, CSS bundling, etc.) and initial version of consent banner [#3191](https://github.com/ethyca/fides/pull/3191)
- Add the modal component of the "overlay" consent components [#3291](https://github.com/ethyca/fides/pull/3291)
- Added an `automigrate` database setting [#3220](https://github.com/ethyca/fides/pull/3220)
- Track Privacy Experience with Privacy Preferences [#3311](https://github.com/ethyca/fides/pull/3311)
- Add ability for `fides-js` to fetch its own geolocation [#3356](https://github.com/ethyca/fides/pull/3356)
- Add ability to select different locations in the "Cookie House" sample app [#3362](https://github.com/ethyca/fides/pull/3362)
- Added optional logging of resource changes on the server [#3331](https://github.com/ethyca/fides/pull/3331)

### Fixed

- Maintain casing differences within Snowflake datasets for proper DSR execution [#3245](https://github.com/ethyca/fides/pull/3245)
- Handle DynamoDB edge case where no attributes are defined [#3299](https://github.com/ethyca/fides/pull/3299)
- Support pseudonymous consent requests with `fides_user_device_id` for the new consent workflow [#3203](https://github.com/ethyca/fides/pull/3203)
- Fides user device id filter to GET Privacy Experience List endpoint to stash user preferences on embedded notices [#3302](https://github.com/ethyca/fides/pull/3302)
- Support for data categories on manual webhook fields [#3330](https://github.com/ethyca/fides/pull/3330)
- Added config-driven rendering to consent components [#3316](https://github.com/ethyca/fides/pull/3316)
- Pin `typing_extensions` dependency to `4.5.0` to work around a pydantic bug [#3357](https://github.com/ethyca/fides/pull/3357)

### Changed

- Explicitly escape/unescape certain fields instead of using SafeStr [#3144](https://github.com/ethyca/fides/pull/3144)
- Updated DynamoDB icon [#3296](https://github.com/ethyca/fides/pull/3296)
- Increased default page size for the connection type endpoint to 100 [#3298](https://github.com/ethyca/fides/pull/3298)
- Data model around PrivacyExperiences to better keep Privacy Notices and Experiences in sync [#3292](https://github.com/ethyca/fides/pull/3292)
- UI calls to support new PrivacyExperiences data model [#3313](https://github.com/ethyca/fides/pull/3313)
- Ensure email connectors respect the `notifications.notification_service_type` app config property if set [#3355](https://github.com/ethyca/fides/pull/3355)
- Rework Delighted connector so the `survey_response` endpoint depends on the `person` endpoint [3385](https://github.com/ethyca/fides/pull/3385)
- Remove logging within the Celery creation function [#3303](https://github.com/ethyca/fides/pull/3303)
- Update how generic endpoint generation works [#3304](https://github.com/ethyca/fides/pull/3304)
- Restrict strack-trace logging when not in Dev mode [#3081](https://github.com/ethyca/fides/pull/3081)
- Refactor CSS variables for `fides-js` to match brandable color palette [#3321](https://github.com/ethyca/fides/pull/3321)
- Moved all of the dirs from `fides.api.ops` into `fides.api` [#3318](https://github.com/ethyca/fides/pull/3318)
- Put global settings for fides.js on privacy center settings [#3333](https://github.com/ethyca/fides/pull/3333)
- Changed `fides db migrate` to `fides db upgrade` [#3342](https://github.com/ethyca/fides/pull/3342)
- Add required notice key to privacy notices [#3337](https://github.com/ethyca/fides/pull/3337)
- Make Privacy Experience List public, and separate public endpoint rate limiting [#3339](https://github.com/ethyca/fides/pull/3339)

### Developer Experience

- Add dispatch event when publishing a non-prod tag [#3317](https://github.com/ethyca/fides/pull/3317)
- Add OpenAPI (Swagger) documentation for Fides Privacy Center API endpoints (/fides.js) [#3341](https://github.com/ethyca/fides/pull/3341)

### Removed

- Remove `fides export` command and backing code [#3256](https://github.com/ethyca/fides/pull/3256)

## [2.13.0](https://github.com/ethyca/fides/compare/2.12.1...2.13.0)

### Added

- Connector for DynamoDB [#2998](https://github.com/ethyca/fides/pull/2998)
- Access and erasure support for Amplitude [#2569](https://github.com/ethyca/fides/pull/2569)
- Access and erasure support for Gorgias [#2444](https://github.com/ethyca/fides/pull/2444)
- Privacy Experience Bulk Create, Bulk Update, and Detail Endpoints [#3185](https://github.com/ethyca/fides/pull/3185)
- Initial privacy experience UI [#3186](https://github.com/ethyca/fides/pull/3186)
- A JavaScript modal to copy a script tag for `fides.js` [#3238](https://github.com/ethyca/fides/pull/3238)
- Access and erasure support for OneSignal [#3199](https://github.com/ethyca/fides/pull/3199)
- Add the ability to "inject" location into `/fides.js` bundles and cache responses for one hour [#3272](https://github.com/ethyca/fides/pull/3272)
- Prevent column sorts from resetting when data changes [#3290](https://github.com/ethyca/fides/pull/3290)

### Changed

- Merge instances of RTK `createApi` into one instance for better cache invalidation [#3059](https://github.com/ethyca/fides/pull/3059)
- Update custom field definition uniqueness to be case insensitive name per resource type [#3215](https://github.com/ethyca/fides/pull/3215)
- Restrict where privacy notices of certain consent mechanisms must be displayed [#3195](https://github.com/ethyca/fides/pull/3195)
- Merged the `lib` submodule into the `api.ops` submodule [#3134](https://github.com/ethyca/fides/pull/3134)
- Merged duplicate privacy declaration components [#3254](https://github.com/ethyca/fides/pull/3254)
- Refactor client applications into a monorepo with turborepo, extract fides-js into a standalone package, and improve privacy-center to load configuration at runtime [#3105](https://github.com/ethyca/fides/pull/3105)

### Fixed

- Prevent ability to unintentionally show "default" Privacy Center configuration, styles, etc. [#3242](https://github.com/ethyca/fides/pull/3242)
- Fix broken links to docs site pages in Admin UI [#3232](https://github.com/ethyca/fides/pull/3232)
- Repoint legacy docs site links to the new and improved docs site [#3167](https://github.com/ethyca/fides/pull/3167)
- Fix Cookie House Privacy Center styles for fides deploy [#3283](https://github.com/ethyca/fides/pull/3283)
- Maintain casing differences within Snowflake datasets for proper DSR execution [#3245](https://github.com/ethyca/fides/pull/3245)

### Developer Experience

- Use prettier to format _all_ source files in client packages [#3240](https://github.com/ethyca/fides/pull/3240)

### Deprecated

- Deprecate `fides export` CLI command as it is moving to `fidesplus` [#3264](https://github.com/ethyca/fides/pull/3264)

## [2.12.1](https://github.com/ethyca/fides/compare/2.12.0...2.12.1)

### Changed

- Updated how Docker version checks are handled and added an escape-hatch [#3218](https://github.com/ethyca/fides/pull/3218)

### Fixed

- Datamap export mitigation for deleted taxonomy elements referenced by declarations [#3214](https://github.com/ethyca/fides/pull/3214)
- Update datamap columns each time the page is visited [#3211](https://github.com/ethyca/fides/pull/3211)
- Ensure inactive custom fields are not returned for datamap response [#3223](https://github.com/ethyca/fides/pull/3223)

## [2.12.0](https://github.com/ethyca/fides/compare/2.11.0...2.12.0)

### Added

- Access and erasure support for Aircall [#2589](https://github.com/ethyca/fides/pull/2589)
- Access and erasure support for Klaviyo [#2501](https://github.com/ethyca/fides/pull/2501)
- Page to edit or add privacy notices [#3058](https://github.com/ethyca/fides/pull/3058)
- Side navigation bar can now also have children navigation links [#3099](https://github.com/ethyca/fides/pull/3099)
- Endpoints for consent reporting [#3095](https://github.com/ethyca/fides/pull/3095)
- Added manage custom fields page behind feature flag [#3089](https://github.com/ethyca/fides/pull/3089)
- Custom fields table [#3097](https://github.com/ethyca/fides/pull/3097)
- Custom fields form modal [#3165](https://github.com/ethyca/fides/pull/3165)
- Endpoints to save the new-style Privacy Preferences with respect to a fides user device id [#3132](https://github.com/ethyca/fides/pull/3132)
- Support `privacy_declaration` as a resource type for custom fields [#3149](https://github.com/ethyca/fides/pull/3149)
- Expose `id` field of embedded `privacy_declarations` on `system` API responses [#3157](https://github.com/ethyca/fides/pull/3157)
- Access and erasure support for Unbounce [#2697](https://github.com/ethyca/fides/pull/2697)
- Support pseudonymous consent requests with `fides_user_device_id` [#3158](https://github.com/ethyca/fides/pull/3158)
- Update `fides_consent` cookie format [#3158](https://github.com/ethyca/fides/pull/3158)
- Add custom fields to the data use declaration form [#3197](https://github.com/ethyca/fides/pull/3197)
- Added fides user device id as a ProvidedIdentityType [#3131](https://github.com/ethyca/fides/pull/3131)

### Changed

- The `cursor` pagination strategy now also searches for data outside of the `data_path` when determining the cursor value [#3068](https://github.com/ethyca/fides/pull/3068)
- Moved Privacy Declarations associated with Systems to their own DB table [#3098](https://github.com/ethyca/fides/pull/3098)
- More tests on data use validation for privacy notices within the same region [#3156](https://github.com/ethyca/fides/pull/3156)
- Improvements to export code for bugfixes and privacy declaration custom field support [#3184](https://github.com/ethyca/fides/pull/3184)
- Enabled privacy notice feature flag [#3192](https://github.com/ethyca/fides/pull/3192)
- Updated TS types - particularly with new privacy notices [#3054](https://github.com/ethyca/fides/pull/3054)
- Make name not required on privacy declaration [#3150](https://github.com/ethyca/fides/pull/3150)
- Let Rule Targets allow for custom data categories [#3147](https://github.com/ethyca/fides/pull/3147)

### Removed

- Removed the warning about access control migration [#3055](https://github.com/ethyca/fides/pull/3055)
- Remove `customFields` feature flag [#3080](https://github.com/ethyca/fides/pull/3080)
- Remove notification banner from the home page [#3088](https://github.com/ethyca/fides/pull/3088)

### Fixed

- Fix a typo in the Admin UI [#3166](https://github.com/ethyca/fides/pull/3166)
- The `--local` flag is now respected for the `scan dataset db` command [#3096](https://github.com/ethyca/fides/pull/3096)
- Fixing issue where connectors with external dataset references would fail to save [#3142](https://github.com/ethyca/fides/pull/3142)
- Ensure privacy declaration IDs are stable across updates through system API [#3188](https://github.com/ethyca/fides/pull/3188)
- Fixed unit tests for saas connector type endpoints now that we have >50 [#3101](https://github.com/ethyca/fides/pull/3101)
- Fixed nox docs link [#3121](https://github.com/ethyca/fides/pull/3121/files)

### Developer Experience

- Update fides deploy to use a new database.load_samples setting to initialize sample Systems, Datasets, and Connections for testing [#3102](https://github.com/ethyca/fides/pull/3102)
- Remove support for automatically configuring messaging (Mailgun) & storage (S3) using `.env` with `nox -s "fides_env(test)"` [#3102](https://github.com/ethyca/fides/pull/3102)
- Add smoke tests for consent management [#3158](https://github.com/ethyca/fides/pull/3158)
- Added nox command that opens dev docs [#3082](https://github.com/ethyca/fides/pull/3082)

## [2.11.0](https://github.com/ethyca/fides/compare/2.10.0...2.11.0)

### Added

- Access support for Shippo [#2484](https://github.com/ethyca/fides/pull/2484)
- Feature flags can be set such that they cannot be modified by the user [#2966](https://github.com/ethyca/fides/pull/2966)
- Added the datamap UI to make it open source [#2988](https://github.com/ethyca/fides/pull/2988)
- Introduced a `FixedLayout` component (from the datamap UI) for pages that need to be a fixed height and scroll within [#2992](https://github.com/ethyca/fides/pull/2992)
- Added preliminary privacy notice page [#2995](https://github.com/ethyca/fides/pull/2995)
- Table for privacy notices [#3001](https://github.com/ethyca/fides/pull/3001)
- Added connector template endpoint [#2946](https://github.com/ethyca/fides/pull/2946)
- Query params on connection type endpoint to filter by supported action type [#2996](https://github.com/ethyca/fides/pull/2996)
- Scope restrictions for privacy notice table in the UI [#3007](https://github.com/ethyca/fides/pull/3007)
- Toggle for enabling/disabling privacy notices in the UI [#3010](https://github.com/ethyca/fides/pull/3010)
- Add endpoint to retrieve privacy notices grouped by their associated data uses [#2956](https://github.com/ethyca/fides/pull/2956)
- Support for uploading custom connector templates via the UI [#2997](https://github.com/ethyca/fides/pull/2997)
- Add a backwards-compatible workflow for saving and propagating consent preferences with respect to Privacy Notices [#3016](https://github.com/ethyca/fides/pull/3016)
- Empty state for privacy notices [#3027](https://github.com/ethyca/fides/pull/3027)
- Added Data flow modal [#3008](https://github.com/ethyca/fides/pull/3008)
- Update datamap table export [#3038](https://github.com/ethyca/fides/pull/3038)
- Added more advanced privacy center styling [#2943](https://github.com/ethyca/fides/pull/2943)
- Backend privacy experiences foundation [#3146](https://github.com/ethyca/fides/pull/3146)

### Changed

- Set `privacyDeclarationDeprecatedFields` flags to false and set `userCannotModify` to true [2987](https://github.com/ethyca/fides/pull/2987)
- Restored `nav-config` back to the admin-ui [#2990](https://github.com/ethyca/fides/pull/2990)
- Bumped supported Python versions to 3.10.11, 3.9.16, and 3.8.14 [#2936](https://github.com/ethyca/fides/pull/2936)
- Modify privacy center default config to only request email identities, and add validation preventing requesting both email & phone identities [#2539](https://github.com/ethyca/fides/pull/2539)
- SaaS connector icons are now dynamically loaded from the connector templates [#3018](https://github.com/ethyca/fides/pull/3018)
- Updated consentmechanism Enum to rename "necessary" to "notice_only" [#3048](https://github.com/ethyca/fides/pull/3048)
- Updated test data for Mongo, CLI [#3011](https://github.com/ethyca/fides/pull/3011)
- Updated the check for if a user can assign owner roles to be scope-based instead of role-based [#2964](https://github.com/ethyca/fides/pull/2964)
- Replaced menu in user management table with delete icon [#2958](https://github.com/ethyca/fides/pull/2958)
- Added extra fields to webhook payloads [#2830](https://github.com/ethyca/fides/pull/2830)

### Removed

- Removed interzone navigation logic now that the datamap UI and admin UI are one app [#2990](https://github.com/ethyca/fides/pull/2990)
- Remove the `unknown` state for generated datasets displaying on fidesplus [#2957](https://github.com/ethyca/fides/pull/2957)
- Removed datamap export API [#2999](https://github.com/ethyca/fides/pull/2999)

### Developer Experience

- Nox commands for git tagging to support feature branch builds [#2979](https://github.com/ethyca/fides/pull/2979)
- Changed test environment (`nox -s fides_env`) to run `fides deploy` for local testing [#3071](https://github.com/ethyca/fides/pull/3017)
- Publish git-tag specific docker images [#3050](https://github.com/ethyca/fides/pull/3050)

## [2.10.0](https://github.com/ethyca/fides/compare/2.9.2...2.10.0)

### Added

- Allow users to configure their username and password via the config file [#2884](https://github.com/ethyca/fides/pull/2884)
- Add authentication to the `masking` endpoints as well as accompanying scopes [#2909](https://github.com/ethyca/fides/pull/2909)
- Add an Organization Management page (beta) [#2908](https://github.com/ethyca/fides/pull/2908)
- Adds assigned systems to user management table [#2922](https://github.com/ethyca/fides/pull/2922)
- APIs to support Privacy Notice management (create, read, update) [#2928](https://github.com/ethyca/fides/pull/2928)

### Changed

- Improved standard layout for large width screens and polished misc. pages [#2869](https://github.com/ethyca/fides/pull/2869)
- Changed UI paths in the admin-ui [#2869](https://github.com/ethyca/fides/pull/2892)
  - `/add-systems/new` --> `/add-systems/manual`
  - `/system` --> `/systems`
- Added individual ID routes for systems [#2902](https://github.com/ethyca/fides/pull/2902)
- Deprecated adding scopes to users directly; you can only add roles. [#2848](https://github.com/ethyca/fides/pull/2848/files)
- Changed About Fides page to say "Fides Core Version:" over "Version". [#2899](https://github.com/ethyca/fides/pull/2899)
- Polish Admin UI header & navigation [#2897](https://github.com/ethyca/fides/pull/2897)
- Give new users a "viewer" role by default [#2900](https://github.com/ethyca/fides/pull/2900)
- Tie together save states for user permissions and systems [#2913](https://github.com/ethyca/fides/pull/2913)
- Removing payment types from Stripe connector params [#2915](https://github.com/ethyca/fides/pull/2915)
- Viewer role can now access a restricted version of the user management page [#2933](https://github.com/ethyca/fides/pull/2933)
- Change Privacy Center email placeholder text [#2935](https://github.com/ethyca/fides/pull/2935)
- Restricted setting Approvers as System Managers [#2891](https://github.com/ethyca/fides/pull/2891)
- Adds confirmation modal when downgrading user to "approver" role via Admin UI [#2924](https://github.com/ethyca/fides/pull/2924)
- Changed the toast message for new users to include access control info [#2939](https://github.com/ethyca/fides/pull/2939)
- Add Data Stewards to datamap export [#2962](https://github.com/ethyca/fides/pull/2962)

### Fixed

- Restricted Contributors from being able to create Owners [#2888](https://github.com/ethyca/fides/pull/2888)
- Allow for dynamic aspect ratio for logo on Privacy Center 404 [#2895](https://github.com/ethyca/fides/pull/2895)
- Allow for dynamic aspect ratio for logo on consent page [#2895](https://github.com/ethyca/fides/pull/2895)
- Align role dscription drawer of Admin UI with top nav: [#2932](https://github.com/ethyca/fides/pull/2932)
- Fixed error message when a user is assigned to be an approver without any systems [#2953](https://github.com/ethyca/fides/pull/2953)

### Developer Experience

- Update frontend npm packages (admin-ui, privacy-center, cypress-e2e) [#2921](https://github.com/ethyca/fides/pull/2921)

## [2.9.2](https://github.com/ethyca/fides/compare/2.9.1...2.9.2)

### Fixed

- Allow multiple data uses as long as their processing activity name is different [#2905](https://github.com/ethyca/fides/pull/2905)
- use HTML property, not text, when dispatching Mailchimp Transactional emails [#2901](https://github.com/ethyca/fides/pull/2901)
- Remove policy key from Privacy Center submission modal [#2912](https://github.com/ethyca/fides/pull/2912)

## [2.9.1](https://github.com/ethyca/fides/compare/2.9.0...2.9.1)

### Added

- Added Attentive erasure email connector [#2782](https://github.com/ethyca/fides/pull/2782)

### Changed

- Removed dataset based email connectors [#2782](https://github.com/ethyca/fides/pull/2782)
- Changed Auth0's authentication strategy from `bearer` to `oauth2_client_credentials` [#2820](https://github.com/ethyca/fides/pull/2820)
- renamed the privacy declarations field "Privacy declaration name (deprecated)" to "Processing Activity" [#711](https://github.com/ethyca/fidesplus/issues/711)

### Fixed

- Fixed issue where the scopes list passed into FidesUserPermission could get mutated with the total_scopes call [#2883](https://github.com/ethyca/fides/pull/2883)

### Removed

- removed the `privacyDeclarationDeprecatedFields` flag [#711](https://github.com/ethyca/fidesplus/issues/711)

## [2.9.0](https://github.com/ethyca/fides/compare/2.8.3...2.9.0)

### Added

- The ability to assign users as system managers for a specific system [#2714](https://github.com/ethyca/fides/pull/2714)
- New endpoints to add and remove users as system managers [#2726](https://github.com/ethyca/fides/pull/2726)
- Warning about access control migration to the UI [#2842](https://github.com/ethyca/fides/pull/2842)
- Adds Role Assignment UI [#2739](https://github.com/ethyca/fides/pull/2739)
- Add an automated migration to give users a `viewer` role [#2821](https://github.com/ethyca/fides/pull/2821)

### Changed

- Removed "progressive" navigation that would hide Admin UI tabs until Systems / Connections were configured [#2762](https://github.com/ethyca/fides/pull/2762)
- Added `system.privacy_declaration.name` to datamap response [#2831](https://github.com/ethyca/fides/pull/2831/files)

### Developer Experience

- Retired legacy `navV2` feature flag [#2762](https://github.com/ethyca/fides/pull/2762)
- Update Admin UI Layout to fill viewport height [#2812](https://github.com/ethyca/fides/pull/2812)

### Fixed

- Fixed issue where unsaved changes warning would always show up when running fidesplus [#2788](https://github.com/ethyca/fides/issues/2788)
- Fixed problem in datamap export with datasets that had been updated via SaaS instantiation [#2841](https://github.com/ethyca/fides/pull/2841)
- Fixed problem in datamap export with inconsistent custom field ordering [#2859](https://github.com/ethyca/fides/pull/2859)

## [2.8.3](https://github.com/ethyca/fides/compare/2.8.2...2.8.3)

### Added

- Serialise `bson.ObjectId` types in SAR data packages [#2785](https://github.com/ethyca/fides/pull/2785)

### Fixed

- Fixed issue where more than 1 populated custom fields removed a system from the datamap export [#2825](https://github.com/ethyca/fides/pull/2825)

## [2.8.2](https://github.com/ethyca/fides/compare/2.8.1...2.8.2)

### Fixed

- Resolved a bug that stopped custom fields populating the visual datamap [#2775](https://github.com/ethyca/fides/pull/2775)
- Patch appconfig migration to handle existing db record [#2780](https://github.com/ethyca/fides/pull/2780)

## [2.8.1](https://github.com/ethyca/fides/compare/2.8.0...2.8.1)

### Fixed

- Disabled hiding Admin UI based on user scopes [#2771](https://github.com/ethyca/fides/pull/2771)

## [2.8.0](https://github.com/ethyca/fides/compare/2.7.1...2.8.0)

### Added

- Add API support for messaging config properties [#2551](https://github.com/ethyca/fides/pull/2551)
- Access and erasure support for Kustomer [#2520](https://github.com/ethyca/fides/pull/2520)
- Added the `erase_after` field on collections to be able to set the order for erasures [#2619](https://github.com/ethyca/fides/pull/2619)
- Add a toggle to filter the system classification to only return those with classification data [#2700](https://github.com/ethyca/fides/pull/2700)
- Added backend role-based permissions [#2671](https://github.com/ethyca/fides/pull/2671)
- Access and erasure for Vend SaaS Connector [#1869](https://github.com/ethyca/fides/issues/1869)
- Added endpoints for storage and messaging config setup status [#2690](https://github.com/ethyca/fides/pull/2690)
- Access and erasure for Jira SaaS Connector [#1871](https://github.com/ethyca/fides/issues/1871)
- Access and erasure support for Delighted [#2244](https://github.com/ethyca/fides/pull/2244)
- Improve "Upload a new dataset YAML" [#1531](https://github.com/ethyca/fides/pull/2258)
- Input validation and sanitization for Privacy Request fields [#2655](https://github.com/ethyca/fides/pull/2655)
- Access and erasure support for Yotpo [#2708](https://github.com/ethyca/fides/pull/2708)
- Custom Field Library Tab [#527](https://github.com/ethyca/fides/pull/2693)
- Allow SendGrid template usage [#2728](https://github.com/ethyca/fides/pull/2728)
- Added ConnectorRunner to simplify SaaS connector testing [#1795](https://github.com/ethyca/fides/pull/1795)
- Adds support for Mailchimp Transactional as a messaging config [#2742](https://github.com/ethyca/fides/pull/2742)

### Changed

- Admin UI
  - Add flow for selecting system types when manually creating a system [#2530](https://github.com/ethyca/fides/pull/2530)
  - Updated forms for privacy declarations [#2648](https://github.com/ethyca/fides/pull/2648)
  - Delete flow for privacy declarations [#2664](https://github.com/ethyca/fides/pull/2664)
  - Add framework to have UI elements respect the user's scopes [#2682](https://github.com/ethyca/fides/pull/2682)
  - "Manual Webhook" has been renamed to "Manual Process". [#2717](https://github.com/ethyca/fides/pull/2717)
- Convert all config values to Pydantic `Field` objects [#2613](https://github.com/ethyca/fides/pull/2613)
- Add warning to 'fides deploy' when installed outside of a virtual environment [#2641](https://github.com/ethyca/fides/pull/2641)
- Redesigned the default/init config file to be auto-documented. Also updates the `fides init` logic and analytics consent logic [#2694](https://github.com/ethyca/fides/pull/2694)
- Change how config creation/import is handled across the application [#2622](https://github.com/ethyca/fides/pull/2622)
- Update the CLI aesthetics & docstrings [#2703](https://github.com/ethyca/fides/pull/2703)
- Updates Roles->Scopes Mapping [#2744](https://github.com/ethyca/fides/pull/2744)
- Return user scopes as an enum, as well as total scopes [#2741](https://github.com/ethyca/fides/pull/2741)
- Update `MessagingServiceType` enum to be lowercased throughout [#2746](https://github.com/ethyca/fides/pull/2746)

### Developer Experience

- Set the security environment of the fides dev setup to `prod` instead of `dev` [#2588](https://github.com/ethyca/fides/pull/2588)
- Removed unexpected default Redis password [#2666](https://github.com/ethyca/fides/pull/2666)
- Privacy Center
  - Typechecking and validation of the `config.json` will be checked for backwards-compatibility. [#2661](https://github.com/ethyca/fides/pull/2661)
- Combined conftest.py files [#2669](https://github.com/ethyca/fides/pull/2669)

### Fixed

- Fix support for "redis.user" setting when authenticating to the Redis cache [#2666](https://github.com/ethyca/fides/pull/2666)
- Fix error with the classify dataset feature flag not writing the dataset to the server [#2675](https://github.com/ethyca/fides/pull/2675)
- Allow string dates to stay strings in cache decoding [#2695](https://github.com/ethyca/fides/pull/2695)
- Admin UI
  - Remove Identifiability (Data Qualifier) from taxonomy editor [2684](https://github.com/ethyca/fides/pull/2684)
- FE: Custom field selections binding issue on Taxonomy tabs [#2659](https://github.com/ethyca/fides/pull/2693/)
- Fix Privacy Request Status when submitting a consent request when identity verification is required [#2736](https://github.com/ethyca/fides/pull/2736)

## [2.7.1](https://github.com/ethyca/fides/compare/2.7.0...2.7.1)

- Fix error with the classify dataset feature flag not writing the dataset to the server [#2675](https://github.com/ethyca/fides/pull/2675)

## [2.7.0](https://github.com/ethyca/fides/compare/2.6.6...2.7.0)

- Fides API

  - Access and erasure support for Braintree [#2223](https://github.com/ethyca/fides/pull/2223)
  - Added route to send a test message [#2585](https://github.com/ethyca/fides/pull/2585)
  - Add default storage configuration functionality and associated APIs [#2438](https://github.com/ethyca/fides/pull/2438)

- Admin UI

  - Custom Metadata [#2536](https://github.com/ethyca/fides/pull/2536)
    - Create Custom Lists
    - Create Custom Field Definition
    - Create custom fields from a the taxonomy editor
    - Provide a custom field value in a resource
    - Bulk edit custom field values [#2612](https://github.com/ethyca/fides/issues/2612)
    - Custom metadata UI Polish [#2624](https://github.com/ethyca/fides/pull/2625)

- Privacy Center

  - The consent config default value can depend on whether Global Privacy Control is enabled. [#2341](https://github.com/ethyca/fides/pull/2341)
  - When GPC is enabled, the UI indicates which data uses are opted out by default. [#2596](https://github.com/ethyca/fides/pull/2596)
  - `inspectForBrowserIdentities` now also looks for `ljt_readerID`. [#2543](https://github.com/ethyca/fides/pull/2543)

### Added

- Added new Wunderkind Consent Saas Connector [#2600](https://github.com/ethyca/fides/pull/2600)
- Added new Sovrn Email Consent Connector [#2543](https://github.com/ethyca/fides/pull/2543/)
- Log Fides version at startup [#2566](https://github.com/ethyca/fides/pull/2566)

### Changed

- Update Admin UI to show all action types (access, erasure, consent, update) [#2523](https://github.com/ethyca/fides/pull/2523)
- Removes legacy `verify_oauth_client` function [#2527](https://github.com/ethyca/fides/pull/2527)
- Updated the UI for adding systems to a new design [#2490](https://github.com/ethyca/fides/pull/2490)
- Minor logging improvements [#2566](https://github.com/ethyca/fides/pull/2566)
- Various form components now take a `stacked` or `inline` variant [#2542](https://github.com/ethyca/fides/pull/2542)
- UX fixes for user management [#2537](https://github.com/ethyca/fides/pull/2537)
- Updating Firebase Auth connector to mask the user with a delete instead of an update [#2602](https://github.com/ethyca/fides/pull/2602)

### Fixed

- Fixed bug where refreshing a page in the UI would result in a 404 [#2502](https://github.com/ethyca/fides/pull/2502)
- Usernames are case insensitive now and prevent all duplicates [#2487](https://github.com/ethyca/fides/pull/2487)
  - This PR contains a migration that deletes duplicate users and keeps the oldest original account.
- Update Logos for shipped connectors [#2464](https://github.com/ethyca/fides/pull/2587)
- Search field on privacy request page isn't working [#2270](https://github.com/ethyca/fides/pull/2595)
- Fix connection dropdown in integration table to not be disabled add system creation [#3589](https://github.com/ethyca/fides/pull/3589)

### Developer Experience

- Added new Cypress E2E smoke tests [#2241](https://github.com/ethyca/fides/pull/2241)
- New command `nox -s e2e_test` which will spin up the test environment and run true E2E Cypress tests against it [#2417](https://github.com/ethyca/fides/pull/2417)
- Cypress E2E tests now run in CI and are reported to Cypress Cloud [#2417](https://github.com/ethyca/fides/pull/2417)
- Change from `randomint` to `uuid` in mongodb tests to reduce flakiness. [#2591](https://github.com/ethyca/fides/pull/2591)

### Removed

- Remove feature flagged config wizard stepper from Admin UI [#2553](https://github.com/ethyca/fides/pull/2553)

## [2.6.6](https://github.com/ethyca/fides/compare/2.6.5...2.6.6)

### Changed

- Improve Readability for Custom Masking Override Exceptions [#2593](https://github.com/ethyca/fides/pull/2593)

## [2.6.5](https://github.com/ethyca/fides/compare/2.6.4...2.6.5)

### Added

- Added config properties to override database Engine parameters [#2511](https://github.com/ethyca/fides/pull/2511)
- Increased default pool_size and max_overflow to 50 [#2560](https://github.com/ethyca/fides/pull/2560)

## [2.6.4](https://github.com/ethyca/fides/compare/2.6.3...2.6.4)

### Fixed

- Fixed bug for SMS completion notification not being sent [#2526](https://github.com/ethyca/fides/issues/2526)
- Fixed bug where refreshing a page in the UI would result in a 404 [#2502](https://github.com/ethyca/fides/pull/2502)

## [2.6.3](https://github.com/ethyca/fides/compare/2.6.2...2.6.3)

### Fixed

- Handle case where legacy dataset has meta: null [#2524](https://github.com/ethyca/fides/pull/2524)

## [2.6.2](https://github.com/ethyca/fides/compare/2.6.1...2.6.2)

### Fixed

- Issue addressing missing field in dataset migration [#2510](https://github.com/ethyca/fides/pull/2510)

## [2.6.1](https://github.com/ethyca/fides/compare/2.6.0...2.6.1)

### Fixed

- Fix errors when privacy requests execute concurrently without workers [#2489](https://github.com/ethyca/fides/pull/2489)
- Enable saas request overrides to run in worker runtime [#2489](https://github.com/ethyca/fides/pull/2489)

## [2.6.0](https://github.com/ethyca/fides/compare/2.5.1...2.6.0)

### Added

- Added the `env` option to the `security` configuration options to allow for users to completely secure the API endpoints [#2267](https://github.com/ethyca/fides/pull/2267)
- Unified Fides Resources
  - Added a dataset dropdown selector when configuring a connector to link an existing dataset to the connector configuration. [#2162](https://github.com/ethyca/fides/pull/2162)
  - Added new datasetconfig.ctl_dataset_id field to unify fides dataset resources [#2046](https://github.com/ethyca/fides/pull/2046)
- Add new connection config routes that couple them with systems [#2249](https://github.com/ethyca/fides/pull/2249)
- Add new select/deselect all permissions buttons [#2437](https://github.com/ethyca/fides/pull/2437)
- Endpoints to allow a user with the `user:password-reset` scope to reset users' passwords. In addition, users no longer require a scope to edit their own passwords. [#2373](https://github.com/ethyca/fides/pull/2373)
- New form to reset a user's password without knowing an old password [#2390](https://github.com/ethyca/fides/pull/2390)
- Approve & deny buttons on the "Request details" page. [#2473](https://github.com/ethyca/fides/pull/2473)
- Consent Propagation
  - Add the ability to execute Consent Requests via the Privacy Request Execution layer [#2125](https://github.com/ethyca/fides/pull/2125)
  - Add a Mailchimp Transactional Consent Connector [#2194](https://github.com/ethyca/fides/pull/2194)
  - Allow defining a list of opt-in and/or opt-out requests in consent connectors [#2315](https://github.com/ethyca/fides/pull/2315)
  - Add a Google Analytics Consent Connector for GA4 properties [#2302](https://github.com/ethyca/fides/pull/2302)
  - Pass the GA Cookie from the Privacy Center [#2337](https://github.com/ethyca/fides/pull/2337)
  - Rename "user_id" to more specific "ga_client_id" [#2356](https://github.com/ethyca/fides/pull/2356)
  - Patch Google Analytics Consent Connector to delete by client_id [#2355](https://github.com/ethyca/fides/pull/2355)
  - Add a "skip_param_values option" to optionally skip when we are missing param values in the body [#2384](https://github.com/ethyca/fides/pull/2384)
  - Adds a new Universal Analytics Connector that works with the UA Tracking Id
- Adds intake and storage of Global Privacy Control Signal props for Consent [#2599](https://github.com/ethyca/fides/pull/2599)

### Changed

- Unified Fides Resources
  - Removed several fidesops schemas for DSR's in favor of updated Fideslang schemas [#2009](https://github.com/ethyca/fides/pull/2009)
  - Removed DatasetConfig.dataset field [#2096](https://github.com/ethyca/fides/pull/2096)
  - Updated UI dataset config routes to use new unified routes [#2113](https://github.com/ethyca/fides/pull/2113)
  - Validate request body on crud endpoints on upsert. Validate dataset data categories before save. [#2134](https://github.com/ethyca/fides/pull/2134/)
  - Updated test env setup and quickstart to use new endpoints [#2225](https://github.com/ethyca/fides/pull/2225)
- Consent Propagation
  - Privacy Center consent options can now be marked as `executable` in order to propagate consent requests [#2193](https://github.com/ethyca/fides/pull/2193)
  - Add support for passing browser identities to consent request patches [#2304](https://github.com/ethyca/fides/pull/2304)
- Update fideslang to 1.3.3 [#2343](https://github.com/ethyca/fides/pull/2343)
- Display the request type instead of the policy name on the request table [#2382](https://github.com/ethyca/fides/pull/2382)
- Make denial reasons required [#2400](https://github.com/ethyca/fides/pull/2400)
- Display the policy key on the request details page [#2395](https://github.com/ethyca/fides/pull/2395)
- Updated CSV export [#2452](https://github.com/ethyca/fides/pull/2452)
- Privacy Request approval now uses a modal [#2443](https://github.com/ethyca/fides/pull/2443)

### Developer Experience

- `nox -s test_env` has been replaced with `nox -s "fides_env(dev)"`
- New command `nox -s "fides_env(test)"` creates a complete test environment with seed data (similar to `fides_env(dev)`) but with the production fides image so the built UI can be accessed at `localhost:8080` [#2399](https://github.com/ethyca/fides/pull/2399)
- Change from code climate to codecov for coverage reporting [#2402](https://github.com/ethyca/fides/pull/2402)

### Fixed

- Home screen header scaling and responsiveness issues [#2200](https://github.com/ethyca/fides/pull/2277)
- Privacy Center identity inputs validate even when they are optional. [#2308](https://github.com/ethyca/fides/pull/2308)
- The PII toggle defaults to false and PII will be hidden on page load [#2388](https://github.com/ethyca/fides/pull/2388)
- Fixed a CI bug caused by git security upgrades [#2441](https://github.com/ethyca/fides/pull/2441)
- Privacy Center
  - Identity inputs validate even when they are optional. [#2308](https://github.com/ethyca/fides/pull/2308)
  - Submit buttons show loading state and disable while submitting. [#2401](https://github.com/ethyca/fides/pull/2401)
  - Phone inputs no longer request country SVGs from external domain. [#2378](https://github.com/ethyca/fides/pull/2378)
  - Input validation errors no longer change the height of modals. [#2379](https://github.com/ethyca/fides/pull/2379)
- Patch masking strategies to better handle null and non-string inputs [#2307](https://github.com/ethyca/fides/pull/2377)
- Renamed prod pushes tag to be `latest` for privacy center and sample app [#2401](https://github.com/ethyca/fides/pull/2407)
- Update firebase connector to better handle non-existent users [#2439](https://github.com/ethyca/fides/pull/2439)

## [2.5.1](https://github.com/ethyca/fides/compare/2.5.0...2.5.1)

### Developer Experience

- Allow db resets only if `config.dev_mode` is `True` [#2321](https://github.com/ethyca/fides/pull/2321)

### Fixed

- Added a feature flag for the recent dataset classification UX changes [#2335](https://github.com/ethyca/fides/pull/2335)

### Security

- Add a check to the catchall path to prevent returning paths outside of the UI directory [#2330](https://github.com/ethyca/fides/pull/2330)

### Developer Experience

- Reduce size of local Docker images by fixing `.dockerignore` patterns [#2360](https://github.com/ethyca/fides/pull/2360)

## [2.5.0](https://github.com/ethyca/fides/compare/2.4.0...2.5.0)

### Docs

- Update the docs landing page and remove redundant docs [#2184](https://github.com/ethyca/fides/pull/2184)

### Added

- Added the `user` command group to the CLI. [#2153](https://github.com/ethyca/fides/pull/2153)
- Added `Code Climate` test coverage uploads. [#2198](https://github.com/ethyca/fides/pull/2198)
- Added the connection key to the execution log [#2100](https://github.com/ethyca/fides/pull/2100)
- Added endpoints to retrieve DSR `Rule`s and `Rule Target`s [#2116](https://github.com/ethyca/fides/pull/2116)
- Added Fides version number to account dropdown in the UI [#2140](https://github.com/ethyca/fides/pull/2140)
- Add link to Classify Systems page in nav side bar [#2128](https://github.com/ethyca/fides/pull/2128)
- Dataset classification UI now polls for results [#2123](https://github.com/ethyca/fides/pull/2123)
- Update Privacy Center Icons [#1800](https://github.com/ethyca/fides/pull/2139)
- Privacy Center `fides-consent.js`:
  - `Fides.shopify` integration function. [#2152](https://github.com/ethyca/fides/pull/2152)
  - Dedicated folder for integrations.
  - `Fides.meta` integration function (fbq). [#2217](https://github.com/ethyca/fides/pull/2217)
- Adds support for Twilio email service (Sendgrid) [#2154](https://github.com/ethyca/fides/pull/2154)
- Access and erasure support for Recharge [#1709](https://github.com/ethyca/fides/pull/1709)
- Access and erasure support for Friendbuy Nextgen [#2085](https://github.com/ethyca/fides/pull/2085)

### Changed

- Admin UI Feature Flags - [#2101](https://github.com/ethyca/fides/pull/2101)
  - Overrides can be saved in the browser.
  - Use `NEXT_PUBLIC_APP_ENV` for app-specific environment config.
  - No longer use `react-feature-flags` library.
  - Can have descriptions. [#2243](https://github.com/ethyca/fides/pull/2243)
- Made privacy declarations optional when adding systems manually - [#2173](https://github.com/ethyca/fides/pull/2173)
- Removed an unclear logging message. [#2266](https://github.com/ethyca/fides/pull/2266)
- Allow any user with `user:delete` scope to delete other users [#2148](https://github.com/ethyca/fides/pull/2148)
- Dynamic imports of custom overrides and SaaS test fixtures [#2169](https://github.com/ethyca/fides/pull/2169)
- Added `AuthenticatedClient` to custom request override interface [#2171](https://github.com/ethyca/fides/pull/2171)
- Only approve the specific collection instead of the entire dataset, display only top 1 classification by default [#2226](https://github.com/ethyca/fides/pull/2226)
- Update sample project resources for `fides evaluate` usage in `fides deploy` [#2253](https://github.com/ethyca/fides/pull/2253)

### Removed

- Removed unused object_name field on s3 storage config [#2133](https://github.com/ethyca/fides/pull/2133)

### Fixed

- Remove next-auth from privacy center to fix JS console error [#2090](https://github.com/ethyca/fides/pull/2090)
- Admin UI - Added Missing ability to assign `user:delete` in the permissions checkboxes [#2148](https://github.com/ethyca/fides/pull/2148)
- Nav bug: clicking on Privacy Request breadcrumb takes me to Home instead of /privacy-requests [#497](https://github.com/ethyca/fides/pull/2141)
- Side nav disappears when viewing request details [#2129](https://github.com/ethyca/fides/pull/2155)
- Remove usage of load dataset button and other dataset UI modifications [#2149](https://github.com/ethyca/fides/pull/2149)
- Improve readability for exceptions raised from custom request overrides [#2157](https://github.com/ethyca/fides/pull/2157)
- Importing custom request overrides on server startup [#2186](https://github.com/ethyca/fides/pull/2186)
- Remove warning when env vars default to blank strings in docker-compose [#2188](https://github.com/ethyca/fides/pull/2188)
- Fix Cookie House purchase modal flashing 'Error' in title [#2274](https://github.com/ethyca/fides/pull/2274)
- Stop dependency from upgrading `packaging` to version with known issue [#2273](https://github.com/ethyca/fides/pull/2273)
- Privacy center config no longer requires `identity_inputs` and will use `email` as a default [#2263](https://github.com/ethyca/fides/pull/2263)
- No longer display remaining days for privacy requests in terminal states [#2292](https://github.com/ethyca/fides/pull/2292)

### Removed

- Remove "Create New System" button when viewing systems. All systems can now be created via the "Add systems" button on the home page. [#2132](https://github.com/ethyca/fides/pull/2132)

## [2.4.0](https://github.com/ethyca/fides/compare/2.3.1...2.4.0)

### Developer Experience

- Include a pre-check workflow that collects the pytest suite [#2098](https://github.com/ethyca/fides/pull/2098)
- Write to the application db when running the app locally. Write to the test db when running pytest [#1731](https://github.com/ethyca/fides/pull/1731)

### Changed

- Move the `fides.ctl.core.` and `fides.ctl.connectors` modules into `fides.core` and `fides.connectors` respectively [#2097](https://github.com/ethyca/fides/pull/2097)
- Fides: Skip cypress tests due to nav bar 2.0 [#2102](https://github.com/ethyca/fides/pull/2103)

### Added

- Adds new erasure policy for complete user data masking [#1839](https://github.com/ethyca/fides/pull/1839)
- New Fides Home page [#1864](https://github.com/ethyca/fides/pull/2050)
- Nav 2.0 - Replace form flow side navs with top tabs [#2037](https://github.com/ethyca/fides/pull/2050)
- Adds new erasure policy for complete user data masking [#1839](https://github.com/ethyca/fides/pull/1839)
- Added ability to use Mailgun templates when sending emails. [#2039](https://github.com/ethyca/fides/pull/2039)
- Adds SMS id verification for consent [#2094](https://github.com/ethyca/fides/pull/2094)

### Fixed

- Store `fides_consent` cookie on the root domain of the Privacy Center [#2071](https://github.com/ethyca/fides/pull/2071)
- Properly set the expire-time for verification codes [#2105](https://github.com/ethyca/fides/pull/2105)

## [2.3.1](https://github.com/ethyca/fides/compare/2.3.0...2.3.1)

### Fixed

- Resolved an issue where the root_user was not being created [#2082](https://github.com/ethyca/fides/pull/2082)

### Added

- Nav redesign with sidebar groups. Feature flagged to only be visible in dev mode until release. [#2030](https://github.com/ethyca/fides/pull/2047)
- Improved error handling for incorrect app encryption key [#2089](https://github.com/ethyca/fides/pull/2089)
- Access and erasure support for Friendbuy API [#2019](https://github.com/ethyca/fides/pull/2019)

## [2.3.0](https://github.com/ethyca/fides/compare/2.2.2...2.3.0)

### Added

- Common Subscriptions for app-wide data and feature checks. [#2030](https://github.com/ethyca/fides/pull/2030)
- Send email alerts on privacy request failures once the specified threshold is reached. [#1793](https://github.com/ethyca/fides/pull/1793)
- DSR Notifications (toast) [#1895](https://github.com/ethyca/fides/pull/1895)
- DSR configure alerts btn [#1895](https://github.com/ethyca/fides/pull/1895)
- DSR configure alters (FE) [#1895](https://github.com/ethyca/fides/pull/1895)
- Add a `usage` session to Nox to print full session docstrings. [#2022](https://github.com/ethyca/fides/pull/2022)

### Added

- Adds notifications section to toml files [#2026](https://github.com/ethyca/fides/pull/2060)

### Changed

- Updated to use `loguru` logging library throughout codebase [#2031](https://github.com/ethyca/fides/pull/2031)
- Do not always create a `fides.toml` by default [#2023](https://github.com/ethyca/fides/pull/2023)
- The `fideslib` module has been merged into `fides`, code redundancies have been removed [#1859](https://github.com/ethyca/fides/pull/1859)
- Replace 'ingress' and 'egress' with 'sources' and 'destinations' across UI [#2044](https://github.com/ethyca/fides/pull/2044)
- Update the functionality of `fides pull -a <filename>` to include _all_ resource types. [#2083](https://github.com/ethyca/fides/pull/2083)

### Fixed

- Timing issues with bulk DSR reprocessing, specifically when analytics are enabled [#2015](https://github.com/ethyca/fides/pull/2015)
- Error caused by running erasure requests with disabled connectors [#2045](https://github.com/ethyca/fides/pull/2045)
- Changes the SlowAPI ratelimiter's backend to use memory instead of Redis [#2054](https://github.com/ethyca/fides/pull/2058)

## [2.2.2](https://github.com/ethyca/fides/compare/2.2.1...2.2.2)

### Docs

- Updated the readme to use new new [docs site](http://docs.ethyca.com) [#2020](https://github.com/ethyca/fides/pull/2020)

### Deprecated

- The documentation site hosted in the `/docs` directory has been deprecated. All documentation updates will be hosted at the new [docs site](http://docs.ethyca.com) [#2020](https://github.com/ethyca/fides/pull/2020)

### Fixed

- Fixed mypy and pylint errors [#2013](https://github.com/ethyca/fides/pull/2013)
- Update connection test endpoint to be effectively non-blocking [#2000](https://github.com/ethyca/fides/pull/2000)
- Update Fides connector to better handle children with no access results [#2012](https://github.com/ethyca/fides/pull/2012)

## [2.2.1](https://github.com/ethyca/fides/compare/2.2.0...2.2.1)

### Added

- Add health check indicator for data flow scanning option [#1973](https://github.com/ethyca/fides/pull/1973)

### Changed

- The `celery.toml` is no longer used, instead it is a subsection of the `fides.toml` file [#1990](https://github.com/ethyca/fides/pull/1990)
- Update sample project landing page copy to be version-agnostic [#1958](https://github.com/ethyca/fides/pull/1958)
- `get` and `ls` CLI commands now return valid `fides` object YAML [#1991](https://github.com/ethyca/fides/pull/1991)

### Developer Experience

- Remove duplicate fastapi-caching and pin version. [#1765](https://github.com/ethyca/fides/pull/1765)

## [2.2.0](https://github.com/ethyca/fides/compare/2.1.0...2.2.0)

### Added

- Send email alerts on privacy request failures once the specified threshold is reached. [#1793](https://github.com/ethyca/fides/pull/1793)
- Add authenticated privacy request route. [#1819](https://github.com/ethyca/fides/pull/1819)
- Enable the onboarding flow [#1836](https://github.com/ethyca/fides/pull/1836)
- Access and erasure support for Fullstory API [#1821](https://github.com/ethyca/fides/pull/1821)
- Add function to poll privacy request for completion [#1860](https://github.com/ethyca/fides/pull/1860)
- Added rescan flow for the data flow scanner [#1844](https://github.com/ethyca/fides/pull/1844)
- Add rescan flow for the data flow scanner [#1844](https://github.com/ethyca/fides/pull/1844)
- Add Fides connector to support parent-child Fides deployments [#1861](https://github.com/ethyca/fides/pull/1861)
- Classification UI now polls for updates to classifications [#1908](https://github.com/ethyca/fides/pull/1908)

### Changed

- The organization info form step is now skipped if the server already has organization info. [#1840](https://github.com/ethyca/fides/pull/1840)
- Removed the description column from the classify systems page. [#1867](https://github.com/ethyca/fides/pull/1867)
- Retrieve child results during fides connector execution [#1967](https://github.com/ethyca/fides/pull/1967)

### Fixed

- Fix error in parent user creation seeding. [#1832](https://github.com/ethyca/fides/issues/1832)
- Fix DSR error due to unfiltered empty identities [#1901](https://github.com/ethyca/fides/pull/1907)

### Docs

- Remove documentation about no-longer used connection string override [#1824](https://github.com/ethyca/fides/pull/1824)
- Fix typo in headings [#1824](https://github.com/ethyca/fides/pull/1824)
- Update documentation to reflect configs necessary for mailgun, twilio_sms and twilio_email service types [#1846](https://github.com/ethyca/fides/pull/1846)

...

## [2.1.0](https://github.com/ethyca/fides/compare/2.0.0...2.1.0)

### Added

- Classification flow for system data flows
- Classification is now triggered as part of data flow scanning
- Include `ingress` and `egress` fields on system export and `datamap/` endpoint [#1740](https://github.com/ethyca/fides/pull/1740)
- Repeatable unique identifier for dataset fides_keys and metadata [#1786](https://github.com/ethyca/fides/pull/1786)
- Adds SMS support for identity verification notifications [#1726](https://github.com/ethyca/fides/pull/1726)
- Added phone number validation in back-end and react phone number form in Privacy Center [#1745](https://github.com/ethyca/fides/pull/1745)
- Adds SMS message template for all subject notifications [#1743](https://github.com/ethyca/fides/pull/1743)
- Privacy-Center-Cypress workflow for CI checks of the Privacy Center. [#1722](https://github.com/ethyca/fides/pull/1722)
- Privacy Center `fides-consent.js` script for accessing consent on external pages. [Details](/clients/privacy-center/packages/fides-consent/README.md)
- Erasure support for Twilio Conversations API [#1673](https://github.com/ethyca/fides/pull/1673)
- Webserver port can now be configured via the CLI command [#1858](https://github.com/ethyca/fides/pull/1858)

### Changed

- Optional dependencies are no longer used for 3rd-party connectivity. Instead they are used to isolate dangerous dependencies. [#1679](https://github.com/ethyca/fides/pull/1679)
- All Next pages now automatically require login. [#1670](https://github.com/ethyca/fides/pull/1670)
- Running the `webserver` command no longer prompts the user to opt out/in to analytics[#1724](https://github.com/ethyca/fides/pull/1724)

### Developer Experience

- Admin-UI-Cypress tests that fail in CI will now upload screen recordings for debugging. [#1728](https://github.com/ethyca/fides/pull/1728/files/c23e62fea284f7910028c8483feff893903068b8#r1019491323)
- Enable remote debugging from VSCode of live dev app [#1780](https://github.com/ethyca/fides/pull/1780)

### Removed

- Removed the Privacy Center `cookieName` config introduced in 2.0.0. [#1756](https://github.com/ethyca/fides/pull/1756)

### Fixed

- Exceptions are no longer raised when sending analytics on Windows [#1666](https://github.com/ethyca/fides/pull/1666)
- Fixed wording on identity verification modal in the Privacy Center [#1674](https://github.com/ethyca/fides/pull/1674)
- Update system fides_key tooltip text [#1533](https://github.com/ethyca/fides/pull/1685)
- Removed local storage parsing that is redundant with redux-persist. [#1678](https://github.com/ethyca/fides/pull/1678)
- Show a helpful error message if Docker daemon is not running during "fides deploy" [#1694](https://github.com/ethyca/fides/pull/1694)
- Allow users to query their own permissions, including root user. [#1698](https://github.com/ethyca/fides/pull/1698)
- Single-select taxonomy fields legal basis and special category can be cleared. [#1712](https://github.com/ethyca/fides/pull/1712)
- Fixes the issue where the security config is not properly loading from environment variables. [#1718](https://github.com/ethyca/fides/pull/1718)
- Fixes the issue where the CLI can't run without the config values required by the webserver. [#1811](https://github.com/ethyca/fides/pull/1811)
- Correctly handle response from adobe jwt auth endpoint as milliseconds, rather than seconds. [#1754](https://github.com/ethyca/fides/pull/1754)
- Fixed styling issues with the `EditDrawer` component. [#1803](https://github.com/ethyca/fides/pull/1803)

### Security

- Bumped versions of packages that use OpenSSL [#1683](https://github.com/ethyca/fides/pull/1683)

## [2.0.0](https://github.com/ethyca/fides/compare/1.9.6...2.0.0)

### Added

- Allow delete-only SaaS connector endpoints [#1200](https://github.com/ethyca/fides/pull/1200)
- Privacy center consent choices store a browser cookie. [#1364](https://github.com/ethyca/fides/pull/1364)
  - The format is generic. A reasonable set of defaults will be added later: [#1444](https://github.com/ethyca/fides/issues/1444)
  - The cookie name defaults to `fides_consent` but can be configured under `config.json > consent > cookieName`.
  - Each consent option can provide an array of `cookieKeys`.
- Individually select and reprocess DSRs that have errored [#1203](https://github.com/ethyca/fides/pull/1489)
- Bulk select and reprocess DSRs that have errored [#1205](https://github.com/ethyca/fides/pull/1489)
- Config Wizard: AWS scan results populate in system review forms. [#1454](https://github.com/ethyca/fides/pull/1454)
- Integrate rate limiter with Saas Connectors. [#1433](https://github.com/ethyca/fides/pull/1433)
- Config Wizard: Added a column selector to the scan results page of the config wizard [#1590](https://github.com/ethyca/fides/pull/1590)
- Config Wizard: Flow for runtime scanner option [#1640](https://github.com/ethyca/fides/pull/1640)
- Access support for Twilio Conversations API [#1520](https://github.com/ethyca/fides/pull/1520)
- Message Config: Adds Twilio Email/SMS support [#1519](https://github.com/ethyca/fides/pull/1519)

### Changed

- Updated mypy to version 0.981 and Python to version 3.10.7 [#1448](https://github.com/ethyca/fides/pull/1448)

### Developer Experience

- Repository dispatch events are sent to fidesctl-plus and fidesops-plus [#1263](https://github.com/ethyca/fides/pull/1263)
- Only the `docs-authors` team members are specified as `CODEOWNERS` [#1446](https://github.com/ethyca/fides/pull/1446)
- Updates the default local configuration to not defer tasks to a worker node [#1552](https://github.com/ethyca/fides/pull/1552/)
- Updates the healthcheck to return health status of connected Celery workers [#1588](https://github.com/ethyca/fides/pull/1588)

### Docs

- Remove the tutorial to prepare for new update [#1543](https://github.com/ethyca/fides/pull/1543)
- Add system management via UI documentation [#1541](https://github.com/ethyca/fides/pull/1541)
- Added DSR quickstart docs, restructured docs navigation [#1651](https://github.com/ethyca/fides/pull/1651)
- Update privacy request execution overview docs [#1258](https://github.com/ethyca/fides/pull/1490)

### Fixed

- Fixed system dependencies appearing as "N/A" in the datamap endpoint when there are no privacy declarations [#1649](https://github.com/ethyca/fides/pull/1649)

## [1.9.6](https://github.com/ethyca/fides/compare/1.9.5...1.9.6)

### Fixed

- Include systems without a privacy declaration on data map [#1603](https://github.com/ethyca/fides/pull/1603)
- Handle malformed tokens [#1523](https://github.com/ethyca/fides/pull/1523)
- Remove thrown exception from getAllPrivacyRequests method [#1592](https://github.com/ethyca/fides/pull/1593)
- Include systems without a privacy declaration on data map [#1603](https://github.com/ethyca/fides/pull/1603)
- After editing a dataset, the table will stay on the previously selected collection instead of resetting to the first one. [#1511](https://github.com/ethyca/fides/pull/1511)
- Fix redis `db_index` config issue [#1647](https://github.com/ethyca/fides/pull/1647)

### Docs

- Add unlinked docs and fix any remaining broken links [#1266](https://github.com/ethyca/fides/pull/1266)
- Update privacy center docs to include consent information [#1537](https://github.com/ethyca/fides/pull/1537)
- Update UI docs to include DSR countdown information and additional descriptions/filtering [#1545](https://github.com/ethyca/fides/pull/1545)

### Changed

- Allow multiple masking strategies to be specified when using fides as a masking engine [#1647](https://github.com/ethyca/fides/pull/1647)

## [1.9.5](https://github.com/ethyca/fides/compare/1.9.4...1.9.5)

### Added

- The database includes a `plus_system_scans` relation, to track the status and results of System Scanner executions in fidesctl-plus [#1554](https://github.com/ethyca/fides/pull/1554)

## [1.9.4](https://github.com/ethyca/fides/compare/1.9.2...1.9.4)

### Fixed

- After editing a dataset, the table will stay on the previously selected collection instead of resetting to the first one. [#1511](https://github.com/ethyca/fides/pull/1511)

## [1.9.2](https://github.com/ethyca/fides/compare/1.9.1...1.9.2)

### Deprecated

- Added a deprecation warning for the entire package [#1244](https://github.com/ethyca/fides/pull/1244)

### Added

- Dataset generation enhancements using Fides Classify for Plus users:

  - Integrate Fides Plus API into placeholder features introduced in 1.9.0. [#1194](https://github.com/ethyca/fides/pull/1194)

- Fides Admin UI:

  - Configure Connector after creation [#1204](https://github.com/ethyca/fides/pull/1356)

### Fixed

- Privacy Center:
  - Handle error on startup if server isn't running [#1239](https://github.com/ethyca/fides/pull/1239)
  - Fix styling issue with cards [#1240](https://github.com/ethyca/fides/pull/1240)
  - Redirect to index on consent save [#1238](https://github.com/ethyca/fides/pull/1238)

## [1.9.1](https://github.com/ethyca/fides/compare/1.9.0...1.9.1)

### Changed

- Update fideslang to v1.3.1 [#1136](https://github.com/ethyca/fides/pull/1136)

### Changed

- Update fideslang to v1.3.1 [#1136](https://github.com/ethyca/fides/pull/1136)

## [1.9.0](https://github.com/ethyca/fides/compare/1.8.6...1.9.0) - 2022-09-29

### Added

- Dataset generation enhancements using Fides Classify for Plus users:
  - Added toggle for enabling classify during generation. [#1057](https://github.com/ethyca/fides/pull/1057)
  - Initial implementation of API request to kick off classify, with confirmation modal. [#1069](https://github.com/ethyca/fides/pull/1069)
  - Initial Classification & Review status for generated datasets. [#1074](https://github.com/ethyca/fides/pull/1074)
  - Component for choosing data categories based on classification results. [#1110](https://github.com/ethyca/fides/pull/1110)
  - The dataset fields table shows data categories from the classifier (if available). [#1088](https://github.com/ethyca/fides/pull/1088)
  - The "Approve" button can be used to update the dataset with the classifier's suggestions. [#1129](https://github.com/ethyca/fides/pull/1129)
- System management UI:
  - New page to add a system via yaml [#1062](https://github.com/ethyca/fides/pull/1062)
  - Skeleton of page to add a system manually [#1068](https://github.com/ethyca/fides/pull/1068)
  - Refactor config wizard system forms to be reused for system management [#1072](https://github.com/ethyca/fides/pull/1072)
  - Add additional optional fields to system management forms [#1082](https://github.com/ethyca/fides/pull/1082)
  - Delete a system through the UI [#1085](https://github.com/ethyca/fides/pull/1085)
  - Edit a system through the UI [#1096](https://github.com/ethyca/fides/pull/1096)
- Cypress component testing [#1106](https://github.com/ethyca/fides/pull/1106)

### Changed

- Changed behavior of `load_default_taxonomy` to append instead of upsert [#1040](https://github.com/ethyca/fides/pull/1040)
- Changed behavior of adding privacy declarations to decouple the actions of the "add" and "next" buttons [#1086](https://github.com/ethyca/fides/pull/1086)
- Moved system related UI components from the `config-wizard` directory to the `system` directory [#1097](https://github.com/ethyca/fides/pull/1097)
- Updated "type" on SaaS config to be a simple string type, not an enum [#1197](https://github.com/ethyca/fides/pull/1197)

### Developer Experience

- Optional dependencies may have their version defined only once, in `optional-requirements.txt` [#1171](https://github.com/ethyca/fides/pull/1171)

### Docs

- Updated the footer links [#1130](https://github.com/ethyca/fides/pull/1130)

### Fixed

- Fixed the "help" link in the UI header [#1078](https://github.com/ethyca/fides/pull/1078)
- Fixed a bug in Data Category Dropdowns where checking i.e. `user.biometric` would also check `user.biometric_health` [#1126](https://github.com/ethyca/fides/pull/1126)

### Security

- Upgraded pymysql to version `1.0.2` [#1094](https://github.com/ethyca/fides/pull/1094)

## [1.8.6](https://github.com/ethyca/fides/compare/1.8.5...1.8.6) - 2022-09-28

### Added

- Added classification tables for Plus users [#1060](https://github.com/ethyca/fides/pull/1060)

### Fixed

- Fixed a bug where rows were being excluded from a data map [#1124](https://github.com/ethyca/fides/pull/1124)

## [1.8.5](https://github.com/ethyca/fides/compare/1.8.4...1.8.5) - 2022-09-21

### Changed

- Update fideslang to v1.3.0 [#1103](https://github.com/ethyca/fides/pull/1103)

## [1.8.4](https://github.com/ethyca/fides/compare/1.8.3...1.8.4) - 2022-09-09

### Added

- Initial system management page [#1054](https://github.com/ethyca/fides/pull/1054)

### Changed

- Deleting a taxonomy field with children will now cascade delete all of its children as well. [#1042](https://github.com/ethyca/fides/pull/1042)

### Fixed

- Fixed navigating directly to frontend routes loading index page instead of the correct static page for the route.
- Fix truncated evaluation error messages [#1053](https://github.com/ethyca/fides/pull/1053)

## [1.8.3](https://github.com/ethyca/fides/compare/1.8.2...1.8.3) - 2022-09-06

### Added

- Added more taxonomy fields that can be edited via the UI [#1000](https://github.com/ethyca/fides/pull/1000) [#1028](https://github.com/ethyca/fides/pull/1028)
- Added the ability to add taxonomy fields via the UI [#1019](https://github.com/ethyca/fides/pull/1019)
- Added the ability to delete taxonomy fields via the UI [#1006](https://github.com/ethyca/fides/pull/1006)
  - Only non-default taxonomy entities can be deleted [#1023](https://github.com/ethyca/fides/pull/1023)
- Prevent deleting taxonomy `is_default` fields and from adding `is_default=True` fields via the API [#990](https://github.com/ethyca/fides/pull/990).
- Added a "Custom" tag to distinguish user defined taxonomy fields from default taxonomy fields in the UI [#1027](https://github.com/ethyca/fides/pull/1027)
- Added initial support for enabling Fides Plus [#1037](https://github.com/ethyca/fides/pull/1037)
  - The `useFeatures` hook can be used to check if `plus` is enabled.
  - Navigating to/from the Data Map page is gated behind this feature.
  - Plus endpoints are served from the private Plus image.

### Fixed

- Fixed failing mypy tests [#1030](https://github.com/ethyca/fides/pull/1030)
- Fixed an issue where `fides push --diff` would return a false positive diff [#1026](https://github.com/ethyca/fides/pull/1026)
- Pinned pydantic version to < 1.10.0 to fix an error in finding referenced fides keys [#1045](https://github.com/ethyca/fides/pull/1045)

### Fixed

- Fixed failing mypy tests [#1030](https://github.com/ethyca/fides/pull/1030)
- Fixed an issue where `fides push --diff` would return a false positive diff [#1026](https://github.com/ethyca/fides/pull/1026)

### Docs

- Minor formatting updates to [Policy Webhooks](https://ethyca.github.io/fidesops/guides/policy_webhooks/) documentation [#1114](https://github.com/ethyca/fidesops/pull/1114)

### Removed

- Removed create superuser [#1116](https://github.com/ethyca/fidesops/pull/1116)

## [1.8.2](https://github.com/ethyca/fides/compare/1.8.1...1.8.2) - 2022-08-18

### Added

- Added the ability to edit taxonomy fields via the UI [#977](https://github.com/ethyca/fides/pull/977) [#1028](https://github.com/ethyca/fides/pull/1028)
- New column `is_default` added to DataCategory, DataUse, DataSubject, and DataQualifier tables [#976](https://github.com/ethyca/fides/pull/976)
- Added the ability to add taxonomy fields via the UI [#1019](https://github.com/ethyca/fides/pull/1019)
- Added the ability to delete taxonomy fields via the UI [#1006](https://github.com/ethyca/fides/pull/1006)
  - Only non-default taxonomy entities can be deleted [#1023](https://github.com/ethyca/fides/pull/1023)
- Prevent deleting taxonomy `is_default` fields and from adding `is_default=True` fields via the API [#990](https://github.com/ethyca/fides/pull/990).
- Added a "Custom" tag to distinguish user defined taxonomy fields from default taxonomy fields in the UI [#1027](https://github.com/ethyca/fides/pull/1027)

### Changed

- Upgraded base Docker version to Python 3.9 and updated all other references from 3.8 -> 3.9 [#974](https://github.com/ethyca/fides/pull/974)
- Prepend all database tables with `ctl_` [#979](https://github.com/ethyca/fides/pull/979)
- Moved the `admin-ui` code down one level into a `ctl` subdir [#970](https://github.com/ethyca/fides/pull/970)
- Extended the `/datamap` endpoint to include extra metadata [#992](https://github.com/ethyca/fides/pull/992)

## [1.8.1](https://github.com/ethyca/fides/compare/1.8.0...1.8.1) - 2022-08-08

### Deprecated

- The following environment variables have been deprecated, and replaced with the new environment variable names indicated below. To avoid breaking existing workflows, the deprecated variables are still respected in v1.8.1. They will be removed in a future release.
  - `FIDESCTL__API__DATABASE_HOST` --> `FIDESCTL__DATABASE__SERVER`
  - `FIDESCTL__API__DATABASE_NAME` --> `FIDESCTL__DATABASE__DB`
  - `FIDESCTL__API__DATABASE_PASSWORD` --> `FIDESCTL__DATABASE__PASSWORD`
  - `FIDESCTL__API__DATABASE_PORT` --> `FIDESCTL__DATABASE__PORT`
  - `FIDESCTL__API__DATABASE_TEST_DATABASE_NAME` --> `FIDESCTL__DATABASE__TEST_DB`
  - `FIDESCTL__API__DATABASE_USER` --> `FIDESCTL__DATABASE__USER`

### Developer Experience

- The included `docker-compose.yml` no longer references outdated ENV variables [#964](https://github.com/ethyca/fides/pull/964)

### Docs

- Minor release documentation now reflects the desired patch release process [#955](https://github.com/ethyca/fides/pull/955)
- Updated references to ENV variables [#964](https://github.com/ethyca/fides/pull/964)

### Fixed

- Deprecated config options will continue to be respected when set via environment variables [#965](https://github.com/ethyca/fides/pull/965)
- The git cache is rebuilt within the Docker container [#962](https://github.com/ethyca/fides/pull/962)
- The `wheel` pypi build no longer has a dirty version tag [#962](https://github.com/ethyca/fides/pull/962)
- Add setuptools to dev-requirements to fix versioneer error [#983](https://github.com/ethyca/fides/pull/983)

## [1.8.0](https://github.com/ethyca/fides/compare/1.7.1...1.8.0) - 2022-08-04

### Added

- Initial configuration wizard UI view
  - System scanning step: AWS credentials form and initial `generate` API usage.
  - System scanning results: AWS systems are stored and can be selected for review
- CustomInput type "password" with show/hide icon.
- Pull CLI command now checks for untracked/unstaged files in the manifests dir [#869](https://github.com/ethyca/fides/pull/869)
- Pull CLI command has a flag to pull missing files from the server [#895](https://github.com/ethyca/fides/pull/895)
- Add BigQuery support for the `generate` command and `/generate` endpoint [#814](https://github.com/ethyca/fides/pull/814) & [#917](https://github.com/ethyca/fides/pull/917)
- Added user auth tables [915](https://github.com/ethyca/fides/pull/915)
- Standardized API error parsing under `~/types/errors`
- Added taxonomy page to UI [#902](https://github.com/ethyca/fides/pull/902)
  - Added a nested accordion component for displaying taxonomy data [#910](https://github.com/ethyca/fides/pull/910)
- Add lru cache to get_config [927](https://github.com/ethyca/fides/pull/927)
- Add support for deprecated API config values [#959](https://github.com/ethyca/fides/pull/959)
- `fides` is now an alias for `fidesctl` as a CLI entrypoint [#926](https://github.com/ethyca/fides/pull/926)
- Add user auth routes [929](https://github.com/ethyca/fides/pull/929)
- Bump fideslib to 3.0.1 and remove patch code[931](https://github.com/ethyca/fides/pull/931)
- Update the `fidesctl` python package to automatically serve the UI [#941](https://github.com/ethyca/fides/pull/941)
- Add `push` cli command alias for `apply` and deprecate `apply` [943](https://github.com/ethyca/fides/pull/943)
- Add resource groups tagging api as a source of system generation [939](https://github.com/ethyca/fides/pull/939)
- Add GitHub Action to publish the `fidesctl` package to testpypi on pushes to main [#951](https://github.com/ethyca/fides/pull/951)
- Added configWizardFlag to ui to hide the config wizard when false [[#1453](https://github.com/ethyca/fides/issues/1453)

### Changed

- Updated the `datamap` endpoint to return human-readable column names as the first response item [#779](https://github.com/ethyca/fides/pull/779)
- Remove the `obscure` requirement from the `generate` endpoint [#819](https://github.com/ethyca/fides/pull/819)
- Moved all files from `fidesapi` to `fidesctl/api` [#885](https://github.com/ethyca/fides/pull/885)
- Moved `scan` and `generate` to the list of commands that can be run in local mode [#841](https://github.com/ethyca/fides/pull/841)
- Upgraded the base docker images from Debian Buster to Bullseye [#958](https://github.com/ethyca/fides/pull/958)
- Removed `ipython` as a dev-requirement [#958](https://github.com/ethyca/fides/pull/958)
- Webserver dependencies now come as a standard part of the package [#881](https://github.com/ethyca/fides/pull/881)
- Initial configuration wizard UI view
  - Refactored step & form results management to use Redux Toolkit slice.
- Change `id` field in tables from an integer to a string [915](https://github.com/ethyca/fides/pull/915)
- Update `fideslang` to `1.1.0`, simplifying the default taxonomy and adding `tags` for resources [#865](https://github.com/ethyca/fides/pull/865)
- Merge existing configurations with `fideslib` library [#913](https://github.com/ethyca/fides/pull/913)
- Moved frontend static files to `src/fidesctl/ui-build/static` [#934](https://github.com/ethyca/fides/pull/934)
- Replicated the error response handling from the `/validate` endpoint to the `/generate` endpoint [#911](https://github.com/ethyca/fides/pull/911)

### Developer Experience

- Remove `API_PREFIX` from fidesctl/core/utils.py and change references to `API_PREFIX` in fidesctl/api/reoutes/util.py [922](https://github.com/ethyca/fides/pull/922)

### Fixed

- Dataset field columns show all columns by default in the UI [#898](https://github.com/ethyca/fides/pull/898)
- Fixed the missing `.fides./` directory when locating the default config [#933](https://github.com/ethyca/fides/pull/933)

## [1.7.1](https://github.com/ethyca/fides/compare/1.7.0...1.7.1) - 2022-07-28

### Added

- Add datasets via YAML in the UI [#813](https://github.com/ethyca/fides/pull/813)
- Add datasets via database connection [#834](https://github.com/ethyca/fides/pull/834) [#889](https://github.com/ethyca/fides/pull/889)
- Add delete confirmation when deleting a field or collection from a dataset [#809](https://github.com/ethyca/fides/pull/809)
- Add ability to delete datasets from the UI [#827](https://github.com/ethyca/fides/pull/827)
- Add Cypress for testing [713](https://github.com/ethyca/fides/pull/833)
- Add datasets via database connection (UI only) [#834](https://github.com/ethyca/fides/pull/834)
- Add Okta support to the `/generate` endpoint [#842](https://github.com/ethyca/fides/pull/842)
- Add db support to `/generate` endpoint [849](https://github.com/ethyca/fides/pull/849)
- Added OpenAPI TypeScript client generation for the UI app. See the [README](/clients/admin-ui/src/types/api/README.md) for more details.

### Changed

- Remove the `obscure` requirement from the `generate` endpoint [#819](https://github.com/ethyca/fides/pull/819)

### Developer Experience

- When releases are published, dispatch a repository webhook event to ethyca/fidesctl-plus [#938](https://github.com/ethyca/fides/pull/938)

### Docs

- recommend/replace pip installs with pipx [#874](https://github.com/ethyca/fides/pull/874)

### Fixed

- CustomSelect input tooltips appear next to selector instead of wrapping to a new row.
- Datasets without the `third_country_transfer` will not cause the editing dataset form to not render.
- Fixed a build issue causing an `unknown` version of `fidesctl` to be installed in published Docker images [#836](https://github.com/ethyca/fides/pull/836)
- Fixed an M1-related SQLAlchemy bug [#816](https://github.com/ethyca/fides/pull/891)
- Endpoints now work with or without a trailing slash. [#886](https://github.com/ethyca/fides/pull/886)
- Dataset field columns show all columns by default in the UI [#898](https://github.com/ethyca/fides/pull/898)
- Fixed the `tag` specific GitHub Action workflows for Docker and publishing docs. [#901](https://github.com/ethyca/fides/pull/901)

## [1.7.0](https://github.com/ethyca/fides/compare/1.6.1...1.7.0) - 2022-06-23

### Added

- Added dependabot to keep dependencies updated
- A warning now issues for any orphan datasets as part of the `apply` command [543](https://github.com/ethyca/fides/pull/543)
- Initial scaffolding of management UI [#561](https://github.com/ethyca/fides/pull/624)
- A new `audit` command for `system` and `organization` resources, checking data map attribute compliance [#548](https://github.com/ethyca/fides/pull/548)
- Static UI assets are now built with the docker container [#663](https://github.com/ethyca/fides/issues/663)
- Host static files via fidesapi [#621](https://github.com/ethyca/fides/pull/621)
- A new `generate` endpoint to enable capturing systems from infrastructure from the UI [#642](https://github.com/ethyca/fides/pull/642)
- A new `datamap` endpoint to enable visualizing a data map from the UI [#721](https://github.com/ethyca/fides/pull/721)
- Management UI navigation bar [#679](https://github.com/ethyca/fides/issues/679)
- Management UI integration [#736](https://github.com/ethyca/fides/pull/736)
  - Datasets
  - Systems
  - Taxonomy (data categories)
- Initial dataset UI view [#768](https://github.com/ethyca/fides/pull/768)
  - Add interaction for viewing a dataset collection
  - Add column picker
  - Add a data category checklist tree
  - Edit/delete dataset fields
  - Edit/delete dataset collections
  - Edit datasets
  - Add a component for Identifiability tags
  - Add tooltips for help on forms
  - Add geographic location (third_country_transfers) country selection. Supported by new dependency `i18n-iso-countries`.
- Okta, aws and database credentials can now come from `fidesctl.toml` config [#694](https://github.com/ethyca/fides/pull/694)
- New `validate` endpoint to test aws and okta credentials [#722](https://github.com/ethyca/fides/pull/722)
- Initial configuration wizard UI view
  - Manual entry steps added (name and describe organization, pick entry route, and describe system manually including privacy declarations)
- A new image tagged `ethyca/fidesctl:dev` is published on each push to `main` [781](https://github.com/ethyca/fides/pull/781)
- A new cli command (`fidesctl sync`) [#765](https://github.com/ethyca/fides/pull/765)

### Changed

- Comparing server and CLI versions ignores `.dirty` only differences, and is quiet on success when running general CLI commands [621](https://github.com/ethyca/fides/pull/621)
- All endpoints now prefixed by `/api/v1` [#623](https://github.com/ethyca/fides/issues/623)
- Allow AWS credentials to be passed to `generate system` via the API [#645](https://github.com/ethyca/fides/pull/645)
- Update the export of a datamap to load resources from the server instead of a manifest directory [#662](https://github.com/ethyca/fides/pull/662)
- Refactor `export` to remove CLI specific uses from the core modules and load resources[#725](https://github.com/ethyca/fides/pull/725)
- Bump version of FastAPI in `setup.py` to 0.77.1 to match `optional-requirements.txt` [#734](https://github.com/ethyca/fides/pull/734)
- Docker images are now only built and pushed on tags to match when released to pypi [#740](https://github.com/ethyca/fides/pull/740)
- Okta resource scanning and generation now works with systems instead of datasets [#751](https://github.com/ethyca/fides/pull/751)

### Developer Experience

- Replaced `make` with `nox` [#547](https://github.com/ethyca/fides/pull/547)
- Removed usage of `fideslang` module in favor of new [external package](https://github.com/ethyca/fideslang) shared across projects [#619](https://github.com/ethyca/fides/issues/619)
- Added a UI service to the docker-compose deployment [#757](https://github.com/ethyca/fides/pull/757)
- `TestClient` defined in and shared across test modules via `conftest.py` [#759](https://github.com/ethyca/fides/pull/759)

### Docs

- Replaced all references to `make` with `nox` [#547](https://github.com/ethyca/fides/pull/547)
- Removed config/schemas page [#613](https://github.com/ethyca/fides/issues/613)
- Dataset UI and config wizard docs added ([https://github.com/ethyca/fides/pull/697](https://github.com/ethyca/fides/pull/697))
- The fides README now walks through generating a datamap [#746](https://github.com/ethyca/fides/pull/746)

### Fixed

- Updated `fideslog` to v1.1.5, resolving an issue where some exceptions thrown by the SDK were not handled as expected [#609](https://github.com/ethyca/fides/issues/609)
- Updated the webserver so that it won't fail if the database is inaccessible [#649](https://github.com/ethyca/fides/pull/649)
- Updated external tests to handle complex characters [#661](https://github.com/ethyca/fides/pull/661)
- Evaluations now properly merge the default taxonomy into the user-defined taxonomy [#684](https://github.com/ethyca/fides/pull/684)
- The CLI can now be run without installing the webserver components [#715](https://github.com/ethyca/fides/pull/715)

## [1.6.1](https://github.com/ethyca/fides/compare/1.6.0...1.6.1) - 2022-06-15

### Docs

- Updated `Release Steps`

### Fixed

- Resolved a failure with populating applicable data subject rights to a data map
- Handle invalid characters when generating a `fides_key` [#761](https://github.com/ethyca/fides/pull/761)

## [1.6.0](https://github.com/ethyca/fides/compare/1.5.3...1.6.0) - 2022-05-02

### Added

- ESLint configuration changes [#514](https://github.com/ethyca/fidesops/pull/514)
- User creation, update and permissions in the Admin UI [#511](https://github.com/ethyca/fidesops/pull/511)
- Yaml support for dataset upload [#284](https://github.com/ethyca/fidesops/pull/284)

### Breaking Changes

- Update masking API to take multiple input values [#443](https://github.com/ethyca/fidesops/pull/443)

### Docs

- DRP feature documentation [#520](https://github.com/ethyca/fidesops/pull/520)

## [1.4.2](https://github.com/ethyca/fidesops/compare/1.4.1...1.4.2) - 2022-05-12

### Added

- GET routes for users [#405](https://github.com/ethyca/fidesops/pull/405)
- Username based search on GET route [#444](https://github.com/ethyca/fidesops/pull/444)
- FIDESOPS\_\_DEV_MODE for Easier SaaS Request Debugging [#363](https://github.com/ethyca/fidesops/pull/363)
- Track user privileges across sessions [#425](https://github.com/ethyca/fidesops/pull/425)
- Add first_name and last_name fields. Also add them along with created_at to FidesUser response [#465](https://github.com/ethyca/fidesops/pull/465)
- Denial reasons for DSR and user `AuditLog` [#463](https://github.com/ethyca/fidesops/pull/463)
- DRP action to Policy [#453](https://github.com/ethyca/fidesops/pull/453)
- `CHANGELOG.md` file[#484](https://github.com/ethyca/fidesops/pull/484)
- DRP status endpoint [#485](https://github.com/ethyca/fidesops/pull/485)
- DRP exerise endpoint [#496](https://github.com/ethyca/fidesops/pull/496)
- Frontend for privacy request denial reaons [#480](https://github.com/ethyca/fidesops/pull/480)
- Publish Fidesops to Pypi [#491](https://github.com/ethyca/fidesops/pull/491)
- DRP data rights endpoint [#526](https://github.com/ethyca/fidesops/pull/526)

### Changed

- Converted HTTP Status Codes to Starlette constant values [#438](https://github.com/ethyca/fidesops/pull/438)
- SaasConnector.send behavior on ignore_errors now returns raw response [#462](https://github.com/ethyca/fidesops/pull/462)
- Seed user permissions in `create_superuser.py` script [#468](https://github.com/ethyca/fidesops/pull/468)
- User API Endpoints (update fields and reset user passwords) [#471](https://github.com/ethyca/fidesops/pull/471)
- Format tests with `black` [#466](https://github.com/ethyca/fidesops/pull/466)
- Extract privacy request endpoint logic into separate service for DRP [#470](https://github.com/ethyca/fidesops/pull/470)
- Fixing inconsistent SaaS connector integration tests [#473](https://github.com/ethyca/fidesops/pull/473)
- Add user data to login response [#501](https://github.com/ethyca/fidesops/pull/501)

### Breaking Changes

- Update masking API to take multiple input values [#443](https://github.com/ethyca/fidesops/pull/443)

### Docs

- Added issue template for documentation updates [#442](https://github.com/ethyca/fidesops/pull/442)
- Clarify masking updates [#464](https://github.com/ethyca/fidesops/pull/464)
- Added dark mode [#476](https://github.com/ethyca/fidesops/pull/476)

### Fixed

- Removed miradb test warning [#436](https://github.com/ethyca/fidesops/pull/436)
- Added missing import [#448](https://github.com/ethyca/fidesops/pull/448)
- Removed pypi badge pointing to wrong package [#452](https://github.com/ethyca/fidesops/pull/452)
- Audit imports and references [#479](https://github.com/ethyca/fidesops/pull/479)
- Switch to using update method on PUT permission endpoint [#500](https://github.com/ethyca/fidesops/pull/500)

### Developer Experience

- added isort as a CI check
- Include `tests/` in all static code checks (e.g. `mypy`, `pylint`)

### Changed

- Published Docker image does a clean install of Fidesctl
- `with_analytics` is now a decorator

### Fixed

- Third-Country formatting on Data Map
- Potential Duplication on Data Map
- Exceptions are no longer raised when sending `AnalyticsEvent`s on Windows
- Running `fidesctl init` now generates a `server_host` and `server_protocol`
  rather than `server_url`<|MERGE_RESOLUTION|>--- conflicted
+++ resolved
@@ -20,10 +20,7 @@
 ### Added
 - Added erasure support for Alchemer integration [#4925](https://github.com/ethyca/fides/pull/4925)
 - Added new columns and action buttons to discovery monitors table [#5068](https://github.com/ethyca/fides/pull/5068)
-
-### Developer Experience
-- Upgrade to React 18 and Chakra 2, including other dependencies [#5036](https://github.com/ethyca/fides/pull/5036)
-- Added support for "output templates" in read SaaS requests [#5054](https://github.com/ethyca/fides/pull/5054)
+- Added field to exclude databases on MonitorConfig [#5080](https://github.com/ethyca/fides/pull/5080)
 
 ### Changed
 - Updated the sample dataset for the Amplitude integration [#5063](https://github.com/ethyca/fides/pull/5063)
@@ -31,23 +28,18 @@
 - Messaging page now shows a notice if you have properties without any templates [#5077](https://github.com/ethyca/fides/pull/5077)
 - Endpoints for listing systems (GET /system) and datasets (GET /dataset) now support optional pagination [#5071](https://github.com/ethyca/fides/pull/5071)
 - Messaging page will now show a notice about using global mode [#5090](https://github.com/ethyca/fides/pull/5090)
-<<<<<<< HEAD
 - Changed behavior of project selection modal in discovery monitor form [#5092](https://github.com/ethyca/fides/pull/5092)
 
 ### Developer Experience
 - Upgrade to React 18 and Chakra 2, including other dependencies [#5036](https://github.com/ethyca/fides/pull/5036)
-=======
+- Added support for "output templates" in read SaaS requests [#5054](https://github.com/ethyca/fides/pull/5054)
 - URL for deployment instructions when the webserver is running [#5088](https://github.com/ethyca/fides/pull/5088)
 - Optimize TCF bundle with just-in-time GVL translations [#5074](https://github.com/ethyca/fides/pull/5074)
->>>>>>> e4a1cfa7
 
 ### Fixed
 - Fixed bug with unescaped table names in mysql queries [#5072](https://github.com/ethyca/fides/pull/5072/)
 - Fixed bug with unresponsive messaging ui [#5081](https://github.com/ethyca/fides/pull/5081/)
 
-
-### Added
-- Added field to exclude databases on MonitorConfig [#5080](https://github.com/ethyca/fides/pull/5080)
 
 ## [2.40.0](https://github.com/ethyca/fides/compare/2.39.2...2.40.0)
 
