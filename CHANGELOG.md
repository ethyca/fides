--- conflicted
+++ resolved
@@ -22,13 +22,8 @@
 
 ### Fixed
 - Render linebreaks in the Fides.js overlay descriptions, etc. [#3665](https://github.com/ethyca/fides/pull/3665)
-<<<<<<< HEAD
 - Handle names with a double underscore when processing access and erasure requests [#3688](https://github.com/ethyca/fides/pull/3688)
-=======
 - Broken link to Fides docs site on the About Fides page in Admin UI [#3643](https://github.com/ethyca/fides/pull/3643)
-
-### Developer Experience
->>>>>>> f47bc5d5
 
 ### Changed
 - Moved GPC preferences slightly earlier in Fides.js lifecycle [#3561](https://github.com/ethyca/fides/pull/3561)
