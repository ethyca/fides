# Changelog

All notable changes to this project will be documented in this file.

The format is based on [Keep a Changelog](https://keepachangelog.com/en/)

The types of changes are:

- `Added` for new features.
- `Changed` for changes in existing functionality.
- `Developer Experience` for changes in developer workflow or tooling.
- `Deprecated` for soon-to-be removed features.
- `Docs` for documentation only changes.
- `Removed` for now removed features.
- `Fixed` for any bug fixes.
- `Security` in case of vulnerabilities.

## [Unreleased](https://github.com/ethyca/fides/compare/2.22.0...main)

## [2.22.0](https://github.com/ethyca/fides/compare/2.21.0...2.22.0)

### Added
- Added an option to link to vendor tab from an experience config description [#4191](https://github.com/ethyca/fides/pull/4191)
- Added two toggles for vendors in the TCF overlay, one for Consent, and one for Legitimate Interest [#4189](https://github.com/ethyca/fides/pull/4189)
- Added two toggles for purposes in the TCF overlay, one for Consent, and one for Legitimate Interest [#4234](https://github.com/ethyca/fides/pull/4234)
<<<<<<< HEAD
- Added support for new TCF-related fields on `System` and `PrivacyDeclaration` models [#4228](https://github.com/ethyca/fides/pull/4228)
=======
- Support for AC string to `fides-tcf` [#4244](https://github.com/ethyca/fides/pull/4244)
- Support for `gvl` prefixed vendor IDs [#4247](https://github.com/ethyca/fides/pull/4247)
>>>>>>> 84c0f593

### Changed
- Removed `TCF_ENABLED` environment variable from the privacy center in favor of dynamically figuring out which `fides-js` bundle to send [#4131](https://github.com/ethyca/fides/pull/4131)
- Updated copy of info boxes on each TCF tab [#4191](https://github.com/ethyca/fides/pull/4191)
- Clarified messages for error messages presented during connector upload [#4198](https://github.com/ethyca/fides/pull/4198)
- Refactor legal basis dimension regarding how TCF preferences are saved and how the experience is built [#4201](https://github.com/ethyca/fides/pull/4201/)
- Add saving privacy preferences via a TC string [#4221](https://github.com/ethyca/fides/pull/4221)
- Updated fides server to use an environment variable for turning TCF on and off [#4220](https://github.com/ethyca/fides/pull/4220)
- Update frontend to use new legal basis dimension on vendors [#4216](https://github.com/ethyca/fides/pull/4216)
- Updated privacy center patch preferences call to handle updated API response [#4235](https://github.com/ethyca/fides/pull/4235)
- Added our CMP ID [#4233](https://github.com/ethyca/fides/pull/4233)
- Allow Admin UI users to turn on Configure Consent flag [#4246](https://github.com/ethyca/fides/pull/4246)
- Styling improvements for the fides.js consent banners and modals [#4222](https://github.com/ethyca/fides/pull/4222)
- Update frontend to handle updated Compass schema [#4254](https://github.com/ethyca/fides/pull/4254)
- Assume Universal Vendor ID usage in TC String translation [#4256](https://github.com/ethyca/fides/pull/4256)
- Changed vendor form on configuring consent page to use two-part selection for consent uses [#4251](https://github.com/ethyca/fides/pull/4251)

### Fixed
- TCF overlay can initialize its consent preferences from a cookie [#4124](https://github.com/ethyca/fides/pull/4124)
- Various improvements to the TCF modal such as vendor storage disclosures, vendor counts, privacy policies, etc. [#4167](https://github.com/ethyca/fides/pull/4167)
- An issue where Braze could not mask an email due to formatting [#4187](https://github.com/ethyca/fides/pull/4187)
- An issue where email was not being overridden correctly for Braze and Domo [#4196](https://github.com/ethyca/fides/pull/4196)
- Use `stdRetention` when there is not a specific value for a purpose's data retention [#4199](https://github.com/ethyca/fides/pull/4199)
- Updating the unflatten_dict util to accept flattened dict values [#4200](https://github.com/ethyca/fides/pull/4200)
- Minor CSS styling fixes for the consent modal [#4252](https://github.com/ethyca/fides/pull/4252)
- Additional styling fixes for issues caused by a CSS reset [#4268](https://github.com/ethyca/fides/pull/4268)

## [2.21.0](https://github.com/ethyca/fides/compare/2.20.2...2.21.0)

### Added
- "Add a vendor" flow to configuring consent page [#4107](https://github.com/ethyca/fides/pull/4107)
- Initial TCF Backend Support [#3804](https://github.com/ethyca/fides/pull/3804)
- Add initial layer to TCF modal [#3956](https://github.com/ethyca/fides/pull/3956)
- Support for rendering in the TCF modal whether or not a vendor is part of the GVL [#3972](https://github.com/ethyca/fides/pull/3972)
- Features and legal bases dropdown for TCF modal [#3995](https://github.com/ethyca/fides/pull/3995)
- TCF CMP stub API [#4000](https://github.com/ethyca/fides/pull/4000)
- Fides-js can now display preliminary TCF data [#3879](https://github.com/ethyca/fides/pull/3879)
- Fides-js can persist TCF preferences to the backend [#3887](https://github.com/ethyca/fides/pull/3887)
- TCF modal now supports setting legitimate interest fields [#4037](https://github.com/ethyca/fides/pull/4037)
- Embed the GVL in the GET Experiences response [#4143](https://github.com/ethyca/fides/pull/4143)
- Button to view how many vendors and to open the vendor tab in the TCF modal [#4144](https://github.com/ethyca/fides/pull/4144)
- "Edit vendor" flow to configuring consent page [#4162](https://github.com/ethyca/fides/pull/4162)
- TCF overlay description updates [#4051] https://github.com/ethyca/fides/pull/4151
- Added developer-friendly TCF information under Experience meta [#4160](https://github.com/ethyca/fides/pull/4160/)
- Added fides.css customization for Plus users [#4136](https://github.com/ethyca/fides/pull/4136)

### Changed
- Added further config options to customize the privacy center [#4090](https://github.com/ethyca/fides/pull/4090)
- CORS configuration page [#4073](https://github.com/ethyca/fides/pull/4073)
- Refactored `fides.js` components so that they can take data structures that are not necessarily privacy notices [#3870](https://github.com/ethyca/fides/pull/3870)
- Use hosted GVL.json from the backend [#4159](https://github.com/ethyca/fides/pull/4159)
- Features and Special Purposes in the TCF modal do not render toggles [#4139](https://github.com/ethyca/fides/pull/4139)
- Moved the initial TCF layer to the banner [#4142](https://github.com/ethyca/fides/pull/4142)
- Misc copy changes for the system history table and modal [#4146](https://github.com/ethyca/fides/pull/4146)

### Fixed
- Allows CDN to cache empty experience responses from fides.js API  [#4113](https://github.com/ethyca/fides/pull/4113)
- Fixed `identity_special_purpose` unique constraint definition [#4174](https://github.com/ethyca/fides/pull/4174/files)

## [2.20.2](https://github.com/ethyca/fides/compare/2.20.1...2.20.2)

### Fixed
- added version_added, version_deprecated, and replaced_by to data use, data subject, and data category APIs [#4135](https://github.com/ethyca/fides/pull/4135)
- Update fides.js to not fetch experience client-side if pre-fetched experience is empty [#4149](https://github.com/ethyca/fides/pull/4149)
- Erasure privacy requests now pause for input if there are any manual process integrations [#4115](https://github.com/ethyca/fides/pull/4115)
- Caching the values of authorization_required and user_guide on the connector templates to improve performance [#4128](https://github.com/ethyca/fides/pull/4128)

## [2.20.1](https://github.com/ethyca/fides/compare/2.20.0...2.20.1)

### Fixed

- Avoid un-optimized query pattern in bulk `GET /system` endpoint [#4120](https://github.com/ethyca/fides/pull/4120)

## [2.20.0](https://github.com/ethyca/fides/compare/2.19.1...2.20.0)

### Added
- Initial page for configuring consent [#4069](https://github.com/ethyca/fides/pull/4069)
- Vendor cookie table for configuring consent [#4082](https://github.com/ethyca/fides/pull/4082)

### Changed

- Refactor how multiplatform builds are handled [#4024](https://github.com/ethyca/fides/pull/4024)
- Added new Performance-related nox commands and included them as part of the CI suite [#3997](https://github.com/ethyca/fides/pull/3997)
- Added dictionary suggestions for data uses [4035](https://github.com/ethyca/fides/pull/4035)
- Privacy notice regions now render human readable names instead of country codes [#4029](https://github.com/ethyca/fides/pull/4029)
- Privacy notice templates are disabled by default [#4010](https://github.com/ethyca/fides/pull/4010)
- Added optional "skip_processing" flag to collections for DSR processing [#4047](https://github.com/ethyca/fides/pull/4047)
- Admin UI now shows all privacy notices with an indicator of whether they apply to any systems [#4010](https://github.com/ethyca/fides/pull/4010)
- Add case-insensitive privacy experience region filtering [#4058](https://github.com/ethyca/fides/pull/4058)
- Adds check for fetch before loading fetch polyfill for fides.js [#4074](https://github.com/ethyca/fides/pull/4074)
- Updated to support Fideslang 2.0, including data migrations [#3933](https://github.com/ethyca/fides/pull/3933)
- Disable notices that are not systems applicable to support new UI [#4094](https://github.com/ethyca/fides/issues/4094)

### Fixed

- Ensures that fides.js toggles are not hidden by other CSS libs [#4075](https://github.com/ethyca/fides/pull/4075)
- Migrate system > meta > vendor > id to system > meta [#4088](https://github.com/ethyca/fides/pull/4088)
- Enable toggles in various tables now render an error toast if an error occurs [#4095](https://github.com/ethyca/fides/pull/4095)
- Fixed a bug where an unsaved changes notification modal would appear even without unsaved changes [#4095](https://github.com/ethyca/fides/pull/4070)

## [2.19.1](https://github.com/ethyca/fides/compare/2.19.0...2.19.1)

### Fixed

- re-enable custom fields for new data use form [#4050](https://github.com/ethyca/fides/pull/4050)
- fix issue with saving source and destination systems [#4065](https://github.com/ethyca/fides/pull/4065)

### Added

- System history UI with diff modal [#4021](https://github.com/ethyca/fides/pull/4021)
- Relax system legal basis for transfers to be any string [#4049](https://github.com/ethyca/fides/pull/4049)


## [2.19.0](https://github.com/ethyca/fides/compare/2.18.0...2.19.0)

### Added

- Add dictionary suggestions [#3937](https://github.com/ethyca/fides/pull/3937), [#3988](https://github.com/ethyca/fides/pull/3988)
- Added new endpoints for healthchecks [#3947](https://github.com/ethyca/fides/pull/3947)
- Added vendor list dropdown [#3857](https://github.com/ethyca/fides/pull/3857)
- Access support for Adobe Sign [#3504](https://github.com/ethyca/fides/pull/3504)

### Fixed

- Fixed issue when generating masked values for invalid data paths [#3906](https://github.com/ethyca/fides/pull/3906)
- Code reload now works when running `nox -s dev` [#3914](https://github.com/ethyca/fides/pull/3914)
- Reduce verbosity of privacy center logging further [#3915](https://github.com/ethyca/fides/pull/3915)
- Resolved an issue where the integration dropdown input lost focus during typing. [#3917](https://github.com/ethyca/fides/pull/3917)
- Fixed dataset issue that was preventing the Vend connector from loading during server startup [#3923](https://github.com/ethyca/fides/pull/3923)
- Adding version check to version-dependent migration script [#3951](https://github.com/ethyca/fides/pull/3951)
- Fixed a bug where some fields were not saving correctly on the system form [#3975](https://github.com/ethyca/fides/pull/3975)
- Changed "retention period" field in privacy declaration form from number input to text input  [#3980](https://github.com/ethyca/fides/pull/3980)
- Fixed issue where unsaved changes modal appears incorrectly [#4005](https://github.com/ethyca/fides/pull/4005)
- Fixed banner resurfacing after user consent for pre-fetch experience [#4009](https://github.com/ethyca/fides/pull/4009)

### Changed

- Systems and Privacy Declaration schema and data migration to support the Dictionary [#3901](https://github.com/ethyca/fides/pull/3901)
- The integration search dropdown is now case-insensitive [#3916](https://github.com/ethyca/fides/pull/3916)
- Removed deprecated fields from the taxonomy editor [#3909](https://github.com/ethyca/fides/pull/3909)
- Bump PyMSSQL version and remove workarounds [#3996](https://github.com/ethyca/fides/pull/3996)
- Removed reset suggestions button [#4007](https://github.com/ethyca/fides/pull/4007)
- Admin ui supports fides cloud config API [#4034](https://github.com/ethyca/fides/pull/4034)

### Security
- Resolve custom integration upload RCE vulnerability [CVE-2023-41319](https://github.com/ethyca/fides/security/advisories/GHSA-p6p2-qq95-vq5h)

## [2.18.0](https://github.com/ethyca/fides/compare/2.17.0...2.18.0)

### Added

- Additional consent reporting calls from `fides-js` [#3845](https://github.com/ethyca/fides/pull/3845)
- Additional consent reporting calls from privacy center [#3847](https://github.com/ethyca/fides/pull/3847)
- Access support for Recurly [#3595](https://github.com/ethyca/fides/pull/3595)
- HTTP Logging for the Privacy Center [#3783](https://github.com/ethyca/fides/pull/3783)
- UI support for OAuth2 authorization flow [#3819](https://github.com/ethyca/fides/pull/3819)
- Changes in the `data` directory now trigger a server reload (for local development) [#3874](https://github.com/ethyca/fides/pull/3874)

### Fixed
- Fix datamap zoom for low system counts [#3835](https://github.com/ethyca/fides/pull/3835)
- Fixed connector forms with external dataset reference fields [#3873](https://github.com/ethyca/fides/pull/3873)
- Fix ability to make server side API calls from privacy-center [#3895](https://github.com/ethyca/fides/pull/3895)

### Changed

- Simplified the file structure for HTML DSR packages [#3848](https://github.com/ethyca/fides/pull/3848)
- Simplified the database health check to improve `/health` performance [#3884](https://github.com/ethyca/fides/pull/3884)
- Changed max width of form components in "system information" form tab [#3864](https://github.com/ethyca/fides/pull/3864)
- Remove manual system selection screen [#3865](https://github.com/ethyca/fides/pull/3865)
- System and integration identifiers are now auto-generated [#3868](https://github.com/ethyca/fides/pull/3868)

## [2.17.0](https://github.com/ethyca/fides/compare/2.16.0...2.17.0)

### Added

- Tab component for `fides-js` [#3782](https://github.com/ethyca/fides/pull/3782)
- Added toast for successfully linking an existing integration to a system [#3826](https://github.com/ethyca/fides/pull/3826)
- Various other UI components for `fides-js` to support upcoming TCF modal [#3803](https://github.com/ethyca/fides/pull/3803)
- Allow items in taxonomy to be enabled or disabled [#3844](https://github.com/ethyca/fides/pull/3844)

### Developer Experience

- Changed where db-dependent routers were imported to avoid dependency issues [#3741](https://github.com/ethyca/fides/pull/3741)

### Changed

- Bumped supported Python versions to `3.10.12`, `3.9.17`, and `3.8.17` [#3733](https://github.com/ethyca/fides/pull/3733)
- Logging Updates [#3758](https://github.com/ethyca/fides/pull/3758)
- Add polyfill service to fides-js route [#3759](https://github.com/ethyca/fides/pull/3759)
- Show/hide integration values [#3775](https://github.com/ethyca/fides/pull/3775)
- Sort system cards alphabetically by name on "View systems" page [#3781](https://github.com/ethyca/fides/pull/3781)
- Update admin ui to use new integration delete route [#3785](https://github.com/ethyca/fides/pull/3785)
- Pinned `pymssql` and `cython` dependencies to avoid build issues on ARM machines [#3829](https://github.com/ethyca/fides/pull/3829)

### Removed

- Removed "Custom field(s) successfully saved" toast [#3779](https://github.com/ethyca/fides/pull/3779)

### Added

- Record when consent is served [#3777](https://github.com/ethyca/fides/pull/3777)
- Add an `active` property to taxonomy elements [#3784](https://github.com/ethyca/fides/pull/3784)
- Erasure support for Heap [#3599](https://github.com/ethyca/fides/pull/3599)

### Fixed
- Privacy notice UI's list of possible regions now matches the backend's list [#3787](https://github.com/ethyca/fides/pull/3787)
- Admin UI "property does not existing" build issue [#3831](https://github.com/ethyca/fides/pull/3831)
- Flagging sensitive inputs as passwords to mask values during entry [#3843](https://github.com/ethyca/fides/pull/3843)

## [2.16.0](https://github.com/ethyca/fides/compare/2.15.1...2.16.0)

### Added

- Empty state for when there are no relevant privacy notices in the privacy center [#3640](https://github.com/ethyca/fides/pull/3640)
- GPC indicators in fides-js banner and modal [#3673](https://github.com/ethyca/fides/pull/3673)
- Include `data_use` and `data_category` metadata in `upload` of access results [#3674](https://github.com/ethyca/fides/pull/3674)
- Add enable/disable toggle to integration tab [#3593] (https://github.com/ethyca/fides/pull/3593)

### Fixed

- Render linebreaks in the Fides.js overlay descriptions, etc. [#3665](https://github.com/ethyca/fides/pull/3665)
- Broken link to Fides docs site on the About Fides page in Admin UI [#3643](https://github.com/ethyca/fides/pull/3643)
- Add Systems Applicable Filter to Privacy Experience List [#3654](https://github.com/ethyca/fides/pull/3654)
- Privacy center and fides-js now pass in `Unescape-Safestr` as a header so that special characters can be rendered properly [#3706](https://github.com/ethyca/fides/pull/3706)
- Fixed ValidationError for saving PrivacyPreferences [#3719](https://github.com/ethyca/fides/pull/3719)
- Fixed issue preventing ConnectionConfigs with duplicate names from saving [#3770](https://github.com/ethyca/fides/pull/3770)
- Fixed creating and editing manual integrations [#3772](https://github.com/ethyca/fides/pull/3772)
- Fix lingering integration artifacts by cascading deletes from System [#3771](https://github.com/ethyca/fides/pull/3771)

### Developer Experience

- Reorganized some `api.api.v1` code to avoid circular dependencies on `quickstart` [#3692](https://github.com/ethyca/fides/pull/3692)
- Treat underscores as special characters in user passwords [#3717](https://github.com/ethyca/fides/pull/3717)
- Allow Privacy Notices banner and modal to scroll as needed [#3713](https://github.com/ethyca/fides/pull/3713)
- Make malicious url test more robust to environmental differences [#3748](https://github.com/ethyca/fides/pull/3748)
- Ignore type checker on click decorators to bypass known issue with `click` version `8.1.4` [#3746](https://github.com/ethyca/fides/pull/3746)

### Changed

- Moved GPC preferences slightly earlier in Fides.js lifecycle [#3561](https://github.com/ethyca/fides/pull/3561)
- Changed results from clicking "Test connection" to be a toast instead of statically displayed on the page [#3700](https://github.com/ethyca/fides/pull/3700)
- Moved "management" tab from nav into settings icon in top right [#3701](https://github.com/ethyca/fides/pull/3701)
- Remove name and description fields from integration form [#3684](https://github.com/ethyca/fides/pull/3684)
- Update EU PrivacyNoticeRegion codes and allow experience filtering to drop back to country filtering if region not found [#3630](https://github.com/ethyca/fides/pull/3630)
- Fields with default fields are now flagged as required in the front-end [#3694](https://github.com/ethyca/fides/pull/3694)
- In "view systems", system cards can now be clicked and link to that system's `configure/[id]` page [#3734](https://github.com/ethyca/fides/pull/3734)
- Enable privacy notice and privacy experience feature flags by default [#3773](https://github.com/ethyca/fides/pull/3773)

### Security
- Resolve Zip bomb file upload vulnerability [CVE-2023-37480](https://github.com/ethyca/fides/security/advisories/GHSA-g95c-2jgm-hqc6)
- Resolve SVG bomb (billion laughs) file upload vulnerability [CVE-2023-37481](https://github.com/ethyca/fides/security/advisories/GHSA-3rw2-wfc8-wmj5)

## [2.15.1](https://github.com/ethyca/fides/compare/2.15.0...2.15.1)

### Added
- Set `sslmode` to `prefer` if connecting to Redshift via ssh [#3685](https://github.com/ethyca/fides/pull/3685)

### Changed
- Privacy center action cards are now able to expand to accommodate longer text [#3669](https://github.com/ethyca/fides/pull/3669)
- Update integration endpoint permissions [#3707](https://github.com/ethyca/fides/pull/3707)

### Fixed
- Handle names with a double underscore when processing access and erasure requests [#3688](https://github.com/ethyca/fides/pull/3688)
- Allow Privacy Notices banner and modal to scroll as needed [#3713](https://github.com/ethyca/fides/pull/3713)

### Security
- Resolve path traversal vulnerability in webserver API [CVE-2023-36827](https://github.com/ethyca/fides/security/advisories/GHSA-r25m-cr6v-p9hq)

## [2.15.0](https://github.com/ethyca/fides/compare/2.14.1...2.15.0)

### Added

- Privacy center can now render its consent values based on Privacy Notices and Privacy Experiences [#3411](https://github.com/ethyca/fides/pull/3411)
- Add Google Tag Manager and Privacy Center ENV vars to sample app [#2949](https://github.com/ethyca/fides/pull/2949)
- Add `notice_key` field to Privacy Notice UI form [#3403](https://github.com/ethyca/fides/pull/3403)
- Add `identity` query param to the consent reporting API view [#3418](https://github.com/ethyca/fides/pull/3418)
- Use `rollup-plugin-postcss` to bundle and optimize the `fides.js` components CSS [#3411](https://github.com/ethyca/fides/pull/3411)
- Dispatch Fides.js lifecycle events on window (FidesInitialized, FidesUpdated) and cross-publish to Fides.gtm() integration [#3411](https://github.com/ethyca/fides/pull/3411)
- Added the ability to use custom CAs with Redis via TLS [#3451](https://github.com/ethyca/fides/pull/3451)
- Add default experience configs on startup [#3449](https://github.com/ethyca/fides/pull/3449)
- Load default privacy notices on startup [#3401](https://github.com/ethyca/fides/pull/3401)
- Add ability for users to pass in additional parameters for application database connection [#3450](https://github.com/ethyca/fides/pull/3450)
- Load default privacy notices on startup [#3401](https://github.com/ethyca/fides/pull/3401/files)
- Add ability for `fides-js` to make API calls to Fides [#3411](https://github.com/ethyca/fides/pull/3411)
- `fides-js` banner is now responsive across different viewport widths [#3411](https://github.com/ethyca/fides/pull/3411)
- Add ability to close `fides-js` banner and modal via a button or ESC [#3411](https://github.com/ethyca/fides/pull/3411)
- Add ability to open the `fides-js` modal from a link on the host site [#3411](https://github.com/ethyca/fides/pull/3411)
- GPC preferences are automatically applied via `fides-js` [#3411](https://github.com/ethyca/fides/pull/3411)
- Add new dataset route that has additional filters [#3558](https://github.com/ethyca/fides/pull/3558)
- Update dataset dropdown to use new api filter [#3565](https://github.com/ethyca/fides/pull/3565)
- Filter out saas datasets from the rest of the UI [#3568](https://github.com/ethyca/fides/pull/3568)
- Included optional env vars to have postgres or Redshift connected via bastion host [#3374](https://github.com/ethyca/fides/pull/3374/)
- Support for acknowledge button for notice-only Privacy Notices and to disable toggling them off [#3546](https://github.com/ethyca/fides/pull/3546)
- HTML format for privacy request storage destinations [#3427](https://github.com/ethyca/fides/pull/3427)
- Persistent message showing result and timestamp of last integration test to "Integrations" tab in system view [#3628](https://github.com/ethyca/fides/pull/3628)
- Access and erasure support for SurveyMonkey [#3590](https://github.com/ethyca/fides/pull/3590)
- New Cookies Table for storing cookies associated with systems and privacy declarations [#3572](https://github.com/ethyca/fides/pull/3572)
- `fides-js` and privacy center now delete cookies associated with notices that were opted out of [#3569](https://github.com/ethyca/fides/pull/3569)
- Cookie input field on system data use tab [#3571](https://github.com/ethyca/fides/pull/3571)

### Fixed

- Fix sample app `DATABASE_*` ENV vars for backwards compatibility [#3406](https://github.com/ethyca/fides/pull/3406)
- Fix overlay rendering issue by finding/creating a dedicated parent element for Preact [#3397](https://github.com/ethyca/fides/pull/3397)
- Fix the sample app privacy center link to be configurable [#3409](https://github.com/ethyca/fides/pull/3409)
- Fix CLI output showing a version warning for Snowflake [#3434](https://github.com/ethyca/fides/pull/3434)
- Flaky custom field Cypress test on systems page [#3408](https://github.com/ethyca/fides/pull/3408)
- Fix NextJS errors & warnings for Cookie House sample app [#3411](https://github.com/ethyca/fides/pull/3411)
- Fix bug where `fides-js` toggles were not reflecting changes from rejecting or accepting all notices [#3522](https://github.com/ethyca/fides/pull/3522)
- Remove the `fides-js` banner from tab order when it is hidden and move the overlay components to the top of the tab order. [#3510](https://github.com/ethyca/fides/pull/3510)
- Fix bug where `fides-js` toggle states did not always initialize properly [#3597](https://github.com/ethyca/fides/pull/3597)
- Fix race condition with consent modal link rendering [#3521](https://github.com/ethyca/fides/pull/3521)
- Hide custom fields section when there are no custom fields created [#3554](https://github.com/ethyca/fides/pull/3554)
- Disable connector dropdown in integration tab on save [#3552](https://github.com/ethyca/fides/pull/3552)
- Handles an edge case for non-existent identities with the Kustomer API [#3513](https://github.com/ethyca/fides/pull/3513)
- remove the configure privacy request tile from the home screen [#3555](https://github.com/ethyca/fides/pull/3555)
- Updated Privacy Experience Safe Strings Serialization [#3600](https://github.com/ethyca/fides/pull/3600/)
- Only create default experience configs on startup, not update [#3605](https://github.com/ethyca/fides/pull/3605)
- Update to latest asyncpg dependency to avoid build error [#3614](https://github.com/ethyca/fides/pull/3614)
- Fix bug where editing a data use on a system could delete existing data uses [#3627](https://github.com/ethyca/fides/pull/3627)
- Restrict Privacy Center debug logging to development-only [#3638](https://github.com/ethyca/fides/pull/3638)
- Fix bug where linking an integration would not update the tab when creating a new system [#3662](https://github.com/ethyca/fides/pull/3662)
- Fix dataset yaml not properly reflecting the dataset in the dropdown of system integrations tab [#3666](https://github.com/ethyca/fides/pull/3666)
- Fix privacy notices not being able to be edited via the UI after the addition of the `cookies` field [#3670](https://github.com/ethyca/fides/pull/3670)
- Add a transform in the case of `null` name fields in privacy declarations for the data use forms [#3683](https://github.com/ethyca/fides/pull/3683)

### Changed

- Enabled Privacy Experience beta flag [#3364](https://github.com/ethyca/fides/pull/3364)
- Reorganize CLI Command Source Files [#3491](https://github.com/ethyca/fides/pull/3491)
- Removed ExperienceConfig.delivery_mechanism constraint [#3387](https://github.com/ethyca/fides/pull/3387)
- Updated privacy experience UI forms to reflect updated experience config fields [#3402](https://github.com/ethyca/fides/pull/3402)
- Use a venv in the Dockerfile for installing Python deps [#3452](https://github.com/ethyca/fides/pull/3452)
- Bump SlowAPI Version [#3456](https://github.com/ethyca/fides/pull/3456)
- Bump Psycopg2-binary Version [#3473](https://github.com/ethyca/fides/pull/3473)
- Reduced duplication between PrivacyExperience and PrivacyExperienceConfig [#3470](https://github.com/ethyca/fides/pull/3470)
- Update privacy centre email and phone validation to allow for both to be blank [#3432](https://github.com/ethyca/fides/pull/3432)
- Moved connection configuration into the system portal [#3407](https://github.com/ethyca/fides/pull/3407)
- Update `fideslang` to `1.4.1` to allow arbitrary nested metadata on `System`s and `Dataset`s `meta` property [#3463](https://github.com/ethyca/fides/pull/3463)
- Remove form validation to allow both email & phone inputs for consent requests [#3529](https://github.com/ethyca/fides/pull/3529)
- Removed dataset dropdown from saas connector configuration [#3563](https://github.com/ethyca/fides/pull/3563)
- Removed `pyodbc` in favor of `pymssql` for handling SQL Server connections [#3435](https://github.com/ethyca/fides/pull/3435)
- Only create a PrivacyRequest when saving consent if at least one notice has system-wide enforcement [#3626](https://github.com/ethyca/fides/pull/3626)
- Increased the character limit for the `SafeStr` type from 500 to 32000 [#3647](https://github.com/ethyca/fides/pull/3647)
- Changed "connection" to "integration" on system view and edit pages [#3659](https://github.com/ethyca/fides/pull/3659)

### Developer Experience

- Add ability to pass ENV vars to both privacy center and sample app during `fides deploy` via `.env` [#2949](https://github.com/ethyca/fides/pull/2949)
- Handle an edge case when generating tags that finds them out of sequence [#3405](https://github.com/ethyca/fides/pull/3405)
- Add support for pushing `prerelease` and `rc` tagged images to Dockerhub [#3474](https://github.com/ethyca/fides/pull/3474)
- Optimize GitHub workflows used for docker image publishing [#3526](https://github.com/ethyca/fides/pull/3526)

### Removed

- Removed the deprecated `system_dependencies` from `System` resources, migrating to `egress` [#3285](https://github.com/ethyca/fides/pull/3285)

### Docs

- Updated developer docs for ARM platform users related to `pymssql` [#3615](https://github.com/ethyca/fides/pull/3615)

## [2.14.1](https://github.com/ethyca/fides/compare/2.14.0...2.14.1)

### Added

- Add `identity` query param to the consent reporting API view [#3418](https://github.com/ethyca/fides/pull/3418)
- Add privacy centre button text customisations [#3432](https://github.com/ethyca/fides/pull/3432)
- Add privacy centre favicon customisation [#3432](https://github.com/ethyca/fides/pull/3432)

### Changed

- Update privacy centre email and phone validation to allow for both to be blank [#3432](https://github.com/ethyca/fides/pull/3432)

## [2.14.0](https://github.com/ethyca/fides/compare/2.13.0...2.14.0)

### Added

- Add an automated test to check for `/fides-consent.js` backwards compatibility [#3289](https://github.com/ethyca/fides/pull/3289)
- Add infrastructure for "overlay" consent components (Preact, CSS bundling, etc.) and initial version of consent banner [#3191](https://github.com/ethyca/fides/pull/3191)
- Add the modal component of the "overlay" consent components [#3291](https://github.com/ethyca/fides/pull/3291)
- Added an `automigrate` database setting [#3220](https://github.com/ethyca/fides/pull/3220)
- Track Privacy Experience with Privacy Preferences [#3311](https://github.com/ethyca/fides/pull/3311)
- Add ability for `fides-js` to fetch its own geolocation [#3356](https://github.com/ethyca/fides/pull/3356)
- Add ability to select different locations in the "Cookie House" sample app [#3362](https://github.com/ethyca/fides/pull/3362)
- Added optional logging of resource changes on the server [#3331](https://github.com/ethyca/fides/pull/3331)

### Fixed

- Maintain casing differences within Snowflake datasets for proper DSR execution [#3245](https://github.com/ethyca/fides/pull/3245)
- Handle DynamoDB edge case where no attributes are defined [#3299](https://github.com/ethyca/fides/pull/3299)
- Support pseudonymous consent requests with `fides_user_device_id` for the new consent workflow [#3203](https://github.com/ethyca/fides/pull/3203)
- Fides user device id filter to GET Privacy Experience List endpoint to stash user preferences on embedded notices [#3302](https://github.com/ethyca/fides/pull/3302)
- Support for data categories on manual webhook fields [#3330](https://github.com/ethyca/fides/pull/3330)
- Added config-driven rendering to consent components [#3316](https://github.com/ethyca/fides/pull/3316)
- Pin `typing_extensions` dependency to `4.5.0` to work around a pydantic bug [#3357](https://github.com/ethyca/fides/pull/3357)

### Changed

- Explicitly escape/unescape certain fields instead of using SafeStr [#3144](https://github.com/ethyca/fides/pull/3144)
- Updated DynamoDB icon [#3296](https://github.com/ethyca/fides/pull/3296)
- Increased default page size for the connection type endpoint to 100 [#3298](https://github.com/ethyca/fides/pull/3298)
- Data model around PrivacyExperiences to better keep Privacy Notices and Experiences in sync [#3292](https://github.com/ethyca/fides/pull/3292)
- UI calls to support new PrivacyExperiences data model [#3313](https://github.com/ethyca/fides/pull/3313)
- Ensure email connectors respect the `notifications.notification_service_type` app config property if set [#3355](https://github.com/ethyca/fides/pull/3355)
- Rework Delighted connector so the `survey_response` endpoint depends on the `person` endpoint [3385](https://github.com/ethyca/fides/pull/3385)
- Remove logging within the Celery creation function [#3303](https://github.com/ethyca/fides/pull/3303)
- Update how generic endpoint generation works [#3304](https://github.com/ethyca/fides/pull/3304)
- Restrict strack-trace logging when not in Dev mode [#3081](https://github.com/ethyca/fides/pull/3081)
- Refactor CSS variables for `fides-js` to match brandable color palette [#3321](https://github.com/ethyca/fides/pull/3321)
- Moved all of the dirs from `fides.api.ops` into `fides.api` [#3318](https://github.com/ethyca/fides/pull/3318)
- Put global settings for fides.js on privacy center settings [#3333](https://github.com/ethyca/fides/pull/3333)
- Changed `fides db migrate` to `fides db upgrade` [#3342](https://github.com/ethyca/fides/pull/3342)
- Add required notice key to privacy notices [#3337](https://github.com/ethyca/fides/pull/3337)
- Make Privacy Experience List public, and separate public endpoint rate limiting [#3339](https://github.com/ethyca/fides/pull/3339)

### Developer Experience

- Add dispatch event when publishing a non-prod tag [#3317](https://github.com/ethyca/fides/pull/3317)
- Add OpenAPI (Swagger) documentation for Fides Privacy Center API endpoints (/fides.js) [#3341](https://github.com/ethyca/fides/pull/3341)

### Removed

- Remove `fides export` command and backing code [#3256](https://github.com/ethyca/fides/pull/3256)

## [2.13.0](https://github.com/ethyca/fides/compare/2.12.1...2.13.0)

### Added

- Connector for DynamoDB [#2998](https://github.com/ethyca/fides/pull/2998)
- Access and erasure support for Amplitude [#2569](https://github.com/ethyca/fides/pull/2569)
- Access and erasure support for Gorgias [#2444](https://github.com/ethyca/fides/pull/2444)
- Privacy Experience Bulk Create, Bulk Update, and Detail Endpoints [#3185](https://github.com/ethyca/fides/pull/3185)
- Initial privacy experience UI [#3186](https://github.com/ethyca/fides/pull/3186)
- A JavaScript modal to copy a script tag for `fides.js` [#3238](https://github.com/ethyca/fides/pull/3238)
- Access and erasure support for OneSignal [#3199](https://github.com/ethyca/fides/pull/3199)
- Add the ability to "inject" location into `/fides.js` bundles and cache responses for one hour [#3272](https://github.com/ethyca/fides/pull/3272)
- Prevent column sorts from resetting when data changes [#3290](https://github.com/ethyca/fides/pull/3290)

### Changed

- Merge instances of RTK `createApi` into one instance for better cache invalidation [#3059](https://github.com/ethyca/fides/pull/3059)
- Update custom field definition uniqueness to be case insensitive name per resource type [#3215](https://github.com/ethyca/fides/pull/3215)
- Restrict where privacy notices of certain consent mechanisms must be displayed [#3195](https://github.com/ethyca/fides/pull/3195)
- Merged the `lib` submodule into the `api.ops` submodule [#3134](https://github.com/ethyca/fides/pull/3134)
- Merged duplicate privacy declaration components [#3254](https://github.com/ethyca/fides/pull/3254)
- Refactor client applications into a monorepo with turborepo, extract fides-js into a standalone package, and improve privacy-center to load configuration at runtime [#3105](https://github.com/ethyca/fides/pull/3105)

### Fixed

- Prevent ability to unintentionally show "default" Privacy Center configuration, styles, etc. [#3242](https://github.com/ethyca/fides/pull/3242)
- Fix broken links to docs site pages in Admin UI [#3232](https://github.com/ethyca/fides/pull/3232)
- Repoint legacy docs site links to the new and improved docs site [#3167](https://github.com/ethyca/fides/pull/3167)
- Fix Cookie House Privacy Center styles for fides deploy [#3283](https://github.com/ethyca/fides/pull/3283)
- Maintain casing differences within Snowflake datasets for proper DSR execution [#3245](https://github.com/ethyca/fides/pull/3245)

### Developer Experience

- Use prettier to format _all_ source files in client packages [#3240](https://github.com/ethyca/fides/pull/3240)

### Deprecated

- Deprecate `fides export` CLI command as it is moving to `fidesplus` [#3264](https://github.com/ethyca/fides/pull/3264)

## [2.12.1](https://github.com/ethyca/fides/compare/2.12.0...2.12.1)

### Changed

- Updated how Docker version checks are handled and added an escape-hatch [#3218](https://github.com/ethyca/fides/pull/3218)

### Fixed

- Datamap export mitigation for deleted taxonomy elements referenced by declarations [#3214](https://github.com/ethyca/fides/pull/3214)
- Update datamap columns each time the page is visited [#3211](https://github.com/ethyca/fides/pull/3211)
- Ensure inactive custom fields are not returned for datamap response [#3223](https://github.com/ethyca/fides/pull/3223)

## [2.12.0](https://github.com/ethyca/fides/compare/2.11.0...2.12.0)

### Added

- Access and erasure support for Aircall [#2589](https://github.com/ethyca/fides/pull/2589)
- Access and erasure support for Klaviyo [#2501](https://github.com/ethyca/fides/pull/2501)
- Page to edit or add privacy notices [#3058](https://github.com/ethyca/fides/pull/3058)
- Side navigation bar can now also have children navigation links [#3099](https://github.com/ethyca/fides/pull/3099)
- Endpoints for consent reporting [#3095](https://github.com/ethyca/fides/pull/3095)
- Added manage custom fields page behind feature flag [#3089](https://github.com/ethyca/fides/pull/3089)
- Custom fields table [#3097](https://github.com/ethyca/fides/pull/3097)
- Custom fields form modal [#3165](https://github.com/ethyca/fides/pull/3165)
- Endpoints to save the new-style Privacy Preferences with respect to a fides user device id [#3132](https://github.com/ethyca/fides/pull/3132)
- Support `privacy_declaration` as a resource type for custom fields [#3149](https://github.com/ethyca/fides/pull/3149)
- Expose `id` field of embedded `privacy_declarations` on `system` API responses [#3157](https://github.com/ethyca/fides/pull/3157)
- Access and erasure support for Unbounce [#2697](https://github.com/ethyca/fides/pull/2697)
- Support pseudonymous consent requests with `fides_user_device_id` [#3158](https://github.com/ethyca/fides/pull/3158)
- Update `fides_consent` cookie format [#3158](https://github.com/ethyca/fides/pull/3158)
- Add custom fields to the data use declaration form [#3197](https://github.com/ethyca/fides/pull/3197)
- Added fides user device id as a ProvidedIdentityType [#3131](https://github.com/ethyca/fides/pull/3131)

### Changed

- The `cursor` pagination strategy now also searches for data outside of the `data_path` when determining the cursor value [#3068](https://github.com/ethyca/fides/pull/3068)
- Moved Privacy Declarations associated with Systems to their own DB table [#3098](https://github.com/ethyca/fides/pull/3098)
- More tests on data use validation for privacy notices within the same region [#3156](https://github.com/ethyca/fides/pull/3156)
- Improvements to export code for bugfixes and privacy declaration custom field support [#3184](https://github.com/ethyca/fides/pull/3184)
- Enabled privacy notice feature flag [#3192](https://github.com/ethyca/fides/pull/3192)
- Updated TS types - particularly with new privacy notices [#3054](https://github.com/ethyca/fides/pull/3054)
- Make name not required on privacy declaration [#3150](https://github.com/ethyca/fides/pull/3150)
- Let Rule Targets allow for custom data categories [#3147](https://github.com/ethyca/fides/pull/3147)

### Removed

- Removed the warning about access control migration [#3055](https://github.com/ethyca/fides/pull/3055)
- Remove `customFields` feature flag [#3080](https://github.com/ethyca/fides/pull/3080)
- Remove notification banner from the home page [#3088](https://github.com/ethyca/fides/pull/3088)

### Fixed

- Fix a typo in the Admin UI [#3166](https://github.com/ethyca/fides/pull/3166)
- The `--local` flag is now respected for the `scan dataset db` command [#3096](https://github.com/ethyca/fides/pull/3096)
- Fixing issue where connectors with external dataset references would fail to save [#3142](https://github.com/ethyca/fides/pull/3142)
- Ensure privacy declaration IDs are stable across updates through system API [#3188](https://github.com/ethyca/fides/pull/3188)
- Fixed unit tests for saas connector type endpoints now that we have >50 [#3101](https://github.com/ethyca/fides/pull/3101)
- Fixed nox docs link [#3121](https://github.com/ethyca/fides/pull/3121/files)

### Developer Experience

- Update fides deploy to use a new database.load_samples setting to initialize sample Systems, Datasets, and Connections for testing [#3102](https://github.com/ethyca/fides/pull/3102)
- Remove support for automatically configuring messaging (Mailgun) & storage (S3) using `.env` with `nox -s "fides_env(test)"` [#3102](https://github.com/ethyca/fides/pull/3102)
- Add smoke tests for consent management [#3158](https://github.com/ethyca/fides/pull/3158)
- Added nox command that opens dev docs [#3082](https://github.com/ethyca/fides/pull/3082)

## [2.11.0](https://github.com/ethyca/fides/compare/2.10.0...2.11.0)

### Added

- Access support for Shippo [#2484](https://github.com/ethyca/fides/pull/2484)
- Feature flags can be set such that they cannot be modified by the user [#2966](https://github.com/ethyca/fides/pull/2966)
- Added the datamap UI to make it open source [#2988](https://github.com/ethyca/fides/pull/2988)
- Introduced a `FixedLayout` component (from the datamap UI) for pages that need to be a fixed height and scroll within [#2992](https://github.com/ethyca/fides/pull/2992)
- Added preliminary privacy notice page [#2995](https://github.com/ethyca/fides/pull/2995)
- Table for privacy notices [#3001](https://github.com/ethyca/fides/pull/3001)
- Added connector template endpoint [#2946](https://github.com/ethyca/fides/pull/2946)
- Query params on connection type endpoint to filter by supported action type [#2996](https://github.com/ethyca/fides/pull/2996)
- Scope restrictions for privacy notice table in the UI [#3007](https://github.com/ethyca/fides/pull/3007)
- Toggle for enabling/disabling privacy notices in the UI [#3010](https://github.com/ethyca/fides/pull/3010)
- Add endpoint to retrieve privacy notices grouped by their associated data uses [#2956](https://github.com/ethyca/fides/pull/2956)
- Support for uploading custom connector templates via the UI [#2997](https://github.com/ethyca/fides/pull/2997)
- Add a backwards-compatible workflow for saving and propagating consent preferences with respect to Privacy Notices [#3016](https://github.com/ethyca/fides/pull/3016)
- Empty state for privacy notices [#3027](https://github.com/ethyca/fides/pull/3027)
- Added Data flow modal [#3008](https://github.com/ethyca/fides/pull/3008)
- Update datamap table export [#3038](https://github.com/ethyca/fides/pull/3038)
- Added more advanced privacy center styling [#2943](https://github.com/ethyca/fides/pull/2943)
- Backend privacy experiences foundation [#3146](https://github.com/ethyca/fides/pull/3146)

### Changed

- Set `privacyDeclarationDeprecatedFields` flags to false and set `userCannotModify` to true [2987](https://github.com/ethyca/fides/pull/2987)
- Restored `nav-config` back to the admin-ui [#2990](https://github.com/ethyca/fides/pull/2990)
- Bumped supported Python versions to 3.10.11, 3.9.16, and 3.8.14 [#2936](https://github.com/ethyca/fides/pull/2936)
- Modify privacy center default config to only request email identities, and add validation preventing requesting both email & phone identities [#2539](https://github.com/ethyca/fides/pull/2539)
- SaaS connector icons are now dynamically loaded from the connector templates [#3018](https://github.com/ethyca/fides/pull/3018)
- Updated consentmechanism Enum to rename "necessary" to "notice_only" [#3048](https://github.com/ethyca/fides/pull/3048)
- Updated test data for Mongo, CLI [#3011](https://github.com/ethyca/fides/pull/3011)
- Updated the check for if a user can assign owner roles to be scope-based instead of role-based [#2964](https://github.com/ethyca/fides/pull/2964)
- Replaced menu in user management table with delete icon [#2958](https://github.com/ethyca/fides/pull/2958)
- Added extra fields to webhook payloads [#2830](https://github.com/ethyca/fides/pull/2830)

### Removed

- Removed interzone navigation logic now that the datamap UI and admin UI are one app [#2990](https://github.com/ethyca/fides/pull/2990)
- Remove the `unknown` state for generated datasets displaying on fidesplus [#2957](https://github.com/ethyca/fides/pull/2957)
- Removed datamap export API [#2999](https://github.com/ethyca/fides/pull/2999)

### Developer Experience

- Nox commands for git tagging to support feature branch builds [#2979](https://github.com/ethyca/fides/pull/2979)
- Changed test environment (`nox -s fides_env`) to run `fides deploy` for local testing [#3071](https://github.com/ethyca/fides/pull/3017)
- Publish git-tag specific docker images [#3050](https://github.com/ethyca/fides/pull/3050)

## [2.10.0](https://github.com/ethyca/fides/compare/2.9.2...2.10.0)

### Added

- Allow users to configure their username and password via the config file [#2884](https://github.com/ethyca/fides/pull/2884)
- Add authentication to the `masking` endpoints as well as accompanying scopes [#2909](https://github.com/ethyca/fides/pull/2909)
- Add an Organization Management page (beta) [#2908](https://github.com/ethyca/fides/pull/2908)
- Adds assigned systems to user management table [#2922](https://github.com/ethyca/fides/pull/2922)
- APIs to support Privacy Notice management (create, read, update) [#2928](https://github.com/ethyca/fides/pull/2928)

### Changed

- Improved standard layout for large width screens and polished misc. pages [#2869](https://github.com/ethyca/fides/pull/2869)
- Changed UI paths in the admin-ui [#2869](https://github.com/ethyca/fides/pull/2892)
  - `/add-systems/new` --> `/add-systems/manual`
  - `/system` --> `/systems`
- Added individual ID routes for systems [#2902](https://github.com/ethyca/fides/pull/2902)
- Deprecated adding scopes to users directly; you can only add roles. [#2848](https://github.com/ethyca/fides/pull/2848/files)
- Changed About Fides page to say "Fides Core Version:" over "Version". [#2899](https://github.com/ethyca/fides/pull/2899)
- Polish Admin UI header & navigation [#2897](https://github.com/ethyca/fides/pull/2897)
- Give new users a "viewer" role by default [#2900](https://github.com/ethyca/fides/pull/2900)
- Tie together save states for user permissions and systems [#2913](https://github.com/ethyca/fides/pull/2913)
- Removing payment types from Stripe connector params [#2915](https://github.com/ethyca/fides/pull/2915)
- Viewer role can now access a restricted version of the user management page [#2933](https://github.com/ethyca/fides/pull/2933)
- Change Privacy Center email placeholder text [#2935](https://github.com/ethyca/fides/pull/2935)
- Restricted setting Approvers as System Managers [#2891](https://github.com/ethyca/fides/pull/2891)
- Adds confirmation modal when downgrading user to "approver" role via Admin UI [#2924](https://github.com/ethyca/fides/pull/2924)
- Changed the toast message for new users to include access control info [#2939](https://github.com/ethyca/fides/pull/2939)
- Add Data Stewards to datamap export [#2962](https://github.com/ethyca/fides/pull/2962)

### Fixed

- Restricted Contributors from being able to create Owners [#2888](https://github.com/ethyca/fides/pull/2888)
- Allow for dynamic aspect ratio for logo on Privacy Center 404 [#2895](https://github.com/ethyca/fides/pull/2895)
- Allow for dynamic aspect ratio for logo on consent page [#2895](https://github.com/ethyca/fides/pull/2895)
- Align role dscription drawer of Admin UI with top nav: [#2932](https://github.com/ethyca/fides/pull/2932)
- Fixed error message when a user is assigned to be an approver without any systems [#2953](https://github.com/ethyca/fides/pull/2953)

### Developer Experience

- Update frontend npm packages (admin-ui, privacy-center, cypress-e2e) [#2921](https://github.com/ethyca/fides/pull/2921)

## [2.9.2](https://github.com/ethyca/fides/compare/2.9.1...2.9.2)

### Fixed

- Allow multiple data uses as long as their processing activity name is different [#2905](https://github.com/ethyca/fides/pull/2905)
- use HTML property, not text, when dispatching Mailchimp Transactional emails [#2901](https://github.com/ethyca/fides/pull/2901)
- Remove policy key from Privacy Center submission modal [#2912](https://github.com/ethyca/fides/pull/2912)

## [2.9.1](https://github.com/ethyca/fides/compare/2.9.0...2.9.1)

### Added

- Added Attentive erasure email connector [#2782](https://github.com/ethyca/fides/pull/2782)

### Changed

- Removed dataset based email connectors [#2782](https://github.com/ethyca/fides/pull/2782)
- Changed Auth0's authentication strategy from `bearer` to `oauth2_client_credentials` [#2820](https://github.com/ethyca/fides/pull/2820)
- renamed the privacy declarations field "Privacy declaration name (deprecated)" to "Processing Activity" [#711](https://github.com/ethyca/fidesplus/issues/711)

### Fixed

- Fixed issue where the scopes list passed into FidesUserPermission could get mutated with the total_scopes call [#2883](https://github.com/ethyca/fides/pull/2883)

### Removed

- removed the `privacyDeclarationDeprecatedFields` flag [#711](https://github.com/ethyca/fidesplus/issues/711)

## [2.9.0](https://github.com/ethyca/fides/compare/2.8.3...2.9.0)

### Added

- The ability to assign users as system managers for a specific system [#2714](https://github.com/ethyca/fides/pull/2714)
- New endpoints to add and remove users as system managers [#2726](https://github.com/ethyca/fides/pull/2726)
- Warning about access control migration to the UI [#2842](https://github.com/ethyca/fides/pull/2842)
- Adds Role Assignment UI [#2739](https://github.com/ethyca/fides/pull/2739)
- Add an automated migration to give users a `viewer` role [#2821](https://github.com/ethyca/fides/pull/2821)

### Changed

- Removed "progressive" navigation that would hide Admin UI tabs until Systems / Connections were configured [#2762](https://github.com/ethyca/fides/pull/2762)
- Added `system.privacy_declaration.name` to datamap response [#2831](https://github.com/ethyca/fides/pull/2831/files)

### Developer Experience

- Retired legacy `navV2` feature flag [#2762](https://github.com/ethyca/fides/pull/2762)
- Update Admin UI Layout to fill viewport height [#2812](https://github.com/ethyca/fides/pull/2812)

### Fixed

- Fixed issue where unsaved changes warning would always show up when running fidesplus [#2788](https://github.com/ethyca/fides/issues/2788)
- Fixed problem in datamap export with datasets that had been updated via SaaS instantiation [#2841](https://github.com/ethyca/fides/pull/2841)
- Fixed problem in datamap export with inconsistent custom field ordering [#2859](https://github.com/ethyca/fides/pull/2859)

## [2.8.3](https://github.com/ethyca/fides/compare/2.8.2...2.8.3)

### Added

- Serialise `bson.ObjectId` types in SAR data packages [#2785](https://github.com/ethyca/fides/pull/2785)

### Fixed

- Fixed issue where more than 1 populated custom fields removed a system from the datamap export [#2825](https://github.com/ethyca/fides/pull/2825)

## [2.8.2](https://github.com/ethyca/fides/compare/2.8.1...2.8.2)

### Fixed

- Resolved a bug that stopped custom fields populating the visual datamap [#2775](https://github.com/ethyca/fides/pull/2775)
- Patch appconfig migration to handle existing db record [#2780](https://github.com/ethyca/fides/pull/2780)

## [2.8.1](https://github.com/ethyca/fides/compare/2.8.0...2.8.1)

### Fixed

- Disabled hiding Admin UI based on user scopes [#2771](https://github.com/ethyca/fides/pull/2771)

## [2.8.0](https://github.com/ethyca/fides/compare/2.7.1...2.8.0)

### Added

- Add API support for messaging config properties [#2551](https://github.com/ethyca/fides/pull/2551)
- Access and erasure support for Kustomer [#2520](https://github.com/ethyca/fides/pull/2520)
- Added the `erase_after` field on collections to be able to set the order for erasures [#2619](https://github.com/ethyca/fides/pull/2619)
- Add a toggle to filter the system classification to only return those with classification data [#2700](https://github.com/ethyca/fides/pull/2700)
- Added backend role-based permissions [#2671](https://github.com/ethyca/fides/pull/2671)
- Access and erasure for Vend SaaS Connector [#1869](https://github.com/ethyca/fides/issues/1869)
- Added endpoints for storage and messaging config setup status [#2690](https://github.com/ethyca/fides/pull/2690)
- Access and erasure for Jira SaaS Connector [#1871](https://github.com/ethyca/fides/issues/1871)
- Access and erasure support for Delighted [#2244](https://github.com/ethyca/fides/pull/2244)
- Improve "Upload a new dataset YAML" [#1531](https://github.com/ethyca/fides/pull/2258)
- Input validation and sanitization for Privacy Request fields [#2655](https://github.com/ethyca/fides/pull/2655)
- Access and erasure support for Yotpo [#2708](https://github.com/ethyca/fides/pull/2708)
- Custom Field Library Tab [#527](https://github.com/ethyca/fides/pull/2693)
- Allow SendGrid template usage [#2728](https://github.com/ethyca/fides/pull/2728)
- Added ConnectorRunner to simplify SaaS connector testing [#1795](https://github.com/ethyca/fides/pull/1795)
- Adds support for Mailchimp Transactional as a messaging config [#2742](https://github.com/ethyca/fides/pull/2742)

### Changed

- Admin UI
  - Add flow for selecting system types when manually creating a system [#2530](https://github.com/ethyca/fides/pull/2530)
  - Updated forms for privacy declarations [#2648](https://github.com/ethyca/fides/pull/2648)
  - Delete flow for privacy declarations [#2664](https://github.com/ethyca/fides/pull/2664)
  - Add framework to have UI elements respect the user's scopes [#2682](https://github.com/ethyca/fides/pull/2682)
  - "Manual Webhook" has been renamed to "Manual Process". [#2717](https://github.com/ethyca/fides/pull/2717)
- Convert all config values to Pydantic `Field` objects [#2613](https://github.com/ethyca/fides/pull/2613)
- Add warning to 'fides deploy' when installed outside of a virtual environment [#2641](https://github.com/ethyca/fides/pull/2641)
- Redesigned the default/init config file to be auto-documented. Also updates the `fides init` logic and analytics consent logic [#2694](https://github.com/ethyca/fides/pull/2694)
- Change how config creation/import is handled across the application [#2622](https://github.com/ethyca/fides/pull/2622)
- Update the CLI aesthetics & docstrings [#2703](https://github.com/ethyca/fides/pull/2703)
- Updates Roles->Scopes Mapping [#2744](https://github.com/ethyca/fides/pull/2744)
- Return user scopes as an enum, as well as total scopes [#2741](https://github.com/ethyca/fides/pull/2741)
- Update `MessagingServiceType` enum to be lowercased throughout [#2746](https://github.com/ethyca/fides/pull/2746)

### Developer Experience

- Set the security environment of the fides dev setup to `prod` instead of `dev` [#2588](https://github.com/ethyca/fides/pull/2588)
- Removed unexpected default Redis password [#2666](https://github.com/ethyca/fides/pull/2666)
- Privacy Center
  - Typechecking and validation of the `config.json` will be checked for backwards-compatibility. [#2661](https://github.com/ethyca/fides/pull/2661)
- Combined conftest.py files [#2669](https://github.com/ethyca/fides/pull/2669)

### Fixed

- Fix support for "redis.user" setting when authenticating to the Redis cache [#2666](https://github.com/ethyca/fides/pull/2666)
- Fix error with the classify dataset feature flag not writing the dataset to the server [#2675](https://github.com/ethyca/fides/pull/2675)
- Allow string dates to stay strings in cache decoding [#2695](https://github.com/ethyca/fides/pull/2695)
- Admin UI
  - Remove Identifiability (Data Qualifier) from taxonomy editor [2684](https://github.com/ethyca/fides/pull/2684)
- FE: Custom field selections binding issue on Taxonomy tabs [#2659](https://github.com/ethyca/fides/pull/2693/)
- Fix Privacy Request Status when submitting a consent request when identity verification is required [#2736](https://github.com/ethyca/fides/pull/2736)

## [2.7.1](https://github.com/ethyca/fides/compare/2.7.0...2.7.1)

- Fix error with the classify dataset feature flag not writing the dataset to the server [#2675](https://github.com/ethyca/fides/pull/2675)

## [2.7.0](https://github.com/ethyca/fides/compare/2.6.6...2.7.0)

- Fides API

  - Access and erasure support for Braintree [#2223](https://github.com/ethyca/fides/pull/2223)
  - Added route to send a test message [#2585](https://github.com/ethyca/fides/pull/2585)
  - Add default storage configuration functionality and associated APIs [#2438](https://github.com/ethyca/fides/pull/2438)

- Admin UI

  - Custom Metadata [#2536](https://github.com/ethyca/fides/pull/2536)
    - Create Custom Lists
    - Create Custom Field Definition
    - Create custom fields from a the taxonomy editor
    - Provide a custom field value in a resource
    - Bulk edit custom field values [#2612](https://github.com/ethyca/fides/issues/2612)
    - Custom metadata UI Polish [#2624](https://github.com/ethyca/fides/pull/2625)

- Privacy Center

  - The consent config default value can depend on whether Global Privacy Control is enabled. [#2341](https://github.com/ethyca/fides/pull/2341)
  - When GPC is enabled, the UI indicates which data uses are opted out by default. [#2596](https://github.com/ethyca/fides/pull/2596)
  - `inspectForBrowserIdentities` now also looks for `ljt_readerID`. [#2543](https://github.com/ethyca/fides/pull/2543)

### Added

- Added new Wunderkind Consent Saas Connector [#2600](https://github.com/ethyca/fides/pull/2600)
- Added new Sovrn Email Consent Connector [#2543](https://github.com/ethyca/fides/pull/2543/)
- Log Fides version at startup [#2566](https://github.com/ethyca/fides/pull/2566)

### Changed

- Update Admin UI to show all action types (access, erasure, consent, update) [#2523](https://github.com/ethyca/fides/pull/2523)
- Removes legacy `verify_oauth_client` function [#2527](https://github.com/ethyca/fides/pull/2527)
- Updated the UI for adding systems to a new design [#2490](https://github.com/ethyca/fides/pull/2490)
- Minor logging improvements [#2566](https://github.com/ethyca/fides/pull/2566)
- Various form components now take a `stacked` or `inline` variant [#2542](https://github.com/ethyca/fides/pull/2542)
- UX fixes for user management [#2537](https://github.com/ethyca/fides/pull/2537)
- Updating Firebase Auth connector to mask the user with a delete instead of an update [#2602](https://github.com/ethyca/fides/pull/2602)

### Fixed

- Fixed bug where refreshing a page in the UI would result in a 404 [#2502](https://github.com/ethyca/fides/pull/2502)
- Usernames are case insensitive now and prevent all duplicates [#2487](https://github.com/ethyca/fides/pull/2487)
  - This PR contains a migration that deletes duplicate users and keeps the oldest original account.
- Update Logos for shipped connectors [#2464](https://github.com/ethyca/fides/pull/2587)
- Search field on privacy request page isn't working [#2270](https://github.com/ethyca/fides/pull/2595)
- Fix connection dropdown in integration table to not be disabled add system creation [#3589](https://github.com/ethyca/fides/pull/3589)

### Developer Experience

- Added new Cypress E2E smoke tests [#2241](https://github.com/ethyca/fides/pull/2241)
- New command `nox -s e2e_test` which will spin up the test environment and run true E2E Cypress tests against it [#2417](https://github.com/ethyca/fides/pull/2417)
- Cypress E2E tests now run in CI and are reported to Cypress Cloud [#2417](https://github.com/ethyca/fides/pull/2417)
- Change from `randomint` to `uuid` in mongodb tests to reduce flakiness. [#2591](https://github.com/ethyca/fides/pull/2591)

### Removed

- Remove feature flagged config wizard stepper from Admin UI [#2553](https://github.com/ethyca/fides/pull/2553)

## [2.6.6](https://github.com/ethyca/fides/compare/2.6.5...2.6.6)

### Changed

- Improve Readability for Custom Masking Override Exceptions [#2593](https://github.com/ethyca/fides/pull/2593)

## [2.6.5](https://github.com/ethyca/fides/compare/2.6.4...2.6.5)

### Added

- Added config properties to override database Engine parameters [#2511](https://github.com/ethyca/fides/pull/2511)
- Increased default pool_size and max_overflow to 50 [#2560](https://github.com/ethyca/fides/pull/2560)

## [2.6.4](https://github.com/ethyca/fides/compare/2.6.3...2.6.4)

### Fixed

- Fixed bug for SMS completion notification not being sent [#2526](https://github.com/ethyca/fides/issues/2526)
- Fixed bug where refreshing a page in the UI would result in a 404 [#2502](https://github.com/ethyca/fides/pull/2502)

## [2.6.3](https://github.com/ethyca/fides/compare/2.6.2...2.6.3)

### Fixed

- Handle case where legacy dataset has meta: null [#2524](https://github.com/ethyca/fides/pull/2524)

## [2.6.2](https://github.com/ethyca/fides/compare/2.6.1...2.6.2)

### Fixed

- Issue addressing missing field in dataset migration [#2510](https://github.com/ethyca/fides/pull/2510)

## [2.6.1](https://github.com/ethyca/fides/compare/2.6.0...2.6.1)

### Fixed

- Fix errors when privacy requests execute concurrently without workers [#2489](https://github.com/ethyca/fides/pull/2489)
- Enable saas request overrides to run in worker runtime [#2489](https://github.com/ethyca/fides/pull/2489)

## [2.6.0](https://github.com/ethyca/fides/compare/2.5.1...2.6.0)

### Added

- Added the `env` option to the `security` configuration options to allow for users to completely secure the API endpoints [#2267](https://github.com/ethyca/fides/pull/2267)
- Unified Fides Resources
  - Added a dataset dropdown selector when configuring a connector to link an existing dataset to the connector configuration. [#2162](https://github.com/ethyca/fides/pull/2162)
  - Added new datasetconfig.ctl_dataset_id field to unify fides dataset resources [#2046](https://github.com/ethyca/fides/pull/2046)
- Add new connection config routes that couple them with systems [#2249](https://github.com/ethyca/fides/pull/2249)
- Add new select/deselect all permissions buttons [#2437](https://github.com/ethyca/fides/pull/2437)
- Endpoints to allow a user with the `user:password-reset` scope to reset users' passwords. In addition, users no longer require a scope to edit their own passwords. [#2373](https://github.com/ethyca/fides/pull/2373)
- New form to reset a user's password without knowing an old password [#2390](https://github.com/ethyca/fides/pull/2390)
- Approve & deny buttons on the "Request details" page. [#2473](https://github.com/ethyca/fides/pull/2473)
- Consent Propagation
  - Add the ability to execute Consent Requests via the Privacy Request Execution layer [#2125](https://github.com/ethyca/fides/pull/2125)
  - Add a Mailchimp Transactional Consent Connector [#2194](https://github.com/ethyca/fides/pull/2194)
  - Allow defining a list of opt-in and/or opt-out requests in consent connectors [#2315](https://github.com/ethyca/fides/pull/2315)
  - Add a Google Analytics Consent Connector for GA4 properties [#2302](https://github.com/ethyca/fides/pull/2302)
  - Pass the GA Cookie from the Privacy Center [#2337](https://github.com/ethyca/fides/pull/2337)
  - Rename "user_id" to more specific "ga_client_id" [#2356](https://github.com/ethyca/fides/pull/2356)
  - Patch Google Analytics Consent Connector to delete by client_id [#2355](https://github.com/ethyca/fides/pull/2355)
  - Add a "skip_param_values option" to optionally skip when we are missing param values in the body [#2384](https://github.com/ethyca/fides/pull/2384)
  - Adds a new Universal Analytics Connector that works with the UA Tracking Id
- Adds intake and storage of Global Privacy Control Signal props for Consent [#2599](https://github.com/ethyca/fides/pull/2599)

### Changed

- Unified Fides Resources
  - Removed several fidesops schemas for DSR's in favor of updated Fideslang schemas [#2009](https://github.com/ethyca/fides/pull/2009)
  - Removed DatasetConfig.dataset field [#2096](https://github.com/ethyca/fides/pull/2096)
  - Updated UI dataset config routes to use new unified routes [#2113](https://github.com/ethyca/fides/pull/2113)
  - Validate request body on crud endpoints on upsert. Validate dataset data categories before save. [#2134](https://github.com/ethyca/fides/pull/2134/)
  - Updated test env setup and quickstart to use new endpoints [#2225](https://github.com/ethyca/fides/pull/2225)
- Consent Propagation
  - Privacy Center consent options can now be marked as `executable` in order to propagate consent requests [#2193](https://github.com/ethyca/fides/pull/2193)
  - Add support for passing browser identities to consent request patches [#2304](https://github.com/ethyca/fides/pull/2304)
- Update fideslang to 1.3.3 [#2343](https://github.com/ethyca/fides/pull/2343)
- Display the request type instead of the policy name on the request table [#2382](https://github.com/ethyca/fides/pull/2382)
- Make denial reasons required [#2400](https://github.com/ethyca/fides/pull/2400)
- Display the policy key on the request details page [#2395](https://github.com/ethyca/fides/pull/2395)
- Updated CSV export [#2452](https://github.com/ethyca/fides/pull/2452)
- Privacy Request approval now uses a modal [#2443](https://github.com/ethyca/fides/pull/2443)

### Developer Experience

- `nox -s test_env` has been replaced with `nox -s "fides_env(dev)"`
- New command `nox -s "fides_env(test)"` creates a complete test environment with seed data (similar to `fides_env(dev)`) but with the production fides image so the built UI can be accessed at `localhost:8080` [#2399](https://github.com/ethyca/fides/pull/2399)
- Change from code climate to codecov for coverage reporting [#2402](https://github.com/ethyca/fides/pull/2402)

### Fixed

- Home screen header scaling and responsiveness issues [#2200](https://github.com/ethyca/fides/pull/2277)
- Privacy Center identity inputs validate even when they are optional. [#2308](https://github.com/ethyca/fides/pull/2308)
- The PII toggle defaults to false and PII will be hidden on page load [#2388](https://github.com/ethyca/fides/pull/2388)
- Fixed a CI bug caused by git security upgrades [#2441](https://github.com/ethyca/fides/pull/2441)
- Privacy Center
  - Identity inputs validate even when they are optional. [#2308](https://github.com/ethyca/fides/pull/2308)
  - Submit buttons show loading state and disable while submitting. [#2401](https://github.com/ethyca/fides/pull/2401)
  - Phone inputs no longer request country SVGs from external domain. [#2378](https://github.com/ethyca/fides/pull/2378)
  - Input validation errors no longer change the height of modals. [#2379](https://github.com/ethyca/fides/pull/2379)
- Patch masking strategies to better handle null and non-string inputs [#2307](https://github.com/ethyca/fides/pull/2377)
- Renamed prod pushes tag to be `latest` for privacy center and sample app [#2401](https://github.com/ethyca/fides/pull/2407)
- Update firebase connector to better handle non-existent users [#2439](https://github.com/ethyca/fides/pull/2439)

## [2.5.1](https://github.com/ethyca/fides/compare/2.5.0...2.5.1)

### Developer Experience

- Allow db resets only if `config.dev_mode` is `True` [#2321](https://github.com/ethyca/fides/pull/2321)

### Fixed

- Added a feature flag for the recent dataset classification UX changes [#2335](https://github.com/ethyca/fides/pull/2335)

### Security

- Add a check to the catchall path to prevent returning paths outside of the UI directory [#2330](https://github.com/ethyca/fides/pull/2330)

### Developer Experience

- Reduce size of local Docker images by fixing `.dockerignore` patterns [#2360](https://github.com/ethyca/fides/pull/2360)

## [2.5.0](https://github.com/ethyca/fides/compare/2.4.0...2.5.0)

### Docs

- Update the docs landing page and remove redundant docs [#2184](https://github.com/ethyca/fides/pull/2184)

### Added

- Added the `user` command group to the CLI. [#2153](https://github.com/ethyca/fides/pull/2153)
- Added `Code Climate` test coverage uploads. [#2198](https://github.com/ethyca/fides/pull/2198)
- Added the connection key to the execution log [#2100](https://github.com/ethyca/fides/pull/2100)
- Added endpoints to retrieve DSR `Rule`s and `Rule Target`s [#2116](https://github.com/ethyca/fides/pull/2116)
- Added Fides version number to account dropdown in the UI [#2140](https://github.com/ethyca/fides/pull/2140)
- Add link to Classify Systems page in nav side bar [#2128](https://github.com/ethyca/fides/pull/2128)
- Dataset classification UI now polls for results [#2123](https://github.com/ethyca/fides/pull/2123)
- Update Privacy Center Icons [#1800](https://github.com/ethyca/fides/pull/2139)
- Privacy Center `fides-consent.js`:
  - `Fides.shopify` integration function. [#2152](https://github.com/ethyca/fides/pull/2152)
  - Dedicated folder for integrations.
  - `Fides.meta` integration function (fbq). [#2217](https://github.com/ethyca/fides/pull/2217)
- Adds support for Twilio email service (Sendgrid) [#2154](https://github.com/ethyca/fides/pull/2154)
- Access and erasure support for Recharge [#1709](https://github.com/ethyca/fides/pull/1709)
- Access and erasure support for Friendbuy Nextgen [#2085](https://github.com/ethyca/fides/pull/2085)

### Changed

- Admin UI Feature Flags - [#2101](https://github.com/ethyca/fides/pull/2101)
  - Overrides can be saved in the browser.
  - Use `NEXT_PUBLIC_APP_ENV` for app-specific environment config.
  - No longer use `react-feature-flags` library.
  - Can have descriptions. [#2243](https://github.com/ethyca/fides/pull/2243)
- Made privacy declarations optional when adding systems manually - [#2173](https://github.com/ethyca/fides/pull/2173)
- Removed an unclear logging message. [#2266](https://github.com/ethyca/fides/pull/2266)
- Allow any user with `user:delete` scope to delete other users [#2148](https://github.com/ethyca/fides/pull/2148)
- Dynamic imports of custom overrides and SaaS test fixtures [#2169](https://github.com/ethyca/fides/pull/2169)
- Added `AuthenticatedClient` to custom request override interface [#2171](https://github.com/ethyca/fides/pull/2171)
- Only approve the specific collection instead of the entire dataset, display only top 1 classification by default [#2226](https://github.com/ethyca/fides/pull/2226)
- Update sample project resources for `fides evaluate` usage in `fides deploy` [#2253](https://github.com/ethyca/fides/pull/2253)

### Removed

- Removed unused object_name field on s3 storage config [#2133](https://github.com/ethyca/fides/pull/2133)

### Fixed

- Remove next-auth from privacy center to fix JS console error [#2090](https://github.com/ethyca/fides/pull/2090)
- Admin UI - Added Missing ability to assign `user:delete` in the permissions checkboxes [#2148](https://github.com/ethyca/fides/pull/2148)
- Nav bug: clicking on Privacy Request breadcrumb takes me to Home instead of /privacy-requests [#497](https://github.com/ethyca/fides/pull/2141)
- Side nav disappears when viewing request details [#2129](https://github.com/ethyca/fides/pull/2155)
- Remove usage of load dataset button and other dataset UI modifications [#2149](https://github.com/ethyca/fides/pull/2149)
- Improve readability for exceptions raised from custom request overrides [#2157](https://github.com/ethyca/fides/pull/2157)
- Importing custom request overrides on server startup [#2186](https://github.com/ethyca/fides/pull/2186)
- Remove warning when env vars default to blank strings in docker-compose [#2188](https://github.com/ethyca/fides/pull/2188)
- Fix Cookie House purchase modal flashing 'Error' in title [#2274](https://github.com/ethyca/fides/pull/2274)
- Stop dependency from upgrading `packaging` to version with known issue [#2273](https://github.com/ethyca/fides/pull/2273)
- Privacy center config no longer requires `identity_inputs` and will use `email` as a default [#2263](https://github.com/ethyca/fides/pull/2263)
- No longer display remaining days for privacy requests in terminal states [#2292](https://github.com/ethyca/fides/pull/2292)

### Removed

- Remove "Create New System" button when viewing systems. All systems can now be created via the "Add systems" button on the home page. [#2132](https://github.com/ethyca/fides/pull/2132)

## [2.4.0](https://github.com/ethyca/fides/compare/2.3.1...2.4.0)

### Developer Experience

- Include a pre-check workflow that collects the pytest suite [#2098](https://github.com/ethyca/fides/pull/2098)
- Write to the application db when running the app locally. Write to the test db when running pytest [#1731](https://github.com/ethyca/fides/pull/1731)

### Changed

- Move the `fides.ctl.core.` and `fides.ctl.connectors` modules into `fides.core` and `fides.connectors` respectively [#2097](https://github.com/ethyca/fides/pull/2097)
- Fides: Skip cypress tests due to nav bar 2.0 [#2102](https://github.com/ethyca/fides/pull/2103)

### Added

- Adds new erasure policy for complete user data masking [#1839](https://github.com/ethyca/fides/pull/1839)
- New Fides Home page [#1864](https://github.com/ethyca/fides/pull/2050)
- Nav 2.0 - Replace form flow side navs with top tabs [#2037](https://github.com/ethyca/fides/pull/2050)
- Adds new erasure policy for complete user data masking [#1839](https://github.com/ethyca/fides/pull/1839)
- Added ability to use Mailgun templates when sending emails. [#2039](https://github.com/ethyca/fides/pull/2039)
- Adds SMS id verification for consent [#2094](https://github.com/ethyca/fides/pull/2094)

### Fixed

- Store `fides_consent` cookie on the root domain of the Privacy Center [#2071](https://github.com/ethyca/fides/pull/2071)
- Properly set the expire-time for verification codes [#2105](https://github.com/ethyca/fides/pull/2105)

## [2.3.1](https://github.com/ethyca/fides/compare/2.3.0...2.3.1)

### Fixed

- Resolved an issue where the root_user was not being created [#2082](https://github.com/ethyca/fides/pull/2082)

### Added

- Nav redesign with sidebar groups. Feature flagged to only be visible in dev mode until release. [#2030](https://github.com/ethyca/fides/pull/2047)
- Improved error handling for incorrect app encryption key [#2089](https://github.com/ethyca/fides/pull/2089)
- Access and erasure support for Friendbuy API [#2019](https://github.com/ethyca/fides/pull/2019)

## [2.3.0](https://github.com/ethyca/fides/compare/2.2.2...2.3.0)

### Added

- Common Subscriptions for app-wide data and feature checks. [#2030](https://github.com/ethyca/fides/pull/2030)
- Send email alerts on privacy request failures once the specified threshold is reached. [#1793](https://github.com/ethyca/fides/pull/1793)
- DSR Notifications (toast) [#1895](https://github.com/ethyca/fides/pull/1895)
- DSR configure alerts btn [#1895](https://github.com/ethyca/fides/pull/1895)
- DSR configure alters (FE) [#1895](https://github.com/ethyca/fides/pull/1895)
- Add a `usage` session to Nox to print full session docstrings. [#2022](https://github.com/ethyca/fides/pull/2022)

### Added

- Adds notifications section to toml files [#2026](https://github.com/ethyca/fides/pull/2060)

### Changed

- Updated to use `loguru` logging library throughout codebase [#2031](https://github.com/ethyca/fides/pull/2031)
- Do not always create a `fides.toml` by default [#2023](https://github.com/ethyca/fides/pull/2023)
- The `fideslib` module has been merged into `fides`, code redundancies have been removed [#1859](https://github.com/ethyca/fides/pull/1859)
- Replace 'ingress' and 'egress' with 'sources' and 'destinations' across UI [#2044](https://github.com/ethyca/fides/pull/2044)
- Update the functionality of `fides pull -a <filename>` to include _all_ resource types. [#2083](https://github.com/ethyca/fides/pull/2083)

### Fixed

- Timing issues with bulk DSR reprocessing, specifically when analytics are enabled [#2015](https://github.com/ethyca/fides/pull/2015)
- Error caused by running erasure requests with disabled connectors [#2045](https://github.com/ethyca/fides/pull/2045)
- Changes the SlowAPI ratelimiter's backend to use memory instead of Redis [#2054](https://github.com/ethyca/fides/pull/2058)

## [2.2.2](https://github.com/ethyca/fides/compare/2.2.1...2.2.2)

### Docs

- Updated the readme to use new new [docs site](http://docs.ethyca.com) [#2020](https://github.com/ethyca/fides/pull/2020)

### Deprecated

- The documentation site hosted in the `/docs` directory has been deprecated. All documentation updates will be hosted at the new [docs site](http://docs.ethyca.com) [#2020](https://github.com/ethyca/fides/pull/2020)

### Fixed

- Fixed mypy and pylint errors [#2013](https://github.com/ethyca/fides/pull/2013)
- Update connection test endpoint to be effectively non-blocking [#2000](https://github.com/ethyca/fides/pull/2000)
- Update Fides connector to better handle children with no access results [#2012](https://github.com/ethyca/fides/pull/2012)

## [2.2.1](https://github.com/ethyca/fides/compare/2.2.0...2.2.1)

### Added

- Add health check indicator for data flow scanning option [#1973](https://github.com/ethyca/fides/pull/1973)

### Changed

- The `celery.toml` is no longer used, instead it is a subsection of the `fides.toml` file [#1990](https://github.com/ethyca/fides/pull/1990)
- Update sample project landing page copy to be version-agnostic [#1958](https://github.com/ethyca/fides/pull/1958)
- `get` and `ls` CLI commands now return valid `fides` object YAML [#1991](https://github.com/ethyca/fides/pull/1991)

### Developer Experience

- Remove duplicate fastapi-caching and pin version. [#1765](https://github.com/ethyca/fides/pull/1765)

## [2.2.0](https://github.com/ethyca/fides/compare/2.1.0...2.2.0)

### Added

- Send email alerts on privacy request failures once the specified threshold is reached. [#1793](https://github.com/ethyca/fides/pull/1793)
- Add authenticated privacy request route. [#1819](https://github.com/ethyca/fides/pull/1819)
- Enable the onboarding flow [#1836](https://github.com/ethyca/fides/pull/1836)
- Access and erasure support for Fullstory API [#1821](https://github.com/ethyca/fides/pull/1821)
- Add function to poll privacy request for completion [#1860](https://github.com/ethyca/fides/pull/1860)
- Added rescan flow for the data flow scanner [#1844](https://github.com/ethyca/fides/pull/1844)
- Add rescan flow for the data flow scanner [#1844](https://github.com/ethyca/fides/pull/1844)
- Add Fides connector to support parent-child Fides deployments [#1861](https://github.com/ethyca/fides/pull/1861)
- Classification UI now polls for updates to classifications [#1908](https://github.com/ethyca/fides/pull/1908)

### Changed

- The organization info form step is now skipped if the server already has organization info. [#1840](https://github.com/ethyca/fides/pull/1840)
- Removed the description column from the classify systems page. [#1867](https://github.com/ethyca/fides/pull/1867)
- Retrieve child results during fides connector execution [#1967](https://github.com/ethyca/fides/pull/1967)

### Fixed

- Fix error in parent user creation seeding. [#1832](https://github.com/ethyca/fides/issues/1832)
- Fix DSR error due to unfiltered empty identities [#1901](https://github.com/ethyca/fides/pull/1907)

### Docs

- Remove documentation about no-longer used connection string override [#1824](https://github.com/ethyca/fides/pull/1824)
- Fix typo in headings [#1824](https://github.com/ethyca/fides/pull/1824)
- Update documentation to reflect configs necessary for mailgun, twilio_sms and twilio_email service types [#1846](https://github.com/ethyca/fides/pull/1846)

...

## [2.1.0](https://github.com/ethyca/fides/compare/2.0.0...2.1.0)

### Added

- Classification flow for system data flows
- Classification is now triggered as part of data flow scanning
- Include `ingress` and `egress` fields on system export and `datamap/` endpoint [#1740](https://github.com/ethyca/fides/pull/1740)
- Repeatable unique identifier for dataset fides_keys and metadata [#1786](https://github.com/ethyca/fides/pull/1786)
- Adds SMS support for identity verification notifications [#1726](https://github.com/ethyca/fides/pull/1726)
- Added phone number validation in back-end and react phone number form in Privacy Center [#1745](https://github.com/ethyca/fides/pull/1745)
- Adds SMS message template for all subject notifications [#1743](https://github.com/ethyca/fides/pull/1743)
- Privacy-Center-Cypress workflow for CI checks of the Privacy Center. [#1722](https://github.com/ethyca/fides/pull/1722)
- Privacy Center `fides-consent.js` script for accessing consent on external pages. [Details](/clients/privacy-center/packages/fides-consent/README.md)
- Erasure support for Twilio Conversations API [#1673](https://github.com/ethyca/fides/pull/1673)
- Webserver port can now be configured via the CLI command [#1858](https://github.com/ethyca/fides/pull/1858)

### Changed

- Optional dependencies are no longer used for 3rd-party connectivity. Instead they are used to isolate dangerous dependencies. [#1679](https://github.com/ethyca/fides/pull/1679)
- All Next pages now automatically require login. [#1670](https://github.com/ethyca/fides/pull/1670)
- Running the `webserver` command no longer prompts the user to opt out/in to analytics[#1724](https://github.com/ethyca/fides/pull/1724)

### Developer Experience

- Admin-UI-Cypress tests that fail in CI will now upload screen recordings for debugging. [#1728](https://github.com/ethyca/fides/pull/1728/files/c23e62fea284f7910028c8483feff893903068b8#r1019491323)
- Enable remote debugging from VSCode of live dev app [#1780](https://github.com/ethyca/fides/pull/1780)

### Removed

- Removed the Privacy Center `cookieName` config introduced in 2.0.0. [#1756](https://github.com/ethyca/fides/pull/1756)

### Fixed

- Exceptions are no longer raised when sending analytics on Windows [#1666](https://github.com/ethyca/fides/pull/1666)
- Fixed wording on identity verification modal in the Privacy Center [#1674](https://github.com/ethyca/fides/pull/1674)
- Update system fides_key tooltip text [#1533](https://github.com/ethyca/fides/pull/1685)
- Removed local storage parsing that is redundant with redux-persist. [#1678](https://github.com/ethyca/fides/pull/1678)
- Show a helpful error message if Docker daemon is not running during "fides deploy" [#1694](https://github.com/ethyca/fides/pull/1694)
- Allow users to query their own permissions, including root user. [#1698](https://github.com/ethyca/fides/pull/1698)
- Single-select taxonomy fields legal basis and special category can be cleared. [#1712](https://github.com/ethyca/fides/pull/1712)
- Fixes the issue where the security config is not properly loading from environment variables. [#1718](https://github.com/ethyca/fides/pull/1718)
- Fixes the issue where the CLI can't run without the config values required by the webserver. [#1811](https://github.com/ethyca/fides/pull/1811)
- Correctly handle response from adobe jwt auth endpoint as milliseconds, rather than seconds. [#1754](https://github.com/ethyca/fides/pull/1754)
- Fixed styling issues with the `EditDrawer` component. [#1803](https://github.com/ethyca/fides/pull/1803)

### Security

- Bumped versions of packages that use OpenSSL [#1683](https://github.com/ethyca/fides/pull/1683)

## [2.0.0](https://github.com/ethyca/fides/compare/1.9.6...2.0.0)

### Added

- Allow delete-only SaaS connector endpoints [#1200](https://github.com/ethyca/fides/pull/1200)
- Privacy center consent choices store a browser cookie. [#1364](https://github.com/ethyca/fides/pull/1364)
  - The format is generic. A reasonable set of defaults will be added later: [#1444](https://github.com/ethyca/fides/issues/1444)
  - The cookie name defaults to `fides_consent` but can be configured under `config.json > consent > cookieName`.
  - Each consent option can provide an array of `cookieKeys`.
- Individually select and reprocess DSRs that have errored [#1203](https://github.com/ethyca/fides/pull/1489)
- Bulk select and reprocess DSRs that have errored [#1205](https://github.com/ethyca/fides/pull/1489)
- Config Wizard: AWS scan results populate in system review forms. [#1454](https://github.com/ethyca/fides/pull/1454)
- Integrate rate limiter with Saas Connectors. [#1433](https://github.com/ethyca/fides/pull/1433)
- Config Wizard: Added a column selector to the scan results page of the config wizard [#1590](https://github.com/ethyca/fides/pull/1590)
- Config Wizard: Flow for runtime scanner option [#1640](https://github.com/ethyca/fides/pull/1640)
- Access support for Twilio Conversations API [#1520](https://github.com/ethyca/fides/pull/1520)
- Message Config: Adds Twilio Email/SMS support [#1519](https://github.com/ethyca/fides/pull/1519)

### Changed

- Updated mypy to version 0.981 and Python to version 3.10.7 [#1448](https://github.com/ethyca/fides/pull/1448)

### Developer Experience

- Repository dispatch events are sent to fidesctl-plus and fidesops-plus [#1263](https://github.com/ethyca/fides/pull/1263)
- Only the `docs-authors` team members are specified as `CODEOWNERS` [#1446](https://github.com/ethyca/fides/pull/1446)
- Updates the default local configuration to not defer tasks to a worker node [#1552](https://github.com/ethyca/fides/pull/1552/)
- Updates the healthcheck to return health status of connected Celery workers [#1588](https://github.com/ethyca/fides/pull/1588)

### Docs

- Remove the tutorial to prepare for new update [#1543](https://github.com/ethyca/fides/pull/1543)
- Add system management via UI documentation [#1541](https://github.com/ethyca/fides/pull/1541)
- Added DSR quickstart docs, restructured docs navigation [#1651](https://github.com/ethyca/fides/pull/1651)
- Update privacy request execution overview docs [#1258](https://github.com/ethyca/fides/pull/1490)

### Fixed

- Fixed system dependencies appearing as "N/A" in the datamap endpoint when there are no privacy declarations [#1649](https://github.com/ethyca/fides/pull/1649)

## [1.9.6](https://github.com/ethyca/fides/compare/1.9.5...1.9.6)

### Fixed

- Include systems without a privacy declaration on data map [#1603](https://github.com/ethyca/fides/pull/1603)
- Handle malformed tokens [#1523](https://github.com/ethyca/fides/pull/1523)
- Remove thrown exception from getAllPrivacyRequests method [#1592](https://github.com/ethyca/fides/pull/1593)
- Include systems without a privacy declaration on data map [#1603](https://github.com/ethyca/fides/pull/1603)
- After editing a dataset, the table will stay on the previously selected collection instead of resetting to the first one. [#1511](https://github.com/ethyca/fides/pull/1511)
- Fix redis `db_index` config issue [#1647](https://github.com/ethyca/fides/pull/1647)

### Docs

- Add unlinked docs and fix any remaining broken links [#1266](https://github.com/ethyca/fides/pull/1266)
- Update privacy center docs to include consent information [#1537](https://github.com/ethyca/fides/pull/1537)
- Update UI docs to include DSR countdown information and additional descriptions/filtering [#1545](https://github.com/ethyca/fides/pull/1545)

### Changed

- Allow multiple masking strategies to be specified when using fides as a masking engine [#1647](https://github.com/ethyca/fides/pull/1647)

## [1.9.5](https://github.com/ethyca/fides/compare/1.9.4...1.9.5)

### Added

- The database includes a `plus_system_scans` relation, to track the status and results of System Scanner executions in fidesctl-plus [#1554](https://github.com/ethyca/fides/pull/1554)

## [1.9.4](https://github.com/ethyca/fides/compare/1.9.2...1.9.4)

### Fixed

- After editing a dataset, the table will stay on the previously selected collection instead of resetting to the first one. [#1511](https://github.com/ethyca/fides/pull/1511)

## [1.9.2](https://github.com/ethyca/fides/compare/1.9.1...1.9.2)

### Deprecated

- Added a deprecation warning for the entire package [#1244](https://github.com/ethyca/fides/pull/1244)

### Added

- Dataset generation enhancements using Fides Classify for Plus users:

  - Integrate Fides Plus API into placeholder features introduced in 1.9.0. [#1194](https://github.com/ethyca/fides/pull/1194)

- Fides Admin UI:

  - Configure Connector after creation [#1204](https://github.com/ethyca/fides/pull/1356)

### Fixed

- Privacy Center:
  - Handle error on startup if server isn't running [#1239](https://github.com/ethyca/fides/pull/1239)
  - Fix styling issue with cards [#1240](https://github.com/ethyca/fides/pull/1240)
  - Redirect to index on consent save [#1238](https://github.com/ethyca/fides/pull/1238)

## [1.9.1](https://github.com/ethyca/fides/compare/1.9.0...1.9.1)

### Changed

- Update fideslang to v1.3.1 [#1136](https://github.com/ethyca/fides/pull/1136)

### Changed

- Update fideslang to v1.3.1 [#1136](https://github.com/ethyca/fides/pull/1136)

## [1.9.0](https://github.com/ethyca/fides/compare/1.8.6...1.9.0) - 2022-09-29

### Added

- Dataset generation enhancements using Fides Classify for Plus users:
  - Added toggle for enabling classify during generation. [#1057](https://github.com/ethyca/fides/pull/1057)
  - Initial implementation of API request to kick off classify, with confirmation modal. [#1069](https://github.com/ethyca/fides/pull/1069)
  - Initial Classification & Review status for generated datasets. [#1074](https://github.com/ethyca/fides/pull/1074)
  - Component for choosing data categories based on classification results. [#1110](https://github.com/ethyca/fides/pull/1110)
  - The dataset fields table shows data categories from the classifier (if available). [#1088](https://github.com/ethyca/fides/pull/1088)
  - The "Approve" button can be used to update the dataset with the classifier's suggestions. [#1129](https://github.com/ethyca/fides/pull/1129)
- System management UI:
  - New page to add a system via yaml [#1062](https://github.com/ethyca/fides/pull/1062)
  - Skeleton of page to add a system manually [#1068](https://github.com/ethyca/fides/pull/1068)
  - Refactor config wizard system forms to be reused for system management [#1072](https://github.com/ethyca/fides/pull/1072)
  - Add additional optional fields to system management forms [#1082](https://github.com/ethyca/fides/pull/1082)
  - Delete a system through the UI [#1085](https://github.com/ethyca/fides/pull/1085)
  - Edit a system through the UI [#1096](https://github.com/ethyca/fides/pull/1096)
- Cypress component testing [#1106](https://github.com/ethyca/fides/pull/1106)

### Changed

- Changed behavior of `load_default_taxonomy` to append instead of upsert [#1040](https://github.com/ethyca/fides/pull/1040)
- Changed behavior of adding privacy declarations to decouple the actions of the "add" and "next" buttons [#1086](https://github.com/ethyca/fides/pull/1086)
- Moved system related UI components from the `config-wizard` directory to the `system` directory [#1097](https://github.com/ethyca/fides/pull/1097)
- Updated "type" on SaaS config to be a simple string type, not an enum [#1197](https://github.com/ethyca/fides/pull/1197)

### Developer Experience

- Optional dependencies may have their version defined only once, in `optional-requirements.txt` [#1171](https://github.com/ethyca/fides/pull/1171)

### Docs

- Updated the footer links [#1130](https://github.com/ethyca/fides/pull/1130)

### Fixed

- Fixed the "help" link in the UI header [#1078](https://github.com/ethyca/fides/pull/1078)
- Fixed a bug in Data Category Dropdowns where checking i.e. `user.biometric` would also check `user.biometric_health` [#1126](https://github.com/ethyca/fides/pull/1126)

### Security

- Upgraded pymysql to version `1.0.2` [#1094](https://github.com/ethyca/fides/pull/1094)

## [1.8.6](https://github.com/ethyca/fides/compare/1.8.5...1.8.6) - 2022-09-28

### Added

- Added classification tables for Plus users [#1060](https://github.com/ethyca/fides/pull/1060)

### Fixed

- Fixed a bug where rows were being excluded from a data map [#1124](https://github.com/ethyca/fides/pull/1124)

## [1.8.5](https://github.com/ethyca/fides/compare/1.8.4...1.8.5) - 2022-09-21

### Changed

- Update fideslang to v1.3.0 [#1103](https://github.com/ethyca/fides/pull/1103)

## [1.8.4](https://github.com/ethyca/fides/compare/1.8.3...1.8.4) - 2022-09-09

### Added

- Initial system management page [#1054](https://github.com/ethyca/fides/pull/1054)

### Changed

- Deleting a taxonomy field with children will now cascade delete all of its children as well. [#1042](https://github.com/ethyca/fides/pull/1042)

### Fixed

- Fixed navigating directly to frontend routes loading index page instead of the correct static page for the route.
- Fix truncated evaluation error messages [#1053](https://github.com/ethyca/fides/pull/1053)

## [1.8.3](https://github.com/ethyca/fides/compare/1.8.2...1.8.3) - 2022-09-06

### Added

- Added more taxonomy fields that can be edited via the UI [#1000](https://github.com/ethyca/fides/pull/1000) [#1028](https://github.com/ethyca/fides/pull/1028)
- Added the ability to add taxonomy fields via the UI [#1019](https://github.com/ethyca/fides/pull/1019)
- Added the ability to delete taxonomy fields via the UI [#1006](https://github.com/ethyca/fides/pull/1006)
  - Only non-default taxonomy entities can be deleted [#1023](https://github.com/ethyca/fides/pull/1023)
- Prevent deleting taxonomy `is_default` fields and from adding `is_default=True` fields via the API [#990](https://github.com/ethyca/fides/pull/990).
- Added a "Custom" tag to distinguish user defined taxonomy fields from default taxonomy fields in the UI [#1027](https://github.com/ethyca/fides/pull/1027)
- Added initial support for enabling Fides Plus [#1037](https://github.com/ethyca/fides/pull/1037)
  - The `useFeatures` hook can be used to check if `plus` is enabled.
  - Navigating to/from the Data Map page is gated behind this feature.
  - Plus endpoints are served from the private Plus image.

### Fixed

- Fixed failing mypy tests [#1030](https://github.com/ethyca/fides/pull/1030)
- Fixed an issue where `fides push --diff` would return a false positive diff [#1026](https://github.com/ethyca/fides/pull/1026)
- Pinned pydantic version to < 1.10.0 to fix an error in finding referenced fides keys [#1045](https://github.com/ethyca/fides/pull/1045)

### Fixed

- Fixed failing mypy tests [#1030](https://github.com/ethyca/fides/pull/1030)
- Fixed an issue where `fides push --diff` would return a false positive diff [#1026](https://github.com/ethyca/fides/pull/1026)

### Docs

- Minor formatting updates to [Policy Webhooks](https://ethyca.github.io/fidesops/guides/policy_webhooks/) documentation [#1114](https://github.com/ethyca/fidesops/pull/1114)

### Removed

- Removed create superuser [#1116](https://github.com/ethyca/fidesops/pull/1116)

## [1.8.2](https://github.com/ethyca/fides/compare/1.8.1...1.8.2) - 2022-08-18

### Added

- Added the ability to edit taxonomy fields via the UI [#977](https://github.com/ethyca/fides/pull/977) [#1028](https://github.com/ethyca/fides/pull/1028)
- New column `is_default` added to DataCategory, DataUse, DataSubject, and DataQualifier tables [#976](https://github.com/ethyca/fides/pull/976)
- Added the ability to add taxonomy fields via the UI [#1019](https://github.com/ethyca/fides/pull/1019)
- Added the ability to delete taxonomy fields via the UI [#1006](https://github.com/ethyca/fides/pull/1006)
  - Only non-default taxonomy entities can be deleted [#1023](https://github.com/ethyca/fides/pull/1023)
- Prevent deleting taxonomy `is_default` fields and from adding `is_default=True` fields via the API [#990](https://github.com/ethyca/fides/pull/990).
- Added a "Custom" tag to distinguish user defined taxonomy fields from default taxonomy fields in the UI [#1027](https://github.com/ethyca/fides/pull/1027)

### Changed

- Upgraded base Docker version to Python 3.9 and updated all other references from 3.8 -> 3.9 [#974](https://github.com/ethyca/fides/pull/974)
- Prepend all database tables with `ctl_` [#979](https://github.com/ethyca/fides/pull/979)
- Moved the `admin-ui` code down one level into a `ctl` subdir [#970](https://github.com/ethyca/fides/pull/970)
- Extended the `/datamap` endpoint to include extra metadata [#992](https://github.com/ethyca/fides/pull/992)

## [1.8.1](https://github.com/ethyca/fides/compare/1.8.0...1.8.1) - 2022-08-08

### Deprecated

- The following environment variables have been deprecated, and replaced with the new environment variable names indicated below. To avoid breaking existing workflows, the deprecated variables are still respected in v1.8.1. They will be removed in a future release.
  - `FIDESCTL__API__DATABASE_HOST` --> `FIDESCTL__DATABASE__SERVER`
  - `FIDESCTL__API__DATABASE_NAME` --> `FIDESCTL__DATABASE__DB`
  - `FIDESCTL__API__DATABASE_PASSWORD` --> `FIDESCTL__DATABASE__PASSWORD`
  - `FIDESCTL__API__DATABASE_PORT` --> `FIDESCTL__DATABASE__PORT`
  - `FIDESCTL__API__DATABASE_TEST_DATABASE_NAME` --> `FIDESCTL__DATABASE__TEST_DB`
  - `FIDESCTL__API__DATABASE_USER` --> `FIDESCTL__DATABASE__USER`

### Developer Experience

- The included `docker-compose.yml` no longer references outdated ENV variables [#964](https://github.com/ethyca/fides/pull/964)

### Docs

- Minor release documentation now reflects the desired patch release process [#955](https://github.com/ethyca/fides/pull/955)
- Updated references to ENV variables [#964](https://github.com/ethyca/fides/pull/964)

### Fixed

- Deprecated config options will continue to be respected when set via environment variables [#965](https://github.com/ethyca/fides/pull/965)
- The git cache is rebuilt within the Docker container [#962](https://github.com/ethyca/fides/pull/962)
- The `wheel` pypi build no longer has a dirty version tag [#962](https://github.com/ethyca/fides/pull/962)
- Add setuptools to dev-requirements to fix versioneer error [#983](https://github.com/ethyca/fides/pull/983)

## [1.8.0](https://github.com/ethyca/fides/compare/1.7.1...1.8.0) - 2022-08-04

### Added

- Initial configuration wizard UI view
  - System scanning step: AWS credentials form and initial `generate` API usage.
  - System scanning results: AWS systems are stored and can be selected for review
- CustomInput type "password" with show/hide icon.
- Pull CLI command now checks for untracked/unstaged files in the manifests dir [#869](https://github.com/ethyca/fides/pull/869)
- Pull CLI command has a flag to pull missing files from the server [#895](https://github.com/ethyca/fides/pull/895)
- Add BigQuery support for the `generate` command and `/generate` endpoint [#814](https://github.com/ethyca/fides/pull/814) & [#917](https://github.com/ethyca/fides/pull/917)
- Added user auth tables [915](https://github.com/ethyca/fides/pull/915)
- Standardized API error parsing under `~/types/errors`
- Added taxonomy page to UI [#902](https://github.com/ethyca/fides/pull/902)
  - Added a nested accordion component for displaying taxonomy data [#910](https://github.com/ethyca/fides/pull/910)
- Add lru cache to get_config [927](https://github.com/ethyca/fides/pull/927)
- Add support for deprecated API config values [#959](https://github.com/ethyca/fides/pull/959)
- `fides` is now an alias for `fidesctl` as a CLI entrypoint [#926](https://github.com/ethyca/fides/pull/926)
- Add user auth routes [929](https://github.com/ethyca/fides/pull/929)
- Bump fideslib to 3.0.1 and remove patch code[931](https://github.com/ethyca/fides/pull/931)
- Update the `fidesctl` python package to automatically serve the UI [#941](https://github.com/ethyca/fides/pull/941)
- Add `push` cli command alias for `apply` and deprecate `apply` [943](https://github.com/ethyca/fides/pull/943)
- Add resource groups tagging api as a source of system generation [939](https://github.com/ethyca/fides/pull/939)
- Add GitHub Action to publish the `fidesctl` package to testpypi on pushes to main [#951](https://github.com/ethyca/fides/pull/951)
- Added configWizardFlag to ui to hide the config wizard when false [[#1453](https://github.com/ethyca/fides/issues/1453)

### Changed

- Updated the `datamap` endpoint to return human-readable column names as the first response item [#779](https://github.com/ethyca/fides/pull/779)
- Remove the `obscure` requirement from the `generate` endpoint [#819](https://github.com/ethyca/fides/pull/819)
- Moved all files from `fidesapi` to `fidesctl/api` [#885](https://github.com/ethyca/fides/pull/885)
- Moved `scan` and `generate` to the list of commands that can be run in local mode [#841](https://github.com/ethyca/fides/pull/841)
- Upgraded the base docker images from Debian Buster to Bullseye [#958](https://github.com/ethyca/fides/pull/958)
- Removed `ipython` as a dev-requirement [#958](https://github.com/ethyca/fides/pull/958)
- Webserver dependencies now come as a standard part of the package [#881](https://github.com/ethyca/fides/pull/881)
- Initial configuration wizard UI view
  - Refactored step & form results management to use Redux Toolkit slice.
- Change `id` field in tables from an integer to a string [915](https://github.com/ethyca/fides/pull/915)
- Update `fideslang` to `1.1.0`, simplifying the default taxonomy and adding `tags` for resources [#865](https://github.com/ethyca/fides/pull/865)
- Merge existing configurations with `fideslib` library [#913](https://github.com/ethyca/fides/pull/913)
- Moved frontend static files to `src/fidesctl/ui-build/static` [#934](https://github.com/ethyca/fides/pull/934)
- Replicated the error response handling from the `/validate` endpoint to the `/generate` endpoint [#911](https://github.com/ethyca/fides/pull/911)

### Developer Experience

- Remove `API_PREFIX` from fidesctl/core/utils.py and change references to `API_PREFIX` in fidesctl/api/reoutes/util.py [922](https://github.com/ethyca/fides/pull/922)

### Fixed

- Dataset field columns show all columns by default in the UI [#898](https://github.com/ethyca/fides/pull/898)
- Fixed the missing `.fides./` directory when locating the default config [#933](https://github.com/ethyca/fides/pull/933)

## [1.7.1](https://github.com/ethyca/fides/compare/1.7.0...1.7.1) - 2022-07-28

### Added

- Add datasets via YAML in the UI [#813](https://github.com/ethyca/fides/pull/813)
- Add datasets via database connection [#834](https://github.com/ethyca/fides/pull/834) [#889](https://github.com/ethyca/fides/pull/889)
- Add delete confirmation when deleting a field or collection from a dataset [#809](https://github.com/ethyca/fides/pull/809)
- Add ability to delete datasets from the UI [#827](https://github.com/ethyca/fides/pull/827)
- Add Cypress for testing [713](https://github.com/ethyca/fides/pull/833)
- Add datasets via database connection (UI only) [#834](https://github.com/ethyca/fides/pull/834)
- Add Okta support to the `/generate` endpoint [#842](https://github.com/ethyca/fides/pull/842)
- Add db support to `/generate` endpoint [849](https://github.com/ethyca/fides/pull/849)
- Added OpenAPI TypeScript client generation for the UI app. See the [README](/clients/admin-ui/src/types/api/README.md) for more details.

### Changed

- Remove the `obscure` requirement from the `generate` endpoint [#819](https://github.com/ethyca/fides/pull/819)

### Developer Experience

- When releases are published, dispatch a repository webhook event to ethyca/fidesctl-plus [#938](https://github.com/ethyca/fides/pull/938)

### Docs

- recommend/replace pip installs with pipx [#874](https://github.com/ethyca/fides/pull/874)

### Fixed

- CustomSelect input tooltips appear next to selector instead of wrapping to a new row.
- Datasets without the `third_country_transfer` will not cause the editing dataset form to not render.
- Fixed a build issue causing an `unknown` version of `fidesctl` to be installed in published Docker images [#836](https://github.com/ethyca/fides/pull/836)
- Fixed an M1-related SQLAlchemy bug [#816](https://github.com/ethyca/fides/pull/891)
- Endpoints now work with or without a trailing slash. [#886](https://github.com/ethyca/fides/pull/886)
- Dataset field columns show all columns by default in the UI [#898](https://github.com/ethyca/fides/pull/898)
- Fixed the `tag` specific GitHub Action workflows for Docker and publishing docs. [#901](https://github.com/ethyca/fides/pull/901)

## [1.7.0](https://github.com/ethyca/fides/compare/1.6.1...1.7.0) - 2022-06-23

### Added

- Added dependabot to keep dependencies updated
- A warning now issues for any orphan datasets as part of the `apply` command [543](https://github.com/ethyca/fides/pull/543)
- Initial scaffolding of management UI [#561](https://github.com/ethyca/fides/pull/624)
- A new `audit` command for `system` and `organization` resources, checking data map attribute compliance [#548](https://github.com/ethyca/fides/pull/548)
- Static UI assets are now built with the docker container [#663](https://github.com/ethyca/fides/issues/663)
- Host static files via fidesapi [#621](https://github.com/ethyca/fides/pull/621)
- A new `generate` endpoint to enable capturing systems from infrastructure from the UI [#642](https://github.com/ethyca/fides/pull/642)
- A new `datamap` endpoint to enable visualizing a data map from the UI [#721](https://github.com/ethyca/fides/pull/721)
- Management UI navigation bar [#679](https://github.com/ethyca/fides/issues/679)
- Management UI integration [#736](https://github.com/ethyca/fides/pull/736)
  - Datasets
  - Systems
  - Taxonomy (data categories)
- Initial dataset UI view [#768](https://github.com/ethyca/fides/pull/768)
  - Add interaction for viewing a dataset collection
  - Add column picker
  - Add a data category checklist tree
  - Edit/delete dataset fields
  - Edit/delete dataset collections
  - Edit datasets
  - Add a component for Identifiability tags
  - Add tooltips for help on forms
  - Add geographic location (third_country_transfers) country selection. Supported by new dependency `i18n-iso-countries`.
- Okta, aws and database credentials can now come from `fidesctl.toml` config [#694](https://github.com/ethyca/fides/pull/694)
- New `validate` endpoint to test aws and okta credentials [#722](https://github.com/ethyca/fides/pull/722)
- Initial configuration wizard UI view
  - Manual entry steps added (name and describe organization, pick entry route, and describe system manually including privacy declarations)
- A new image tagged `ethyca/fidesctl:dev` is published on each push to `main` [781](https://github.com/ethyca/fides/pull/781)
- A new cli command (`fidesctl sync`) [#765](https://github.com/ethyca/fides/pull/765)

### Changed

- Comparing server and CLI versions ignores `.dirty` only differences, and is quiet on success when running general CLI commands [621](https://github.com/ethyca/fides/pull/621)
- All endpoints now prefixed by `/api/v1` [#623](https://github.com/ethyca/fides/issues/623)
- Allow AWS credentials to be passed to `generate system` via the API [#645](https://github.com/ethyca/fides/pull/645)
- Update the export of a datamap to load resources from the server instead of a manifest directory [#662](https://github.com/ethyca/fides/pull/662)
- Refactor `export` to remove CLI specific uses from the core modules and load resources[#725](https://github.com/ethyca/fides/pull/725)
- Bump version of FastAPI in `setup.py` to 0.77.1 to match `optional-requirements.txt` [#734](https://github.com/ethyca/fides/pull/734)
- Docker images are now only built and pushed on tags to match when released to pypi [#740](https://github.com/ethyca/fides/pull/740)
- Okta resource scanning and generation now works with systems instead of datasets [#751](https://github.com/ethyca/fides/pull/751)

### Developer Experience

- Replaced `make` with `nox` [#547](https://github.com/ethyca/fides/pull/547)
- Removed usage of `fideslang` module in favor of new [external package](https://github.com/ethyca/fideslang) shared across projects [#619](https://github.com/ethyca/fides/issues/619)
- Added a UI service to the docker-compose deployment [#757](https://github.com/ethyca/fides/pull/757)
- `TestClient` defined in and shared across test modules via `conftest.py` [#759](https://github.com/ethyca/fides/pull/759)

### Docs

- Replaced all references to `make` with `nox` [#547](https://github.com/ethyca/fides/pull/547)
- Removed config/schemas page [#613](https://github.com/ethyca/fides/issues/613)
- Dataset UI and config wizard docs added ([https://github.com/ethyca/fides/pull/697](https://github.com/ethyca/fides/pull/697))
- The fides README now walks through generating a datamap [#746](https://github.com/ethyca/fides/pull/746)

### Fixed

- Updated `fideslog` to v1.1.5, resolving an issue where some exceptions thrown by the SDK were not handled as expected [#609](https://github.com/ethyca/fides/issues/609)
- Updated the webserver so that it won't fail if the database is inaccessible [#649](https://github.com/ethyca/fides/pull/649)
- Updated external tests to handle complex characters [#661](https://github.com/ethyca/fides/pull/661)
- Evaluations now properly merge the default taxonomy into the user-defined taxonomy [#684](https://github.com/ethyca/fides/pull/684)
- The CLI can now be run without installing the webserver components [#715](https://github.com/ethyca/fides/pull/715)

## [1.6.1](https://github.com/ethyca/fides/compare/1.6.0...1.6.1) - 2022-06-15

### Docs

- Updated `Release Steps`

### Fixed

- Resolved a failure with populating applicable data subject rights to a data map
- Handle invalid characters when generating a `fides_key` [#761](https://github.com/ethyca/fides/pull/761)

## [1.6.0](https://github.com/ethyca/fides/compare/1.5.3...1.6.0) - 2022-05-02

### Added

- ESLint configuration changes [#514](https://github.com/ethyca/fidesops/pull/514)
- User creation, update and permissions in the Admin UI [#511](https://github.com/ethyca/fidesops/pull/511)
- Yaml support for dataset upload [#284](https://github.com/ethyca/fidesops/pull/284)

### Breaking Changes

- Update masking API to take multiple input values [#443](https://github.com/ethyca/fidesops/pull/443)

### Docs

- DRP feature documentation [#520](https://github.com/ethyca/fidesops/pull/520)

## [1.4.2](https://github.com/ethyca/fidesops/compare/1.4.1...1.4.2) - 2022-05-12

### Added

- GET routes for users [#405](https://github.com/ethyca/fidesops/pull/405)
- Username based search on GET route [#444](https://github.com/ethyca/fidesops/pull/444)
- FIDESOPS\_\_DEV_MODE for Easier SaaS Request Debugging [#363](https://github.com/ethyca/fidesops/pull/363)
- Track user privileges across sessions [#425](https://github.com/ethyca/fidesops/pull/425)
- Add first_name and last_name fields. Also add them along with created_at to FidesUser response [#465](https://github.com/ethyca/fidesops/pull/465)
- Denial reasons for DSR and user `AuditLog` [#463](https://github.com/ethyca/fidesops/pull/463)
- DRP action to Policy [#453](https://github.com/ethyca/fidesops/pull/453)
- `CHANGELOG.md` file[#484](https://github.com/ethyca/fidesops/pull/484)
- DRP status endpoint [#485](https://github.com/ethyca/fidesops/pull/485)
- DRP exerise endpoint [#496](https://github.com/ethyca/fidesops/pull/496)
- Frontend for privacy request denial reaons [#480](https://github.com/ethyca/fidesops/pull/480)
- Publish Fidesops to Pypi [#491](https://github.com/ethyca/fidesops/pull/491)
- DRP data rights endpoint [#526](https://github.com/ethyca/fidesops/pull/526)

### Changed

- Converted HTTP Status Codes to Starlette constant values [#438](https://github.com/ethyca/fidesops/pull/438)
- SaasConnector.send behavior on ignore_errors now returns raw response [#462](https://github.com/ethyca/fidesops/pull/462)
- Seed user permissions in `create_superuser.py` script [#468](https://github.com/ethyca/fidesops/pull/468)
- User API Endpoints (update fields and reset user passwords) [#471](https://github.com/ethyca/fidesops/pull/471)
- Format tests with `black` [#466](https://github.com/ethyca/fidesops/pull/466)
- Extract privacy request endpoint logic into separate service for DRP [#470](https://github.com/ethyca/fidesops/pull/470)
- Fixing inconsistent SaaS connector integration tests [#473](https://github.com/ethyca/fidesops/pull/473)
- Add user data to login response [#501](https://github.com/ethyca/fidesops/pull/501)

### Breaking Changes

- Update masking API to take multiple input values [#443](https://github.com/ethyca/fidesops/pull/443)

### Docs

- Added issue template for documentation updates [#442](https://github.com/ethyca/fidesops/pull/442)
- Clarify masking updates [#464](https://github.com/ethyca/fidesops/pull/464)
- Added dark mode [#476](https://github.com/ethyca/fidesops/pull/476)

### Fixed

- Removed miradb test warning [#436](https://github.com/ethyca/fidesops/pull/436)
- Added missing import [#448](https://github.com/ethyca/fidesops/pull/448)
- Removed pypi badge pointing to wrong package [#452](https://github.com/ethyca/fidesops/pull/452)
- Audit imports and references [#479](https://github.com/ethyca/fidesops/pull/479)
- Switch to using update method on PUT permission endpoint [#500](https://github.com/ethyca/fidesops/pull/500)

### Developer Experience

- added isort as a CI check
- Include `tests/` in all static code checks (e.g. `mypy`, `pylint`)

### Changed

- Published Docker image does a clean install of Fidesctl
- `with_analytics` is now a decorator

### Fixed

- Third-Country formatting on Data Map
- Potential Duplication on Data Map
- Exceptions are no longer raised when sending `AnalyticsEvent`s on Windows
- Running `fidesctl init` now generates a `server_host` and `server_protocol`
  rather than `server_url`<|MERGE_RESOLUTION|>--- conflicted
+++ resolved
@@ -23,12 +23,9 @@
 - Added an option to link to vendor tab from an experience config description [#4191](https://github.com/ethyca/fides/pull/4191)
 - Added two toggles for vendors in the TCF overlay, one for Consent, and one for Legitimate Interest [#4189](https://github.com/ethyca/fides/pull/4189)
 - Added two toggles for purposes in the TCF overlay, one for Consent, and one for Legitimate Interest [#4234](https://github.com/ethyca/fides/pull/4234)
-<<<<<<< HEAD
 - Added support for new TCF-related fields on `System` and `PrivacyDeclaration` models [#4228](https://github.com/ethyca/fides/pull/4228)
-=======
 - Support for AC string to `fides-tcf` [#4244](https://github.com/ethyca/fides/pull/4244)
 - Support for `gvl` prefixed vendor IDs [#4247](https://github.com/ethyca/fides/pull/4247)
->>>>>>> 84c0f593
 
 ### Changed
 - Removed `TCF_ENABLED` environment variable from the privacy center in favor of dynamically figuring out which `fides-js` bundle to send [#4131](https://github.com/ethyca/fides/pull/4131)
