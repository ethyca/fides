--- conflicted
+++ resolved
@@ -23,13 +23,8 @@
 
 ### Added
 - Improved logging of underlying errors when raising generic exceptions [#6420](https://github.com/ethyca/fides/pull/6420)
-<<<<<<< HEAD
+- Manual Task Graph Tasks now receive data from any nodes referenced by their conditional dependencies. [#6402](https://github.com/ethyca/fides/pull/6402)
 - Added PrivacyCenterSettings to the config. [#6349](https://github.com/ethyca/fides/pull/6439)
-
-### Added
-=======
->>>>>>> c0b99096
-- Manual Task Graph Tasks now receive data from any nodes referenced by their conditional dependencies. [#6402](https://github.com/ethyca/fides/pull/6402)
 
 ### Changed
 - Replaced some duplicated data formatting functionality with a single utility function. Additional maintainability updates on Manual Tasks. [#6390](https://github.com/ethyca/fides/pull/6390)
