# Changelog

All notable changes to this project will be documented in this file.

The format is based on [Keep a Changelog](https://keepachangelog.com/en/)

The types of changes are:

- `Added` for new features.
- `Changed` for changes in existing functionality.
- `Developer Experience` for changes in developer workflow or tooling.
- `Deprecated` for soon-to-be removed features.
- `Docs` for documentation only changes.
- `Removed` for now removed features.
- `Fixed` for any bug fixes.
- `Security` in case of vulnerabilities.

## [Unreleased](https://github.com/ethyca/fides/compare/2.50.0...main)

### Added
- Added `hidden` column to `stagedresource` table and endpoints for upcoming Dataset Lifecycle experience for DnD to retrieve Projects and Datasets [#5527](https://github.com/ethyca/fides/pull/5527)

### Developer Experience
- Migrated remaining instances of Chakra's Select component to use Ant's Select component [#5502](https://github.com/ethyca/fides/pull/5502)

<<<<<<< HEAD
=======


>>>>>>> f4ad7467
## [2.50.0](https://github.com/ethyca/fides/compare/2.49.1...2.50.0)

### Added
- Added namespace support for Snowflake [#5486](https://github.com/ethyca/fides/pull/5486)
- Added support for field-level masking overrides [#5446](https://github.com/ethyca/fides/pull/5446)
- Added BigQuery Enterprise access request integration test [#5504](https://github.com/ethyca/fides/pull/5504)
- Added MD5 email hashing for Segment's Right to Forget endpoint requests [#5514](https://github.com/ethyca/fides/pull/5514)
- Added loading state to the toggle switches on the Privacy experiences page [#5529](https://github.com/ethyca/fides/pull/5529)
- Added new env variable to set a privacy center to default to a specific property  [#5532](https://github.com/ethyca/fides/pull/5532)

### Changed
- Allow hiding systems via a `hidden` parameter and add two flags on the `/system` api endpoint; `show_hidden` and `dnd_relevant`, to display only systems with integrations [#5484](https://github.com/ethyca/fides/pull/5484)
- The CMP override `fides_privacy_policy_url` will now apply even if the `fides_override_language` doesn't match [#5515](https://github.com/ethyca/fides/pull/5515)
- Updated POST taxonomy endpoints to handle creating resources without specifying fides_key [#5468](https://github.com/ethyca/fides/pull/5468)
- Disabled connection pooling for task workers and added retries and keep-alive configurations for database connections [#5448](https://github.com/ethyca/fides/pull/5448)
- Added timeout handling in the UI for async discovery monitor-related queries [#5519](https://github.com/ethyca/fides/pull/5519)

### Developer Experience
- Migrated several instances of Chakra's Select component to use Ant's Select component [#5475](https://github.com/ethyca/fides/pull/5475)
- Fixing BigQuery integration tests [#5491](https://github.com/ethyca/fides/pull/5491)
- Enhanced logging for privacy requests [#5500](https://github.com/ethyca/fides/pull/5500)

### Docs
- Added docs for PrivacyNoticeRegion type [#5488](https://github.com/ethyca/fides/pull/5488)

### Fixed
- Fixed deletion of ConnectionConfigs that have related MonitorConfigs [#5478](https://github.com/ethyca/fides/pull/5478)
- Fixed extra delete icon on Domains page [#5513](https://github.com/ethyca/fides/pull/5513)
- Fixed incorrect display names on some D&D resources [#5498](https://github.com/ethyca/fides/pull/5498)
- Fixed position of "Integration" button on system detail page [#5497](https://github.com/ethyca/fides/pull/5497)
- Fixing issue where "privacy request received" emails would not be sent if the request had custom identities [#5518](https://github.com/ethyca/fides/pull/5518)
- Fixed issue with long-running privacy request tasks losing their connection to the database [#5500](https://github.com/ethyca/fides/pull/5500)
- Fixed missing "Manage privacy preferences" button label option in TCF experience translations [#5528](https://github.com/ethyca/fides/pull/5528)
- Fixed privacy center not fetching the correct experience when using custom property paths  [#5532](https://github.com/ethyca/fides/pull/5532)

### Docs
- Added docs for PrivacyNoticeRegion type [#5488](https://github.com/ethyca/fides/pull/5488)

### Security
 - Password Policy is now Enforced in Accept Invite API [CVE-2024-52008](https://github.com/ethyca/fides/security/advisories/GHSA-v7vm-rhmg-8j2r)

## [2.49.1](https://github.com/ethyca/fides/compare/2.49.0...2.49.1)

### Added
- Added support for GPP national string to be used alongside state-by-state using a new approach option [#5480](https://github.com/ethyca/fides/pull/5480)
- Added "Powered by" branding link to privacy center and Layer 2 CMP [#5483](https://github.com/ethyca/fides/pull/5483)
- Added loading state to the toggle switches on the Manage privacy notices page [#5489](https://github.com/ethyca/fides/pull/5489)
- Support BlueConic objectives [#5479](https://github.com/ethyca/fides/pull/5479)

### Fixed
- Use BlueConic Profile API correctly. [#5487](https://github.com/ethyca/fides/pull/5487)
- Fixed a bug where branding link was sometimes misaligned [#5496](https://github.com/ethyca/fides/pull/5496)

## [2.49.0](https://github.com/ethyca/fides/compare/2.48.2...2.49.0)

### Added
- Added DataHub integration config [#5401](https://github.com/ethyca/fides/pull/5401)
- Added keepalive settings to the Redshift integration [#5433](https://github.com/ethyca/fides/pull/5433)
- Remediation endpoint `/datasets/clean` to clean up dataset names generated with previous version of fides nested field support [#5461](https://github.com/ethyca/fides/pull/5461)

### Changed
- Migrated the base Select component for Vendor selection to Ant Design [#5459](https://github.com/ethyca/fides/pull/5459)
- Added a security setting that must be set to true to enable the access request download feature [#5451](https://github.com/ethyca/fides/pull/5451)
- Preventing erasures for the Zendesk integration if there are any open tickets [#5429](https://github.com/ethyca/fides/pull/5429)
- Updated look/feel of all badges in the Data map report [#5464](https://github.com/ethyca/fides/pull/5464)
- Allow adding data categories to nested fields [#5434](https://github.com/ethyca/fides/pull/5434)

### Fixed
 - Fix rendering of subfield names in D&D tables [#5439](https://github.com/ethyca/fides/pull/5439)
 - Fix "Save" button on system source/destination page not working [#5469](https://github.com/ethyca/fides/pull/5469)
 - Updating Salesforce erasure request with overrides so it properly passes validation. Removing Account endpoint since it does not contain user data [#5452](https://github.com/ethyca/fides/pull/5452)
 - Fix Pytest-Ctl-External tests [#5457](https://github.com/ethyca/fides/pull/5457)

### Developer Experience
- Added Carbon Icons to FidesUI [#5416](https://github.com/ethyca/fides/pull/5416)
- Apply new color palette as scss module [#5453](https://github.com/ethyca/fides/pull/5453)
- Fixing external SaaS connector tests [#5463](https://github.com/ethyca/fides/pull/5463)
- Updating Paramiko to version 3.4.1 to prevent warning during server startup [#5467](https://github.com/ethyca/fides/pull/5467)

## [2.48.2](https://github.com/ethyca/fides/compare/2.48.1...2.48.2)

### Fixed
- Fixed ValidationError for datasets with a connection_type [#5447](https://github.com/ethyca/fides/pull/5447)

## [2.48.1](https://github.com/ethyca/fides/compare/2.48.0...2.48.1)

### Fixed
 - API router sanitizer being too aggressive with NextJS Catch-all Segments [#5438](https://github.com/ethyca/fides/pull/5438)
 - Fix BigQuery `partitioning` queries to properly support multiple identity clauses [#5432](https://github.com/ethyca/fides/pull/5432)

## [2.48.0](https://github.com/ethyca/fides/compare/2.47.1...2.48.0)

### Added
- Added Azure as an SSO provider. [#5402](https://github.com/ethyca/fides/pull/5402)
- Added endpoint to get privacy request access results urls [#5379](https://github.com/ethyca/fides/pull/5379)
- Added `connection_type` key in the `namespace` attribute of a Dataset's `fides_meta` [#5387](https://github.com/ethyca/fides/pull/5387)
- Added new RDS Postgres Connector [#5380](https://github.com/ethyca/fides/pull/5380)
- Added ability to customize column names in the Data Map report [#5400](https://github.com/ethyca/fides/pull/5400)
- Added Experience Config docs to the FidesJS documentation [#5405](https://github.com/ethyca/fides/pull/5405)
- Added UI for downloading privacy request access results [#5407](https://github.com/ethyca/fides/pull/5407)

### Fixed
- Fixed a bug where D&D tables were rendering stale data [#5372](https://github.com/ethyca/fides/pull/5372)
- Fixed issue where multiple login redirects could end up losing login return path [#5389](https://github.com/ethyca/fides/pull/5389)
- Fixed issue where Dataset with nested fields was unable to edit Categories [#5383](https://github.com/ethyca/fides/pull/5383)
- Fixed a visual bug where the "download" icon was off-center in some buttons [#5409](https://github.com/ethyca/fides/pull/5409)
- Fixed styling on "Dataset" field on system integration form [#5408](https://github.com/ethyca/fides/pull/5408)
- Fixed Snowflake DSR integration failing with syntax error [#5417](https://github.com/ethyca/fides/pull/5417)

### Changed
- The `Monitor` button trigger the same `confirmResourceMutation` (monitor, start classification) on muted parent resources as well as un-muted resources. Un-mute button for muted field resources which simply changes their status to `monitored`. [#5362](https://github.com/ethyca/fides/pull/5362)

### Developer Experience
- Fix warning messages from slowapi and docker [#5385](https://github.com/ethyca/fides/pull/5385)

## [2.47.1](https://github.com/ethyca/fides/compare/2.47.0...2.47.1)

### Added
- Adding access and erasure support for Gladly [#5346](https://github.com/ethyca/fides/pull/5346)
- Added icons for the Gladly, ShipStation, Microsoft Ads, and PowerReviews integrations [#5374](https://github.com/ethyca/fides/pull/5374)

### Changed
- Make the dbname in GoogleCloudSQLPostgresSchema optional [#5358](https://github.com/ethyca/fides/pull/5358)

### Fixed
- Fixed race condition where GPC being updated after FidesJS initialization caused Privacy Notices to be in the wrong state [#5384](https://github.com/ethyca/fides/pull/5384)
- Fixed issue where Dataset with nested fields was unable to edit Categories [#5383](https://github.com/ethyca/fides/pull/5383)
- Fixed button styling issues [#5386](https://github.com/ethyca/fides/pull/5386)
- Allow Responsys and Firebase connectors to ignore extra identities [#5388](https://github.com/ethyca/fides/pull/5388)
- Fixed cookies not deleting on opt-out [#5338](https://github.com/ethyca/fides/pull/5338)

## [2.47.0](https://github.com/ethyca/fides/compare/2.46.2...2.47.0)

### Added
- Make all "Description" table columns expandable in Admin UI tables [#5340](https://github.com/ethyca/fides/pull/5340)
- Added access support for Shipstation [#5343](https://github.com/ethyca/fides/pull/5343)
- Introduce custom reports to Data map report [#5352](https://github.com/ethyca/fides/pull/5352)
- Added models to support custom reports (Fidesplus) [#5344](https://github.com/ethyca/fides/pull/5344)

### Changed
- Updated the filter postprocessor (SaaS integration framework) to support dataset references [#5343](https://github.com/ethyca/fides/pull/5343)

### Developer Experience
- Migrate toggle switches from Chakra to Ant Design [#5323](https://github.com/ethyca/fides/pull/5323)
- Migrate buttons from Chakra to Ant Design [#5357](https://github.com/ethyca/fides/pull/5357)
- Replace `debugLog` with global scoped `fidesDebugger` for better debug experience and optimization of prod code [#5335](https://github.com/ethyca/fides/pull/5335)

### Fixed
- Updating the hash migration status check query to use the available indexes [#5336](https://github.com/ethyca/fides/pull/5336)
- Fixed column resize jank on all tables in Admin UI [#5340](https://github.com/ethyca/fides/pull/5340)
- Better handling of empty storage secrets in aws_util [#5347](https://github.com/ethyca/fides/pull/5347)
- Fix SSO Provider form saving when clicking the cancel button with a fully filled form [#5365](https://github.com/ethyca/fides/pull/5365)
- Fix bleedover of Data Categories into next column on Data map reporting [#5369](https://github.com/ethyca/fides/pull/5369)

### Removed
- Removing Adobe Campaign integration [#5364](https://github.com/ethyca/fides/pull/5364)

## [2.46.2](https://github.com/ethyca/fides/compare/2.46.1...2.46.2)

### Added
- Initial support for DSR requests against partitioned BigQuery tables [#5325](https://github.com/ethyca/fides/pull/5325)
- Added MySQL on RDS as a detection/discovery integration[#5275](https://github.com/ethyca/fides/pull/5275)
- Added new RDS MySQL Connector [#5343](https://github.com/ethyca/fides/pull/5343)

## [2.46.1](https://github.com/ethyca/fides/compare/2.46.0...2.46.1)

### Added
- Implement Soft Delete for PrivacyRequests [#5321](https://github.com/ethyca/fides/pull/5321/files)

### Removed
- Removing Shippo integration [#5349](https://github.com/ethyca/fides/pull/5349)

### Fixed
- Updated Attentive DSR integration [#5319](https://github.com/ethyca/fides/pull/5319)

## [2.46.0](https://github.com/ethyca/fides/compare/2.45.2...2.46.0)

### Fixed
- Ignore `400` errors from Talkable's `person` endpoint. [#5317](https://github.com/ethyca/fides/pull/5317)
- Fix Email Connector logs so they use configuration key instead of name [#5286](https://github.com/ethyca/fides/pull/5286)
- Updated Responsys and Firebase Auth integrations to allow multiple identities [#5318](https://github.com/ethyca/fides/pull/5318)
- Updated Shopify dataset in order to flag country, province, and other location values as read-only [#5282](https://github.com/ethyca/fides/pull/5282)
- Fix issues with cached or `window.fides_overrides` languages in the Minimal TCF banner [#5306](https://github.com/ethyca/fides/pull/5306)
- Fix issue with fides-js where the experience was incorrectly initialized as an empty object which appeared valid, when `undefined` was expected [#5309](https://github.com/ethyca/fides/pull/5309)
- Fix issue where newly added languages in Admin-UI were not being rendered in the preview [#5316](https://github.com/ethyca/fides/pull/5316)
- Fix bug where consent automation accordion shows for integrations that don't support consent automation [#5330](https://github.com/ethyca/fides/pull/5330)
- Fix issue where custom overrides (title, description, privacy policy url, etc.) were not being applied to the full TCF overlay [#5333](https://github.com/ethyca/fides/pull/5333)


### Added
- Added support for hierarchical notices in Privacy Center [#5291](https://github.com/ethyca/fides/pull/5291)
- Support row-level deletes for BigQuery and add erase_after support for database connectors [#5293](https://github.com/ethyca/fides/pull/5293)
- Added PUT endpoint for dataset configs [#5324](https://github.com/ethyca/fides/pull/5324)
- Namespace support for the BigQuery integration and datasets [#5294](https://github.com/ethyca/fides/pull/5294)
- Added ability to select multiple datasets on integrations in system integration view [#5327](https://github.com/ethyca/fides/pull/5327)
- Updated Fides.shopify() integration for Shopify Plus Consent [#5329](https://github.com/ethyca/fides/pull/5329)

### Changed
- Updated privacy notices to support notice hierarchies [#5272](https://github.com/ethyca/fides/pull/5272)
- Defaulting SecuritySettings.env to prod [#5326](https://github.com/ethyca/fides/pull/5326)

### Developer Experience
- Initialized Ant Design and Tailwindcss in Admin-UI to prepare for Design System migration [#5308](https://github.com/ethyca/fides/pull/5308)

## [2.45.2](https://github.com/ethyca/fides/compare/2.45.1...2.45.2)

### Fixed
- Updated the hash migration script to only run on tables with less than 1 million rows. [#5310](https://github.com/ethyca/fides/pull/5310)

## [2.45.1](https://github.com/ethyca/fides/compare/2.45.0...2.45.1)

### Added
- Support minimal GVL in minimal TCF response allowing Accept/Reject from banner before full GVL is loaded [#5298](https://github.com/ethyca/fides/pull/5298)

### Fixed
- Fixed discovery pagination [#5304](https://github.com/ethyca/fides/pull/5304)
- Fixed fides-no-scroll so it works in all browsers [#5299](https://github.com/ethyca/fides/pull/5299)

## [2.45.0](https://github.com/ethyca/fides/compare/2.44.0...2.45.0)

### Added
- Adding erasure support for PowerReviews [#5258](https://github.com/ethyca/fides/pull/5258)
- Adding erasure support for Attentive [#5258](https://github.com/ethyca/fides/pull/5261)
- Added a scheduled job to incrementally migrate from bcrypt hashes to SHA-256 hashes for stored identity values [#5256](https://github.com/ethyca/fides/pull/5256)
- Added the new Dynamic Erasure Email integrations [#5226](https://github.com/ethyca/fides/pull/5226)
- Add ability to edit dataset YAML from dataset view [#5262](https://github.com/ethyca/fides/pull/5262)
- Added support for "in progress" status in classification [#5248](https://github.com/ethyca/fides/pull/5248)
- Clarify GCP service account permissions when setting up Google Cloud SQL for Postgres in Admin-UI [#5245](https://github.com/ethyca/fides/pull/5266)
- Add onFidesEvent method for an alternative way to subscribe to Fides events [#5297](https://github.com/ethyca/fides/pull/5297)

### Changed
- Validate no path in `server_host` var for CLI config; if there is one then take only up until the first forward slash
- Update the Datamap report's Data categories column to support better expand/collapse behavior [#5265](https://github.com/ethyca/fides/pull/5265)
- Rename/refactor Privacy Notice Properties to support performance improvements [#5259](https://github.com/ethyca/fides/pull/5259)
- Improved logging and error visibility for TraversalErrors [#5263](https://github.com/ethyca/fides/pull/5263)

### Developer Experience
- Added performance mark timings to debug logs for fides.js [#5245](https://github.com/ethyca/fides/pull/5245)

### Fixed
- Fix wording in tooltip for Yotpo Reviews [#5274](https://github.com/ethyca/fides/pull/5274)
- Hardcode ConnectionConfigurationResponse.secrets [#5283](https://github.com/ethyca/fides/pull/5283)
- Fix Fides.shouldShouldShowExperience() to return false for modal-only experiences [#5281](https://github.com/ethyca/fides/pull/5281)

## [2.44.0](https://github.com/ethyca/fides/compare/2.43.1...2.44.0)

### Added
- Added Gzip Middleware for responses [#5225](https://github.com/ethyca/fides/pull/5225)
- Adding source and submitted_by fields to privacy requests (Fidesplus) [#5206](https://github.com/ethyca/fides/pull/5206)
- Added Action Required / Monitored / Unmonitored tabs to Data Detection & Discovery page [#5236](https://github.com/ethyca/fides/pull/5236)
- Adding erasure support for Microsoft Advertising [#5197](https://github.com/ethyca/fides/pull/5197)
- Implements fuzzy search for identities in Admin-UI Request Manager [#5232](https://github.com/ethyca/fides/pull/5232)
- New purpose header field for TCF banner [#5246](https://github.com/ethyca/fides/pull/5246)
- `fides` subcommand `pull` has resource name subcommands that take a `fides_key` argument allowing you to pull only one resource by name and type [#5260](https://github.com/ethyca/fides/pull/5260)

### Changed
- Removed unused `username` parameter from the Delighted integration configuration [#5220](https://github.com/ethyca/fides/pull/5220)
- Removed unused `ad_account_id` parameter from the Snap integration configuration [#5229](https://github.com/ethyca/fides/pull/5220)
- Updates to support consent signal processing (Fidesplus) [#5200](https://github.com/ethyca/fides/pull/5200)
- TCF Optimized for performance on initial load by offsetting most experience data until after banner is shown [#5230](https://github.com/ethyca/fides/pull/5230)
- Updates to support DynamoDB schema with Tokenless IAM auth [#5240](https://github.com/ethyca/fides/pull/5240)

### Developer Experience
- Sourcemaps are now working for fides-js in debug mode [#5222](https://github.com/ethyca/fides/pull/5222)

### Fixed
- Fix bug where Data Detection & Discovery table pagination fails to reset after navigating or searching  [#5234](https://github.com/ethyca/fides/pull/5234)
- Ignoring HTTP 400 error responses from the unsubscribe endpoint for HubSpot [#5237](https://github.com/ethyca/fides/pull/5237)
- Fix all `fides` API subcommands (`push`, `user`, etc) failing with an invalid server even when only passing `--help` [#5243](https://github.com/ethyca/fides/pull/5243)
- Fix bug where empty datasets / table wouldn't show a Monitor button  [#5249](https://github.com/ethyca/fides/pull/5249)

### Security
- Reduced timing differences in login endpoint [CVE-2024-45052](https://github.com/ethyca/fides/security/advisories/GHSA-2h46-8gf5-fmxv)
- Removed Jinja2 for email templates, the variables syntax changed from `{{variable_name}}` to `__VARIABLE_NAME__` [CVE-2024-45053](https://github.com/ethyca/fides/security/advisories/GHSA-c34r-238x-f7qx)


## [2.43.1](https://github.com/ethyca/fides/compare/2.43.0...2.43.1)

### Added
- Pydantic v1 -> Pydantic v2 upgrade [#5020](https://github.com/ethyca/fides/pull/5020)
- Added success toast on muting/ignoring resources in D&D tables [#5214](https://github.com/ethyca/fides/pull/5214)
- Added "data type" column to fields and subfields on D&D tables [#5218](https://github.com/ethyca/fides/pull/5218)
- Added support for navigating and editing nested fields in the Datasets page [#5216](https://github.com/ethyca/fides/pull/5216)

### Fixed
- Ignore `404` errors on Oracle Responsys deletions [#5203](https://github.com/ethyca/fides/pull/5203)
- Fix white screen issue when privacy request has null value for daysLeft [#5213](https://github.com/ethyca/fides/pull/5213)

### Changed
- Visual updates to badges in D&D result tables [#5212](https://github.com/ethyca/fides/pull/5212)
- Tweaked behavior of loading state on D&D table actions buttons [#5201](https://github.com/ethyca/fides/pull/5201)


## [2.43.0](https://github.com/ethyca/fides/compare/2.42.1...2.43.0)

### Added
- Added support for mapping a system's integration's consentable items to privacy notices [#5156](https://github.com/ethyca/fides/pull/5156)
- Added support for SSO Login with multiple providers (Fides Plus feature) [#5134](https://github.com/ethyca/fides/pull/5134)
- Adds user_read scope to approver role so that they can update their own password [#5178](https://github.com/ethyca/fides/pull/5178)
- Added PATCH endpoint for partially updating connection secrets [#5172](https://github.com/ethyca/fides/pull/5172)
- Add success toast on confirming classification in data discovery tables [#5182](https://github.com/ethyca/fides/pull/5182)
- Add function to return list of StagedResource objs according to list of URNs [#5192](https://github.com/ethyca/fides/pull/5192)
- Add DSR Support for ScyllaDB [#5140](https://github.com/ethyca/fides/pull/5140)
- Added support for nested fields in BigQuery in D&D result views [#5175](https://github.com/ethyca/fides/pull/5175)
- Added support for Vendor Count in Fides-JS overlay descriptions [#5210](https://github.com/ethyca/fides/pull/5210)

### Fixed
- Fixed the OAuth2 configuration for the Snap integration [#5158](https://github.com/ethyca/fides/pull/5158)
- Fixes a Marigold Sailthru error when a user does not exist [#5145](https://github.com/ethyca/fides/pull/5145)
- Fixed malformed HTML issue on switch components [#5166](https://github.com/ethyca/fides/pull/5166)
- Edit integration modal no longer requires reentering credentials when doing partial edits [#2436](https://github.com/ethyca/fides/pull/2436)
- Fixed a timing issue with tcf/gpp locator iframe naming [#5173](https://github.com/ethyca/fides/pull/5173)
- Detection & Discovery: The when column will now display the correct value with a tooltip showing the full date and time [#5177](https://github.com/ethyca/fides/pull/5177)
- Fixed minor issues with the SSO providers form [#5183](https://github.com/ethyca/fides/pull/5183)

### Changed
- Removed PRIVACY_REQUEST_READ scope from Viewer role [#5184](https://github.com/ethyca/fides/pull/5184)
- Asynchronously load GVL translations in FidesJS instead of blocking UI rendering [#5187](https://github.com/ethyca/fides/pull/5187)
- Model changes to support consent signals (Fidesplus) [#5190](https://github.com/ethyca/fides/pull/5190)
- Updated Datasets page with new UI for better usability and consistency with Detection and Discovery UI [#5191](https://github.com/ethyca/fides/pull/5191)
- Updated the Yotpo Reviews integration to use email and phone number identities instead of external ID [#5169](https://github.com/ethyca/fides/pull/5169)
- Update TCF banner button layout and styles [#5204](https://github.com/ethyca/fides/pull/5204)


### Developer Experience
- Fixes some ESLint configuration issues [#5176](https://github.com/ethyca/fides/pull/5176)

## [2.42.1](https://github.com/ethyca/fides/compare/2.42.0...2.42.1)

### Fixed
- Fixed language picker cut-off in mobile on CMP banner and modal [#5159](https://github.com/ethyca/fides/pull/5159)
- Fixed button sizes on CMP modal [#5161](https://github.com/ethyca/fides/pull/5161)

## [2.42.0](https://github.com/ethyca/fides/compare/2.41.0...2.42.0)

### Added
- Add AWS Tags in the meta field for Fides system when using `fides generate` [#4998](https://github.com/ethyca/fides/pull/4998)
- Added access and erasure support for Checkr integration [#5121](https://github.com/ethyca/fides/pull/5121)
- Added support for special characters in SaaS request payloads [#5099](https://github.com/ethyca/fides/pull/5099)
- Added support for displaying notices served in the Consent Banner [#5125](https://github.com/ethyca/fides/pull/5125)
- Added ability to choose whether to use Opt In/Out buttons or Acknowledge button in the Consent Banner [#5125](https://github.com/ethyca/fides/pull/5125)
- Add "status" field to detection & discovery tables [#5141](https://github.com/ethyca/fides/pull/5141)
- Added optional filters `exclude_saas_datasets` and `only_unlinked_datasets` to the list datasets endpoint [#5132](https://github.com/ethyca/fides/pull/5132)
- Add new config options to support notice-only banner and modal [#5136](https://github.com/ethyca/fides/pull/5136)
- Added models to support bidirectional consent (Fides Plus feature) [#5118](https://github.com/ethyca/fides/pull/5118)

### Changed
- Moving Privacy Center endpoint logging behind debug flag [#5103](https://github.com/ethyca/fides/pull/5103)
- Serve GVL languages as they are requested [#5112](https://github.com/ethyca/fides/pull/5112)
- Changed text on system integrations tab to direct to new integration management [#5097](https://github.com/ethyca/fides/pull/5097)
- Updates to consent experience styling [#5085](https://github.com/ethyca/fides/pull/5085)
- Updated the dataset page to display the new table and support pagination [#5130](https://github.com/ethyca/fides/pull/5130)
- Improve performance by removing the need to load every system into redux store [#5135](https://github.com/ethyca/fides/pull/5135)
- Use the `user_id` from a Segment Trait instead of an `email` when deleting a user in Segment [#5004](https://github.com/ethyca/fides/pull/5004)
- Moves some endpoints for property-specific messaging from OSS -> plus [#5069](https://github.com/ethyca/fides/pull/5069)
- Text changes in monitor config table and form [#5142](https://github.com/ethyca/fides/pull/5142)
- Improve API error messages when using is_default field on taxonomy resources [#5147](https://github.com/ethyca/fides/pull/5147)

### Developer Experience
- Add `.syncignore` to reduce file sync size with new volumes [#5104](https://github.com/ethyca/fides/pull/5104)
- Fix sourcemap generation in development version of FidesJS [#5119](https://github.com/ethyca/fides/pull/5119)
- Upgrade to Next.js v14 [#5111](https://github.com/ethyca/fides/pull/5111)
- Upgrade and consolidate linting and formatting tools [#5128](https://github.com/ethyca/fides/pull/5128)

### Fixed
- Resolved an issue pulling all blog authors for the Shopify integration [#5043](https://github.com/ethyca/fides/pull/5043)
- Fixed typo in the BigQuery integration description [#5120](https://github.com/ethyca/fides/pull/5120)
- Fixed default values of Experience config toggles [#5123](https://github.com/ethyca/fides/pull/5123)
- Skip indexing Custom Privacy Request Field array values [#5127](https://github.com/ethyca/fides/pull/5127)
- Fixed Admin UI issue where banner would disappear in Experience Preview with GPC enabled [#5131](https://github.com/ethyca/fides/pull/5131)
- Fixed not being able to edit a monitor from scheduled to not scheduled [#5114](https://github.com/ethyca/fides/pull/5114)
- Migrating missing Fideslang 2.0 data categories [#5073](https://github.com/ethyca/fides/pull/5073)
- Fixed wrong system count on Datamap page [#5151](https://github.com/ethyca/fides/pull/5151)
- Fixes some responsive styling issues in the consent banner on mobile sized screens [#5157](https://github.com/ethyca/fides/pull/5157)

## [2.41.0](https://github.com/ethyca/fides/compare/2.40.0...2.41.0)

### Added
- Added erasure support for Alchemer integration [#4925](https://github.com/ethyca/fides/pull/4925)
- Added new columns and action buttons to discovery monitors table [#5068](https://github.com/ethyca/fides/pull/5068)
- Added field to exclude databases on MonitorConfig [#5080](https://github.com/ethyca/fides/pull/5080)
- Added key pair authentication for the Snowflake integration [#5079](https://github.com/ethyca/fides/pull/5079)

### Changed
- Updated the sample dataset for the Amplitude integration [#5063](https://github.com/ethyca/fides/pull/5063)
- Updated System's page to display a table that uses a paginated endpoint [#5084](https://github.com/ethyca/fides/pull/5084)
- Messaging page now shows a notice if you have properties without any templates [#5077](https://github.com/ethyca/fides/pull/5077)
- Endpoints for listing systems (GET /system) and datasets (GET /dataset) now support optional pagination [#5071](https://github.com/ethyca/fides/pull/5071)
- Messaging page will now show a notice about using global mode [#5090](https://github.com/ethyca/fides/pull/5090)
- Changed behavior of project selection modal in discovery monitor form [#5092](https://github.com/ethyca/fides/pull/5092)
- Data category selector for Discovery results won't show disabled categories [#5102](https://github.com/ethyca/fides/pull/5102)

### Developer Experience
- Upgrade to React 18 and Chakra 2, including other dependencies [#5036](https://github.com/ethyca/fides/pull/5036)
- Added support for "output templates" in read SaaS requests [#5054](https://github.com/ethyca/fides/pull/5054)
- URL for deployment instructions when the webserver is running [#5088](https://github.com/ethyca/fides/pull/5088)
- Optimize TCF bundle with just-in-time GVL translations [#5074](https://github.com/ethyca/fides/pull/5074)
- Added `performance.mark()` to FidesJS events for performance testing. [#5105](https://github.com/ethyca/fides/pull/5105)

### Fixed
- Fixed bug with unescaped table names in mysql queries [#5072](https://github.com/ethyca/fides/pull/5072/)
- Fixed bug with unresponsive messaging ui [#5081](https://github.com/ethyca/fides/pull/5081/)
- Fixed FidesKey constructor bugs in CLI [#5113](https://github.com/ethyca/fides/pull/5113)


## [2.40.0](https://github.com/ethyca/fides/compare/2.39.2...2.40.0)

### Added
- Adds last_monitored and enabled attributes to MonitorConfig [#4991](https://github.com/ethyca/fides/pull/4991)
- New messaging page. Allows managing messaging templates for different properties. [#5005](https://github.com/ethyca/fides/pull/5005)
- Ability to configure "Enforcement Level" for Privacy Notices [#5025](https://github.com/ethyca/fides/pull/5025)
- BE cleanup for property-specific messaging [#5006](https://github.com/ethyca/fides/pull/5006)
- If property_id param was used, store it as part of the consent request [#4915](https://github.com/ethyca/fides/pull/4915)
- Invite users via email flow [#4539](https://github.com/ethyca/fides/pull/4539)
- Added new Google Cloud SQL for Postgres Connector [#5014](https://github.com/ethyca/fides/pull/5014)
- Added access and erasure support for the Twilio SMS integration [#4979](https://github.com/ethyca/fides/pull/4979)
- Added erasure support for Snap integration [#5011](https://github.com/ethyca/fides/pull/5011)

### Changed
- Navigation changes. 'Management' was renamed 'Settings'. Properties was moved to Settings section. [#5005](https://github.com/ethyca/fides/pull/5005)
- Changed discovery monitor form behavior around execution date/time selection [#5017](https://github.com/ethyca/fides/pull/5017)
- Changed integration form behavior when errors occur [#5023](https://github.com/ethyca/fides/pull/5023)
- Replaces typescript-cookie with js-cookie [#5022](https://github.com/ethyca/fides/pull/5022)
- Updated pymongo version to 4.7.3 [#5019](https://github.com/ethyca/fides/pull/5019)
- Upgraded Datamap instance of `react-table` to v8 [#5024](https://github.com/ethyca/fides/pull/5024)
- Updated create privacy request modal from admin-ui to include all custom fields  [#5029](https://github.com/ethyca/fides/pull/5029)
- Update name of Ingress/Egress columns in Datamap Report to Sources/Destinations [#5045](https://github.com/ethyca/fides/pull/5045)
- Datamap report now includes a 'cookies' column [#5052](https://github.com/ethyca/fides/pull/5052)
- Changed behavior of project selection UI in discovery monitor form [#5049](https://github.com/ethyca/fides/pull/5049)
- Updating DSR filtering to use collection-level data categories [#4999](https://github.com/ethyca/fides/pull/4999)
- Changed discovery monitor form to skip project selection UI when no projects exist [#5056](https://github.com/ethyca/fides/pull/5056)

### Fixed
- Fixed intermittent connection issues with Redshift by increasing timeout and preferring SSL in test connections [#4981](https://github.com/ethyca/fides/pull/4981)
- Fixed data detection & discovery results not displaying correctly across multiple pages[#5060](https://github.com/ethyca/fides/pull/5060)

### Developer Experience
- Fixed various environmental issues when running Cypress tests locally [#5040](https://github.com/ethyca/fides/pull/5040)

## [2.39.2](https://github.com/ethyca/fides/compare/2.39.1...2.39.2)

### Fixed
- Restrict Delete Systems API endpoint such that user must have "SYSTEM_DELETE" scope [#5037](https://github.com/ethyca/fides/pull/5037)

### Security
- Remove the SERVER_SIDE_FIDES_API_URL env variable from the client clientSettings [CVE-2024-31223](https://github.com/ethyca/fides/security/advisories/GHSA-53q7-4874-24qg)

## [2.39.1](https://github.com/ethyca/fides/compare/2.39.0...2.39.1)

### Fixed
- Fixed a bug where system information form was not loading for Viewer users [#5034](https://github.com/ethyca/fides/pull/5034)
- Fixed viewers being given the option to delete systems [#5035](https://github.com/ethyca/fides/pull/5035)
- Restrict Delete Systems API endpoint such that user must have "SYSTEM_DELETE" scope [#5037](https://github.com/ethyca/fides/pull/5037)

### Removed
- Removed the `fetch` polyfill from FidesJS [#5026](https://github.com/ethyca/fides/pull/5026)

### Security
- Removed FidesJS's exposure to `polyfill.io` supply chain attack [CVE-2024-38537](https://github.com/ethyca/fides/security/advisories/GHSA-cvw4-c69g-7v7m)

## [2.39.0](https://github.com/ethyca/fides/compare/2.38.1...2.39.0)

### Added
- Adds the start of the Scylla DB Integration [#4946](https://github.com/ethyca/fides/pull/4946)
- Added model and data migrations and CRUD-layer operations for property-specific messaging [#4901](https://github.com/ethyca/fides/pull/4901)
- Added option in FidesJS SDK to only disable notice-served API [#4965](https://github.com/ethyca/fides/pull/4965)
- External ID support for consent management [#4927](https://github.com/ethyca/fides/pull/4927)
- Added access and erasure support for the Greenhouse Harvest integration [#4945](https://github.com/ethyca/fides/pull/4945)
- Add an S3 connection type (currently used for discovery and detection only) [#4930](https://github.com/ethyca/fides/pull/4930)
- Support for Limited FIDES__CELERY__* Env Vars [#4980](https://github.com/ethyca/fides/pull/4980)
- Implement sending emails via property-specific messaging templates [#4950](https://github.com/ethyca/fides/pull/4950)
- New privacy request search to replace existing endpoint [#4987](https://github.com/ethyca/fides/pull/4987)
- Added new Google Cloud SQL for MySQL Connector [#4949](https://github.com/ethyca/fides/pull/4949)
- Add new options for integrations for discovery & detection [#5000](https://github.com/ethyca/fides/pull/5000)
- Add new `FidesInitializing` event for when FidesJS begins initialization [#5010](https://github.com/ethyca/fides/pull/5010)

### Changed
- Move new data map reporting table out of beta and remove old table from Data Lineage map. [#4963](https://github.com/ethyca/fides/pull/4963)
- Disable the 'connect to a database' button if the `dataDiscoveryAndDetection` feature flag is enabled [#1455](https://github.com/ethyca/fidesplus/pull/1455)
- Upgrade Privacy Request table to use FidesTable V2 [#4990](https://github.com/ethyca/fides/pull/4990)
- Add copy to project selection modal and tweak copy on discovery monitors table [#5007](https://github.com/ethyca/fides/pull/5007)

### Fixed
- Fixed an issue where the GPP signal status was prematurely set to `ready` in some scenarios [#4957](https://github.com/ethyca/fides/pull/4957)
- Removed exteraneous `/` from the several endpoint URLs [#4962](https://github.com/ethyca/fides/pull/4962)
- Fixed and optimized Database Icon SVGs used in Datamap [#4969](https://github.com/ethyca/fides/pull/4969)
- Masked "Keyfile credentials" input on integration config form [#4971](https://github.com/ethyca/fides/pull/4971)
- Fixed validations for privacy declaration taxonomy labels when creating/updating a System [#4982](https://github.com/ethyca/fides/pull/4982)
- Allow property-specific messaging to work with non-custom templates [#4986](https://github.com/ethyca/fides/pull/4986)
- Fixed an issue where config object was being passed twice to `fides.js` output [#5010](https://github.com/ethyca/fides/pull/5010)
- Disabling Fides initialization now also disables GPP initialization [#5010](https://github.com/ethyca/fides/pull/5010)
- Fixes Vendor table formatting [#5013](https://github.com/ethyca/fides/pull/5013)

## [2.38.1](https://github.com/ethyca/fides/compare/2.38.0...2.38.1)

### Changed
- Disable the 'connect to a database' button if the `dataDiscoveryAndDetection` feature flag is enabled [#4972](https://github.com/ethyca/fidesplus/pull/4972)
- Oracle Responsys: Include Profile Extension Tables in DSRs[#4937](https://github.com/ethyca/fides/pull/4937)

### Fixed
- Fixed "add" icons on some buttons being wrong size [#4975](https://github.com/ethyca/fides/pull/4975)
- Fixed ability to update consent preferences after they've previously been set [#4984](https://github.com/ethyca/fides/pull/4984)

## [2.38.0](https://github.com/ethyca/fides/compare/2.37.0...2.38.0)

### Added
- Deprecate LastServedNotice (lastservednoticev2) table [#4910](https://github.com/ethyca/fides/pull/4910)
- Added erasure support to the Recurly integration [#4891](https://github.com/ethyca/fides/pull/4891)
- Added UI for configuring integrations for detection/discovery [#4922](https://github.com/ethyca/fides/pull/4922)
- New queue for saving privacy preferences/notices served [#4931](https://github.com/ethyca/fides/pull/4931)
- Expose number of tasks in queue in worker health check [#4931](https://github.com/ethyca/fides/pull/4931)
- Track when preferences/notices served received [#4931](https://github.com/ethyca/fides/pull/4931)
- Request overrides for opt-in and opt-out consent requests [#4920](https://github.com/ethyca/fides/pull/4920)
- Added query_param_key to Privacy Center schema [#4939](https://github.com/ethyca/fides/pull/4939)
- Fill custom privacy request fields with query_param_key [#4948](https://github.com/ethyca/fides/pull/4948)
- Add `datasource_params` column to MonitorConfig DB model [#4951](https://github.com/ethyca/fides/pull/4951)
- Added ability to open system preview side panel from new data map table [#4944](https://github.com/ethyca/fides/pull/4944)
- Added success toast message after monitoring a resource [#4958](https://github.com/ethyca/fides/pull/4958)
- Added UI for displaying, adding and editing discovery monitors [#4954](https://github.com/ethyca/fides/pull/4954)

### Changed
- Set default ports for local development of client projects (:3001 for privacy center and :3000 for admin-ui) [#4912](https://github.com/ethyca/fides/pull/4912)
- Update privacy center port to :3001 for nox [#4918](https://github.com/ethyca/fides/pull/4918)
- Optimize speed by generating the uuids in the client side for consent requests [#4933](https://github.com/ethyca/fides/pull/4933)
- Update Privacy Center toast text for consistent capitalization [#4936](https://github.com/ethyca/fides/pull/4936)
- Update Custom Fields table and Domain Verification table to use FidesTable V2. Remove V1 components. [#4932](https://github.com/ethyca/fides/pull/4932)
- Updated how Fields are generated for DynamoDB, improved error handling [#4943](https://github.com/ethyca/fides/pull/4943)

### Fixed
- Fixed an issue where the test integration action failed for the Zendesk integration [#4929](https://github.com/ethyca/fides/pull/4929)
- Fixed an issue where language form field error message was not displaying properly [#4942](https://github.com/ethyca/fides/pull/4942)
- Fixed an issue where the consent cookie could not be set on multi-level root domain (e.g. co.uk, co.jp) [#4935](https://github.com/ethyca/fides/pull/4935)
- Fixed an issue where the unique device ID was not being retained when Fides.js was reinitialized [#4947](https://github.com/ethyca/fides/pull/4947)
- Fixed inconsistent font sizes on new integrations UI [#4959](https://github.com/ethyca/fides/pull/4959)

## [2.37.0](https://github.com/ethyca/fides/compare/2.36.0...2.37.0)

### Added
- Added initial version for Helios: Data Discovery and Detection [#4839](https://github.com/ethyca/fides/pull/4839)
- Added shouldShowExperience to the Fides global and FidesInitialized events [#4895](https://github.com/ethyca/fides/pull/4895)
- Enhancements to `MonitorConfig` DB model to support new functionality [#4888](https://github.com/ethyca/fides/pull/4888)
- Added developer option to disable auto-initialization on FidesJS bundles. [#4900](https://github.com/ethyca/fides/pull/4900)
- Adding property ID to served notice history and privacy preference history [#4886](https://github.com/ethyca/fides/pull/4886)
- Adding privacy_center_config and stylesheet fields to the Property model [#4879](https://github.com/ethyca/fides/pull/4879)
- Adds generic async callback integration support [#4865](https://github.com/ethyca/fides/pull/4865)
- Ability to `downgrade` the application DB through the `/admin/db` endpoint [#4893](https://github.com/ethyca/fides/pull/4893)
- Added support for custom property paths, configs and stylesheets for privacy center [#4907](https://github.com/ethyca/fides/pull/4907)
- Include the scopes required for a given action in `403` response when client does not have sufficient permissions [#4905](https://github.com/ethyca/fides/pull/4905)

### Changed
- Rename MinimalPrivacyExperience class and usages [#4889](https://github.com/ethyca/fides/pull/4889)
- Included fidesui as part of the monorepo [#4880](https://github.com/ethyca/fides/pull/4880)
- Improve `geolocation` and `property_id` error response to return 400 status instead of 500 server error on /fides.js endpoint [#4884](https://github.com/ethyca/fides/pull/4884)
- Fixing middleware logging in Fides.js to remove incorrect status codes and durations [#4885](https://github.com/ethyca/fides/pull/4885)
- Improve load performance and DOM monitoring for FidesJS [#4896](https://github.com/ethyca/fides/pull/4896)

### Fixed
- Fixed an issue with the Iterate connector returning at least one param_value references an invalid field for the 'update' request of user [#4528](https://github.com/ethyca/fides/pull/4528)
- Enhanced classification of the dataset used with Twilio [#4872](https://github.com/ethyca/fides/pull/4872)
- Reduce privacy center logging to not show response size limit when the /fides.js endpoint has a size bigger than 4MB [#4878](https://github.com/ethyca/fides/pull/4878)
- Fixed an issue where sourcemaps references were unintentionally included in the FidesJS bundle [#4887](https://github.com/ethyca/fides/pull/4887)
- Handle a 404 response from Segment when a user ID or email is not found [#4902](https://github.com/ethyca/fides/pull/4902)
- Fixed TCF styling issues [#4904](https://github.com/ethyca/fides/pull/4904)
- Fixed an issue where the Trigger Modal Link was not being populated correctly in the translation form [#4911](https://github.com/ethyca/fides/pull/4911)

### Security
- Escape SQLAlchemy passwords [CVE-2024-34715](https://github.com/ethyca/fides/security/advisories/GHSA-8cm5-jfj2-26q7)
- Properly mask nested BigQuery secrets in connection configuration endpoints [CVE-2024-35189](https://github.com/ethyca/fides/security/advisories/GHSA-rcvg-jj3g-rj7c)

## [2.36.0](https://github.com/ethyca/fides/compare/2.35.1...2.36.0)

### Added
- Added multiple language translations support for privacy center consent page [#4785](https://github.com/ethyca/fides/pull/4785)
- Added ability to export the contents of datamap report [#1545](https://ethyca.atlassian.net/browse/PROD-1545)
- Added `System` model support for new `vendor_deleted_date` field on Compass vendor records [#4818](https://github.com/ethyca/fides/pull/4818)
- Added custom JSON (de)serialization to shared DB engines to handle non-standard data types in JSONB columns [#4818](https://github.com/ethyca/fides/pull/4818)
- Added state persistence across sessions to the datamap report table [#4853](https://github.com/ethyca/fides/pull/4853)
- Removed currentprivacypreference and lastservednotice tables [#4846](https://github.com/ethyca/fides/pull/4846)
- Added initial version for Helios: Data Discovery and Detection [#4839](https://github.com/ethyca/fides/pull/4839)
- Adds new var to track fides js overlay types [#4869](https://github.com/ethyca/fides/pull/4869)

### Changed
- Changed filters on the data map report table to use checkbox collapsible tree view [#4864](https://github.com/ethyca/fides/pull/4864)

### Fixed
- Remove the extra 'white-space: normal' CSS for FidesJS HTML descriptions [#4850](https://github.com/ethyca/fides/pull/4850)
- Fixed data map report to display second level names from the taxonomy as primary (bold) label [#4856](https://github.com/ethyca/fides/pull/4856)
- Ignore invalid three-character country codes for FidesJS geolocation (e.g. "USA") [#4877](https://github.com/ethyca/fides/pull/4877)

### Developer Experience
- Update typedoc-plugin-markdown to 4.0.0 [#4870](https://github.com/ethyca/fides/pull/4870)

## [2.35.1](https://github.com/ethyca/fides/compare/2.35.0...2.35.1)

### Added
- Added access and erasure support for Marigold Engage by Sailthru integration [#4826](https://github.com/ethyca/fides/pull/4826)
- Update fides_disable_save_api option in FidesJS SDK to disable both privacy-preferences & notice-served APIs [#4860](https://github.com/ethyca/fides/pull/4860)

### Fixed
- Fixing issue where privacy requests not approved before upgrading to 2.34 couldn't be processed [#4855](https://github.com/ethyca/fides/pull/4855)
- Ensure only GVL vendors from Compass are labeled as such [#4857](https://github.com/ethyca/fides/pull/4857)
- Fix handling of some ISO-3166 geolocation edge cases in Privacy Center /fides.js endpoint [#4858](https://github.com/ethyca/fides/pull/4858)

### Changed
- Hydrates GTM datalayer to match supported FidesEvent Properties [#4847](https://github.com/ethyca/fides/pull/4847)
- Allows a SaaS integration request to process HTTP 204 No Content without erroring trying to unwrap the response. [#4834](https://github.com/ethyca/fides/pull/4834)
- Sets `sslmode` to prefer for Redshift connections when generating datasets [#4849](https://github.com/ethyca/fides/pull/4849)
- Included searching by `email` for the Segment integration [#4851](https://github.com/ethyca/fides/pull/4851)

## [2.35.0](https://github.com/ethyca/fides/compare/2.34.0...2.35.0)

### Added
- Added DSR 3.0 Scheduling which supports running DSR's in parallel with first-class request tasks [#4760](https://github.com/ethyca/fides/pull/4760)
- Added carets to collapsible sections in the overlay modal [#4793](https://github.com/ethyca/fides/pull/4793)
- Added erasure support for OpenWeb [#4735](https://github.com/ethyca/fides/pull/4735)
- Added support for configuration of pre-approval webhooks [#4795](https://github.com/ethyca/fides/pull/4795)
- Added fides_clear_cookie option to FidesJS SDK to load CMP without preferences on refresh [#4810](https://github.com/ethyca/fides/pull/4810)
- Added FidesUpdating event to FidesJS SDK [#4816](https://github.com/ethyca/fides/pull/4816)
- Added `reinitialize` method to FidesJS SDK [#4812](https://github.com/ethyca/fides/pull/4812)
- Added undeclared data category columns to data map report table [#4781](https://github.com/ethyca/fides/pull/4781)
- Fully implement pre-approval webhooks [#4822](https://github.com/ethyca/fides/pull/4822)
- Sync models and database for pre-approval webhooks [#4838](https://github.com/ethyca/fides/pull/4838)

### Changed
- Removed the Celery startup banner from the Fides worker logs [#4814](https://github.com/ethyca/fides/pull/4814)
- Improve performance of Snowflake schema generation [#4587](https://github.com/ethyca/fides/pull/4587)

### Fixed
- Fixed bug prevented adding new privacy center translations [#4786](https://github.com/ethyca/fides/pull/4786)
- Fixed bug where Privacy Policy links would be shown without a configured URL [#4801](https://github.com/ethyca/fides/pull/4801)
- Fixed bug prevented adding new privacy center translations [#4786](https://github.com/ethyca/fides/pull/4786)
- Fixed bug where Language selector button was overlapping other buttons when Privacy Policy wasn't present. [#4815](https://github.com/ethyca/fides/pull/4815)
- Fixed bug where icons of the Language selector were displayed too small on some sites [#4815](https://github.com/ethyca/fides/pull/4815)
- Fixed bug where GPP US National Section was incorrectly included when the State by State approach was selected [#4823]https://github.com/ethyca/fides/pull/4823
- Fixed DSR 3.0 Scheduling bug where Approved Privacy Requests that failed wouldn't change status [#4837](https://github.com/ethyca/fides/pull/4837)

## [2.34.0](https://github.com/ethyca/fides/compare/2.33.1...2.34.0)

### Added

- Added new field for modal trigger link translation [#4761](https://github.com/ethyca/fides/pull/4761)
- Added `getModalLinkLabel` method to global fides object [#4766](https://github.com/ethyca/fides/pull/4766)
- Added language switcher to fides overlay modal [#4773](https://github.com/ethyca/fides/pull/4773)
- Added modal link label to experience translation model [#4767](https://github.com/ethyca/fides/pull/4767)
- Added support for custom identities [#4764](https://github.com/ethyca/fides/pull/4764)
- Added developer option to force GPP API on FidesJS bundles [#4799](https://github.com/ethyca/fides/pull/4799)

### Changed

- Changed the Stripe integration for `Cards` to delete instead of update due to possible issues of a past expiration date [#4768](https://github.com/ethyca/fides/pull/4768)
- Changed display of Data Uses, Categories and Subjects to user friendly names in the Data map report [#4774](https://github.com/ethyca/fides/pull/4774)
- Update active disabled Fides.js toggle color to light grey [#4778](https://github.com/ethyca/fides/pull/4778)
- Update FidesJS fides_embed option to support embedding both banner & modal components [#4782](https://github.com/ethyca/fides/pull/4782)
- Add a few CSS classes to help with styling FidesJS button groups [#4789](https://github.com/ethyca/fides/pull/4789)
- Changed GPP extension to be pre-bundled in appropriate circumstances, as opposed to another fetch [#4780](https://github.com/ethyca/fides/pull/4780)

### Fixed

- Fixed select dropdowns being cut off by edges of modal forms [#4757](https://github.com/ethyca/fides/pull/4757)
- Changed "allow user to dismiss" toggle to show on config form for TCF experience [#4755](https://github.com/ethyca/fides/pull/4755)
- Fixed issue when loading the privacy request detail page [#4775](https://github.com/ethyca/fides/pull/4775)
- Fixed connection test for Aircall [#4756](https://github.com/ethyca/fides/pull/4756/pull)
- Fixed issues connecting to Redshift due to character encoding and SSL requirements [#4790](https://github.com/ethyca/fides/pull/4790)
- Fixed the way the name identity is handled in the Privacy Center [#4791](https://github.com/ethyca/fides/pull/4791)

### Developer Experience

- Build a `fides-types.d.ts` type declaration file to include alongside our FidesJS developer docs [#4772](https://github.com/ethyca/fides/pull/4772)

## [2.33.1](https://github.com/ethyca/fides/compare/2.33.0...2.33.1)

### Added

- Adds CUSTOM_OPTIONS_PATH to Privacy Center env vars [#4769](https://github.com/ethyca/fides/pull/4769)

## [2.33.0](https://github.com/ethyca/fides/compare/2.32.0...2.33.0)

### Added

- Added models for Privacy Center configuration (for plus users) [#4716](https://github.com/ethyca/fides/pull/4716)
- Added ability to delete properties [#4708](https://github.com/ethyca/fides/pull/4708)
- Add interface for submitting privacy requests in admin UI [#4738](https://github.com/ethyca/fides/pull/4738)
- Added language switching support to the FidesJS UI based on configured translations [#4737](https://github.com/ethyca/fides/pull/4737)
- Added ability to override some experience language and primary color [#4743](https://github.com/ethyca/fides/pull/4743)
- Generate FidesJS SDK Reference Docs from tsdoc comments [#4736](https://github.com/ethyca/fides/pull/4736)
- Added erasure support for Adyen [#4735](https://github.com/ethyca/fides/pull/4735)
- Added erasure support for Iterable [#4695](https://github.com/ethyca/fides/pull/4695)

### Changed

- Updated privacy notice & experience forms to hide translation UI when user doesn't have translation feature [#4728](https://github.com/ethyca/fides/pull/4728), [#4734](https://github.com/ethyca/fides/pull/4734)
- Custom privacy request fields now support list values [#4686](https://github.com/ethyca/fides/pull/4686)
- Update when GPP API reports signal status: ready [#4635](https://github.com/ethyca/fides/pull/4635)
- Update non-dismissable TCF and notice banners to show a black overlay and prevent scrolling [#4748](https://github.com/ethyca/fidesplus/pull/4748)
- Cleanup config vars for preview in Admin-UI [#4745](https://github.com/ethyca/fides/pull/4745)
- Show a "systems displayed" count on datamap map & table reporting page [#4752](https://github.com/ethyca/fides/pull/4752)
- Change default Canada Privacy Experience Config in migration to reference generic `ca` region [#4762](https://github.com/ethyca/fides/pull/4762)

### Fixed

- Fixed responsive issues with the buttons on the integration screen [#4729](https://github.com/ethyca/fides/pull/4729)
- Fixed hover/focus issues with the v2 tables [#4730](https://github.com/ethyca/fides/pull/4730)
- Disable editing of data use declaration name and type after creation [#4731](https://github.com/ethyca/fides/pull/4731)
- Cleaned up table borders [#4733](https://github.com/ethyca/fides/pull/4733)
- Initialization issues with ExperienceNotices (#4723)[https://github.com/ethyca/fides/pull/4723]
- Re-add CORS origin regex field to admin UI (#4742)[https://github.com/ethyca/fides/pull/4742]

### Developer Experience

- Added new script to allow recompiling of fides-js when the code changes [#4744](https://github.com/ethyca/fides/pull/4744)
- Update Cookie House to support for additional locations (Canada, Quebec, EEA) and a "property_id" override [#4750](https://github.com/ethyca/fides/pull/4750)

## [2.32.0](https://github.com/ethyca/fides/compare/2.31.1...2.32.0)

### Added

- Updated configuration pages for Experiences with live Preview of FidesJS banner & modal components [#4576](https://github.com/ethyca/fides/pull/4576)
- Added ability to configure multiple language translations for Notices & Experiences [#4576](https://github.com/ethyca/fides/pull/4576)
- Automatically localize all strings in FidesJS CMP UIs (banner, modal, and TCF overlay) based on user's locale and experience configuration [#4576](https://github.com/ethyca/fides/pull/4576)
- Added fides_locale option to override FidesJS locale detection [#4576](https://github.com/ethyca/fides/pull/4576)
- Update FidesJS to report notices served and preferences saved linked to the specific translations displayed [#4576](https://github.com/ethyca/fides/pull/4576)
- Added ability to prevent dismissal of FidesJS CMP UI via Experience configuration [#4576](https://github.com/ethyca/fides/pull/4576)
- Added ability to create & link Properties to support multiple Experiences in a single location [#4658](https://github.com/ethyca/fides/pull/4658)
- Added property_id query param to fides.js to filter experiences by Property when installed [#4676](https://github.com/ethyca/fides/pull/4676)
- Added Locations & Regulations pages to allow a wider selection of locations for consent [#4660](https://github.com/ethyca/fides/pull/4660)
- Erasure support for Simon Data [#4552](https://github.com/ethyca/fides/pull/4552)
- Added notice there will be no preview for Privacy Center types in the Experience preview [#4709](https://github.com/ethyca/fides/pull/4709)
- Removed properties beta flag [#4710](https://github.com/ethyca/fides/pull/4710)
- Add acknowledge button label to default Experience English form [#4714](https://github.com/ethyca/fides/pull/4714)
- Update FidesJS to support localizing CMP UI with configurable, non-English default locales [#4720](https://github.com/ethyca/fides/pull/4720)
- Add loading of template translations for notices and experiences [#4718](https://github.com/ethyca/fides/pull/4718)

### Changed

- Moved location-targeting from Notices to Experiences [#4576](https://github.com/ethyca/fides/pull/4576)
- Replaced previous default Notices & Experiences with new versions with updated locations, translations, etc. [#4576](https://github.com/ethyca/fides/pull/4576)
- Automatically migrate existing Notices & Experiences to updated model where possible [#4576](https://github.com/ethyca/fides/pull/4576)
- Replaced ability to configure banner "display configuration" to separate banner & modal components [#4576](https://github.com/ethyca/fides/pull/4576)
- Modify `fides user login` to not store plaintext password in `~/.fides-credentials` [#4661](https://github.com/ethyca/fides/pull/4661)
- Data model changes to support Notice and Experience-level translations [#4576](https://github.com/ethyca/fides/pull/4576)
- Data model changes to support Consent setup being Experience instead of Notice-driven [#4576](https://github.com/ethyca/fides/pull/4576)
- Build PrivacyNoticeRegion from locations and location groups [#4620](https://github.com/ethyca/fides/pull/4620)
- When saving locations, calculate and save location groups [#4620](https://github.com/ethyca/fides/pull/4620)
- Update privacy experiences page to use the new table component [#4652](https://github.com/ethyca/fides/pull/4652)
- Update privacy notices page to use the new table component [#4641](https://github.com/ethyca/fides/pull/4641)
- Bumped supported Python versions to `3.10.13`, `3.9.18`, and `3.8.18`. Bumped Debian base image from `-bullseye` to `-bookworm`. [#4630](https://github.com/ethyca/fides/pull/4630)
- Bumped Node.js base image from `16` to `20`. [#4684](https://github.com/ethyca/fides/pull/4684)

### Fixed

- Ignore 404 errors from Delighted and Kustomer when an erasure client is not found [#4593](https://github.com/ethyca/fides/pull/4593)
- Various FE fixes for Admin-UI experience config form [#4707](https://github.com/ethyca/fides/pull/4707)
- Fix modal preview in Admin-UI experience config form [#4712](https://github.com/ethyca/fides/pull/4712)
- Optimize FidesJS bundle size by only loading TCF static stings when needed [#4711](https://github.com/ethyca/fides/pull/4711)

## [2.31.0](https://github.com/ethyca/fides/compare/2.30.1...2.31.0)

### Added

- Add Great Britain as a consent option [#4628](https://github.com/ethyca/fides/pull/4628)
- Navbar update and new properties page [#4633](https://github.com/ethyca/fides/pull/4633)
- Access and erasure support for Oracle Responsys [#4618](https://github.com/ethyca/fides/pull/4618)

### Fixed

- Fix issue where "x" button on Fides.js components overwrites saved preferences [#4649](https://github.com/ethyca/fides/pull/4649)
- Initialize Fides.consent with default values from experience when saved consent cookie (fides_consent) does not exist [#4665](https://github.com/ethyca/fides/pull/4665)

### Changed

- Sets GPP applicableSections to -1 when a user visits from a state that is not part of the GPP [#4727](https://github.com/ethyca/fides/pull/4727)

## [2.30.1](https://github.com/ethyca/fides/compare/2.30.0...2.30.1)

### Fixed

- Configure logger correctly on worker initialization [#4624](https://github.com/ethyca/fides/pull/4624)

## [2.30.0](https://github.com/ethyca/fides/compare/2.29.0...2.30.0)

### Added

- Add enum and registry of supported languages [#4592](https://github.com/ethyca/fides/pull/4592)
- Access and erasure support for Talkable [#4589](https://github.com/ethyca/fides/pull/4589)
- Support temporary credentials in AWS generate + scan features [#4607](https://github.com/ethyca/fides/pull/4603), [#4608](https://github.com/ethyca/fides/pull/4608)
- Add ability to store and read Fides cookie in Base64 format [#4556](https://github.com/ethyca/fides/pull/4556)
- Structured logging for SaaS connector requests [#4594](https://github.com/ethyca/fides/pull/4594)
- Added Fides.showModal() to fides.js to allow programmatic opening of consent modals [#4617](https://github.com/ethyca/fides/pull/4617)

### Fixed

- Fixing issue when modifying Policies, Rules, or RuleTargets as a root user [#4582](https://github.com/ethyca/fides/pull/4582)

## [2.29.0](https://github.com/ethyca/fides/compare/2.28.0...2.29.0)

### Added

- View more modal to regulations page [#4574](https://github.com/ethyca/fides/pull/4574)
- Columns in data map reporting, adding multiple systems, and consent configuration tables can be resized. In the data map reporting table, fields with multiple values can show all or collapse all [#4569](https://github.com/ethyca/fides/pull/4569)
- Show custom fields in the data map report table [#4579](https://github.com/ethyca/fides/pull/4579)

### Changed

- Delay rendering the nav until all necessary queries are finished loading [#4571](https://github.com/ethyca/fides/pull/4571)
- Updating return value for crud.get_custom_fields_filtered [#4575](https://github.com/ethyca/fides/pull/4575)
- Updated user deletion confirmation flow to only require one confirmatory input [#4402](https://github.com/ethyca/fides/pull/4402)
- Moved `pymssl` to an optional dependency no longer installed by default with our python package [#4581](https://github.com/ethyca/fides/pull/4581)
- Fixed CORS domain update functionality [#4570](https://github.com/ethyca/fides/pull/4570)
- Update Domains page with ability to add/remove "organization" domains, view "administrator" domains set via security settings, and improve various UX bugs and copy [#4584](https://github.com/ethyca/fides/pull/4584)

### Fixed

- Fixed CORS domain update functionality [#4570](https://github.com/ethyca/fides/pull/4570)
- Completion emails are no longer attempted for consent requests [#4578](https://github.com/ethyca/fides/pull/4578)

## [2.28.0](https://github.com/ethyca/fides/compare/2.27.0...2.28.0)

### Added

- Erasure support for AppsFlyer [#4512](https://github.com/ethyca/fides/pull/4512)
- Datamap Reporting page [#4519](https://github.com/ethyca/fides/pull/4519)
- Consent support for Klaviyo [#4513](https://github.com/ethyca/fides/pull/4513)
- Form for configuring GPP settings [#4557](https://github.com/ethyca/fides/pull/4557)
- Custom privacy request field support for consent requests [#4546](https://github.com/ethyca/fides/pull/4546)
- Support GPP in privacy notices [#4554](https://github.com/ethyca/fides/pull/4554)

### Changed

- Redesigned nav bar for the admin UI [#4548](https://github.com/ethyca/fides/pull/4548)
- Fides.js GPP for US geographies now derives values from backend privacy notices [#4559](https://github.com/ethyca/fides/pull/4559)
- No longer generate the `vendors_disclosed` section of the TC string in `fides.js` [#4553](https://github.com/ethyca/fides/pull/4553)
- Changed consent management vendor add flow [#4550](https://github.com/ethyca/fides/pull/4550)

### Fixed

- Fixed an issue blocking Salesforce sandbox accounts from refreshing tokens [#4547](https://github.com/ethyca/fides/pull/4547)
- Fixed DSR zip packages to be unzippable on Windows [#4549](https://github.com/ethyca/fides/pull/4549)
- Fixed browser compatibility issues with Object.hasOwn [#4568](https://github.com/ethyca/fides/pull/4568)

### Developer Experience

- Switch to anyascii for unicode transliteration [#4550](https://github.com/ethyca/fides/pull/4564)

## [2.27.0](https://github.com/ethyca/fides/compare/2.26.0...2.27.0)

### Added

- Tooltip and styling for disabled rows in add multiple vendor view [#4498](https://github.com/ethyca/fides/pull/4498)
- Preliminary GPP support for US regions [#4498](https://github.com/ethyca/fides/pull/4504)
- Access and erasure support for Statsig Enterprise [#4429](https://github.com/ethyca/fides/pull/4429)
- New page for setting locations [#4517](https://github.com/ethyca/fides/pull/4517)
- New modal for setting granular locations [#4531](https://github.com/ethyca/fides/pull/4531)
- New page for setting regulations [#4530](https://github.com/ethyca/fides/pull/4530)
- Update fides.js to support multiple descriptions (banner, overlay) and render HTML descriptions [#4542](https://github.com/ethyca/fides/pull/4542)

### Fixed

- Fixed incorrect Compass button behavior in system form [#4508](https://github.com/ethyca/fides/pull/4508)
- Omit certain fields from system payload when empty [#4508](https://github.com/ethyca/fides/pull/4525)
- Fixed issues with Compass vendor selector behavior [#4521](https://github.com/ethyca/fides/pull/4521)
- Fixed an issue where the background overlay remained visible after saving consent preferences [#4515](https://github.com/ethyca/fides/pull/4515)
- Fixed system name being editable when editing GVL systems [#4533](https://github.com/ethyca/fides/pull/4533)
- Fixed an issue where a privacy policy link could not be removed from privacy experiences [#4542](https://github.com/ethyca/fides/pull/4542)

### Changed

- Upgrade to use Fideslang `3.0.0` and remove associated concepts [#4502](https://github.com/ethyca/fides/pull/4502)
- Model overhaul for saving privacy preferences and notices served [#4481](https://github.com/ethyca/fides/pull/4481)
- Moves served notice endpoints, consent reporting, purpose endpoints and TCF queries to plus [#4481](https://github.com/ethyca/fides/pull/4481)
- Moves served notice endpoints, consent reporting, and TCF queries to plus [#4481](https://github.com/ethyca/fides/pull/4481)
- Update frontend to account for changes to notices served and preferences saved APIs [#4518](https://github.com/ethyca/fides/pull/4518)
- `fides.js` now sets `supportsOOB` to `false` [#4516](https://github.com/ethyca/fides/pull/4516)
- Save consent method ("accept", "reject", "save", etc.) to `fides_consent` cookie as extra metadata [#4529](https://github.com/ethyca/fides/pull/4529)
- Allow CORS for privacy center `fides.js` and `fides-ext-gpp.js` endpoints
- Replace `GPP_EXT_PATH` env var in favor of a more flexible `FIDES_JS_BASE_URL` environment variable
- Change vendor add modal on consent configuration screen to use new vendor selector [#4532](https://github.com/ethyca/fides/pull/4532)
- Remove vendor add modal [#4535](https://github.com/ethyca/fides/pull/4535)

## [2.26.0](https://github.com/ethyca/fides/compare/2.25.0...main)

### Added

- Dynamic importing for GPP bundle [#4447](https://github.com/ethyca/fides/pull/4447)
- Paging to vendors in the TCF overlay [#4463](https://github.com/ethyca/fides/pull/4463)
- New purposes endpoint and indices to improve system lookups [#4452](https://github.com/ethyca/fides/pull/4452)
- Cypress tests for fides.js GPP extension [#4476](https://github.com/ethyca/fides/pull/4476)
- Add support for global TCF Purpose Overrides [#4464](https://github.com/ethyca/fides/pull/4464)
- TCF override management [#4484](https://github.com/ethyca/fides/pull/4484)
- Readonly consent management table and modal [#4456](https://github.com/ethyca/fides/pull/4456), [#4477](https://github.com/ethyca/fides/pull/4477)
- Access and erasure support for Gong [#4461](https://github.com/ethyca/fides/pull/4461)
- Add new UI for CSV consent reporting [#4488](https://github.com/ethyca/fides/pull/4488)
- Option to prevent the dismissal of the consent banner and modal [#4470](https://github.com/ethyca/fides/pull/4470)

### Changed

- Increased max number of preferences allowed in privacy preference API calls [#4469](https://github.com/ethyca/fides/pull/4469)
- Reduce size of tcf_consent payload in fides_consent cookie [#4480](https://github.com/ethyca/fides/pull/4480)
- Change log level for FidesUserPermission retrieval to `debug` [#4482](https://github.com/ethyca/fides/pull/4482)
- Remove Add Vendor button from the Manage your vendors page[#4509](https://github.com/ethyca/fides/pull/4509)

### Fixed

- Fix type errors when TCF vendors have no dataDeclaration [#4465](https://github.com/ethyca/fides/pull/4465)
- Fixed an error where editing an AC system would mistakenly lock it for GVL [#4471](https://github.com/ethyca/fides/pull/4471)
- Refactor custom Get Preferences function to occur after our CMP API initialization [#4466](https://github.com/ethyca/fides/pull/4466)
- Fix an error where a connector response value of None causes a DSR failure due to a missing value [#4483](https://github.com/ethyca/fides/pull/4483)
- Fixed system name being non-editable when locked for GVL [#4475](https://github.com/ethyca/fides/pull/4475)
- Fixed a bug with "null" values for retention period field on data uses [#4487](https://github.com/ethyca/fides/pull/4487)

## [2.25.0](https://github.com/ethyca/fides/compare/2.24.1...2.25.0)

### Added

- Stub for initial GPP support [#4431](https://github.com/ethyca/fides/pull/4431)
- Added confirmation modal on deleting a data use declaration [#4439](https://github.com/ethyca/fides/pull/4439)
- Added feature flag for separating system name and Compass vendor selector [#4437](https://github.com/ethyca/fides/pull/4437)
- Fire GPP events per spec [#4433](https://github.com/ethyca/fides/pull/4433)
- New override option `fides_tcf_gdpr_applies` for setting `gdprApplies` on the CMP API [#4453](https://github.com/ethyca/fides/pull/4453)

### Changed

- Improved bulk vendor adding table UX [#4425](https://github.com/ethyca/fides/pull/4425)
- Flexible legal basis for processing has a db default of True [#4434](https://github.com/ethyca/fides/pull/4434)
- Give contributor role access to config API, including cors origin updates [#4438](https://github.com/ethyca/fides/pull/4438)
- Disallow setting `*` and other non URL values for `security.cors_origins` config property via the API [#4438](https://github.com/ethyca/fides/pull/4438)
- Consent modal hides the opt-in/opt-out buttons if only one privacy notice is enabled [#4441](https://github.com/ethyca/fides/pull/4441)
- Initialize TCF stub earlier [#4453](https://github.com/ethyca/fides/pull/4453)
- Change focus outline color of form inputs [#4467](https://github.com/ethyca/fides/pull/4467)

### Fixed

- Fixed a bug where selected vendors in "configure consent" add vendor modal were unstyled [#4454](https://github.com/ethyca/fides/pull/4454)
- Use correct defaults when there is no associated preference in the cookie [#4451](https://github.com/ethyca/fides/pull/4451)
- IP Addresses behind load balancers for consent reporting [#4440](https://github.com/ethyca/fides/pull/4440)

## [2.24.1](https://github.com/ethyca/fides/compare/2.24.0...2.24.1)

### Added

- Logging when root user and client credentials are used [#4432](https://github.com/ethyca/fides/pull/4432)
- Allow for custom path at which to retrieve Fides override options [#4462](https://github.com/ethyca/fides/pull/4462)

### Changed

- Run fides with non-root user [#4421](https://github.com/ethyca/fides/pull/4421)

## [2.24.0](https://github.com/ethyca/fides/compare/2.23.3...2.24.0)

### Added

- Adds fides_disable_banner config option to Fides.js [#4378](https://github.com/ethyca/fides/pull/4378)
- Deletions that fail due to foreign key constraints will now be more clearly communicated [#4406](https://github.com/ethyca/fides/pull/4378)
- Added support for a custom get preferences API call provided through Fides.init [#4375](https://github.com/ethyca/fides/pull/4375)
- Hidden custom privacy request fields in the Privacy Center [#4370](https://github.com/ethyca/fides/pull/4370)
- Backend System-level Cookie Support [#4383](https://github.com/ethyca/fides/pull/4383)
- High Level Tracking of Compass System Sync [#4397](https://github.com/ethyca/fides/pull/4397)
- Erasure support for Qualtrics [#4371](https://github.com/ethyca/fides/pull/4371)
- Erasure support for Ada Chatbot [#4382](https://github.com/ethyca/fides/pull/4382)
- Erasure support for Typeform [#4366](https://github.com/ethyca/fides/pull/4366)
- Added notice that a system is GVL when adding/editing from system form [#4327](https://github.com/ethyca/fides/pull/4327)
- Added the ability to select the request types to enable per integration (for plus users) [#4374](https://github.com/ethyca/fides/pull/4374)
- Adds support for custom get experiences fn and custom patch notices served fn [#4410](https://github.com/ethyca/fides/pull/4410)
- Adds more granularity to tracking consent method, updates custom savePreferencesFn and FidesUpdated event to take consent method [#4419](https://github.com/ethyca/fides/pull/4419)

### Changed

- Add filtering and pagination to bulk vendor add table [#4351](https://github.com/ethyca/fides/pull/4351)
- Determine if the TCF overlay needs to surface based on backend calculated version hash [#4356](https://github.com/ethyca/fides/pull/4356)
- Moved Experiences and Preferences endpoints to Plus to take advantage of dynamic GVL [#4367](https://github.com/ethyca/fides/pull/4367)
- Add legal bases to Special Purpose schemas on the backend for display [#4387](https://github.com/ethyca/fides/pull/4387)
- "is_service_specific" default updated when building TC strings on the backend [#4377](https://github.com/ethyca/fides/pull/4377)
- "isServiceSpecific" default updated when building TC strings on the frontend [#4384](https://github.com/ethyca/fides/pull/4384)
- Redact cli, database, and redis configuration information from GET api/v1/config API request responses. [#4379](https://github.com/ethyca/fides/pull/4379)
- Button ordering in fides.js UI [#4407](https://github.com/ethyca/fides/pull/4407)
- Add different classnames to consent buttons for easier selection [#4411](https://github.com/ethyca/fides/pull/4411)
- Updates default consent preference to opt-out for TCF when fides_string exists [#4430](https://github.com/ethyca/fides/pull/4430)

### Fixed

- Persist bulk system add filter modal state [#4412](https://github.com/ethyca/fides/pull/4412)
- Fixing labels for request type field [#4414](https://github.com/ethyca/fides/pull/4414)
- User preferences from cookie should always override experience preferences [#4405](https://github.com/ethyca/fides/pull/4405)
- Allow fides_consent cookie to be set from a subdirectory [#4426](https://github.com/ethyca/fides/pull/4426)

### Security

-- Use a more cryptographically secure random function for security code generation

## [2.23.3](https://github.com/ethyca/fides/compare/2.23.2...2.23.3)

### Fixed

- Fix button arrangment and spacing for TCF and non-TCF consent overlay banner and modal [#4391](https://github.com/ethyca/fides/pull/4391)
- Replaced h1 element with div to use exisitng fides styles in consent modal [#4399](https://github.com/ethyca/fides/pull/4399)
- Fixed privacy policy alignment for non-TCF consent overlay banner and modal [#4403](https://github.com/ethyca/fides/pull/4403)
- Fix dynamic class name for TCF-variant of consent banner [#4404](https://github.com/ethyca/fides/pull/4403)

### Security

-- Fix an HTML Injection vulnerability in DSR Packages

## [2.23.2](https://github.com/ethyca/fides/compare/2.23.1...2.23.2)

### Fixed

- Fixed fides.css to vary banner width based on tcf [[#4381](https://github.com/ethyca/fides/issues/4381)]

## [2.23.1](https://github.com/ethyca/fides/compare/2.23.0...2.23.1)

### Changed

- Refactor Fides.js embedded modal to not use A11y dialog [#4355](https://github.com/ethyca/fides/pull/4355)
- Only call `FidesUpdated` when a preference has been saved, not during initialization [#4365](https://github.com/ethyca/fides/pull/4365)
- Updated double toggle styling in favor of single toggles with a radio group to select legal basis [#4376](https://github.com/ethyca/fides/pull/4376)

### Fixed

- Handle invalid `fides_string` when passed in as an override [#4350](https://github.com/ethyca/fides/pull/4350)
- Bug where vendor opt-ins would not initialize properly based on a `fides_string` in the TCF overlay [#4368](https://github.com/ethyca/fides/pull/4368)

## [2.23.0](https://github.com/ethyca/fides/compare/2.22.1...2.23.0)

### Added

- Added support for 3 additional config variables in Fides.js: fidesEmbed, fidesDisableSaveApi, and fidesTcString [#4262](https://github.com/ethyca/fides/pull/4262)
- Added support for fidesEmbed, fidesDisableSaveApi, and fidesTcString to be passed into Fides.js via query param, cookie, or window object [#4297](https://github.com/ethyca/fides/pull/4297)
- New privacy center environment variables `FIDES_PRIVACY_CENTER__IS_FORCED_TCF` which can make the privacy center always return the TCF bundle (`fides-tcf.js`) [#4312](https://github.com/ethyca/fides/pull/4312)
- Added a `FidesUIChanged` event to Fides.js to track when user preferences change without being saved [#4314](https://github.com/ethyca/fides/pull/4314) and [#4253](https://github.com/ethyca/fides/pull/4253)
- Add AC Systems to the TCF Overlay under Vendor Consents section [#4266](https://github.com/ethyca/fides/pull/4266/)
- Added bulk system/vendor creation component [#4309](https://github.com/ethyca/fides/pull/4309/)
- Support for passing in an AC string as part of a fides string for the TCF overlay [#4308](https://github.com/ethyca/fides/pull/4308)
- Added support for overriding the save user preferences API call with a custom fn provided through Fides.init [#4318](https://github.com/ethyca/fides/pull/4318)
- Return AC strings in GET Privacy Experience meta and allow saving preferences against AC strings [#4295](https://github.com/ethyca/fides/pull/4295)
- New GET Privacy Experience Meta Endpoint [#4328](https://github.com/ethyca/fides/pull/4328)
- Access and erasure support for SparkPost [#4328](https://github.com/ethyca/fides/pull/4238)
- Access and erasure support for Iterate [#4332](https://github.com/ethyca/fides/pull/4332)
- SSH Support for MySQL connections [#4310](https://github.com/ethyca/fides/pull/4310)
- Added served notice history IDs to the TCF privacy preference API calls [#4161](https://github.com/ethyca/fides/pull/4161)

### Fixed

- Cleans up CSS for fidesEmbed mode [#4306](https://github.com/ethyca/fides/pull/4306)
- Stacks that do not have any purposes will no longer render an empty purpose block [#4278](https://github.com/ethyca/fides/pull/4278)
- Forcing hidden sections to use display none [#4299](https://github.com/ethyca/fides/pull/4299)
- Handles Hubspot requiring and email to be formatted as email when processing an erasure [#4322](https://github.com/ethyca/fides/pull/4322)
- Minor CSS improvements for the consent/TCF banners and modals [#4334](https://github.com/ethyca/fides/pull/4334)
- Consistent font sizes for labels in the system form and data use forms in the Admin UI [#4346](https://github.com/ethyca/fides/pull/4346)
- Bug where not all system forms would appear to save when used with Compass [#4347](https://github.com/ethyca/fides/pull/4347)
- Restrict TCF Privacy Experience Config if TCF is disabled [#4348](https://github.com/ethyca/fides/pull/4348)
- Removes overflow styling for embedded modal in Fides.js [#4345](https://github.com/ethyca/fides/pull/4345)

### Changed

- Derive cookie storage info, privacy policy and legitimate interest disclosure URLs, and data retention data from the data map instead of directly from gvl.json [#4286](https://github.com/ethyca/fides/pull/4286)
- Updated TCF Version for backend consent reporting [#4305](https://github.com/ethyca/fides/pull/4305)
- Update Version Hash Contents [#4313](https://github.com/ethyca/fides/pull/4313)
- Change vendor selector on system information form to typeahead[#4333](https://github.com/ethyca/fides/pull/4333)
- Updates experience API calls from Fides.js to include new meta field [#4335](https://github.com/ethyca/fides/pull/4335)

## [2.22.1](https://github.com/ethyca/fides/compare/2.22.0...2.22.1)

### Added

- Custom fields are now included in system history change tracking [#4294](https://github.com/ethyca/fides/pull/4294)

### Security

- Added hostname checks for external SaaS connector URLs [CVE-2023-46124](https://github.com/ethyca/fides/security/advisories/GHSA-jq3w-9mgf-43m4)
- Use a Pydantic URL type for privacy policy URLs [CVE-2023-46126](https://github.com/ethyca/fides/security/advisories/GHSA-fgjj-5jmr-gh83)
- Remove the CONFIG_READ scope from the Viewer role [CVE-2023-46125](https://github.com/ethyca/fides/security/advisories/GHSA-rjxg-rpg3-9r89)

## [2.22.0](https://github.com/ethyca/fides/compare/2.21.0...2.22.0)

### Added

- Added an option to link to vendor tab from an experience config description [#4191](https://github.com/ethyca/fides/pull/4191)
- Added two toggles for vendors in the TCF overlay, one for Consent, and one for Legitimate Interest [#4189](https://github.com/ethyca/fides/pull/4189)
- Added two toggles for purposes in the TCF overlay, one for Consent, and one for Legitimate Interest [#4234](https://github.com/ethyca/fides/pull/4234)
- Added support for new TCF-related fields on `System` and `PrivacyDeclaration` models [#4228](https://github.com/ethyca/fides/pull/4228)
- Support for AC string to `fides-tcf` [#4244](https://github.com/ethyca/fides/pull/4244)
- Support for `gvl` prefixed vendor IDs [#4247](https://github.com/ethyca/fides/pull/4247)

### Changed

- Removed `TCF_ENABLED` environment variable from the privacy center in favor of dynamically figuring out which `fides-js` bundle to send [#4131](https://github.com/ethyca/fides/pull/4131)
- Updated copy of info boxes on each TCF tab [#4191](https://github.com/ethyca/fides/pull/4191)
- Clarified messages for error messages presented during connector upload [#4198](https://github.com/ethyca/fides/pull/4198)
- Refactor legal basis dimension regarding how TCF preferences are saved and how the experience is built [#4201](https://github.com/ethyca/fides/pull/4201/)
- Add saving privacy preferences via a TC string [#4221](https://github.com/ethyca/fides/pull/4221)
- Updated fides server to use an environment variable for turning TCF on and off [#4220](https://github.com/ethyca/fides/pull/4220)
- Update frontend to use new legal basis dimension on vendors [#4216](https://github.com/ethyca/fides/pull/4216)
- Updated privacy center patch preferences call to handle updated API response [#4235](https://github.com/ethyca/fides/pull/4235)
- Added our CMP ID [#4233](https://github.com/ethyca/fides/pull/4233)
- Allow Admin UI users to turn on Configure Consent flag [#4246](https://github.com/ethyca/fides/pull/4246)
- Styling improvements for the fides.js consent banners and modals [#4222](https://github.com/ethyca/fides/pull/4222)
- Update frontend to handle updated Compass schema [#4254](https://github.com/ethyca/fides/pull/4254)
- Assume Universal Vendor ID usage in TC String translation [#4256](https://github.com/ethyca/fides/pull/4256)
- Changed vendor form on configuring consent page to use two-part selection for consent uses [#4251](https://github.com/ethyca/fides/pull/4251)
- Updated system form to have new TCF fields [#4271](https://github.com/ethyca/fides/pull/4271)
- Vendors disclosed string is now narrowed to only the vendors shown in the UI, not the whole GVL [#4250](https://github.com/ethyca/fides/pull/4250)
- Changed naming convention "fides_string" instead of "tc_string" for developer friendly consent API's [#4267](https://github.com/ethyca/fides/pull/4267)

### Fixed

- TCF overlay can initialize its consent preferences from a cookie [#4124](https://github.com/ethyca/fides/pull/4124)
- Various improvements to the TCF modal such as vendor storage disclosures, vendor counts, privacy policies, etc. [#4167](https://github.com/ethyca/fides/pull/4167)
- An issue where Braze could not mask an email due to formatting [#4187](https://github.com/ethyca/fides/pull/4187)
- An issue where email was not being overridden correctly for Braze and Domo [#4196](https://github.com/ethyca/fides/pull/4196)
- Use `stdRetention` when there is not a specific value for a purpose's data retention [#4199](https://github.com/ethyca/fides/pull/4199)
- Updating the unflatten_dict util to accept flattened dict values [#4200](https://github.com/ethyca/fides/pull/4200)
- Minor CSS styling fixes for the consent modal [#4252](https://github.com/ethyca/fides/pull/4252)
- Additional styling fixes for issues caused by a CSS reset [#4268](https://github.com/ethyca/fides/pull/4268)
- Bug where vendor legitimate interests would not be set unless vendor consents were first set [#4250](https://github.com/ethyca/fides/pull/4250)
- Vendor count over-counting in TCF overlay [#4275](https://github.com/ethyca/fides/pull/4275)

## [2.21.0](https://github.com/ethyca/fides/compare/2.20.2...2.21.0)

### Added

- "Add a vendor" flow to configuring consent page [#4107](https://github.com/ethyca/fides/pull/4107)
- Initial TCF Backend Support [#3804](https://github.com/ethyca/fides/pull/3804)
- Add initial layer to TCF modal [#3956](https://github.com/ethyca/fides/pull/3956)
- Support for rendering in the TCF modal whether or not a vendor is part of the GVL [#3972](https://github.com/ethyca/fides/pull/3972)
- Features and legal bases dropdown for TCF modal [#3995](https://github.com/ethyca/fides/pull/3995)
- TCF CMP stub API [#4000](https://github.com/ethyca/fides/pull/4000)
- Fides-js can now display preliminary TCF data [#3879](https://github.com/ethyca/fides/pull/3879)
- Fides-js can persist TCF preferences to the backend [#3887](https://github.com/ethyca/fides/pull/3887)
- TCF modal now supports setting legitimate interest fields [#4037](https://github.com/ethyca/fides/pull/4037)
- Embed the GVL in the GET Experiences response [#4143](https://github.com/ethyca/fides/pull/4143)
- Button to view how many vendors and to open the vendor tab in the TCF modal [#4144](https://github.com/ethyca/fides/pull/4144)
- "Edit vendor" flow to configuring consent page [#4162](https://github.com/ethyca/fides/pull/4162)
- TCF overlay description updates [#4051] https://github.com/ethyca/fides/pull/4151
- Added developer-friendly TCF information under Experience meta [#4160](https://github.com/ethyca/fides/pull/4160/)
- Added fides.css customization for Plus users [#4136](https://github.com/ethyca/fides/pull/4136)

### Changed

- Added further config options to customize the privacy center [#4090](https://github.com/ethyca/fides/pull/4090)
- CORS configuration page [#4073](https://github.com/ethyca/fides/pull/4073)
- Refactored `fides.js` components so that they can take data structures that are not necessarily privacy notices [#3870](https://github.com/ethyca/fides/pull/3870)
- Use hosted GVL.json from the backend [#4159](https://github.com/ethyca/fides/pull/4159)
- Features and Special Purposes in the TCF modal do not render toggles [#4139](https://github.com/ethyca/fides/pull/4139)
- Moved the initial TCF layer to the banner [#4142](https://github.com/ethyca/fides/pull/4142)
- Misc copy changes for the system history table and modal [#4146](https://github.com/ethyca/fides/pull/4146)

### Fixed

- Allows CDN to cache empty experience responses from fides.js API [#4113](https://github.com/ethyca/fides/pull/4113)
- Fixed `identity_special_purpose` unique constraint definition [#4174](https://github.com/ethyca/fides/pull/4174/files)

## [2.20.2](https://github.com/ethyca/fides/compare/2.20.1...2.20.2)

### Fixed

- added version_added, version_deprecated, and replaced_by to data use, data subject, and data category APIs [#4135](https://github.com/ethyca/fides/pull/4135)
- Update fides.js to not fetch experience client-side if pre-fetched experience is empty [#4149](https://github.com/ethyca/fides/pull/4149)
- Erasure privacy requests now pause for input if there are any manual process integrations [#4115](https://github.com/ethyca/fides/pull/4115)
- Caching the values of authorization_required and user_guide on the connector templates to improve performance [#4128](https://github.com/ethyca/fides/pull/4128)

## [2.20.1](https://github.com/ethyca/fides/compare/2.20.0...2.20.1)

### Fixed

- Avoid un-optimized query pattern in bulk `GET /system` endpoint [#4120](https://github.com/ethyca/fides/pull/4120)

## [2.20.0](https://github.com/ethyca/fides/compare/2.19.1...2.20.0)

### Added

- Initial page for configuring consent [#4069](https://github.com/ethyca/fides/pull/4069)
- Vendor cookie table for configuring consent [#4082](https://github.com/ethyca/fides/pull/4082)

### Changed

- Refactor how multiplatform builds are handled [#4024](https://github.com/ethyca/fides/pull/4024)
- Added new Performance-related nox commands and included them as part of the CI suite [#3997](https://github.com/ethyca/fides/pull/3997)
- Added dictionary suggestions for data uses [4035](https://github.com/ethyca/fides/pull/4035)
- Privacy notice regions now render human readable names instead of country codes [#4029](https://github.com/ethyca/fides/pull/4029)
- Privacy notice templates are disabled by default [#4010](https://github.com/ethyca/fides/pull/4010)
- Added optional "skip_processing" flag to collections for DSR processing [#4047](https://github.com/ethyca/fides/pull/4047)
- Admin UI now shows all privacy notices with an indicator of whether they apply to any systems [#4010](https://github.com/ethyca/fides/pull/4010)
- Add case-insensitive privacy experience region filtering [#4058](https://github.com/ethyca/fides/pull/4058)
- Adds check for fetch before loading fetch polyfill for fides.js [#4074](https://github.com/ethyca/fides/pull/4074)
- Updated to support Fideslang 2.0, including data migrations [#3933](https://github.com/ethyca/fides/pull/3933)
- Disable notices that are not systems applicable to support new UI [#4094](https://github.com/ethyca/fides/issues/4094)

### Fixed

- Ensures that fides.js toggles are not hidden by other CSS libs [#4075](https://github.com/ethyca/fides/pull/4075)
- Migrate system > meta > vendor > id to system > meta [#4088](https://github.com/ethyca/fides/pull/4088)
- Enable toggles in various tables now render an error toast if an error occurs [#4095](https://github.com/ethyca/fides/pull/4095)
- Fixed a bug where an unsaved changes notification modal would appear even without unsaved changes [#4095](https://github.com/ethyca/fides/pull/4070)

## [2.19.1](https://github.com/ethyca/fides/compare/2.19.0...2.19.1)

### Fixed

- re-enable custom fields for new data use form [#4050](https://github.com/ethyca/fides/pull/4050)
- fix issue with saving source and destination systems [#4065](https://github.com/ethyca/fides/pull/4065)

### Added

- System history UI with diff modal [#4021](https://github.com/ethyca/fides/pull/4021)
- Relax system legal basis for transfers to be any string [#4049](https://github.com/ethyca/fides/pull/4049)

## [2.19.0](https://github.com/ethyca/fides/compare/2.18.0...2.19.0)

### Added

- Add dictionary suggestions [#3937](https://github.com/ethyca/fides/pull/3937), [#3988](https://github.com/ethyca/fides/pull/3988)
- Added new endpoints for healthchecks [#3947](https://github.com/ethyca/fides/pull/3947)
- Added vendor list dropdown [#3857](https://github.com/ethyca/fides/pull/3857)
- Access support for Adobe Sign [#3504](https://github.com/ethyca/fides/pull/3504)

### Fixed

- Fixed issue when generating masked values for invalid data paths [#3906](https://github.com/ethyca/fides/pull/3906)
- Code reload now works when running `nox -s dev` [#3914](https://github.com/ethyca/fides/pull/3914)
- Reduce verbosity of privacy center logging further [#3915](https://github.com/ethyca/fides/pull/3915)
- Resolved an issue where the integration dropdown input lost focus during typing. [#3917](https://github.com/ethyca/fides/pull/3917)
- Fixed dataset issue that was preventing the Vend connector from loading during server startup [#3923](https://github.com/ethyca/fides/pull/3923)
- Adding version check to version-dependent migration script [#3951](https://github.com/ethyca/fides/pull/3951)
- Fixed a bug where some fields were not saving correctly on the system form [#3975](https://github.com/ethyca/fides/pull/3975)
- Changed "retention period" field in privacy declaration form from number input to text input [#3980](https://github.com/ethyca/fides/pull/3980)
- Fixed issue where unsaved changes modal appears incorrectly [#4005](https://github.com/ethyca/fides/pull/4005)
- Fixed banner resurfacing after user consent for pre-fetch experience [#4009](https://github.com/ethyca/fides/pull/4009)

### Changed

- Systems and Privacy Declaration schema and data migration to support the Dictionary [#3901](https://github.com/ethyca/fides/pull/3901)
- The integration search dropdown is now case-insensitive [#3916](https://github.com/ethyca/fides/pull/3916)
- Removed deprecated fields from the taxonomy editor [#3909](https://github.com/ethyca/fides/pull/3909)
- Bump PyMSSQL version and remove workarounds [#3996](https://github.com/ethyca/fides/pull/3996)
- Removed reset suggestions button [#4007](https://github.com/ethyca/fides/pull/4007)
- Admin ui supports fides cloud config API [#4034](https://github.com/ethyca/fides/pull/4034)

### Security

- Resolve custom integration upload RCE vulnerability [CVE-2023-41319](https://github.com/ethyca/fides/security/advisories/GHSA-p6p2-qq95-vq5h)

## [2.18.0](https://github.com/ethyca/fides/compare/2.17.0...2.18.0)

### Added

- Additional consent reporting calls from `fides-js` [#3845](https://github.com/ethyca/fides/pull/3845)
- Additional consent reporting calls from privacy center [#3847](https://github.com/ethyca/fides/pull/3847)
- Access support for Recurly [#3595](https://github.com/ethyca/fides/pull/3595)
- HTTP Logging for the Privacy Center [#3783](https://github.com/ethyca/fides/pull/3783)
- UI support for OAuth2 authorization flow [#3819](https://github.com/ethyca/fides/pull/3819)
- Changes in the `data` directory now trigger a server reload (for local development) [#3874](https://github.com/ethyca/fides/pull/3874)

### Fixed

- Fix datamap zoom for low system counts [#3835](https://github.com/ethyca/fides/pull/3835)
- Fixed connector forms with external dataset reference fields [#3873](https://github.com/ethyca/fides/pull/3873)
- Fix ability to make server side API calls from privacy-center [#3895](https://github.com/ethyca/fides/pull/3895)

### Changed

- Simplified the file structure for HTML DSR packages [#3848](https://github.com/ethyca/fides/pull/3848)
- Simplified the database health check to improve `/health` performance [#3884](https://github.com/ethyca/fides/pull/3884)
- Changed max width of form components in "system information" form tab [#3864](https://github.com/ethyca/fides/pull/3864)
- Remove manual system selection screen [#3865](https://github.com/ethyca/fides/pull/3865)
- System and integration identifiers are now auto-generated [#3868](https://github.com/ethyca/fides/pull/3868)

## [2.17.0](https://github.com/ethyca/fides/compare/2.16.0...2.17.0)

### Added

- Tab component for `fides-js` [#3782](https://github.com/ethyca/fides/pull/3782)
- Added toast for successfully linking an existing integration to a system [#3826](https://github.com/ethyca/fides/pull/3826)
- Various other UI components for `fides-js` to support upcoming TCF modal [#3803](https://github.com/ethyca/fides/pull/3803)
- Allow items in taxonomy to be enabled or disabled [#3844](https://github.com/ethyca/fides/pull/3844)

### Developer Experience

- Changed where db-dependent routers were imported to avoid dependency issues [#3741](https://github.com/ethyca/fides/pull/3741)

### Changed

- Bumped supported Python versions to `3.10.12`, `3.9.17`, and `3.8.17` [#3733](https://github.com/ethyca/fides/pull/3733)
- Logging Updates [#3758](https://github.com/ethyca/fides/pull/3758)
- Add polyfill service to fides-js route [#3759](https://github.com/ethyca/fides/pull/3759)
- Show/hide integration values [#3775](https://github.com/ethyca/fides/pull/3775)
- Sort system cards alphabetically by name on "View systems" page [#3781](https://github.com/ethyca/fides/pull/3781)
- Update admin ui to use new integration delete route [#3785](https://github.com/ethyca/fides/pull/3785)
- Pinned `pymssql` and `cython` dependencies to avoid build issues on ARM machines [#3829](https://github.com/ethyca/fides/pull/3829)

### Removed

- Removed "Custom field(s) successfully saved" toast [#3779](https://github.com/ethyca/fides/pull/3779)

### Added

- Record when consent is served [#3777](https://github.com/ethyca/fides/pull/3777)
- Add an `active` property to taxonomy elements [#3784](https://github.com/ethyca/fides/pull/3784)
- Erasure support for Heap [#3599](https://github.com/ethyca/fides/pull/3599)

### Fixed

- Privacy notice UI's list of possible regions now matches the backend's list [#3787](https://github.com/ethyca/fides/pull/3787)
- Admin UI "property does not existing" build issue [#3831](https://github.com/ethyca/fides/pull/3831)
- Flagging sensitive inputs as passwords to mask values during entry [#3843](https://github.com/ethyca/fides/pull/3843)

## [2.16.0](https://github.com/ethyca/fides/compare/2.15.1...2.16.0)

### Added

- Empty state for when there are no relevant privacy notices in the privacy center [#3640](https://github.com/ethyca/fides/pull/3640)
- GPC indicators in fides-js banner and modal [#3673](https://github.com/ethyca/fides/pull/3673)
- Include `data_use` and `data_category` metadata in `upload` of access results [#3674](https://github.com/ethyca/fides/pull/3674)
- Add enable/disable toggle to integration tab [#3593] (https://github.com/ethyca/fides/pull/3593)

### Fixed

- Render linebreaks in the Fides.js overlay descriptions, etc. [#3665](https://github.com/ethyca/fides/pull/3665)
- Broken link to Fides docs site on the About Fides page in Admin UI [#3643](https://github.com/ethyca/fides/pull/3643)
- Add Systems Applicable Filter to Privacy Experience List [#3654](https://github.com/ethyca/fides/pull/3654)
- Privacy center and fides-js now pass in `Unescape-Safestr` as a header so that special characters can be rendered properly [#3706](https://github.com/ethyca/fides/pull/3706)
- Fixed ValidationError for saving PrivacyPreferences [#3719](https://github.com/ethyca/fides/pull/3719)
- Fixed issue preventing ConnectionConfigs with duplicate names from saving [#3770](https://github.com/ethyca/fides/pull/3770)
- Fixed creating and editing manual integrations [#3772](https://github.com/ethyca/fides/pull/3772)
- Fix lingering integration artifacts by cascading deletes from System [#3771](https://github.com/ethyca/fides/pull/3771)

### Developer Experience

- Reorganized some `api.api.v1` code to avoid circular dependencies on `quickstart` [#3692](https://github.com/ethyca/fides/pull/3692)
- Treat underscores as special characters in user passwords [#3717](https://github.com/ethyca/fides/pull/3717)
- Allow Privacy Notices banner and modal to scroll as needed [#3713](https://github.com/ethyca/fides/pull/3713)
- Make malicious url test more robust to environmental differences [#3748](https://github.com/ethyca/fides/pull/3748)
- Ignore type checker on click decorators to bypass known issue with `click` version `8.1.4` [#3746](https://github.com/ethyca/fides/pull/3746)

### Changed

- Moved GPC preferences slightly earlier in Fides.js lifecycle [#3561](https://github.com/ethyca/fides/pull/3561)
- Changed results from clicking "Test connection" to be a toast instead of statically displayed on the page [#3700](https://github.com/ethyca/fides/pull/3700)
- Moved "management" tab from nav into settings icon in top right [#3701](https://github.com/ethyca/fides/pull/3701)
- Remove name and description fields from integration form [#3684](https://github.com/ethyca/fides/pull/3684)
- Update EU PrivacyNoticeRegion codes and allow experience filtering to drop back to country filtering if region not found [#3630](https://github.com/ethyca/fides/pull/3630)
- Fields with default fields are now flagged as required in the front-end [#3694](https://github.com/ethyca/fides/pull/3694)
- In "view systems", system cards can now be clicked and link to that system's `configure/[id]` page [#3734](https://github.com/ethyca/fides/pull/3734)
- Enable privacy notice and privacy experience feature flags by default [#3773](https://github.com/ethyca/fides/pull/3773)

### Security

- Resolve Zip bomb file upload vulnerability [CVE-2023-37480](https://github.com/ethyca/fides/security/advisories/GHSA-g95c-2jgm-hqc6)
- Resolve SVG bomb (billion laughs) file upload vulnerability [CVE-2023-37481](https://github.com/ethyca/fides/security/advisories/GHSA-3rw2-wfc8-wmj5)

## [2.15.1](https://github.com/ethyca/fides/compare/2.15.0...2.15.1)

### Added

- Set `sslmode` to `prefer` if connecting to Redshift via ssh [#3685](https://github.com/ethyca/fides/pull/3685)

### Changed

- Privacy center action cards are now able to expand to accommodate longer text [#3669](https://github.com/ethyca/fides/pull/3669)
- Update integration endpoint permissions [#3707](https://github.com/ethyca/fides/pull/3707)

### Fixed

- Handle names with a double underscore when processing access and erasure requests [#3688](https://github.com/ethyca/fides/pull/3688)
- Allow Privacy Notices banner and modal to scroll as needed [#3713](https://github.com/ethyca/fides/pull/3713)

### Security

- Resolve path traversal vulnerability in webserver API [CVE-2023-36827](https://github.com/ethyca/fides/security/advisories/GHSA-r25m-cr6v-p9hq)

## [2.15.0](https://github.com/ethyca/fides/compare/2.14.1...2.15.0)

### Added

- Privacy center can now render its consent values based on Privacy Notices and Privacy Experiences [#3411](https://github.com/ethyca/fides/pull/3411)
- Add Google Tag Manager and Privacy Center ENV vars to sample app [#2949](https://github.com/ethyca/fides/pull/2949)
- Add `notice_key` field to Privacy Notice UI form [#3403](https://github.com/ethyca/fides/pull/3403)
- Add `identity` query param to the consent reporting API view [#3418](https://github.com/ethyca/fides/pull/3418)
- Use `rollup-plugin-postcss` to bundle and optimize the `fides.js` components CSS [#3411](https://github.com/ethyca/fides/pull/3411)
- Dispatch Fides.js lifecycle events on window (FidesInitialized, FidesUpdated) and cross-publish to Fides.gtm() integration [#3411](https://github.com/ethyca/fides/pull/3411)
- Added the ability to use custom CAs with Redis via TLS [#3451](https://github.com/ethyca/fides/pull/3451)
- Add default experience configs on startup [#3449](https://github.com/ethyca/fides/pull/3449)
- Load default privacy notices on startup [#3401](https://github.com/ethyca/fides/pull/3401)
- Add ability for users to pass in additional parameters for application database connection [#3450](https://github.com/ethyca/fides/pull/3450)
- Load default privacy notices on startup [#3401](https://github.com/ethyca/fides/pull/3401/files)
- Add ability for `fides-js` to make API calls to Fides [#3411](https://github.com/ethyca/fides/pull/3411)
- `fides-js` banner is now responsive across different viewport widths [#3411](https://github.com/ethyca/fides/pull/3411)
- Add ability to close `fides-js` banner and modal via a button or ESC [#3411](https://github.com/ethyca/fides/pull/3411)
- Add ability to open the `fides-js` modal from a link on the host site [#3411](https://github.com/ethyca/fides/pull/3411)
- GPC preferences are automatically applied via `fides-js` [#3411](https://github.com/ethyca/fides/pull/3411)
- Add new dataset route that has additional filters [#3558](https://github.com/ethyca/fides/pull/3558)
- Update dataset dropdown to use new api filter [#3565](https://github.com/ethyca/fides/pull/3565)
- Filter out saas datasets from the rest of the UI [#3568](https://github.com/ethyca/fides/pull/3568)
- Included optional env vars to have postgres or Redshift connected via bastion host [#3374](https://github.com/ethyca/fides/pull/3374/)
- Support for acknowledge button for notice-only Privacy Notices and to disable toggling them off [#3546](https://github.com/ethyca/fides/pull/3546)
- HTML format for privacy request storage destinations [#3427](https://github.com/ethyca/fides/pull/3427)
- Persistent message showing result and timestamp of last integration test to "Integrations" tab in system view [#3628](https://github.com/ethyca/fides/pull/3628)
- Access and erasure support for SurveyMonkey [#3590](https://github.com/ethyca/fides/pull/3590)
- New Cookies Table for storing cookies associated with systems and privacy declarations [#3572](https://github.com/ethyca/fides/pull/3572)
- `fides-js` and privacy center now delete cookies associated with notices that were opted out of [#3569](https://github.com/ethyca/fides/pull/3569)
- Cookie input field on system data use tab [#3571](https://github.com/ethyca/fides/pull/3571)

### Fixed

- Fix sample app `DATABASE_*` ENV vars for backwards compatibility [#3406](https://github.com/ethyca/fides/pull/3406)
- Fix overlay rendering issue by finding/creating a dedicated parent element for Preact [#3397](https://github.com/ethyca/fides/pull/3397)
- Fix the sample app privacy center link to be configurable [#3409](https://github.com/ethyca/fides/pull/3409)
- Fix CLI output showing a version warning for Snowflake [#3434](https://github.com/ethyca/fides/pull/3434)
- Flaky custom field Cypress test on systems page [#3408](https://github.com/ethyca/fides/pull/3408)
- Fix NextJS errors & warnings for Cookie House sample app [#3411](https://github.com/ethyca/fides/pull/3411)
- Fix bug where `fides-js` toggles were not reflecting changes from rejecting or accepting all notices [#3522](https://github.com/ethyca/fides/pull/3522)
- Remove the `fides-js` banner from tab order when it is hidden and move the overlay components to the top of the tab order. [#3510](https://github.com/ethyca/fides/pull/3510)
- Fix bug where `fides-js` toggle states did not always initialize properly [#3597](https://github.com/ethyca/fides/pull/3597)
- Fix race condition with consent modal link rendering [#3521](https://github.com/ethyca/fides/pull/3521)
- Hide custom fields section when there are no custom fields created [#3554](https://github.com/ethyca/fides/pull/3554)
- Disable connector dropdown in integration tab on save [#3552](https://github.com/ethyca/fides/pull/3552)
- Handles an edge case for non-existent identities with the Kustomer API [#3513](https://github.com/ethyca/fides/pull/3513)
- remove the configure privacy request tile from the home screen [#3555](https://github.com/ethyca/fides/pull/3555)
- Updated Privacy Experience Safe Strings Serialization [#3600](https://github.com/ethyca/fides/pull/3600/)
- Only create default experience configs on startup, not update [#3605](https://github.com/ethyca/fides/pull/3605)
- Update to latest asyncpg dependency to avoid build error [#3614](https://github.com/ethyca/fides/pull/3614)
- Fix bug where editing a data use on a system could delete existing data uses [#3627](https://github.com/ethyca/fides/pull/3627)
- Restrict Privacy Center debug logging to development-only [#3638](https://github.com/ethyca/fides/pull/3638)
- Fix bug where linking an integration would not update the tab when creating a new system [#3662](https://github.com/ethyca/fides/pull/3662)
- Fix dataset yaml not properly reflecting the dataset in the dropdown of system integrations tab [#3666](https://github.com/ethyca/fides/pull/3666)
- Fix privacy notices not being able to be edited via the UI after the addition of the `cookies` field [#3670](https://github.com/ethyca/fides/pull/3670)
- Add a transform in the case of `null` name fields in privacy declarations for the data use forms [#3683](https://github.com/ethyca/fides/pull/3683)

### Changed

- Enabled Privacy Experience beta flag [#3364](https://github.com/ethyca/fides/pull/3364)
- Reorganize CLI Command Source Files [#3491](https://github.com/ethyca/fides/pull/3491)
- Removed ExperienceConfig.delivery_mechanism constraint [#3387](https://github.com/ethyca/fides/pull/3387)
- Updated privacy experience UI forms to reflect updated experience config fields [#3402](https://github.com/ethyca/fides/pull/3402)
- Use a venv in the Dockerfile for installing Python deps [#3452](https://github.com/ethyca/fides/pull/3452)
- Bump SlowAPI Version [#3456](https://github.com/ethyca/fides/pull/3456)
- Bump Psycopg2-binary Version [#3473](https://github.com/ethyca/fides/pull/3473)
- Reduced duplication between PrivacyExperience and PrivacyExperienceConfig [#3470](https://github.com/ethyca/fides/pull/3470)
- Update privacy centre email and phone validation to allow for both to be blank [#3432](https://github.com/ethyca/fides/pull/3432)
- Moved connection configuration into the system portal [#3407](https://github.com/ethyca/fides/pull/3407)
- Update `fideslang` to `1.4.1` to allow arbitrary nested metadata on `System`s and `Dataset`s `meta` property [#3463](https://github.com/ethyca/fides/pull/3463)
- Remove form validation to allow both email & phone inputs for consent requests [#3529](https://github.com/ethyca/fides/pull/3529)
- Removed dataset dropdown from saas connector configuration [#3563](https://github.com/ethyca/fides/pull/3563)
- Removed `pyodbc` in favor of `pymssql` for handling SQL Server connections [#3435](https://github.com/ethyca/fides/pull/3435)
- Only create a PrivacyRequest when saving consent if at least one notice has system-wide enforcement [#3626](https://github.com/ethyca/fides/pull/3626)
- Increased the character limit for the `SafeStr` type from 500 to 32000 [#3647](https://github.com/ethyca/fides/pull/3647)
- Changed "connection" to "integration" on system view and edit pages [#3659](https://github.com/ethyca/fides/pull/3659)

### Developer Experience

- Add ability to pass ENV vars to both privacy center and sample app during `fides deploy` via `.env` [#2949](https://github.com/ethyca/fides/pull/2949)
- Handle an edge case when generating tags that finds them out of sequence [#3405](https://github.com/ethyca/fides/pull/3405)
- Add support for pushing `prerelease` and `rc` tagged images to Dockerhub [#3474](https://github.com/ethyca/fides/pull/3474)
- Optimize GitHub workflows used for docker image publishing [#3526](https://github.com/ethyca/fides/pull/3526)

### Removed

- Removed the deprecated `system_dependencies` from `System` resources, migrating to `egress` [#3285](https://github.com/ethyca/fides/pull/3285)

### Docs

- Updated developer docs for ARM platform users related to `pymssql` [#3615](https://github.com/ethyca/fides/pull/3615)

## [2.14.1](https://github.com/ethyca/fides/compare/2.14.0...2.14.1)

### Added

- Add `identity` query param to the consent reporting API view [#3418](https://github.com/ethyca/fides/pull/3418)
- Add privacy centre button text customisations [#3432](https://github.com/ethyca/fides/pull/3432)
- Add privacy centre favicon customisation [#3432](https://github.com/ethyca/fides/pull/3432)

### Changed

- Update privacy centre email and phone validation to allow for both to be blank [#3432](https://github.com/ethyca/fides/pull/3432)

## [2.14.0](https://github.com/ethyca/fides/compare/2.13.0...2.14.0)

### Added

- Add an automated test to check for `/fides-consent.js` backwards compatibility [#3289](https://github.com/ethyca/fides/pull/3289)
- Add infrastructure for "overlay" consent components (Preact, CSS bundling, etc.) and initial version of consent banner [#3191](https://github.com/ethyca/fides/pull/3191)
- Add the modal component of the "overlay" consent components [#3291](https://github.com/ethyca/fides/pull/3291)
- Added an `automigrate` database setting [#3220](https://github.com/ethyca/fides/pull/3220)
- Track Privacy Experience with Privacy Preferences [#3311](https://github.com/ethyca/fides/pull/3311)
- Add ability for `fides-js` to fetch its own geolocation [#3356](https://github.com/ethyca/fides/pull/3356)
- Add ability to select different locations in the "Cookie House" sample app [#3362](https://github.com/ethyca/fides/pull/3362)
- Added optional logging of resource changes on the server [#3331](https://github.com/ethyca/fides/pull/3331)

### Fixed

- Maintain casing differences within Snowflake datasets for proper DSR execution [#3245](https://github.com/ethyca/fides/pull/3245)
- Handle DynamoDB edge case where no attributes are defined [#3299](https://github.com/ethyca/fides/pull/3299)
- Support pseudonymous consent requests with `fides_user_device_id` for the new consent workflow [#3203](https://github.com/ethyca/fides/pull/3203)
- Fides user device id filter to GET Privacy Experience List endpoint to stash user preferences on embedded notices [#3302](https://github.com/ethyca/fides/pull/3302)
- Support for data categories on manual webhook fields [#3330](https://github.com/ethyca/fides/pull/3330)
- Added config-driven rendering to consent components [#3316](https://github.com/ethyca/fides/pull/3316)
- Pin `typing_extensions` dependency to `4.5.0` to work around a pydantic bug [#3357](https://github.com/ethyca/fides/pull/3357)

### Changed

- Explicitly escape/unescape certain fields instead of using SafeStr [#3144](https://github.com/ethyca/fides/pull/3144)
- Updated DynamoDB icon [#3296](https://github.com/ethyca/fides/pull/3296)
- Increased default page size for the connection type endpoint to 100 [#3298](https://github.com/ethyca/fides/pull/3298)
- Data model around PrivacyExperiences to better keep Privacy Notices and Experiences in sync [#3292](https://github.com/ethyca/fides/pull/3292)
- UI calls to support new PrivacyExperiences data model [#3313](https://github.com/ethyca/fides/pull/3313)
- Ensure email connectors respect the `notifications.notification_service_type` app config property if set [#3355](https://github.com/ethyca/fides/pull/3355)
- Rework Delighted connector so the `survey_response` endpoint depends on the `person` endpoint [3385](https://github.com/ethyca/fides/pull/3385)
- Remove logging within the Celery creation function [#3303](https://github.com/ethyca/fides/pull/3303)
- Update how generic endpoint generation works [#3304](https://github.com/ethyca/fides/pull/3304)
- Restrict strack-trace logging when not in Dev mode [#3081](https://github.com/ethyca/fides/pull/3081)
- Refactor CSS variables for `fides-js` to match brandable color palette [#3321](https://github.com/ethyca/fides/pull/3321)
- Moved all of the dirs from `fides.api.ops` into `fides.api` [#3318](https://github.com/ethyca/fides/pull/3318)
- Put global settings for fides.js on privacy center settings [#3333](https://github.com/ethyca/fides/pull/3333)
- Changed `fides db migrate` to `fides db upgrade` [#3342](https://github.com/ethyca/fides/pull/3342)
- Add required notice key to privacy notices [#3337](https://github.com/ethyca/fides/pull/3337)
- Make Privacy Experience List public, and separate public endpoint rate limiting [#3339](https://github.com/ethyca/fides/pull/3339)

### Developer Experience

- Add dispatch event when publishing a non-prod tag [#3317](https://github.com/ethyca/fides/pull/3317)
- Add OpenAPI (Swagger) documentation for Fides Privacy Center API endpoints (/fides.js) [#3341](https://github.com/ethyca/fides/pull/3341)

### Removed

- Remove `fides export` command and backing code [#3256](https://github.com/ethyca/fides/pull/3256)

## [2.13.0](https://github.com/ethyca/fides/compare/2.12.1...2.13.0)

### Added

- Connector for DynamoDB [#2998](https://github.com/ethyca/fides/pull/2998)
- Access and erasure support for Amplitude [#2569](https://github.com/ethyca/fides/pull/2569)
- Access and erasure support for Gorgias [#2444](https://github.com/ethyca/fides/pull/2444)
- Privacy Experience Bulk Create, Bulk Update, and Detail Endpoints [#3185](https://github.com/ethyca/fides/pull/3185)
- Initial privacy experience UI [#3186](https://github.com/ethyca/fides/pull/3186)
- A JavaScript modal to copy a script tag for `fides.js` [#3238](https://github.com/ethyca/fides/pull/3238)
- Access and erasure support for OneSignal [#3199](https://github.com/ethyca/fides/pull/3199)
- Add the ability to "inject" location into `/fides.js` bundles and cache responses for one hour [#3272](https://github.com/ethyca/fides/pull/3272)
- Prevent column sorts from resetting when data changes [#3290](https://github.com/ethyca/fides/pull/3290)

### Changed

- Merge instances of RTK `createApi` into one instance for better cache invalidation [#3059](https://github.com/ethyca/fides/pull/3059)
- Update custom field definition uniqueness to be case insensitive name per resource type [#3215](https://github.com/ethyca/fides/pull/3215)
- Restrict where privacy notices of certain consent mechanisms must be displayed [#3195](https://github.com/ethyca/fides/pull/3195)
- Merged the `lib` submodule into the `api.ops` submodule [#3134](https://github.com/ethyca/fides/pull/3134)
- Merged duplicate privacy declaration components [#3254](https://github.com/ethyca/fides/pull/3254)
- Refactor client applications into a monorepo with turborepo, extract fides-js into a standalone package, and improve privacy-center to load configuration at runtime [#3105](https://github.com/ethyca/fides/pull/3105)

### Fixed

- Prevent ability to unintentionally show "default" Privacy Center configuration, styles, etc. [#3242](https://github.com/ethyca/fides/pull/3242)
- Fix broken links to docs site pages in Admin UI [#3232](https://github.com/ethyca/fides/pull/3232)
- Repoint legacy docs site links to the new and improved docs site [#3167](https://github.com/ethyca/fides/pull/3167)
- Fix Cookie House Privacy Center styles for fides deploy [#3283](https://github.com/ethyca/fides/pull/3283)
- Maintain casing differences within Snowflake datasets for proper DSR execution [#3245](https://github.com/ethyca/fides/pull/3245)

### Developer Experience

- Use prettier to format _all_ source files in client packages [#3240](https://github.com/ethyca/fides/pull/3240)

### Deprecated

- Deprecate `fides export` CLI command as it is moving to `fidesplus` [#3264](https://github.com/ethyca/fides/pull/3264)

## [2.12.1](https://github.com/ethyca/fides/compare/2.12.0...2.12.1)

### Changed

- Updated how Docker version checks are handled and added an escape-hatch [#3218](https://github.com/ethyca/fides/pull/3218)

### Fixed

- Datamap export mitigation for deleted taxonomy elements referenced by declarations [#3214](https://github.com/ethyca/fides/pull/3214)
- Update datamap columns each time the page is visited [#3211](https://github.com/ethyca/fides/pull/3211)
- Ensure inactive custom fields are not returned for datamap response [#3223](https://github.com/ethyca/fides/pull/3223)

## [2.12.0](https://github.com/ethyca/fides/compare/2.11.0...2.12.0)

### Added

- Access and erasure support for Aircall [#2589](https://github.com/ethyca/fides/pull/2589)
- Access and erasure support for Klaviyo [#2501](https://github.com/ethyca/fides/pull/2501)
- Page to edit or add privacy notices [#3058](https://github.com/ethyca/fides/pull/3058)
- Side navigation bar can now also have children navigation links [#3099](https://github.com/ethyca/fides/pull/3099)
- Endpoints for consent reporting [#3095](https://github.com/ethyca/fides/pull/3095)
- Added manage custom fields page behind feature flag [#3089](https://github.com/ethyca/fides/pull/3089)
- Custom fields table [#3097](https://github.com/ethyca/fides/pull/3097)
- Custom fields form modal [#3165](https://github.com/ethyca/fides/pull/3165)
- Endpoints to save the new-style Privacy Preferences with respect to a fides user device id [#3132](https://github.com/ethyca/fides/pull/3132)
- Support `privacy_declaration` as a resource type for custom fields [#3149](https://github.com/ethyca/fides/pull/3149)
- Expose `id` field of embedded `privacy_declarations` on `system` API responses [#3157](https://github.com/ethyca/fides/pull/3157)
- Access and erasure support for Unbounce [#2697](https://github.com/ethyca/fides/pull/2697)
- Support pseudonymous consent requests with `fides_user_device_id` [#3158](https://github.com/ethyca/fides/pull/3158)
- Update `fides_consent` cookie format [#3158](https://github.com/ethyca/fides/pull/3158)
- Add custom fields to the data use declaration form [#3197](https://github.com/ethyca/fides/pull/3197)
- Added fides user device id as a ProvidedIdentityType [#3131](https://github.com/ethyca/fides/pull/3131)

### Changed

- The `cursor` pagination strategy now also searches for data outside of the `data_path` when determining the cursor value [#3068](https://github.com/ethyca/fides/pull/3068)
- Moved Privacy Declarations associated with Systems to their own DB table [#3098](https://github.com/ethyca/fides/pull/3098)
- More tests on data use validation for privacy notices within the same region [#3156](https://github.com/ethyca/fides/pull/3156)
- Improvements to export code for bugfixes and privacy declaration custom field support [#3184](https://github.com/ethyca/fides/pull/3184)
- Enabled privacy notice feature flag [#3192](https://github.com/ethyca/fides/pull/3192)
- Updated TS types - particularly with new privacy notices [#3054](https://github.com/ethyca/fides/pull/3054)
- Make name not required on privacy declaration [#3150](https://github.com/ethyca/fides/pull/3150)
- Let Rule Targets allow for custom data categories [#3147](https://github.com/ethyca/fides/pull/3147)

### Removed

- Removed the warning about access control migration [#3055](https://github.com/ethyca/fides/pull/3055)
- Remove `customFields` feature flag [#3080](https://github.com/ethyca/fides/pull/3080)
- Remove notification banner from the home page [#3088](https://github.com/ethyca/fides/pull/3088)

### Fixed

- Fix a typo in the Admin UI [#3166](https://github.com/ethyca/fides/pull/3166)
- The `--local` flag is now respected for the `scan dataset db` command [#3096](https://github.com/ethyca/fides/pull/3096)
- Fixing issue where connectors with external dataset references would fail to save [#3142](https://github.com/ethyca/fides/pull/3142)
- Ensure privacy declaration IDs are stable across updates through system API [#3188](https://github.com/ethyca/fides/pull/3188)
- Fixed unit tests for saas connector type endpoints now that we have >50 [#3101](https://github.com/ethyca/fides/pull/3101)
- Fixed nox docs link [#3121](https://github.com/ethyca/fides/pull/3121/files)

### Developer Experience

- Update fides deploy to use a new database.load_samples setting to initialize sample Systems, Datasets, and Connections for testing [#3102](https://github.com/ethyca/fides/pull/3102)
- Remove support for automatically configuring messaging (Mailgun) & storage (S3) using `.env` with `nox -s "fides_env(test)"` [#3102](https://github.com/ethyca/fides/pull/3102)
- Add smoke tests for consent management [#3158](https://github.com/ethyca/fides/pull/3158)
- Added nox command that opens dev docs [#3082](https://github.com/ethyca/fides/pull/3082)

## [2.11.0](https://github.com/ethyca/fides/compare/2.10.0...2.11.0)

### Added

- Access support for Shippo [#2484](https://github.com/ethyca/fides/pull/2484)
- Feature flags can be set such that they cannot be modified by the user [#2966](https://github.com/ethyca/fides/pull/2966)
- Added the datamap UI to make it open source [#2988](https://github.com/ethyca/fides/pull/2988)
- Introduced a `FixedLayout` component (from the datamap UI) for pages that need to be a fixed height and scroll within [#2992](https://github.com/ethyca/fides/pull/2992)
- Added preliminary privacy notice page [#2995](https://github.com/ethyca/fides/pull/2995)
- Table for privacy notices [#3001](https://github.com/ethyca/fides/pull/3001)
- Added connector template endpoint [#2946](https://github.com/ethyca/fides/pull/2946)
- Query params on connection type endpoint to filter by supported action type [#2996](https://github.com/ethyca/fides/pull/2996)
- Scope restrictions for privacy notice table in the UI [#3007](https://github.com/ethyca/fides/pull/3007)
- Toggle for enabling/disabling privacy notices in the UI [#3010](https://github.com/ethyca/fides/pull/3010)
- Add endpoint to retrieve privacy notices grouped by their associated data uses [#2956](https://github.com/ethyca/fides/pull/2956)
- Support for uploading custom connector templates via the UI [#2997](https://github.com/ethyca/fides/pull/2997)
- Add a backwards-compatible workflow for saving and propagating consent preferences with respect to Privacy Notices [#3016](https://github.com/ethyca/fides/pull/3016)
- Empty state for privacy notices [#3027](https://github.com/ethyca/fides/pull/3027)
- Added Data flow modal [#3008](https://github.com/ethyca/fides/pull/3008)
- Update datamap table export [#3038](https://github.com/ethyca/fides/pull/3038)
- Added more advanced privacy center styling [#2943](https://github.com/ethyca/fides/pull/2943)
- Backend privacy experiences foundation [#3146](https://github.com/ethyca/fides/pull/3146)

### Changed

- Set `privacyDeclarationDeprecatedFields` flags to false and set `userCannotModify` to true [2987](https://github.com/ethyca/fides/pull/2987)
- Restored `nav-config` back to the admin-ui [#2990](https://github.com/ethyca/fides/pull/2990)
- Bumped supported Python versions to 3.10.11, 3.9.16, and 3.8.14 [#2936](https://github.com/ethyca/fides/pull/2936)
- Modify privacy center default config to only request email identities, and add validation preventing requesting both email & phone identities [#2539](https://github.com/ethyca/fides/pull/2539)
- SaaS connector icons are now dynamically loaded from the connector templates [#3018](https://github.com/ethyca/fides/pull/3018)
- Updated consentmechanism Enum to rename "necessary" to "notice_only" [#3048](https://github.com/ethyca/fides/pull/3048)
- Updated test data for Mongo, CLI [#3011](https://github.com/ethyca/fides/pull/3011)
- Updated the check for if a user can assign owner roles to be scope-based instead of role-based [#2964](https://github.com/ethyca/fides/pull/2964)
- Replaced menu in user management table with delete icon [#2958](https://github.com/ethyca/fides/pull/2958)
- Added extra fields to webhook payloads [#2830](https://github.com/ethyca/fides/pull/2830)

### Removed

- Removed interzone navigation logic now that the datamap UI and admin UI are one app [#2990](https://github.com/ethyca/fides/pull/2990)
- Remove the `unknown` state for generated datasets displaying on fidesplus [#2957](https://github.com/ethyca/fides/pull/2957)
- Removed datamap export API [#2999](https://github.com/ethyca/fides/pull/2999)

### Developer Experience

- Nox commands for git tagging to support feature branch builds [#2979](https://github.com/ethyca/fides/pull/2979)
- Changed test environment (`nox -s fides_env`) to run `fides deploy` for local testing [#3071](https://github.com/ethyca/fides/pull/3017)
- Publish git-tag specific docker images [#3050](https://github.com/ethyca/fides/pull/3050)

## [2.10.0](https://github.com/ethyca/fides/compare/2.9.2...2.10.0)

### Added

- Allow users to configure their username and password via the config file [#2884](https://github.com/ethyca/fides/pull/2884)
- Add authentication to the `masking` endpoints as well as accompanying scopes [#2909](https://github.com/ethyca/fides/pull/2909)
- Add an Organization Management page (beta) [#2908](https://github.com/ethyca/fides/pull/2908)
- Adds assigned systems to user management table [#2922](https://github.com/ethyca/fides/pull/2922)
- APIs to support Privacy Notice management (create, read, update) [#2928](https://github.com/ethyca/fides/pull/2928)

### Changed

- Improved standard layout for large width screens and polished misc. pages [#2869](https://github.com/ethyca/fides/pull/2869)
- Changed UI paths in the admin-ui [#2869](https://github.com/ethyca/fides/pull/2892)
  - `/add-systems/new` --> `/add-systems/manual`
  - `/system` --> `/systems`
- Added individual ID routes for systems [#2902](https://github.com/ethyca/fides/pull/2902)
- Deprecated adding scopes to users directly; you can only add roles. [#2848](https://github.com/ethyca/fides/pull/2848/files)
- Changed About Fides page to say "Fides Core Version:" over "Version". [#2899](https://github.com/ethyca/fides/pull/2899)
- Polish Admin UI header & navigation [#2897](https://github.com/ethyca/fides/pull/2897)
- Give new users a "viewer" role by default [#2900](https://github.com/ethyca/fides/pull/2900)
- Tie together save states for user permissions and systems [#2913](https://github.com/ethyca/fides/pull/2913)
- Removing payment types from Stripe connector params [#2915](https://github.com/ethyca/fides/pull/2915)
- Viewer role can now access a restricted version of the user management page [#2933](https://github.com/ethyca/fides/pull/2933)
- Change Privacy Center email placeholder text [#2935](https://github.com/ethyca/fides/pull/2935)
- Restricted setting Approvers as System Managers [#2891](https://github.com/ethyca/fides/pull/2891)
- Adds confirmation modal when downgrading user to "approver" role via Admin UI [#2924](https://github.com/ethyca/fides/pull/2924)
- Changed the toast message for new users to include access control info [#2939](https://github.com/ethyca/fides/pull/2939)
- Add Data Stewards to datamap export [#2962](https://github.com/ethyca/fides/pull/2962)

### Fixed

- Restricted Contributors from being able to create Owners [#2888](https://github.com/ethyca/fides/pull/2888)
- Allow for dynamic aspect ratio for logo on Privacy Center 404 [#2895](https://github.com/ethyca/fides/pull/2895)
- Allow for dynamic aspect ratio for logo on consent page [#2895](https://github.com/ethyca/fides/pull/2895)
- Align role dscription drawer of Admin UI with top nav: [#2932](https://github.com/ethyca/fides/pull/2932)
- Fixed error message when a user is assigned to be an approver without any systems [#2953](https://github.com/ethyca/fides/pull/2953)

### Developer Experience

- Update frontend npm packages (admin-ui, privacy-center, cypress-e2e) [#2921](https://github.com/ethyca/fides/pull/2921)

## [2.9.2](https://github.com/ethyca/fides/compare/2.9.1...2.9.2)

### Fixed

- Allow multiple data uses as long as their processing activity name is different [#2905](https://github.com/ethyca/fides/pull/2905)
- use HTML property, not text, when dispatching Mailchimp Transactional emails [#2901](https://github.com/ethyca/fides/pull/2901)
- Remove policy key from Privacy Center submission modal [#2912](https://github.com/ethyca/fides/pull/2912)

## [2.9.1](https://github.com/ethyca/fides/compare/2.9.0...2.9.1)

### Added

- Added Attentive erasure email connector [#2782](https://github.com/ethyca/fides/pull/2782)

### Changed

- Removed dataset based email connectors [#2782](https://github.com/ethyca/fides/pull/2782)
- Changed Auth0's authentication strategy from `bearer` to `oauth2_client_credentials` [#2820](https://github.com/ethyca/fides/pull/2820)
- renamed the privacy declarations field "Privacy declaration name (deprecated)" to "Processing Activity" [#711](https://github.com/ethyca/fidesplus/issues/711)

### Fixed

- Fixed issue where the scopes list passed into FidesUserPermission could get mutated with the total_scopes call [#2883](https://github.com/ethyca/fides/pull/2883)

### Removed

- removed the `privacyDeclarationDeprecatedFields` flag [#711](https://github.com/ethyca/fidesplus/issues/711)

## [2.9.0](https://github.com/ethyca/fides/compare/2.8.3...2.9.0)

### Added

- The ability to assign users as system managers for a specific system [#2714](https://github.com/ethyca/fides/pull/2714)
- New endpoints to add and remove users as system managers [#2726](https://github.com/ethyca/fides/pull/2726)
- Warning about access control migration to the UI [#2842](https://github.com/ethyca/fides/pull/2842)
- Adds Role Assignment UI [#2739](https://github.com/ethyca/fides/pull/2739)
- Add an automated migration to give users a `viewer` role [#2821](https://github.com/ethyca/fides/pull/2821)

### Changed

- Removed "progressive" navigation that would hide Admin UI tabs until Systems / Connections were configured [#2762](https://github.com/ethyca/fides/pull/2762)
- Added `system.privacy_declaration.name` to datamap response [#2831](https://github.com/ethyca/fides/pull/2831/files)

### Developer Experience

- Retired legacy `navV2` feature flag [#2762](https://github.com/ethyca/fides/pull/2762)
- Update Admin UI Layout to fill viewport height [#2812](https://github.com/ethyca/fides/pull/2812)

### Fixed

- Fixed issue where unsaved changes warning would always show up when running fidesplus [#2788](https://github.com/ethyca/fides/issues/2788)
- Fixed problem in datamap export with datasets that had been updated via SaaS instantiation [#2841](https://github.com/ethyca/fides/pull/2841)
- Fixed problem in datamap export with inconsistent custom field ordering [#2859](https://github.com/ethyca/fides/pull/2859)

## [2.8.3](https://github.com/ethyca/fides/compare/2.8.2...2.8.3)

### Added

- Serialise `bson.ObjectId` types in SAR data packages [#2785](https://github.com/ethyca/fides/pull/2785)

### Fixed

- Fixed issue where more than 1 populated custom fields removed a system from the datamap export [#2825](https://github.com/ethyca/fides/pull/2825)

## [2.8.2](https://github.com/ethyca/fides/compare/2.8.1...2.8.2)

### Fixed

- Resolved a bug that stopped custom fields populating the visual datamap [#2775](https://github.com/ethyca/fides/pull/2775)
- Patch appconfig migration to handle existing db record [#2780](https://github.com/ethyca/fides/pull/2780)

## [2.8.1](https://github.com/ethyca/fides/compare/2.8.0...2.8.1)

### Fixed

- Disabled hiding Admin UI based on user scopes [#2771](https://github.com/ethyca/fides/pull/2771)

## [2.8.0](https://github.com/ethyca/fides/compare/2.7.1...2.8.0)

### Added

- Add API support for messaging config properties [#2551](https://github.com/ethyca/fides/pull/2551)
- Access and erasure support for Kustomer [#2520](https://github.com/ethyca/fides/pull/2520)
- Added the `erase_after` field on collections to be able to set the order for erasures [#2619](https://github.com/ethyca/fides/pull/2619)
- Add a toggle to filter the system classification to only return those with classification data [#2700](https://github.com/ethyca/fides/pull/2700)
- Added backend role-based permissions [#2671](https://github.com/ethyca/fides/pull/2671)
- Access and erasure for Vend SaaS Connector [#1869](https://github.com/ethyca/fides/issues/1869)
- Added endpoints for storage and messaging config setup status [#2690](https://github.com/ethyca/fides/pull/2690)
- Access and erasure for Jira SaaS Connector [#1871](https://github.com/ethyca/fides/issues/1871)
- Access and erasure support for Delighted [#2244](https://github.com/ethyca/fides/pull/2244)
- Improve "Upload a new dataset YAML" [#1531](https://github.com/ethyca/fides/pull/2258)
- Input validation and sanitization for Privacy Request fields [#2655](https://github.com/ethyca/fides/pull/2655)
- Access and erasure support for Yotpo [#2708](https://github.com/ethyca/fides/pull/2708)
- Custom Field Library Tab [#527](https://github.com/ethyca/fides/pull/2693)
- Allow SendGrid template usage [#2728](https://github.com/ethyca/fides/pull/2728)
- Added ConnectorRunner to simplify SaaS connector testing [#1795](https://github.com/ethyca/fides/pull/1795)
- Adds support for Mailchimp Transactional as a messaging config [#2742](https://github.com/ethyca/fides/pull/2742)

### Changed

- Admin UI
  - Add flow for selecting system types when manually creating a system [#2530](https://github.com/ethyca/fides/pull/2530)
  - Updated forms for privacy declarations [#2648](https://github.com/ethyca/fides/pull/2648)
  - Delete flow for privacy declarations [#2664](https://github.com/ethyca/fides/pull/2664)
  - Add framework to have UI elements respect the user's scopes [#2682](https://github.com/ethyca/fides/pull/2682)
  - "Manual Webhook" has been renamed to "Manual Process". [#2717](https://github.com/ethyca/fides/pull/2717)
- Convert all config values to Pydantic `Field` objects [#2613](https://github.com/ethyca/fides/pull/2613)
- Add warning to 'fides deploy' when installed outside of a virtual environment [#2641](https://github.com/ethyca/fides/pull/2641)
- Redesigned the default/init config file to be auto-documented. Also updates the `fides init` logic and analytics consent logic [#2694](https://github.com/ethyca/fides/pull/2694)
- Change how config creation/import is handled across the application [#2622](https://github.com/ethyca/fides/pull/2622)
- Update the CLI aesthetics & docstrings [#2703](https://github.com/ethyca/fides/pull/2703)
- Updates Roles->Scopes Mapping [#2744](https://github.com/ethyca/fides/pull/2744)
- Return user scopes as an enum, as well as total scopes [#2741](https://github.com/ethyca/fides/pull/2741)
- Update `MessagingServiceType` enum to be lowercased throughout [#2746](https://github.com/ethyca/fides/pull/2746)

### Developer Experience

- Set the security environment of the fides dev setup to `prod` instead of `dev` [#2588](https://github.com/ethyca/fides/pull/2588)
- Removed unexpected default Redis password [#2666](https://github.com/ethyca/fides/pull/2666)
- Privacy Center
  - Typechecking and validation of the `config.json` will be checked for backwards-compatibility. [#2661](https://github.com/ethyca/fides/pull/2661)
- Combined conftest.py files [#2669](https://github.com/ethyca/fides/pull/2669)

### Fixed

- Fix support for "redis.user" setting when authenticating to the Redis cache [#2666](https://github.com/ethyca/fides/pull/2666)
- Fix error with the classify dataset feature flag not writing the dataset to the server [#2675](https://github.com/ethyca/fides/pull/2675)
- Allow string dates to stay strings in cache decoding [#2695](https://github.com/ethyca/fides/pull/2695)
- Admin UI
  - Remove Identifiability (Data Qualifier) from taxonomy editor [2684](https://github.com/ethyca/fides/pull/2684)
- FE: Custom field selections binding issue on Taxonomy tabs [#2659](https://github.com/ethyca/fides/pull/2693/)
- Fix Privacy Request Status when submitting a consent request when identity verification is required [#2736](https://github.com/ethyca/fides/pull/2736)

## [2.7.1](https://github.com/ethyca/fides/compare/2.7.0...2.7.1)

- Fix error with the classify dataset feature flag not writing the dataset to the server [#2675](https://github.com/ethyca/fides/pull/2675)

## [2.7.0](https://github.com/ethyca/fides/compare/2.6.6...2.7.0)

- Fides API

  - Access and erasure support for Braintree [#2223](https://github.com/ethyca/fides/pull/2223)
  - Added route to send a test message [#2585](https://github.com/ethyca/fides/pull/2585)
  - Add default storage configuration functionality and associated APIs [#2438](https://github.com/ethyca/fides/pull/2438)

- Admin UI

  - Custom Metadata [#2536](https://github.com/ethyca/fides/pull/2536)
    - Create Custom Lists
    - Create Custom Field Definition
    - Create custom fields from a the taxonomy editor
    - Provide a custom field value in a resource
    - Bulk edit custom field values [#2612](https://github.com/ethyca/fides/issues/2612)
    - Custom metadata UI Polish [#2624](https://github.com/ethyca/fides/pull/2625)

- Privacy Center

  - The consent config default value can depend on whether Global Privacy Control is enabled. [#2341](https://github.com/ethyca/fides/pull/2341)
  - When GPC is enabled, the UI indicates which data uses are opted out by default. [#2596](https://github.com/ethyca/fides/pull/2596)
  - `inspectForBrowserIdentities` now also looks for `ljt_readerID`. [#2543](https://github.com/ethyca/fides/pull/2543)

### Added

- Added new Wunderkind Consent Saas Connector [#2600](https://github.com/ethyca/fides/pull/2600)
- Added new Sovrn Email Consent Connector [#2543](https://github.com/ethyca/fides/pull/2543/)
- Log Fides version at startup [#2566](https://github.com/ethyca/fides/pull/2566)

### Changed

- Update Admin UI to show all action types (access, erasure, consent, update) [#2523](https://github.com/ethyca/fides/pull/2523)
- Removes legacy `verify_oauth_client` function [#2527](https://github.com/ethyca/fides/pull/2527)
- Updated the UI for adding systems to a new design [#2490](https://github.com/ethyca/fides/pull/2490)
- Minor logging improvements [#2566](https://github.com/ethyca/fides/pull/2566)
- Various form components now take a `stacked` or `inline` variant [#2542](https://github.com/ethyca/fides/pull/2542)
- UX fixes for user management [#2537](https://github.com/ethyca/fides/pull/2537)
- Updating Firebase Auth connector to mask the user with a delete instead of an update [#2602](https://github.com/ethyca/fides/pull/2602)

### Fixed

- Fixed bug where refreshing a page in the UI would result in a 404 [#2502](https://github.com/ethyca/fides/pull/2502)
- Usernames are case insensitive now and prevent all duplicates [#2487](https://github.com/ethyca/fides/pull/2487)
  - This PR contains a migration that deletes duplicate users and keeps the oldest original account.
- Update Logos for shipped connectors [#2464](https://github.com/ethyca/fides/pull/2587)
- Search field on privacy request page isn't working [#2270](https://github.com/ethyca/fides/pull/2595)
- Fix connection dropdown in integration table to not be disabled add system creation [#3589](https://github.com/ethyca/fides/pull/3589)

### Developer Experience

- Added new Cypress E2E smoke tests [#2241](https://github.com/ethyca/fides/pull/2241)
- New command `nox -s e2e_test` which will spin up the test environment and run true E2E Cypress tests against it [#2417](https://github.com/ethyca/fides/pull/2417)
- Cypress E2E tests now run in CI and are reported to Cypress Cloud [#2417](https://github.com/ethyca/fides/pull/2417)
- Change from `randomint` to `uuid` in mongodb tests to reduce flakiness. [#2591](https://github.com/ethyca/fides/pull/2591)

### Removed

- Remove feature flagged config wizard stepper from Admin UI [#2553](https://github.com/ethyca/fides/pull/2553)

## [2.6.6](https://github.com/ethyca/fides/compare/2.6.5...2.6.6)

### Changed

- Improve Readability for Custom Masking Override Exceptions [#2593](https://github.com/ethyca/fides/pull/2593)

## [2.6.5](https://github.com/ethyca/fides/compare/2.6.4...2.6.5)

### Added

- Added config properties to override database Engine parameters [#2511](https://github.com/ethyca/fides/pull/2511)
- Increased default pool_size and max_overflow to 50 [#2560](https://github.com/ethyca/fides/pull/2560)

## [2.6.4](https://github.com/ethyca/fides/compare/2.6.3...2.6.4)

### Fixed

- Fixed bug for SMS completion notification not being sent [#2526](https://github.com/ethyca/fides/issues/2526)
- Fixed bug where refreshing a page in the UI would result in a 404 [#2502](https://github.com/ethyca/fides/pull/2502)

## [2.6.3](https://github.com/ethyca/fides/compare/2.6.2...2.6.3)

### Fixed

- Handle case where legacy dataset has meta: null [#2524](https://github.com/ethyca/fides/pull/2524)

## [2.6.2](https://github.com/ethyca/fides/compare/2.6.1...2.6.2)

### Fixed

- Issue addressing missing field in dataset migration [#2510](https://github.com/ethyca/fides/pull/2510)

## [2.6.1](https://github.com/ethyca/fides/compare/2.6.0...2.6.1)

### Fixed

- Fix errors when privacy requests execute concurrently without workers [#2489](https://github.com/ethyca/fides/pull/2489)
- Enable saas request overrides to run in worker runtime [#2489](https://github.com/ethyca/fides/pull/2489)

## [2.6.0](https://github.com/ethyca/fides/compare/2.5.1...2.6.0)

### Added

- Added the `env` option to the `security` configuration options to allow for users to completely secure the API endpoints [#2267](https://github.com/ethyca/fides/pull/2267)
- Unified Fides Resources
  - Added a dataset dropdown selector when configuring a connector to link an existing dataset to the connector configuration. [#2162](https://github.com/ethyca/fides/pull/2162)
  - Added new datasetconfig.ctl_dataset_id field to unify fides dataset resources [#2046](https://github.com/ethyca/fides/pull/2046)
- Add new connection config routes that couple them with systems [#2249](https://github.com/ethyca/fides/pull/2249)
- Add new select/deselect all permissions buttons [#2437](https://github.com/ethyca/fides/pull/2437)
- Endpoints to allow a user with the `user:password-reset` scope to reset users' passwords. In addition, users no longer require a scope to edit their own passwords. [#2373](https://github.com/ethyca/fides/pull/2373)
- New form to reset a user's password without knowing an old password [#2390](https://github.com/ethyca/fides/pull/2390)
- Approve & deny buttons on the "Request details" page. [#2473](https://github.com/ethyca/fides/pull/2473)
- Consent Propagation
  - Add the ability to execute Consent Requests via the Privacy Request Execution layer [#2125](https://github.com/ethyca/fides/pull/2125)
  - Add a Mailchimp Transactional Consent Connector [#2194](https://github.com/ethyca/fides/pull/2194)
  - Allow defining a list of opt-in and/or opt-out requests in consent connectors [#2315](https://github.com/ethyca/fides/pull/2315)
  - Add a Google Analytics Consent Connector for GA4 properties [#2302](https://github.com/ethyca/fides/pull/2302)
  - Pass the GA Cookie from the Privacy Center [#2337](https://github.com/ethyca/fides/pull/2337)
  - Rename "user_id" to more specific "ga_client_id" [#2356](https://github.com/ethyca/fides/pull/2356)
  - Patch Google Analytics Consent Connector to delete by client_id [#2355](https://github.com/ethyca/fides/pull/2355)
  - Add a "skip_param_values option" to optionally skip when we are missing param values in the body [#2384](https://github.com/ethyca/fides/pull/2384)
  - Adds a new Universal Analytics Connector that works with the UA Tracking Id
- Adds intake and storage of Global Privacy Control Signal props for Consent [#2599](https://github.com/ethyca/fides/pull/2599)

### Changed

- Unified Fides Resources
  - Removed several fidesops schemas for DSR's in favor of updated Fideslang schemas [#2009](https://github.com/ethyca/fides/pull/2009)
  - Removed DatasetConfig.dataset field [#2096](https://github.com/ethyca/fides/pull/2096)
  - Updated UI dataset config routes to use new unified routes [#2113](https://github.com/ethyca/fides/pull/2113)
  - Validate request body on crud endpoints on upsert. Validate dataset data categories before save. [#2134](https://github.com/ethyca/fides/pull/2134/)
  - Updated test env setup and quickstart to use new endpoints [#2225](https://github.com/ethyca/fides/pull/2225)
- Consent Propagation
  - Privacy Center consent options can now be marked as `executable` in order to propagate consent requests [#2193](https://github.com/ethyca/fides/pull/2193)
  - Add support for passing browser identities to consent request patches [#2304](https://github.com/ethyca/fides/pull/2304)
- Update fideslang to 1.3.3 [#2343](https://github.com/ethyca/fides/pull/2343)
- Display the request type instead of the policy name on the request table [#2382](https://github.com/ethyca/fides/pull/2382)
- Make denial reasons required [#2400](https://github.com/ethyca/fides/pull/2400)
- Display the policy key on the request details page [#2395](https://github.com/ethyca/fides/pull/2395)
- Updated CSV export [#2452](https://github.com/ethyca/fides/pull/2452)
- Privacy Request approval now uses a modal [#2443](https://github.com/ethyca/fides/pull/2443)

### Developer Experience

- `nox -s test_env` has been replaced with `nox -s "fides_env(dev)"`
- New command `nox -s "fides_env(test)"` creates a complete test environment with seed data (similar to `fides_env(dev)`) but with the production fides image so the built UI can be accessed at `localhost:8080` [#2399](https://github.com/ethyca/fides/pull/2399)
- Change from code climate to codecov for coverage reporting [#2402](https://github.com/ethyca/fides/pull/2402)

### Fixed

- Home screen header scaling and responsiveness issues [#2200](https://github.com/ethyca/fides/pull/2277)
- Privacy Center identity inputs validate even when they are optional. [#2308](https://github.com/ethyca/fides/pull/2308)
- The PII toggle defaults to false and PII will be hidden on page load [#2388](https://github.com/ethyca/fides/pull/2388)
- Fixed a CI bug caused by git security upgrades [#2441](https://github.com/ethyca/fides/pull/2441)
- Privacy Center
  - Identity inputs validate even when they are optional. [#2308](https://github.com/ethyca/fides/pull/2308)
  - Submit buttons show loading state and disable while submitting. [#2401](https://github.com/ethyca/fides/pull/2401)
  - Phone inputs no longer request country SVGs from external domain. [#2378](https://github.com/ethyca/fides/pull/2378)
  - Input validation errors no longer change the height of modals. [#2379](https://github.com/ethyca/fides/pull/2379)
- Patch masking strategies to better handle null and non-string inputs [#2307](https://github.com/ethyca/fides/pull/2377)
- Renamed prod pushes tag to be `latest` for privacy center and sample app [#2401](https://github.com/ethyca/fides/pull/2407)
- Update firebase connector to better handle non-existent users [#2439](https://github.com/ethyca/fides/pull/2439)

## [2.5.1](https://github.com/ethyca/fides/compare/2.5.0...2.5.1)

### Developer Experience

- Allow db resets only if `config.dev_mode` is `True` [#2321](https://github.com/ethyca/fides/pull/2321)

### Fixed

- Added a feature flag for the recent dataset classification UX changes [#2335](https://github.com/ethyca/fides/pull/2335)

### Security

- Add a check to the catchall path to prevent returning paths outside of the UI directory [#2330](https://github.com/ethyca/fides/pull/2330)

### Developer Experience

- Reduce size of local Docker images by fixing `.dockerignore` patterns [#2360](https://github.com/ethyca/fides/pull/2360)

## [2.5.0](https://github.com/ethyca/fides/compare/2.4.0...2.5.0)

### Docs

- Update the docs landing page and remove redundant docs [#2184](https://github.com/ethyca/fides/pull/2184)

### Added

- Added the `user` command group to the CLI. [#2153](https://github.com/ethyca/fides/pull/2153)
- Added `Code Climate` test coverage uploads. [#2198](https://github.com/ethyca/fides/pull/2198)
- Added the connection key to the execution log [#2100](https://github.com/ethyca/fides/pull/2100)
- Added endpoints to retrieve DSR `Rule`s and `Rule Target`s [#2116](https://github.com/ethyca/fides/pull/2116)
- Added Fides version number to account dropdown in the UI [#2140](https://github.com/ethyca/fides/pull/2140)
- Add link to Classify Systems page in nav side bar [#2128](https://github.com/ethyca/fides/pull/2128)
- Dataset classification UI now polls for results [#2123](https://github.com/ethyca/fides/pull/2123)
- Update Privacy Center Icons [#1800](https://github.com/ethyca/fides/pull/2139)
- Privacy Center `fides-consent.js`:
  - `Fides.shopify` integration function. [#2152](https://github.com/ethyca/fides/pull/2152)
  - Dedicated folder for integrations.
  - `Fides.meta` integration function (fbq). [#2217](https://github.com/ethyca/fides/pull/2217)
- Adds support for Twilio email service (Sendgrid) [#2154](https://github.com/ethyca/fides/pull/2154)
- Access and erasure support for Recharge [#1709](https://github.com/ethyca/fides/pull/1709)
- Access and erasure support for Friendbuy Nextgen [#2085](https://github.com/ethyca/fides/pull/2085)

### Changed

- Admin UI Feature Flags - [#2101](https://github.com/ethyca/fides/pull/2101)
  - Overrides can be saved in the browser.
  - Use `NEXT_PUBLIC_APP_ENV` for app-specific environment config.
  - No longer use `react-feature-flags` library.
  - Can have descriptions. [#2243](https://github.com/ethyca/fides/pull/2243)
- Made privacy declarations optional when adding systems manually - [#2173](https://github.com/ethyca/fides/pull/2173)
- Removed an unclear logging message. [#2266](https://github.com/ethyca/fides/pull/2266)
- Allow any user with `user:delete` scope to delete other users [#2148](https://github.com/ethyca/fides/pull/2148)
- Dynamic imports of custom overrides and SaaS test fixtures [#2169](https://github.com/ethyca/fides/pull/2169)
- Added `AuthenticatedClient` to custom request override interface [#2171](https://github.com/ethyca/fides/pull/2171)
- Only approve the specific collection instead of the entire dataset, display only top 1 classification by default [#2226](https://github.com/ethyca/fides/pull/2226)
- Update sample project resources for `fides evaluate` usage in `fides deploy` [#2253](https://github.com/ethyca/fides/pull/2253)

### Removed

- Removed unused object_name field on s3 storage config [#2133](https://github.com/ethyca/fides/pull/2133)

### Fixed

- Remove next-auth from privacy center to fix JS console error [#2090](https://github.com/ethyca/fides/pull/2090)
- Admin UI - Added Missing ability to assign `user:delete` in the permissions checkboxes [#2148](https://github.com/ethyca/fides/pull/2148)
- Nav bug: clicking on Privacy Request breadcrumb takes me to Home instead of /privacy-requests [#497](https://github.com/ethyca/fides/pull/2141)
- Side nav disappears when viewing request details [#2129](https://github.com/ethyca/fides/pull/2155)
- Remove usage of load dataset button and other dataset UI modifications [#2149](https://github.com/ethyca/fides/pull/2149)
- Improve readability for exceptions raised from custom request overrides [#2157](https://github.com/ethyca/fides/pull/2157)
- Importing custom request overrides on server startup [#2186](https://github.com/ethyca/fides/pull/2186)
- Remove warning when env vars default to blank strings in docker-compose [#2188](https://github.com/ethyca/fides/pull/2188)
- Fix Cookie House purchase modal flashing 'Error' in title [#2274](https://github.com/ethyca/fides/pull/2274)
- Stop dependency from upgrading `packaging` to version with known issue [#2273](https://github.com/ethyca/fides/pull/2273)
- Privacy center config no longer requires `identity_inputs` and will use `email` as a default [#2263](https://github.com/ethyca/fides/pull/2263)
- No longer display remaining days for privacy requests in terminal states [#2292](https://github.com/ethyca/fides/pull/2292)

### Removed

- Remove "Create New System" button when viewing systems. All systems can now be created via the "Add systems" button on the home page. [#2132](https://github.com/ethyca/fides/pull/2132)

## [2.4.0](https://github.com/ethyca/fides/compare/2.3.1...2.4.0)

### Developer Experience

- Include a pre-check workflow that collects the pytest suite [#2098](https://github.com/ethyca/fides/pull/2098)
- Write to the application db when running the app locally. Write to the test db when running pytest [#1731](https://github.com/ethyca/fides/pull/1731)

### Changed

- Move the `fides.ctl.core.` and `fides.ctl.connectors` modules into `fides.core` and `fides.connectors` respectively [#2097](https://github.com/ethyca/fides/pull/2097)
- Fides: Skip cypress tests due to nav bar 2.0 [#2102](https://github.com/ethyca/fides/pull/2103)

### Added

- Adds new erasure policy for complete user data masking [#1839](https://github.com/ethyca/fides/pull/1839)
- New Fides Home page [#1864](https://github.com/ethyca/fides/pull/2050)
- Nav 2.0 - Replace form flow side navs with top tabs [#2037](https://github.com/ethyca/fides/pull/2050)
- Adds new erasure policy for complete user data masking [#1839](https://github.com/ethyca/fides/pull/1839)
- Added ability to use Mailgun templates when sending emails. [#2039](https://github.com/ethyca/fides/pull/2039)
- Adds SMS id verification for consent [#2094](https://github.com/ethyca/fides/pull/2094)

### Fixed

- Store `fides_consent` cookie on the root domain of the Privacy Center [#2071](https://github.com/ethyca/fides/pull/2071)
- Properly set the expire-time for verification codes [#2105](https://github.com/ethyca/fides/pull/2105)

## [2.3.1](https://github.com/ethyca/fides/compare/2.3.0...2.3.1)

### Fixed

- Resolved an issue where the root_user was not being created [#2082](https://github.com/ethyca/fides/pull/2082)

### Added

- Nav redesign with sidebar groups. Feature flagged to only be visible in dev mode until release. [#2030](https://github.com/ethyca/fides/pull/2047)
- Improved error handling for incorrect app encryption key [#2089](https://github.com/ethyca/fides/pull/2089)
- Access and erasure support for Friendbuy API [#2019](https://github.com/ethyca/fides/pull/2019)

## [2.3.0](https://github.com/ethyca/fides/compare/2.2.2...2.3.0)

### Added

- Common Subscriptions for app-wide data and feature checks. [#2030](https://github.com/ethyca/fides/pull/2030)
- Send email alerts on privacy request failures once the specified threshold is reached. [#1793](https://github.com/ethyca/fides/pull/1793)
- DSR Notifications (toast) [#1895](https://github.com/ethyca/fides/pull/1895)
- DSR configure alerts btn [#1895](https://github.com/ethyca/fides/pull/1895)
- DSR configure alters (FE) [#1895](https://github.com/ethyca/fides/pull/1895)
- Add a `usage` session to Nox to print full session docstrings. [#2022](https://github.com/ethyca/fides/pull/2022)

### Added

- Adds notifications section to toml files [#2026](https://github.com/ethyca/fides/pull/2060)

### Changed

- Updated to use `loguru` logging library throughout codebase [#2031](https://github.com/ethyca/fides/pull/2031)
- Do not always create a `fides.toml` by default [#2023](https://github.com/ethyca/fides/pull/2023)
- The `fideslib` module has been merged into `fides`, code redundancies have been removed [#1859](https://github.com/ethyca/fides/pull/1859)
- Replace 'ingress' and 'egress' with 'sources' and 'destinations' across UI [#2044](https://github.com/ethyca/fides/pull/2044)
- Update the functionality of `fides pull -a <filename>` to include _all_ resource types. [#2083](https://github.com/ethyca/fides/pull/2083)

### Fixed

- Timing issues with bulk DSR reprocessing, specifically when analytics are enabled [#2015](https://github.com/ethyca/fides/pull/2015)
- Error caused by running erasure requests with disabled connectors [#2045](https://github.com/ethyca/fides/pull/2045)
- Changes the SlowAPI ratelimiter's backend to use memory instead of Redis [#2054](https://github.com/ethyca/fides/pull/2058)

## [2.2.2](https://github.com/ethyca/fides/compare/2.2.1...2.2.2)

### Docs

- Updated the readme to use new new [docs site](http://docs.ethyca.com) [#2020](https://github.com/ethyca/fides/pull/2020)

### Deprecated

- The documentation site hosted in the `/docs` directory has been deprecated. All documentation updates will be hosted at the new [docs site](http://docs.ethyca.com) [#2020](https://github.com/ethyca/fides/pull/2020)

### Fixed

- Fixed mypy and pylint errors [#2013](https://github.com/ethyca/fides/pull/2013)
- Update connection test endpoint to be effectively non-blocking [#2000](https://github.com/ethyca/fides/pull/2000)
- Update Fides connector to better handle children with no access results [#2012](https://github.com/ethyca/fides/pull/2012)

## [2.2.1](https://github.com/ethyca/fides/compare/2.2.0...2.2.1)

### Added

- Add health check indicator for data flow scanning option [#1973](https://github.com/ethyca/fides/pull/1973)

### Changed

- The `celery.toml` is no longer used, instead it is a subsection of the `fides.toml` file [#1990](https://github.com/ethyca/fides/pull/1990)
- Update sample project landing page copy to be version-agnostic [#1958](https://github.com/ethyca/fides/pull/1958)
- `get` and `ls` CLI commands now return valid `fides` object YAML [#1991](https://github.com/ethyca/fides/pull/1991)

### Developer Experience

- Remove duplicate fastapi-caching and pin version. [#1765](https://github.com/ethyca/fides/pull/1765)

## [2.2.0](https://github.com/ethyca/fides/compare/2.1.0...2.2.0)

### Added

- Send email alerts on privacy request failures once the specified threshold is reached. [#1793](https://github.com/ethyca/fides/pull/1793)
- Add authenticated privacy request route. [#1819](https://github.com/ethyca/fides/pull/1819)
- Enable the onboarding flow [#1836](https://github.com/ethyca/fides/pull/1836)
- Access and erasure support for Fullstory API [#1821](https://github.com/ethyca/fides/pull/1821)
- Add function to poll privacy request for completion [#1860](https://github.com/ethyca/fides/pull/1860)
- Added rescan flow for the data flow scanner [#1844](https://github.com/ethyca/fides/pull/1844)
- Add rescan flow for the data flow scanner [#1844](https://github.com/ethyca/fides/pull/1844)
- Add Fides connector to support parent-child Fides deployments [#1861](https://github.com/ethyca/fides/pull/1861)
- Classification UI now polls for updates to classifications [#1908](https://github.com/ethyca/fides/pull/1908)

### Changed

- The organization info form step is now skipped if the server already has organization info. [#1840](https://github.com/ethyca/fides/pull/1840)
- Removed the description column from the classify systems page. [#1867](https://github.com/ethyca/fides/pull/1867)
- Retrieve child results during fides connector execution [#1967](https://github.com/ethyca/fides/pull/1967)

### Fixed

- Fix error in parent user creation seeding. [#1832](https://github.com/ethyca/fides/issues/1832)
- Fix DSR error due to unfiltered empty identities [#1901](https://github.com/ethyca/fides/pull/1907)

### Docs

- Remove documentation about no-longer used connection string override [#1824](https://github.com/ethyca/fides/pull/1824)
- Fix typo in headings [#1824](https://github.com/ethyca/fides/pull/1824)
- Update documentation to reflect configs necessary for mailgun, twilio_sms and twilio_email service types [#1846](https://github.com/ethyca/fides/pull/1846)

...

## [2.1.0](https://github.com/ethyca/fides/compare/2.0.0...2.1.0)

### Added

- Classification flow for system data flows
- Classification is now triggered as part of data flow scanning
- Include `ingress` and `egress` fields on system export and `datamap/` endpoint [#1740](https://github.com/ethyca/fides/pull/1740)
- Repeatable unique identifier for dataset fides_keys and metadata [#1786](https://github.com/ethyca/fides/pull/1786)
- Adds SMS support for identity verification notifications [#1726](https://github.com/ethyca/fides/pull/1726)
- Added phone number validation in back-end and react phone number form in Privacy Center [#1745](https://github.com/ethyca/fides/pull/1745)
- Adds SMS message template for all subject notifications [#1743](https://github.com/ethyca/fides/pull/1743)
- Privacy-Center-Cypress workflow for CI checks of the Privacy Center. [#1722](https://github.com/ethyca/fides/pull/1722)
- Privacy Center `fides-consent.js` script for accessing consent on external pages. [Details](/clients/privacy-center/packages/fides-consent/README.md)
- Erasure support for Twilio Conversations API [#1673](https://github.com/ethyca/fides/pull/1673)
- Webserver port can now be configured via the CLI command [#1858](https://github.com/ethyca/fides/pull/1858)

### Changed

- Optional dependencies are no longer used for 3rd-party connectivity. Instead they are used to isolate dangerous dependencies. [#1679](https://github.com/ethyca/fides/pull/1679)
- All Next pages now automatically require login. [#1670](https://github.com/ethyca/fides/pull/1670)
- Running the `webserver` command no longer prompts the user to opt out/in to analytics[#1724](https://github.com/ethyca/fides/pull/1724)

### Developer Experience

- Admin-UI-Cypress tests that fail in CI will now upload screen recordings for debugging. [#1728](https://github.com/ethyca/fides/pull/1728/files/c23e62fea284f7910028c8483feff893903068b8#r1019491323)
- Enable remote debugging from VSCode of live dev app [#1780](https://github.com/ethyca/fides/pull/1780)

### Removed

- Removed the Privacy Center `cookieName` config introduced in 2.0.0. [#1756](https://github.com/ethyca/fides/pull/1756)

### Fixed

- Exceptions are no longer raised when sending analytics on Windows [#1666](https://github.com/ethyca/fides/pull/1666)
- Fixed wording on identity verification modal in the Privacy Center [#1674](https://github.com/ethyca/fides/pull/1674)
- Update system fides_key tooltip text [#1533](https://github.com/ethyca/fides/pull/1685)
- Removed local storage parsing that is redundant with redux-persist. [#1678](https://github.com/ethyca/fides/pull/1678)
- Show a helpful error message if Docker daemon is not running during "fides deploy" [#1694](https://github.com/ethyca/fides/pull/1694)
- Allow users to query their own permissions, including root user. [#1698](https://github.com/ethyca/fides/pull/1698)
- Single-select taxonomy fields legal basis and special category can be cleared. [#1712](https://github.com/ethyca/fides/pull/1712)
- Fixes the issue where the security config is not properly loading from environment variables. [#1718](https://github.com/ethyca/fides/pull/1718)
- Fixes the issue where the CLI can't run without the config values required by the webserver. [#1811](https://github.com/ethyca/fides/pull/1811)
- Correctly handle response from adobe jwt auth endpoint as milliseconds, rather than seconds. [#1754](https://github.com/ethyca/fides/pull/1754)
- Fixed styling issues with the `EditDrawer` component. [#1803](https://github.com/ethyca/fides/pull/1803)

### Security

- Bumped versions of packages that use OpenSSL [#1683](https://github.com/ethyca/fides/pull/1683)

## [2.0.0](https://github.com/ethyca/fides/compare/1.9.6...2.0.0)

### Added

- Allow delete-only SaaS connector endpoints [#1200](https://github.com/ethyca/fides/pull/1200)
- Privacy center consent choices store a browser cookie. [#1364](https://github.com/ethyca/fides/pull/1364)
  - The format is generic. A reasonable set of defaults will be added later: [#1444](https://github.com/ethyca/fides/issues/1444)
  - The cookie name defaults to `fides_consent` but can be configured under `config.json > consent > cookieName`.
  - Each consent option can provide an array of `cookieKeys`.
- Individually select and reprocess DSRs that have errored [#1203](https://github.com/ethyca/fides/pull/1489)
- Bulk select and reprocess DSRs that have errored [#1205](https://github.com/ethyca/fides/pull/1489)
- Config Wizard: AWS scan results populate in system review forms. [#1454](https://github.com/ethyca/fides/pull/1454)
- Integrate rate limiter with Saas Connectors. [#1433](https://github.com/ethyca/fides/pull/1433)
- Config Wizard: Added a column selector to the scan results page of the config wizard [#1590](https://github.com/ethyca/fides/pull/1590)
- Config Wizard: Flow for runtime scanner option [#1640](https://github.com/ethyca/fides/pull/1640)
- Access support for Twilio Conversations API [#1520](https://github.com/ethyca/fides/pull/1520)
- Message Config: Adds Twilio Email/SMS support [#1519](https://github.com/ethyca/fides/pull/1519)

### Changed

- Updated mypy to version 0.981 and Python to version 3.10.7 [#1448](https://github.com/ethyca/fides/pull/1448)

### Developer Experience

- Repository dispatch events are sent to fidesctl-plus and fidesops-plus [#1263](https://github.com/ethyca/fides/pull/1263)
- Only the `docs-authors` team members are specified as `CODEOWNERS` [#1446](https://github.com/ethyca/fides/pull/1446)
- Updates the default local configuration to not defer tasks to a worker node [#1552](https://github.com/ethyca/fides/pull/1552/)
- Updates the healthcheck to return health status of connected Celery workers [#1588](https://github.com/ethyca/fides/pull/1588)

### Docs

- Remove the tutorial to prepare for new update [#1543](https://github.com/ethyca/fides/pull/1543)
- Add system management via UI documentation [#1541](https://github.com/ethyca/fides/pull/1541)
- Added DSR quickstart docs, restructured docs navigation [#1651](https://github.com/ethyca/fides/pull/1651)
- Update privacy request execution overview docs [#1258](https://github.com/ethyca/fides/pull/1490)

### Fixed

- Fixed system dependencies appearing as "N/A" in the datamap endpoint when there are no privacy declarations [#1649](https://github.com/ethyca/fides/pull/1649)

## [1.9.6](https://github.com/ethyca/fides/compare/1.9.5...1.9.6)

### Fixed

- Include systems without a privacy declaration on data map [#1603](https://github.com/ethyca/fides/pull/1603)
- Handle malformed tokens [#1523](https://github.com/ethyca/fides/pull/1523)
- Remove thrown exception from getAllPrivacyRequests method [#1592](https://github.com/ethyca/fides/pull/1593)
- Include systems without a privacy declaration on data map [#1603](https://github.com/ethyca/fides/pull/1603)
- After editing a dataset, the table will stay on the previously selected collection instead of resetting to the first one. [#1511](https://github.com/ethyca/fides/pull/1511)
- Fix redis `db_index` config issue [#1647](https://github.com/ethyca/fides/pull/1647)

### Docs

- Add unlinked docs and fix any remaining broken links [#1266](https://github.com/ethyca/fides/pull/1266)
- Update privacy center docs to include consent information [#1537](https://github.com/ethyca/fides/pull/1537)
- Update UI docs to include DSR countdown information and additional descriptions/filtering [#1545](https://github.com/ethyca/fides/pull/1545)

### Changed

- Allow multiple masking strategies to be specified when using fides as a masking engine [#1647](https://github.com/ethyca/fides/pull/1647)

## [1.9.5](https://github.com/ethyca/fides/compare/1.9.4...1.9.5)

### Added

- The database includes a `plus_system_scans` relation, to track the status and results of System Scanner executions in fidesctl-plus [#1554](https://github.com/ethyca/fides/pull/1554)

## [1.9.4](https://github.com/ethyca/fides/compare/1.9.2...1.9.4)

### Fixed

- After editing a dataset, the table will stay on the previously selected collection instead of resetting to the first one. [#1511](https://github.com/ethyca/fides/pull/1511)

## [1.9.2](https://github.com/ethyca/fides/compare/1.9.1...1.9.2)

### Deprecated

- Added a deprecation warning for the entire package [#1244](https://github.com/ethyca/fides/pull/1244)

### Added

- Dataset generation enhancements using Fides Classify for Plus users:

  - Integrate Fides Plus API into placeholder features introduced in 1.9.0. [#1194](https://github.com/ethyca/fides/pull/1194)

- Fides Admin UI:

  - Configure Connector after creation [#1204](https://github.com/ethyca/fides/pull/1356)

### Fixed

- Privacy Center:
  - Handle error on startup if server isn't running [#1239](https://github.com/ethyca/fides/pull/1239)
  - Fix styling issue with cards [#1240](https://github.com/ethyca/fides/pull/1240)
  - Redirect to index on consent save [#1238](https://github.com/ethyca/fides/pull/1238)

## [1.9.1](https://github.com/ethyca/fides/compare/1.9.0...1.9.1)

### Changed

- Update fideslang to v1.3.1 [#1136](https://github.com/ethyca/fides/pull/1136)

### Changed

- Update fideslang to v1.3.1 [#1136](https://github.com/ethyca/fides/pull/1136)

## [1.9.0](https://github.com/ethyca/fides/compare/1.8.6...1.9.0) - 2022-09-29

### Added

- Dataset generation enhancements using Fides Classify for Plus users:
  - Added toggle for enabling classify during generation. [#1057](https://github.com/ethyca/fides/pull/1057)
  - Initial implementation of API request to kick off classify, with confirmation modal. [#1069](https://github.com/ethyca/fides/pull/1069)
  - Initial Classification & Review status for generated datasets. [#1074](https://github.com/ethyca/fides/pull/1074)
  - Component for choosing data categories based on classification results. [#1110](https://github.com/ethyca/fides/pull/1110)
  - The dataset fields table shows data categories from the classifier (if available). [#1088](https://github.com/ethyca/fides/pull/1088)
  - The "Approve" button can be used to update the dataset with the classifier's suggestions. [#1129](https://github.com/ethyca/fides/pull/1129)
- System management UI:
  - New page to add a system via yaml [#1062](https://github.com/ethyca/fides/pull/1062)
  - Skeleton of page to add a system manually [#1068](https://github.com/ethyca/fides/pull/1068)
  - Refactor config wizard system forms to be reused for system management [#1072](https://github.com/ethyca/fides/pull/1072)
  - Add additional optional fields to system management forms [#1082](https://github.com/ethyca/fides/pull/1082)
  - Delete a system through the UI [#1085](https://github.com/ethyca/fides/pull/1085)
  - Edit a system through the UI [#1096](https://github.com/ethyca/fides/pull/1096)
- Cypress component testing [#1106](https://github.com/ethyca/fides/pull/1106)

### Changed

- Changed behavior of `load_default_taxonomy` to append instead of upsert [#1040](https://github.com/ethyca/fides/pull/1040)
- Changed behavior of adding privacy declarations to decouple the actions of the "add" and "next" buttons [#1086](https://github.com/ethyca/fides/pull/1086)
- Moved system related UI components from the `config-wizard` directory to the `system` directory [#1097](https://github.com/ethyca/fides/pull/1097)
- Updated "type" on SaaS config to be a simple string type, not an enum [#1197](https://github.com/ethyca/fides/pull/1197)

### Developer Experience

- Optional dependencies may have their version defined only once, in `optional-requirements.txt` [#1171](https://github.com/ethyca/fides/pull/1171)

### Docs

- Updated the footer links [#1130](https://github.com/ethyca/fides/pull/1130)

### Fixed

- Fixed the "help" link in the UI header [#1078](https://github.com/ethyca/fides/pull/1078)
- Fixed a bug in Data Category Dropdowns where checking i.e. `user.biometric` would also check `user.biometric_health` [#1126](https://github.com/ethyca/fides/pull/1126)

### Security

- Upgraded pymysql to version `1.0.2` [#1094](https://github.com/ethyca/fides/pull/1094)

## [1.8.6](https://github.com/ethyca/fides/compare/1.8.5...1.8.6) - 2022-09-28

### Added

- Added classification tables for Plus users [#1060](https://github.com/ethyca/fides/pull/1060)

### Fixed

- Fixed a bug where rows were being excluded from a data map [#1124](https://github.com/ethyca/fides/pull/1124)

## [1.8.5](https://github.com/ethyca/fides/compare/1.8.4...1.8.5) - 2022-09-21

### Changed

- Update fideslang to v1.3.0 [#1103](https://github.com/ethyca/fides/pull/1103)

## [1.8.4](https://github.com/ethyca/fides/compare/1.8.3...1.8.4) - 2022-09-09

### Added

- Initial system management page [#1054](https://github.com/ethyca/fides/pull/1054)

### Changed

- Deleting a taxonomy field with children will now cascade delete all of its children as well. [#1042](https://github.com/ethyca/fides/pull/1042)

### Fixed

- Fixed navigating directly to frontend routes loading index page instead of the correct static page for the route.
- Fix truncated evaluation error messages [#1053](https://github.com/ethyca/fides/pull/1053)

## [1.8.3](https://github.com/ethyca/fides/compare/1.8.2...1.8.3) - 2022-09-06

### Added

- Added more taxonomy fields that can be edited via the UI [#1000](https://github.com/ethyca/fides/pull/1000) [#1028](https://github.com/ethyca/fides/pull/1028)
- Added the ability to add taxonomy fields via the UI [#1019](https://github.com/ethyca/fides/pull/1019)
- Added the ability to delete taxonomy fields via the UI [#1006](https://github.com/ethyca/fides/pull/1006)
  - Only non-default taxonomy entities can be deleted [#1023](https://github.com/ethyca/fides/pull/1023)
- Prevent deleting taxonomy `is_default` fields and from adding `is_default=True` fields via the API [#990](https://github.com/ethyca/fides/pull/990).
- Added a "Custom" tag to distinguish user defined taxonomy fields from default taxonomy fields in the UI [#1027](https://github.com/ethyca/fides/pull/1027)
- Added initial support for enabling Fides Plus [#1037](https://github.com/ethyca/fides/pull/1037)
  - The `useFeatures` hook can be used to check if `plus` is enabled.
  - Navigating to/from the Data Map page is gated behind this feature.
  - Plus endpoints are served from the private Plus image.

### Fixed

- Fixed failing mypy tests [#1030](https://github.com/ethyca/fides/pull/1030)
- Fixed an issue where `fides push --diff` would return a false positive diff [#1026](https://github.com/ethyca/fides/pull/1026)
- Pinned pydantic version to < 1.10.0 to fix an error in finding referenced fides keys [#1045](https://github.com/ethyca/fides/pull/1045)

### Fixed

- Fixed failing mypy tests [#1030](https://github.com/ethyca/fides/pull/1030)
- Fixed an issue where `fides push --diff` would return a false positive diff [#1026](https://github.com/ethyca/fides/pull/1026)

### Docs

- Minor formatting updates to [Policy Webhooks](https://ethyca.github.io/fidesops/guides/policy_webhooks/) documentation [#1114](https://github.com/ethyca/fidesops/pull/1114)

### Removed

- Removed create superuser [#1116](https://github.com/ethyca/fidesops/pull/1116)

## [1.8.2](https://github.com/ethyca/fides/compare/1.8.1...1.8.2) - 2022-08-18

### Added

- Added the ability to edit taxonomy fields via the UI [#977](https://github.com/ethyca/fides/pull/977) [#1028](https://github.com/ethyca/fides/pull/1028)
- New column `is_default` added to DataCategory, DataUse, DataSubject, and DataQualifier tables [#976](https://github.com/ethyca/fides/pull/976)
- Added the ability to add taxonomy fields via the UI [#1019](https://github.com/ethyca/fides/pull/1019)
- Added the ability to delete taxonomy fields via the UI [#1006](https://github.com/ethyca/fides/pull/1006)
  - Only non-default taxonomy entities can be deleted [#1023](https://github.com/ethyca/fides/pull/1023)
- Prevent deleting taxonomy `is_default` fields and from adding `is_default=True` fields via the API [#990](https://github.com/ethyca/fides/pull/990).
- Added a "Custom" tag to distinguish user defined taxonomy fields from default taxonomy fields in the UI [#1027](https://github.com/ethyca/fides/pull/1027)

### Changed

- Upgraded base Docker version to Python 3.9 and updated all other references from 3.8 -> 3.9 [#974](https://github.com/ethyca/fides/pull/974)
- Prepend all database tables with `ctl_` [#979](https://github.com/ethyca/fides/pull/979)
- Moved the `admin-ui` code down one level into a `ctl` subdir [#970](https://github.com/ethyca/fides/pull/970)
- Extended the `/datamap` endpoint to include extra metadata [#992](https://github.com/ethyca/fides/pull/992)

## [1.8.1](https://github.com/ethyca/fides/compare/1.8.0...1.8.1) - 2022-08-08

### Deprecated

- The following environment variables have been deprecated, and replaced with the new environment variable names indicated below. To avoid breaking existing workflows, the deprecated variables are still respected in v1.8.1. They will be removed in a future release.
  - `FIDESCTL__API__DATABASE_HOST` --> `FIDESCTL__DATABASE__SERVER`
  - `FIDESCTL__API__DATABASE_NAME` --> `FIDESCTL__DATABASE__DB`
  - `FIDESCTL__API__DATABASE_PASSWORD` --> `FIDESCTL__DATABASE__PASSWORD`
  - `FIDESCTL__API__DATABASE_PORT` --> `FIDESCTL__DATABASE__PORT`
  - `FIDESCTL__API__DATABASE_TEST_DATABASE_NAME` --> `FIDESCTL__DATABASE__TEST_DB`
  - `FIDESCTL__API__DATABASE_USER` --> `FIDESCTL__DATABASE__USER`

### Developer Experience

- The included `docker-compose.yml` no longer references outdated ENV variables [#964](https://github.com/ethyca/fides/pull/964)

### Docs

- Minor release documentation now reflects the desired patch release process [#955](https://github.com/ethyca/fides/pull/955)
- Updated references to ENV variables [#964](https://github.com/ethyca/fides/pull/964)

### Fixed

- Deprecated config options will continue to be respected when set via environment variables [#965](https://github.com/ethyca/fides/pull/965)
- The git cache is rebuilt within the Docker container [#962](https://github.com/ethyca/fides/pull/962)
- The `wheel` pypi build no longer has a dirty version tag [#962](https://github.com/ethyca/fides/pull/962)
- Add setuptools to dev-requirements to fix versioneer error [#983](https://github.com/ethyca/fides/pull/983)

## [1.8.0](https://github.com/ethyca/fides/compare/1.7.1...1.8.0) - 2022-08-04

### Added

- Initial configuration wizard UI view
  - System scanning step: AWS credentials form and initial `generate` API usage.
  - System scanning results: AWS systems are stored and can be selected for review
- CustomInput type "password" with show/hide icon.
- Pull CLI command now checks for untracked/unstaged files in the manifests dir [#869](https://github.com/ethyca/fides/pull/869)
- Pull CLI command has a flag to pull missing files from the server [#895](https://github.com/ethyca/fides/pull/895)
- Add BigQuery support for the `generate` command and `/generate` endpoint [#814](https://github.com/ethyca/fides/pull/814) & [#917](https://github.com/ethyca/fides/pull/917)
- Added user auth tables [915](https://github.com/ethyca/fides/pull/915)
- Standardized API error parsing under `~/types/errors`
- Added taxonomy page to UI [#902](https://github.com/ethyca/fides/pull/902)
  - Added a nested accordion component for displaying taxonomy data [#910](https://github.com/ethyca/fides/pull/910)
- Add lru cache to get_config [927](https://github.com/ethyca/fides/pull/927)
- Add support for deprecated API config values [#959](https://github.com/ethyca/fides/pull/959)
- `fides` is now an alias for `fidesctl` as a CLI entrypoint [#926](https://github.com/ethyca/fides/pull/926)
- Add user auth routes [929](https://github.com/ethyca/fides/pull/929)
- Bump fideslib to 3.0.1 and remove patch code[931](https://github.com/ethyca/fides/pull/931)
- Update the `fidesctl` python package to automatically serve the UI [#941](https://github.com/ethyca/fides/pull/941)
- Add `push` cli command alias for `apply` and deprecate `apply` [943](https://github.com/ethyca/fides/pull/943)
- Add resource groups tagging api as a source of system generation [939](https://github.com/ethyca/fides/pull/939)
- Add GitHub Action to publish the `fidesctl` package to testpypi on pushes to main [#951](https://github.com/ethyca/fides/pull/951)
- Added configWizardFlag to ui to hide the config wizard when false [[#1453](https://github.com/ethyca/fides/issues/1453)

### Changed

- Updated the `datamap` endpoint to return human-readable column names as the first response item [#779](https://github.com/ethyca/fides/pull/779)
- Remove the `obscure` requirement from the `generate` endpoint [#819](https://github.com/ethyca/fides/pull/819)
- Moved all files from `fidesapi` to `fidesctl/api` [#885](https://github.com/ethyca/fides/pull/885)
- Moved `scan` and `generate` to the list of commands that can be run in local mode [#841](https://github.com/ethyca/fides/pull/841)
- Upgraded the base docker images from Debian Buster to Bullseye [#958](https://github.com/ethyca/fides/pull/958)
- Removed `ipython` as a dev-requirement [#958](https://github.com/ethyca/fides/pull/958)
- Webserver dependencies now come as a standard part of the package [#881](https://github.com/ethyca/fides/pull/881)
- Initial configuration wizard UI view
  - Refactored step & form results management to use Redux Toolkit slice.
- Change `id` field in tables from an integer to a string [915](https://github.com/ethyca/fides/pull/915)
- Update `fideslang` to `1.1.0`, simplifying the default taxonomy and adding `tags` for resources [#865](https://github.com/ethyca/fides/pull/865)
- Merge existing configurations with `fideslib` library [#913](https://github.com/ethyca/fides/pull/913)
- Moved frontend static files to `src/fidesctl/ui-build/static` [#934](https://github.com/ethyca/fides/pull/934)
- Replicated the error response handling from the `/validate` endpoint to the `/generate` endpoint [#911](https://github.com/ethyca/fides/pull/911)

### Developer Experience

- Remove `API_PREFIX` from fidesctl/core/utils.py and change references to `API_PREFIX` in fidesctl/api/reoutes/util.py [922](https://github.com/ethyca/fides/pull/922)

### Fixed

- Dataset field columns show all columns by default in the UI [#898](https://github.com/ethyca/fides/pull/898)
- Fixed the missing `.fides./` directory when locating the default config [#933](https://github.com/ethyca/fides/pull/933)

## [1.7.1](https://github.com/ethyca/fides/compare/1.7.0...1.7.1) - 2022-07-28

### Added

- Add datasets via YAML in the UI [#813](https://github.com/ethyca/fides/pull/813)
- Add datasets via database connection [#834](https://github.com/ethyca/fides/pull/834) [#889](https://github.com/ethyca/fides/pull/889)
- Add delete confirmation when deleting a field or collection from a dataset [#809](https://github.com/ethyca/fides/pull/809)
- Add ability to delete datasets from the UI [#827](https://github.com/ethyca/fides/pull/827)
- Add Cypress for testing [713](https://github.com/ethyca/fides/pull/833)
- Add datasets via database connection (UI only) [#834](https://github.com/ethyca/fides/pull/834)
- Add Okta support to the `/generate` endpoint [#842](https://github.com/ethyca/fides/pull/842)
- Add db support to `/generate` endpoint [849](https://github.com/ethyca/fides/pull/849)
- Added OpenAPI TypeScript client generation for the UI app. See the [README](/clients/admin-ui/src/types/api/README.md) for more details.

### Changed

- Remove the `obscure` requirement from the `generate` endpoint [#819](https://github.com/ethyca/fides/pull/819)

### Developer Experience

- When releases are published, dispatch a repository webhook event to ethyca/fidesctl-plus [#938](https://github.com/ethyca/fides/pull/938)

### Docs

- recommend/replace pip installs with pipx [#874](https://github.com/ethyca/fides/pull/874)

### Fixed

- CustomSelect input tooltips appear next to selector instead of wrapping to a new row.
- Datasets without the `third_country_transfer` will not cause the editing dataset form to not render.
- Fixed a build issue causing an `unknown` version of `fidesctl` to be installed in published Docker images [#836](https://github.com/ethyca/fides/pull/836)
- Fixed an M1-related SQLAlchemy bug [#816](https://github.com/ethyca/fides/pull/891)
- Endpoints now work with or without a trailing slash. [#886](https://github.com/ethyca/fides/pull/886)
- Dataset field columns show all columns by default in the UI [#898](https://github.com/ethyca/fides/pull/898)
- Fixed the `tag` specific GitHub Action workflows for Docker and publishing docs. [#901](https://github.com/ethyca/fides/pull/901)

## [1.7.0](https://github.com/ethyca/fides/compare/1.6.1...1.7.0) - 2022-06-23

### Added

- Added dependabot to keep dependencies updated
- A warning now issues for any orphan datasets as part of the `apply` command [543](https://github.com/ethyca/fides/pull/543)
- Initial scaffolding of management UI [#561](https://github.com/ethyca/fides/pull/624)
- A new `audit` command for `system` and `organization` resources, checking data map attribute compliance [#548](https://github.com/ethyca/fides/pull/548)
- Static UI assets are now built with the docker container [#663](https://github.com/ethyca/fides/issues/663)
- Host static files via fidesapi [#621](https://github.com/ethyca/fides/pull/621)
- A new `generate` endpoint to enable capturing systems from infrastructure from the UI [#642](https://github.com/ethyca/fides/pull/642)
- A new `datamap` endpoint to enable visualizing a data map from the UI [#721](https://github.com/ethyca/fides/pull/721)
- Management UI navigation bar [#679](https://github.com/ethyca/fides/issues/679)
- Management UI integration [#736](https://github.com/ethyca/fides/pull/736)
  - Datasets
  - Systems
  - Taxonomy (data categories)
- Initial dataset UI view [#768](https://github.com/ethyca/fides/pull/768)
  - Add interaction for viewing a dataset collection
  - Add column picker
  - Add a data category checklist tree
  - Edit/delete dataset fields
  - Edit/delete dataset collections
  - Edit datasets
  - Add a component for Identifiability tags
  - Add tooltips for help on forms
  - Add geographic location (third_country_transfers) country selection. Supported by new dependency `i18n-iso-countries`.
- Okta, aws and database credentials can now come from `fidesctl.toml` config [#694](https://github.com/ethyca/fides/pull/694)
- New `validate` endpoint to test aws and okta credentials [#722](https://github.com/ethyca/fides/pull/722)
- Initial configuration wizard UI view
  - Manual entry steps added (name and describe organization, pick entry route, and describe system manually including privacy declarations)
- A new image tagged `ethyca/fidesctl:dev` is published on each push to `main` [781](https://github.com/ethyca/fides/pull/781)
- A new cli command (`fidesctl sync`) [#765](https://github.com/ethyca/fides/pull/765)

### Changed

- Comparing server and CLI versions ignores `.dirty` only differences, and is quiet on success when running general CLI commands [621](https://github.com/ethyca/fides/pull/621)
- All endpoints now prefixed by `/api/v1` [#623](https://github.com/ethyca/fides/issues/623)
- Allow AWS credentials to be passed to `generate system` via the API [#645](https://github.com/ethyca/fides/pull/645)
- Update the export of a datamap to load resources from the server instead of a manifest directory [#662](https://github.com/ethyca/fides/pull/662)
- Refactor `export` to remove CLI specific uses from the core modules and load resources[#725](https://github.com/ethyca/fides/pull/725)
- Bump version of FastAPI in `setup.py` to 0.77.1 to match `optional-requirements.txt` [#734](https://github.com/ethyca/fides/pull/734)
- Docker images are now only built and pushed on tags to match when released to pypi [#740](https://github.com/ethyca/fides/pull/740)
- Okta resource scanning and generation now works with systems instead of datasets [#751](https://github.com/ethyca/fides/pull/751)

### Developer Experience

- Replaced `make` with `nox` [#547](https://github.com/ethyca/fides/pull/547)
- Removed usage of `fideslang` module in favor of new [external package](https://github.com/ethyca/fideslang) shared across projects [#619](https://github.com/ethyca/fides/issues/619)
- Added a UI service to the docker-compose deployment [#757](https://github.com/ethyca/fides/pull/757)
- `TestClient` defined in and shared across test modules via `conftest.py` [#759](https://github.com/ethyca/fides/pull/759)

### Docs

- Replaced all references to `make` with `nox` [#547](https://github.com/ethyca/fides/pull/547)
- Removed config/schemas page [#613](https://github.com/ethyca/fides/issues/613)
- Dataset UI and config wizard docs added ([https://github.com/ethyca/fides/pull/697](https://github.com/ethyca/fides/pull/697))
- The fides README now walks through generating a datamap [#746](https://github.com/ethyca/fides/pull/746)

### Fixed

- Updated `fideslog` to v1.1.5, resolving an issue where some exceptions thrown by the SDK were not handled as expected [#609](https://github.com/ethyca/fides/issues/609)
- Updated the webserver so that it won't fail if the database is inaccessible [#649](https://github.com/ethyca/fides/pull/649)
- Updated external tests to handle complex characters [#661](https://github.com/ethyca/fides/pull/661)
- Evaluations now properly merge the default taxonomy into the user-defined taxonomy [#684](https://github.com/ethyca/fides/pull/684)
- The CLI can now be run without installing the webserver components [#715](https://github.com/ethyca/fides/pull/715)

## [1.6.1](https://github.com/ethyca/fides/compare/1.6.0...1.6.1) - 2022-06-15

### Docs

- Updated `Release Steps`

### Fixed

- Resolved a failure with populating applicable data subject rights to a data map
- Handle invalid characters when generating a `fides_key` [#761](https://github.com/ethyca/fides/pull/761)

## [1.6.0](https://github.com/ethyca/fides/compare/1.5.3...1.6.0) - 2022-05-02

### Added

- ESLint configuration changes [#514](https://github.com/ethyca/fidesops/pull/514)
- User creation, update and permissions in the Admin UI [#511](https://github.com/ethyca/fidesops/pull/511)
- Yaml support for dataset upload [#284](https://github.com/ethyca/fidesops/pull/284)

### Breaking Changes

- Update masking API to take multiple input values [#443](https://github.com/ethyca/fidesops/pull/443)

### Docs

- DRP feature documentation [#520](https://github.com/ethyca/fidesops/pull/520)

## [1.4.2](https://github.com/ethyca/fidesops/compare/1.4.1...1.4.2) - 2022-05-12

### Added

- GET routes for users [#405](https://github.com/ethyca/fidesops/pull/405)
- Username based search on GET route [#444](https://github.com/ethyca/fidesops/pull/444)
- FIDESOPS\_\_DEV_MODE for Easier SaaS Request Debugging [#363](https://github.com/ethyca/fidesops/pull/363)
- Track user privileges across sessions [#425](https://github.com/ethyca/fidesops/pull/425)
- Add first_name and last_name fields. Also add them along with created_at to FidesUser response [#465](https://github.com/ethyca/fidesops/pull/465)
- Denial reasons for DSR and user `AuditLog` [#463](https://github.com/ethyca/fidesops/pull/463)
- DRP action to Policy [#453](https://github.com/ethyca/fidesops/pull/453)
- `CHANGELOG.md` file[#484](https://github.com/ethyca/fidesops/pull/484)
- DRP status endpoint [#485](https://github.com/ethyca/fidesops/pull/485)
- DRP exerise endpoint [#496](https://github.com/ethyca/fidesops/pull/496)
- Frontend for privacy request denial reaons [#480](https://github.com/ethyca/fidesops/pull/480)
- Publish Fidesops to Pypi [#491](https://github.com/ethyca/fidesops/pull/491)
- DRP data rights endpoint [#526](https://github.com/ethyca/fidesops/pull/526)

### Changed

- Converted HTTP Status Codes to Starlette constant values [#438](https://github.com/ethyca/fidesops/pull/438)
- SaasConnector.send behavior on ignore_errors now returns raw response [#462](https://github.com/ethyca/fidesops/pull/462)
- Seed user permissions in `create_superuser.py` script [#468](https://github.com/ethyca/fidesops/pull/468)
- User API Endpoints (update fields and reset user passwords) [#471](https://github.com/ethyca/fidesops/pull/471)
- Format tests with `black` [#466](https://github.com/ethyca/fidesops/pull/466)
- Extract privacy request endpoint logic into separate service for DRP [#470](https://github.com/ethyca/fidesops/pull/470)
- Fixing inconsistent SaaS connector integration tests [#473](https://github.com/ethyca/fidesops/pull/473)
- Add user data to login response [#501](https://github.com/ethyca/fidesops/pull/501)

### Breaking Changes

- Update masking API to take multiple input values [#443](https://github.com/ethyca/fidesops/pull/443)

### Docs

- Added issue template for documentation updates [#442](https://github.com/ethyca/fidesops/pull/442)
- Clarify masking updates [#464](https://github.com/ethyca/fidesops/pull/464)
- Added dark mode [#476](https://github.com/ethyca/fidesops/pull/476)

### Fixed

- Removed miradb test warning [#436](https://github.com/ethyca/fidesops/pull/436)
- Added missing import [#448](https://github.com/ethyca/fidesops/pull/448)
- Removed pypi badge pointing to wrong package [#452](https://github.com/ethyca/fidesops/pull/452)
- Audit imports and references [#479](https://github.com/ethyca/fidesops/pull/479)
- Switch to using update method on PUT permission endpoint [#500](https://github.com/ethyca/fidesops/pull/500)

### Developer Experience

- added isort as a CI check
- Include `tests/` in all static code checks (e.g. `mypy`, `pylint`)

### Changed

- Published Docker image does a clean install of Fidesctl
- `with_analytics` is now a decorator

### Fixed

- Third-Country formatting on Data Map
- Potential Duplication on Data Map
- Exceptions are no longer raised when sending `AnalyticsEvent`s on Windows
- Running `fidesctl init` now generates a `server_host` and `server_protocol`
  rather than `server_url`<|MERGE_RESOLUTION|>--- conflicted
+++ resolved
@@ -23,11 +23,7 @@
 ### Developer Experience
 - Migrated remaining instances of Chakra's Select component to use Ant's Select component [#5502](https://github.com/ethyca/fides/pull/5502)
 
-<<<<<<< HEAD
-=======
-
-
->>>>>>> f4ad7467
+
 ## [2.50.0](https://github.com/ethyca/fides/compare/2.49.1...2.50.0)
 
 ### Added
