# Changelog

All notable changes to this project will be documented in this file.

The format is based on [Keep a Changelog](https://keepachangelog.com/en/)

The types of changes are:

- `Added` for new features.
- `Changed` for changes in existing functionality.
- `Developer Experience` for changes in developer workflow or tooling.
- `Deprecated` for soon-to-be removed features.
- `Docs` for documentation only changes.
- `Removed` for now removed features.
- `Fixed` for any bug fixes.
- `Security` in case of vulnerabilities.

Changes can also be flagged with a GitHub label for tracking purposes. The URL of the label should be put at the end of the entry. The possible labels are:
- https://github.com/ethyca/fides/labels/high-risk: to indicate that a change is a "high-risk" change that could potentially lead to unanticipated regressions or degradations
- https://github.com/ethyca/fides/labels/db-migration: to indicate that a given change includes a DB migration

## [Unreleased](https://github.com/ethyca/fides/compare/2.72.3..main)

### Added

- Added support for new experience config to delete cookie based on host domain [#6706](https://github.com/ethyca/fides/pull/6706)
- Adding support for references outside the collection on update and delete endpoints for SaaS integrations [#6719](https://github.com/ethyca/fides/pull/6719)
- Added support for bulk actions in the new request manager page [#6773](https://github.com/ethyca/fides/pull/6773)
- Added `tagging_instructions` field to `DataCategory` model for LLM classification customization [#6736](https://github.com/ethyca/fides/pull/6736) https://github.com/ethyca/fides/labels/db-migration
- Added monitor result display variations for web and datastore monitors [#6750](https://github.com/ethyca/fides/pull/6750)
- Added gated fields for LLM classifier config in monitor config form [#6761](https://github.com/ethyca/fides/pull/6761)
- Added status indicators to schema explorer tree with color-coded change indicators [#6785](https://github.com/ethyca/fides/pull/6785)
<<<<<<< HEAD
- Added confirmation modals for bulk actions on the new privacy requests page [#6784](https://github.com/ethyca/fides/pull/6784)
=======
- Added CSV export button to manual tasks tables [#6806](https://github.com/ethyca/fides/pull/6806)
>>>>>>> 9d8777c7

### Developer Experience
- Split FidesJS and Privacy Center Cypress test runs [#6733](https://github.com/ethyca/fides/pull/6733)
- Improved cypress test reliability [#6748](https://github.com/ethyca/fides/pull/6748)
- Added new CustomList component to fidesui with selection support [#6759](https://github.com/ethyca/fides/pull/6759)
- Update integration logos to use Ant components [#6755](https://github.com/ethyca/fides/pull/6755)
- Adds a reusable form modal hook for confirmation modals [#6789](https://github.com/ethyca/fides/pull/6789)
- Added fullHeight prop to FixedLayout component for full viewport usage [#6787](https://github.com/ethyca/fides/pull/6787)
- Replaced custom tag color strings with new CUSTOM_TAG_COLOR enum for type safety [#6801](https://github.com/ethyca/fides/pull/6801)

### Fixed
- Fixed an issue where the FidesJS would sometimes incorrectly display "GPC Overridden" on initial load. [#6728](https://github.com/ethyca/fides/pull/6728)
- Allow external provider consent migration to get saved to BE [#6747](https://github.com/ethyca/fides/pull/6747)
- Fixed action center routing to prevent empty page when reloading data explorer [#6791](https://github.com/ethyca/fides/pull/6791)
- Fixed incorrect positioning on "Add system" button on system inventory page when Compass was disabled [#6812](https://github.com/ethyca/fides/pull/6812)

### Changed
- Switch to use `classify_params.llm_model_override` instead of `classify_params.model_override` in monitor config form [#6805](https://github.com/ethyca/fides/pull/6805)

## [2.72.3](https://github.com/ethyca/fides/compare/2.72.2...2.72.3)

### Fixed
- Support fields in "Approved" status in D&D [#6794](https://github.com/ethyca/fides/pull/6794)

## [2.72.2](https://github.com/ethyca/fides/compare/2.72.1...2.72.2)

### Changed
- Added `collection` to privacy request logging metadata [#6753](https://github.com/ethyca/fides/pull/6753)
- Removed PII filtering from request task error logging [#6753](https://github.com/ethyca/fides/pull/6753)

### Fixed
- Added `has_table` checks for BigQuery erasures [#6760](https://github.com/ethyca/fides/pull/6760)
- Using correct data select types in alpha fields [#6758](https://github.com/ethyca/fides/pull/6758)
- Redirected users from invalid system detail pages in Action Center [#6795](https://github.com/ethyca/fides/pull/6795)

## [2.72.1](https://github.com/ethyca/fides/compare/2.72.0...2.72.1)

### Fixed
- Request overrides connection exceptions are now correctly handled [#6726](https://github.com/ethyca/fides/pull/6726)

## [2.72.0](https://github.com/ethyca/fides/compare/2.71.1...2.72.0)

### Added
- Added digest worker task model [#6688](https://github.com/ethyca/fides/pull/6688) https://github.com/ethyca/fides/labels/db-migration
- Added Manual Task Digest email templates and dispatch [#6691](https://github.com/ethyca/fides/pull/6691)
- Added UI to manage email digests [#6710](https://github.com/ethyca/fides/pull/6710)
- Event Auditing for Connections And Connection Secrets [#6681](https://github.com/ethyca/fides/pull/6681)
- Support for detection phase in new classifier screen [#6711](https://github.com/ethyca/fides/pull/6711)
- Field Level Actions for New Classifier Screen [#6707](https://github.com/ethyca/fides/pull/6707)
- Added new beta privacy request manager screen [#6725](https://github.com/ethyca/fides/pull/6725)

### Changed
- Bumped `fideslog` dependency to `1.2.14` [#6635](https://github.com/ethyca/fides/pull/6635)
- Update UI to support for different consent compliance issues [#6680](https://github.com/ethyca/fides/pull/6680)
- Updated calls to `/mute` endpoint so they use request body instead of query params [#6702](https://github.com/ethyca/fides/pull/6702)
- Changed default sort order for discovered assets from compliance status to asset name [#6704](https://github.com/ethyca/fides/pull/6704)
- Moved 'Messaging' and 'Messaging Providers' pages to a single Settings > Notifications page [#6710](https://github.com/ethyca/fides/pull/6710)
- Break system table actions out of overflow menu [#6696](https://github.com/ethyca/fides/pull/6696)
- Tweaks to system table UX [#6712](https://github.com/ethyca/fides/pull/6712)
- Added error handling to the privacy_request.save_filtered_access_results in the DSR process [#6718](https://github.com/ethyca/fides/pull/6718)

### Developer Experience
- Improved accessibility configuration for ESLint jsx-a11y plugin with Ant Design component support [#6699](https://github.com/ethyca/fides/pull/6699)
- Upgraded Cypress version to latest and made additional changes to help speed up Admin UI test runs [#6705](https://github.com/ethyca/fides/pull/6705)

### Fixed
- Fixed an issue where users were unable to cancel out of the Add New System dialog in Action Center [#6651](https://github.com/ethyca/fides/pull/6651)
- Fixed an issue where using pagination on the consent issues modal affects the results of the page [#6665](https://github.com/ethyca/fides/pull/6665)
- Fixed Action Center modal not closing after successfully adding a Compass System [#6669](https://github.com/ethyca/fides/pull/6669)
- Prevent stale data issues by clearing row selections when underlying data changes in Action Center tables [#6673](https://github.com/ethyca/fides/pull/6673)
- Returning a user-friendly message when attempting to delete datasets linked to an integration [#6663](https://github.com/ethyca/fides/pull/6663)
- Fixed an issue where updating an Experience in Admin UI could potentially result in a browser error [#6676](https://github.com/ethyca/fides/pull/6676)
- Fixed a bug that prevented users from removing categories of consent from web monitor resources [#6679](https://github.com/ethyca/fides/pull/6679)
- Fixed some toast notifications in Action Center to truncate long asset and system names [#6692](https://github.com/ethyca/fides/pull/6692)
- Fixed an issue where columns were inconsistent in the Integrations' Monitor table [#6682](https://github.com/ethyca/fides/pull/6682)
- Fixed custom fields on the system data use form being nonfunctional [#6657](https://github.com/ethyca/fides/pull/6657)
- Fixed expanded categories of consent table cells auto-collapsing in Action Center when adding new values [#6690](https://github.com/ethyca/fides/pull/6690)
- Fixed an issue where adding a category of consent moved the item off-page in Action Center [#6704](https://github.com/ethyca/fides/pull/6704)
- Fixed several accessibility issues discovered in Admin UI using the new linting rules [#6699](https://github.com/ethyca/fides/pull/6699)

## [2.71.1](https://github.com/ethyca/fides/compare/2.71.0...2.71.1)

### Added
- Added digest conditional dependency SQL model [#6627](https://github.com/ethyca/fides/pull/6627) https://github.com/ethyca/fides/labels/db-migration
- Adds support for dynamic vendor disclosure in Fides UI [#6593](https://github.com/ethyca/fides/pull/6593) https://github.com/ethyca/fides/labels/db-migration
- Added async polling for SaaS integrations [#6566](https://github.com/ethyca/fides/pull/6566) https://github.com/ethyca/fides/labels/db-migration

### Changed
- Updated `StagedResource.user_assigned_data_uses` to be nullable and have a null default [#6674](https://github.com/ethyca/fides/pull/6674) https://github.com/ethyca/fides/labels/db-migration
- Allow selecting from all data uses for discovered assets in Action Center [#6668](https://github.com/ethyca/fides/pull/6668)

### Fixed
- Fix compliance issue warning button showing when you don't have the Consent status featured flag enabled [#6677](https://github.com/ethyca/fides/pull/6677)

### Developer Experience
- Added `disableUrlState` option to pagination, sorting, table state, and search hooks to support in-memory state management without URL synchronization [#6685](https://github.com/ethyca/fides/pull/6685)

## [2.71.0](https://github.com/ethyca/fides/compare/2.70.5...2.71.0)

### Added
- Added `Not applicable` and `Pre-consent` as new `ConsentStatus` labels in the UI [#6571](https://github.com/ethyca/fides/pull/6571)
- Add indexes for classifications and user_assigned_data_categories columns from stagedresource table [#6612](https://github.com/ethyca/fides/pull/6612) https://github.com/ethyca/fides/labels/db-migration
- Added a ConditionalDependency base class that Manual tasks now inherits from. This sets up a base for digest conditional dependencies. [#6613](https://github.com/ethyca/fides/pull/6613)
- Added condition to sql orm translator functionality. [#6578](https://github.com/ethyca/fides/pull/6578)
- Added model for digest configuration. [#6616](https://github.com/ethyca/fides/pull/6616) https://github.com/ethyca/fides/labels/db-migration
- Added Deadline, Completed On, Last Updated to Privacy Request CSV [#6621](https://github.com/ethyca/fides/pull/6621)
- Add OAuth2 support for connection configurations [#6614](https://github.com/ethyca/fides/pull/6614)
- Added new classifier alpha screen [6639](https://github.com/ethyca/fides/pull/6639)

### Changed
- Update `pymssql` dependency from 2.3.4 to 2.3.7 [#6601](https://github.com/ethyca/fides/pull/6601)
- Systems inventory page now displays GVL deleted systems [#6602](https://github.com/ethyca/fides/pull/6602)
- After creating a new integration it now redirects you to the integration detail page [#6605](https://github.com/ethyca/fides/pull/6605)
- Add permission for "Approver" role to create privacy requests and show as "Submitted by" in the Admin UI [#6606](https://github.com/ethyca/fides/pull/6606)
- Updated consent compliance issue labels & tooltips. Improved the way the consent issue modal is opened. [#6615](https://github.com/ethyca/fides/pull/6615)
- Updated manual task configuration UI from a table to a list view [#6632](https://github.com/ethyca/fides/pull/6632)
- Action type column of Privacy Request CSV to show all request policy types separated by `+` [6621](https://github.com/ethyca/fides/pull/6621)
- Privacy Center now supports certain HTML if `FIDES_PRIVACY_CENTER__ALLOW_HTML_DESCRIPTION` is set [#6643](https://github.com/ethyca/fides/pull/6643)

### Developer Experience
- Trigger fidesplus CI actions on pushes to `main` in Fides [#6592](https://github.com/ethyca/fides/pull/6592)
- Improved readability and maintainability around DSR packages and improved test coverage [#6540](https://github.com/ethyca/fides/pull/6540)

### Fixed
- Fixed FidesJS banner's Acknowledge button incorrectly overriding GPC settings [#6660](https://github.com/ethyca/fides/pull/6660)
- Fix an issue where approver users wouldn't see the manual tasks associated with a privacy request from the detail view [#6638](https://github.com/ethyca/fides/pull/6638)

## [2.70.5](https://github.com/ethyca/fides/compare/2.70.3...2.70.5)

### Fixed
- Encode GPC subsection in GPP string whenever supported by the section (e.g. usnat, usca) [#6633](https://github.com/ethyca/fides/pull/6633)
- Enforce required location validation on privacy-request POST when configured via Privacy Center/property config [#6646](https://github.com/ethyca/fides/pull/6646)

## [2.70.4](https://github.com/ethyca/fides/compare/2.70.3...2.70.4)

### Fixed
- Fixed query to retrieve a `PrivacyNotice`'s cookies [#6636](https://github.com/ethyca/fides/pull/6636)

## [2.70.3](https://github.com/ethyca/fides/compare/2.70.2...2.70.3)

### Fixed
- Fixed an error on trying to submit optional integer fields in the integration form [#6626](https://github.com/ethyca/fides/pull/6626)

### [2.70.2](https://github.com/ethyca/fides/compare/2.70.1...2.70.2)

- This tag is intentionally skipped. Changes intended for this version are included in 2.70.3.

## [2.70.1](https://github.com/ethyca/fides/compare/2.70.0...2.70.1)

### Added
- Added SRV and SSL support for MongoDB [#6590](https://github.com/ethyca/fides/pull/6590)

### Fixed
- Location field submission and display for privacy requests [#6619](https://github.com/ethyca/fides/pull/6619)
- Fix column sizing bug [#6620](https://github.com/ethyca/fides/pull/6620)
- Fixed an issue that allowed new taxonomy items to be submitted multiple times [#6609](https://github.com/ethyca/fides/pull/6609)
- Fix misc location displays [#6600](https://github.com/ethyca/fides/pull/6600)
- Incorrect location display in system inventory screen [#6598](https://github.com/ethyca/fides/pull/6598)
- Inconsistent location values displayed on action center [#6599](https://github.com/ethyca/fides/pull/6599)

## [2.70.0](https://github.com/ethyca/fides/compare/2.69.2...2.70.0)

### Added
- Added new `WebMonitorGroupJob` model and table to store web monitor scan data [#6542](https://github.com/ethyca/fides/pull/6542) https://github.com/ethyca/fides/labels/db-migration
- Added new values to `ConsentStatus` enum [#6562](https://github.com/ethyca/fides/pull/6562) https://github.com/ethyca/fides/labels/db-migration
- Added a messaging provider configuration page to the Admin UI [#6213](https://github.com/ethyca/fides/pull/6213)
- Added event audits for taxonomy actions [#6564](https://github.com/ethyca/fides/pull/6564)
- Added `ClassificationBenchmark` model and table to store classification benchmark records [#6569](https://github.com/ethyca/fides/pull/6569) https://github.com/ethyca/fides/labels/db-migration

### Changed
- Changed "Recent activity" tab to "Added" in Action Center for improved clarity [#6565](https://github.com/ethyca/fides/pull/6565)
- Request manager screen now shows loader while waiting for sets of results [#6552](https://github.com/ethyca/fides/pull/6552)
- Request manager screen now persists pagination parameters to URL [#6552](https://github.com/ethyca/fides/pull/6552)
- Request manager screen no longer persists search to local storage and instead populates URL parameters [#6552](https://github.com/ethyca/fides/pull/6552)
- Request manager CSV Download now flattens the subject identity object to comma separated columns [#6563](https://github.com/ethyca/fides/pull/6563)
- Request manager CSV Download now flattens the custom privacy request fields object to comma separated columns [#6563](https://github.com/ethyca/fides/pull/6563)

### Deprecated
- DSR 2.0 is deprecated. New requests will be created using DSR 3.0 only. Existing DSR 2.0 requests will continue to process until completion. [#6458](https://github.com/ethyca/fides/pull/6458)

### Fixed
- Fix search within language picker in admin-ui [#6550](https://github.com/ethyca/fides/pull/6550)
- Fix translations for TCF not loading correctly in certain cases [#6557](https://github.com/ethyca/fides/pull/6557) [#6587](https://github.com/ethyca/fides/pull/6587)
- Removed unnecessary ability to link systems with website integrations. [#6554](https://github.com/ethyca/fides/pull/6554)
- Better TCF overlay behavior when no vendors are configured [#6556](https://github.com/ethyca/fides/pull/6556)
- Fix bug in oauth authorization success toast [#6572](https://github.com/ethyca/fides/pull/6572)
- Fix expadable tag cell for locations in notices page of admin-ui [#6559](https://github.com/ethyca/fides/pull/6559)
- Request manager screen date range now respects timezones [#6552](https://github.com/ethyca/fides/pull/6552)
- Request manager screen will no longer silently filter results by prior searches [#6552](https://github.com/ethyca/fides/pull/6552)
- Request manager CSV download link is now cleaned up making memory leaks in Admin UI less likely [#6552](https://github.com/ethyca/fides/pull/6552)
- Fix custom logos in external task portal [#6573](https://github.com/ethyca/fides/pull/6573)
- TCF alert rendering incorrectly during react lifecycle [#6582](https://github.com/ethyca/fides/pull/6582)

### Removed
- Remove "expand/collapse all" menu on privacy notice locations [#6581](https://github.com/ethyca/fides/pull/6581)

## [2.69.2](https://github.com/ethyca/fides/compare/2.69.1...2.69.2)

### Fixed
- Decode S3 storage URLs when building object keys for streaming attachments into download packages [#6541](https://github.com/ethyca/fides/pull/6541)
- Enables the exclude domains field in the website monitor config. [#6544](https://github.com/ethyca/fides/pull/6544)
- Region table value displayed correctly and Location select only allowing valid values [#6545](https://github.com/ethyca/fides/pull/6545)
- Adds safeguards when encountering rate limit errors upon instantiation [#6546](https://github.com/ethyca/fides/pull/6546)

## [2.69.1](https://github.com/ethyca/fides/compare/2.69.0...2.69.1)

### Added
- Added the ability to selectively redact dataset, collection, and field names in DSR packages [#6487](https://github.com/ethyca/fides/pull/6487)
- Added system group functionality to systems table [#6453](https://github.com/ethyca/fides/pull/6453)

### Security
- Changed session invalidation logic to end all sessions for a user when their password has been changed [CVE-2025-57766](https://github.com/ethyca/fides/security/advisories/GHSA-rpw8-82v9-3q87)
- Fixed OAuth scope privilege escalation vulnerability that allowed clients to create or update other OAuth clients with unauthorized scopes [CVE-2025-57817](https://github.com/ethyca/fides/security/advisories/GHSA-hjfh-p8f5-24wr)
- Added stricter rate limiting to authentication endpoints to mitigate against brute force attacks. [CVE-2025-57815](https://github.com/ethyca/fides/security/advisories/GHSA-7q62-r88r-j5gw)
- Adds Redis-driven rate limiting across all endpoints [CVE-2025-57816](https://github.com/ethyca/fides/security/advisories/GHSA-fq34-xw6c-fphf)


### Changed
- Improved column width handling in Action Center tables [#6496](https://github.com/ethyca/fides/pull/6496)

## [2.69.0](https://github.com/ethyca/fides/compare/2.68.0...2.69.0)

### Added
- Added models for generic taxonomy support (Fidesplus) [#6421](https://github.com/ethyca/fides/pull/6421)
- Added LocationSelect component and additional utilities for displaying location [#6478](https://github.com/ethyca/fides/pull/6478)
- Added UI for conditional manual task creation feature [#6431](https://github.com/ethyca/fides/pull/6431)
- Added streaming attachment capabilities for access packages. [#6474](https://github.com/ethyca/fides/pull/6474)
- Added tokenized redirect for streaming enabled access package downloads. [#6489](https://github.com/ethyca/fides/pull/6489)
- Pagination is persisted to the URL on the Consent Report Page [#6504](https://github.com/ethyca/fides/pull/6504)

### Changed
- Manual Tasks now check conditional dependencies and either skip or wait for input based on the evaluation.[#6440](https://github.com/ethyca/fides/pull/6440)
- Changed Fides.js banner title attributes for better SEO + a11y support [#6470](https://github.com/ethyca/fides/pull/6470)
- Test Website Monitors now show the brand image and a "test monitor" tag [#6476](https://github.com/ethyca/fides/pull/6476)
- Privacy Request runner will now also check for awaiting input tags as part of `poll_for_exited_privacy_request_tasks` [#6471](https://github.com/ethyca/fides/pull/6471)
- Added async polling queue for API integrations [#6435](https://github.com/ethyca/fides/pull/6435)
- Updated Admin UI to poll during non-terminal task statuses [#6493](https://github.com/ethyca/fides/pull/6493)
- Moved Organization Management and SSO out of beta [#6495](https://github.com/ethyca/fides/pull/6494)
- Updated data lineage nodes styling to use neutral color scheme for improved visual consistency [#6505](https://github.com/ethyca/fides/pull/6505)
- Removed total from Consent Report page until Cursor Pagination is added, this solves broken loads when there is a large amount of consent data [#6504](https://github.com/ethyca/fides/pull/6504)

### Fixed
- Erasure Request finalization [#6493](https://github.com/ethyca/fides/pull/6493)
- DSR finalization UI tweaks [#6514](https://github.com/ethyca/fides/pull/6514)
- Account for Timezone on Consent Report page [#6504](https://github.com/ethyca/fides/pull/6504)

### Developer Experience
- Refactored table column header menu functionality to use column-level menu property instead of custom header cell components [#6481](https://github.com/ethyca/fides/pull/6481)
- Migrated Popover components from Chakra to Ant Design in Admin UI [#6488](https://github.com/ethyca/fides/pull/6488)
- Added new npm task for Admin UI that enables optimized Cypress testing with API server connectivity during local development [#6483](https://github.com/ethyca/fides/pull/6483)
- Added reusable table system with URL synchronization and Ant Design integration for standardized table behavior and deep linking support [#6447](https://github.com/ethyca/fides/pull/6447)
- Refactored Action Center tables to use new standardized table state management hooks [#6349](https://github.com/ethyca/fides/pull/6349)

### Fixed
- Fixed bug with non-applicable notices being saved as opted in in Fides.js [#6490](https://github.com/ethyca/fides/pull/6490)
- Handle missing GVL in TCF experience by displaying an error message instead of infinite spinners. [#6472](https://github.com/ethyca/fides/pull/6472)
- Prevent edits for assets that have been ignored in the Action Center [#6485](https://github.com/ethyca/fides/pull/6485)

## [2.68.0](https://github.com/ethyca/fides/compare/2.67.2...2.68.0)

### Added
- Improved logging of underlying errors when raising generic exceptions [#6420](https://github.com/ethyca/fides/pull/6420)
- Manual Task Graph Tasks now receive data from any nodes referenced by their conditional dependencies. [#6402](https://github.com/ethyca/fides/pull/6402)
- Added PrivacyCenterSettings to the config. [#6349](https://github.com/ethyca/fides/pull/6439)
- Added DSR task conditional operators list types and data type/operator compatibility [#6429](https://github.com/ethyca/fides/pull/6429)
- Added visual checkmark feedback and screen reader announcements for consent button interactions [#6451](https://github.com/ethyca/fides/pull/6451)
- Added field to privacy center configuration to support location collection in privacy center actions [#6432](https://github.com/ethyca/fides/pull/6432)
- Added execution log when DSR enters awaiting_email_send status [#6462](https://github.com/ethyca/fides/pull/6462)

### Changed
- Improved data extraction for object fields to return complete data structures instead of empty containers in data package when no nested fields where specified [#6424](https://github.com/ethyca/fides/pull/6424)
- Replaced some duplicated data formatting functionality with a single utility function. Additional maintainability updates on Manual Tasks. [#6390](https://github.com/ethyca/fides/pull/6390)
- Improved privacy request detail UI in smaller screens [#6437](https://github.com/ethyca/fides/pull/6437)
- Refactored ancestor links creation to support bulk creation for multiple staged resources in a single operation [#6426](https://github.com/ethyca/fides/pull/6426)
- Optimized StagedResource ancestors() and descendants() methods [#6444](https://github.com/ethyca/fides/pull/6444)
- Improved UI for manual task configuration & manual tasks table [#6454](https://github.com/ethyca/fides/pull/6454)
- Data migration to update `.` in `MonitorConfig.key`s to `_` and update all references to these values [#6441](https://github.com/ethyca/fides/pull/6441) https://github.com/ethyca/fides/labels/db-migration https://github.com/ethyca/fides/labels/high-risk
- Standardized DB engine config and allowed `pool_pre_ping` to be configurable on all engines, with default of `True` [#6434](https://github.com/ethyca/fides/pull/6434)

### Developer Experience
- Switching from Vault to 1password for SaaS test credentials [#6363](https://github.com/ethyca/fides/pull/6363)
- Add `nox -s dev -- workers-all` and rename `worker-other` [#6445](https://github.com/ethyca/fides/pull/6445)
- Upgraded PostgreSQL from version 12 to 16 and Redis from version 6.2 to 8.0 in local development and test environments [#6456](https://github.com/ethyca/fides/pull/6456)

### Fixed
- Fixed an issue with the preview while creating a new TCF Experience in the AdminUI [#6428](https://github.com/ethyca/fides/pull/6428)
- Fixed link in Manage Secure Access modal [#6436](https://github.com/ethyca/fides/pull/6436)
- Fixed some CI testing gaps [#6419](https://github.com/ethyca/fides/pull/6419)
- Fixed a bug where providing an invalid `fides_string` as an override caused GPP to fail to initialize [#6452](https://github.com/ethyca/fides/pull/6452)
- Fixed encoding of privacy request filters and CSV export parameters. [#6449](https://github.com/ethyca/fides/pull/6449)


## [2.67.2](https://github.com/ethyca/fides/compare/2.67.1...2.67.2)

### Changed
- Configured AWS S3 role assumption in client creation code so that all uses support role assumption [#6443](https://github.com/ethyca/fides/pull/6443)



## [2.67.1](https://github.com/ethyca/fides/compare/2.67.0...2.67.1)

### Added
- Added protection against multiple FidesJS script loading on the same page with configurable override option [#6416](https://github.com/ethyca/fides/pull/6416)

### Fixed
- Fix default tab not being set in the integration detail page for Manual Tasks integrations [#6417](https://github.com/ethyca/fides/pull/6417)


## [2.67.0](https://github.com/ethyca/fides/compare/2.66.2...2.67.0)

### Added
- Added the ability to edit more fields for GVL vendors [#6341](https://github.com/ethyca/fides/pull/6341)
- Added `release_version` to the global `window.Fides` object in FidesJS [#6239](https://github.com/ethyca/fides/pull/6239)
- Added new Conditional Dependencies and Evaluator data structures for eventual use with Manual Tasks on DSRs. [#6354](https://github.com/ethyca/fides/pull/6354)
- Added a memory watcher for Celery tasks on Privacy Requests and a configuration to enable (memory_watchdog_enabled) [#6375](https://github.com/ethyca/fides/pull/6375)
- Added display of special-purpose-only vendors in a separate list within the FidesJS overlay. [#6358](https://github.com/ethyca/fides/pull/6358)
- Added Manual Task Conditional Dependencies table [#6356](https://github.com/ethyca/fides/pull/6356)
- Added record counts to the privacy request event log entries in the Admin UI [#6374](https://github.com/ethyca/fides/pull/6374)
- Added traditional Chinese support to FidesJS [#6372](https://github.com/ethyca/fides/pull/6372)
- Added support for Internal Respondent users to manage their own profile and change password [#6377] (https://github.com/ethyca/fides/pull/6377)
- Introduce manual finalization step in privacy request lifecycle [#6301](https://github.com/ethyca/fides/pull/6301) https://github.com/ethyca/fides/labels/db-migration
- Added vendor id to the vendors page [#6348](https://github.com/ethyca/fides/pull/6348)
- Added filtering and sorting capabilities to discovered assets table in action center [#6401](https://github.com/ethyca/fides/pull/6401)

### Changed
- Removes `data-testid` attributes from FidesJS production builds [#6351](https://github.com/ethyca/fides/pull/6351)
- Optimized BigQuery deletions by issuing only a single delete statement per partition [#6340](https://github.com/ethyca/fides/pull/6340)
- Increased the limit for dataset configurations from 50 to 1000 on the integration config page [#6367](https://github.com/ethyca/fides/pull/6367)
- Updates the API so respondents will only be able to see their own user info [#6368](https://github.com/ethyca/fides/pull/6368)
- Moved masking secrets from Redis to database [#6002](https://github.com/ethyca/fides/pull/6002)
- Pass `IS_TEST` build parameter to Dockfile for dev builds to preserve dev `data-testid` attributes [#6382] (https://github.com/ethyca/fides/pull/6382)
- Migrated datamap lineage visualization from Cytoscape.js to ReactFlow with Dagre layout engine [#6381](https://github.com/ethyca/fides/pull/6381)
- Created new module for ManualTaskAddress and updated ManualTaskGraphTask functionality using unique constraints on ManualTask parent_entity. [#6383](https://github.com/ethyca/fides/pull/6383)
- Enhanced privacy request handling with retry limits and cancellation logic for interrupted tasks [#6396](https://github.com/ethyca/fides/pull/6396)
- Collections with missing tables are now skipped instead of causing privacy requests to error [#6397](https://github.com/ethyca/fides/pull/6397)


### Developer Experience
- Migrated Action Center tables to Ant Design [#6349](https://github.com/ethyca/fides/pull/6349)

### Fixed
- Fixed an issue where row selections in Action Center tables did not persist across pages [#6357](https://github.com/ethyca/fides/pull/6357)
- Fixed bug where an error toast appeared in a privacy request page when running Fides OSS [#6364](https://github.com/ethyca/fides/pull/6364)
- Enhanced TCF API loading and failure handling [#6387](https://github.com/ethyca/fides/pull/6387)
- Escaping column names with spaces for BigQuery [#6380](https://github.com/ethyca/fides/pull/6380)
- Fixed horizontal scroll appearing in the privacy request detail page when datasets with very long names are used [#6389](https://github.com/ethyca/fides/pull/6389)
- Fixed performance issues with large dataset traversals [#6353](https://github.com/ethyca/fides/pull/6353)
- Fixing S3 KMS presigned URLs by configuring signature version 4 for all S3 client connections [#6365](https://github.com/ethyca/fides/pull/6365)

## [2.66.2](https://github.com/ethyca/fides/compare/2.66.1...2.66.2)

### Fixed
- Fixed an issue where the Data Detection & Discovery pages were missing some filter parameters for the results [#6394](https://github.com/ethyca/fides/pull/6394)

## [2.66.1](https://github.com/ethyca/fides/compare/2.66.0...2.66.1)

### Added
- Added traditional Chinese support to FidesJS [#6372](https://github.com/ethyca/fides/pull/6372)

## [2.66.0](https://github.com/ethyca/fides/compare/2.65.2...2.66.0)

### Added
- Replaced Asset's `with_consent` field with the enum `consent_status` field and added indexes to the `StagedResource` table [#6287](https://github.com/ethyca/fides/pull/6287)
- New 'Internal Respondent' user role that only has access to complete their assigned manual tasks [#6329](https://github.com/ethyca/fides/pull/6329)
- Added consent status to the Action Center, including a new discovery status column and a details modal for assets detected without consent [#6283](https://github.com/ethyca/fides/pull/6283)
- Added new option to FidesJS to change default tab in TCF modal [#6338](https://github.com/ethyca/fides/pull/6338)
- Added new entries for manual task completion in the activity tab of a privacy request [#6345](https://github.com/ethyca/fides/pull/6345)

### Changed
- Viewer users can now view/complete their assigned manual tasks [#6329](https://github.com/ethyca/fides/pull/6329)
- Updated the attachment list to distinguish internal attachment and attachments for the access package [#6344](https://github.com/ethyca/fides/pull/6344)
- Changed behavior of beta feature flags to persist across user login sessions


### Developer Experience
- Migrate tabs to Ant Design [#6260](https://github.com/ethyca/fides/pull/6260)
- Refactored GPP utility functions to reduce code duplication and improve maintainability [#6318](https://github.com/ethyca/fides/pull/6318)
- Upgraded RollupJS to latest version for FidesJS builds [#6330](https://github.com/ethyca/fides/pull/6330)

### Fixed
- Fixed FidesJS GPP to use national section when a supported US state has no specific notices and approach is set to both. [#6307](https://github.com/ethyca/fides/pull/6307)
- Fixed taxonomy search behavior to include label and value text
- Fixed FidesJS to use consistent served_notice_history_id across all consent flows for improved analytics correlation [#6312](https://github.com/ethyca/fides/pull/6312)
- Fixed Detection & Discovery menu items showing in the UI to users without the required permissions [#6337](https://github.com/ethyca/fides/pull/6337)
- Fixed bug where FidesJS modals wouldn't scroll on very short screens [#6327](https://github.com/ethyca/fides/pull/6327)

## [2.65.2](https://github.com/ethyca/fides/compare/2.65.1...2.65.2)

### Fixed
- Fixed hanging test privacy requests by removing all logger calls from `get_cache` [#6328](https://github.com/ethyca/fides/pull/6328)

## [2.65.1](https://github.com/ethyca/fides/compare/2.65.0...2.65.1)

### Changed
- Improvements to Generic Erasure Email Integrations so email batch jobs run with a Redis lock and execution time is configurable [#6316](https://github.com/ethyca/fides/pull/6316)
- Privacy Center now only disables `custom-fides.css` polling when it receives a 404. It will continue to poll after receiving other HTTP Status Codes [#6319](https://github.com/ethyca/fides/pull/6319)
- Privacy Center now retries when it receives an error HTTP Status code while retrieving `custom-fides.css` [#6319](https://github.com/ethyca/fides/pull/6319)
- Manual tasks table will now filter by the logged in user by default [#6317](https://github.com/ethyca/fides/pull/6317)

## [2.65.0](https://github.com/ethyca/fides/compare/2.64.2...2.65.0)

### Added
- Added single select and multiselect custom field support to Privacy Center forms [#6232](https://github.com/ethyca/fides/pull/6232)
- Added ManualTaskInstance and ManualTaskSubmission models, foundational for manual DSRs [#6212](https://github.com/ethyca/fides/pull/6212) https://github.com/ethyca/fides/labels/db-migration
- Expose shopify() interface on Fides within docs [#6269](https://github.com/ethyca/fides/pull/6269)
- Added a new time-based partitioning spec to simplify BigQuery partition definitions [#6182](https://github.com/ethyca/fides/pull/6182)
- Added new Manual Tasks integration with UI for resolving manual tasks [#6290](https://github.com/ethyca/fides/pull/6290)
- Added manual tasks to DSR execution (Fidesplus) [#6261](https://github.com/ethyca/fides/pull/6261)
- Added an `extract_for_execution_log` postprocessor for SaaS integrations [#6201](https://github.com/ethyca/fides/pull/6201)
- Added Masking Strategy `preserve` for preserving original field values while adding them to masking payloads [#6295](https://github.com/ethyca/fides/pull/6295)
- Added `fides_legacy_event` configuration option to control deprecated event dispatching for backward compatibility [#6249](https://github.com/ethyca/fides/pull/6249)
- Added user_id field to the ManualTaskLog model and implemented request-scoped user tracking using contextvars [#6296](https://github.com/ethyca/fides/pull/6296)
- Ability to prefill Privacy Center fields with query parameters [#6271](https://github.com/ethyca/fides/pull/6271)


### Changed
- Update FastAPI to 0.115.2 for starlette 0.40.0 [#6244](https://github.com/ethyca/fides/pull/6244)
- Refactored fides-js SDK to use React Context for global state management and simplified consent updating method [#6257](https://github.com/ethyca/fides/pull/6257)
- Update Shopify integration so that we do not pass consent keys to Shopify with undefined values [#6270](https://github.com/ethyca/fides/pull/6270)
- Privacy Center visitors can get validation feedback by pressing submit [#6271](https://github.com/ethyca/fides/pull/6271)

### Developer Experience
- Updated SQLAlchemy models to match the contents of the Alembic migrations [#6262](https://github.com/ethyca/fides/pull/6262)

### Fixed
- Fixed an accessibility issue where tooltips could not be triggered by keyboard focus. [#6276](https://github.com/ethyca/fides/pull/6276)
- Fixed accessibility issues with text contrast and interactive Tags in Admin UI. [#6278](https://github.com/ethyca/fides/pull/6278)
- Improved FidesJS banner dialog accessibility by providing proper ARIA roles, states, and regions. [#6291](https://github.com/ethyca/fides/pull/6291)
- Improved FidesJS accessibility by giving HTML rendered links more prominent styling [#6293](https://github.com/ethyca/fides/pull/6293)
- Fixed an issue in FidesJS where "IAB TCF" badges were misaligned when translation changed from English. [#6294](https://github.com/ethyca/fides/pull/6294)
- Appropriately expose Shopify interface docs [#6284](https://github.com/ethyca/fides/pull/6284)
- Ensure dataset API serialization does not block main server thread [#6310](https://github.com/ethyca/fides/pull/6310)
- Update admin UI to query for `minimal` dataset representation when only minimal information is needed [#6310](https://github.com/ethyca/fides/pull/6310)

## [2.64.2](https://github.com/ethyca/fides/compare/2.64.1...2.64.2)

### Fixed
- Fixed a bug where number fields in integration forms were un-editable [#6275](https://github.com/ethyca/fides/pull/6275)

## [2.64.1](https://github.com/ethyca/fides/compare/2.64.0...2.64.1)

### Fixed
- Fixed Postgres Monitor's usage of SSL Mode [#6247](https://github.com/ethyca/fides/pull/6247)


## [2.64.0](https://github.com/ethyca/fides/compare/2.63.3...2.64.0)

### Added
- Added support for Salesforce custom object monitoring using Helios [#6096](https://github.com/ethyca/fides/pull/6096)
- Added ManualTaskConfig and ManualTaskConfigField models, foundational for for ManualDSRs [#6208](https://github.com/ethyca/fides/pull/6208) https://github.com/ethyca/fides/labels/db-migration
- Adds config for sale_of_data default in Fides Shopify integration [#6233](https://github.com/ethyca/fides/pull/6233)
- Added detailed trigger tracking to all FidesJS events including element type, label, and interaction origin [#6229](https://github.com/ethyca/fides/pull/6229)
- Added validation for URLs in website integration forms [#6230](https://github.com/ethyca/fides/pull/6230)
- Adds Janus SDK enum to PrivacyRequestSource [#6243](https://github.com/ethyca/fides/pull/6243)

### Changed
- Integrations detail page now includes a setup guide component. [#6096](https://github.com/ethyca/fides/pull/6096)
- Minor improvements to Redis read-only connections [#6227](https://github.com/ethyca/fides/pull/6227)

### Fixed
- Added missing "Awaiting email send" status to privacy request statuses [#6218](https://github.com/ethyca/fides/pull/6218)
- Fixed FidesJS AMD module loading conflicts when RequireJS or other AMD loaders are present [#6210](https://github.com/ethyca/fides/pull/6210)
- Fixed the system integration form formatting dataset references incorrectly [#6225](https://github.com/ethyca/fides/pull/6225)
- Fixed a bug with pagination on the action center tables [#6231](https://github.com/ethyca/fides/pull/6231)
- Ensured that property ID is always included when saving consent in fides.js [#6238](https://github.com/ethyca/fides/pull/6238)


## [2.63.3](https://github.com/ethyca/fides/compare/2.63.2...2.63.3)

### Changed
- Updated the `re-classify` button to avoid sending `monitored` fields back to classification [#6236](https://github.com/ethyca/fides/pull/6236)


## [2.63.2](https://github.com/ethyca/fides/compare/2.63.1...2.63.2)

### Added
- AWS SES notification service now supports assumed roles through environment variable configuration through `FIDES__CREDENTIALS__NOTIFICATIONS__AWS_SES_ASSUME_ROLE_ARN` [#6206](https://github.com/ethyca/fides/pull/6206)
- Added Fides-Client header to http logger middleware [#6195](https://github.com/ethyca/fides/pull/6195)
- Added settings for read-only Redis instance [#6217](https://github.com/ethyca/fides/pull/6217)

### Changed
- TCF Banners will no longer resurface on reload after dismissal [#6200](https://github.com/ethyca/fides/pull/6200)
- Earlier initialization strategy for Shopify integration [#6202](https://github.com/ethyca/fides/pull/6202)
- Upgraded GPP library to `3.1.7` and added support for Oregon section [#6215](https://github.com/ethyca/fides/pull/6215)


## [2.63.1](https://github.com/ethyca/fides/compare/2.63.0...2.63.1)
- Added support for large (>1GB) database columns by writing the contents to external storage [#6199](https://github.com/ethyca/fides/pull/6199)
- Added `MonitorTask` and `MonitorTaskExecutionLog` models and db tables [#6178](https://github.com/ethyca/fides/pull/6178) https://github.com/ethyca/fides/labels/db-migration
- Added ManualTask and ManualTaskReference models, foundational for for ManualDSRs [#6205](https://github.com/ethyca/fides/pull/6205) https://github.com/ethyca/fides/labels/db-migration

## [2.63.0](https://github.com/ethyca/fides/compare/2.62.0...2.63.0)

### Added
- Added ability to add internal comments to privacy requests [#6165](https://github.com/ethyca/fides/pull/6165)
- Attachments can now be stored with GCS [#6161](https://github.com/ethyca/fides/pull/6161)
- Attachments can now retrieve their content as well as their download urls [#6169 ](https://github.com/ethyca/fides/pull/6169)
- Added pagination support to integrations list page for better navigation with large datasets [#6184](https://github.com/ethyca/fides/pull/6184)
- Shared monitor config model [#6167](https://github.com/ethyca/fides/pull/6167)
- Added data_sales to Shopify consent_map [#6169](https://github.com/ethyca/fides/pull/6189)
- Added new user types respondent and external_respondent [#6177](https://github.com/ethyca/fides/pull/6177) https://github.com/ethyca/fides/labels/db-migration
- Added Execution logging for uploading Access Packages [#6191](https://github.com/ethyca/fides/pull/6191)
- Added UI for creating shared monitor configurations [#6188](https://github.com/ethyca/fides/pull/6188)
- Added StagedResourceAncestor table to support dynamic `child_diff_statuses` calculations [#6185](https://github.com/ethyca/fides/pull/6185) https://github.com/ethyca/fides/labels/high-risk https://github.com/ethyca/fides/labels/db-migration

### Changed
- Deprecated `FidesInitialized` event and added `FidesConsentLoaded` and `FidesReady` events for more granular initialization state handling [#6181](https://github.com/ethyca/fides/pull/6181)
- Changed GPC to support custom notices in TCF experiences [#6176](https://github.com/ethyca/fides/pull/6176)
- Removed `masking_strict` configuration for a better onboarding experience [#6180](https://github.com/ethyca/fides/pull/6180)
- Detection resources can no longer show a "Confirm" button and will always show "Monitor" [#6193](https://github.com/ethyca/fides/pull/6193)
- Integration secrets forms now show select inputs for enums and schemas with `options` [#6190](https://github.com/ethyca/fides/pull/6190/)

### Developer Experience
- Refactored FidesJS init logic for better clarity and TCF separation [#6173](https://github.com/ethyca/fides/pull/6173)

### Fixed
- Fixed Monitor button not appearing for tables with both classified fields and new discoveries in Data detection view [#6179](https://github.com/ethyca/fides/pull/6179)
- Fixed TCF banner incorrectly resurfacing when consent was previously set by override [#6186](https://github.com/ethyca/fides/pull/6186)

## [2.62.0](https://github.com/ethyca/fides/compare/2.61.1...2.62.0)

### Added
- Exposes configuration settings for the async db engine connection [#6128](https://github.com/ethyca/fides/pull/6128)
- Added support for uploading files as internal attachments to privacy requests [#6069](https://github.com/ethyca/fides/pull/6069)
- Implements Fallback Locations in CMP [#6158](https://github.com/ethyca/fides/pull/6158)
- Added dedicated Celery queues for discovery monitor operations (detection, classification, and promotion) [#6144](https://github.com/ethyca/fides/pull/6144)
- Added a new method to Fides object for updating user consent [#6151](https://github.com/ethyca/fides/pull/6151)
- Privacy Center log level support and additional logging [#6133](https://github.com/ethyca/fides/pull/6133)
- Privacy Center support for throwing an error when an experience could not be prefetched [#6133](https://github.com/ethyca/fides/pull/6133)
- Privacy Center support for retrying the experience prefetch when an error is encountered calling the API [#6133](https://github.com/ethyca/fides/pull/6133)

### Changed
- Attachment uploads now check for file extension types, retrieving and attachment also returns the file size. [#6124](https://github.com/ethyca/fides/pull/6124)
- Updated the AC string version from v1 to v2 format, which now includes a disclosed vendors section [#6155](https://github.com/ethyca/fides/pull/6155)
- Locked down the version for @iabtechlabtcf packages for better control [#6145](https://github.com/ethyca/fides/pull/6145)

### Developer Experience
- Refactored Fides initialization code to reduce duplication and improve maintainability. [#6143](https://github.com/ethyca/fides/pull/6143)
- Improved endpoint profiler to output all frames. [#6153](https://github.com/ethyca/fides/pull/6153)

### Fixed
- Fix Special-purpose vendors with restricted purposes not correctly encoded in TC string [#6145](https://github.com/ethyca/fides/pull/6145) https://github.com/ethyca/fides/labels/high-risk
- Fixed an issue where consent mechanism string values and/or non-applicable notices not applied to Fides.consent during initialization [#6157](https://github.com/ethyca/fides/pull/6157)
- Fixed vendor display when switching between consent and legitimate interest purposes in TCF UI [#6171](https://github.com/ethyca/fides/pull/6171)

## [2.61.1](https://github.com/ethyca/fides/compare/2.61.0...2.61.1)

### Fixed
- Added certifi to fix SSL CA Error [#6139](https://github.com/ethyca/fides/pull/6139)

## [2.61.0](https://github.com/ethyca/fides/compare/2.60.1...2.61.0)

### Added
- Added Recorded URL to Consent Report [#6077](https://github.com/ethyca/fides/pull/6077)
- Added support for consent mechanism string values and non-applicable notices in FidesJS [#6115](https://github.com/ethyca/fides/pull/6115)
- Added ConnectionType.okta, OktaSchema, OktaConnector as support for the Okta Monitor [#6078](https://github.com/ethyca/fides/pull/6078)
- Added "View" detail links to success toasts in action center [#6113](https://github.com/ethyca/fides/pull/6113)
- Setting to allow Admin UI errors to be surfaced to a toast. [#6121](https://github.com/ethyca/fides/pull/6121)

### Changed
- Abstract OT consent migration logic, allow write to Fides preferences api [#6099](https://github.com/ethyca/fides/pull/6099)
- Tweaked discovered assets table so rows remain selected after bulk actions [#6108](https://github.com/ethyca/fides/pull/6108)
- Migrated some dropdown menus to use Ant's Dropdown component [#6107](https://github.com/ethyca/fides/pull/6107)
- Refactor OT consent migration [#6099](https://github.com/ethyca/fides/pull/6126)

### Developer Experience
- Cleaning up test fixtures [#6008](https://github.com/ethyca/fides/pull/6008)
- Migrated last remaining Chakra icon button to Ant [#6127](https://github.com/ethyca/fides/pull/6127)

### Fixed
- Fixed handling of empty SSL mode in the MySQL connector [#6123](https://github.com/ethyca/fides/pull/6123)
- Suppressing SQLAlchemy logging related to caching queries [#6089](https://github.com/ethyca/fides/pull/6089)
- FidesJS css variable `--fides-overlay-container-border-width` now applies to banner (only applied to modal before) [#6097](https://github.com/ethyca/fides/pull/6097) https://github.com/ethyca/fides/labels/high-risk
- Fixed vendor restriction form validation and input handling [#6101](https://github.com/ethyca/fides/pull/6101)
- Fixed special purpose vendor check in Fides JS logic [#6118](https://github.com/ethyca/fides/pull/6118)
- Update Add Vendor tooltip to match navigation option [#6111](https://github.com/ethyca/fides/pull/6111)
- Fixed UX issues with action center tables [#6116](https://github.com/ethyca/fides/pull/6116)
- Fixed incorrect font styling on some table headers [#6129](https://github.com/ethyca/fides/pull/6129)
- Fixed a bug with refreshing or deep-linking to pages sometimes redirecting to homepage [#6125](https://github.com/ethyca/fides/pull/6125)
- Fixed a bug that prevented from showing all the integrations when on the system page [#6138](https://github.com/ethyca/fides/pull/6138)

### Removed
- Removed unused libxslt-dev dependency [#6119](https://github.com/ethyca/fides/pull/6119)

## [2.60.1](https://github.com/ethyca/fides/compare/2.60.0...2.60.1)

### Fixed
- Fixed GTM integration to properly handle duplicate notice keys [#6090](https://github.com/ethyca/fides/pull/6090)
- Fix Special-purpose only vendors not correctly encoded in TC string [#6086](https://github.com/ethyca/fides/pull/6086)

## [2.60.0](https://github.com/ethyca/fides/compare/2.59.2...2.60.0)

### Added
- Migrate `Cookies` resources to `Asset` resources of type `Cookie` [#5776](https://github.com/ethyca/fides/pull/5776) https://github.com/ethyca/fides/labels/db-migration https://github.com/ethyca/fides/labels/high-risk
- Added support for selecting TCF Publisher Override configuration when configuring Privacy Experience (behind beta feature flag) [#6033](https://github.com/ethyca/fides/pull/6033)
- Added Google Cloud Storage as a storage option [#6006](https://github.com/ethyca/fides/pull/6006)
- Update the Datahub Permissions section to include required permissions from Datahub [#6052](https://github.com/ethyca/fides/pull/6052)
- Added assumed role arn capabilities to aws Storage [#6027](https://github.com/ethyca/fides/pull/6027)
- Added the ability to create new TCF Experiences within Admin UI [#6055](https://github.com/ethyca/fides/pull/6055)
- PostgreSQL connection config now supports SSL Mode [#6068](https://github.com/ethyca/fides/pull/6068)
- Added ability to "restore" ignored assets in action center [#6080](https://github.com/ethyca/fides/pull/6080)
- Added support for TCF publisher restrictions in FidesJS [#6102](https://github.com/ethyca/fides/pull/6102)

### Changed
- Changed how TCF Publisher Overrides gets configured in consent settings (behind beta feature flag) [#6013](https://github.com/ethyca/fides/pull/6013)
- Frontend now do not generate `key` when creating a Website Monitor [#6041](https://github.com/ethyca/fides/pull/6041)
- Integrations manage modals now are cappable of showing a small description [#6037](https://github.com/ethyca/fides/pull/6037)
- UI now allows assigning of non-consent-category data uses to system assets [#6049](https://github.com/ethyca/fides/pull/6049)
- Updated bulk ignore assets toast message [#6043](https://github.com/ethyca/fides/pull/6043)
- Updated UI behavior for editing languages in the Experience config for consistency and clarity [#6055](https://github.com/ethyca/fides/pull/6055)
- Moved detection & discovery features out of beta [#6059](https://github.com/ethyca/fides/pull/6059)
- Show notice-only notices before other notices in modals of non-TCF experiences [#6074](https://github.com/ethyca/fides/pull/6074)

### Developer Experience
- Reduced animations on Cypress tests in Privacy Center for quicker results [#5976](https://github.com/ethyca/fides/pull/5976)
- Migrated Tooltip components to Ant Design across Admin UI [#6060](https://github.com/ethyca/fides/pull/6060)
- Added custom Typography component to FidesUI with configurable text sizes [#6062](https://github.com/ethyca/fides/pull/6062)
- Updated the Docker image used for MSSQL integration tests [#6063](https://github.com/ethyca/fides/pull/6063)
- Improved Docker image build times by using separate amd64/arm64 Github runners [#6073](https://github.com/ethyca/fides/pull/6073)
- Enhanced Fides.js demo pages with improved styling and JSON visualization [#6075](https://github.com/ethyca/fides/pull/6075)

### Fixed
- Fixed typo in Vermont US state name [#6029](https://github.com/ethyca/fides/pull/6029)
- Fixed two Georgia's in regions list and incorrect name for the state SD [#6036](https://github.com/ethyca/fides/pull/6036)
- Fixed performance issues in Data map report in Admin UI [#6046](https://github.com/ethyca/fides/pull/6046)
- Fixed details requirements in AWS SES setup [#6047](https://github.com/ethyca/fides/pull/6047)
- Addressed some performance issues with Experience configuration previews [#6055](https://github.com/ethyca/fides/pull/6055)
- Fixed icon sizing in request manager table [#6079](https://github.com/ethyca/fides/pull/6079)
- Fixed GCP SQL connection to support ip_type [#6065](https://github.com/ethyca/fides/pull/6065)
- TCF overlay option no longer an Experience option when TCF is not enabled [#6091](https://github.com/ethyca/fides/pull/6091)

## [2.59.2](https://github.com/ethyca/fides/compare/2.59.1...2.59.2)

### Added
- Added PostgreSQL connection config form to the "integrations" page to support use with discovery monitors [#6018](https://github.com/ethyca/fides/pull/6018)
- Added SSL Mode field for MySQL connections [#6048](https://github.com/ethyca/fides/pull/6048)

### Changed
- Removed `dbname` as a required field for PostgreSQL connection configs to support use with discovery monitors [#6018](https://github.com/ethyca/fides/pull/6018)
- Updated consent automation models to support echo detection in Fidesplus [#6054](https://github.com/ethyca/fides/pull/6054)

### Fixed
- Fixed Privacy Center issue where unconfigured fields (eg. phone) were being passed as null form values [#6045](https://github.com/ethyca/fides/pull/6045)
- Fixed startup issues with Celery workers [#6058](https://github.com/ethyca/fides/pull/6058)


## [2.59.1](https://github.com/ethyca/fides/compare/2.59.0...2.59.1)

### Added
- Adds embedded-consent route to Privacy Center [#6040](https://github.com/ethyca/fides/pull/6040)

## [2.59.0](https://github.com/ethyca/fides/compare/2.58.2...2.59.0)

### Added
- Added `reject_all_mechanism` to `PrivacyExperienceConfig` [#5952](https://github.com/ethyca/fides/pull/5952) https://github.com/ethyca/fides/labels/db-migration
- Added DataHub dataset sync functionality UI with feedback and error handling [#5949](https://github.com/ethyca/fides/pull/5949)
- Added support for TCF preview in Admin UI experience form [#5962](https://github.com/ethyca/fides/pull/5962)
- Added `opt_in_only` to `Layer1ButtonOption` [#5958](https://github.com/ethyca/fides/pull/5958)
- Added support for links in `<a>` tags on the custom HTML description [#5960](https://github.com/ethyca/fides/pull/5960)
- Added "Reject all" behavior and visibility options to TCF Experience config form [#5964](https://github.com/ethyca/fides/pull/5964)
- Added `TCFConfiguration` and `TCFPublisherRestriction` models [#5983](https://github.com/ethyca/fides/pull/5983) https://github.com/ethyca/fides/labels/db-migration
- Added tab navigation to action center system aggregate table [#6011](https://github.com/ethyca/fides/pull/6011)
- Support `Quarterly` and `Yearly` monitor scheduling [#5981](https://github.com/ethyca/fides/pull/5981)
- Adds integration tests for Enterprise Bigquery DSR nested fields [#5969](https://github.com/ethyca/fides/pull/5969)
- Added `tcf_configuration_id` to `PrivacyExperienceConfig` and fixes `TCFPublisherRestriction` validations [#6012](https://github.com/ethyca/fides/pull/6012) https://github.com/ethyca/fides/labels/db-migration
- Added a `--separate-files` flag to the `fides pull dataset` CLI command to pull each dataset into its own file [#6007](https://github.com/ethyca/fides/pull/6007)
- Added a `readonly_server` database setting to support specifying a read-only database [#6023](https://github.com/ethyca/fides/pull/6023)

### Changed
- Bumped Next.js for all frontend apps to latest patch versions. [#5946](https://github.com/ethyca/fides/pull/5946)
- Updating UI for Integrations, the tags now represent capabilities of the integrations [#5973](https://github.com/ethyca/fides/pull/5973)
- Changed action center result tables to use expandable cells for multi-value results [#5963](https://github.com/ethyca/fides/pull/5963)
- Changed action center homepage to use CSS grid layout [#5982](https://github.com/ethyca/fides/pull/5982)
- Updated the UI for the activity tab of the privacy request detail page [#6005](https://github.com/ethyca/fides/pull/6005)
- Unified frontend formatKey method, so its behavior is closer to the backend behavior [#6010](https://github.com/ethyca/fides/pull/6010)
- Action center table's checkboxes were improved, also improved change indications [#6021](https://github.com/ethyca/fides/pull/6021)

### Fixed
- Updated relationships for Comments, Attachments and PrivacyRequests to remove overlap sqlalchemy error. [#5929](https://github.com/ethyca/fides/pull/5929)
- Hide "Reclassify" option on fields in D&D tables [#5956](https://github.com/ethyca/fides/pull/5956)
- Fix D&D action errors not surfacing in UI [#5997](https://github.com/ethyca/fides/pull/5997)
- Fixes translation bug in TCF custom notices [#6003](https://github.com/ethyca/fides/pull/6003)
- Fixed issue with SaaS integration update payloads [#6001](https://github.com/ethyca/fides/pull/6001)
- Fix non-consent-category data uses showing up in system assets table [#5999](https://github.com/ethyca/fides/pull/5999)
- Fix `TCFConfiguration` relationship definitions [#6031](https://github.com/ethyca/fides/pull/6031)

### Removed
- Removed datasetClassificationUpdates flag from admin UI. [#5950](https://github.com/ethyca/fides/pull/5950)

## [2.58.2](https://github.com/ethyca/fides/compare/2.58.1...2.58.2)

### Changed
- Writes fides consent cookie during OT consent migration [#6009](https://github.com/ethyca/fides/pull/6009)

## [2.58.1](https://github.com/ethyca/fides/compare/2.58.0...2.58.1)

### Fixed
- Fixed an issue with banner dismisal resulting in resurfaced banner [#5979](https://github.com/ethyca/fides/pull/5979)

## [2.58.0](https://github.com/ethyca/fides/compare/2.57.1...2.58.0)

### Added
- Support for location based privacy center actions [#5803](https://github.com/ethyca/fides/pull/5803)
- Added `is_country` field on locations [#5885](https://github.com/ethyca/fides/pull/5885)
- Added `page` column to `Asset` table/model [#5898](https://github.com/ethyca/fides/pull/5898) https://github.com/ethyca/fides/labels/db-migration
- Added new `has_next` parameter for the `cursor` pagination strategy [#5888](https://github.com/ethyca/fides/pull/5888)
- Support `FIDES_PRIVACY_CENTER__FIDES_JS_MAX_AGE_SECONDS` configuration option for `fides-privacy-center` to override default cache duration for /fides.js [#5909](https://github.com/ethyca/fides/pull/5909)
- Add properties for user assigned systems/data_uses on staged resources [5841](https://github.com/ethyca/fides/pull/5841) https://github.com/ethyca/fides/labels/db-migration
- Added tooltips to the buttons in the dataset test UI [#5899](https://github.com/ethyca/fides/pull/5899)
- Added the ability to stop a test privacy request in the dataset test UI [#5901](https://github.com/ethyca/fides/pull/5901)
- Support setting publisher country code in Consent Settings [#5902](https://github.com/ethyca/fides/pull/5902)
- Added option for disabling consent notice toggles [#5872](https://github.com/ethyca/fides/pull/5872)
- Added UI to manually update Assets in the system asset view [#5914](https://github.com/ethyca/fides/pull/5914)
- Use the experience's `tcf_publisher_country_code` when building TC strings [#5921](https://github.com/ethyca/fides/pull/5921)
- Added size thresholds to S3 upload and retrieval methods for more efficient document processing. [#5922](https://github.com/ethyca/fides/pull/5922)
- Added support for Notice Consent String integration in Fides String [#5895](https://github.com/ethyca/fides/pull/5895)
- Added support for new options for Fides.gtm method [#5917](https://github.com/ethyca/fides/pull/5917)
- Added tab-based filtering and row persistence to web monitor assets table [#5933](https://github.com/ethyca/fides/pull/5933)
- Add inline editing for system assets table [#5940](https://github.com/ethyca/fides/pull/5940)

### Changed
- Privacy Center was updated to use React 19 and Nextjs 15 [#5803](https://github.com/ethyca/fides/pull/5803) https://github.com/ethyca/fides/labels/high-risk
- Change `Browser Request` values to `Browser request` in Asset and StagedResource models [#5898](https://github.com/ethyca/fides/pull/5898) https://github.com/ethyca/fides/labels/db-migration
- Changed discovered asset "system" cell to use `user_assigned_system_key` property [#5908](https://github.com/ethyca/fides/pull/5908)
- Changed Dataset endpoint, it now has `minimal` parameter, and can be filtered by `fides_meta.namespace.connection_type` [#5915](https://github.com/ethyca/fides/pull/5915)
- Datahub integration now allows datasets to be selected [#5926](https://github.com/ethyca/fides/pull/5926)
- Enable Consent Reporting screen by default. Update consent lookup table column. [#5936](https://github.com/ethyca/fides/pull/5936)

### Fixed
- Fixed UX issues with website monitor form [#5884](https://github.com/ethyca/fides/pull/5884)
- Fixed consent reporting table issues, add external id column [#5918](https://github.com/ethyca/fides/pull/5918)
- Removed excessive authorization debug logs [#5920](https://github.com/ethyca/fides/pull/5920)
- Fixed fix incorrect calls to TCF api update method [#5916](https://github.com/ethyca/fides/pull/5916)
- Fixed "unvisited edges" error when dealing with optional identities [#5923](https://github.com/ethyca/fides/pull/5923)
- Fixed issue where sometimes an experience translation couldn't be added [#5942](https://github.com/ethyca/fides/pull/5942)

### Removed
- Removed beta flag for Datahub feature [#5937](https://github.com/ethyca/fides/pull/5937)

## [2.57.1](https://github.com/ethyca/fides/compare/2.57.0...2.57.1)

### Changed
- Added extra debug logging and fixed handler time calculation [#5927](https://github.com/ethyca/fides/pull/5927)

## [2.57.0](https://github.com/ethyca/fides/compare/2.56.2...2.57.0)

### Added
- DB model support for Attachments [#5784](https://github.com/ethyca/fides/pull/5784) https://github.com/ethyca/fides/labels/db-migration
- DB migration to add `description` column to `asset` [#5822](https://github.com/ethyca/fides/pull/5822) https://github.com/ethyca/fides/labels/db-migration
- DB model support for messages on `MonitorExecution` records [#5846](https://github.com/ethyca/fides/pull/5846) https://github.com/ethyca/fides/labels/db-migration
- Added support for GPP String integration in Fides String [#5845](https://github.com/ethyca/fides/pull/5845)
- Attachments storage capabilities (S3 or local) [#5812](https://github.com/ethyca/fides/pull/5812) https://github.com/ethyca/fides/labels/db-migration
- DB model support for Comments [#5833](https://github.com/ethyca/fides/pull/5833/files) https://github.com/ethyca/fides/labels/db-migration
- Added UI for configuring website integrations and monitors [#5867](https://github.com/ethyca/fides/pull/5867)
- Adding support for BigQuery struct updates [#5849](https://github.com/ethyca/fides/pull/5849)
- Added support for OneTrust Consent Migration [#5873](https://github.com/ethyca/fides/pull/5873)

### Changed
- Bumped supported Python versions to `3.10.16` and `3.9.21` [#5840](https://github.com/ethyca/fides/pull/5840)
- Update the privacy request detail page to a new layout and improved styling [#5824](https://github.com/ethyca/fides/pull/5824)
- Updated privacy request handling to still succeed if not all identities are provided [#5836](https://github.com/ethyca/fides/pull/5836)
- Refactored privacy request processing to never re-use sessions [#5862](https://github.com/ethyca/fides/pull/5862)
- Updated hover state of menu items to be more visible [#5868](https://github.com/ethyca/fides/pull/5868)
- Use `gpp_settings.cmp_api_required` to determine if GPP CMP API should be included in bundle [#5883](https://github.com/ethyca/fides/pull/5883)
- Updates Fides interface docs to expose additional fields [#5878](https://github.com/ethyca/fides/pull/5878)

### Developer Experience
- Moved non-prod Admin UI dependencies to devDependencies [#5832](https://github.com/ethyca/fides/pull/5832)
- Prevent Admin UI and Privacy Center from starting when running `nox -s dev` with datastore params [#5843](https://github.com/ethyca/fides/pull/5843)
- Remove plotly (unused package) to reduce fides image size [#5852](https://github.com/ethyca/fides/pull/5852)
- Fixed issue where the log_context decorator didn't support positional arguments [#5866](https://github.com/ethyca/fides/pull/5866)

### Fixed
- Fixed pagination bugs on some tables [#5819](https://github.com/ethyca/fides/pull/5819)
- Fixed load_samples to wrap variables in quotes to prevent YAML parsing errors [#5857](https://github.com/ethyca/fides/pull/5857)
- Fixed incorrect value being set for `MonitorExecution.started` column [#5864](https://github.com/ethyca/fides/pull/5864)
- Improved the behavior and state management of MSPA-related settings [#5861](https://github.com/ethyca/fides/pull/5861)
- Fixed CORS origins handling to be more consistent across config (toml/env var) and API settings; allow `0.0.0.0` as an origin [#5853](https://github.com/ethyca/fides/pull/5853)
- Fixed an issue with the update payloads for select SaaS integrations [#5860](https://github.com/ethyca/fides/pull/5860)
- Fixed `/privacy-request/<id>/resubmit` endpoint so it doesn't queue the request twice [#5870](https://github.com/ethyca/fides/pull/5870)
- Fixed the system assets table being the wrong width [#5879](https://github.com/ethyca/fides/pull/5879)
- Fixed vendor override handling in FidesJS CMP [#5886](https://github.com/ethyca/fides/pull/5886)
- Fix `extraDetails.preference` on `FidesUIChanged` events from FidesJS SDK to include the correct `notice_key` when using custom purposes in TCF experience [#5892](https://github.com/ethyca/fides/pull/5892)

## [2.56.2](https://github.com/ethyca/fides/compare/2.56.1...2.56.2)

### Added
- Update FidesJS to push all `FidesEvent` types to GTM (except `FidesInitializing`) [#5821](https://github.com/ethyca/fides/pull/5821)
- Added a consent reporting table and consent lookup feature [#5839](https://github.com/ethyca/fides/pull/5839)
- Added a high-precision `timestamp` to all `FidesEvents` from FidesJS SDK [#5859](https://github.com/ethyca/fides/pull/5859)
- Added a `extraDetails.trigger` to `FidesUIChanged` events from FidesJS SDK with info about the UI element that triggered the event [#5859](https://github.com/ethyca/fides/pull/5859)
- Added a `extraDetails.preference` to `FidesUIChanged` events from FidesJS SDK with info about the preference that was changed (notice, TCF purpose, TCF vendor, etc.) [#5859](https://github.com/ethyca/fides/pull/5859)

### Fixed
- Addressed TCModel console error when opting into some purposes [#5850](https://github.com/ethyca/fides/pull/5850)
- Opt out of all in TCF no longer affects "notice only" notices [#5850](https://github.com/ethyca/fides/pull/5850)
- Corrected the Tag color for some columns of the Privacy requests table. [#5848](https://github.com/ethyca/fides/pull/5848)

## [2.56.1](https://github.com/ethyca/fides/compare/2.56.0...2.56.1)

### Changed
- Custom TCF purposes respect NOTICE_ONLY [#5830](https://github.com/ethyca/fides/pull/5830)

### Fixed
- Fixed usage of stale DB sessions when running privacy requests [#5834](https://github.com/ethyca/fides/pull/5834)

## [2.56.0](https://github.com/ethyca/fides/compare/2.55.4...2.56.0)

### Added
- DB model support for Web Monitoring [#5616](https://github.com/ethyca/fides/pull/5616) https://github.com/ethyca/fides/labels/db-migration
- Added support for queue-specific Celery workers [#5761](https://github.com/ethyca/fides/pull/5761)
- Added support for AWS SES as an email provider [#5804](https://github.com/ethyca/fides/pull/5804)
- Nested identity query support for BigQuery [#5814](https://github.com/ethyca/fides/pull/5814)
- Added job that automatically requeues interrupted tasks for in progress privacy requests [#5800](https://github.com/ethyca/fides/pull/5800)
- Added "Assets" tab on system view for web monitor assets [#5811](https://github.com/ethyca/fides/pull/5811)
- Support for MySQL Data Detection & Discovery Monitors [#5798](https://github.com/ethyca/fides/pull/5798)

### Changed
- Improved dataset validation for namespace metadata and dataset reachability [#5744](https://github.com/ethyca/fides/pull/5744)
- Taxonomy page can now be accessed by users with only read permissions [#5815](https://github.com/ethyca/fides/pull/5815)

### Developer Experience
- Modified Dependabot configuration to support monorepo security updates [#5810](https://github.com/ethyca/fides/pull/5810)
- Fix load_samples to correctly collect & load sample connections with "False" secret values [#5828](https://github.com/ethyca/fides/pull/5828)

### Docs
- Removed version pins in LDFLAGS & CFLAGS for local MSSQL builds [#5760](https://github.com/ethyca/fides/pull/5760)

### Fixed
- Fixed background color of the message indicating the rows selected [#5847](https://github.com/ethyca/fides/pull/5847)
- Fixed bug with D&D table column widths [#5813](https://github.com/ethyca/fides/pull/5813)
- Fixed `poll_for_exited_privacy_request_tasks` for DSR-processing improvements [#5820](https://github.com/ethyca/fides/pull/5820)

## [2.55.4](https://github.com/ethyca/fides/compare/2.55.3...2.55.4)

### Added
- Added setting to control fuzzy search for privacy requests [#5748](https://github.com/ethyca/fides/pull/5748)

### Fixed
- Fixed BQ partition clause validation to allow `-` characters in operands [#5796](https://github.com/ethyca/fides/pull/5796)

## [2.55.3](https://github.com/ethyca/fides/compare/2.55.2...2.55.3)

### Fixed
- Fixed BigQuery DSR integration generates invalid queries when having a dataset with nested fields [#5785](https://github.com/ethyca/fides/pull/5785)

## [2.55.2](https://github.com/ethyca/fides/compare/2.55.1...2.55.2)

### Changed
- Release version bump. No code changes.

## [2.55.1](https://github.com/ethyca/fides/compare/2.55.0...2.55.1)

### Fixed
- Fixed GPP string and section inconsistencies [#5765](https://github.com/ethyca/fides/pull/5765)
- Fixed sending of notifications for privacy request receipts [#5777](https://github.com/ethyca/fides/pull/5777)
- Fixed create systems with vendor_deleted_at field [#5786](https://github.com/ethyca/fides/pull/5786)

## [2.55.0](https://github.com/ethyca/fides/compare/2.54.0...2.55.0)

### Added
- Added editing support for categories of consent on discovered assets [#5739](https://github.com/ethyca/fides/pull/5739)
- Added a read-only consent category cell to Action Center aggregate system results table [#5737](https://github.com/ethyca/fides/pull/5737)
- Added detail trays to items in data catalog view [#5729](https://github.com/ethyca/fides/pull/5729)
- Support rendering and saving consent from custom notices in TCF Overlay [#5742](https://github.com/ethyca/fides/pull/5742)
- Added worker stats endpoint to monitor worker status and task queue length [#5725](https://github.com/ethyca/fides/pull/5725)
- New "Headless" experience type to support custom UI implementations [#5751](https://github.com/ethyca/fides/pull/5751)

### Changed
- Added frequency field to DataHubSchema integration config [#5716](https://github.com/ethyca/fides/pull/5716)
- Added glossary_node field to DataHubSchema integration config [#5734](https://github.com/ethyca/fides/pull/5734)
- Added initial support for upcoming "headless" CMP experience type [#5731](https://github.com/ethyca/fides/pull/5731)
- All Select dropdowns will now allow searching to narrow down the options by default [#5738](https://github.com/ethyca/fides/pull/5738)
- Exposes privacy notice picker for TCF components [#5730](https://github.com/ethyca/fides/pull/5730)
- Model changes to support new privacy center config options [5732](https://github.com/ethyca/fides/pull/5732)

### Fixed
- Fixed `fides annotate dataset` command enters incorrect value on the `direction` field. [#5727](https://github.com/ethyca/fides/pull/5727)
- Fixed Bigquery flakey tests. [#5713](https://github.com/ethyca/fides/pull/5713)
- Fixed breadcrumb navigation issues in data catalog view [#5717](https://github.com/ethyca/fides/pull/5717)
- Fixed `window.Fides.experience` of FidesJS to be a merged version of the minimal and full experience. [#5726](https://github.com/ethyca/fides/pull/5726)
- Fixed vendor count template string on FidesJS embedded layer 2 descriptions [#5736](https://github.com/ethyca/fides/pull/5736)
- Allowing a list with a single dataset in the YAML dataset editor [#5750](https://github.com/ethyca/fides/pull/5750)
- Fixed edge case translation string issue on FidesJS embedded layer 2 [#5749](https://github.com/ethyca/fides/pull/5749)
- Standardized taxonomy endpoint behavior for URLs with and without trailing slashes to ensure all endpoints properly enforce the latest data validation rules [#5753](https://github.com/ethyca/fides/pull/5753)

## [2.54.0](https://github.com/ethyca/fides/compare/2.53.0...2.54.0)

### Added
- Migration to add the `data_uses` column to `stagedresource` table, prereqs for Data Catalog work in Fidesplus [#5600](https://github.com/ethyca/fides/pull/5600/) https://github.com/ethyca/fides/labels/db-migration
- Added a new endpoint to fully resubmit any errored privacy requests [#5658](https://github.com/ethyca/fides/pull/5658) https://github.com/ethyca/fides/labels/db-migration
- Migration to add the `monitorexecution` table used by fidesplus to persist `MonitorExecution` records to DB [#5704](https://github.com/ethyca/fides/pull/5704) https://github.com/ethyca/fides/labels/db-migration

### Changed
- Updated UI colors to new brand. Update logo, homepage cards. [#5668](https://github.com/ethyca/fides/pull/5668)
- Privacy request status tags colors have been updated [#5699](https://github.com/ethyca/fides/pull/5699)
- The privacy declarations for a system are now sorted alphabetically by name. [#5683](https://github.com/ethyca/fides/pull/5683)
- Upgraded GPP library to `3.1.5` and added support for all available state sections (ustx, usde, usia, etc.) [#5696](https://github.com/ethyca/fides/pull/5696)
- Updating DSR execution to allow collections to be unreachable when they don't contain policy-relevant data categories [#5689](https://github.com/ethyca/fides/pull/5689)
- Added "All activity" root breadcrumb to D&D results tables [#5694](https://github.com/ethyca/fides/pull/5694)

### Developer Experience
- Migrated radio buttons and groups to Ant Design [#5681](https://github.com/ethyca/fides/pull/5681)

### Fixed
- Updating mongodb connectors so it can support usernames and password with URL encoded characters [#5682](https://github.com/ethyca/fides/pull/5682)
- After creating a new system, the url is now updated correctly to the new system edit page [#5701](https://github.com/ethyca/fides/pull/5701)
- Visual fixes for table header buttons [#5693](https://github.com/ethyca/fides/pull/5693)

## [2.53.0](https://github.com/ethyca/fides/compare/2.52.0...2.53.0)

### Added
- Added Action Center MVP behind new feature flag [#5622](https://github.com/ethyca/fides/pull/5622)
- Added Data Catalog MVP behind new feature flag [#5628](https://github.com/ethyca/fides/pull/5628)
- Added cache-clearing methods to the `DBCache` model to allow deleting cache entries [#5629](https://github.com/ethyca/fides/pull/5629)
- Adds partitioning, custom identities, multiple identities to test coverage for BigQuery Enterprise [#5618](https://github.com/ethyca/fides/pull/5618)
- Added Datahub groundwork required by Fidesplus [#5666](https://github.com/ethyca/fides/pull/5666)

### Changed
- Updated brand link url [#5656](https://github.com/ethyca/fides/pull/5656)
- Changed "Reclassify" D&D button to show in an overflow menu when row actions are overcrowded [#5655](https://github.com/ethyca/fides/pull/5655)
- Removed primary key requirements for BigQuery and Postgres erasures [#5591](https://github.com/ethyca/fides/pull/5591)
- Updated `DBCache` model so setting cache value always updates the updated_at field [#5669](https://github.com/ethyca/fides/pull/5669)
- Changed sizes of buttons in table headers [#5654](https://github.com/ethyca/fides/pull/5654)
- Adds new config for max number of rows in DSR download through Admin-UI [#5671](https://github.com/ethyca/fides/pull/5671)
- Added CSS variable to FidesJS: `--fides-base-font-size: 16px` for better consistency. Overriding this variable with "1rem" will mimic legacy behavior. [#5673](https://github.com/ethyca/fides/pull/5673) https://github.com/ethyca/fides/labels/high-risk

### Fixed
- Fixed issue where the custom report "reset" button was not working as expected [#5649](https://github.com/ethyca/fides/pull/5649)
- Fixed column ordering issue in the Data Map report [#5649](https://github.com/ethyca/fides/pull/5649)
- Fixed issue where the Data Map report filter dialog was missing an Accordion item label [#5649](https://github.com/ethyca/fides/pull/5649)
- Improved database session management for long running access request tasks [#5667](https://github.com/ethyca/fides/pull/5667)
- Ensured decode_password function properly handles plaintext but valid base64 passwords [#5698](https://github.com/ethyca/fides/pull/5698)

## [2.52.0](https://github.com/ethyca/fides/compare/2.51.2...2.52.0)

### Added
- New page in the Cookie House sample app to demonstrate the use of embedding the FidesJS SDK on the page [#5564](https://github.com/ethyca/fides/pull/5564)
- Added event based communication example to the Cookie House sample app [#5597](https://github.com/ethyca/fides/pull/5597)
- Added new erasure tests for BigQuery Enterprise [#5554](https://github.com/ethyca/fides/pull/5554)
- Added new `has_next` parameter for the `link` pagination strategy [#5596](https://github.com/ethyca/fides/pull/5596)
- Added a `DBCache` model for database-backed caching [#5613](https://github.com/ethyca/fides/pull/5613) https://github.com/ethyca/fides/labels/db-migration
- Adds "reclassify" button to discovery result tables [#5574](https://github.com/ethyca/fides/pull/5574)
- Added support for exporting datamaps with column renaming, reordering and visibility options [#5543](https://github.com/ethyca/fides/pull/5543)

### Changed
- Adjusted Ant's Select component colors and icon [#5594](https://github.com/ethyca/fides/pull/5594)
- Replaced taxonomies page with new UI based on an interactive tree visualization [#5602](https://github.com/ethyca/fides/pull/5602)
- Adjusted functionality around updating taxonomy active field, includes data migration to re-activate taxonomy nodes [#5617](https://github.com/ethyca/fides/pull/5617)
- Migrated breadcrumbs to Ant Design [#5610](https://github.com/ethyca/fides/pull/5610)
- Updated `CustomReportConfig` to be more intuitive on its contents [#5543](https://github.com/ethyca/fides/pull/5543)

### Fixed
- Fixing quickstart.py script [#5585](https://github.com/ethyca/fides/pull/5585)
- Removed unnecessary double notification when updating database integrations [#5612](https://github.com/ethyca/fides/pull/5612)

## [2.51.2](https://github.com/ethyca/fides/compare/2.51.1...2.51.2)

### Fixed
- Fixed miscellaneous performance issues with Systems and PrivacyDeclarations [#5601](https://github.com/ethyca/fides/pull/5601)

## [2.51.1](https://github.com/ethyca/fides/compare/2.51.0...2.51.1)

### Fixed
- SaaS integrations using `oauth_client_credentials` now properly update their access token when editing the secrets. [#5548](https://github.com/ethyca/fides/pull/5548)
- Saas integrations using `oauth_client_credentials` now properly refresh their access token when the current token expires [#5569](https://github.com/ethyca/fides/pull/5569)
- Adding `dsr_testing_tools_enabled` security setting [#5573](https://github.com/ethyca/fides/pull/5573)
- Reverted elimination of connection pool in worker tasks to prevent DB performance issues [#5592](https://github.com/ethyca/fides/pull/5592)

## [2.51.0](https://github.com/ethyca/fides/compare/2.50.0...2.51.0)

### Added
- Added new column for Action Type in privacy request event logs [#5546](https://github.com/ethyca/fides/pull/5546)
- Added `fides_consent_override` option in FidesJS SDK [#5541](https://github.com/ethyca/fides/pull/5541)
- Added new `script` ConsentMethod in FidesJS SDK for tracking automated consent [#5541](https://github.com/ethyca/fides/pull/5541)
- Added a new page under system integrations to run standalone dataset tests (Fidesplus) [#5549](https://github.com/ethyca/fides/pull/5549)

### Changed
- Adding hashes to system tab URLs [#5535](https://github.com/ethyca/fides/pull/5535)
- Boolean inputs will now show as a select with true/false values in the connection form [#5555](https://github.com/ethyca/fides/pull/5555)
- Updated Cookie House to be responsive [#5541](https://github.com/ethyca/fides/pull/5541)
- Updated `/system` endpoint to filter vendor deleted systems [#5553](https://github.com/ethyca/fides/pull/5553)

### Developer Experience
- Migrated remaining instances of Chakra's Select component to use Ant's Select component [#5502](https://github.com/ethyca/fides/pull/5502)

### Fixed
- Updating dataset PUT to allow deleting all datasets [#5524](https://github.com/ethyca/fides/pull/5524)
- Adds support for fides_key generation when parent_key is provided in Taxonomy create endpoints [#5542](https://github.com/ethyca/fides/pull/5542)
- An integration will no longer re-enable after saving the connection form [#5555](https://github.com/ethyca/fides/pull/5555)
- Fixed positioning of Fides brand link in privacy center [#5572](https://github.com/ethyca/fides/pull/5572)

### Removed
- Removed unnecessary debug logging from the load_file config helper [#5544](https://github.com/ethyca/fides/pull/5544)


## [2.50.0](https://github.com/ethyca/fides/compare/2.49.1...2.50.0)

### Added
- Added namespace support for Snowflake [#5486](https://github.com/ethyca/fides/pull/5486)
- Added support for field-level masking overrides [#5446](https://github.com/ethyca/fides/pull/5446)
- Added BigQuery Enterprise access request integration test [#5504](https://github.com/ethyca/fides/pull/5504)
- Added MD5 email hashing for Segment's Right to Forget endpoint requests [#5514](https://github.com/ethyca/fides/pull/5514)
- Added loading state to the toggle switches on the Privacy experiences page [#5529](https://github.com/ethyca/fides/pull/5529)
- Added new env variable to set a privacy center to default to a specific property  [#5532](https://github.com/ethyca/fides/pull/5532)

### Changed
- Allow hiding systems via a `hidden` parameter and add two flags on the `/system` api endpoint; `show_hidden` and `dnd_relevant`, to display only systems with integrations [#5484](https://github.com/ethyca/fides/pull/5484)
- The CMP override `fides_privacy_policy_url` will now apply even if the `fides_override_language` doesn't match [#5515](https://github.com/ethyca/fides/pull/5515)
- Updated POST taxonomy endpoints to handle creating resources without specifying fides_key [#5468](https://github.com/ethyca/fides/pull/5468)
- Disabled connection pooling for task workers and added retries and keep-alive configurations for database connections [#5448](https://github.com/ethyca/fides/pull/5448) https://github.com/ethyca/fides/labels/high-risk
- Added timeout handling in the UI for async discovery monitor-related queries [#5519](https://github.com/ethyca/fides/pull/5519)

### Developer Experience
- Migrated several instances of Chakra's Select component to use Ant's Select component [#5475](https://github.com/ethyca/fides/pull/5475)
- Fixing BigQuery integration tests [#5491](https://github.com/ethyca/fides/pull/5491)
- Enhanced logging for privacy requests [#5500](https://github.com/ethyca/fides/pull/5500)

### Docs
- Added docs for PrivacyNoticeRegion type [#5488](https://github.com/ethyca/fides/pull/5488)

### Fixed
- Fixed deletion of ConnectionConfigs that have related MonitorConfigs [#5478](https://github.com/ethyca/fides/pull/5478)
- Fixed extra delete icon on Domains page [#5513](https://github.com/ethyca/fides/pull/5513)
- Fixed incorrect display names on some D&D resources [#5498](https://github.com/ethyca/fides/pull/5498)
- Fixed position of "Integration" button on system detail page [#5497](https://github.com/ethyca/fides/pull/5497)
- Fixing issue where "privacy request received" emails would not be sent if the request had custom identities [#5518](https://github.com/ethyca/fides/pull/5518)
- Fixed issue with long-running privacy request tasks losing their connection to the database [#5500](https://github.com/ethyca/fides/pull/5500)
- Fixed missing "Manage privacy preferences" button label option in TCF experience translations [#5528](https://github.com/ethyca/fides/pull/5528)
- Fixed privacy center not fetching the correct experience when using custom property paths  [#5532](https://github.com/ethyca/fides/pull/5532)

### Security
 - Password Policy is now Enforced in Accept Invite API [CVE-2024-52008](https://github.com/ethyca/fides/security/advisories/GHSA-v7vm-rhmg-8j2r)

## [2.49.1](https://github.com/ethyca/fides/compare/2.49.0...2.49.1)

### Added
- Added support for GPP national string to be used alongside state-by-state using a new approach option [#5480](https://github.com/ethyca/fides/pull/5480)
- Added "Powered by" branding link to privacy center and Layer 2 CMP [#5483](https://github.com/ethyca/fides/pull/5483)
- Added loading state to the toggle switches on the Manage privacy notices page [#5489](https://github.com/ethyca/fides/pull/5489)
- Support BlueConic objectives [#5479](https://github.com/ethyca/fides/pull/5479)

### Fixed
- Use BlueConic Profile API correctly. [#5487](https://github.com/ethyca/fides/pull/5487)
- Fixed a bug where branding link was sometimes misaligned [#5496](https://github.com/ethyca/fides/pull/5496)

## [2.49.0](https://github.com/ethyca/fides/compare/2.48.2...2.49.0)

### Added
- Added DataHub integration config [#5401](https://github.com/ethyca/fides/pull/5401)
- Added keepalive settings to the Redshift integration [#5433](https://github.com/ethyca/fides/pull/5433)
- Remediation endpoint `/datasets/clean` to clean up dataset names generated with previous version of fides nested field support [#5461](https://github.com/ethyca/fides/pull/5461)

### Changed
- Migrated the base Select component for Vendor selection to Ant Design [#5459](https://github.com/ethyca/fides/pull/5459)
- Added a security setting that must be set to true to enable the access request download feature [#5451](https://github.com/ethyca/fides/pull/5451)
- Preventing erasures for the Zendesk integration if there are any open tickets [#5429](https://github.com/ethyca/fides/pull/5429)
- Updated look/feel of all badges in the Data map report [#5464](https://github.com/ethyca/fides/pull/5464)
- Allow adding data categories to nested fields [#5434](https://github.com/ethyca/fides/pull/5434)

### Fixed
 - Fix rendering of subfield names in D&D tables [#5439](https://github.com/ethyca/fides/pull/5439)
 - Fix "Save" button on system source/destination page not working [#5469](https://github.com/ethyca/fides/pull/5469)
 - Updating Salesforce erasure request with overrides so it properly passes validation. Removing Account endpoint since it does not contain user data [#5452](https://github.com/ethyca/fides/pull/5452)
 - Fix Pytest-Ctl-External tests [#5457](https://github.com/ethyca/fides/pull/5457)

### Developer Experience
- Added Carbon Icons to FidesUI [#5416](https://github.com/ethyca/fides/pull/5416)
- Apply new color palette as scss module [#5453](https://github.com/ethyca/fides/pull/5453)
- Fixing external SaaS connector tests [#5463](https://github.com/ethyca/fides/pull/5463)
- Updating Paramiko to version 3.4.1 to prevent warning during server startup [#5467](https://github.com/ethyca/fides/pull/5467)

## [2.48.2](https://github.com/ethyca/fides/compare/2.48.1...2.48.2)

### Fixed
- Fixed ValidationError for datasets with a connection_type [#5447](https://github.com/ethyca/fides/pull/5447)

## [2.48.1](https://github.com/ethyca/fides/compare/2.48.0...2.48.1)

### Fixed
 - API router sanitizer being too aggressive with NextJS Catch-all Segments [#5438](https://github.com/ethyca/fides/pull/5438)
 - Fix rendering of subfield names in D&D tables [#5439](https://github.com/ethyca/fides/pull/5439)
 - Fix BigQuery `partitioning` queries to properly support multiple identity clauses [#5432](https://github.com/ethyca/fides/pull/5432)

## [2.48.0](https://github.com/ethyca/fides/compare/2.47.1...2.48.0)

### Added
- Added Azure as an SSO provider. [#5402](https://github.com/ethyca/fides/pull/5402)
- Added endpoint to get privacy request access results urls [#5379](https://github.com/ethyca/fides/pull/5379)
- Added `connection_type` key in the `namespace` attribute of a Dataset's `fides_meta` [#5387](https://github.com/ethyca/fides/pull/5387)
- Added new RDS Postgres Connector [#5380](https://github.com/ethyca/fides/pull/5380)
- Added ability to customize column names in the Data Map report [#5400](https://github.com/ethyca/fides/pull/5400)
- Added Experience Config docs to the FidesJS documentation [#5405](https://github.com/ethyca/fides/pull/5405)
- Added UI for downloading privacy request access results [#5407](https://github.com/ethyca/fides/pull/5407)

### Fixed
- Fixed a bug where D&D tables were rendering stale data [#5372](https://github.com/ethyca/fides/pull/5372)
- Fixed issue where multiple login redirects could end up losing login return path [#5389](https://github.com/ethyca/fides/pull/5389)
- Fixed issue where Dataset with nested fields was unable to edit Categories [#5383](https://github.com/ethyca/fides/pull/5383)
- Fixed a visual bug where the "download" icon was off-center in some buttons [#5409](https://github.com/ethyca/fides/pull/5409)
- Fixed styling on "Dataset" field on system integration form [#5408](https://github.com/ethyca/fides/pull/5408)
- Fixed Snowflake DSR integration failing with syntax error [#5417](https://github.com/ethyca/fides/pull/5417)

### Changed
- The `Monitor` button trigger the same `confirmResourceMutation` (monitor, start classification) on muted parent resources as well as un-muted resources. Un-mute button for muted field resources which simply changes their status to `monitored`. [#5362](https://github.com/ethyca/fides/pull/5362)

### Developer Experience
- Fix warning messages from slowapi and docker [#5385](https://github.com/ethyca/fides/pull/5385)

## [2.47.1](https://github.com/ethyca/fides/compare/2.47.0...2.47.1)

### Added
- Adding access and erasure support for Gladly [#5346](https://github.com/ethyca/fides/pull/5346)
- Added icons for the Gladly, ShipStation, Microsoft Ads, and PowerReviews integrations [#5374](https://github.com/ethyca/fides/pull/5374)

### Changed
- Make the dbname in GoogleCloudSQLPostgresSchema optional [#5358](https://github.com/ethyca/fides/pull/5358)

### Fixed
- Fixed race condition where GPC being updated after FidesJS initialization caused Privacy Notices to be in the wrong state [#5384](https://github.com/ethyca/fides/pull/5384)
- Fixed issue where Dataset with nested fields was unable to edit Categories [#5383](https://github.com/ethyca/fides/pull/5383)
- Fixed button styling issues [#5386](https://github.com/ethyca/fides/pull/5386)
- Allow Responsys and Firebase connectors to ignore extra identities [#5388](https://github.com/ethyca/fides/pull/5388)
- Fixed cookies not deleting on opt-out [#5338](https://github.com/ethyca/fides/pull/5338)

## [2.47.0](https://github.com/ethyca/fides/compare/2.46.2...2.47.0)

### Added
- Make all "Description" table columns expandable in Admin UI tables [#5340](https://github.com/ethyca/fides/pull/5340)
- Added access support for Shipstation [#5343](https://github.com/ethyca/fides/pull/5343)
- Introduce custom reports to Data map report [#5352](https://github.com/ethyca/fides/pull/5352)
- Added models to support custom reports (Fidesplus) [#5344](https://github.com/ethyca/fides/pull/5344)

### Changed
- Updated the filter postprocessor (SaaS integration framework) to support dataset references [#5343](https://github.com/ethyca/fides/pull/5343)

### Developer Experience
- Migrate toggle switches from Chakra to Ant Design [#5323](https://github.com/ethyca/fides/pull/5323)
- Migrate buttons from Chakra to Ant Design [#5357](https://github.com/ethyca/fides/pull/5357)
- Replace `debugLog` with global scoped `fidesDebugger` for better debug experience and optimization of prod code [#5335](https://github.com/ethyca/fides/pull/5335)

### Fixed
- Updating the hash migration status check query to use the available indexes [#5336](https://github.com/ethyca/fides/pull/5336)
- Fixed column resize jank on all tables in Admin UI [#5340](https://github.com/ethyca/fides/pull/5340)
- Better handling of empty storage secrets in aws_util [#5347](https://github.com/ethyca/fides/pull/5347)
- Fix SSO Provider form saving when clicking the cancel button with a fully filled form [#5365](https://github.com/ethyca/fides/pull/5365)
- Fix bleedover of Data Categories into next column on Data map reporting [#5369](https://github.com/ethyca/fides/pull/5369)

### Removed
- Removing Adobe Campaign integration [#5364](https://github.com/ethyca/fides/pull/5364)

## [2.46.2](https://github.com/ethyca/fides/compare/2.46.1...2.46.2)

### Added
- Initial support for DSR requests against partitioned BigQuery tables [#5325](https://github.com/ethyca/fides/pull/5325)
- Added MySQL on RDS as a detection/discovery integration[#5275](https://github.com/ethyca/fides/pull/5275)
- Added new RDS MySQL Connector [#5343](https://github.com/ethyca/fides/pull/5343)

## [2.46.1](https://github.com/ethyca/fides/compare/2.46.0...2.46.1)

### Added
- Implement Soft Delete for PrivacyRequests [#5321](https://github.com/ethyca/fides/pull/5321/files)

### Removed
- Removing Shippo integration [#5349](https://github.com/ethyca/fides/pull/5349)

### Fixed
- Updated Attentive DSR integration [#5319](https://github.com/ethyca/fides/pull/5319)

## [2.46.0](https://github.com/ethyca/fides/compare/2.45.2...2.46.0)

### Fixed
- Ignore `400` errors from Talkable's `person` endpoint. [#5317](https://github.com/ethyca/fides/pull/5317)
- Fix Email Connector logs so they use configuration key instead of name [#5286](https://github.com/ethyca/fides/pull/5286)
- Updated Responsys and Firebase Auth integrations to allow multiple identities [#5318](https://github.com/ethyca/fides/pull/5318)
- Updated Shopify dataset in order to flag country, province, and other location values as read-only [#5282](https://github.com/ethyca/fides/pull/5282)
- Fix issues with cached or `window.fides_overrides` languages in the Minimal TCF banner [#5306](https://github.com/ethyca/fides/pull/5306)
- Fix issue with fides-js where the experience was incorrectly initialized as an empty object which appeared valid, when `undefined` was expected [#5309](https://github.com/ethyca/fides/pull/5309)
- Fix issue where newly added languages in Admin-UI were not being rendered in the preview [#5316](https://github.com/ethyca/fides/pull/5316)
- Fix bug where consent automation accordion shows for integrations that don't support consent automation [#5330](https://github.com/ethyca/fides/pull/5330)
- Fix issue where custom overrides (title, description, privacy policy url, etc.) were not being applied to the full TCF overlay [#5333](https://github.com/ethyca/fides/pull/5333)


### Added
- Added support for hierarchical notices in Privacy Center [#5291](https://github.com/ethyca/fides/pull/5291)
- Support row-level deletes for BigQuery and add erase_after support for database connectors [#5293](https://github.com/ethyca/fides/pull/5293)
- Added PUT endpoint for dataset configs [#5324](https://github.com/ethyca/fides/pull/5324)
- Namespace support for the BigQuery integration and datasets [#5294](https://github.com/ethyca/fides/pull/5294)
- Added ability to select multiple datasets on integrations in system integration view [#5327](https://github.com/ethyca/fides/pull/5327)
- Updated Fides.shopify() integration for Shopify Plus Consent [#5329](https://github.com/ethyca/fides/pull/5329)

### Changed
- Updated privacy notices to support notice hierarchies [#5272](https://github.com/ethyca/fides/pull/5272)
- Defaulting SecuritySettings.env to prod [#5326](https://github.com/ethyca/fides/pull/5326)

### Developer Experience
- Initialized Ant Design and Tailwindcss in Admin-UI to prepare for Design System migration [#5308](https://github.com/ethyca/fides/pull/5308)

## [2.45.2](https://github.com/ethyca/fides/compare/2.45.1...2.45.2)

### Fixed
- Updated the hash migration script to only run on tables with less than 1 million rows. [#5310](https://github.com/ethyca/fides/pull/5310)

## [2.45.1](https://github.com/ethyca/fides/compare/2.45.0...2.45.1)

### Added
- Support minimal GVL in minimal TCF response allowing Accept/Reject from banner before full GVL is loaded [#5298](https://github.com/ethyca/fides/pull/5298)

### Fixed
- Fixed discovery pagination [#5304](https://github.com/ethyca/fides/pull/5304)
- Fixed fides-no-scroll so it works in all browsers [#5299](https://github.com/ethyca/fides/pull/5299)

## [2.45.0](https://github.com/ethyca/fides/compare/2.44.0...2.45.0)

### Added
- Adding erasure support for PowerReviews [#5258](https://github.com/ethyca/fides/pull/5258)
- Adding erasure support for Attentive [#5258](https://github.com/ethyca/fides/pull/5261)
- Added a scheduled job to incrementally migrate from bcrypt hashes to SHA-256 hashes for stored identity values [#5256](https://github.com/ethyca/fides/pull/5256)
- Added the new Dynamic Erasure Email integrations [#5226](https://github.com/ethyca/fides/pull/5226)
- Add ability to edit dataset YAML from dataset view [#5262](https://github.com/ethyca/fides/pull/5262)
- Added support for "in progress" status in classification [#5248](https://github.com/ethyca/fides/pull/5248)
- Clarify GCP service account permissions when setting up Google Cloud SQL for Postgres in Admin-UI [#5245](https://github.com/ethyca/fides/pull/5266)
- Add onFidesEvent method for an alternative way to subscribe to Fides events [#5297](https://github.com/ethyca/fides/pull/5297)

### Changed
- Validate no path in `server_host` var for CLI config; if there is one then take only up until the first forward slash
- Update the Datamap report's Data categories column to support better expand/collapse behavior [#5265](https://github.com/ethyca/fides/pull/5265)
- Rename/refactor Privacy Notice Properties to support performance improvements [#5259](https://github.com/ethyca/fides/pull/5259)
- Improved logging and error visibility for TraversalErrors [#5263](https://github.com/ethyca/fides/pull/5263)

### Developer Experience
- Added performance mark timings to debug logs for fides.js [#5245](https://github.com/ethyca/fides/pull/5245)

### Fixed
- Fix wording in tooltip for Yotpo Reviews [#5274](https://github.com/ethyca/fides/pull/5274)
- Hardcode ConnectionConfigurationResponse.secrets [#5283](https://github.com/ethyca/fides/pull/5283)
- Fix Fides.shouldShouldShowExperience() to return false for modal-only experiences [#5281](https://github.com/ethyca/fides/pull/5281)

## [2.44.0](https://github.com/ethyca/fides/compare/2.43.1...2.44.0)

### Added
- Added Gzip Middleware for responses [#5225](https://github.com/ethyca/fides/pull/5225)
- Adding source and submitted_by fields to privacy requests (Fidesplus) [#5206](https://github.com/ethyca/fides/pull/5206)
- Added Action Required / Monitored / Unmonitored tabs to Data Detection & Discovery page [#5236](https://github.com/ethyca/fides/pull/5236)
- Adding erasure support for Microsoft Advertising [#5197](https://github.com/ethyca/fides/pull/5197)
- Implements fuzzy search for identities in Admin-UI Request Manager [#5232](https://github.com/ethyca/fides/pull/5232)
- New purpose header field for TCF banner [#5246](https://github.com/ethyca/fides/pull/5246)
- `fides` subcommand `pull` has resource name subcommands that take a `fides_key` argument allowing you to pull only one resource by name and type [#5260](https://github.com/ethyca/fides/pull/5260)

### Changed
- Removed unused `username` parameter from the Delighted integration configuration [#5220](https://github.com/ethyca/fides/pull/5220)
- Removed unused `ad_account_id` parameter from the Snap integration configuration [#5229](https://github.com/ethyca/fides/pull/5220)
- Updates to support consent signal processing (Fidesplus) [#5200](https://github.com/ethyca/fides/pull/5200)
- TCF Optimized for performance on initial load by offsetting most experience data until after banner is shown [#5230](https://github.com/ethyca/fides/pull/5230)
- Updates to support DynamoDB schema with Tokenless IAM auth [#5240](https://github.com/ethyca/fides/pull/5240)

### Developer Experience
- Sourcemaps are now working for fides-js in debug mode [#5222](https://github.com/ethyca/fides/pull/5222)

### Fixed
- Fix bug where Data Detection & Discovery table pagination fails to reset after navigating or searching  [#5234](https://github.com/ethyca/fides/pull/5234)
- Ignoring HTTP 400 error responses from the unsubscribe endpoint for HubSpot [#5237](https://github.com/ethyca/fides/pull/5237)
- Fix all `fides` API subcommands (`push`, `user`, etc) failing with an invalid server even when only passing `--help` [#5243](https://github.com/ethyca/fides/pull/5243)
- Fix bug where empty datasets / table wouldn't show a Monitor button  [#5249](https://github.com/ethyca/fides/pull/5249)

### Security
- Reduced timing differences in login endpoint [CVE-2024-45052](https://github.com/ethyca/fides/security/advisories/GHSA-2h46-8gf5-fmxv)
- Removed Jinja2 for email templates, the variables syntax changed from `{{variable_name}}` to `__VARIABLE_NAME__` [CVE-2024-45053](https://github.com/ethyca/fides/security/advisories/GHSA-c34r-238x-f7qx)


## [2.43.1](https://github.com/ethyca/fides/compare/2.43.0...2.43.1)

### Added
- Pydantic v1 -> Pydantic v2 upgrade [#5020](https://github.com/ethyca/fides/pull/5020)
- Added success toast on muting/ignoring resources in D&D tables [#5214](https://github.com/ethyca/fides/pull/5214)
- Added "data type" column to fields and subfields on D&D tables [#5218](https://github.com/ethyca/fides/pull/5218)
- Added support for navigating and editing nested fields in the Datasets page [#5216](https://github.com/ethyca/fides/pull/5216)

### Fixed
- Ignore `404` errors on Oracle Responsys deletions [#5203](https://github.com/ethyca/fides/pull/5203)
- Fix white screen issue when privacy request has null value for daysLeft [#5213](https://github.com/ethyca/fides/pull/5213)

### Changed
- Visual updates to badges in D&D result tables [#5212](https://github.com/ethyca/fides/pull/5212)
- Tweaked behavior of loading state on D&D table actions buttons [#5201](https://github.com/ethyca/fides/pull/5201)


## [2.43.0](https://github.com/ethyca/fides/compare/2.42.1...2.43.0)

### Added
- Added support for mapping a system's integration's consentable items to privacy notices [#5156](https://github.com/ethyca/fides/pull/5156)
- Added support for SSO Login with multiple providers (Fides Plus feature) [#5134](https://github.com/ethyca/fides/pull/5134)
- Adds user_read scope to approver role so that they can update their own password [#5178](https://github.com/ethyca/fides/pull/5178)
- Added PATCH endpoint for partially updating connection secrets [#5172](https://github.com/ethyca/fides/pull/5172)
- Add success toast on confirming classification in data discovery tables [#5182](https://github.com/ethyca/fides/pull/5182)
- Add function to return list of StagedResource objs according to list of URNs [#5192](https://github.com/ethyca/fides/pull/5192)
- Add DSR Support for ScyllaDB [#5140](https://github.com/ethyca/fides/pull/5140)
- Added support for nested fields in BigQuery in D&D result views [#5175](https://github.com/ethyca/fides/pull/5175)
- Added support for Vendor Count in Fides-JS overlay descriptions [#5210](https://github.com/ethyca/fides/pull/5210)

### Fixed
- Fixed the OAuth2 configuration for the Snap integration [#5158](https://github.com/ethyca/fides/pull/5158)
- Fixes a Marigold Sailthru error when a user does not exist [#5145](https://github.com/ethyca/fides/pull/5145)
- Fixed malformed HTML issue on switch components [#5166](https://github.com/ethyca/fides/pull/5166)
- Edit integration modal no longer requires reentering credentials when doing partial edits [#2436](https://github.com/ethyca/fides/pull/2436)
- Fixed a timing issue with tcf/gpp locator iframe naming [#5173](https://github.com/ethyca/fides/pull/5173)
- Detection & Discovery: The when column will now display the correct value with a tooltip showing the full date and time [#5177](https://github.com/ethyca/fides/pull/5177)
- Fixed minor issues with the SSO providers form [#5183](https://github.com/ethyca/fides/pull/5183)

### Changed
- Removed PRIVACY_REQUEST_READ scope from Viewer role [#5184](https://github.com/ethyca/fides/pull/5184)
- Asynchronously load GVL translations in FidesJS instead of blocking UI rendering [#5187](https://github.com/ethyca/fides/pull/5187)
- Model changes to support consent signals (Fidesplus) [#5190](https://github.com/ethyca/fides/pull/5190)
- Updated Datasets page with new UI for better usability and consistency with Detection and Discovery UI [#5191](https://github.com/ethyca/fides/pull/5191)
- Updated the Yotpo Reviews integration to use email and phone number identities instead of external ID [#5169](https://github.com/ethyca/fides/pull/5169)
- Update TCF banner button layout and styles [#5204](https://github.com/ethyca/fides/pull/5204)


### Developer Experience
- Fixes some ESLint configuration issues [#5176](https://github.com/ethyca/fides/pull/5176)

## [2.42.1](https://github.com/ethyca/fides/compare/2.42.0...2.42.1)

### Fixed
- Fixed language picker cut-off in mobile on CMP banner and modal [#5159](https://github.com/ethyca/fides/pull/5159)
- Fixed button sizes on CMP modal [#5161](https://github.com/ethyca/fides/pull/5161)

## [2.42.0](https://github.com/ethyca/fides/compare/2.41.0...2.42.0)

### Added
- Add AWS Tags in the meta field for Fides system when using `fides generate` [#4998](https://github.com/ethyca/fides/pull/4998)
- Added access and erasure support for Checkr integration [#5121](https://github.com/ethyca/fides/pull/5121)
- Added support for special characters in SaaS request payloads [#5099](https://github.com/ethyca/fides/pull/5099)
- Added support for displaying notices served in the Consent Banner [#5125](https://github.com/ethyca/fides/pull/5125)
- Added ability to choose whether to use Opt In/Out buttons or Acknowledge button in the Consent Banner [#5125](https://github.com/ethyca/fides/pull/5125)
- Add "status" field to detection & discovery tables [#5141](https://github.com/ethyca/fides/pull/5141)
- Added optional filters `exclude_saas_datasets` and `only_unlinked_datasets` to the list datasets endpoint [#5132](https://github.com/ethyca/fides/pull/5132)
- Add new config options to support notice-only banner and modal [#5136](https://github.com/ethyca/fides/pull/5136)
- Added models to support bidirectional consent (Fides Plus feature) [#5118](https://github.com/ethyca/fides/pull/5118)

### Changed
- Moving Privacy Center endpoint logging behind debug flag [#5103](https://github.com/ethyca/fides/pull/5103)
- Serve GVL languages as they are requested [#5112](https://github.com/ethyca/fides/pull/5112)
- Changed text on system integrations tab to direct to new integration management [#5097](https://github.com/ethyca/fides/pull/5097)
- Updates to consent experience styling [#5085](https://github.com/ethyca/fides/pull/5085)
- Updated the dataset page to display the new table and support pagination [#5130](https://github.com/ethyca/fides/pull/5130)
- Improve performance by removing the need to load every system into redux store [#5135](https://github.com/ethyca/fides/pull/5135)
- Use the `user_id` from a Segment Trait instead of an `email` when deleting a user in Segment [#5004](https://github.com/ethyca/fides/pull/5004)
- Moves some endpoints for property-specific messaging from OSS -> plus [#5069](https://github.com/ethyca/fides/pull/5069)
- Text changes in monitor config table and form [#5142](https://github.com/ethyca/fides/pull/5142)
- Improve API error messages when using is_default field on taxonomy resources [#5147](https://github.com/ethyca/fides/pull/5147)

### Developer Experience
- Add `.syncignore` to reduce file sync size with new volumes [#5104](https://github.com/ethyca/fides/pull/5104)
- Fix sourcemap generation in development version of FidesJS [#5119](https://github.com/ethyca/fides/pull/5119)
- Upgrade to Next.js v14 [#5111](https://github.com/ethyca/fides/pull/5111)
- Upgrade and consolidate linting and formatting tools [#5128](https://github.com/ethyca/fides/pull/5128)

### Fixed
- Resolved an issue pulling all blog authors for the Shopify integration [#5043](https://github.com/ethyca/fides/pull/5043)
- Fixed typo in the BigQuery integration description [#5120](https://github.com/ethyca/fides/pull/5120)
- Fixed default values of Experience config toggles [#5123](https://github.com/ethyca/fides/pull/5123)
- Skip indexing Custom Privacy Request Field array values [#5127](https://github.com/ethyca/fides/pull/5127)
- Fixed Admin UI issue where banner would disappear in Experience Preview with GPC enabled [#5131](https://github.com/ethyca/fides/pull/5131)
- Fixed not being able to edit a monitor from scheduled to not scheduled [#5114](https://github.com/ethyca/fides/pull/5114)
- Migrating missing Fideslang 2.0 data categories [#5073](https://github.com/ethyca/fides/pull/5073)
- Fixed wrong system count on Datamap page [#5151](https://github.com/ethyca/fides/pull/5151)
- Fixes some responsive styling issues in the consent banner on mobile sized screens [#5157](https://github.com/ethyca/fides/pull/5157)

## [2.41.0](https://github.com/ethyca/fides/compare/2.40.0...2.41.0)

### Added
- Added erasure support for Alchemer integration [#4925](https://github.com/ethyca/fides/pull/4925)
- Added new columns and action buttons to discovery monitors table [#5068](https://github.com/ethyca/fides/pull/5068)
- Added field to exclude databases on MonitorConfig [#5080](https://github.com/ethyca/fides/pull/5080)
- Added key pair authentication for the Snowflake integration [#5079](https://github.com/ethyca/fides/pull/5079)

### Changed
- Updated the sample dataset for the Amplitude integration [#5063](https://github.com/ethyca/fides/pull/5063)
- Updated System's page to display a table that uses a paginated endpoint [#5084](https://github.com/ethyca/fides/pull/5084)
- Messaging page now shows a notice if you have properties without any templates [#5077](https://github.com/ethyca/fides/pull/5077)
- Endpoints for listing systems (GET /system) and datasets (GET /dataset) now support optional pagination [#5071](https://github.com/ethyca/fides/pull/5071)
- Messaging page will now show a notice about using global mode [#5090](https://github.com/ethyca/fides/pull/5090)
- Changed behavior of project selection modal in discovery monitor form [#5092](https://github.com/ethyca/fides/pull/5092)
- Data category selector for Discovery results won't show disabled categories [#5102](https://github.com/ethyca/fides/pull/5102)

### Developer Experience
- Upgrade to React 18 and Chakra 2, including other dependencies [#5036](https://github.com/ethyca/fides/pull/5036)
- Added support for "output templates" in read SaaS requests [#5054](https://github.com/ethyca/fides/pull/5054)
- URL for deployment instructions when the webserver is running [#5088](https://github.com/ethyca/fides/pull/5088)
- Optimize TCF bundle with just-in-time GVL translations [#5074](https://github.com/ethyca/fides/pull/5074)
- Added `performance.mark()` to FidesJS events for performance testing. [#5105](https://github.com/ethyca/fides/pull/5105)

### Fixed
- Fixed bug with unescaped table names in mysql queries [#5072](https://github.com/ethyca/fides/pull/5072/)
- Fixed bug with unresponsive messaging ui [#5081](https://github.com/ethyca/fides/pull/5081/)
- Fixed FidesKey constructor bugs in CLI [#5113](https://github.com/ethyca/fides/pull/5113)


## [2.40.0](https://github.com/ethyca/fides/compare/2.39.2...2.40.0)

### Added
- Adds last_monitored and enabled attributes to MonitorConfig [#4991](https://github.com/ethyca/fides/pull/4991)
- New messaging page. Allows managing messaging templates for different properties. [#5005](https://github.com/ethyca/fides/pull/5005)
- Ability to configure "Enforcement Level" for Privacy Notices [#5025](https://github.com/ethyca/fides/pull/5025)
- BE cleanup for property-specific messaging [#5006](https://github.com/ethyca/fides/pull/5006)
- If property_id param was used, store it as part of the consent request [#4915](https://github.com/ethyca/fides/pull/4915)
- Invite users via email flow [#4539](https://github.com/ethyca/fides/pull/4539)
- Added new Google Cloud SQL for Postgres Connector [#5014](https://github.com/ethyca/fides/pull/5014)
- Added access and erasure support for the Twilio SMS integration [#4979](https://github.com/ethyca/fides/pull/4979)
- Added erasure support for Snap integration [#5011](https://github.com/ethyca/fides/pull/5011)

### Changed
- Navigation changes. 'Management' was renamed 'Settings'. Properties was moved to Settings section. [#5005](https://github.com/ethyca/fides/pull/5005)
- Changed discovery monitor form behavior around execution date/time selection [#5017](https://github.com/ethyca/fides/pull/5017)
- Changed integration form behavior when errors occur [#5023](https://github.com/ethyca/fides/pull/5023)
- Replaces typescript-cookie with js-cookie [#5022](https://github.com/ethyca/fides/pull/5022)
- Updated pymongo version to 4.7.3 [#5019](https://github.com/ethyca/fides/pull/5019)
- Upgraded Datamap instance of `react-table` to v8 [#5024](https://github.com/ethyca/fides/pull/5024)
- Updated create privacy request modal from admin-ui to include all custom fields  [#5029](https://github.com/ethyca/fides/pull/5029)
- Update name of Ingress/Egress columns in Datamap Report to Sources/Destinations [#5045](https://github.com/ethyca/fides/pull/5045)
- Datamap report now includes a 'cookies' column [#5052](https://github.com/ethyca/fides/pull/5052)
- Changed behavior of project selection UI in discovery monitor form [#5049](https://github.com/ethyca/fides/pull/5049)
- Updating DSR filtering to use collection-level data categories [#4999](https://github.com/ethyca/fides/pull/4999)
- Changed discovery monitor form to skip project selection UI when no projects exist [#5056](https://github.com/ethyca/fides/pull/5056)

### Fixed
- Fixed intermittent connection issues with Redshift by increasing timeout and preferring SSL in test connections [#4981](https://github.com/ethyca/fides/pull/4981)
- Fixed data detection & discovery results not displaying correctly across multiple pages[#5060](https://github.com/ethyca/fides/pull/5060)

### Developer Experience
- Fixed various environmental issues when running Cypress tests locally [#5040](https://github.com/ethyca/fides/pull/5040)

## [2.39.2](https://github.com/ethyca/fides/compare/2.39.1...2.39.2)

### Fixed
- Restrict Delete Systems API endpoint such that user must have "SYSTEM_DELETE" scope [#5037](https://github.com/ethyca/fides/pull/5037)

### Security
- Remove the SERVER_SIDE_FIDES_API_URL env variable from the client clientSettings [CVE-2024-31223](https://github.com/ethyca/fides/security/advisories/GHSA-53q7-4874-24qg)

## [2.39.1](https://github.com/ethyca/fides/compare/2.39.0...2.39.1)

### Fixed
- Fixed a bug where system information form was not loading for Viewer users [#5034](https://github.com/ethyca/fides/pull/5034)
- Fixed viewers being given the option to delete systems [#5035](https://github.com/ethyca/fides/pull/5035)
- Restrict Delete Systems API endpoint such that user must have "SYSTEM_DELETE" scope [#5037](https://github.com/ethyca/fides/pull/5037)

### Removed
- Removed the `fetch` polyfill from FidesJS [#5026](https://github.com/ethyca/fides/pull/5026)

### Security
- Removed FidesJS's exposure to `polyfill.io` supply chain attack [CVE-2024-38537](https://github.com/ethyca/fides/security/advisories/GHSA-cvw4-c69g-7v7m)

## [2.39.0](https://github.com/ethyca/fides/compare/2.38.1...2.39.0)

### Added
- Adds the start of the Scylla DB Integration [#4946](https://github.com/ethyca/fides/pull/4946)
- Added model and data migrations and CRUD-layer operations for property-specific messaging [#4901](https://github.com/ethyca/fides/pull/4901)
- Added option in FidesJS SDK to only disable notice-served API [#4965](https://github.com/ethyca/fides/pull/4965)
- External ID support for consent management [#4927](https://github.com/ethyca/fides/pull/4927)
- Added access and erasure support for the Greenhouse Harvest integration [#4945](https://github.com/ethyca/fides/pull/4945)
- Add an S3 connection type (currently used for discovery and detection only) [#4930](https://github.com/ethyca/fides/pull/4930)
- Support for Limited FIDES__CELERY__* Env Vars [#4980](https://github.com/ethyca/fides/pull/4980)
- Implement sending emails via property-specific messaging templates [#4950](https://github.com/ethyca/fides/pull/4950)
- New privacy request search to replace existing endpoint [#4987](https://github.com/ethyca/fides/pull/4987)
- Added new Google Cloud SQL for MySQL Connector [#4949](https://github.com/ethyca/fides/pull/4949)
- Add new options for integrations for discovery & detection [#5000](https://github.com/ethyca/fides/pull/5000)
- Add new `FidesInitializing` event for when FidesJS begins initialization [#5010](https://github.com/ethyca/fides/pull/5010)

### Changed
- Move new data map reporting table out of beta and remove old table from Data Lineage map. [#4963](https://github.com/ethyca/fides/pull/4963)
- Disable the 'connect to a database' button if the `dataDiscoveryAndDetection` feature flag is enabled [#1455](https://github.com/ethyca/fidesplus/pull/1455)
- Upgrade Privacy Request table to use FidesTable V2 [#4990](https://github.com/ethyca/fides/pull/4990)
- Add copy to project selection modal and tweak copy on discovery monitors table [#5007](https://github.com/ethyca/fides/pull/5007)

### Fixed
- Fixed an issue where the GPP signal status was prematurely set to `ready` in some scenarios [#4957](https://github.com/ethyca/fides/pull/4957)
- Removed exteraneous `/` from the several endpoint URLs [#4962](https://github.com/ethyca/fides/pull/4962)
- Fixed and optimized Database Icon SVGs used in Datamap [#4969](https://github.com/ethyca/fides/pull/4969)
- Masked "Keyfile credentials" input on integration config form [#4971](https://github.com/ethyca/fides/pull/4971)
- Fixed validations for privacy declaration taxonomy labels when creating/updating a System [#4982](https://github.com/ethyca/fides/pull/4982)
- Allow property-specific messaging to work with non-custom templates [#4986](https://github.com/ethyca/fides/pull/4986)
- Fixed an issue where config object was being passed twice to `fides.js` output [#5010](https://github.com/ethyca/fides/pull/5010)
- Disabling Fides initialization now also disables GPP initialization [#5010](https://github.com/ethyca/fides/pull/5010)
- Fixes Vendor table formatting [#5013](https://github.com/ethyca/fides/pull/5013)

## [2.38.1](https://github.com/ethyca/fides/compare/2.38.0...2.38.1)

### Changed
- Disable the 'connect to a database' button if the `dataDiscoveryAndDetection` feature flag is enabled [#4972](https://github.com/ethyca/fidesplus/pull/4972)
- Oracle Responsys: Include Profile Extension Tables in DSRs[#4937](https://github.com/ethyca/fides/pull/4937)

### Fixed
- Fixed "add" icons on some buttons being wrong size [#4975](https://github.com/ethyca/fides/pull/4975)
- Fixed ability to update consent preferences after they've previously been set [#4984](https://github.com/ethyca/fides/pull/4984)

## [2.38.0](https://github.com/ethyca/fides/compare/2.37.0...2.38.0)

### Added
- Deprecate LastServedNotice (lastservednoticev2) table [#4910](https://github.com/ethyca/fides/pull/4910)
- Added erasure support to the Recurly integration [#4891](https://github.com/ethyca/fides/pull/4891)
- Added UI for configuring integrations for detection/discovery [#4922](https://github.com/ethyca/fides/pull/4922)
- New queue for saving privacy preferences/notices served [#4931](https://github.com/ethyca/fides/pull/4931)
- Expose number of tasks in queue in worker health check [#4931](https://github.com/ethyca/fides/pull/4931)
- Track when preferences/notices served received [#4931](https://github.com/ethyca/fides/pull/4931)
- Request overrides for opt-in and opt-out consent requests [#4920](https://github.com/ethyca/fides/pull/4920)
- Added query_param_key to Privacy Center schema [#4939](https://github.com/ethyca/fides/pull/4939)
- Fill custom privacy request fields with query_param_key [#4948](https://github.com/ethyca/fides/pull/4948)
- Add `datasource_params` column to MonitorConfig DB model [#4951](https://github.com/ethyca/fides/pull/4951)
- Added ability to open system preview side panel from new data map table [#4944](https://github.com/ethyca/fides/pull/4944)
- Added success toast message after monitoring a resource [#4958](https://github.com/ethyca/fides/pull/4958)
- Added UI for displaying, adding and editing discovery monitors [#4954](https://github.com/ethyca/fides/pull/4954)

### Changed
- Set default ports for local development of client projects (:3001 for privacy center and :3000 for admin-ui) [#4912](https://github.com/ethyca/fides/pull/4912)
- Update privacy center port to :3001 for nox [#4918](https://github.com/ethyca/fides/pull/4918)
- Optimize speed by generating the uuids in the client side for consent requests [#4933](https://github.com/ethyca/fides/pull/4933)
- Update Privacy Center toast text for consistent capitalization [#4936](https://github.com/ethyca/fides/pull/4936)
- Update Custom Fields table and Domain Verification table to use FidesTable V2. Remove V1 components. [#4932](https://github.com/ethyca/fides/pull/4932)
- Updated how Fields are generated for DynamoDB, improved error handling [#4943](https://github.com/ethyca/fides/pull/4943)

### Fixed
- Fixed an issue where the test integration action failed for the Zendesk integration [#4929](https://github.com/ethyca/fides/pull/4929)
- Fixed an issue where language form field error message was not displaying properly [#4942](https://github.com/ethyca/fides/pull/4942)
- Fixed an issue where the consent cookie could not be set on multi-level root domain (e.g. co.uk, co.jp) [#4935](https://github.com/ethyca/fides/pull/4935)
- Fixed an issue where the unique device ID was not being retained when Fides.js was reinitialized [#4947](https://github.com/ethyca/fides/pull/4947)
- Fixed inconsistent font sizes on new integrations UI [#4959](https://github.com/ethyca/fides/pull/4959)

## [2.37.0](https://github.com/ethyca/fides/compare/2.36.0...2.37.0)

### Added
- Added initial version for Helios: Data Discovery and Detection [#4839](https://github.com/ethyca/fides/pull/4839)
- Added shouldShowExperience to the Fides global and FidesInitialized events [#4895](https://github.com/ethyca/fides/pull/4895)
- Enhancements to `MonitorConfig` DB model to support new functionality [#4888](https://github.com/ethyca/fides/pull/4888)
- Added developer option to disable auto-initialization on FidesJS bundles. [#4900](https://github.com/ethyca/fides/pull/4900)
- Adding property ID to served notice history and privacy preference history [#4886](https://github.com/ethyca/fides/pull/4886)
- Adding privacy_center_config and stylesheet fields to the Property model [#4879](https://github.com/ethyca/fides/pull/4879)
- Adds generic async callback integration support [#4865](https://github.com/ethyca/fides/pull/4865)
- Ability to `downgrade` the application DB through the `/admin/db` endpoint [#4893](https://github.com/ethyca/fides/pull/4893)
- Added support for custom property paths, configs and stylesheets for privacy center [#4907](https://github.com/ethyca/fides/pull/4907)
- Include the scopes required for a given action in `403` response when client does not have sufficient permissions [#4905](https://github.com/ethyca/fides/pull/4905)

### Changed
- Rename MinimalPrivacyExperience class and usages [#4889](https://github.com/ethyca/fides/pull/4889)
- Included fidesui as part of the monorepo [#4880](https://github.com/ethyca/fides/pull/4880)
- Improve `geolocation` and `property_id` error response to return 400 status instead of 500 server error on /fides.js endpoint [#4884](https://github.com/ethyca/fides/pull/4884)
- Fixing middleware logging in Fides.js to remove incorrect status codes and durations [#4885](https://github.com/ethyca/fides/pull/4885)
- Improve load performance and DOM monitoring for FidesJS [#4896](https://github.com/ethyca/fides/pull/4896)

### Fixed
- Fixed an issue with the Iterate connector returning at least one param_value references an invalid field for the 'update' request of user [#4528](https://github.com/ethyca/fides/pull/4528)
- Enhanced classification of the dataset used with Twilio [#4872](https://github.com/ethyca/fides/pull/4872)
- Reduce privacy center logging to not show response size limit when the /fides.js endpoint has a size bigger than 4MB [#4878](https://github.com/ethyca/fides/pull/4878)
- Fixed an issue where sourcemaps references were unintentionally included in the FidesJS bundle [#4887](https://github.com/ethyca/fides/pull/4887)
- Handle a 404 response from Segment when a user ID or email is not found [#4902](https://github.com/ethyca/fides/pull/4902)
- Fixed TCF styling issues [#4904](https://github.com/ethyca/fides/pull/4904)
- Fixed an issue where the Trigger Modal Link was not being populated correctly in the translation form [#4911](https://github.com/ethyca/fides/pull/4911)

### Security
- Escape SQLAlchemy passwords [CVE-2024-34715](https://github.com/ethyca/fides/security/advisories/GHSA-8cm5-jfj2-26q7)
- Properly mask nested BigQuery secrets in connection configuration endpoints [CVE-2024-35189](https://github.com/ethyca/fides/security/advisories/GHSA-rcvg-jj3g-rj7c)

## [2.36.0](https://github.com/ethyca/fides/compare/2.35.1...2.36.0)

### Added
- Added multiple language translations support for privacy center consent page [#4785](https://github.com/ethyca/fides/pull/4785)
- Added ability to export the contents of datamap report [#1545](https://ethyca.atlassian.net/browse/PROD-1545)
- Added `System` model support for new `vendor_deleted_date` field on Compass vendor records [#4818](https://github.com/ethyca/fides/pull/4818)
- Added custom JSON (de)serialization to shared DB engines to handle non-standard data types in JSONB columns [#4818](https://github.com/ethyca/fides/pull/4818)
- Added state persistence across sessions to the datamap report table [#4853](https://github.com/ethyca/fides/pull/4853)
- Removed currentprivacypreference and lastservednotice tables [#4846](https://github.com/ethyca/fides/pull/4846)
- Added initial version for Helios: Data Discovery and Detection [#4839](https://github.com/ethyca/fides/pull/4839)
- Adds new var to track fides js overlay types [#4869](https://github.com/ethyca/fides/pull/4869)

### Changed
- Changed filters on the data map report table to use checkbox collapsible tree view [#4864](https://github.com/ethyca/fides/pull/4864)

### Fixed
- Remove the extra 'white-space: normal' CSS for FidesJS HTML descriptions [#4850](https://github.com/ethyca/fides/pull/4850)
- Fixed data map report to display second level names from the taxonomy as primary (bold) label [#4856](https://github.com/ethyca/fides/pull/4856)
- Ignore invalid three-character country codes for FidesJS geolocation (e.g. "USA") [#4877](https://github.com/ethyca/fides/pull/4877)

### Developer Experience
- Update typedoc-plugin-markdown to 4.0.0 [#4870](https://github.com/ethyca/fides/pull/4870)

## [2.35.1](https://github.com/ethyca/fides/compare/2.35.0...2.35.1)

### Added
- Added access and erasure support for Marigold Engage by Sailthru integration [#4826](https://github.com/ethyca/fides/pull/4826)
- Update fides_disable_save_api option in FidesJS SDK to disable both privacy-preferences & notice-served APIs [#4860](https://github.com/ethyca/fides/pull/4860)

### Fixed
- Fixing issue where privacy requests not approved before upgrading to 2.34 couldn't be processed [#4855](https://github.com/ethyca/fides/pull/4855)
- Ensure only GVL vendors from Compass are labeled as such [#4857](https://github.com/ethyca/fides/pull/4857)
- Fix handling of some ISO-3166 geolocation edge cases in Privacy Center /fides.js endpoint [#4858](https://github.com/ethyca/fides/pull/4858)

### Changed
- Hydrates GTM datalayer to match supported FidesEvent Properties [#4847](https://github.com/ethyca/fides/pull/4847)
- Allows a SaaS integration request to process HTTP 204 No Content without erroring trying to unwrap the response. [#4834](https://github.com/ethyca/fides/pull/4834)
- Sets `sslmode` to prefer for Redshift connections when generating datasets [#4849](https://github.com/ethyca/fides/pull/4849)
- Included searching by `email` for the Segment integration [#4851](https://github.com/ethyca/fides/pull/4851)

## [2.35.0](https://github.com/ethyca/fides/compare/2.34.0...2.35.0)

### Added
- Added DSR 3.0 Scheduling which supports running DSR's in parallel with first-class request tasks [#4760](https://github.com/ethyca/fides/pull/4760)
- Added carets to collapsible sections in the overlay modal [#4793](https://github.com/ethyca/fides/pull/4793)
- Added erasure support for OpenWeb [#4735](https://github.com/ethyca/fides/pull/4735)
- Added support for configuration of pre-approval webhooks [#4795](https://github.com/ethyca/fides/pull/4795)
- Added fides_clear_cookie option to FidesJS SDK to load CMP without preferences on refresh [#4810](https://github.com/ethyca/fides/pull/4810)
- Added FidesUpdating event to FidesJS SDK [#4816](https://github.com/ethyca/fides/pull/4816)
- Added `reinitialize` method to FidesJS SDK [#4812](https://github.com/ethyca/fides/pull/4812)
- Added undeclared data category columns to data map report table [#4781](https://github.com/ethyca/fides/pull/4781)
- Fully implement pre-approval webhooks [#4822](https://github.com/ethyca/fides/pull/4822)
- Sync models and database for pre-approval webhooks [#4838](https://github.com/ethyca/fides/pull/4838)

### Changed
- Removed the Celery startup banner from the Fides worker logs [#4814](https://github.com/ethyca/fides/pull/4814)
- Improve performance of Snowflake schema generation [#4587](https://github.com/ethyca/fides/pull/4587)

### Fixed
- Fixed bug prevented adding new privacy center translations [#4786](https://github.com/ethyca/fides/pull/4786)
- Fixed bug where Privacy Policy links would be shown without a configured URL [#4801](https://github.com/ethyca/fides/pull/4801)
- Fixed bug prevented adding new privacy center translations [#4786](https://github.com/ethyca/fides/pull/4786)
- Fixed bug where Language selector button was overlapping other buttons when Privacy Policy wasn't present. [#4815](https://github.com/ethyca/fides/pull/4815)
- Fixed bug where icons of the Language selector were displayed too small on some sites [#4815](https://github.com/ethyca/fides/pull/4815)
- Fixed bug where GPP US National Section was incorrectly included when the State by State approach was selected [#4823]https://github.com/ethyca/fides/pull/4823
- Fixed DSR 3.0 Scheduling bug where Approved Privacy Requests that failed wouldn't change status [#4837](https://github.com/ethyca/fides/pull/4837)

## [2.34.0](https://github.com/ethyca/fides/compare/2.33.1...2.34.0)

### Added

- Added new field for modal trigger link translation [#4761](https://github.com/ethyca/fides/pull/4761)
- Added `getModalLinkLabel` method to global fides object [#4766](https://github.com/ethyca/fides/pull/4766)
- Added language switcher to fides overlay modal [#4773](https://github.com/ethyca/fides/pull/4773)
- Added modal link label to experience translation model [#4767](https://github.com/ethyca/fides/pull/4767)
- Added support for custom identities [#4764](https://github.com/ethyca/fides/pull/4764)
- Added developer option to force GPP API on FidesJS bundles [#4799](https://github.com/ethyca/fides/pull/4799)

### Changed

- Changed the Stripe integration for `Cards` to delete instead of update due to possible issues of a past expiration date [#4768](https://github.com/ethyca/fides/pull/4768)
- Changed display of Data Uses, Categories and Subjects to user friendly names in the Data map report [#4774](https://github.com/ethyca/fides/pull/4774)
- Update active disabled Fides.js toggle color to light grey [#4778](https://github.com/ethyca/fides/pull/4778)
- Update FidesJS fides_embed option to support embedding both banner & modal components [#4782](https://github.com/ethyca/fides/pull/4782)
- Add a few CSS classes to help with styling FidesJS button groups [#4789](https://github.com/ethyca/fides/pull/4789)
- Changed GPP extension to be pre-bundled in appropriate circumstances, as opposed to another fetch [#4780](https://github.com/ethyca/fides/pull/4780)

### Fixed

- Fixed select dropdowns being cut off by edges of modal forms [#4757](https://github.com/ethyca/fides/pull/4757)
- Changed "allow user to dismiss" toggle to show on config form for TCF experience [#4755](https://github.com/ethyca/fides/pull/4755)
- Fixed issue when loading the privacy request detail page [#4775](https://github.com/ethyca/fides/pull/4775)
- Fixed connection test for Aircall [#4756](https://github.com/ethyca/fides/pull/4756/pull)
- Fixed issues connecting to Redshift due to character encoding and SSL requirements [#4790](https://github.com/ethyca/fides/pull/4790)
- Fixed the way the name identity is handled in the Privacy Center [#4791](https://github.com/ethyca/fides/pull/4791)

### Developer Experience

- Build a `fides-types.d.ts` type declaration file to include alongside our FidesJS developer docs [#4772](https://github.com/ethyca/fides/pull/4772)

## [2.33.1](https://github.com/ethyca/fides/compare/2.33.0...2.33.1)

### Added

- Adds CUSTOM_OPTIONS_PATH to Privacy Center env vars [#4769](https://github.com/ethyca/fides/pull/4769)

## [2.33.0](https://github.com/ethyca/fides/compare/2.32.0...2.33.0)

### Added

- Added models for Privacy Center configuration (for plus users) [#4716](https://github.com/ethyca/fides/pull/4716)
- Added ability to delete properties [#4708](https://github.com/ethyca/fides/pull/4708)
- Add interface for submitting privacy requests in admin UI [#4738](https://github.com/ethyca/fides/pull/4738)
- Added language switching support to the FidesJS UI based on configured translations [#4737](https://github.com/ethyca/fides/pull/4737)
- Added ability to override some experience language and primary color [#4743](https://github.com/ethyca/fides/pull/4743)
- Generate FidesJS SDK Reference Docs from tsdoc comments [#4736](https://github.com/ethyca/fides/pull/4736)
- Added erasure support for Adyen [#4735](https://github.com/ethyca/fides/pull/4735)
- Added erasure support for Iterable [#4695](https://github.com/ethyca/fides/pull/4695)

### Changed

- Updated privacy notice & experience forms to hide translation UI when user doesn't have translation feature [#4728](https://github.com/ethyca/fides/pull/4728), [#4734](https://github.com/ethyca/fides/pull/4734)
- Custom privacy request fields now support list values [#4686](https://github.com/ethyca/fides/pull/4686)
- Update when GPP API reports signal status: ready [#4635](https://github.com/ethyca/fides/pull/4635)
- Update non-dismissable TCF and notice banners to show a black overlay and prevent scrolling [#4748](https://github.com/ethyca/fidesplus/pull/4748)
- Cleanup config vars for preview in Admin-UI [#4745](https://github.com/ethyca/fides/pull/4745)
- Show a "systems displayed" count on datamap map & table reporting page [#4752](https://github.com/ethyca/fides/pull/4752)
- Change default Canada Privacy Experience Config in migration to reference generic `ca` region [#4762](https://github.com/ethyca/fides/pull/4762)

### Fixed

- Fixed responsive issues with the buttons on the integration screen [#4729](https://github.com/ethyca/fides/pull/4729)
- Fixed hover/focus issues with the v2 tables [#4730](https://github.com/ethyca/fides/pull/4730)
- Disable editing of data use declaration name and type after creation [#4731](https://github.com/ethyca/fides/pull/4731)
- Cleaned up table borders [#4733](https://github.com/ethyca/fides/pull/4733)
- Initialization issues with ExperienceNotices (#4723)[https://github.com/ethyca/fides/pull/4723]
- Re-add CORS origin regex field to admin UI (#4742)[https://github.com/ethyca/fides/pull/4742]

### Developer Experience

- Added new script to allow recompiling of fides-js when the code changes [#4744](https://github.com/ethyca/fides/pull/4744)
- Update Cookie House to support for additional locations (Canada, Quebec, EEA) and a "property_id" override [#4750](https://github.com/ethyca/fides/pull/4750)

## [2.32.0](https://github.com/ethyca/fides/compare/2.31.1...2.32.0)

### Added

- Updated configuration pages for Experiences with live Preview of FidesJS banner & modal components [#4576](https://github.com/ethyca/fides/pull/4576)
- Added ability to configure multiple language translations for Notices & Experiences [#4576](https://github.com/ethyca/fides/pull/4576)
- Automatically localize all strings in FidesJS CMP UIs (banner, modal, and TCF overlay) based on user's locale and experience configuration [#4576](https://github.com/ethyca/fides/pull/4576)
- Added fides_locale option to override FidesJS locale detection [#4576](https://github.com/ethyca/fides/pull/4576)
- Update FidesJS to report notices served and preferences saved linked to the specific translations displayed [#4576](https://github.com/ethyca/fides/pull/4576)
- Added ability to prevent dismissal of FidesJS CMP UI via Experience configuration [#4576](https://github.com/ethyca/fides/pull/4576)
- Added ability to create & link Properties to support multiple Experiences in a single location [#4658](https://github.com/ethyca/fides/pull/4658)
- Added property_id query param to fides.js to filter experiences by Property when installed [#4676](https://github.com/ethyca/fides/pull/4676)
- Added Locations & Regulations pages to allow a wider selection of locations for consent [#4660](https://github.com/ethyca/fides/pull/4660)
- Erasure support for Simon Data [#4552](https://github.com/ethyca/fides/pull/4552)
- Added notice there will be no preview for Privacy Center types in the Experience preview [#4709](https://github.com/ethyca/fides/pull/4709)
- Removed properties beta flag [#4710](https://github.com/ethyca/fides/pull/4710)
- Add acknowledge button label to default Experience English form [#4714](https://github.com/ethyca/fides/pull/4714)
- Update FidesJS to support localizing CMP UI with configurable, non-English default locales [#4720](https://github.com/ethyca/fides/pull/4720)
- Add loading of template translations for notices and experiences [#4718](https://github.com/ethyca/fides/pull/4718)

### Changed

- Moved location-targeting from Notices to Experiences [#4576](https://github.com/ethyca/fides/pull/4576)
- Replaced previous default Notices & Experiences with new versions with updated locations, translations, etc. [#4576](https://github.com/ethyca/fides/pull/4576)
- Automatically migrate existing Notices & Experiences to updated model where possible [#4576](https://github.com/ethyca/fides/pull/4576)
- Replaced ability to configure banner "display configuration" to separate banner & modal components [#4576](https://github.com/ethyca/fides/pull/4576)
- Modify `fides user login` to not store plaintext password in `~/.fides-credentials` [#4661](https://github.com/ethyca/fides/pull/4661)
- Data model changes to support Notice and Experience-level translations [#4576](https://github.com/ethyca/fides/pull/4576)
- Data model changes to support Consent setup being Experience instead of Notice-driven [#4576](https://github.com/ethyca/fides/pull/4576)
- Build PrivacyNoticeRegion from locations and location groups [#4620](https://github.com/ethyca/fides/pull/4620)
- When saving locations, calculate and save location groups [#4620](https://github.com/ethyca/fides/pull/4620)
- Update privacy experiences page to use the new table component [#4652](https://github.com/ethyca/fides/pull/4652)
- Update privacy notices page to use the new table component [#4641](https://github.com/ethyca/fides/pull/4641)
- Bumped supported Python versions to `3.10.13`, `3.9.18`, and `3.8.18`. Bumped Debian base image from `-bullseye` to `-bookworm`. [#4630](https://github.com/ethyca/fides/pull/4630)
- Bumped Node.js base image from `16` to `20`. [#4684](https://github.com/ethyca/fides/pull/4684)

### Fixed

- Ignore 404 errors from Delighted and Kustomer when an erasure client is not found [#4593](https://github.com/ethyca/fides/pull/4593)
- Various FE fixes for Admin-UI experience config form [#4707](https://github.com/ethyca/fides/pull/4707)
- Fix modal preview in Admin-UI experience config form [#4712](https://github.com/ethyca/fides/pull/4712)
- Optimize FidesJS bundle size by only loading TCF static stings when needed [#4711](https://github.com/ethyca/fides/pull/4711)

## [2.31.0](https://github.com/ethyca/fides/compare/2.30.1...2.31.0)

### Added

- Add Great Britain as a consent option [#4628](https://github.com/ethyca/fides/pull/4628)
- Navbar update and new properties page [#4633](https://github.com/ethyca/fides/pull/4633)
- Access and erasure support for Oracle Responsys [#4618](https://github.com/ethyca/fides/pull/4618)

### Fixed

- Fix issue where "x" button on Fides.js components overwrites saved preferences [#4649](https://github.com/ethyca/fides/pull/4649)
- Initialize Fides.consent with default values from experience when saved consent cookie (fides_consent) does not exist [#4665](https://github.com/ethyca/fides/pull/4665)

### Changed

- Sets GPP applicableSections to -1 when a user visits from a state that is not part of the GPP [#4727](https://github.com/ethyca/fides/pull/4727)

## [2.30.1](https://github.com/ethyca/fides/compare/2.30.0...2.30.1)

### Fixed

- Configure logger correctly on worker initialization [#4624](https://github.com/ethyca/fides/pull/4624)

## [2.30.0](https://github.com/ethyca/fides/compare/2.29.0...2.30.0)

### Added

- Add enum and registry of supported languages [#4592](https://github.com/ethyca/fides/pull/4592)
- Access and erasure support for Talkable [#4589](https://github.com/ethyca/fides/pull/4589)
- Support temporary credentials in AWS generate + scan features [#4607](https://github.com/ethyca/fides/pull/4603), [#4608](https://github.com/ethyca/fides/pull/4608)
- Add ability to store and read Fides cookie in Base64 format [#4556](https://github.com/ethyca/fides/pull/4556)
- Structured logging for SaaS connector requests [#4594](https://github.com/ethyca/fides/pull/4594)
- Added Fides.showModal() to fides.js to allow programmatic opening of consent modals [#4617](https://github.com/ethyca/fides/pull/4617)

### Fixed

- Fixing issue when modifying Policies, Rules, or RuleTargets as a root user [#4582](https://github.com/ethyca/fides/pull/4582)

## [2.29.0](https://github.com/ethyca/fides/compare/2.28.0...2.29.0)

### Added

- View more modal to regulations page [#4574](https://github.com/ethyca/fides/pull/4574)
- Columns in data map reporting, adding multiple systems, and consent configuration tables can be resized. In the data map reporting table, fields with multiple values can show all or collapse all [#4569](https://github.com/ethyca/fides/pull/4569)
- Show custom fields in the data map report table [#4579](https://github.com/ethyca/fides/pull/4579)

### Changed

- Delay rendering the nav until all necessary queries are finished loading [#4571](https://github.com/ethyca/fides/pull/4571)
- Updating return value for crud.get_custom_fields_filtered [#4575](https://github.com/ethyca/fides/pull/4575)
- Updated user deletion confirmation flow to only require one confirmatory input [#4402](https://github.com/ethyca/fides/pull/4402)
- Moved `pymssl` to an optional dependency no longer installed by default with our python package [#4581](https://github.com/ethyca/fides/pull/4581)
- Fixed CORS domain update functionality [#4570](https://github.com/ethyca/fides/pull/4570)
- Update Domains page with ability to add/remove "organization" domains, view "administrator" domains set via security settings, and improve various UX bugs and copy [#4584](https://github.com/ethyca/fides/pull/4584)

### Fixed

- Fixed CORS domain update functionality [#4570](https://github.com/ethyca/fides/pull/4570)
- Completion emails are no longer attempted for consent requests [#4578](https://github.com/ethyca/fides/pull/4578)

## [2.28.0](https://github.com/ethyca/fides/compare/2.27.0...2.28.0)

### Added

- Erasure support for AppsFlyer [#4512](https://github.com/ethyca/fides/pull/4512)
- Datamap Reporting page [#4519](https://github.com/ethyca/fides/pull/4519)
- Consent support for Klaviyo [#4513](https://github.com/ethyca/fides/pull/4513)
- Form for configuring GPP settings [#4557](https://github.com/ethyca/fides/pull/4557)
- Custom privacy request field support for consent requests [#4546](https://github.com/ethyca/fides/pull/4546)
- Support GPP in privacy notices [#4554](https://github.com/ethyca/fides/pull/4554)

### Changed

- Redesigned nav bar for the admin UI [#4548](https://github.com/ethyca/fides/pull/4548)
- Fides.js GPP for US geographies now derives values from backend privacy notices [#4559](https://github.com/ethyca/fides/pull/4559)
- No longer generate the `vendors_disclosed` section of the TC string in `fides.js` [#4553](https://github.com/ethyca/fides/pull/4553)
- Changed consent management vendor add flow [#4550](https://github.com/ethyca/fides/pull/4550)

### Fixed

- Fixed an issue blocking Salesforce sandbox accounts from refreshing tokens [#4547](https://github.com/ethyca/fides/pull/4547)
- Fixed DSR zip packages to be unzippable on Windows [#4549](https://github.com/ethyca/fides/pull/4549)
- Fixed browser compatibility issues with Object.hasOwn [#4568](https://github.com/ethyca/fides/pull/4568)

### Developer Experience

- Switch to anyascii for unicode transliteration [#4550](https://github.com/ethyca/fides/pull/4564)

## [2.27.0](https://github.com/ethyca/fides/compare/2.26.0...2.27.0)

### Added

- Tooltip and styling for disabled rows in add multiple vendor view [#4498](https://github.com/ethyca/fides/pull/4498)
- Preliminary GPP support for US regions [#4498](https://github.com/ethyca/fides/pull/4504)
- Access and erasure support for Statsig Enterprise [#4429](https://github.com/ethyca/fides/pull/4429)
- New page for setting locations [#4517](https://github.com/ethyca/fides/pull/4517)
- New modal for setting granular locations [#4531](https://github.com/ethyca/fides/pull/4531)
- New page for setting regulations [#4530](https://github.com/ethyca/fides/pull/4530)
- Update fides.js to support multiple descriptions (banner, overlay) and render HTML descriptions [#4542](https://github.com/ethyca/fides/pull/4542)

### Fixed

- Fixed incorrect Compass button behavior in system form [#4508](https://github.com/ethyca/fides/pull/4508)
- Omit certain fields from system payload when empty [#4508](https://github.com/ethyca/fides/pull/4525)
- Fixed issues with Compass vendor selector behavior [#4521](https://github.com/ethyca/fides/pull/4521)
- Fixed an issue where the background overlay remained visible after saving consent preferences [#4515](https://github.com/ethyca/fides/pull/4515)
- Fixed system name being editable when editing GVL systems [#4533](https://github.com/ethyca/fides/pull/4533)
- Fixed an issue where a privacy policy link could not be removed from privacy experiences [#4542](https://github.com/ethyca/fides/pull/4542)

### Changed

- Upgrade to use Fideslang `3.0.0` and remove associated concepts [#4502](https://github.com/ethyca/fides/pull/4502)
- Model overhaul for saving privacy preferences and notices served [#4481](https://github.com/ethyca/fides/pull/4481)
- Moves served notice endpoints, consent reporting, purpose endpoints and TCF queries to plus [#4481](https://github.com/ethyca/fides/pull/4481)
- Moves served notice endpoints, consent reporting, and TCF queries to plus [#4481](https://github.com/ethyca/fides/pull/4481)
- Update frontend to account for changes to notices served and preferences saved APIs [#4518](https://github.com/ethyca/fides/pull/4518)
- `fides.js` now sets `supportsOOB` to `false` [#4516](https://github.com/ethyca/fides/pull/4516)
- Save consent method ("accept", "reject", "save", etc.) to `fides_consent` cookie as extra metadata [#4529](https://github.com/ethyca/fides/pull/4529)
- Allow CORS for privacy center `fides.js` and `fides-ext-gpp.js` endpoints
- Replace `GPP_EXT_PATH` env var in favor of a more flexible `FIDES_JS_BASE_URL` environment variable
- Change vendor add modal on consent configuration screen to use new vendor selector [#4532](https://github.com/ethyca/fides/pull/4532)
- Remove vendor add modal [#4535](https://github.com/ethyca/fides/pull/4535)

## [2.26.0](https://github.com/ethyca/fides/compare/2.25.0...main)

### Added

- Dynamic importing for GPP bundle [#4447](https://github.com/ethyca/fides/pull/4447)
- Paging to vendors in the TCF overlay [#4463](https://github.com/ethyca/fides/pull/4463)
- New purposes endpoint and indices to improve system lookups [#4452](https://github.com/ethyca/fides/pull/4452)
- Cypress tests for fides.js GPP extension [#4476](https://github.com/ethyca/fides/pull/4476)
- Add support for global TCF Purpose Overrides [#4464](https://github.com/ethyca/fides/pull/4464)
- TCF override management [#4484](https://github.com/ethyca/fides/pull/4484)
- Readonly consent management table and modal [#4456](https://github.com/ethyca/fides/pull/4456), [#4477](https://github.com/ethyca/fides/pull/4477)
- Access and erasure support for Gong [#4461](https://github.com/ethyca/fides/pull/4461)
- Add new UI for CSV consent reporting [#4488](https://github.com/ethyca/fides/pull/4488)
- Option to prevent the dismissal of the consent banner and modal [#4470](https://github.com/ethyca/fides/pull/4470)

### Changed

- Increased max number of preferences allowed in privacy preference API calls [#4469](https://github.com/ethyca/fides/pull/4469)
- Reduce size of tcf_consent payload in fides_consent cookie [#4480](https://github.com/ethyca/fides/pull/4480)
- Change log level for FidesUserPermission retrieval to `debug` [#4482](https://github.com/ethyca/fides/pull/4482)
- Remove Add Vendor button from the Manage your vendors page[#4509](https://github.com/ethyca/fides/pull/4509)

### Fixed

- Fix type errors when TCF vendors have no dataDeclaration [#4465](https://github.com/ethyca/fides/pull/4465)
- Fixed an error where editing an AC system would mistakenly lock it for GVL [#4471](https://github.com/ethyca/fides/pull/4471)
- Refactor custom Get Preferences function to occur after our CMP API initialization [#4466](https://github.com/ethyca/fides/pull/4466)
- Fix an error where a connector response value of None causes a DSR failure due to a missing value [#4483](https://github.com/ethyca/fides/pull/4483)
- Fixed system name being non-editable when locked for GVL [#4475](https://github.com/ethyca/fides/pull/4475)
- Fixed a bug with "null" values for retention period field on data uses [#4487](https://github.com/ethyca/fides/pull/4487)

## [2.25.0](https://github.com/ethyca/fides/compare/2.24.1...2.25.0)

### Added

- Stub for initial GPP support [#4431](https://github.com/ethyca/fides/pull/4431)
- Added confirmation modal on deleting a data use declaration [#4439](https://github.com/ethyca/fides/pull/4439)
- Added feature flag for separating system name and Compass vendor selector [#4437](https://github.com/ethyca/fides/pull/4437)
- Fire GPP events per spec [#4433](https://github.com/ethyca/fides/pull/4433)
- New override option `fides_tcf_gdpr_applies` for setting `gdprApplies` on the CMP API [#4453](https://github.com/ethyca/fides/pull/4453)

### Changed

- Improved bulk vendor adding table UX [#4425](https://github.com/ethyca/fides/pull/4425)
- Flexible legal basis for processing has a db default of True [#4434](https://github.com/ethyca/fides/pull/4434)
- Give contributor role access to config API, including cors origin updates [#4438](https://github.com/ethyca/fides/pull/4438)
- Disallow setting `*` and other non URL values for `security.cors_origins` config property via the API [#4438](https://github.com/ethyca/fides/pull/4438)
- Consent modal hides the opt-in/opt-out buttons if only one privacy notice is enabled [#4441](https://github.com/ethyca/fides/pull/4441)
- Initialize TCF stub earlier [#4453](https://github.com/ethyca/fides/pull/4453)
- Change focus outline color of form inputs [#4467](https://github.com/ethyca/fides/pull/4467)

### Fixed

- Fixed a bug where selected vendors in "configure consent" add vendor modal were unstyled [#4454](https://github.com/ethyca/fides/pull/4454)
- Use correct defaults when there is no associated preference in the cookie [#4451](https://github.com/ethyca/fides/pull/4451)
- IP Addresses behind load balancers for consent reporting [#4440](https://github.com/ethyca/fides/pull/4440)

## [2.24.1](https://github.com/ethyca/fides/compare/2.24.0...2.24.1)

### Added

- Logging when root user and client credentials are used [#4432](https://github.com/ethyca/fides/pull/4432)
- Allow for custom path at which to retrieve Fides override options [#4462](https://github.com/ethyca/fides/pull/4462)

### Changed

- Run fides with non-root user [#4421](https://github.com/ethyca/fides/pull/4421)

## [2.24.0](https://github.com/ethyca/fides/compare/2.23.3...2.24.0)

### Added

- Adds fides_disable_banner config option to Fides.js [#4378](https://github.com/ethyca/fides/pull/4378)
- Deletions that fail due to foreign key constraints will now be more clearly communicated [#4406](https://github.com/ethyca/fides/pull/4378)
- Added support for a custom get preferences API call provided through Fides.init [#4375](https://github.com/ethyca/fides/pull/4375)
- Hidden custom privacy request fields in the Privacy Center [#4370](https://github.com/ethyca/fides/pull/4370)
- Backend System-level Cookie Support [#4383](https://github.com/ethyca/fides/pull/4383)
- High Level Tracking of Compass System Sync [#4397](https://github.com/ethyca/fides/pull/4397)
- Erasure support for Qualtrics [#4371](https://github.com/ethyca/fides/pull/4371)
- Erasure support for Ada Chatbot [#4382](https://github.com/ethyca/fides/pull/4382)
- Erasure support for Typeform [#4366](https://github.com/ethyca/fides/pull/4366)
- Added notice that a system is GVL when adding/editing from system form [#4327](https://github.com/ethyca/fides/pull/4327)
- Added the ability to select the request types to enable per integration (for plus users) [#4374](https://github.com/ethyca/fides/pull/4374)
- Adds support for custom get experiences fn and custom patch notices served fn [#4410](https://github.com/ethyca/fides/pull/4410)
- Adds more granularity to tracking consent method, updates custom savePreferencesFn and FidesUpdated event to take consent method [#4419](https://github.com/ethyca/fides/pull/4419)

### Changed

- Add filtering and pagination to bulk vendor add table [#4351](https://github.com/ethyca/fides/pull/4351)
- Determine if the TCF overlay needs to surface based on backend calculated version hash [#4356](https://github.com/ethyca/fides/pull/4356)
- Moved Experiences and Preferences endpoints to Plus to take advantage of dynamic GVL [#4367](https://github.com/ethyca/fides/pull/4367)
- Add legal bases to Special Purpose schemas on the backend for display [#4387](https://github.com/ethyca/fides/pull/4387)
- "is_service_specific" default updated when building TC strings on the backend [#4377](https://github.com/ethyca/fides/pull/4377)
- "isServiceSpecific" default updated when building TC strings on the frontend [#4384](https://github.com/ethyca/fides/pull/4384)
- Redact cli, database, and redis configuration information from GET api/v1/config API request responses. [#4379](https://github.com/ethyca/fides/pull/4379)
- Button ordering in fides.js UI [#4407](https://github.com/ethyca/fides/pull/4407)
- Add different classnames to consent buttons for easier selection [#4411](https://github.com/ethyca/fides/pull/4411)
- Updates default consent preference to opt-out for TCF when fides_string exists [#4430](https://github.com/ethyca/fides/pull/4430)

### Fixed

- Persist bulk system add filter modal state [#4412](https://github.com/ethyca/fides/pull/4412)
- Fixing labels for request type field [#4414](https://github.com/ethyca/fides/pull/4414)
- User preferences from cookie should always override experience preferences [#4405](https://github.com/ethyca/fides/pull/4405)
- Allow fides_consent cookie to be set from a subdirectory [#4426](https://github.com/ethyca/fides/pull/4426)

### Security

-- Use a more cryptographically secure random function for security code generation

## [2.23.3](https://github.com/ethyca/fides/compare/2.23.2...2.23.3)

### Fixed

- Fix button arrangment and spacing for TCF and non-TCF consent overlay banner and modal [#4391](https://github.com/ethyca/fides/pull/4391)
- Replaced h1 element with div to use exisitng fides styles in consent modal [#4399](https://github.com/ethyca/fides/pull/4399)
- Fixed privacy policy alignment for non-TCF consent overlay banner and modal [#4403](https://github.com/ethyca/fides/pull/4403)
- Fix dynamic class name for TCF-variant of consent banner [#4404](https://github.com/ethyca/fides/pull/4403)

### Security

-- Fix an HTML Injection vulnerability in DSR Packages

## [2.23.2](https://github.com/ethyca/fides/compare/2.23.1...2.23.2)

### Fixed

- Fixed fides.css to vary banner width based on tcf [[#4381](https://github.com/ethyca/fides/issues/4381)]

## [2.23.1](https://github.com/ethyca/fides/compare/2.23.0...2.23.1)

### Changed

- Refactor Fides.js embedded modal to not use A11y dialog [#4355](https://github.com/ethyca/fides/pull/4355)
- Only call `FidesUpdated` when a preference has been saved, not during initialization [#4365](https://github.com/ethyca/fides/pull/4365)
- Updated double toggle styling in favor of single toggles with a radio group to select legal basis [#4376](https://github.com/ethyca/fides/pull/4376)

### Fixed

- Handle invalid `fides_string` when passed in as an override [#4350](https://github.com/ethyca/fides/pull/4350)
- Bug where vendor opt-ins would not initialize properly based on a `fides_string` in the TCF overlay [#4368](https://github.com/ethyca/fides/pull/4368)

## [2.23.0](https://github.com/ethyca/fides/compare/2.22.1...2.23.0)

### Added

- Added support for 3 additional config variables in Fides.js: fidesEmbed, fidesDisableSaveApi, and fidesTcString [#4262](https://github.com/ethyca/fides/pull/4262)
- Added support for fidesEmbed, fidesDisableSaveApi, and fidesTcString to be passed into Fides.js via query param, cookie, or window object [#4297](https://github.com/ethyca/fides/pull/4297)
- New privacy center environment variables `FIDES_PRIVACY_CENTER__IS_FORCED_TCF` which can make the privacy center always return the TCF bundle (`fides-tcf.js`) [#4312](https://github.com/ethyca/fides/pull/4312)
- Added a `FidesUIChanged` event to Fides.js to track when user preferences change without being saved [#4314](https://github.com/ethyca/fides/pull/4314) and [#4253](https://github.com/ethyca/fides/pull/4253)
- Add AC Systems to the TCF Overlay under Vendor Consents section [#4266](https://github.com/ethyca/fides/pull/4266/)
- Added bulk system/vendor creation component [#4309](https://github.com/ethyca/fides/pull/4309/)
- Support for passing in an AC string as part of a fides string for the TCF overlay [#4308](https://github.com/ethyca/fides/pull/4308)
- Added support for overriding the save user preferences API call with a custom fn provided through Fides.init [#4318](https://github.com/ethyca/fides/pull/4318)
- Return AC strings in GET Privacy Experience meta and allow saving preferences against AC strings [#4295](https://github.com/ethyca/fides/pull/4295)
- New GET Privacy Experience Meta Endpoint [#4328](https://github.com/ethyca/fides/pull/4328)
- Access and erasure support for SparkPost [#4328](https://github.com/ethyca/fides/pull/4238)
- Access and erasure support for Iterate [#4332](https://github.com/ethyca/fides/pull/4332)
- SSH Support for MySQL connections [#4310](https://github.com/ethyca/fides/pull/4310)
- Added served notice history IDs to the TCF privacy preference API calls [#4161](https://github.com/ethyca/fides/pull/4161)

### Fixed

- Cleans up CSS for fidesEmbed mode [#4306](https://github.com/ethyca/fides/pull/4306)
- Stacks that do not have any purposes will no longer render an empty purpose block [#4278](https://github.com/ethyca/fides/pull/4278)
- Forcing hidden sections to use display none [#4299](https://github.com/ethyca/fides/pull/4299)
- Handles Hubspot requiring and email to be formatted as email when processing an erasure [#4322](https://github.com/ethyca/fides/pull/4322)
- Minor CSS improvements for the consent/TCF banners and modals [#4334](https://github.com/ethyca/fides/pull/4334)
- Consistent font sizes for labels in the system form and data use forms in the Admin UI [#4346](https://github.com/ethyca/fides/pull/4346)
- Bug where not all system forms would appear to save when used with Compass [#4347](https://github.com/ethyca/fides/pull/4347)
- Restrict TCF Privacy Experience Config if TCF is disabled [#4348](https://github.com/ethyca/fides/pull/4348)
- Removes overflow styling for embedded modal in Fides.js [#4345](https://github.com/ethyca/fides/pull/4345)

### Changed

- Derive cookie storage info, privacy policy and legitimate interest disclosure URLs, and data retention data from the data map instead of directly from gvl.json [#4286](https://github.com/ethyca/fides/pull/4286)
- Updated TCF Version for backend consent reporting [#4305](https://github.com/ethyca/fides/pull/4305)
- Update Version Hash Contents [#4313](https://github.com/ethyca/fides/pull/4313)
- Change vendor selector on system information form to typeahead[#4333](https://github.com/ethyca/fides/pull/4333)
- Updates experience API calls from Fides.js to include new meta field [#4335](https://github.com/ethyca/fides/pull/4335)

## [2.22.1](https://github.com/ethyca/fides/compare/2.22.0...2.22.1)

### Added

- Custom fields are now included in system history change tracking [#4294](https://github.com/ethyca/fides/pull/4294)

### Security

- Added hostname checks for external SaaS connector URLs [CVE-2023-46124](https://github.com/ethyca/fides/security/advisories/GHSA-jq3w-9mgf-43m4)
- Use a Pydantic URL type for privacy policy URLs [CVE-2023-46126](https://github.com/ethyca/fides/security/advisories/GHSA-fgjj-5jmr-gh83)
- Remove the CONFIG_READ scope from the Viewer role [CVE-2023-46125](https://github.com/ethyca/fides/security/advisories/GHSA-rjxg-rpg3-9r89)

## [2.22.0](https://github.com/ethyca/fides/compare/2.21.0...2.22.0)

### Added

- Added an option to link to vendor tab from an experience config description [#4191](https://github.com/ethyca/fides/pull/4191)
- Added two toggles for vendors in the TCF overlay, one for Consent, and one for Legitimate Interest [#4189](https://github.com/ethyca/fides/pull/4189)
- Added two toggles for purposes in the TCF overlay, one for Consent, and one for Legitimate Interest [#4234](https://github.com/ethyca/fides/pull/4234)
- Added support for new TCF-related fields on `System` and `PrivacyDeclaration` models [#4228](https://github.com/ethyca/fides/pull/4228)
- Support for AC string to `fides-tcf` [#4244](https://github.com/ethyca/fides/pull/4244)
- Support for `gvl` prefixed vendor IDs [#4247](https://github.com/ethyca/fides/pull/4247)

### Changed

- Removed `TCF_ENABLED` environment variable from the privacy center in favor of dynamically figuring out which `fides-js` bundle to send [#4131](https://github.com/ethyca/fides/pull/4131)
- Updated copy of info boxes on each TCF tab [#4191](https://github.com/ethyca/fides/pull/4191)
- Clarified messages for error messages presented during connector upload [#4198](https://github.com/ethyca/fides/pull/4198)
- Refactor legal basis dimension regarding how TCF preferences are saved and how the experience is built [#4201](https://github.com/ethyca/fides/pull/4201/)
- Add saving privacy preferences via a TC string [#4221](https://github.com/ethyca/fides/pull/4221)
- Updated fides server to use an environment variable for turning TCF on and off [#4220](https://github.com/ethyca/fides/pull/4220)
- Update frontend to use new legal basis dimension on vendors [#4216](https://github.com/ethyca/fides/pull/4216)
- Updated privacy center patch preferences call to handle updated API response [#4235](https://github.com/ethyca/fides/pull/4235)
- Added our CMP ID [#4233](https://github.com/ethyca/fides/pull/4233)
- Allow Admin UI users to turn on Configure Consent flag [#4246](https://github.com/ethyca/fides/pull/4246)
- Styling improvements for the fides.js consent banners and modals [#4222](https://github.com/ethyca/fides/pull/4222)
- Update frontend to handle updated Compass schema [#4254](https://github.com/ethyca/fides/pull/4254)
- Assume Universal Vendor ID usage in TC String translation [#4256](https://github.com/ethyca/fides/pull/4256)
- Changed vendor form on configuring consent page to use two-part selection for consent uses [#4251](https://github.com/ethyca/fides/pull/4251)
- Updated system form to have new TCF fields [#4271](https://github.com/ethyca/fides/pull/4271)
- Vendors disclosed string is now narrowed to only the vendors shown in the UI, not the whole GVL [#4250](https://github.com/ethyca/fides/pull/4250)
- Changed naming convention "fides_string" instead of "tc_string" for developer friendly consent API's [#4267](https://github.com/ethyca/fides/pull/4267)

### Fixed

- TCF overlay can initialize its consent preferences from a cookie [#4124](https://github.com/ethyca/fides/pull/4124)
- Various improvements to the TCF modal such as vendor storage disclosures, vendor counts, privacy policies, etc. [#4167](https://github.com/ethyca/fides/pull/4167)
- An issue where Braze could not mask an email due to formatting [#4187](https://github.com/ethyca/fides/pull/4187)
- An issue where email was not being overridden correctly for Braze and Domo [#4196](https://github.com/ethyca/fides/pull/4196)
- Use `stdRetention` when there is not a specific value for a purpose's data retention [#4199](https://github.com/ethyca/fides/pull/4199)
- Updating the unflatten_dict util to accept flattened dict values [#4200](https://github.com/ethyca/fides/pull/4200)
- Minor CSS styling fixes for the consent modal [#4252](https://github.com/ethyca/fides/pull/4252)
- Additional styling fixes for issues caused by a CSS reset [#4268](https://github.com/ethyca/fides/pull/4268)
- Bug where vendor legitimate interests would not be set unless vendor consents were first set [#4250](https://github.com/ethyca/fides/pull/4250)
- Vendor count over-counting in TCF overlay [#4275](https://github.com/ethyca/fides/pull/4275)

## [2.21.0](https://github.com/ethyca/fides/compare/2.20.2...2.21.0)

### Added

- "Add a vendor" flow to configuring consent page [#4107](https://github.com/ethyca/fides/pull/4107)
- Initial TCF Backend Support [#3804](https://github.com/ethyca/fides/pull/3804)
- Add initial layer to TCF modal [#3956](https://github.com/ethyca/fides/pull/3956)
- Support for rendering in the TCF modal whether or not a vendor is part of the GVL [#3972](https://github.com/ethyca/fides/pull/3972)
- Features and legal bases dropdown for TCF modal [#3995](https://github.com/ethyca/fides/pull/3995)
- TCF CMP stub API [#4000](https://github.com/ethyca/fides/pull/4000)
- Fides-js can now display preliminary TCF data [#3879](https://github.com/ethyca/fides/pull/3879)
- Fides-js can persist TCF preferences to the backend [#3887](https://github.com/ethyca/fides/pull/3887)
- TCF modal now supports setting legitimate interest fields [#4037](https://github.com/ethyca/fides/pull/4037)
- Embed the GVL in the GET Experiences response [#4143](https://github.com/ethyca/fides/pull/4143)
- Button to view how many vendors and to open the vendor tab in the TCF modal [#4144](https://github.com/ethyca/fides/pull/4144)
- "Edit vendor" flow to configuring consent page [#4162](https://github.com/ethyca/fides/pull/4162)
- TCF overlay description updates [#4051] https://github.com/ethyca/fides/pull/4151
- Added developer-friendly TCF information under Experience meta [#4160](https://github.com/ethyca/fides/pull/4160/)
- Added fides.css customization for Plus users [#4136](https://github.com/ethyca/fides/pull/4136)

### Changed

- Added further config options to customize the privacy center [#4090](https://github.com/ethyca/fides/pull/4090)
- CORS configuration page [#4073](https://github.com/ethyca/fides/pull/4073)
- Refactored `fides.js` components so that they can take data structures that are not necessarily privacy notices [#3870](https://github.com/ethyca/fides/pull/3870)
- Use hosted GVL.json from the backend [#4159](https://github.com/ethyca/fides/pull/4159)
- Features and Special Purposes in the TCF modal do not render toggles [#4139](https://github.com/ethyca/fides/pull/4139)
- Moved the initial TCF layer to the banner [#4142](https://github.com/ethyca/fides/pull/4142)
- Misc copy changes for the system history table and modal [#4146](https://github.com/ethyca/fides/pull/4146)

### Fixed

- Allows CDN to cache empty experience responses from fides.js API [#4113](https://github.com/ethyca/fides/pull/4113)
- Fixed `identity_special_purpose` unique constraint definition [#4174](https://github.com/ethyca/fides/pull/4174/files)

## [2.20.2](https://github.com/ethyca/fides/compare/2.20.1...2.20.2)

### Fixed

- added version_added, version_deprecated, and replaced_by to data use, data subject, and data category APIs [#4135](https://github.com/ethyca/fides/pull/4135)
- Update fides.js to not fetch experience client-side if pre-fetched experience is empty [#4149](https://github.com/ethyca/fides/pull/4149)
- Erasure privacy requests now pause for input if there are any manual process integrations [#4115](https://github.com/ethyca/fides/pull/4115)
- Caching the values of authorization_required and user_guide on the connector templates to improve performance [#4128](https://github.com/ethyca/fides/pull/4128)

## [2.20.1](https://github.com/ethyca/fides/compare/2.20.0...2.20.1)

### Fixed

- Avoid un-optimized query pattern in bulk `GET /system` endpoint [#4120](https://github.com/ethyca/fides/pull/4120)

## [2.20.0](https://github.com/ethyca/fides/compare/2.19.1...2.20.0)

### Added

- Initial page for configuring consent [#4069](https://github.com/ethyca/fides/pull/4069)
- Vendor cookie table for configuring consent [#4082](https://github.com/ethyca/fides/pull/4082)

### Changed

- Refactor how multiplatform builds are handled [#4024](https://github.com/ethyca/fides/pull/4024)
- Added new Performance-related nox commands and included them as part of the CI suite [#3997](https://github.com/ethyca/fides/pull/3997)
- Added dictionary suggestions for data uses [4035](https://github.com/ethyca/fides/pull/4035)
- Privacy notice regions now render human readable names instead of country codes [#4029](https://github.com/ethyca/fides/pull/4029)
- Privacy notice templates are disabled by default [#4010](https://github.com/ethyca/fides/pull/4010)
- Added optional "skip_processing" flag to collections for DSR processing [#4047](https://github.com/ethyca/fides/pull/4047)
- Admin UI now shows all privacy notices with an indicator of whether they apply to any systems [#4010](https://github.com/ethyca/fides/pull/4010)
- Add case-insensitive privacy experience region filtering [#4058](https://github.com/ethyca/fides/pull/4058)
- Adds check for fetch before loading fetch polyfill for fides.js [#4074](https://github.com/ethyca/fides/pull/4074)
- Updated to support Fideslang 2.0, including data migrations [#3933](https://github.com/ethyca/fides/pull/3933)
- Disable notices that are not systems applicable to support new UI [#4094](https://github.com/ethyca/fides/issues/4094)

### Fixed

- Ensures that fides.js toggles are not hidden by other CSS libs [#4075](https://github.com/ethyca/fides/pull/4075)
- Migrate system > meta > vendor > id to system > meta [#4088](https://github.com/ethyca/fides/pull/4088)
- Enable toggles in various tables now render an error toast if an error occurs [#4095](https://github.com/ethyca/fides/pull/4095)
- Fixed a bug where an unsaved changes notification modal would appear even without unsaved changes [#4095](https://github.com/ethyca/fides/pull/4070)

## [2.19.1](https://github.com/ethyca/fides/compare/2.19.0...2.19.1)

### Fixed

- re-enable custom fields for new data use form [#4050](https://github.com/ethyca/fides/pull/4050)
- fix issue with saving source and destination systems [#4065](https://github.com/ethyca/fides/pull/4065)

### Added

- System history UI with diff modal [#4021](https://github.com/ethyca/fides/pull/4021)
- Relax system legal basis for transfers to be any string [#4049](https://github.com/ethyca/fides/pull/4049)

## [2.19.0](https://github.com/ethyca/fides/compare/2.18.0...2.19.0)

### Added

- Add dictionary suggestions [#3937](https://github.com/ethyca/fides/pull/3937), [#3988](https://github.com/ethyca/fides/pull/3988)
- Added new endpoints for healthchecks [#3947](https://github.com/ethyca/fides/pull/3947)
- Added vendor list dropdown [#3857](https://github.com/ethyca/fides/pull/3857)
- Access support for Adobe Sign [#3504](https://github.com/ethyca/fides/pull/3504)

### Fixed

- Fixed issue when generating masked values for invalid data paths [#3906](https://github.com/ethyca/fides/pull/3906)
- Code reload now works when running `nox -s dev` [#3914](https://github.com/ethyca/fides/pull/3914)
- Reduce verbosity of privacy center logging further [#3915](https://github.com/ethyca/fides/pull/3915)
- Resolved an issue where the integration dropdown input lost focus during typing. [#3917](https://github.com/ethyca/fides/pull/3917)
- Fixed dataset issue that was preventing the Vend connector from loading during server startup [#3923](https://github.com/ethyca/fides/pull/3923)
- Adding version check to version-dependent migration script [#3951](https://github.com/ethyca/fides/pull/3951)
- Fixed a bug where some fields were not saving correctly on the system form [#3975](https://github.com/ethyca/fides/pull/3975)
- Changed "retention period" field in privacy declaration form from number input to text input [#3980](https://github.com/ethyca/fides/pull/3980)
- Fixed issue where unsaved changes modal appears incorrectly [#4005](https://github.com/ethyca/fides/pull/4005)
- Fixed banner resurfacing after user consent for pre-fetch experience [#4009](https://github.com/ethyca/fides/pull/4009)

### Changed

- Systems and Privacy Declaration schema and data migration to support the Dictionary [#3901](https://github.com/ethyca/fides/pull/3901)
- The integration search dropdown is now case-insensitive [#3916](https://github.com/ethyca/fides/pull/3916)
- Removed deprecated fields from the taxonomy editor [#3909](https://github.com/ethyca/fides/pull/3909)
- Bump PyMSSQL version and remove workarounds [#3996](https://github.com/ethyca/fides/pull/3996)
- Removed reset suggestions button [#4007](https://github.com/ethyca/fides/pull/4007)
- Admin ui supports fides cloud config API [#4034](https://github.com/ethyca/fides/pull/4034)

### Security

- Resolve custom integration upload RCE vulnerability [CVE-2023-41319](https://github.com/ethyca/fides/security/advisories/GHSA-p6p2-qq95-vq5h)

## [2.18.0](https://github.com/ethyca/fides/compare/2.17.0...2.18.0)

### Added

- Additional consent reporting calls from `fides-js` [#3845](https://github.com/ethyca/fides/pull/3845)
- Additional consent reporting calls from privacy center [#3847](https://github.com/ethyca/fides/pull/3847)
- Access support for Recurly [#3595](https://github.com/ethyca/fides/pull/3595)
- HTTP Logging for the Privacy Center [#3783](https://github.com/ethyca/fides/pull/3783)
- UI support for OAuth2 authorization flow [#3819](https://github.com/ethyca/fides/pull/3819)
- Changes in the `data` directory now trigger a server reload (for local development) [#3874](https://github.com/ethyca/fides/pull/3874)

### Fixed

- Fix datamap zoom for low system counts [#3835](https://github.com/ethyca/fides/pull/3835)
- Fixed connector forms with external dataset reference fields [#3873](https://github.com/ethyca/fides/pull/3873)
- Fix ability to make server side API calls from privacy-center [#3895](https://github.com/ethyca/fides/pull/3895)

### Changed

- Simplified the file structure for HTML DSR packages [#3848](https://github.com/ethyca/fides/pull/3848)
- Simplified the database health check to improve `/health` performance [#3884](https://github.com/ethyca/fides/pull/3884)
- Changed max width of form components in "system information" form tab [#3864](https://github.com/ethyca/fides/pull/3864)
- Remove manual system selection screen [#3865](https://github.com/ethyca/fides/pull/3865)
- System and integration identifiers are now auto-generated [#3868](https://github.com/ethyca/fides/pull/3868)

## [2.17.0](https://github.com/ethyca/fides/compare/2.16.0...2.17.0)

### Added

- Tab component for `fides-js` [#3782](https://github.com/ethyca/fides/pull/3782)
- Added toast for successfully linking an existing integration to a system [#3826](https://github.com/ethyca/fides/pull/3826)
- Various other UI components for `fides-js` to support upcoming TCF modal [#3803](https://github.com/ethyca/fides/pull/3803)
- Allow items in taxonomy to be enabled or disabled [#3844](https://github.com/ethyca/fides/pull/3844)

### Developer Experience

- Changed where db-dependent routers were imported to avoid dependency issues [#3741](https://github.com/ethyca/fides/pull/3741)

### Changed

- Bumped supported Python versions to `3.10.12`, `3.9.17`, and `3.8.17` [#3733](https://github.com/ethyca/fides/pull/3733)
- Logging Updates [#3758](https://github.com/ethyca/fides/pull/3758)
- Add polyfill service to fides-js route [#3759](https://github.com/ethyca/fides/pull/3759)
- Show/hide integration values [#3775](https://github.com/ethyca/fides/pull/3775)
- Sort system cards alphabetically by name on "View systems" page [#3781](https://github.com/ethyca/fides/pull/3781)
- Update admin ui to use new integration delete route [#3785](https://github.com/ethyca/fides/pull/3785)
- Pinned `pymssql` and `cython` dependencies to avoid build issues on ARM machines [#3829](https://github.com/ethyca/fides/pull/3829)

### Removed

- Removed "Custom field(s) successfully saved" toast [#3779](https://github.com/ethyca/fides/pull/3779)

### Added

- Record when consent is served [#3777](https://github.com/ethyca/fides/pull/3777)
- Add an `active` property to taxonomy elements [#3784](https://github.com/ethyca/fides/pull/3784)
- Erasure support for Heap [#3599](https://github.com/ethyca/fides/pull/3599)

### Fixed

- Privacy notice UI's list of possible regions now matches the backend's list [#3787](https://github.com/ethyca/fides/pull/3787)
- Admin UI "property does not existing" build issue [#3831](https://github.com/ethyca/fides/pull/3831)
- Flagging sensitive inputs as passwords to mask values during entry [#3843](https://github.com/ethyca/fides/pull/3843)

## [2.16.0](https://github.com/ethyca/fides/compare/2.15.1...2.16.0)

### Added

- Empty state for when there are no relevant privacy notices in the privacy center [#3640](https://github.com/ethyca/fides/pull/3640)
- GPC indicators in fides-js banner and modal [#3673](https://github.com/ethyca/fides/pull/3673)
- Include `data_use` and `data_category` metadata in `upload` of access results [#3674](https://github.com/ethyca/fides/pull/3674)
- Add enable/disable toggle to integration tab [#3593] (https://github.com/ethyca/fides/pull/3593)

### Fixed

- Render linebreaks in the Fides.js overlay descriptions, etc. [#3665](https://github.com/ethyca/fides/pull/3665)
- Broken link to Fides docs site on the About Fides page in Admin UI [#3643](https://github.com/ethyca/fides/pull/3643)
- Add Systems Applicable Filter to Privacy Experience List [#3654](https://github.com/ethyca/fides/pull/3654)
- Privacy center and fides-js now pass in `Unescape-Safestr` as a header so that special characters can be rendered properly [#3706](https://github.com/ethyca/fides/pull/3706)
- Fixed ValidationError for saving PrivacyPreferences [#3719](https://github.com/ethyca/fides/pull/3719)
- Fixed issue preventing ConnectionConfigs with duplicate names from saving [#3770](https://github.com/ethyca/fides/pull/3770)
- Fixed creating and editing manual integrations [#3772](https://github.com/ethyca/fides/pull/3772)
- Fix lingering integration artifacts by cascading deletes from System [#3771](https://github.com/ethyca/fides/pull/3771)

### Developer Experience

- Reorganized some `api.api.v1` code to avoid circular dependencies on `quickstart` [#3692](https://github.com/ethyca/fides/pull/3692)
- Treat underscores as special characters in user passwords [#3717](https://github.com/ethyca/fides/pull/3717)
- Allow Privacy Notices banner and modal to scroll as needed [#3713](https://github.com/ethyca/fides/pull/3713)
- Make malicious url test more robust to environmental differences [#3748](https://github.com/ethyca/fides/pull/3748)
- Ignore type checker on click decorators to bypass known issue with `click` version `8.1.4` [#3746](https://github.com/ethyca/fides/pull/3746)

### Changed

- Moved GPC preferences slightly earlier in Fides.js lifecycle [#3561](https://github.com/ethyca/fides/pull/3561)
- Changed results from clicking "Test connection" to be a toast instead of statically displayed on the page [#3700](https://github.com/ethyca/fides/pull/3700)
- Moved "management" tab from nav into settings icon in top right [#3701](https://github.com/ethyca/fides/pull/3701)
- Remove name and description fields from integration form [#3684](https://github.com/ethyca/fides/pull/3684)
- Update EU PrivacyNoticeRegion codes and allow experience filtering to drop back to country filtering if region not found [#3630](https://github.com/ethyca/fides/pull/3630)
- Fields with default fields are now flagged as required in the front-end [#3694](https://github.com/ethyca/fides/pull/3694)
- In "view systems", system cards can now be clicked and link to that system's `configure/[id]` page [#3734](https://github.com/ethyca/fides/pull/3734)
- Enable privacy notice and privacy experience feature flags by default [#3773](https://github.com/ethyca/fides/pull/3773)

### Security

- Resolve Zip bomb file upload vulnerability [CVE-2023-37480](https://github.com/ethyca/fides/security/advisories/GHSA-g95c-2jgm-hqc6)
- Resolve SVG bomb (billion laughs) file upload vulnerability [CVE-2023-37481](https://github.com/ethyca/fides/security/advisories/GHSA-3rw2-wfc8-wmj5)

## [2.15.1](https://github.com/ethyca/fides/compare/2.15.0...2.15.1)

### Added

- Set `sslmode` to `prefer` if connecting to Redshift via ssh [#3685](https://github.com/ethyca/fides/pull/3685)

### Changed

- Privacy center action cards are now able to expand to accommodate longer text [#3669](https://github.com/ethyca/fides/pull/3669)
- Update integration endpoint permissions [#3707](https://github.com/ethyca/fides/pull/3707)

### Fixed

- Handle names with a double underscore when processing access and erasure requests [#3688](https://github.com/ethyca/fides/pull/3688)
- Allow Privacy Notices banner and modal to scroll as needed [#3713](https://github.com/ethyca/fides/pull/3713)

### Security

- Resolve path traversal vulnerability in webserver API [CVE-2023-36827](https://github.com/ethyca/fides/security/advisories/GHSA-r25m-cr6v-p9hq)

## [2.15.0](https://github.com/ethyca/fides/compare/2.14.1...2.15.0)

### Added

- Privacy center can now render its consent values based on Privacy Notices and Privacy Experiences [#3411](https://github.com/ethyca/fides/pull/3411)
- Add Google Tag Manager and Privacy Center ENV vars to sample app [#2949](https://github.com/ethyca/fides/pull/2949)
- Add `notice_key` field to Privacy Notice UI form [#3403](https://github.com/ethyca/fides/pull/3403)
- Add `identity` query param to the consent reporting API view [#3418](https://github.com/ethyca/fides/pull/3418)
- Use `rollup-plugin-postcss` to bundle and optimize the `fides.js` components CSS [#3411](https://github.com/ethyca/fides/pull/3411)
- Dispatch Fides.js lifecycle events on window (FidesInitialized, FidesUpdated) and cross-publish to Fides.gtm() integration [#3411](https://github.com/ethyca/fides/pull/3411)
- Added the ability to use custom CAs with Redis via TLS [#3451](https://github.com/ethyca/fides/pull/3451)
- Add default experience configs on startup [#3449](https://github.com/ethyca/fides/pull/3449)
- Load default privacy notices on startup [#3401](https://github.com/ethyca/fides/pull/3401)
- Add ability for users to pass in additional parameters for application database connection [#3450](https://github.com/ethyca/fides/pull/3450)
- Load default privacy notices on startup [#3401](https://github.com/ethyca/fides/pull/3401/files)
- Add ability for `fides-js` to make API calls to Fides [#3411](https://github.com/ethyca/fides/pull/3411)
- `fides-js` banner is now responsive across different viewport widths [#3411](https://github.com/ethyca/fides/pull/3411)
- Add ability to close `fides-js` banner and modal via a button or ESC [#3411](https://github.com/ethyca/fides/pull/3411)
- Add ability to open the `fides-js` modal from a link on the host site [#3411](https://github.com/ethyca/fides/pull/3411)
- GPC preferences are automatically applied via `fides-js` [#3411](https://github.com/ethyca/fides/pull/3411)
- Add new dataset route that has additional filters [#3558](https://github.com/ethyca/fides/pull/3558)
- Update dataset dropdown to use new api filter [#3565](https://github.com/ethyca/fides/pull/3565)
- Filter out saas datasets from the rest of the UI [#3568](https://github.com/ethyca/fides/pull/3568)
- Included optional env vars to have postgres or Redshift connected via bastion host [#3374](https://github.com/ethyca/fides/pull/3374/)
- Support for acknowledge button for notice-only Privacy Notices and to disable toggling them off [#3546](https://github.com/ethyca/fides/pull/3546)
- HTML format for privacy request storage destinations [#3427](https://github.com/ethyca/fides/pull/3427)
- Persistent message showing result and timestamp of last integration test to "Integrations" tab in system view [#3628](https://github.com/ethyca/fides/pull/3628)
- Access and erasure support for SurveyMonkey [#3590](https://github.com/ethyca/fides/pull/3590)
- New Cookies Table for storing cookies associated with systems and privacy declarations [#3572](https://github.com/ethyca/fides/pull/3572)
- `fides-js` and privacy center now delete cookies associated with notices that were opted out of [#3569](https://github.com/ethyca/fides/pull/3569)
- Cookie input field on system data use tab [#3571](https://github.com/ethyca/fides/pull/3571)

### Fixed

- Fix sample app `DATABASE_*` ENV vars for backwards compatibility [#3406](https://github.com/ethyca/fides/pull/3406)
- Fix overlay rendering issue by finding/creating a dedicated parent element for Preact [#3397](https://github.com/ethyca/fides/pull/3397)
- Fix the sample app privacy center link to be configurable [#3409](https://github.com/ethyca/fides/pull/3409)
- Fix CLI output showing a version warning for Snowflake [#3434](https://github.com/ethyca/fides/pull/3434)
- Flaky custom field Cypress test on systems page [#3408](https://github.com/ethyca/fides/pull/3408)
- Fix NextJS errors & warnings for Cookie House sample app [#3411](https://github.com/ethyca/fides/pull/3411)
- Fix bug where `fides-js` toggles were not reflecting changes from rejecting or accepting all notices [#3522](https://github.com/ethyca/fides/pull/3522)
- Remove the `fides-js` banner from tab order when it is hidden and move the overlay components to the top of the tab order. [#3510](https://github.com/ethyca/fides/pull/3510)
- Fix bug where `fides-js` toggle states did not always initialize properly [#3597](https://github.com/ethyca/fides/pull/3597)
- Fix race condition with consent modal link rendering [#3521](https://github.com/ethyca/fides/pull/3521)
- Hide custom fields section when there are no custom fields created [#3554](https://github.com/ethyca/fides/pull/3554)
- Disable connector dropdown in integration tab on save [#3552](https://github.com/ethyca/fides/pull/3552)
- Handles an edge case for non-existent identities with the Kustomer API [#3513](https://github.com/ethyca/fides/pull/3513)
- remove the configure privacy request tile from the home screen [#3555](https://github.com/ethyca/fides/pull/3555)
- Updated Privacy Experience Safe Strings Serialization [#3600](https://github.com/ethyca/fides/pull/3600/)
- Only create default experience configs on startup, not update [#3605](https://github.com/ethyca/fides/pull/3605)
- Update to latest asyncpg dependency to avoid build error [#3614](https://github.com/ethyca/fides/pull/3614)
- Fix bug where editing a data use on a system could delete existing data uses [#3627](https://github.com/ethyca/fides/pull/3627)
- Restrict Privacy Center debug logging to development-only [#3638](https://github.com/ethyca/fides/pull/3638)
- Fix bug where linking an integration would not update the tab when creating a new system [#3662](https://github.com/ethyca/fides/pull/3662)
- Fix dataset yaml not properly reflecting the dataset in the dropdown of system integrations tab [#3666](https://github.com/ethyca/fides/pull/3666)
- Fix privacy notices not being able to be edited via the UI after the addition of the `cookies` field [#3670](https://github.com/ethyca/fides/pull/3670)
- Add a transform in the case of `null` name fields in privacy declarations for the data use forms [#3683](https://github.com/ethyca/fides/pull/3683)

### Changed

- Enabled Privacy Experience beta flag [#3364](https://github.com/ethyca/fides/pull/3364)
- Reorganize CLI Command Source Files [#3491](https://github.com/ethyca/fides/pull/3491)
- Removed ExperienceConfig.delivery_mechanism constraint [#3387](https://github.com/ethyca/fides/pull/3387)
- Updated privacy experience UI forms to reflect updated experience config fields [#3402](https://github.com/ethyca/fides/pull/3402)
- Use a venv in the Dockerfile for installing Python deps [#3452](https://github.com/ethyca/fides/pull/3452)
- Bump SlowAPI Version [#3456](https://github.com/ethyca/fides/pull/3456)
- Bump Psycopg2-binary Version [#3473](https://github.com/ethyca/fides/pull/3473)
- Reduced duplication between PrivacyExperience and PrivacyExperienceConfig [#3470](https://github.com/ethyca/fides/pull/3470)
- Update privacy centre email and phone validation to allow for both to be blank [#3432](https://github.com/ethyca/fides/pull/3432)
- Moved connection configuration into the system portal [#3407](https://github.com/ethyca/fides/pull/3407)
- Update `fideslang` to `1.4.1` to allow arbitrary nested metadata on `System`s and `Dataset`s `meta` property [#3463](https://github.com/ethyca/fides/pull/3463)
- Remove form validation to allow both email & phone inputs for consent requests [#3529](https://github.com/ethyca/fides/pull/3529)
- Removed dataset dropdown from saas connector configuration [#3563](https://github.com/ethyca/fides/pull/3563)
- Removed `pyodbc` in favor of `pymssql` for handling SQL Server connections [#3435](https://github.com/ethyca/fides/pull/3435)
- Only create a PrivacyRequest when saving consent if at least one notice has system-wide enforcement [#3626](https://github.com/ethyca/fides/pull/3626)
- Increased the character limit for the `SafeStr` type from 500 to 32000 [#3647](https://github.com/ethyca/fides/pull/3647)
- Changed "connection" to "integration" on system view and edit pages [#3659](https://github.com/ethyca/fides/pull/3659)

### Developer Experience

- Add ability to pass ENV vars to both privacy center and sample app during `fides deploy` via `.env` [#2949](https://github.com/ethyca/fides/pull/2949)
- Handle an edge case when generating tags that finds them out of sequence [#3405](https://github.com/ethyca/fides/pull/3405)
- Add support for pushing `prerelease` and `rc` tagged images to Dockerhub [#3474](https://github.com/ethyca/fides/pull/3474)
- Optimize GitHub workflows used for docker image publishing [#3526](https://github.com/ethyca/fides/pull/3526)

### Removed

- Removed the deprecated `system_dependencies` from `System` resources, migrating to `egress` [#3285](https://github.com/ethyca/fides/pull/3285)

### Docs

- Updated developer docs for ARM platform users related to `pymssql` [#3615](https://github.com/ethyca/fides/pull/3615)

## [2.14.1](https://github.com/ethyca/fides/compare/2.14.0...2.14.1)

### Added

- Add `identity` query param to the consent reporting API view [#3418](https://github.com/ethyca/fides/pull/3418)
- Add privacy centre button text customisations [#3432](https://github.com/ethyca/fides/pull/3432)
- Add privacy centre favicon customisation [#3432](https://github.com/ethyca/fides/pull/3432)

### Changed

- Update privacy centre email and phone validation to allow for both to be blank [#3432](https://github.com/ethyca/fides/pull/3432)

## [2.14.0](https://github.com/ethyca/fides/compare/2.13.0...2.14.0)

### Added

- Add an automated test to check for `/fides-consent.js` backwards compatibility [#3289](https://github.com/ethyca/fides/pull/3289)
- Add infrastructure for "overlay" consent components (Preact, CSS bundling, etc.) and initial version of consent banner [#3191](https://github.com/ethyca/fides/pull/3191)
- Add the modal component of the "overlay" consent components [#3291](https://github.com/ethyca/fides/pull/3291)
- Added an `automigrate` database setting [#3220](https://github.com/ethyca/fides/pull/3220)
- Track Privacy Experience with Privacy Preferences [#3311](https://github.com/ethyca/fides/pull/3311)
- Add ability for `fides-js` to fetch its own geolocation [#3356](https://github.com/ethyca/fides/pull/3356)
- Add ability to select different locations in the "Cookie House" sample app [#3362](https://github.com/ethyca/fides/pull/3362)
- Added optional logging of resource changes on the server [#3331](https://github.com/ethyca/fides/pull/3331)

### Fixed

- Maintain casing differences within Snowflake datasets for proper DSR execution [#3245](https://github.com/ethyca/fides/pull/3245)
- Handle DynamoDB edge case where no attributes are defined [#3299](https://github.com/ethyca/fides/pull/3299)
- Support pseudonymous consent requests with `fides_user_device_id` for the new consent workflow [#3203](https://github.com/ethyca/fides/pull/3203)
- Fides user device id filter to GET Privacy Experience List endpoint to stash user preferences on embedded notices [#3302](https://github.com/ethyca/fides/pull/3302)
- Support for data categories on manual webhook fields [#3330](https://github.com/ethyca/fides/pull/3330)
- Added config-driven rendering to consent components [#3316](https://github.com/ethyca/fides/pull/3316)
- Pin `typing_extensions` dependency to `4.5.0` to work around a pydantic bug [#3357](https://github.com/ethyca/fides/pull/3357)

### Changed

- Explicitly escape/unescape certain fields instead of using SafeStr [#3144](https://github.com/ethyca/fides/pull/3144)
- Updated DynamoDB icon [#3296](https://github.com/ethyca/fides/pull/3296)
- Increased default page size for the connection type endpoint to 100 [#3298](https://github.com/ethyca/fides/pull/3298)
- Data model around PrivacyExperiences to better keep Privacy Notices and Experiences in sync [#3292](https://github.com/ethyca/fides/pull/3292)
- UI calls to support new PrivacyExperiences data model [#3313](https://github.com/ethyca/fides/pull/3313)
- Ensure email connectors respect the `notifications.notification_service_type` app config property if set [#3355](https://github.com/ethyca/fides/pull/3355)
- Rework Delighted connector so the `survey_response` endpoint depends on the `person` endpoint [3385](https://github.com/ethyca/fides/pull/3385)
- Remove logging within the Celery creation function [#3303](https://github.com/ethyca/fides/pull/3303)
- Update how generic endpoint generation works [#3304](https://github.com/ethyca/fides/pull/3304)
- Restrict strack-trace logging when not in Dev mode [#3081](https://github.com/ethyca/fides/pull/3081)
- Refactor CSS variables for `fides-js` to match brandable color palette [#3321](https://github.com/ethyca/fides/pull/3321)
- Moved all of the dirs from `fides.api.ops` into `fides.api` [#3318](https://github.com/ethyca/fides/pull/3318)
- Put global settings for fides.js on privacy center settings [#3333](https://github.com/ethyca/fides/pull/3333)
- Changed `fides db migrate` to `fides db upgrade` [#3342](https://github.com/ethyca/fides/pull/3342)
- Add required notice key to privacy notices [#3337](https://github.com/ethyca/fides/pull/3337)
- Make Privacy Experience List public, and separate public endpoint rate limiting [#3339](https://github.com/ethyca/fides/pull/3339)

### Developer Experience

- Add dispatch event when publishing a non-prod tag [#3317](https://github.com/ethyca/fides/pull/3317)
- Add OpenAPI (Swagger) documentation for Fides Privacy Center API endpoints (/fides.js) [#3341](https://github.com/ethyca/fides/pull/3341)

### Removed

- Remove `fides export` command and backing code [#3256](https://github.com/ethyca/fides/pull/3256)

## [2.13.0](https://github.com/ethyca/fides/compare/2.12.1...2.13.0)

### Added

- Connector for DynamoDB [#2998](https://github.com/ethyca/fides/pull/2998)
- Access and erasure support for Amplitude [#2569](https://github.com/ethyca/fides/pull/2569)
- Access and erasure support for Gorgias [#2444](https://github.com/ethyca/fides/pull/2444)
- Privacy Experience Bulk Create, Bulk Update, and Detail Endpoints [#3185](https://github.com/ethyca/fides/pull/3185)
- Initial privacy experience UI [#3186](https://github.com/ethyca/fides/pull/3186)
- A JavaScript modal to copy a script tag for `fides.js` [#3238](https://github.com/ethyca/fides/pull/3238)
- Access and erasure support for OneSignal [#3199](https://github.com/ethyca/fides/pull/3199)
- Add the ability to "inject" location into `/fides.js` bundles and cache responses for one hour [#3272](https://github.com/ethyca/fides/pull/3272)
- Prevent column sorts from resetting when data changes [#3290](https://github.com/ethyca/fides/pull/3290)

### Changed

- Merge instances of RTK `createApi` into one instance for better cache invalidation [#3059](https://github.com/ethyca/fides/pull/3059)
- Update custom field definition uniqueness to be case insensitive name per resource type [#3215](https://github.com/ethyca/fides/pull/3215)
- Restrict where privacy notices of certain consent mechanisms must be displayed [#3195](https://github.com/ethyca/fides/pull/3195)
- Merged the `lib` submodule into the `api.ops` submodule [#3134](https://github.com/ethyca/fides/pull/3134)
- Merged duplicate privacy declaration components [#3254](https://github.com/ethyca/fides/pull/3254)
- Refactor client applications into a monorepo with turborepo, extract fides-js into a standalone package, and improve privacy-center to load configuration at runtime [#3105](https://github.com/ethyca/fides/pull/3105)

### Fixed

- Prevent ability to unintentionally show "default" Privacy Center configuration, styles, etc. [#3242](https://github.com/ethyca/fides/pull/3242)
- Fix broken links to docs site pages in Admin UI [#3232](https://github.com/ethyca/fides/pull/3232)
- Repoint legacy docs site links to the new and improved docs site [#3167](https://github.com/ethyca/fides/pull/3167)
- Fix Cookie House Privacy Center styles for fides deploy [#3283](https://github.com/ethyca/fides/pull/3283)
- Maintain casing differences within Snowflake datasets for proper DSR execution [#3245](https://github.com/ethyca/fides/pull/3245)

### Developer Experience

- Use prettier to format _all_ source files in client packages [#3240](https://github.com/ethyca/fides/pull/3240)

### Deprecated

- Deprecate `fides export` CLI command as it is moving to `fidesplus` [#3264](https://github.com/ethyca/fides/pull/3264)

## [2.12.1](https://github.com/ethyca/fides/compare/2.12.0...2.12.1)

### Changed

- Updated how Docker version checks are handled and added an escape-hatch [#3218](https://github.com/ethyca/fides/pull/3218)

### Fixed

- Datamap export mitigation for deleted taxonomy elements referenced by declarations [#3214](https://github.com/ethyca/fides/pull/3214)
- Update datamap columns each time the page is visited [#3211](https://github.com/ethyca/fides/pull/3211)
- Ensure inactive custom fields are not returned for datamap response [#3223](https://github.com/ethyca/fides/pull/3223)

## [2.12.0](https://github.com/ethyca/fides/compare/2.11.0...2.12.0)

### Added

- Access and erasure support for Aircall [#2589](https://github.com/ethyca/fides/pull/2589)
- Access and erasure support for Klaviyo [#2501](https://github.com/ethyca/fides/pull/2501)
- Page to edit or add privacy notices [#3058](https://github.com/ethyca/fides/pull/3058)
- Side navigation bar can now also have children navigation links [#3099](https://github.com/ethyca/fides/pull/3099)
- Endpoints for consent reporting [#3095](https://github.com/ethyca/fides/pull/3095)
- Added manage custom fields page behind feature flag [#3089](https://github.com/ethyca/fides/pull/3089)
- Custom fields table [#3097](https://github.com/ethyca/fides/pull/3097)
- Custom fields form modal [#3165](https://github.com/ethyca/fides/pull/3165)
- Endpoints to save the new-style Privacy Preferences with respect to a fides user device id [#3132](https://github.com/ethyca/fides/pull/3132)
- Support `privacy_declaration` as a resource type for custom fields [#3149](https://github.com/ethyca/fides/pull/3149)
- Expose `id` field of embedded `privacy_declarations` on `system` API responses [#3157](https://github.com/ethyca/fides/pull/3157)
- Access and erasure support for Unbounce [#2697](https://github.com/ethyca/fides/pull/2697)
- Support pseudonymous consent requests with `fides_user_device_id` [#3158](https://github.com/ethyca/fides/pull/3158)
- Update `fides_consent` cookie format [#3158](https://github.com/ethyca/fides/pull/3158)
- Add custom fields to the data use declaration form [#3197](https://github.com/ethyca/fides/pull/3197)
- Added fides user device id as a ProvidedIdentityType [#3131](https://github.com/ethyca/fides/pull/3131)

### Changed

- The `cursor` pagination strategy now also searches for data outside of the `data_path` when determining the cursor value [#3068](https://github.com/ethyca/fides/pull/3068)
- Moved Privacy Declarations associated with Systems to their own DB table [#3098](https://github.com/ethyca/fides/pull/3098)
- More tests on data use validation for privacy notices within the same region [#3156](https://github.com/ethyca/fides/pull/3156)
- Improvements to export code for bugfixes and privacy declaration custom field support [#3184](https://github.com/ethyca/fides/pull/3184)
- Enabled privacy notice feature flag [#3192](https://github.com/ethyca/fides/pull/3192)
- Updated TS types - particularly with new privacy notices [#3054](https://github.com/ethyca/fides/pull/3054)
- Make name not required on privacy declaration [#3150](https://github.com/ethyca/fides/pull/3150)
- Let Rule Targets allow for custom data categories [#3147](https://github.com/ethyca/fides/pull/3147)

### Removed

- Removed the warning about access control migration [#3055](https://github.com/ethyca/fides/pull/3055)
- Remove `customFields` feature flag [#3080](https://github.com/ethyca/fides/pull/3080)
- Remove notification banner from the home page [#3088](https://github.com/ethyca/fides/pull/3088)

### Fixed

- Fix a typo in the Admin UI [#3166](https://github.com/ethyca/fides/pull/3166)
- The `--local` flag is now respected for the `scan dataset db` command [#3096](https://github.com/ethyca/fides/pull/3096)
- Fixing issue where connectors with external dataset references would fail to save [#3142](https://github.com/ethyca/fides/pull/3142)
- Ensure privacy declaration IDs are stable across updates through system API [#3188](https://github.com/ethyca/fides/pull/3188)
- Fixed unit tests for saas connector type endpoints now that we have >50 [#3101](https://github.com/ethyca/fides/pull/3101)
- Fixed nox docs link [#3121](https://github.com/ethyca/fides/pull/3121/files)

### Developer Experience

- Update fides deploy to use a new database.load_samples setting to initialize sample Systems, Datasets, and Connections for testing [#3102](https://github.com/ethyca/fides/pull/3102)
- Remove support for automatically configuring messaging (Mailgun) & storage (S3) using `.env` with `nox -s "fides_env(test)"` [#3102](https://github.com/ethyca/fides/pull/3102)
- Add smoke tests for consent management [#3158](https://github.com/ethyca/fides/pull/3158)
- Added nox command that opens dev docs [#3082](https://github.com/ethyca/fides/pull/3082)

## [2.11.0](https://github.com/ethyca/fides/compare/2.10.0...2.11.0)

### Added

- Access support for Shippo [#2484](https://github.com/ethyca/fides/pull/2484)
- Feature flags can be set such that they cannot be modified by the user [#2966](https://github.com/ethyca/fides/pull/2966)
- Added the datamap UI to make it open source [#2988](https://github.com/ethyca/fides/pull/2988)
- Introduced a `FixedLayout` component (from the datamap UI) for pages that need to be a fixed height and scroll within [#2992](https://github.com/ethyca/fides/pull/2992)
- Added preliminary privacy notice page [#2995](https://github.com/ethyca/fides/pull/2995)
- Table for privacy notices [#3001](https://github.com/ethyca/fides/pull/3001)
- Added connector template endpoint [#2946](https://github.com/ethyca/fides/pull/2946)
- Query params on connection type endpoint to filter by supported action type [#2996](https://github.com/ethyca/fides/pull/2996)
- Scope restrictions for privacy notice table in the UI [#3007](https://github.com/ethyca/fides/pull/3007)
- Toggle for enabling/disabling privacy notices in the UI [#3010](https://github.com/ethyca/fides/pull/3010)
- Add endpoint to retrieve privacy notices grouped by their associated data uses [#2956](https://github.com/ethyca/fides/pull/2956)
- Support for uploading custom connector templates via the UI [#2997](https://github.com/ethyca/fides/pull/2997)
- Add a backwards-compatible workflow for saving and propagating consent preferences with respect to Privacy Notices [#3016](https://github.com/ethyca/fides/pull/3016)
- Empty state for privacy notices [#3027](https://github.com/ethyca/fides/pull/3027)
- Added Data flow modal [#3008](https://github.com/ethyca/fides/pull/3008)
- Update datamap table export [#3038](https://github.com/ethyca/fides/pull/3038)
- Added more advanced privacy center styling [#2943](https://github.com/ethyca/fides/pull/2943)
- Backend privacy experiences foundation [#3146](https://github.com/ethyca/fides/pull/3146)

### Changed

- Set `privacyDeclarationDeprecatedFields` flags to false and set `userCannotModify` to true [2987](https://github.com/ethyca/fides/pull/2987)
- Restored `nav-config` back to the admin-ui [#2990](https://github.com/ethyca/fides/pull/2990)
- Bumped supported Python versions to 3.10.11, 3.9.16, and 3.8.14 [#2936](https://github.com/ethyca/fides/pull/2936)
- Modify privacy center default config to only request email identities, and add validation preventing requesting both email & phone identities [#2539](https://github.com/ethyca/fides/pull/2539)
- SaaS connector icons are now dynamically loaded from the connector templates [#3018](https://github.com/ethyca/fides/pull/3018)
- Updated consentmechanism Enum to rename "necessary" to "notice_only" [#3048](https://github.com/ethyca/fides/pull/3048)
- Updated test data for Mongo, CLI [#3011](https://github.com/ethyca/fides/pull/3011)
- Updated the check for if a user can assign owner roles to be scope-based instead of role-based [#2964](https://github.com/ethyca/fides/pull/2964)
- Replaced menu in user management table with delete icon [#2958](https://github.com/ethyca/fides/pull/2958)
- Added extra fields to webhook payloads [#2830](https://github.com/ethyca/fides/pull/2830)

### Removed

- Removed interzone navigation logic now that the datamap UI and admin UI are one app [#2990](https://github.com/ethyca/fides/pull/2990)
- Remove the `unknown` state for generated datasets displaying on fidesplus [#2957](https://github.com/ethyca/fides/pull/2957)
- Removed datamap export API [#2999](https://github.com/ethyca/fides/pull/2999)

### Developer Experience

- Nox commands for git tagging to support feature branch builds [#2979](https://github.com/ethyca/fides/pull/2979)
- Changed test environment (`nox -s fides_env`) to run `fides deploy` for local testing [#3071](https://github.com/ethyca/fides/pull/3017)
- Publish git-tag specific docker images [#3050](https://github.com/ethyca/fides/pull/3050)

## [2.10.0](https://github.com/ethyca/fides/compare/2.9.2...2.10.0)

### Added

- Allow users to configure their username and password via the config file [#2884](https://github.com/ethyca/fides/pull/2884)
- Add authentication to the `masking` endpoints as well as accompanying scopes [#2909](https://github.com/ethyca/fides/pull/2909)
- Add an Organization Management page (beta) [#2908](https://github.com/ethyca/fides/pull/2908)
- Adds assigned systems to user management table [#2922](https://github.com/ethyca/fides/pull/2922)
- APIs to support Privacy Notice management (create, read, update) [#2928](https://github.com/ethyca/fides/pull/2928)

### Changed

- Improved standard layout for large width screens and polished misc. pages [#2869](https://github.com/ethyca/fides/pull/2869)
- Changed UI paths in the admin-ui [#2869](https://github.com/ethyca/fides/pull/2892)
  - `/add-systems/new` --> `/add-systems/manual`
  - `/system` --> `/systems`
- Added individual ID routes for systems [#2902](https://github.com/ethyca/fides/pull/2902)
- Deprecated adding scopes to users directly; you can only add roles. [#2848](https://github.com/ethyca/fides/pull/2848/files)
- Changed About Fides page to say "Fides Core Version:" over "Version". [#2899](https://github.com/ethyca/fides/pull/2899)
- Polish Admin UI header & navigation [#2897](https://github.com/ethyca/fides/pull/2897)
- Give new users a "viewer" role by default [#2900](https://github.com/ethyca/fides/pull/2900)
- Tie together save states for user permissions and systems [#2913](https://github.com/ethyca/fides/pull/2913)
- Removing payment types from Stripe connector params [#2915](https://github.com/ethyca/fides/pull/2915)
- Viewer role can now access a restricted version of the user management page [#2933](https://github.com/ethyca/fides/pull/2933)
- Change Privacy Center email placeholder text [#2935](https://github.com/ethyca/fides/pull/2935)
- Restricted setting Approvers as System Managers [#2891](https://github.com/ethyca/fides/pull/2891)
- Adds confirmation modal when downgrading user to "approver" role via Admin UI [#2924](https://github.com/ethyca/fides/pull/2924)
- Changed the toast message for new users to include access control info [#2939](https://github.com/ethyca/fides/pull/2939)
- Add Data Stewards to datamap export [#2962](https://github.com/ethyca/fides/pull/2962)

### Fixed

- Restricted Contributors from being able to create Owners [#2888](https://github.com/ethyca/fides/pull/2888)
- Allow for dynamic aspect ratio for logo on Privacy Center 404 [#2895](https://github.com/ethyca/fides/pull/2895)
- Allow for dynamic aspect ratio for logo on consent page [#2895](https://github.com/ethyca/fides/pull/2895)
- Align role dscription drawer of Admin UI with top nav: [#2932](https://github.com/ethyca/fides/pull/2932)
- Fixed error message when a user is assigned to be an approver without any systems [#2953](https://github.com/ethyca/fides/pull/2953)

### Developer Experience

- Update frontend npm packages (admin-ui, privacy-center, cypress-e2e) [#2921](https://github.com/ethyca/fides/pull/2921)

## [2.9.2](https://github.com/ethyca/fides/compare/2.9.1...2.9.2)

### Fixed

- Allow multiple data uses as long as their processing activity name is different [#2905](https://github.com/ethyca/fides/pull/2905)
- use HTML property, not text, when dispatching Mailchimp Transactional emails [#2901](https://github.com/ethyca/fides/pull/2901)
- Remove policy key from Privacy Center submission modal [#2912](https://github.com/ethyca/fides/pull/2912)

## [2.9.1](https://github.com/ethyca/fides/compare/2.9.0...2.9.1)

### Added

- Added Attentive erasure email connector [#2782](https://github.com/ethyca/fides/pull/2782)

### Changed

- Removed dataset based email connectors [#2782](https://github.com/ethyca/fides/pull/2782)
- Changed Auth0's authentication strategy from `bearer` to `oauth2_client_credentials` [#2820](https://github.com/ethyca/fides/pull/2820)
- renamed the privacy declarations field "Privacy declaration name (deprecated)" to "Processing Activity" [#711](https://github.com/ethyca/fidesplus/issues/711)

### Fixed

- Fixed issue where the scopes list passed into FidesUserPermission could get mutated with the total_scopes call [#2883](https://github.com/ethyca/fides/pull/2883)

### Removed

- removed the `privacyDeclarationDeprecatedFields` flag [#711](https://github.com/ethyca/fidesplus/issues/711)

## [2.9.0](https://github.com/ethyca/fides/compare/2.8.3...2.9.0)

### Added

- The ability to assign users as system managers for a specific system [#2714](https://github.com/ethyca/fides/pull/2714)
- New endpoints to add and remove users as system managers [#2726](https://github.com/ethyca/fides/pull/2726)
- Warning about access control migration to the UI [#2842](https://github.com/ethyca/fides/pull/2842)
- Adds Role Assignment UI [#2739](https://github.com/ethyca/fides/pull/2739)
- Add an automated migration to give users a `viewer` role [#2821](https://github.com/ethyca/fides/pull/2821)

### Changed

- Removed "progressive" navigation that would hide Admin UI tabs until Systems / Connections were configured [#2762](https://github.com/ethyca/fides/pull/2762)
- Added `system.privacy_declaration.name` to datamap response [#2831](https://github.com/ethyca/fides/pull/2831/files)

### Developer Experience

- Retired legacy `navV2` feature flag [#2762](https://github.com/ethyca/fides/pull/2762)
- Update Admin UI Layout to fill viewport height [#2812](https://github.com/ethyca/fides/pull/2812)

### Fixed

- Fixed issue where unsaved changes warning would always show up when running fidesplus [#2788](https://github.com/ethyca/fides/issues/2788)
- Fixed problem in datamap export with datasets that had been updated via SaaS instantiation [#2841](https://github.com/ethyca/fides/pull/2841)
- Fixed problem in datamap export with inconsistent custom field ordering [#2859](https://github.com/ethyca/fides/pull/2859)

## [2.8.3](https://github.com/ethyca/fides/compare/2.8.2...2.8.3)

### Added

- Serialise `bson.ObjectId` types in SAR data packages [#2785](https://github.com/ethyca/fides/pull/2785)

### Fixed

- Fixed issue where more than 1 populated custom fields removed a system from the datamap export [#2825](https://github.com/ethyca/fides/pull/2825)

## [2.8.2](https://github.com/ethyca/fides/compare/2.8.1...2.8.2)

### Fixed

- Resolved a bug that stopped custom fields populating the visual datamap [#2775](https://github.com/ethyca/fides/pull/2775)
- Patch appconfig migration to handle existing db record [#2780](https://github.com/ethyca/fides/pull/2780)

## [2.8.1](https://github.com/ethyca/fides/compare/2.8.0...2.8.1)

### Fixed

- Disabled hiding Admin UI based on user scopes [#2771](https://github.com/ethyca/fides/pull/2771)

## [2.8.0](https://github.com/ethyca/fides/compare/2.7.1...2.8.0)

### Added

- Add API support for messaging config properties [#2551](https://github.com/ethyca/fides/pull/2551)
- Access and erasure support for Kustomer [#2520](https://github.com/ethyca/fides/pull/2520)
- Added the `erase_after` field on collections to be able to set the order for erasures [#2619](https://github.com/ethyca/fides/pull/2619)
- Add a toggle to filter the system classification to only return those with classification data [#2700](https://github.com/ethyca/fides/pull/2700)
- Added backend role-based permissions [#2671](https://github.com/ethyca/fides/pull/2671)
- Access and erasure for Vend SaaS Connector [#1869](https://github.com/ethyca/fides/issues/1869)
- Added endpoints for storage and messaging config setup status [#2690](https://github.com/ethyca/fides/pull/2690)
- Access and erasure for Jira SaaS Connector [#1871](https://github.com/ethyca/fides/issues/1871)
- Access and erasure support for Delighted [#2244](https://github.com/ethyca/fides/pull/2244)
- Improve "Upload a new dataset YAML" [#1531](https://github.com/ethyca/fides/pull/2258)
- Input validation and sanitization for Privacy Request fields [#2655](https://github.com/ethyca/fides/pull/2655)
- Access and erasure support for Yotpo [#2708](https://github.com/ethyca/fides/pull/2708)
- Custom Field Library Tab [#527](https://github.com/ethyca/fides/pull/2693)
- Allow SendGrid template usage [#2728](https://github.com/ethyca/fides/pull/2728)
- Added ConnectorRunner to simplify SaaS connector testing [#1795](https://github.com/ethyca/fides/pull/1795)
- Adds support for Mailchimp Transactional as a messaging config [#2742](https://github.com/ethyca/fides/pull/2742)

### Changed

- Admin UI
  - Add flow for selecting system types when manually creating a system [#2530](https://github.com/ethyca/fides/pull/2530)
  - Updated forms for privacy declarations [#2648](https://github.com/ethyca/fides/pull/2648)
  - Delete flow for privacy declarations [#2664](https://github.com/ethyca/fides/pull/2664)
  - Add framework to have UI elements respect the user's scopes [#2682](https://github.com/ethyca/fides/pull/2682)
  - "Manual Webhook" has been renamed to "Manual Process". [#2717](https://github.com/ethyca/fides/pull/2717)
- Convert all config values to Pydantic `Field` objects [#2613](https://github.com/ethyca/fides/pull/2613)
- Add warning to 'fides deploy' when installed outside of a virtual environment [#2641](https://github.com/ethyca/fides/pull/2641)
- Redesigned the default/init config file to be auto-documented. Also updates the `fides init` logic and analytics consent logic [#2694](https://github.com/ethyca/fides/pull/2694)
- Change how config creation/import is handled across the application [#2622](https://github.com/ethyca/fides/pull/2622)
- Update the CLI aesthetics & docstrings [#2703](https://github.com/ethyca/fides/pull/2703)
- Updates Roles->Scopes Mapping [#2744](https://github.com/ethyca/fides/pull/2744)
- Return user scopes as an enum, as well as total scopes [#2741](https://github.com/ethyca/fides/pull/2741)
- Update `MessagingServiceType` enum to be lowercased throughout [#2746](https://github.com/ethyca/fides/pull/2746)

### Developer Experience

- Set the security environment of the fides dev setup to `prod` instead of `dev` [#2588](https://github.com/ethyca/fides/pull/2588)
- Removed unexpected default Redis password [#2666](https://github.com/ethyca/fides/pull/2666)
- Privacy Center
  - Typechecking and validation of the `config.json` will be checked for backwards-compatibility. [#2661](https://github.com/ethyca/fides/pull/2661)
- Combined conftest.py files [#2669](https://github.com/ethyca/fides/pull/2669)

### Fixed

- Fix support for "redis.user" setting when authenticating to the Redis cache [#2666](https://github.com/ethyca/fides/pull/2666)
- Fix error with the classify dataset feature flag not writing the dataset to the server [#2675](https://github.com/ethyca/fides/pull/2675)
- Allow string dates to stay strings in cache decoding [#2695](https://github.com/ethyca/fides/pull/2695)
- Admin UI
  - Remove Identifiability (Data Qualifier) from taxonomy editor [2684](https://github.com/ethyca/fides/pull/2684)
- FE: Custom field selections binding issue on Taxonomy tabs [#2659](https://github.com/ethyca/fides/pull/2693/)
- Fix Privacy Request Status when submitting a consent request when identity verification is required [#2736](https://github.com/ethyca/fides/pull/2736)

## [2.7.1](https://github.com/ethyca/fides/compare/2.7.0...2.7.1)

- Fix error with the classify dataset feature flag not writing the dataset to the server [#2675](https://github.com/ethyca/fides/pull/2675)

## [2.7.0](https://github.com/ethyca/fides/compare/2.6.6...2.7.0)

- Fides API

  - Access and erasure support for Braintree [#2223](https://github.com/ethyca/fides/pull/2223)
  - Added route to send a test message [#2585](https://github.com/ethyca/fides/pull/2585)
  - Add default storage configuration functionality and associated APIs [#2438](https://github.com/ethyca/fides/pull/2438)

- Admin UI

  - Custom Metadata [#2536](https://github.com/ethyca/fides/pull/2536)
    - Create Custom Lists
    - Create Custom Field Definition
    - Create custom fields from a the taxonomy editor
    - Provide a custom field value in a resource
    - Bulk edit custom field values [#2612](https://github.com/ethyca/fides/issues/2612)
    - Custom metadata UI Polish [#2624](https://github.com/ethyca/fides/pull/2625)

- Privacy Center

  - The consent config default value can depend on whether Global Privacy Control is enabled. [#2341](https://github.com/ethyca/fides/pull/2341)
  - When GPC is enabled, the UI indicates which data uses are opted out by default. [#2596](https://github.com/ethyca/fides/pull/2596)
  - `inspectForBrowserIdentities` now also looks for `ljt_readerID`. [#2543](https://github.com/ethyca/fides/pull/2543)

### Added

- Added new Wunderkind Consent Saas Connector [#2600](https://github.com/ethyca/fides/pull/2600)
- Added new Sovrn Email Consent Connector [#2543](https://github.com/ethyca/fides/pull/2543/)
- Log Fides version at startup [#2566](https://github.com/ethyca/fides/pull/2566)

### Changed

- Update Admin UI to show all action types (access, erasure, consent, update) [#2523](https://github.com/ethyca/fides/pull/2523)
- Removes legacy `verify_oauth_client` function [#2527](https://github.com/ethyca/fides/pull/2527)
- Updated the UI for adding systems to a new design [#2490](https://github.com/ethyca/fides/pull/2490)
- Minor logging improvements [#2566](https://github.com/ethyca/fides/pull/2566)
- Various form components now take a `stacked` or `inline` variant [#2542](https://github.com/ethyca/fides/pull/2542)
- UX fixes for user management [#2537](https://github.com/ethyca/fides/pull/2537)
- Updating Firebase Auth connector to mask the user with a delete instead of an update [#2602](https://github.com/ethyca/fides/pull/2602)

### Fixed

- Fixed bug where refreshing a page in the UI would result in a 404 [#2502](https://github.com/ethyca/fides/pull/2502)
- Usernames are case insensitive now and prevent all duplicates [#2487](https://github.com/ethyca/fides/pull/2487)
  - This PR contains a migration that deletes duplicate users and keeps the oldest original account.
- Update Logos for shipped connectors [#2464](https://github.com/ethyca/fides/pull/2587)
- Search field on privacy request page isn't working [#2270](https://github.com/ethyca/fides/pull/2595)
- Fix connection dropdown in integration table to not be disabled add system creation [#3589](https://github.com/ethyca/fides/pull/3589)

### Developer Experience

- Added new Cypress E2E smoke tests [#2241](https://github.com/ethyca/fides/pull/2241)
- New command `nox -s e2e_test` which will spin up the test environment and run true E2E Cypress tests against it [#2417](https://github.com/ethyca/fides/pull/2417)
- Cypress E2E tests now run in CI and are reported to Cypress Cloud [#2417](https://github.com/ethyca/fides/pull/2417)
- Change from `randomint` to `uuid` in mongodb tests to reduce flakiness. [#2591](https://github.com/ethyca/fides/pull/2591)

### Removed

- Remove feature flagged config wizard stepper from Admin UI [#2553](https://github.com/ethyca/fides/pull/2553)

## [2.6.6](https://github.com/ethyca/fides/compare/2.6.5...2.6.6)

### Changed

- Improve Readability for Custom Masking Override Exceptions [#2593](https://github.com/ethyca/fides/pull/2593)

## [2.6.5](https://github.com/ethyca/fides/compare/2.6.4...2.6.5)

### Added

- Added config properties to override database Engine parameters [#2511](https://github.com/ethyca/fides/pull/2511)
- Increased default pool_size and max_overflow to 50 [#2560](https://github.com/ethyca/fides/pull/2560)

## [2.6.4](https://github.com/ethyca/fides/compare/2.6.3...2.6.4)

### Fixed

- Fixed bug for SMS completion notification not being sent [#2526](https://github.com/ethyca/fides/issues/2526)
- Fixed bug where refreshing a page in the UI would result in a 404 [#2502](https://github.com/ethyca/fides/pull/2502)

## [2.6.3](https://github.com/ethyca/fides/compare/2.6.2...2.6.3)

### Fixed

- Handle case where legacy dataset has meta: null [#2524](https://github.com/ethyca/fides/pull/2524)

## [2.6.2](https://github.com/ethyca/fides/compare/2.6.1...2.6.2)

### Fixed

- Issue addressing missing field in dataset migration [#2510](https://github.com/ethyca/fides/pull/2510)

## [2.6.1](https://github.com/ethyca/fides/compare/2.6.0...2.6.1)

### Fixed

- Fix errors when privacy requests execute concurrently without workers [#2489](https://github.com/ethyca/fides/pull/2489)
- Enable saas request overrides to run in worker runtime [#2489](https://github.com/ethyca/fides/pull/2489)

## [2.6.0](https://github.com/ethyca/fides/compare/2.5.1...2.6.0)

### Added

- Added the `env` option to the `security` configuration options to allow for users to completely secure the API endpoints [#2267](https://github.com/ethyca/fides/pull/2267)
- Unified Fides Resources
  - Added a dataset dropdown selector when configuring a connector to link an existing dataset to the connector configuration. [#2162](https://github.com/ethyca/fides/pull/2162)
  - Added new datasetconfig.ctl_dataset_id field to unify fides dataset resources [#2046](https://github.com/ethyca/fides/pull/2046)
- Add new connection config routes that couple them with systems [#2249](https://github.com/ethyca/fides/pull/2249)
- Add new select/deselect all permissions buttons [#2437](https://github.com/ethyca/fides/pull/2437)
- Endpoints to allow a user with the `user:password-reset` scope to reset users' passwords. In addition, users no longer require a scope to edit their own passwords. [#2373](https://github.com/ethyca/fides/pull/2373)
- New form to reset a user's password without knowing an old password [#2390](https://github.com/ethyca/fides/pull/2390)
- Approve & deny buttons on the "Request details" page. [#2473](https://github.com/ethyca/fides/pull/2473)
- Consent Propagation
  - Add the ability to execute Consent Requests via the Privacy Request Execution layer [#2125](https://github.com/ethyca/fides/pull/2125)
  - Add a Mailchimp Transactional Consent Connector [#2194](https://github.com/ethyca/fides/pull/2194)
  - Allow defining a list of opt-in and/or opt-out requests in consent connectors [#2315](https://github.com/ethyca/fides/pull/2315)
  - Add a Google Analytics Consent Connector for GA4 properties [#2302](https://github.com/ethyca/fides/pull/2302)
  - Pass the GA Cookie from the Privacy Center [#2337](https://github.com/ethyca/fides/pull/2337)
  - Rename "user_id" to more specific "ga_client_id" [#2356](https://github.com/ethyca/fides/pull/2356)
  - Patch Google Analytics Consent Connector to delete by client_id [#2355](https://github.com/ethyca/fides/pull/2355)
  - Add a "skip_param_values option" to optionally skip when we are missing param values in the body [#2384](https://github.com/ethyca/fides/pull/2384)
  - Adds a new Universal Analytics Connector that works with the UA Tracking Id
- Adds intake and storage of Global Privacy Control Signal props for Consent [#2599](https://github.com/ethyca/fides/pull/2599)

### Changed

- Unified Fides Resources
  - Removed several fidesops schemas for DSR's in favor of updated Fideslang schemas [#2009](https://github.com/ethyca/fides/pull/2009)
  - Removed DatasetConfig.dataset field [#2096](https://github.com/ethyca/fides/pull/2096)
  - Updated UI dataset config routes to use new unified routes [#2113](https://github.com/ethyca/fides/pull/2113)
  - Validate request body on crud endpoints on upsert. Validate dataset data categories before save. [#2134](https://github.com/ethyca/fides/pull/2134/)
  - Updated test env setup and quickstart to use new endpoints [#2225](https://github.com/ethyca/fides/pull/2225)
- Consent Propagation
  - Privacy Center consent options can now be marked as `executable` in order to propagate consent requests [#2193](https://github.com/ethyca/fides/pull/2193)
  - Add support for passing browser identities to consent request patches [#2304](https://github.com/ethyca/fides/pull/2304)
- Update fideslang to 1.3.3 [#2343](https://github.com/ethyca/fides/pull/2343)
- Display the request type instead of the policy name on the request table [#2382](https://github.com/ethyca/fides/pull/2382)
- Make denial reasons required [#2400](https://github.com/ethyca/fides/pull/2400)
- Display the policy key on the request details page [#2395](https://github.com/ethyca/fides/pull/2395)
- Updated CSV export [#2452](https://github.com/ethyca/fides/pull/2452)
- Privacy Request approval now uses a modal [#2443](https://github.com/ethyca/fides/pull/2443)

### Developer Experience

- `nox -s test_env` has been replaced with `nox -s "fides_env(dev)"`
- New command `nox -s "fides_env(test)"` creates a complete test environment with seed data (similar to `fides_env(dev)`) but with the production fides image so the built UI can be accessed at `localhost:8080` [#2399](https://github.com/ethyca/fides/pull/2399)
- Change from code climate to codecov for coverage reporting [#2402](https://github.com/ethyca/fides/pull/2402)

### Fixed

- Home screen header scaling and responsiveness issues [#2200](https://github.com/ethyca/fides/pull/2277)
- Privacy Center identity inputs validate even when they are optional. [#2308](https://github.com/ethyca/fides/pull/2308)
- The PII toggle defaults to false and PII will be hidden on page load [#2388](https://github.com/ethyca/fides/pull/2388)
- Fixed a CI bug caused by git security upgrades [#2441](https://github.com/ethyca/fides/pull/2441)
- Privacy Center
  - Identity inputs validate even when they are optional. [#2308](https://github.com/ethyca/fides/pull/2308)
  - Submit buttons show loading state and disable while submitting. [#2401](https://github.com/ethyca/fides/pull/2401)
  - Phone inputs no longer request country SVGs from external domain. [#2378](https://github.com/ethyca/fides/pull/2378)
  - Input validation errors no longer change the height of modals. [#2379](https://github.com/ethyca/fides/pull/2379)
- Patch masking strategies to better handle null and non-string inputs [#2307](https://github.com/ethyca/fides/pull/2377)
- Renamed prod pushes tag to be `latest` for privacy center and sample app [#2401](https://github.com/ethyca/fides/pull/2407)
- Update firebase connector to better handle non-existent users [#2439](https://github.com/ethyca/fides/pull/2439)

## [2.5.1](https://github.com/ethyca/fides/compare/2.5.0...2.5.1)

### Developer Experience

- Allow db resets only if `config.dev_mode` is `True` [#2321](https://github.com/ethyca/fides/pull/2321)

### Fixed

- Added a feature flag for the recent dataset classification UX changes [#2335](https://github.com/ethyca/fides/pull/2335)

### Security

- Add a check to the catchall path to prevent returning paths outside of the UI directory [#2330](https://github.com/ethyca/fides/pull/2330)

### Developer Experience

- Reduce size of local Docker images by fixing `.dockerignore` patterns [#2360](https://github.com/ethyca/fides/pull/2360)

## [2.5.0](https://github.com/ethyca/fides/compare/2.4.0...2.5.0)

### Docs

- Update the docs landing page and remove redundant docs [#2184](https://github.com/ethyca/fides/pull/2184)

### Added

- Added the `user` command group to the CLI. [#2153](https://github.com/ethyca/fides/pull/2153)
- Added `Code Climate` test coverage uploads. [#2198](https://github.com/ethyca/fides/pull/2198)
- Added the connection key to the execution log [#2100](https://github.com/ethyca/fides/pull/2100)
- Added endpoints to retrieve DSR `Rule`s and `Rule Target`s [#2116](https://github.com/ethyca/fides/pull/2116)
- Added Fides version number to account dropdown in the UI [#2140](https://github.com/ethyca/fides/pull/2140)
- Add link to Classify Systems page in nav side bar [#2128](https://github.com/ethyca/fides/pull/2128)
- Dataset classification UI now polls for results [#2123](https://github.com/ethyca/fides/pull/2123)
- Update Privacy Center Icons [#1800](https://github.com/ethyca/fides/pull/2139)
- Privacy Center `fides-consent.js`:
  - `Fides.shopify` integration function. [#2152](https://github.com/ethyca/fides/pull/2152)
  - Dedicated folder for integrations.
  - `Fides.meta` integration function (fbq). [#2217](https://github.com/ethyca/fides/pull/2217)
- Adds support for Twilio email service (Sendgrid) [#2154](https://github.com/ethyca/fides/pull/2154)
- Access and erasure support for Recharge [#1709](https://github.com/ethyca/fides/pull/1709)
- Access and erasure support for Friendbuy Nextgen [#2085](https://github.com/ethyca/fides/pull/2085)

### Changed

- Admin UI Feature Flags - [#2101](https://github.com/ethyca/fides/pull/2101)
  - Overrides can be saved in the browser.
  - Use `NEXT_PUBLIC_APP_ENV` for app-specific environment config.
  - No longer use `react-feature-flags` library.
  - Can have descriptions. [#2243](https://github.com/ethyca/fides/pull/2243)
- Made privacy declarations optional when adding systems manually - [#2173](https://github.com/ethyca/fides/pull/2173)
- Removed an unclear logging message. [#2266](https://github.com/ethyca/fides/pull/2266)
- Allow any user with `user:delete` scope to delete other users [#2148](https://github.com/ethyca/fides/pull/2148)
- Dynamic imports of custom overrides and SaaS test fixtures [#2169](https://github.com/ethyca/fides/pull/2169)
- Added `AuthenticatedClient` to custom request override interface [#2171](https://github.com/ethyca/fides/pull/2171)
- Only approve the specific collection instead of the entire dataset, display only top 1 classification by default [#2226](https://github.com/ethyca/fides/pull/2226)
- Update sample project resources for `fides evaluate` usage in `fides deploy` [#2253](https://github.com/ethyca/fides/pull/2253)

### Removed

- Removed unused object_name field on s3 storage config [#2133](https://github.com/ethyca/fides/pull/2133)

### Fixed

- Remove next-auth from privacy center to fix JS console error [#2090](https://github.com/ethyca/fides/pull/2090)
- Admin UI - Added Missing ability to assign `user:delete` in the permissions checkboxes [#2148](https://github.com/ethyca/fides/pull/2148)
- Nav bug: clicking on Privacy Request breadcrumb takes me to Home instead of /privacy-requests [#497](https://github.com/ethyca/fides/pull/2141)
- Side nav disappears when viewing request details [#2129](https://github.com/ethyca/fides/pull/2155)
- Remove usage of load dataset button and other dataset UI modifications [#2149](https://github.com/ethyca/fides/pull/2149)
- Improve readability for exceptions raised from custom request overrides [#2157](https://github.com/ethyca/fides/pull/2157)
- Importing custom request overrides on server startup [#2186](https://github.com/ethyca/fides/pull/2186)
- Remove warning when env vars default to blank strings in docker-compose [#2188](https://github.com/ethyca/fides/pull/2188)
- Fix Cookie House purchase modal flashing 'Error' in title [#2274](https://github.com/ethyca/fides/pull/2274)
- Stop dependency from upgrading `packaging` to version with known issue [#2273](https://github.com/ethyca/fides/pull/2273)
- Privacy center config no longer requires `identity_inputs` and will use `email` as a default [#2263](https://github.com/ethyca/fides/pull/2263)
- No longer display remaining days for privacy requests in terminal states [#2292](https://github.com/ethyca/fides/pull/2292)

### Removed

- Remove "Create New System" button when viewing systems. All systems can now be created via the "Add systems" button on the home page. [#2132](https://github.com/ethyca/fides/pull/2132)

## [2.4.0](https://github.com/ethyca/fides/compare/2.3.1...2.4.0)

### Developer Experience

- Include a pre-check workflow that collects the pytest suite [#2098](https://github.com/ethyca/fides/pull/2098)
- Write to the application db when running the app locally. Write to the test db when running pytest [#1731](https://github.com/ethyca/fides/pull/1731)

### Changed

- Move the `fides.ctl.core.` and `fides.ctl.connectors` modules into `fides.core` and `fides.connectors` respectively [#2097](https://github.com/ethyca/fides/pull/2097)
- Fides: Skip cypress tests due to nav bar 2.0 [#2102](https://github.com/ethyca/fides/pull/2103)

### Added

- Adds new erasure policy for complete user data masking [#1839](https://github.com/ethyca/fides/pull/1839)
- New Fides Home page [#1864](https://github.com/ethyca/fides/pull/2050)
- Nav 2.0 - Replace form flow side navs with top tabs [#2037](https://github.com/ethyca/fides/pull/2050)
- Adds new erasure policy for complete user data masking [#1839](https://github.com/ethyca/fides/pull/1839)
- Added ability to use Mailgun templates when sending emails. [#2039](https://github.com/ethyca/fides/pull/2039)
- Adds SMS id verification for consent [#2094](https://github.com/ethyca/fides/pull/2094)

### Fixed

- Store `fides_consent` cookie on the root domain of the Privacy Center [#2071](https://github.com/ethyca/fides/pull/2071)
- Properly set the expire-time for verification codes [#2105](https://github.com/ethyca/fides/pull/2105)

## [2.3.1](https://github.com/ethyca/fides/compare/2.3.0...2.3.1)

### Fixed

- Resolved an issue where the root_user was not being created [#2082](https://github.com/ethyca/fides/pull/2082)

### Added

- Nav redesign with sidebar groups. Feature flagged to only be visible in dev mode until release. [#2030](https://github.com/ethyca/fides/pull/2047)
- Improved error handling for incorrect app encryption key [#2089](https://github.com/ethyca/fides/pull/2089)
- Access and erasure support for Friendbuy API [#2019](https://github.com/ethyca/fides/pull/2019)

## [2.3.0](https://github.com/ethyca/fides/compare/2.2.2...2.3.0)

### Added

- Common Subscriptions for app-wide data and feature checks. [#2030](https://github.com/ethyca/fides/pull/2030)
- Send email alerts on privacy request failures once the specified threshold is reached. [#1793](https://github.com/ethyca/fides/pull/1793)
- DSR Notifications (toast) [#1895](https://github.com/ethyca/fides/pull/1895)
- DSR configure alerts btn [#1895](https://github.com/ethyca/fides/pull/1895)
- DSR configure alters (FE) [#1895](https://github.com/ethyca/fides/pull/1895)
- Add a `usage` session to Nox to print full session docstrings. [#2022](https://github.com/ethyca/fides/pull/2022)

### Added

- Adds notifications section to toml files [#2026](https://github.com/ethyca/fides/pull/2060)

### Changed

- Updated to use `loguru` logging library throughout codebase [#2031](https://github.com/ethyca/fides/pull/2031)
- Do not always create a `fides.toml` by default [#2023](https://github.com/ethyca/fides/pull/2023)
- The `fideslib` module has been merged into `fides`, code redundancies have been removed [#1859](https://github.com/ethyca/fides/pull/1859)
- Replace 'ingress' and 'egress' with 'sources' and 'destinations' across UI [#2044](https://github.com/ethyca/fides/pull/2044)
- Update the functionality of `fides pull -a <filename>` to include _all_ resource types. [#2083](https://github.com/ethyca/fides/pull/2083)

### Fixed

- Timing issues with bulk DSR reprocessing, specifically when analytics are enabled [#2015](https://github.com/ethyca/fides/pull/2015)
- Error caused by running erasure requests with disabled connectors [#2045](https://github.com/ethyca/fides/pull/2045)
- Changes the SlowAPI ratelimiter's backend to use memory instead of Redis [#2054](https://github.com/ethyca/fides/pull/2058)

## [2.2.2](https://github.com/ethyca/fides/compare/2.2.1...2.2.2)

### Docs

- Updated the readme to use new new [docs site](http://docs.ethyca.com) [#2020](https://github.com/ethyca/fides/pull/2020)

### Deprecated

- The documentation site hosted in the `/docs` directory has been deprecated. All documentation updates will be hosted at the new [docs site](http://docs.ethyca.com) [#2020](https://github.com/ethyca/fides/pull/2020)

### Fixed

- Fixed mypy and pylint errors [#2013](https://github.com/ethyca/fides/pull/2013)
- Update connection test endpoint to be effectively non-blocking [#2000](https://github.com/ethyca/fides/pull/2000)
- Update Fides connector to better handle children with no access results [#2012](https://github.com/ethyca/fides/pull/2012)

## [2.2.1](https://github.com/ethyca/fides/compare/2.2.0...2.2.1)

### Added

- Add health check indicator for data flow scanning option [#1973](https://github.com/ethyca/fides/pull/1973)

### Changed

- The `celery.toml` is no longer used, instead it is a subsection of the `fides.toml` file [#1990](https://github.com/ethyca/fides/pull/1990)
- Update sample project landing page copy to be version-agnostic [#1958](https://github.com/ethyca/fides/pull/1958)
- `get` and `ls` CLI commands now return valid `fides` object YAML [#1991](https://github.com/ethyca/fides/pull/1991)

### Developer Experience

- Remove duplicate fastapi-caching and pin version. [#1765](https://github.com/ethyca/fides/pull/1765)

## [2.2.0](https://github.com/ethyca/fides/compare/2.1.0...2.2.0)

### Added

- Send email alerts on privacy request failures once the specified threshold is reached. [#1793](https://github.com/ethyca/fides/pull/1793)
- Add authenticated privacy request route. [#1819](https://github.com/ethyca/fides/pull/1819)
- Enable the onboarding flow [#1836](https://github.com/ethyca/fides/pull/1836)
- Access and erasure support for Fullstory API [#1821](https://github.com/ethyca/fides/pull/1821)
- Add function to poll privacy request for completion [#1860](https://github.com/ethyca/fides/pull/1860)
- Added rescan flow for the data flow scanner [#1844](https://github.com/ethyca/fides/pull/1844)
- Add rescan flow for the data flow scanner [#1844](https://github.com/ethyca/fides/pull/1844)
- Add Fides connector to support parent-child Fides deployments [#1861](https://github.com/ethyca/fides/pull/1861)
- Classification UI now polls for updates to classifications [#1908](https://github.com/ethyca/fides/pull/1908)

### Changed

- The organization info form step is now skipped if the server already has organization info. [#1840](https://github.com/ethyca/fides/pull/1840)
- Removed the description column from the classify systems page. [#1867](https://github.com/ethyca/fides/pull/1867)
- Retrieve child results during fides connector execution [#1967](https://github.com/ethyca/fides/pull/1967)

### Fixed

- Fix error in parent user creation seeding. [#1832](https://github.com/ethyca/fides/issues/1832)
- Fix DSR error due to unfiltered empty identities [#1901](https://github.com/ethyca/fides/pull/1907)

### Docs

- Remove documentation about no-longer used connection string override [#1824](https://github.com/ethyca/fides/pull/1824)
- Fix typo in headings [#1824](https://github.com/ethyca/fides/pull/1824)
- Update documentation to reflect configs necessary for mailgun, twilio_sms and twilio_email service types [#1846](https://github.com/ethyca/fides/pull/1846)

...

## [2.1.0](https://github.com/ethyca/fides/compare/2.0.0...2.1.0)

### Added

- Classification flow for system data flows
- Classification is now triggered as part of data flow scanning
- Include `ingress` and `egress` fields on system export and `datamap/` endpoint [#1740](https://github.com/ethyca/fides/pull/1740)
- Repeatable unique identifier for dataset fides_keys and metadata [#1786](https://github.com/ethyca/fides/pull/1786)
- Adds SMS support for identity verification notifications [#1726](https://github.com/ethyca/fides/pull/1726)
- Added phone number validation in back-end and react phone number form in Privacy Center [#1745](https://github.com/ethyca/fides/pull/1745)
- Adds SMS message template for all subject notifications [#1743](https://github.com/ethyca/fides/pull/1743)
- Privacy-Center-Cypress workflow for CI checks of the Privacy Center. [#1722](https://github.com/ethyca/fides/pull/1722)
- Privacy Center `fides-consent.js` script for accessing consent on external pages. [Details](/clients/privacy-center/packages/fides-consent/README.md)
- Erasure support for Twilio Conversations API [#1673](https://github.com/ethyca/fides/pull/1673)
- Webserver port can now be configured via the CLI command [#1858](https://github.com/ethyca/fides/pull/1858)

### Changed

- Optional dependencies are no longer used for 3rd-party connectivity. Instead they are used to isolate dangerous dependencies. [#1679](https://github.com/ethyca/fides/pull/1679)
- All Next pages now automatically require login. [#1670](https://github.com/ethyca/fides/pull/1670)
- Running the `webserver` command no longer prompts the user to opt out/in to analytics[#1724](https://github.com/ethyca/fides/pull/1724)

### Developer Experience

- Admin-UI-Cypress tests that fail in CI will now upload screen recordings for debugging. [#1728](https://github.com/ethyca/fides/pull/1728/files/c23e62fea284f7910028c8483feff893903068b8#r1019491323)
- Enable remote debugging from VSCode of live dev app [#1780](https://github.com/ethyca/fides/pull/1780)

### Removed

- Removed the Privacy Center `cookieName` config introduced in 2.0.0. [#1756](https://github.com/ethyca/fides/pull/1756)

### Fixed

- Exceptions are no longer raised when sending analytics on Windows [#1666](https://github.com/ethyca/fides/pull/1666)
- Fixed wording on identity verification modal in the Privacy Center [#1674](https://github.com/ethyca/fides/pull/1674)
- Update system fides_key tooltip text [#1533](https://github.com/ethyca/fides/pull/1685)
- Removed local storage parsing that is redundant with redux-persist. [#1678](https://github.com/ethyca/fides/pull/1678)
- Show a helpful error message if Docker daemon is not running during "fides deploy" [#1694](https://github.com/ethyca/fides/pull/1694)
- Allow users to query their own permissions, including root user. [#1698](https://github.com/ethyca/fides/pull/1698)
- Single-select taxonomy fields legal basis and special category can be cleared. [#1712](https://github.com/ethyca/fides/pull/1712)
- Fixes the issue where the security config is not properly loading from environment variables. [#1718](https://github.com/ethyca/fides/pull/1718)
- Fixes the issue where the CLI can't run without the config values required by the webserver. [#1811](https://github.com/ethyca/fides/pull/1811)
- Correctly handle response from adobe jwt auth endpoint as milliseconds, rather than seconds. [#1754](https://github.com/ethyca/fides/pull/1754)
- Fixed styling issues with the `EditDrawer` component. [#1803](https://github.com/ethyca/fides/pull/1803)

### Security

- Bumped versions of packages that use OpenSSL [#1683](https://github.com/ethyca/fides/pull/1683)

## [2.0.0](https://github.com/ethyca/fides/compare/1.9.6...2.0.0)

### Added

- Allow delete-only SaaS connector endpoints [#1200](https://github.com/ethyca/fides/pull/1200)
- Privacy center consent choices store a browser cookie. [#1364](https://github.com/ethyca/fides/pull/1364)
  - The format is generic. A reasonable set of defaults will be added later: [#1444](https://github.com/ethyca/fides/issues/1444)
  - The cookie name defaults to `fides_consent` but can be configured under `config.json > consent > cookieName`.
  - Each consent option can provide an array of `cookieKeys`.
- Individually select and reprocess DSRs that have errored [#1203](https://github.com/ethyca/fides/pull/1489)
- Bulk select and reprocess DSRs that have errored [#1205](https://github.com/ethyca/fides/pull/1489)
- Config Wizard: AWS scan results populate in system review forms. [#1454](https://github.com/ethyca/fides/pull/1454)
- Integrate rate limiter with Saas Connectors. [#1433](https://github.com/ethyca/fides/pull/1433)
- Config Wizard: Added a column selector to the scan results page of the config wizard [#1590](https://github.com/ethyca/fides/pull/1590)
- Config Wizard: Flow for runtime scanner option [#1640](https://github.com/ethyca/fides/pull/1640)
- Access support for Twilio Conversations API [#1520](https://github.com/ethyca/fides/pull/1520)
- Message Config: Adds Twilio Email/SMS support [#1519](https://github.com/ethyca/fides/pull/1519)

### Changed

- Updated mypy to version 0.981 and Python to version 3.10.7 [#1448](https://github.com/ethyca/fides/pull/1448)

### Developer Experience

- Repository dispatch events are sent to fidesctl-plus and fidesops-plus [#1263](https://github.com/ethyca/fides/pull/1263)
- Only the `docs-authors` team members are specified as `CODEOWNERS` [#1446](https://github.com/ethyca/fides/pull/1446)
- Updates the default local configuration to not defer tasks to a worker node [#1552](https://github.com/ethyca/fides/pull/1552/)
- Updates the healthcheck to return health status of connected Celery workers [#1588](https://github.com/ethyca/fides/pull/1588)

### Docs

- Remove the tutorial to prepare for new update [#1543](https://github.com/ethyca/fides/pull/1543)
- Add system management via UI documentation [#1541](https://github.com/ethyca/fides/pull/1541)
- Added DSR quickstart docs, restructured docs navigation [#1651](https://github.com/ethyca/fides/pull/1651)
- Update privacy request execution overview docs [#1258](https://github.com/ethyca/fides/pull/1490)

### Fixed

- Fixed system dependencies appearing as "N/A" in the datamap endpoint when there are no privacy declarations [#1649](https://github.com/ethyca/fides/pull/1649)

## [1.9.6](https://github.com/ethyca/fides/compare/1.9.5...1.9.6)

### Fixed

- Include systems without a privacy declaration on data map [#1603](https://github.com/ethyca/fides/pull/1603)
- Handle malformed tokens [#1523](https://github.com/ethyca/fides/pull/1523)
- Remove thrown exception from getAllPrivacyRequests method [#1592](https://github.com/ethyca/fides/pull/1593)
- Include systems without a privacy declaration on data map [#1603](https://github.com/ethyca/fides/pull/1603)
- After editing a dataset, the table will stay on the previously selected collection instead of resetting to the first one. [#1511](https://github.com/ethyca/fides/pull/1511)
- Fix redis `db_index` config issue [#1647](https://github.com/ethyca/fides/pull/1647)

### Docs

- Add unlinked docs and fix any remaining broken links [#1266](https://github.com/ethyca/fides/pull/1266)
- Update privacy center docs to include consent information [#1537](https://github.com/ethyca/fides/pull/1537)
- Update UI docs to include DSR countdown information and additional descriptions/filtering [#1545](https://github.com/ethyca/fides/pull/1545)

### Changed

- Allow multiple masking strategies to be specified when using fides as a masking engine [#1647](https://github.com/ethyca/fides/pull/1647)

## [1.9.5](https://github.com/ethyca/fides/compare/1.9.4...1.9.5)

### Added

- The database includes a `plus_system_scans` relation, to track the status and results of System Scanner executions in fidesctl-plus [#1554](https://github.com/ethyca/fides/pull/1554)

## [1.9.4](https://github.com/ethyca/fides/compare/1.9.2...1.9.4)

### Fixed

- After editing a dataset, the table will stay on the previously selected collection instead of resetting to the first one. [#1511](https://github.com/ethyca/fides/pull/1511)

## [1.9.2](https://github.com/ethyca/fides/compare/1.9.1...1.9.2)

### Deprecated

- Added a deprecation warning for the entire package [#1244](https://github.com/ethyca/fides/pull/1244)

### Added

- Dataset generation enhancements using Fides Classify for Plus users:

  - Integrate Fides Plus API into placeholder features introduced in 1.9.0. [#1194](https://github.com/ethyca/fides/pull/1194)

- Fides Admin UI:

  - Configure Connector after creation [#1204](https://github.com/ethyca/fides/pull/1356)

### Fixed

- Privacy Center:
  - Handle error on startup if server isn't running [#1239](https://github.com/ethyca/fides/pull/1239)
  - Fix styling issue with cards [#1240](https://github.com/ethyca/fides/pull/1240)
  - Redirect to index on consent save [#1238](https://github.com/ethyca/fides/pull/1238)

## [1.9.1](https://github.com/ethyca/fides/compare/1.9.0...1.9.1)

### Changed

- Update fideslang to v1.3.1 [#1136](https://github.com/ethyca/fides/pull/1136)

### Changed

- Update fideslang to v1.3.1 [#1136](https://github.com/ethyca/fides/pull/1136)

## [1.9.0](https://github.com/ethyca/fides/compare/1.8.6...1.9.0) - 2022-09-29

### Added

- Dataset generation enhancements using Fides Classify for Plus users:
  - Added toggle for enabling classify during generation. [#1057](https://github.com/ethyca/fides/pull/1057)
  - Initial implementation of API request to kick off classify, with confirmation modal. [#1069](https://github.com/ethyca/fides/pull/1069)
  - Initial Classification & Review status for generated datasets. [#1074](https://github.com/ethyca/fides/pull/1074)
  - Component for choosing data categories based on classification results. [#1110](https://github.com/ethyca/fides/pull/1110)
  - The dataset fields table shows data categories from the classifier (if available). [#1088](https://github.com/ethyca/fides/pull/1088)
  - The "Approve" button can be used to update the dataset with the classifier's suggestions. [#1129](https://github.com/ethyca/fides/pull/1129)
- System management UI:
  - New page to add a system via yaml [#1062](https://github.com/ethyca/fides/pull/1062)
  - Skeleton of page to add a system manually [#1068](https://github.com/ethyca/fides/pull/1068)
  - Refactor config wizard system forms to be reused for system management [#1072](https://github.com/ethyca/fides/pull/1072)
  - Add additional optional fields to system management forms [#1082](https://github.com/ethyca/fides/pull/1082)
  - Delete a system through the UI [#1085](https://github.com/ethyca/fides/pull/1085)
  - Edit a system through the UI [#1096](https://github.com/ethyca/fides/pull/1096)
- Cypress component testing [#1106](https://github.com/ethyca/fides/pull/1106)

### Changed

- Changed behavior of `load_default_taxonomy` to append instead of upsert [#1040](https://github.com/ethyca/fides/pull/1040)
- Changed behavior of adding privacy declarations to decouple the actions of the "add" and "next" buttons [#1086](https://github.com/ethyca/fides/pull/1086)
- Moved system related UI components from the `config-wizard` directory to the `system` directory [#1097](https://github.com/ethyca/fides/pull/1097)
- Updated "type" on SaaS config to be a simple string type, not an enum [#1197](https://github.com/ethyca/fides/pull/1197)

### Developer Experience

- Optional dependencies may have their version defined only once, in `optional-requirements.txt` [#1171](https://github.com/ethyca/fides/pull/1171)

### Docs

- Updated the footer links [#1130](https://github.com/ethyca/fides/pull/1130)

### Fixed

- Fixed the "help" link in the UI header [#1078](https://github.com/ethyca/fides/pull/1078)
- Fixed a bug in Data Category Dropdowns where checking i.e. `user.biometric` would also check `user.biometric_health` [#1126](https://github.com/ethyca/fides/pull/1126)

### Security

- Upgraded pymysql to version `1.0.2` [#1094](https://github.com/ethyca/fides/pull/1094)

## [1.8.6](https://github.com/ethyca/fides/compare/1.8.5...1.8.6) - 2022-09-28

### Added

- Added classification tables for Plus users [#1060](https://github.com/ethyca/fides/pull/1060)

### Fixed

- Fixed a bug where rows were being excluded from a data map [#1124](https://github.com/ethyca/fides/pull/1124)

## [1.8.5](https://github.com/ethyca/fides/compare/1.8.4...1.8.5) - 2022-09-21

### Changed

- Update fideslang to v1.3.0 [#1103](https://github.com/ethyca/fides/pull/1103)

## [1.8.4](https://github.com/ethyca/fides/compare/1.8.3...1.8.4) - 2022-09-09

### Added

- Initial system management page [#1054](https://github.com/ethyca/fides/pull/1054)

### Changed

- Deleting a taxonomy field with children will now cascade delete all of its children as well. [#1042](https://github.com/ethyca/fides/pull/1042)

### Fixed

- Fixed navigating directly to frontend routes loading index page instead of the correct static page for the route.
- Fix truncated evaluation error messages [#1053](https://github.com/ethyca/fides/pull/1053)

## [1.8.3](https://github.com/ethyca/fides/compare/1.8.2...1.8.3) - 2022-09-06

### Added

- Added more taxonomy fields that can be edited via the UI [#1000](https://github.com/ethyca/fides/pull/1000) [#1028](https://github.com/ethyca/fides/pull/1028)
- Added the ability to add taxonomy fields via the UI [#1019](https://github.com/ethyca/fides/pull/1019)
- Added the ability to delete taxonomy fields via the UI [#1006](https://github.com/ethyca/fides/pull/1006)
  - Only non-default taxonomy entities can be deleted [#1023](https://github.com/ethyca/fides/pull/1023)
- Prevent deleting taxonomy `is_default` fields and from adding `is_default=True` fields via the API [#990](https://github.com/ethyca/fides/pull/990).
- Added a "Custom" tag to distinguish user defined taxonomy fields from default taxonomy fields in the UI [#1027](https://github.com/ethyca/fides/pull/1027)
- Added initial support for enabling Fides Plus [#1037](https://github.com/ethyca/fides/pull/1037)
  - The `useFeatures` hook can be used to check if `plus` is enabled.
  - Navigating to/from the Data Map page is gated behind this feature.
  - Plus endpoints are served from the private Plus image.

### Fixed

- Fixed failing mypy tests [#1030](https://github.com/ethyca/fides/pull/1030)
- Fixed an issue where `fides push --diff` would return a false positive diff [#1026](https://github.com/ethyca/fides/pull/1026)
- Pinned pydantic version to < 1.10.0 to fix an error in finding referenced fides keys [#1045](https://github.com/ethyca/fides/pull/1045)

### Fixed

- Fixed failing mypy tests [#1030](https://github.com/ethyca/fides/pull/1030)
- Fixed an issue where `fides push --diff` would return a false positive diff [#1026](https://github.com/ethyca/fides/pull/1026)

### Docs

- Minor formatting updates to [Policy Webhooks](https://ethyca.github.io/fidesops/guides/policy_webhooks/) documentation [#1114](https://github.com/ethyca/fidesops/pull/1114)

### Removed

- Removed create superuser [#1116](https://github.com/ethyca/fidesops/pull/1116)

## [1.8.2](https://github.com/ethyca/fides/compare/1.8.1...1.8.2) - 2022-08-18

### Added

- Added the ability to edit taxonomy fields via the UI [#977](https://github.com/ethyca/fides/pull/977) [#1028](https://github.com/ethyca/fides/pull/1028)
- New column `is_default` added to DataCategory, DataUse, DataSubject, and DataQualifier tables [#976](https://github.com/ethyca/fides/pull/976)
- Added the ability to add taxonomy fields via the UI [#1019](https://github.com/ethyca/fides/pull/1019)
- Added the ability to delete taxonomy fields via the UI [#1006](https://github.com/ethyca/fides/pull/1006)
  - Only non-default taxonomy entities can be deleted [#1023](https://github.com/ethyca/fides/pull/1023)
- Prevent deleting taxonomy `is_default` fields and from adding `is_default=True` fields via the API [#990](https://github.com/ethyca/fides/pull/990).
- Added a "Custom" tag to distinguish user defined taxonomy fields from default taxonomy fields in the UI [#1027](https://github.com/ethyca/fides/pull/1027)

### Changed

- Upgraded base Docker version to Python 3.9 and updated all other references from 3.8 -> 3.9 [#974](https://github.com/ethyca/fides/pull/974)
- Prepend all database tables with `ctl_` [#979](https://github.com/ethyca/fides/pull/979)
- Moved the `admin-ui` code down one level into a `ctl` subdir [#970](https://github.com/ethyca/fides/pull/970)
- Extended the `/datamap` endpoint to include extra metadata [#992](https://github.com/ethyca/fides/pull/992)

## [1.8.1](https://github.com/ethyca/fides/compare/1.8.0...1.8.1) - 2022-08-08

### Deprecated

- The following environment variables have been deprecated, and replaced with the new environment variable names indicated below. To avoid breaking existing workflows, the deprecated variables are still respected in v1.8.1. They will be removed in a future release.
  - `FIDESCTL__API__DATABASE_HOST` --> `FIDESCTL__DATABASE__SERVER`
  - `FIDESCTL__API__DATABASE_NAME` --> `FIDESCTL__DATABASE__DB`
  - `FIDESCTL__API__DATABASE_PASSWORD` --> `FIDESCTL__DATABASE__PASSWORD`
  - `FIDESCTL__API__DATABASE_PORT` --> `FIDESCTL__DATABASE__PORT`
  - `FIDESCTL__API__DATABASE_TEST_DATABASE_NAME` --> `FIDESCTL__DATABASE__TEST_DB`
  - `FIDESCTL__API__DATABASE_USER` --> `FIDESCTL__DATABASE__USER`

### Developer Experience

- The included `docker-compose.yml` no longer references outdated ENV variables [#964](https://github.com/ethyca/fides/pull/964)

### Docs

- Minor release documentation now reflects the desired patch release process [#955](https://github.com/ethyca/fides/pull/955)
- Updated references to ENV variables [#964](https://github.com/ethyca/fides/pull/964)

### Fixed

- Deprecated config options will continue to be respected when set via environment variables [#965](https://github.com/ethyca/fides/pull/965)
- The git cache is rebuilt within the Docker container [#962](https://github.com/ethyca/fides/pull/962)
- The `wheel` pypi build no longer has a dirty version tag [#962](https://github.com/ethyca/fides/pull/962)
- Add setuptools to dev-requirements to fix versioneer error [#983](https://github.com/ethyca/fides/pull/983)

## [1.8.0](https://github.com/ethyca/fides/compare/1.7.1...1.8.0) - 2022-08-04

### Added

- Initial configuration wizard UI view
  - System scanning step: AWS credentials form and initial `generate` API usage.
  - System scanning results: AWS systems are stored and can be selected for review
- CustomInput type "password" with show/hide icon.
- Pull CLI command now checks for untracked/unstaged files in the manifests dir [#869](https://github.com/ethyca/fides/pull/869)
- Pull CLI command has a flag to pull missing files from the server [#895](https://github.com/ethyca/fides/pull/895)
- Add BigQuery support for the `generate` command and `/generate` endpoint [#814](https://github.com/ethyca/fides/pull/814) & [#917](https://github.com/ethyca/fides/pull/917)
- Added user auth tables [915](https://github.com/ethyca/fides/pull/915)
- Standardized API error parsing under `~/types/errors`
- Added taxonomy page to UI [#902](https://github.com/ethyca/fides/pull/902)
  - Added a nested accordion component for displaying taxonomy data [#910](https://github.com/ethyca/fides/pull/910)
- Add lru cache to get_config [927](https://github.com/ethyca/fides/pull/927)
- Add support for deprecated API config values [#959](https://github.com/ethyca/fides/pull/959)
- `fides` is now an alias for `fidesctl` as a CLI entrypoint [#926](https://github.com/ethyca/fides/pull/926)
- Add user auth routes [929](https://github.com/ethyca/fides/pull/929)
- Bump fideslib to 3.0.1 and remove patch code[931](https://github.com/ethyca/fides/pull/931)
- Update the `fidesctl` python package to automatically serve the UI [#941](https://github.com/ethyca/fides/pull/941)
- Add `push` cli command alias for `apply` and deprecate `apply` [943](https://github.com/ethyca/fides/pull/943)
- Add resource groups tagging api as a source of system generation [939](https://github.com/ethyca/fides/pull/939)
- Add GitHub Action to publish the `fidesctl` package to testpypi on pushes to main [#951](https://github.com/ethyca/fides/pull/951)
- Added configWizardFlag to ui to hide the config wizard when false [[#1453](https://github.com/ethyca/fides/issues/1453)

### Changed

- Updated the `datamap` endpoint to return human-readable column names as the first response item [#779](https://github.com/ethyca/fides/pull/779)
- Remove the `obscure` requirement from the `generate` endpoint [#819](https://github.com/ethyca/fides/pull/819)
- Moved all files from `fidesapi` to `fidesctl/api` [#885](https://github.com/ethyca/fides/pull/885)
- Moved `scan` and `generate` to the list of commands that can be run in local mode [#841](https://github.com/ethyca/fides/pull/841)
- Upgraded the base docker images from Debian Buster to Bullseye [#958](https://github.com/ethyca/fides/pull/958)
- Removed `ipython` as a dev-requirement [#958](https://github.com/ethyca/fides/pull/958)
- Webserver dependencies now come as a standard part of the package [#881](https://github.com/ethyca/fides/pull/881)
- Initial configuration wizard UI view
  - Refactored step & form results management to use Redux Toolkit slice.
- Change `id` field in tables from an integer to a string [915](https://github.com/ethyca/fides/pull/915)
- Update `fideslang` to `1.1.0`, simplifying the default taxonomy and adding `tags` for resources [#865](https://github.com/ethyca/fides/pull/865)
- Merge existing configurations with `fideslib` library [#913](https://github.com/ethyca/fides/pull/913)
- Moved frontend static files to `src/fidesctl/ui-build/static` [#934](https://github.com/ethyca/fides/pull/934)
- Replicated the error response handling from the `/validate` endpoint to the `/generate` endpoint [#911](https://github.com/ethyca/fides/pull/911)

### Developer Experience

- Remove `API_PREFIX` from fidesctl/core/utils.py and change references to `API_PREFIX` in fidesctl/api/reoutes/util.py [922](https://github.com/ethyca/fides/pull/922)

### Fixed

- Dataset field columns show all columns by default in the UI [#898](https://github.com/ethyca/fides/pull/898)
- Fixed the missing `.fides./` directory when locating the default config [#933](https://github.com/ethyca/fides/pull/933)

## [1.7.1](https://github.com/ethyca/fides/compare/1.7.0...1.7.1) - 2022-07-28

### Added

- Add datasets via YAML in the UI [#813](https://github.com/ethyca/fides/pull/813)
- Add datasets via database connection [#834](https://github.com/ethyca/fides/pull/834) [#889](https://github.com/ethyca/fides/pull/889)
- Add delete confirmation when deleting a field or collection from a dataset [#809](https://github.com/ethyca/fides/pull/809)
- Add ability to delete datasets from the UI [#827](https://github.com/ethyca/fides/pull/827)
- Add Cypress for testing [713](https://github.com/ethyca/fides/pull/833)
- Add datasets via database connection (UI only) [#834](https://github.com/ethyca/fides/pull/834)
- Add Okta support to the `/generate` endpoint [#842](https://github.com/ethyca/fides/pull/842)
- Add db support to `/generate` endpoint [849](https://github.com/ethyca/fides/pull/849)
- Added OpenAPI TypeScript client generation for the UI app. See the [README](/clients/admin-ui/src/types/api/README.md) for more details.

### Changed

- Remove the `obscure` requirement from the `generate` endpoint [#819](https://github.com/ethyca/fides/pull/819)

### Developer Experience

- When releases are published, dispatch a repository webhook event to ethyca/fidesctl-plus [#938](https://github.com/ethyca/fides/pull/938)

### Docs

- recommend/replace pip installs with pipx [#874](https://github.com/ethyca/fides/pull/874)

### Fixed

- CustomSelect input tooltips appear next to selector instead of wrapping to a new row.
- Datasets without the `third_country_transfer` will not cause the editing dataset form to not render.
- Fixed a build issue causing an `unknown` version of `fidesctl` to be installed in published Docker images [#836](https://github.com/ethyca/fides/pull/836)
- Fixed an M1-related SQLAlchemy bug [#816](https://github.com/ethyca/fides/pull/891)
- Endpoints now work with or without a trailing slash. [#886](https://github.com/ethyca/fides/pull/886)
- Dataset field columns show all columns by default in the UI [#898](https://github.com/ethyca/fides/pull/898)
- Fixed the `tag` specific GitHub Action workflows for Docker and publishing docs. [#901](https://github.com/ethyca/fides/pull/901)

## [1.7.0](https://github.com/ethyca/fides/compare/1.6.1...1.7.0) - 2022-06-23

### Added

- Added dependabot to keep dependencies updated
- A warning now issues for any orphan datasets as part of the `apply` command [543](https://github.com/ethyca/fides/pull/543)
- Initial scaffolding of management UI [#561](https://github.com/ethyca/fides/pull/624)
- A new `audit` command for `system` and `organization` resources, checking data map attribute compliance [#548](https://github.com/ethyca/fides/pull/548)
- Static UI assets are now built with the docker container [#663](https://github.com/ethyca/fides/issues/663)
- Host static files via fidesapi [#621](https://github.com/ethyca/fides/pull/621)
- A new `generate` endpoint to enable capturing systems from infrastructure from the UI [#642](https://github.com/ethyca/fides/pull/642)
- A new `datamap` endpoint to enable visualizing a data map from the UI [#721](https://github.com/ethyca/fides/pull/721)
- Management UI navigation bar [#679](https://github.com/ethyca/fides/issues/679)
- Management UI integration [#736](https://github.com/ethyca/fides/pull/736)
  - Datasets
  - Systems
  - Taxonomy (data categories)
- Initial dataset UI view [#768](https://github.com/ethyca/fides/pull/768)
  - Add interaction for viewing a dataset collection
  - Add column picker
  - Add a data category checklist tree
  - Edit/delete dataset fields
  - Edit/delete dataset collections
  - Edit datasets
  - Add a component for Identifiability tags
  - Add tooltips for help on forms
  - Add geographic location (third_country_transfers) country selection. Supported by new dependency `i18n-iso-countries`.
- Okta, aws and database credentials can now come from `fidesctl.toml` config [#694](https://github.com/ethyca/fides/pull/694)
- New `validate` endpoint to test aws and okta credentials [#722](https://github.com/ethyca/fides/pull/722)
- Initial configuration wizard UI view
  - Manual entry steps added (name and describe organization, pick entry route, and describe system manually including privacy declarations)
- A new image tagged `ethyca/fidesctl:dev` is published on each push to `main` [781](https://github.com/ethyca/fides/pull/781)
- A new cli command (`fidesctl sync`) [#765](https://github.com/ethyca/fides/pull/765)

### Changed

- Comparing server and CLI versions ignores `.dirty` only differences, and is quiet on success when running general CLI commands [621](https://github.com/ethyca/fides/pull/621)
- All endpoints now prefixed by `/api/v1` [#623](https://github.com/ethyca/fides/issues/623)
- Allow AWS credentials to be passed to `generate system` via the API [#645](https://github.com/ethyca/fides/pull/645)
- Update the export of a datamap to load resources from the server instead of a manifest directory [#662](https://github.com/ethyca/fides/pull/662)
- Refactor `export` to remove CLI specific uses from the core modules and load resources[#725](https://github.com/ethyca/fides/pull/725)
- Bump version of FastAPI in `setup.py` to 0.77.1 to match `optional-requirements.txt` [#734](https://github.com/ethyca/fides/pull/734)
- Docker images are now only built and pushed on tags to match when released to pypi [#740](https://github.com/ethyca/fides/pull/740)
- Okta resource scanning and generation now works with systems instead of datasets [#751](https://github.com/ethyca/fides/pull/751)

### Developer Experience

- Replaced `make` with `nox` [#547](https://github.com/ethyca/fides/pull/547)
- Removed usage of `fideslang` module in favor of new [external package](https://github.com/ethyca/fideslang) shared across projects [#619](https://github.com/ethyca/fides/issues/619)
- Added a UI service to the docker-compose deployment [#757](https://github.com/ethyca/fides/pull/757)
- `TestClient` defined in and shared across test modules via `conftest.py` [#759](https://github.com/ethyca/fides/pull/759)

### Docs

- Replaced all references to `make` with `nox` [#547](https://github.com/ethyca/fides/pull/547)
- Removed config/schemas page [#613](https://github.com/ethyca/fides/issues/613)
- Dataset UI and config wizard docs added ([https://github.com/ethyca/fides/pull/697](https://github.com/ethyca/fides/pull/697))
- The fides README now walks through generating a datamap [#746](https://github.com/ethyca/fides/pull/746)

### Fixed

- Updated `fideslog` to v1.1.5, resolving an issue where some exceptions thrown by the SDK were not handled as expected [#609](https://github.com/ethyca/fides/issues/609)
- Updated the webserver so that it won't fail if the database is inaccessible [#649](https://github.com/ethyca/fides/pull/649)
- Updated external tests to handle complex characters [#661](https://github.com/ethyca/fides/pull/661)
- Evaluations now properly merge the default taxonomy into the user-defined taxonomy [#684](https://github.com/ethyca/fides/pull/684)
- The CLI can now be run without installing the webserver components [#715](https://github.com/ethyca/fides/pull/715)

## [1.6.1](https://github.com/ethyca/fides/compare/1.6.0...1.6.1) - 2022-06-15

### Docs

- Updated `Release Steps`

### Fixed

- Resolved a failure with populating applicable data subject rights to a data map
- Handle invalid characters when generating a `fides_key` [#761](https://github.com/ethyca/fides/pull/761)

## [1.6.0](https://github.com/ethyca/fides/compare/1.5.3...1.6.0) - 2022-05-02

### Added

- ESLint configuration changes [#514](https://github.com/ethyca/fidesops/pull/514)
- User creation, update and permissions in the Admin UI [#511](https://github.com/ethyca/fidesops/pull/511)
- Yaml support for dataset upload [#284](https://github.com/ethyca/fidesops/pull/284)

### Breaking Changes

- Update masking API to take multiple input values [#443](https://github.com/ethyca/fidesops/pull/443)

### Docs

- DRP feature documentation [#520](https://github.com/ethyca/fidesops/pull/520)

## [1.4.2](https://github.com/ethyca/fidesops/compare/1.4.1...1.4.2) - 2022-05-12

### Added

- GET routes for users [#405](https://github.com/ethyca/fidesops/pull/405)
- Username based search on GET route [#444](https://github.com/ethyca/fidesops/pull/444)
- FIDESOPS\_\_DEV_MODE for Easier SaaS Request Debugging [#363](https://github.com/ethyca/fidesops/pull/363)
- Track user privileges across sessions [#425](https://github.com/ethyca/fidesops/pull/425)
- Add first_name and last_name fields. Also add them along with created_at to FidesUser response [#465](https://github.com/ethyca/fidesops/pull/465)
- Denial reasons for DSR and user `AuditLog` [#463](https://github.com/ethyca/fidesops/pull/463)
- DRP action to Policy [#453](https://github.com/ethyca/fidesops/pull/453)
- `CHANGELOG.md` file[#484](https://github.com/ethyca/fidesops/pull/484)
- DRP status endpoint [#485](https://github.com/ethyca/fidesops/pull/485)
- DRP exerise endpoint [#496](https://github.com/ethyca/fidesops/pull/496)
- Frontend for privacy request denial reaons [#480](https://github.com/ethyca/fidesops/pull/480)
- Publish Fidesops to Pypi [#491](https://github.com/ethyca/fidesops/pull/491)
- DRP data rights endpoint [#526](https://github.com/ethyca/fidesops/pull/526)

### Changed

- Converted HTTP Status Codes to Starlette constant values [#438](https://github.com/ethyca/fidesops/pull/438)
- SaasConnector.send behavior on ignore_errors now returns raw response [#462](https://github.com/ethyca/fidesops/pull/462)
- Seed user permissions in `create_superuser.py` script [#468](https://github.com/ethyca/fidesops/pull/468)
- User API Endpoints (update fields and reset user passwords) [#471](https://github.com/ethyca/fidesops/pull/471)
- Format tests with `black` [#466](https://github.com/ethyca/fidesops/pull/466)
- Extract privacy request endpoint logic into separate service for DRP [#470](https://github.com/ethyca/fidesops/pull/470)
- Fixing inconsistent SaaS connector integration tests [#473](https://github.com/ethyca/fidesops/pull/473)
- Add user data to login response [#501](https://github.com/ethyca/fidesops/pull/501)

### Breaking Changes

- Update masking API to take multiple input values [#443](https://github.com/ethyca/fidesops/pull/443)

### Docs

- Added issue template for documentation updates [#442](https://github.com/ethyca/fidesops/pull/442)
- Clarify masking updates [#464](https://github.com/ethyca/fidesops/pull/464)
- Added dark mode [#476](https://github.com/ethyca/fidesops/pull/476)

### Fixed

- Removed miradb test warning [#436](https://github.com/ethyca/fidesops/pull/436)
- Added missing import [#448](https://github.com/ethyca/fidesops/pull/448)
- Removed pypi badge pointing to wrong package [#452](https://github.com/ethyca/fidesops/pull/452)
- Audit imports and references [#479](https://github.com/ethyca/fidesops/pull/479)
- Switch to using update method on PUT permission endpoint [#500](https://github.com/ethyca/fidesops/pull/500)

### Developer Experience

- added isort as a CI check
- Include `tests/` in all static code checks (e.g. `mypy`, `pylint`)

### Changed

- Published Docker image does a clean install of Fidesctl
- `with_analytics` is now a decorator

### Fixed

- Third-Country formatting on Data Map
- Potential Duplication on Data Map
- Exceptions are no longer raised when sending `AnalyticsEvent`s on Windows
- Running `fidesctl init` now generates a `server_host` and `server_protocol`
  rather than `server_url`<|MERGE_RESOLUTION|>--- conflicted
+++ resolved
@@ -30,11 +30,8 @@
 - Added monitor result display variations for web and datastore monitors [#6750](https://github.com/ethyca/fides/pull/6750)
 - Added gated fields for LLM classifier config in monitor config form [#6761](https://github.com/ethyca/fides/pull/6761)
 - Added status indicators to schema explorer tree with color-coded change indicators [#6785](https://github.com/ethyca/fides/pull/6785)
-<<<<<<< HEAD
 - Added confirmation modals for bulk actions on the new privacy requests page [#6784](https://github.com/ethyca/fides/pull/6784)
-=======
 - Added CSV export button to manual tasks tables [#6806](https://github.com/ethyca/fides/pull/6806)
->>>>>>> 9d8777c7
 
 ### Developer Experience
 - Split FidesJS and Privacy Center Cypress test runs [#6733](https://github.com/ethyca/fides/pull/6733)
