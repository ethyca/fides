# Changelog

All notable changes to this project will be documented in this file.

The format is based on [Keep a Changelog](https://keepachangelog.com/en/)

The types of changes are:

* `Added` for new features.
* `Changed` for changes in existing functionality.
* `Developer Experience` for changes in developer workflow or tooling.
* `Deprecated` for soon-to-be removed features.
* `Docs` for documentation only changes.
* `Removed` for now removed features.
* `Fixed` for any bug fixes.
* `Security` in case of vulnerabilities.

## [Unreleased](https://github.com/ethyca/fides/compare/1.9.6...main)

### Added
* Include `ingress` and `egress` fields on system export and `datamap/` endpoint [#1740](https://github.com/ethyca/fides/pull/1740)
* Adds SMS support for identity verification notifications [#1726](https://github.com/ethyca/fides/pull/1726)
<<<<<<< HEAD
* Added phone number validation in back-end and react phone number form in Privacy Center [#1745](https://github.com/ethyca/fides/pull/1745)
=======
* Adds SMS message template for all subject notifications [#1743](https://github.com/ethyca/fides/pull/1743)
>>>>>>> eaa1d92a

### Changed

* Optional dependencies are no longer used for 3rd-party connectivity. Instead they are used to isolate dangerous dependencies. [#1679](https://github.com/ethyca/fides/pull/1679)
* All Next pages now automatically require login. [#1670](https://github.com/ethyca/fides/pull/1670)

### Developer Experience

* Admin-UI-Cypress tests that fail in CI will now upload screen recordings for debugging. [#1728](https://github.com/ethyca/fides/pull/1728/files/c23e62fea284f7910028c8483feff893903068b8#r1019491323)

### Removed

* Removed the `view` endpoint for evaluations [#1703](https://github.com/ethyca/fides/pull/1703)

### Fixed

* Exceptions are no longer raised when sending analytics on Windows [#1666](https://github.com/ethyca/fides/pull/1666)
* Fixed wording on identity verification modal in the Privacy Center [#1674](https://github.com/ethyca/fides/pull/1674)
* Update system fides_key tooltip text [#1533](https://github.com/ethyca/fides/pull/1685)
* Removed local storage parsing that is redundant with redux-persist. [#1678](https://github.com/ethyca/fides/pull/1678)
* Show a helpful error message if Docker daemon is not running during "fides deploy" [#1694](https://github.com/ethyca/fides/pull/1694)
* Allow users to query their own permissions, including root user. [#1698](https://github.com/ethyca/fides/pull/1698)
* Single-select taxonomy fields legal basis and special category can be cleared. [#1712](https://github.com/ethyca/fides/pull/1712)
* Correctly handle response from adobe jwt auth endpoint as milliseconds, rather than seconds. [#1754](https://github.com/ethyca/fides/pull/1754)

### Security

* Bumped versions of packages that use OpenSSL [#1683](https://github.com/ethyca/fides/pull/1683)

## [2.0.0](https://github.com/ethyca/fides/compare/1.9.6...2.0.0)

### Added

* Allow delete-only SaaS connector endpoints [#1200](https://github.com/ethyca/fides/pull/1200)
* Privacy center consent choices store a browser cookie. [#1364](https://github.com/ethyca/fides/pull/1364)
  * The format is generic. A reasonable set of defaults will be added later: [#1444](https://github.com/ethyca/fides/issues/1444)
  * The cookie name defaults to `fides_consent` but can be configured under `config.json > consent > cookieName`.
  * Each consent option can provide an array of `cookieKeys`.
* Individually select and reprocess DSRs that have errored [#1203](https://github.com/ethyca/fides/pull/1489)
* Bulk select and reprocess DSRs that have errored [#1205](https://github.com/ethyca/fides/pull/1489)
* Config Wizard: AWS scan results populate in system review forms. [#1454](https://github.com/ethyca/fides/pull/1454)
* Integrate rate limiter with Saas Connectors. [#1433](https://github.com/ethyca/fides/pull/1433)
* Config Wizard: Added a column selector to the scan results page of the config wizard [#1590](https://github.com/ethyca/fides/pull/1590)
* Config Wizard: Flow for runtime scanner option [#1640](https://github.com/ethyca/fides/pull/1640)
* Access support for Twilio Conversations API [#1520](https://github.com/ethyca/fides/pull/1520)
* Message Config: Adds Twilio Email/SMS support [#1519](https://github.com/ethyca/fides/pull/1519)

### Changed

* Updated mypy to version 0.981 and Python to version 3.10.7 [#1448](https://github.com/ethyca/fides/pull/1448)

### Developer Experience

* Repository dispatch events are sent to fidesctl-plus and fidesops-plus [#1263](https://github.com/ethyca/fides/pull/1263)
* Only the `docs-authors` team members are specified as `CODEOWNERS` [#1446](https://github.com/ethyca/fides/pull/1446)
* Updates the default local configuration to not defer tasks to a worker node [#1552](https://github.com/ethyca/fides/pull/1552/)
* Updates the healthcheck to return health status of connected Celery workers [#1588](https://github.com/ethyca/fides/pull/1588)

### Docs

* Remove the tutorial to prepare for new update [#1543](https://github.com/ethyca/fides/pull/1543)
* Add system management via UI documentation [#1541](https://github.com/ethyca/fides/pull/1541)
* Added DSR quickstart docs, restructured docs navigation [#1651](https://github.com/ethyca/fides/pull/1651)
* Update privacy request execution overview docs [#1258](https://github.com/ethyca/fides/pull/1490)

### Fixed

* Fixed system dependencies appearing as "N/A" in the datamap endpoint when there are no privacy declarations [#1649](https://github.com/ethyca/fides/pull/1649)

## [1.9.6](https://github.com/ethyca/fides/compare/1.9.5...1.9.6)

### Fixed

* Include systems without a privacy declaration on data map [#1603](https://github.com/ethyca/fides/pull/1603)
* Handle malformed tokens [#1523](https://github.com/ethyca/fides/pull/1523)
* Remove thrown exception from getAllPrivacyRequests method [#1592](https://github.com/ethyca/fides/pull/1593)
* Include systems without a privacy declaration on data map [#1603](https://github.com/ethyca/fides/pull/1603)
* After editing a dataset, the table will stay on the previously selected collection instead of resetting to the first one. [#1511](https://github.com/ethyca/fides/pull/1511)
* Fix redis `db_index` config issue [#1647](https://github.com/ethyca/fides/pull/1647)

### Docs

* Add unlinked docs and fix any remaining broken links [#1266](https://github.com/ethyca/fides/pull/1266)
* Update privacy center docs to include consent information [#1537](https://github.com/ethyca/fides/pull/1537)
* Update UI docs to include DSR countdown information and additional descriptions/filtering [#1545](https://github.com/ethyca/fides/pull/1545)

### Changed

* Allow multiple masking strategies to be specified when using fides as a masking engine [#1647](https://github.com/ethyca/fides/pull/1647)

## [1.9.5](https://github.com/ethyca/fides/compare/1.9.4...1.9.5)

### Added

* The database includes a `plus_system_scans` relation, to track the status and results of System Scanner executions in fidesctl-plus [#1554](https://github.com/ethyca/fides/pull/1554)

## [1.9.4](https://github.com/ethyca/fides/compare/1.9.2...1.9.4)

### Fixed

* After editing a dataset, the table will stay on the previously selected collection instead of resetting to the first one. [#1511](https://github.com/ethyca/fides/pull/1511)

## [1.9.2](https://github.com/ethyca/fides/compare/1.9.1...1.9.2)

### Deprecated

* Added a deprecation warning for the entire package [#1244](https://github.com/ethyca/fides/pull/1244)

### Added

* Dataset generation enhancements using Fides Classify for Plus users:
  * Integrate Fides Plus API into placeholder features introduced in 1.9.0. [#1194](https://github.com/ethyca/fides/pull/1194)

* Fides Admin UI:
  * Configure Connector after creation [#1204](https://github.com/ethyca/fides/pull/1356)

### Fixed

* Privacy Center:
  * Handle error on startup if server isn't running [#1239](https://github.com/ethyca/fides/pull/1239)
  * Fix styling issue with cards [#1240](https://github.com/ethyca/fides/pull/1240)
  * Redirect to index on consent save [#1238](https://github.com/ethyca/fides/pull/1238)

## [1.9.1](https://github.com/ethyca/fides/compare/1.9.0...1.9.1)

### Changed

* Update fideslang to v1.3.1 [#1136](https://github.com/ethyca/fides/pull/1136)

### Changed

* Update fideslang to v1.3.1 [#1136](https://github.com/ethyca/fides/pull/1136)

## [1.9.0](https://github.com/ethyca/fides/compare/1.8.6...1.9.0) - 2022-09-29

### Added

* Dataset generation enhancements using Fides Classify for Plus users:
  * Added toggle for enabling classify during generation. [#1057](https://github.com/ethyca/fides/pull/1057)
  * Initial implementation of API request to kick off classify, with confirmation modal. [#1069](https://github.com/ethyca/fides/pull/1069)
  * Initial Classification & Review status for generated datasets. [#1074](https://github.com/ethyca/fides/pull/1074)
  * Component for choosing data categories based on classification results. [#1110](https://github.com/ethyca/fides/pull/1110)
  * The dataset fields table shows data categories from the classifier (if available). [#1088](https://github.com/ethyca/fides/pull/1088)
  * The "Approve" button can be used to update the dataset with the classifier's suggestions. [#1129](https://github.com/ethyca/fides/pull/1129)
* System management UI:
  * New page to add a system via yaml [#1062](https://github.com/ethyca/fides/pull/1062)
  * Skeleton of page to add a system manually [#1068](https://github.com/ethyca/fides/pull/1068)
  * Refactor config wizard system forms to be reused for system management [#1072](https://github.com/ethyca/fides/pull/1072)
  * Add additional optional fields to system management forms [#1082](https://github.com/ethyca/fides/pull/1082)
  * Delete a system through the UI [#1085](https://github.com/ethyca/fides/pull/1085)
  * Edit a system through the UI [#1096](https://github.com/ethyca/fides/pull/1096)
* Cypress component testing [#1106](https://github.com/ethyca/fides/pull/1106)

### Changed

* Changed behavior of `load_default_taxonomy` to append instead of upsert [#1040](https://github.com/ethyca/fides/pull/1040)
* Changed behavior of adding privacy declarations to decouple the actions of the "add" and "next" buttons [#1086](https://github.com/ethyca/fides/pull/1086)
* Moved system related UI components from the `config-wizard` directory to the `system` directory [#1097](https://github.com/ethyca/fides/pull/1097)
* Updated "type" on SaaS config to be a simple string type, not an enum [#1197](https://github.com/ethyca/fides/pull/1197)

### Developer Experience

* Optional dependencies may have their version defined only once, in `optional-requirements.txt` [#1171](https://github.com/ethyca/fides/pull/1171)

### Docs

* Updated the footer links [#1130](https://github.com/ethyca/fides/pull/1130)

### Fixed

* Fixed the "help" link in the UI header [#1078](https://github.com/ethyca/fides/pull/1078)
* Fixed a bug in Data Category Dropdowns where checking i.e. `user.biometric` would also check `user.biometric_health` [#1126](https://github.com/ethyca/fides/pull/1126)

### Security

* Upgraded pymysql to version `1.0.2` [#1094](https://github.com/ethyca/fides/pull/1094)

## [1.8.6](https://github.com/ethyca/fides/compare/1.8.5...1.8.6) - 2022-09-28

### Added

* Added classification tables for Plus users [#1060](https://github.com/ethyca/fides/pull/1060)

### Fixed

* Fixed a bug where rows were being excluded from a data map [#1124](https://github.com/ethyca/fides/pull/1124)

## [1.8.5](https://github.com/ethyca/fides/compare/1.8.4...1.8.5) - 2022-09-21

### Changed

* Update fideslang to v1.3.0 [#1103](https://github.com/ethyca/fides/pull/1103)

## [1.8.4](https://github.com/ethyca/fides/compare/1.8.3...1.8.4) - 2022-09-09

### Added

* Initial system management page [#1054](https://github.com/ethyca/fides/pull/1054)

### Changed

* Deleting a taxonomy field with children will now cascade delete all of its children as well. [#1042](https://github.com/ethyca/fides/pull/1042)

### Fixed

* Fixed navigating directly to frontend routes loading index page instead of the correct static page for the route.
* Fix truncated evaluation error messages [#1053](https://github.com/ethyca/fides/pull/1053)

## [1.8.3](https://github.com/ethyca/fides/compare/1.8.2...1.8.3) - 2022-09-06

### Added

* Added more taxonomy fields that can be edited via the UI [#1000](https://github.com/ethyca/fides/pull/1000) [#1028](https://github.com/ethyca/fides/pull/1028)
* Added the ability to add taxonomy fields via the UI [#1019](https://github.com/ethyca/fides/pull/1019)
* Added the ability to delete taxonomy fields via the UI [#1006](https://github.com/ethyca/fides/pull/1006)
  * Only non-default taxonomy entities can be deleted [#1023](https://github.com/ethyca/fides/pull/1023)
* Prevent deleting taxonomy `is_default` fields and from adding `is_default=True` fields via the API [#990](https://github.com/ethyca/fides/pull/990).
* Added a "Custom" tag to distinguish user defined taxonomy fields from default taxonomy fields in the UI [#1027](https://github.com/ethyca/fides/pull/1027)
* Added initial support for enabling Fides Plus [#1037](https://github.com/ethyca/fides/pull/1037)
  * The `useFeatures` hook can be used to check if `plus` is enabled.
  * Navigating to/from the Data Map page is gated behind this feature.
  * Plus endpoints are served from the private Plus image.

### Fixed

* Fixed failing mypy tests [#1030](https://github.com/ethyca/fides/pull/1030)
* Fixed an issue where `fides push --diff` would return a false positive diff [#1026](https://github.com/ethyca/fides/pull/1026)
* Pinned pydantic version to < 1.10.0 to fix an error in finding referenced fides keys [#1045](https://github.com/ethyca/fides/pull/1045)

### Fixed

* Fixed failing mypy tests [#1030](https://github.com/ethyca/fides/pull/1030)
* Fixed an issue where `fides push --diff` would return a false positive diff [#1026](https://github.com/ethyca/fides/pull/1026)

### Docs

* Minor formatting updates to [Policy Webhooks](https://ethyca.github.io/fidesops/guides/policy_webhooks/) documentation [#1114](https://github.com/ethyca/fidesops/pull/1114)

### Removed

* Removed create superuser [#1116](https://github.com/ethyca/fidesops/pull/1116)

## [1.8.2](https://github.com/ethyca/fides/compare/1.8.1...1.8.2) - 2022-08-18

### Added

* Added the ability to edit taxonomy fields via the UI [#977](https://github.com/ethyca/fides/pull/977) [#1028](https://github.com/ethyca/fides/pull/1028)
* New column `is_default` added to DataCategory, DataUse, DataSubject, and DataQualifier tables [#976](https://github.com/ethyca/fides/pull/976)
* Added the ability to add taxonomy fields via the UI [#1019](https://github.com/ethyca/fides/pull/1019)
* Added the ability to delete taxonomy fields via the UI [#1006](https://github.com/ethyca/fides/pull/1006)
  * Only non-default taxonomy entities can be deleted [#1023](https://github.com/ethyca/fides/pull/1023)
* Prevent deleting taxonomy `is_default` fields and from adding `is_default=True` fields via the API [#990](https://github.com/ethyca/fides/pull/990).
* Added a "Custom" tag to distinguish user defined taxonomy fields from default taxonomy fields in the UI [#1027](https://github.com/ethyca/fides/pull/1027)

### Changed

* Upgraded base Docker version to Python 3.9 and updated all other references from 3.8 -> 3.9 [#974](https://github.com/ethyca/fides/pull/974)
* Prepend all database tables with `ctl_` [#979](https://github.com/ethyca/fides/pull/979)
* Moved the `admin-ui` code down one level into a `ctl` subdir [#970](https://github.com/ethyca/fides/pull/970)
* Extended the `/datamap` endpoint to include extra metadata [#992](https://github.com/ethyca/fides/pull/992)

## [1.8.1](https://github.com/ethyca/fides/compare/1.8.0...1.8.1) - 2022-08-08

### Deprecated

* The following environment variables have been deprecated, and replaced with the new environment variable names indicated below. To avoid breaking existing workflows, the deprecated variables are still respected in v1.8.1. They will be removed in a future release.
  * `FIDESCTL__API__DATABASE_HOST` --> `FIDESCTL__DATABASE__SERVER`
  * `FIDESCTL__API__DATABASE_NAME` --> `FIDESCTL__DATABASE__DB`
  * `FIDESCTL__API__DATABASE_PASSWORD` --> `FIDESCTL__DATABASE__PASSWORD`
  * `FIDESCTL__API__DATABASE_PORT` --> `FIDESCTL__DATABASE__PORT`
  * `FIDESCTL__API__DATABASE_TEST_DATABASE_NAME` --> `FIDESCTL__DATABASE__TEST_DB`
  * `FIDESCTL__API__DATABASE_USER` --> `FIDESCTL__DATABASE__USER`

### Developer Experience

* The included `docker-compose.yml` no longer references outdated ENV variables [#964](https://github.com/ethyca/fides/pull/964)

### Docs

* Minor release documentation now reflects the desired patch release process [#955](https://github.com/ethyca/fides/pull/955)
* Updated references to ENV variables [#964](https://github.com/ethyca/fides/pull/964)

### Fixed

* Deprecated config options will continue to be respected when set via environment variables [#965](https://github.com/ethyca/fides/pull/965)
* The git cache is rebuilt within the Docker container [#962](https://github.com/ethyca/fides/pull/962)
* The `wheel` pypi build no longer has a dirty version tag [#962](https://github.com/ethyca/fides/pull/962)
* Add setuptools to dev-requirements to fix versioneer error [#983](https://github.com/ethyca/fides/pull/983)

## [1.8.0](https://github.com/ethyca/fides/compare/1.7.1...1.8.0) - 2022-08-04

### Added

* Initial configuration wizard UI view
  * System scanning step: AWS credentials form and initial `generate` API usage.
  * System scanning results: AWS systems are stored and can be selected for review
* CustomInput type "password" with show/hide icon.
* Pull CLI command now checks for untracked/unstaged files in the manifests dir [#869](https://github.com/ethyca/fides/pull/869)
* Pull CLI command has a flag to pull missing files from the server [#895](https://github.com/ethyca/fides/pull/895)
* Add BigQuery support for the `generate` command and `/generate` endpoint [#814](https://github.com/ethyca/fides/pull/814) & [#917](https://github.com/ethyca/fides/pull/917)
* Added user auth tables [915](https://github.com/ethyca/fides/pull/915)
* Standardized API error parsing under `~/types/errors`
* Added taxonomy page to UI [#902](https://github.com/ethyca/fides/pull/902)
  * Added a nested accordion component for displaying taxonomy data [#910](https://github.com/ethyca/fides/pull/910)
* Add lru cache to get_config [927](https://github.com/ethyca/fides/pull/927)
* Add support for deprecated API config values [#959](https://github.com/ethyca/fides/pull/959)
* `fides` is now an alias for `fidesctl` as a CLI entrypoint [#926](https://github.com/ethyca/fides/pull/926)
* Add user auth routes [929](https://github.com/ethyca/fides/pull/929)
* Bump fideslib to 3.0.1 and remove patch code[931](https://github.com/ethyca/fides/pull/931)
* Update the `fidesctl` python package to automatically serve the UI [#941](https://github.com/ethyca/fides/pull/941)
* Add `push` cli command alias for `apply` and deprecate `apply` [943](https://github.com/ethyca/fides/pull/943)
* Add resource groups tagging api as a source of system generation [939](https://github.com/ethyca/fides/pull/939)
* Add GitHub Action to publish the `fidesctl` package to testpypi on pushes to main [#951](https://github.com/ethyca/fides/pull/951)
* Added configWizardFlag to ui to hide the config wizard when false [[#1453](https://github.com/ethyca/fides/issues/1453)

### Changed

* Updated the `datamap` endpoint to return human-readable column names as the first response item [#779](https://github.com/ethyca/fides/pull/779)
* Remove the `obscure` requirement from the `generate` endpoint [#819](https://github.com/ethyca/fides/pull/819)
* Moved all files from `fidesapi` to `fidesctl/api` [#885](https://github.com/ethyca/fides/pull/885)
* Moved `scan` and `generate` to the list of commands that can be run in local mode [#841](https://github.com/ethyca/fides/pull/841)
* Upgraded the base docker images from Debian Buster to Bullseye [#958](https://github.com/ethyca/fides/pull/958)
* Removed `ipython` as a dev-requirement [#958](https://github.com/ethyca/fides/pull/958)
* Webserver dependencies now come as a standard part of the package [#881](https://github.com/ethyca/fides/pull/881)
* Initial configuration wizard UI view
  * Refactored step & form results management to use Redux Toolkit slice.
* Change `id` field in tables from an integer to a string [915](https://github.com/ethyca/fides/pull/915)
* Update `fideslang` to `1.1.0`, simplifying the default taxonomy and adding `tags` for resources [#865](https://github.com/ethyca/fides/pull/865)
* Merge existing configurations with `fideslib` library [#913](https://github.com/ethyca/fides/pull/913)
* Moved frontend static files to `src/fidesctl/ui-build/static` [#934](https://github.com/ethyca/fides/pull/934)
* Replicated the error response handling from the `/validate` endpoint to the `/generate` endpoint [#911](https://github.com/ethyca/fides/pull/911)

### Developer Experience

* Remove `API_PREFIX` from fidesctl/core/utils.py and change references to `API_PREFIX` in fidesctl/api/reoutes/util.py [922](https://github.com/ethyca/fides/pull/922)

### Fixed

* Dataset field columns show all columns by default in the UI [#898](https://github.com/ethyca/fides/pull/898)
* Fixed the missing `.fides./` directory when locating the default config [#933](https://github.com/ethyca/fides/pull/933)

## [1.7.1](https://github.com/ethyca/fides/compare/1.7.0...1.7.1) - 2022-07-28

### Added

* Add datasets via YAML in the UI [#813](https://github.com/ethyca/fides/pull/813)
* Add datasets via database connection [#834](https://github.com/ethyca/fides/pull/834) [#889](https://github.com/ethyca/fides/pull/889)
* Add delete confirmation when deleting a field or collection from a dataset [#809](https://github.com/ethyca/fides/pull/809)
* Add ability to delete datasets from the UI [#827](https://github.com/ethyca/fides/pull/827)
* Add Cypress for testing [713](https://github.com/ethyca/fides/pull/833)
* Add datasets via database connection (UI only) [#834](https://github.com/ethyca/fides/pull/834)
* Add Okta support to the `/generate` endpoint [#842](https://github.com/ethyca/fides/pull/842)
* Add db support to `/generate` endpoint [849](https://github.com/ethyca/fides/pull/849)
* Added OpenAPI TypeScript client generation for the UI app. See the [README](/clients/admin-ui/src/types/api/README.md) for more details.

### Changed

* Remove the `obscure` requirement from the `generate` endpoint [#819](https://github.com/ethyca/fides/pull/819)

### Developer Experience

* When releases are published, dispatch a repository webhook event to ethyca/fidesctl-plus [#938](https://github.com/ethyca/fides/pull/938)

### Docs

* recommend/replace pip installs with pipx [#874](https://github.com/ethyca/fides/pull/874)

### Fixed

* CustomSelect input tooltips appear next to selector instead of wrapping to a new row.
* Datasets without the `third_country_transfer` will not cause the editing dataset form to not render.
* Fixed a build issue causing an `unknown` version of `fidesctl` to be installed in published Docker images [#836](https://github.com/ethyca/fides/pull/836)
* Fixed an M1-related SQLAlchemy bug [#816](https://github.com/ethyca/fides/pull/891)
* Endpoints now work with or without a trailing slash. [#886](https://github.com/ethyca/fides/pull/886)
* Dataset field columns show all columns by default in the UI [#898](https://github.com/ethyca/fides/pull/898)
* Fixed the `tag` specific GitHub Action workflows for Docker and publishing docs. [#901](https://github.com/ethyca/fides/pull/901)

## [1.7.0](https://github.com/ethyca/fides/compare/1.6.1...1.7.0) - 2022-06-23

### Added

* Added dependabot to keep dependencies updated
* A warning now issues for any orphan datasets as part of the `apply` command [543](https://github.com/ethyca/fides/pull/543)
* Initial scaffolding of management UI [#561](https://github.com/ethyca/fides/pull/624)
* A new `audit` command for `system` and `organization` resources, checking data map attribute compliance [#548](https://github.com/ethyca/fides/pull/548)
* Static UI assets are now built with the docker container [#663](https://github.com/ethyca/fides/issues/663)
* Host static files via fidesapi [#621](https://github.com/ethyca/fides/pull/621)
* A new `generate` endpoint to enable capturing systems from infrastructure from the UI [#642](https://github.com/ethyca/fides/pull/642)
* A new `datamap` endpoint to enable visualizing a data map from the UI [#721](https://github.com/ethyca/fides/pull/721)
* Management UI navigation bar [#679](https://github.com/ethyca/fides/issues/679)
* Management UI integration [#736](https://github.com/ethyca/fides/pull/736)
  * Datasets
  * Systems
  * Taxonomy (data categories)
* Initial dataset UI view [#768](https://github.com/ethyca/fides/pull/768)
  * Add interaction for viewing a dataset collection
  * Add column picker
  * Add a data category checklist tree
  * Edit/delete dataset fields
  * Edit/delete dataset collections
  * Edit datasets
  * Add a component for Identifiability tags
  * Add tooltips for help on forms
  * Add geographic location (third_country_transfers) country selection. Supported by new dependency `i18n-iso-countries`.
* Okta, aws and database credentials can now come from `fidesctl.toml` config [#694](https://github.com/ethyca/fides/pull/694)
* New `validate` endpoint to test aws and okta credentials [#722](https://github.com/ethyca/fides/pull/722)
* Initial configuration wizard UI view
  * Manual entry steps added (name and describe organization, pick entry route, and describe system manually including privacy declarations)
* A new image tagged `ethyca/fidesctl:dev` is published on each push to `main` [781](https://github.com/ethyca/fides/pull/781)
* A new cli command (`fidesctl sync`) [#765](https://github.com/ethyca/fides/pull/765)

### Changed

* Comparing server and CLI versions ignores `.dirty` only differences, and is quiet on success when running general CLI commands [621](https://github.com/ethyca/fides/pull/621)
* All endpoints now prefixed by `/api/v1` [#623](https://github.com/ethyca/fides/issues/623)
* Allow AWS credentials to be passed to `generate system` via the API [#645](https://github.com/ethyca/fides/pull/645)
* Update the export of a datamap to load resources from the server instead of a manifest directory [#662](https://github.com/ethyca/fides/pull/662)
* Refactor `export` to remove CLI specific uses from the core modules and load resources[#725](https://github.com/ethyca/fides/pull/725)
* Bump version of FastAPI in `setup.py` to 0.77.1 to match `optional-requirements.txt` [#734](https://github.com/ethyca/fides/pull/734)
* Docker images are now only built and pushed on tags to match when released to pypi [#740](https://github.com/ethyca/fides/pull/740)
* Okta resource scanning and generation now works with systems instead of datasets [#751](https://github.com/ethyca/fides/pull/751)

### Developer Experience

* Replaced `make` with `nox` [#547](https://github.com/ethyca/fides/pull/547)
* Removed usage of `fideslang` module in favor of new [external package](https://github.com/ethyca/fideslang) shared across projects [#619](https://github.com/ethyca/fides/issues/619)
* Added a UI service to the docker-compose deployment [#757](<https://github.com/ethyca/fides/pull/757>)
* `TestClient` defined in and shared across test modules via `conftest.py` [#759](https://github.com/ethyca/fides/pull/759)

### Docs

* Replaced all references to `make` with `nox` [#547](https://github.com/ethyca/fides/pull/547)
* Removed config/schemas page [#613](https://github.com/ethyca/fides/issues/613)
* Dataset UI and config wizard docs added (<https://github.com/ethyca/fides/pull/697>)
* The fides README now walks through generating a datamap [#746](https://github.com/ethyca/fides/pull/746)

### Fixed

* Updated `fideslog` to v1.1.5, resolving an issue where some exceptions thrown by the SDK were not handled as expected [#609](https://github.com/ethyca/fides/issues/609)
* Updated the webserver so that it won't fail if the database is inaccessible [#649](https://github.com/ethyca/fides/pull/649)
* Updated external tests to handle complex characters [#661](https://github.com/ethyca/fides/pull/661)
* Evaluations now properly merge the default taxonomy into the user-defined taxonomy [#684](https://github.com/ethyca/fides/pull/684)
* The CLI can now be run without installing the webserver components [#715](https://github.com/ethyca/fides/pull/715)

## [1.6.1](https://github.com/ethyca/fides/compare/1.6.0...1.6.1) - 2022-06-15

### Docs

* Updated `Release Steps`

### Fixed

* Resolved a failure with populating applicable data subject rights to a data map
* Handle invalid characters when generating a `fides_key` [#761](https://github.com/ethyca/fides/pull/761)

## [1.6.0](https://github.com/ethyca/fides/compare/1.5.3...1.6.0) - 2022-05-02

### Added

* ESLint configuration changes [#514](https://github.com/ethyca/fidesops/pull/514)
* User creation, update and permissions in the Admin UI [#511](https://github.com/ethyca/fidesops/pull/511)
* Yaml support for dataset upload [#284](https://github.com/ethyca/fidesops/pull/284)

### Breaking Changes

* Update masking API to take multiple input values [#443](https://github.com/ethyca/fidesops/pull/443)

### Docs

* DRP feature documentation [#520](https://github.com/ethyca/fidesops/pull/520)

## [1.4.2](https://github.com/ethyca/fidesops/compare/1.4.1...1.4.2) - 2022-05-12

### Added

* GET routes for users [#405](https://github.com/ethyca/fidesops/pull/405)
* Username based search on GET route [#444](https://github.com/ethyca/fidesops/pull/444)
* FIDESOPS\_\_DEV_MODE for Easier SaaS Request Debugging [#363](https://github.com/ethyca/fidesops/pull/363)
* Track user privileges across sessions [#425](https://github.com/ethyca/fidesops/pull/425)
* Add first_name and last_name fields. Also add them along with created_at to FidesUser response [#465](https://github.com/ethyca/fidesops/pull/465)
* Denial reasons for DSR and user `AuditLog` [#463](https://github.com/ethyca/fidesops/pull/463)
* DRP action to Policy [#453](https://github.com/ethyca/fidesops/pull/453)
* `CHANGELOG.md` file[#484](https://github.com/ethyca/fidesops/pull/484)
* DRP status endpoint [#485](https://github.com/ethyca/fidesops/pull/485)
* DRP exerise endpoint [#496](https://github.com/ethyca/fidesops/pull/496)
* Frontend for privacy request denial reaons [#480](https://github.com/ethyca/fidesops/pull/480)
* Publish Fidesops to Pypi [#491](https://github.com/ethyca/fidesops/pull/491)
* DRP data rights endpoint [#526](https://github.com/ethyca/fidesops/pull/526)

### Changed

* Converted HTTP Status Codes to Starlette constant values [#438](https://github.com/ethyca/fidesops/pull/438)
* SaasConnector.send behavior on ignore_errors now returns raw response [#462](https://github.com/ethyca/fidesops/pull/462)
* Seed user permissions in `create_superuser.py` script [#468](https://github.com/ethyca/fidesops/pull/468)
* User API Endpoints (update fields and reset user passwords) [#471](https://github.com/ethyca/fidesops/pull/471)
* Format tests with `black` [#466](https://github.com/ethyca/fidesops/pull/466)
* Extract privacy request endpoint logic into separate service for DRP [#470](https://github.com/ethyca/fidesops/pull/470)
* Fixing inconsistent SaaS connector integration tests [#473](https://github.com/ethyca/fidesops/pull/473)
* Add user data to login response [#501](https://github.com/ethyca/fidesops/pull/501)

### Breaking Changes

* Update masking API to take multiple input values [#443](https://github.com/ethyca/fidesops/pull/443)

### Docs

* Added issue template for documentation updates [#442](https://github.com/ethyca/fidesops/pull/442)
* Clarify masking updates [#464](https://github.com/ethyca/fidesops/pull/464)
* Added dark mode [#476](https://github.com/ethyca/fidesops/pull/476)

### Fixed

* Removed miradb test warning [#436](https://github.com/ethyca/fidesops/pull/436)
* Added missing import [#448](https://github.com/ethyca/fidesops/pull/448)
* Removed pypi badge pointing to wrong package [#452](https://github.com/ethyca/fidesops/pull/452)
* Audit imports and references [#479](https://github.com/ethyca/fidesops/pull/479)
* Switch to using update method on PUT permission endpoint [#500](https://github.com/ethyca/fidesops/pull/500)

### Developer Experience

* added isort as a CI check
* Include `tests/` in all static code checks (e.g. `mypy`, `pylint`)

### Changed

* Published Docker image does a clean install of Fidesctl
* `with_analytics` is now a decorator

### Fixed

* Third-Country formatting on Data Map
* Potential Duplication on Data Map
* Exceptions are no longer raised when sending `AnalyticsEvent`s on Windows
* Running `fidesctl init` now generates a `server_host` and `server_protocol`
  rather than `server_url`<|MERGE_RESOLUTION|>--- conflicted
+++ resolved
@@ -20,11 +20,8 @@
 ### Added
 * Include `ingress` and `egress` fields on system export and `datamap/` endpoint [#1740](https://github.com/ethyca/fides/pull/1740)
 * Adds SMS support for identity verification notifications [#1726](https://github.com/ethyca/fides/pull/1726)
-<<<<<<< HEAD
 * Added phone number validation in back-end and react phone number form in Privacy Center [#1745](https://github.com/ethyca/fides/pull/1745)
-=======
 * Adds SMS message template for all subject notifications [#1743](https://github.com/ethyca/fides/pull/1743)
->>>>>>> eaa1d92a
 
 ### Changed
 
