--- conflicted
+++ resolved
@@ -34,12 +34,9 @@
 * Initial dataset collection UI view
   * Add interaction for viewing a dataset collection
   * Add column picker
-<<<<<<< HEAD
   * Add a data category checklist tree  
-=======
   * Edit dataset fields
   * Add a component for Identifiability tags
->>>>>>> f4b79108
 * Okta, aws and database credentials can now come from `fidesctl.toml` config [#694](https://github.com/ethyca/fides/pull/694)
 
 ### Changed
