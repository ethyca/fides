# Changelog

All notable changes to this project will be documented in this file.

The format is based on [Keep a Changelog](https://keepachangelog.com/en/)

The types of changes are:

- `Added` for new features.
- `Changed` for changes in existing functionality.
- `Developer Experience` for changes in developer workflow or tooling.
- `Deprecated` for soon-to-be removed features.
- `Docs` for documentation only changes.
- `Removed` for now removed features.
- `Fixed` for any bug fixes.
- `Security` in case of vulnerabilities.

Changes can also be flagged with a GitHub label for tracking purposes. The URL of the label should be put at the end of the entry. The possible labels are:
- https://github.com/ethyca/fides/labels/high-risk: to indicate that a change is a "high-risk" change that could potentially lead to unanticipated regressions or degradations
- https://github.com/ethyca/fides/labels/db-migration: to indicate that a given change includes a DB migration

## [Unreleased](https://github.com/ethyca/fides/compare/2.68.0...main)

### Changed
- Manual Tasks now check conditional dependencies and either skip or wait for input based on the evaluation.[#6440](https://github.com/ethyca/fides/pull/6440)
<<<<<<< HEAD
- Privacy Request runner will now also check for awaiting input tags as part of `poll_for_exited_privacy_request_tasks` [#6471](https://github.com/ethyca/fides/pull/6471)
=======
- Changed Fides.js banner title attributes for better SEO + a11y support [#6470](https://github.com/ethyca/fides/pull/6470)
>>>>>>> 1cd34b54

## [2.68.0](https://github.com/ethyca/fides/compare/2.67.2...2.68.0)

### Added
- Improved logging of underlying errors when raising generic exceptions [#6420](https://github.com/ethyca/fides/pull/6420)
- Manual Task Graph Tasks now receive data from any nodes referenced by their conditional dependencies. [#6402](https://github.com/ethyca/fides/pull/6402)
- Added PrivacyCenterSettings to the config. [#6349](https://github.com/ethyca/fides/pull/6439)
- Added DSR task conditional operators list types and data type/operator compatibility [#6429](https://github.com/ethyca/fides/pull/6429)
- Added visual checkmark feedback and screen reader announcements for consent button interactions [#6451](https://github.com/ethyca/fides/pull/6451)
- Added field to privacy center configuration to support location collection in privacy center actions [#6432](https://github.com/ethyca/fides/pull/6432)
- Added execution log when DSR enters awaiting_email_send status [#6462](https://github.com/ethyca/fides/pull/6462)

### Changed
- Improved data extraction for object fields to return complete data structures instead of empty containers in data package when no nested fields where specified [#6424](https://github.com/ethyca/fides/pull/6424)
- Replaced some duplicated data formatting functionality with a single utility function. Additional maintainability updates on Manual Tasks. [#6390](https://github.com/ethyca/fides/pull/6390)
- Improved privacy request detail UI in smaller screens [#6437](https://github.com/ethyca/fides/pull/6437)
- Refactored ancestor links creation to support bulk creation for multiple staged resources in a single operation [#6426](https://github.com/ethyca/fides/pull/6426)
- Optimized StagedResource ancestors() and descendants() methods [#6444](https://github.com/ethyca/fides/pull/6444)
- Improved UI for manual task configuration & manual tasks table [#6454](https://github.com/ethyca/fides/pull/6454)
- Data migration to update `.` in `MonitorConfig.key`s to `_` and update all references to these values [#6441](https://github.com/ethyca/fides/pull/6441) https://github.com/ethyca/fides/labels/db-migration https://github.com/ethyca/fides/labels/high-risk
- Standardized DB engine config and allowed `pool_pre_ping` to be configurable on all engines, with default of `True` [#6434](https://github.com/ethyca/fides/pull/6434)

### Developer Experience
- Switching from Vault to 1password for SaaS test credentials [#6363](https://github.com/ethyca/fides/pull/6363)
- Add `nox -s dev -- workers-all` and rename `worker-other` [#6445](https://github.com/ethyca/fides/pull/6445)
- Upgraded PostgreSQL from version 12 to 16 and Redis from version 6.2 to 8.0 in local development and test environments [#6456](https://github.com/ethyca/fides/pull/6456)

### Fixed
- Fixed an issue with the preview while creating a new TCF Experience in the AdminUI [#6428](https://github.com/ethyca/fides/pull/6428)
- Fixed link in Manage Secure Access modal [#6436](https://github.com/ethyca/fides/pull/6436)
- Fixed some CI testing gaps [#6419](https://github.com/ethyca/fides/pull/6419)
- Fixed a bug where providing an invalid `fides_string` as an override caused GPP to fail to initialize [#6452](https://github.com/ethyca/fides/pull/6452)
- Fixed encoding of privacy request filters and CSV export parameters. [#6449](https://github.com/ethyca/fides/pull/6449)


## [2.67.2](https://github.com/ethyca/fides/compare/2.67.1...2.67.2)

### Changed
- Configured AWS S3 role assumption in client creation code so that all uses support role assumption [#6443](https://github.com/ethyca/fides/pull/6443)



## [2.67.1](https://github.com/ethyca/fides/compare/2.67.0...2.67.1)

### Added
- Added protection against multiple FidesJS script loading on the same page with configurable override option [#6416](https://github.com/ethyca/fides/pull/6416)

### Fixed
- Fix default tab not being set in the integration detail page for Manual Tasks integrations [#6417](https://github.com/ethyca/fides/pull/6417)


## [2.67.0](https://github.com/ethyca/fides/compare/2.66.2...2.67.0)

### Added
- Added the ability to edit more fields for GVL vendors [#6341](https://github.com/ethyca/fides/pull/6341)
- Added `release_version` to the global `window.Fides` object in FidesJS [#6239](https://github.com/ethyca/fides/pull/6239)
- Added new Conditional Dependencies and Evaluator data structures for eventual use with Manual Tasks on DSRs. [#6354](https://github.com/ethyca/fides/pull/6354)
- Added a memory watcher for Celery tasks on Privacy Requests and a configuration to enable (memory_watchdog_enabled) [#6375](https://github.com/ethyca/fides/pull/6375)
- Added display of special-purpose-only vendors in a separate list within the FidesJS overlay. [#6358](https://github.com/ethyca/fides/pull/6358)
- Added Manual Task Conditional Dependencies table [#6356](https://github.com/ethyca/fides/pull/6356)
- Added record counts to the privacy request event log entries in the Admin UI [#6374](https://github.com/ethyca/fides/pull/6374)
- Added traditional Chinese support to FidesJS [#6372](https://github.com/ethyca/fides/pull/6372)
- Added support for Internal Respondent users to manage their own profile and change password [#6377] (https://github.com/ethyca/fides/pull/6377)
- Introduce manual finalization step in privacy request lifecycle [#6301](https://github.com/ethyca/fides/pull/6301) https://github.com/ethyca/fides/labels/db-migration
- Added vendor id to the vendors page [#6348](https://github.com/ethyca/fides/pull/6348)
- Added filtering and sorting capabilities to discovered assets table in action center [#6401](https://github.com/ethyca/fides/pull/6401)

### Changed
- Removes `data-testid` attributes from FidesJS production builds [#6351](https://github.com/ethyca/fides/pull/6351)
- Optimized BigQuery deletions by issuing only a single delete statement per partition [#6340](https://github.com/ethyca/fides/pull/6340)
- Increased the limit for dataset configurations from 50 to 1000 on the integration config page [#6367](https://github.com/ethyca/fides/pull/6367)
- Updates the API so respondents will only be able to see their own user info [#6368](https://github.com/ethyca/fides/pull/6368)
- Moved masking secrets from Redis to database [#6002](https://github.com/ethyca/fides/pull/6002)
- Pass `IS_TEST` build parameter to Dockfile for dev builds to preserve dev `data-testid` attributes [#6382] (https://github.com/ethyca/fides/pull/6382)
- Migrated datamap lineage visualization from Cytoscape.js to ReactFlow with Dagre layout engine [#6381](https://github.com/ethyca/fides/pull/6381)
- Created new module for ManualTaskAddress and updated ManualTaskGraphTask functionality using unique constraints on ManualTask parent_entity. [#6383](https://github.com/ethyca/fides/pull/6383)
- Enhanced privacy request handling with retry limits and cancellation logic for interrupted tasks [#6396](https://github.com/ethyca/fides/pull/6396)
- Collections with missing tables are now skipped instead of causing privacy requests to error [#6397](https://github.com/ethyca/fides/pull/6397)


### Developer Experience
- Migrated Action Center tables to Ant Design [#6349](https://github.com/ethyca/fides/pull/6349)

### Fixed
- Fixed an issue where row selections in Action Center tables did not persist across pages [#6357](https://github.com/ethyca/fides/pull/6357)
- Fixed bug where an error toast appeared in a privacy request page when running Fides OSS [#6364](https://github.com/ethyca/fides/pull/6364)
- Enhanced TCF API loading and failure handling [#6387](https://github.com/ethyca/fides/pull/6387)
- Escaping column names with spaces for BigQuery [#6380](https://github.com/ethyca/fides/pull/6380)
- Fixed horizontal scroll appearing in the privacy request detail page when datasets with very long names are used [#6389](https://github.com/ethyca/fides/pull/6389)
- Fixed performance issues with large dataset traversals [#6353](https://github.com/ethyca/fides/pull/6353)
- Fixing S3 KMS presigned URLs by configuring signature version 4 for all S3 client connections [#6365](https://github.com/ethyca/fides/pull/6365)

## [2.66.2](https://github.com/ethyca/fides/compare/2.66.1...2.66.2)

### Fixed
- Fixed an issue where the Data Detection & Discovery pages were missing some filter parameters for the results [#6394](https://github.com/ethyca/fides/pull/6394)

## [2.66.1](https://github.com/ethyca/fides/compare/2.66.0...2.66.1)

### Added
- Added traditional Chinese support to FidesJS [#6372](https://github.com/ethyca/fides/pull/6372)

## [2.66.0](https://github.com/ethyca/fides/compare/2.65.2...2.66.0)

### Added
- Replaced Asset's `with_consent` field with the enum `consent_status` field and added indexes to the `StagedResource` table [#6287](https://github.com/ethyca/fides/pull/6287)
- New 'Internal Respondent' user role that only has access to complete their assigned manual tasks [#6329](https://github.com/ethyca/fides/pull/6329)
- Added consent status to the Action Center, including a new discovery status column and a details modal for assets detected without consent [#6283](https://github.com/ethyca/fides/pull/6283)
- Added new option to FidesJS to change default tab in TCF modal [#6338](https://github.com/ethyca/fides/pull/6338)
- Added new entries for manual task completion in the activity tab of a privacy request [#6345](https://github.com/ethyca/fides/pull/6345)

### Changed
- Viewer users can now view/complete their assigned manual tasks [#6329](https://github.com/ethyca/fides/pull/6329)
- Updated the attachment list to distinguish internal attachment and attachments for the access package [#6344](https://github.com/ethyca/fides/pull/6344)
- Changed behavior of beta feature flags to persist across user login sessions


### Developer Experience
- Migrate tabs to Ant Design [#6260](https://github.com/ethyca/fides/pull/6260)
- Refactored GPP utility functions to reduce code duplication and improve maintainability [#6318](https://github.com/ethyca/fides/pull/6318)
- Upgraded RollupJS to latest version for FidesJS builds [#6330](https://github.com/ethyca/fides/pull/6330)

### Fixed
- Fixed FidesJS GPP to use national section when a supported US state has no specific notices and approach is set to both. [#6307](https://github.com/ethyca/fides/pull/6307)
- Fixed taxonomy search behavior to include label and value text
- Fixed FidesJS to use consistent served_notice_history_id across all consent flows for improved analytics correlation [#6312](https://github.com/ethyca/fides/pull/6312)
- Fixed Detection & Discovery menu items showing in the UI to users without the required permissions [#6337](https://github.com/ethyca/fides/pull/6337)
- Fixed bug where FidesJS modals wouldn't scroll on very short screens [#6327](https://github.com/ethyca/fides/pull/6327)

## [2.65.2](https://github.com/ethyca/fides/compare/2.65.1...2.65.2)

### Fixed
- Fixed hanging test privacy requests by removing all logger calls from `get_cache` [#6328](https://github.com/ethyca/fides/pull/6328)

## [2.65.1](https://github.com/ethyca/fides/compare/2.65.0...2.65.1)

### Changed
- Improvements to Generic Erasure Email Integrations so email batch jobs run with a Redis lock and execution time is configurable [#6316](https://github.com/ethyca/fides/pull/6316)
- Privacy Center now only disables `custom-fides.css` polling when it receives a 404. It will continue to poll after receiving other HTTP Status Codes [#6319](https://github.com/ethyca/fides/pull/6319)
- Privacy Center now retries when it receives an error HTTP Status code while retrieving `custom-fides.css` [#6319](https://github.com/ethyca/fides/pull/6319)
- Manual tasks table will now filter by the logged in user by default [#6317](https://github.com/ethyca/fides/pull/6317)

## [2.65.0](https://github.com/ethyca/fides/compare/2.64.2...2.65.0)

### Added
- Added single select and multiselect custom field support to Privacy Center forms [#6232](https://github.com/ethyca/fides/pull/6232)
- Added ManualTaskInstance and ManualTaskSubmission models, foundational for manual DSRs [#6212](https://github.com/ethyca/fides/pull/6212) https://github.com/ethyca/fides/labels/db-migration
- Expose shopify() interface on Fides within docs [#6269](https://github.com/ethyca/fides/pull/6269)
- Added a new time-based partitioning spec to simplify BigQuery partition definitions [#6182](https://github.com/ethyca/fides/pull/6182)
- Added new Manual Tasks integration with UI for resolving manual tasks [#6290](https://github.com/ethyca/fides/pull/6290)
- Added manual tasks to DSR execution (Fidesplus) [#6261](https://github.com/ethyca/fides/pull/6261)
- Added an `extract_for_execution_log` postprocessor for SaaS integrations [#6201](https://github.com/ethyca/fides/pull/6201)
- Added Masking Strategy `preserve` for preserving original field values while adding them to masking payloads [#6295](https://github.com/ethyca/fides/pull/6295)
- Added `fides_legacy_event` configuration option to control deprecated event dispatching for backward compatibility [#6249](https://github.com/ethyca/fides/pull/6249)
- Added user_id field to the ManualTaskLog model and implemented request-scoped user tracking using contextvars [#6296](https://github.com/ethyca/fides/pull/6296)
- Ability to prefill Privacy Center fields with query parameters [#6271](https://github.com/ethyca/fides/pull/6271)


### Changed
- Update FastAPI to 0.115.2 for starlette 0.40.0 [#6244](https://github.com/ethyca/fides/pull/6244)
- Refactored fides-js SDK to use React Context for global state management and simplified consent updating method [#6257](https://github.com/ethyca/fides/pull/6257)
- Update Shopify integration so that we do not pass consent keys to Shopify with undefined values [#6270](https://github.com/ethyca/fides/pull/6270)
- Privacy Center visitors can get validation feedback by pressing submit [#6271](https://github.com/ethyca/fides/pull/6271)

### Developer Experience
- Updated SQLAlchemy models to match the contents of the Alembic migrations [#6262](https://github.com/ethyca/fides/pull/6262)

### Fixed
- Fixed an accessibility issue where tooltips could not be triggered by keyboard focus. [#6276](https://github.com/ethyca/fides/pull/6276)
- Fixed accessibility issues with text contrast and interactive Tags in Admin UI. [#6278](https://github.com/ethyca/fides/pull/6278)
- Improved FidesJS banner dialog accessibility by providing proper ARIA roles, states, and regions. [#6291](https://github.com/ethyca/fides/pull/6291)
- Improved FidesJS accessibility by giving HTML rendered links more prominent styling [#6293](https://github.com/ethyca/fides/pull/6293)
- Fixed an issue in FidesJS where "IAB TCF" badges were misaligned when translation changed from English. [#6294](https://github.com/ethyca/fides/pull/6294)
- Appropriately expose Shopify interface docs [#6284](https://github.com/ethyca/fides/pull/6284)
- Ensure dataset API serialization does not block main server thread [#6310](https://github.com/ethyca/fides/pull/6310)
- Update admin UI to query for `minimal` dataset representation when only minimal information is needed [#6310](https://github.com/ethyca/fides/pull/6310)

## [2.64.2](https://github.com/ethyca/fides/compare/2.64.1...2.64.2)

### Fixed
- Fixed a bug where number fields in integration forms were un-editable [#6275](https://github.com/ethyca/fides/pull/6275)

## [2.64.1](https://github.com/ethyca/fides/compare/2.64.0...2.64.1)

### Fixed
- Fixed Postgres Monitor's usage of SSL Mode [#6247](https://github.com/ethyca/fides/pull/6247)


## [2.64.0](https://github.com/ethyca/fides/compare/2.63.3...2.64.0)

### Added
- Added support for Salesforce custom object monitoring using Helios [#6096](https://github.com/ethyca/fides/pull/6096)
- Added ManualTaskConfig and ManualTaskConfigField models, foundational for for ManualDSRs [#6208](https://github.com/ethyca/fides/pull/6208) https://github.com/ethyca/fides/labels/db-migration
- Adds config for sale_of_data default in Fides Shopify integration [#6233](https://github.com/ethyca/fides/pull/6233)
- Added detailed trigger tracking to all FidesJS events including element type, label, and interaction origin [#6229](https://github.com/ethyca/fides/pull/6229)
- Added validation for URLs in website integration forms [#6230](https://github.com/ethyca/fides/pull/6230)
- Adds Janus SDK enum to PrivacyRequestSource [#6243](https://github.com/ethyca/fides/pull/6243)

### Changed
- Integrations detail page now includes a setup guide component. [#6096](https://github.com/ethyca/fides/pull/6096)
- Minor improvements to Redis read-only connections [#6227](https://github.com/ethyca/fides/pull/6227)

### Fixed
- Added missing "Awaiting email send" status to privacy request statuses [#6218](https://github.com/ethyca/fides/pull/6218)
- Fixed FidesJS AMD module loading conflicts when RequireJS or other AMD loaders are present [#6210](https://github.com/ethyca/fides/pull/6210)
- Fixed the system integration form formatting dataset references incorrectly [#6225](https://github.com/ethyca/fides/pull/6225)
- Fixed a bug with pagination on the action center tables [#6231](https://github.com/ethyca/fides/pull/6231)
- Ensured that property ID is always included when saving consent in fides.js [#6238](https://github.com/ethyca/fides/pull/6238)


## [2.63.3](https://github.com/ethyca/fides/compare/2.63.2...2.63.3)

### Changed
- Updated the `re-classify` button to avoid sending `monitored` fields back to classification [#6236](https://github.com/ethyca/fides/pull/6236)


## [2.63.2](https://github.com/ethyca/fides/compare/2.63.1...2.63.2)

### Added
- AWS SES notification service now supports assumed roles through environment variable configuration through `FIDES__CREDENTIALS__NOTIFICATIONS__AWS_SES_ASSUME_ROLE_ARN` [#6206](https://github.com/ethyca/fides/pull/6206)
- Added Fides-Client header to http logger middleware [#6195](https://github.com/ethyca/fides/pull/6195)
- Added settings for read-only Redis instance [#6217](https://github.com/ethyca/fides/pull/6217)

### Changed
- TCF Banners will no longer resurface on reload after dismissal [#6200](https://github.com/ethyca/fides/pull/6200)
- Earlier initialization strategy for Shopify integration [#6202](https://github.com/ethyca/fides/pull/6202)
- Upgraded GPP library to `3.1.7` and added support for Oregon section [#6215](https://github.com/ethyca/fides/pull/6215)


## [2.63.1](https://github.com/ethyca/fides/compare/2.63.0...2.63.1)
- Added support for large (>1GB) database columns by writing the contents to external storage [#6199](https://github.com/ethyca/fides/pull/6199)
- Added `MonitorTask` and `MonitorTaskExecutionLog` models and db tables [#6178](https://github.com/ethyca/fides/pull/6178) https://github.com/ethyca/fides/labels/db-migration
- Added ManualTask and ManualTaskReference models, foundational for for ManualDSRs [#6205](https://github.com/ethyca/fides/pull/6205) https://github.com/ethyca/fides/labels/db-migration

## [2.63.0](https://github.com/ethyca/fides/compare/2.62.0...2.63.0)

### Added
- Added ability to add internal comments to privacy requests [#6165](https://github.com/ethyca/fides/pull/6165)
- Attachments can now be stored with GCS [#6161](https://github.com/ethyca/fides/pull/6161)
- Attachments can now retrieve their content as well as their download urls [#6169 ](https://github.com/ethyca/fides/pull/6169)
- Added pagination support to integrations list page for better navigation with large datasets [#6184](https://github.com/ethyca/fides/pull/6184)
- Shared monitor config model [#6167](https://github.com/ethyca/fides/pull/6167)
- Added data_sales to Shopify consent_map [#6169](https://github.com/ethyca/fides/pull/6189)
- Added new user types respondent and external_respondent [#6177](https://github.com/ethyca/fides/pull/6177) https://github.com/ethyca/fides/labels/db-migration
- Added Execution logging for uploading Access Packages [#6191](https://github.com/ethyca/fides/pull/6191)
- Added UI for creating shared monitor configurations [#6188](https://github.com/ethyca/fides/pull/6188)
- Added StagedResourceAncestor table to support dynamic `child_diff_statuses` calculations [#6185](https://github.com/ethyca/fides/pull/6185) https://github.com/ethyca/fides/labels/high-risk https://github.com/ethyca/fides/labels/db-migration

### Changed
- Deprecated `FidesInitialized` event and added `FidesConsentLoaded` and `FidesReady` events for more granular initialization state handling [#6181](https://github.com/ethyca/fides/pull/6181)
- Changed GPC to support custom notices in TCF experiences [#6176](https://github.com/ethyca/fides/pull/6176)
- Removed `masking_strict` configuration for a better onboarding experience [#6180](https://github.com/ethyca/fides/pull/6180)
- Detection resources can no longer show a "Confirm" button and will always show "Monitor" [#6193](https://github.com/ethyca/fides/pull/6193)
- Integration secrets forms now show select inputs for enums and schemas with `options` [#6190](https://github.com/ethyca/fides/pull/6190/)

### Developer Experience
- Refactored FidesJS init logic for better clarity and TCF separation [#6173](https://github.com/ethyca/fides/pull/6173)

### Fixed
- Fixed Monitor button not appearing for tables with both classified fields and new discoveries in Data detection view [#6179](https://github.com/ethyca/fides/pull/6179)
- Fixed TCF banner incorrectly resurfacing when consent was previously set by override [#6186](https://github.com/ethyca/fides/pull/6186)

## [2.62.0](https://github.com/ethyca/fides/compare/2.61.1...2.62.0)

### Added
- Exposes configuration settings for the async db engine connection [#6128](https://github.com/ethyca/fides/pull/6128)
- Added support for uploading files as internal attachments to privacy requests [#6069](https://github.com/ethyca/fides/pull/6069)
- Implements Fallback Locations in CMP [#6158](https://github.com/ethyca/fides/pull/6158)
- Added dedicated Celery queues for discovery monitor operations (detection, classification, and promotion) [#6144](https://github.com/ethyca/fides/pull/6144)
- Added a new method to Fides object for updating user consent [#6151](https://github.com/ethyca/fides/pull/6151)
- Privacy Center log level support and additional logging [#6133](https://github.com/ethyca/fides/pull/6133)
- Privacy Center support for throwing an error when an experience could not be prefetched [#6133](https://github.com/ethyca/fides/pull/6133)
- Privacy Center support for retrying the experience prefetch when an error is encountered calling the API [#6133](https://github.com/ethyca/fides/pull/6133)

### Changed
- Attachment uploads now check for file extension types, retrieving and attachment also returns the file size. [#6124](https://github.com/ethyca/fides/pull/6124)
- Updated the AC string version from v1 to v2 format, which now includes a disclosed vendors section [#6155](https://github.com/ethyca/fides/pull/6155)
- Locked down the version for @iabtechlabtcf packages for better control [#6145](https://github.com/ethyca/fides/pull/6145)

### Developer Experience
- Refactored Fides initialization code to reduce duplication and improve maintainability. [#6143](https://github.com/ethyca/fides/pull/6143)
- Improved endpoint profiler to output all frames. [#6153](https://github.com/ethyca/fides/pull/6153)

### Fixed
- Fix Special-purpose vendors with restricted purposes not correctly encoded in TC string [#6145](https://github.com/ethyca/fides/pull/6145) https://github.com/ethyca/fides/labels/high-risk
- Fixed an issue where consent mechanism string values and/or non-applicable notices not applied to Fides.consent during initialization [#6157](https://github.com/ethyca/fides/pull/6157)
- Fixed vendor display when switching between consent and legitimate interest purposes in TCF UI [#6171](https://github.com/ethyca/fides/pull/6171)

## [2.61.1](https://github.com/ethyca/fides/compare/2.61.0...2.61.1)

### Fixed
- Added certifi to fix SSL CA Error [#6139](https://github.com/ethyca/fides/pull/6139)

## [2.61.0](https://github.com/ethyca/fides/compare/2.60.1...2.61.0)

### Added
- Added Recorded URL to Consent Report [#6077](https://github.com/ethyca/fides/pull/6077)
- Added support for consent mechanism string values and non-applicable notices in FidesJS [#6115](https://github.com/ethyca/fides/pull/6115)
- Added ConnectionType.okta, OktaSchema, OktaConnector as support for the Okta Monitor [#6078](https://github.com/ethyca/fides/pull/6078)
- Added "View" detail links to success toasts in action center [#6113](https://github.com/ethyca/fides/pull/6113)
- Setting to allow Admin UI errors to be surfaced to a toast. [#6121](https://github.com/ethyca/fides/pull/6121)

### Changed
- Abstract OT consent migration logic, allow write to Fides preferences api [#6099](https://github.com/ethyca/fides/pull/6099)
- Tweaked discovered assets table so rows remain selected after bulk actions [#6108](https://github.com/ethyca/fides/pull/6108)
- Migrated some dropdown menus to use Ant's Dropdown component [#6107](https://github.com/ethyca/fides/pull/6107)
- Refactor OT consent migration [#6099](https://github.com/ethyca/fides/pull/6126)

### Developer Experience
- Cleaning up test fixtures [#6008](https://github.com/ethyca/fides/pull/6008)
- Migrated last remaining Chakra icon button to Ant [#6127](https://github.com/ethyca/fides/pull/6127)

### Fixed
- Fixed handling of empty SSL mode in the MySQL connector [#6123](https://github.com/ethyca/fides/pull/6123)
- Suppressing SQLAlchemy logging related to caching queries [#6089](https://github.com/ethyca/fides/pull/6089)
- FidesJS css variable `--fides-overlay-container-border-width` now applies to banner (only applied to modal before) [#6097](https://github.com/ethyca/fides/pull/6097) https://github.com/ethyca/fides/labels/high-risk
- Fixed vendor restriction form validation and input handling [#6101](https://github.com/ethyca/fides/pull/6101)
- Fixed special purpose vendor check in Fides JS logic [#6118](https://github.com/ethyca/fides/pull/6118)
- Update Add Vendor tooltip to match navigation option [#6111](https://github.com/ethyca/fides/pull/6111)
- Fixed UX issues with action center tables [#6116](https://github.com/ethyca/fides/pull/6116)
- Fixed incorrect font styling on some table headers [#6129](https://github.com/ethyca/fides/pull/6129)
- Fixed a bug with refreshing or deep-linking to pages sometimes redirecting to homepage [#6125](https://github.com/ethyca/fides/pull/6125)
- Fixed a bug that prevented from showing all the integrations when on the system page [#6138](https://github.com/ethyca/fides/pull/6138)

### Removed
- Removed unused libxslt-dev dependency [#6119](https://github.com/ethyca/fides/pull/6119)

## [2.60.1](https://github.com/ethyca/fides/compare/2.60.0...2.60.1)

### Fixed
- Fixed GTM integration to properly handle duplicate notice keys [#6090](https://github.com/ethyca/fides/pull/6090)
- Fix Special-purpose only vendors not correctly encoded in TC string [#6086](https://github.com/ethyca/fides/pull/6086)

## [2.60.0](https://github.com/ethyca/fides/compare/2.59.2...2.60.0)

### Added
- Migrate `Cookies` resources to `Asset` resources of type `Cookie` [#5776](https://github.com/ethyca/fides/pull/5776) https://github.com/ethyca/fides/labels/db-migration https://github.com/ethyca/fides/labels/high-risk
- Added support for selecting TCF Publisher Override configuration when configuring Privacy Experience (behind beta feature flag) [#6033](https://github.com/ethyca/fides/pull/6033)
- Added Google Cloud Storage as a storage option [#6006](https://github.com/ethyca/fides/pull/6006)
- Update the Datahub Permissions section to include required permissions from Datahub [#6052](https://github.com/ethyca/fides/pull/6052)
- Added assumed role arn capabilities to aws Storage [#6027](https://github.com/ethyca/fides/pull/6027)
- Added the ability to create new TCF Experiences within Admin UI [#6055](https://github.com/ethyca/fides/pull/6055)
- PostgreSQL connection config now supports SSL Mode [#6068](https://github.com/ethyca/fides/pull/6068)
- Added ability to "restore" ignored assets in action center [#6080](https://github.com/ethyca/fides/pull/6080)
- Added support for TCF publisher restrictions in FidesJS [#6102](https://github.com/ethyca/fides/pull/6102)

### Changed
- Changed how TCF Publisher Overrides gets configured in consent settings (behind beta feature flag) [#6013](https://github.com/ethyca/fides/pull/6013)
- Frontend now do not generate `key` when creating a Website Monitor [#6041](https://github.com/ethyca/fides/pull/6041)
- Integrations manage modals now are cappable of showing a small description [#6037](https://github.com/ethyca/fides/pull/6037)
- UI now allows assigning of non-consent-category data uses to system assets [#6049](https://github.com/ethyca/fides/pull/6049)
- Updated bulk ignore assets toast message [#6043](https://github.com/ethyca/fides/pull/6043)
- Updated UI behavior for editing languages in the Experience config for consistency and clarity [#6055](https://github.com/ethyca/fides/pull/6055)
- Moved detection & discovery features out of beta [#6059](https://github.com/ethyca/fides/pull/6059)
- Show notice-only notices before other notices in modals of non-TCF experiences [#6074](https://github.com/ethyca/fides/pull/6074)

### Developer Experience
- Reduced animations on Cypress tests in Privacy Center for quicker results [#5976](https://github.com/ethyca/fides/pull/5976)
- Migrated Tooltip components to Ant Design across Admin UI [#6060](https://github.com/ethyca/fides/pull/6060)
- Added custom Typography component to FidesUI with configurable text sizes [#6062](https://github.com/ethyca/fides/pull/6062)
- Updated the Docker image used for MSSQL integration tests [#6063](https://github.com/ethyca/fides/pull/6063)
- Improved Docker image build times by using separate amd64/arm64 Github runners [#6073](https://github.com/ethyca/fides/pull/6073)
- Enhanced Fides.js demo pages with improved styling and JSON visualization [#6075](https://github.com/ethyca/fides/pull/6075)

### Fixed
- Fixed typo in Vermont US state name [#6029](https://github.com/ethyca/fides/pull/6029)
- Fixed two Georgia's in regions list and incorrect name for the state SD [#6036](https://github.com/ethyca/fides/pull/6036)
- Fixed performance issues in Data map report in Admin UI [#6046](https://github.com/ethyca/fides/pull/6046)
- Fixed details requirements in AWS SES setup [#6047](https://github.com/ethyca/fides/pull/6047)
- Addressed some performance issues with Experience configuration previews [#6055](https://github.com/ethyca/fides/pull/6055)
- Fixed icon sizing in request manager table [#6079](https://github.com/ethyca/fides/pull/6079)
- Fixed GCP SQL connection to support ip_type [#6065](https://github.com/ethyca/fides/pull/6065)
- TCF overlay option no longer an Experience option when TCF is not enabled [#6091](https://github.com/ethyca/fides/pull/6091)

## [2.59.2](https://github.com/ethyca/fides/compare/2.59.1...2.59.2)

### Added
- Added PostgreSQL connection config form to the "integrations" page to support use with discovery monitors [#6018](https://github.com/ethyca/fides/pull/6018)
- Added SSL Mode field for MySQL connections [#6048](https://github.com/ethyca/fides/pull/6048)

### Changed
- Removed `dbname` as a required field for PostgreSQL connection configs to support use with discovery monitors [#6018](https://github.com/ethyca/fides/pull/6018)
- Updated consent automation models to support echo detection in Fidesplus [#6054](https://github.com/ethyca/fides/pull/6054)

### Fixed
- Fixed Privacy Center issue where unconfigured fields (eg. phone) were being passed as null form values [#6045](https://github.com/ethyca/fides/pull/6045)
- Fixed startup issues with Celery workers [#6058](https://github.com/ethyca/fides/pull/6058)


## [2.59.1](https://github.com/ethyca/fides/compare/2.59.0...2.59.1)

### Added
- Adds embedded-consent route to Privacy Center [#6040](https://github.com/ethyca/fides/pull/6040)

## [2.59.0](https://github.com/ethyca/fides/compare/2.58.2...2.59.0)

### Added
- Added `reject_all_mechanism` to `PrivacyExperienceConfig` [#5952](https://github.com/ethyca/fides/pull/5952) https://github.com/ethyca/fides/labels/db-migration
- Added DataHub dataset sync functionality UI with feedback and error handling [#5949](https://github.com/ethyca/fides/pull/5949)
- Added support for TCF preview in Admin UI experience form [#5962](https://github.com/ethyca/fides/pull/5962)
- Added `opt_in_only` to `Layer1ButtonOption` [#5958](https://github.com/ethyca/fides/pull/5958)
- Added support for links in `<a>` tags on the custom HTML description [#5960](https://github.com/ethyca/fides/pull/5960)
- Added "Reject all" behavior and visibility options to TCF Experience config form [#5964](https://github.com/ethyca/fides/pull/5964)
- Added `TCFConfiguration` and `TCFPublisherRestriction` models [#5983](https://github.com/ethyca/fides/pull/5983) https://github.com/ethyca/fides/labels/db-migration
- Added tab navigation to action center system aggregate table [#6011](https://github.com/ethyca/fides/pull/6011)
- Support `Quarterly` and `Yearly` monitor scheduling [#5981](https://github.com/ethyca/fides/pull/5981)
- Adds integration tests for Enterprise Bigquery DSR nested fields [#5969](https://github.com/ethyca/fides/pull/5969)
- Added `tcf_configuration_id` to `PrivacyExperienceConfig` and fixes `TCFPublisherRestriction` validations [#6012](https://github.com/ethyca/fides/pull/6012) https://github.com/ethyca/fides/labels/db-migration
- Added a `--separate-files` flag to the `fides pull dataset` CLI command to pull each dataset into its own file [#6007](https://github.com/ethyca/fides/pull/6007)
- Added a `readonly_server` database setting to support specifying a read-only database [#6023](https://github.com/ethyca/fides/pull/6023)

### Changed
- Bumped Next.js for all frontend apps to latest patch versions. [#5946](https://github.com/ethyca/fides/pull/5946)
- Updating UI for Integrations, the tags now represent capabilities of the integrations [#5973](https://github.com/ethyca/fides/pull/5973)
- Changed action center result tables to use expandable cells for multi-value results [#5963](https://github.com/ethyca/fides/pull/5963)
- Changed action center homepage to use CSS grid layout [#5982](https://github.com/ethyca/fides/pull/5982)
- Updated the UI for the activity tab of the privacy request detail page [#6005](https://github.com/ethyca/fides/pull/6005)
- Unified frontend formatKey method, so its behavior is closer to the backend behavior [#6010](https://github.com/ethyca/fides/pull/6010)
- Action center table's checkboxes were improved, also improved change indications [#6021](https://github.com/ethyca/fides/pull/6021)

### Fixed
- Updated relationships for Comments, Attachments and PrivacyRequests to remove overlap sqlalchemy error. [#5929](https://github.com/ethyca/fides/pull/5929)
- Hide "Reclassify" option on fields in D&D tables [#5956](https://github.com/ethyca/fides/pull/5956)
- Fix D&D action errors not surfacing in UI [#5997](https://github.com/ethyca/fides/pull/5997)
- Fixes translation bug in TCF custom notices [#6003](https://github.com/ethyca/fides/pull/6003)
- Fixed issue with SaaS integration update payloads [#6001](https://github.com/ethyca/fides/pull/6001)
- Fix non-consent-category data uses showing up in system assets table [#5999](https://github.com/ethyca/fides/pull/5999)
- Fix `TCFConfiguration` relationship definitions [#6031](https://github.com/ethyca/fides/pull/6031)

### Removed
- Removed datasetClassificationUpdates flag from admin UI. [#5950](https://github.com/ethyca/fides/pull/5950)

## [2.58.2](https://github.com/ethyca/fides/compare/2.58.1...2.58.2)

### Changed
- Writes fides consent cookie during OT consent migration [#6009](https://github.com/ethyca/fides/pull/6009)

## [2.58.1](https://github.com/ethyca/fides/compare/2.58.0...2.58.1)

### Fixed
- Fixed an issue with banner dismisal resulting in resurfaced banner [#5979](https://github.com/ethyca/fides/pull/5979)

## [2.58.0](https://github.com/ethyca/fides/compare/2.57.1...2.58.0)

### Added
- Support for location based privacy center actions [#5803](https://github.com/ethyca/fides/pull/5803)
- Added `is_country` field on locations [#5885](https://github.com/ethyca/fides/pull/5885)
- Added `page` column to `Asset` table/model [#5898](https://github.com/ethyca/fides/pull/5898) https://github.com/ethyca/fides/labels/db-migration
- Added new `has_next` parameter for the `cursor` pagination strategy [#5888](https://github.com/ethyca/fides/pull/5888)
- Support `FIDES_PRIVACY_CENTER__FIDES_JS_MAX_AGE_SECONDS` configuration option for `fides-privacy-center` to override default cache duration for /fides.js [#5909](https://github.com/ethyca/fides/pull/5909)
- Add properties for user assigned systems/data_uses on staged resources [5841](https://github.com/ethyca/fides/pull/5841) https://github.com/ethyca/fides/labels/db-migration
- Added tooltips to the buttons in the dataset test UI [#5899](https://github.com/ethyca/fides/pull/5899)
- Added the ability to stop a test privacy request in the dataset test UI [#5901](https://github.com/ethyca/fides/pull/5901)
- Support setting publisher country code in Consent Settings [#5902](https://github.com/ethyca/fides/pull/5902)
- Added option for disabling consent notice toggles [#5872](https://github.com/ethyca/fides/pull/5872)
- Added UI to manually update Assets in the system asset view [#5914](https://github.com/ethyca/fides/pull/5914)
- Use the experience's `tcf_publisher_country_code` when building TC strings [#5921](https://github.com/ethyca/fides/pull/5921)
- Added size thresholds to S3 upload and retrieval methods for more efficient document processing. [#5922](https://github.com/ethyca/fides/pull/5922)
- Added support for Notice Consent String integration in Fides String [#5895](https://github.com/ethyca/fides/pull/5895)
- Added support for new options for Fides.gtm method [#5917](https://github.com/ethyca/fides/pull/5917)
- Added tab-based filtering and row persistence to web monitor assets table [#5933](https://github.com/ethyca/fides/pull/5933)
- Add inline editing for system assets table [#5940](https://github.com/ethyca/fides/pull/5940)

### Changed
- Privacy Center was updated to use React 19 and Nextjs 15 [#5803](https://github.com/ethyca/fides/pull/5803) https://github.com/ethyca/fides/labels/high-risk
- Change `Browser Request` values to `Browser request` in Asset and StagedResource models [#5898](https://github.com/ethyca/fides/pull/5898) https://github.com/ethyca/fides/labels/db-migration
- Changed discovered asset "system" cell to use `user_assigned_system_key` property [#5908](https://github.com/ethyca/fides/pull/5908)
- Changed Dataset endpoint, it now has `minimal` parameter, and can be filtered by `fides_meta.namespace.connection_type` [#5915](https://github.com/ethyca/fides/pull/5915)
- Datahub integration now allows datasets to be selected [#5926](https://github.com/ethyca/fides/pull/5926)
- Enable Consent Reporting screen by default. Update consent lookup table column. [#5936](https://github.com/ethyca/fides/pull/5936)

### Fixed
- Fixed UX issues with website monitor form [#5884](https://github.com/ethyca/fides/pull/5884)
- Fixed consent reporting table issues, add external id column [#5918](https://github.com/ethyca/fides/pull/5918)
- Removed excessive authorization debug logs [#5920](https://github.com/ethyca/fides/pull/5920)
- Fixed fix incorrect calls to TCF api update method [#5916](https://github.com/ethyca/fides/pull/5916)
- Fixed "unvisited edges" error when dealing with optional identities [#5923](https://github.com/ethyca/fides/pull/5923)
- Fixed issue where sometimes an experience translation couldn't be added [#5942](https://github.com/ethyca/fides/pull/5942)

### Removed
- Removed beta flag for Datahub feature [#5937](https://github.com/ethyca/fides/pull/5937)

## [2.57.1](https://github.com/ethyca/fides/compare/2.57.0...2.57.1)

### Changed
- Added extra debug logging and fixed handler time calculation [#5927](https://github.com/ethyca/fides/pull/5927)

## [2.57.0](https://github.com/ethyca/fides/compare/2.56.2...2.57.0)

### Added
- DB model support for Attachments [#5784](https://github.com/ethyca/fides/pull/5784) https://github.com/ethyca/fides/labels/db-migration
- DB migration to add `description` column to `asset` [#5822](https://github.com/ethyca/fides/pull/5822) https://github.com/ethyca/fides/labels/db-migration
- DB model support for messages on `MonitorExecution` records [#5846](https://github.com/ethyca/fides/pull/5846) https://github.com/ethyca/fides/labels/db-migration
- Added support for GPP String integration in Fides String [#5845](https://github.com/ethyca/fides/pull/5845)
- Attachments storage capabilities (S3 or local) [#5812](https://github.com/ethyca/fides/pull/5812) https://github.com/ethyca/fides/labels/db-migration
- DB model support for Comments [#5833](https://github.com/ethyca/fides/pull/5833/files) https://github.com/ethyca/fides/labels/db-migration
- Added UI for configuring website integrations and monitors [#5867](https://github.com/ethyca/fides/pull/5867)
- Adding support for BigQuery struct updates [#5849](https://github.com/ethyca/fides/pull/5849)
- Added support for OneTrust Consent Migration [#5873](https://github.com/ethyca/fides/pull/5873)

### Changed
- Bumped supported Python versions to `3.10.16` and `3.9.21` [#5840](https://github.com/ethyca/fides/pull/5840)
- Update the privacy request detail page to a new layout and improved styling [#5824](https://github.com/ethyca/fides/pull/5824)
- Updated privacy request handling to still succeed if not all identities are provided [#5836](https://github.com/ethyca/fides/pull/5836)
- Refactored privacy request processing to never re-use sessions [#5862](https://github.com/ethyca/fides/pull/5862)
- Updated hover state of menu items to be more visible [#5868](https://github.com/ethyca/fides/pull/5868)
- Use `gpp_settings.cmp_api_required` to determine if GPP CMP API should be included in bundle [#5883](https://github.com/ethyca/fides/pull/5883)
- Updates Fides interface docs to expose additional fields [#5878](https://github.com/ethyca/fides/pull/5878)

### Developer Experience
- Moved non-prod Admin UI dependencies to devDependencies [#5832](https://github.com/ethyca/fides/pull/5832)
- Prevent Admin UI and Privacy Center from starting when running `nox -s dev` with datastore params [#5843](https://github.com/ethyca/fides/pull/5843)
- Remove plotly (unused package) to reduce fides image size [#5852](https://github.com/ethyca/fides/pull/5852)
- Fixed issue where the log_context decorator didn't support positional arguments [#5866](https://github.com/ethyca/fides/pull/5866)

### Fixed
- Fixed pagination bugs on some tables [#5819](https://github.com/ethyca/fides/pull/5819)
- Fixed load_samples to wrap variables in quotes to prevent YAML parsing errors [#5857](https://github.com/ethyca/fides/pull/5857)
- Fixed incorrect value being set for `MonitorExecution.started` column [#5864](https://github.com/ethyca/fides/pull/5864)
- Improved the behavior and state management of MSPA-related settings [#5861](https://github.com/ethyca/fides/pull/5861)
- Fixed CORS origins handling to be more consistent across config (toml/env var) and API settings; allow `0.0.0.0` as an origin [#5853](https://github.com/ethyca/fides/pull/5853)
- Fixed an issue with the update payloads for select SaaS integrations [#5860](https://github.com/ethyca/fides/pull/5860)
- Fixed `/privacy-request/<id>/resubmit` endpoint so it doesn't queue the request twice [#5870](https://github.com/ethyca/fides/pull/5870)
- Fixed the system assets table being the wrong width [#5879](https://github.com/ethyca/fides/pull/5879)
- Fixed vendor override handling in FidesJS CMP [#5886](https://github.com/ethyca/fides/pull/5886)
- Fix `extraDetails.preference` on `FidesUIChanged` events from FidesJS SDK to include the correct `notice_key` when using custom purposes in TCF experience [#5892](https://github.com/ethyca/fides/pull/5892)

## [2.56.2](https://github.com/ethyca/fides/compare/2.56.1...2.56.2)

### Added
- Update FidesJS to push all `FidesEvent` types to GTM (except `FidesInitializing`) [#5821](https://github.com/ethyca/fides/pull/5821)
- Added a consent reporting table and consent lookup feature [#5839](https://github.com/ethyca/fides/pull/5839)
- Added a high-precision `timestamp` to all `FidesEvents` from FidesJS SDK [#5859](https://github.com/ethyca/fides/pull/5859)
- Added a `extraDetails.trigger` to `FidesUIChanged` events from FidesJS SDK with info about the UI element that triggered the event [#5859](https://github.com/ethyca/fides/pull/5859)
- Added a `extraDetails.preference` to `FidesUIChanged` events from FidesJS SDK with info about the preference that was changed (notice, TCF purpose, TCF vendor, etc.) [#5859](https://github.com/ethyca/fides/pull/5859)

### Fixed
- Addressed TCModel console error when opting into some purposes [#5850](https://github.com/ethyca/fides/pull/5850)
- Opt out of all in TCF no longer affects "notice only" notices [#5850](https://github.com/ethyca/fides/pull/5850)
- Corrected the Tag color for some columns of the Privacy requests table. [#5848](https://github.com/ethyca/fides/pull/5848)

## [2.56.1](https://github.com/ethyca/fides/compare/2.56.0...2.56.1)

### Changed
- Custom TCF purposes respect NOTICE_ONLY [#5830](https://github.com/ethyca/fides/pull/5830)

### Fixed
- Fixed usage of stale DB sessions when running privacy requests [#5834](https://github.com/ethyca/fides/pull/5834)

## [2.56.0](https://github.com/ethyca/fides/compare/2.55.4...2.56.0)

### Added
- DB model support for Web Monitoring [#5616](https://github.com/ethyca/fides/pull/5616) https://github.com/ethyca/fides/labels/db-migration
- Added support for queue-specific Celery workers [#5761](https://github.com/ethyca/fides/pull/5761)
- Added support for AWS SES as an email provider [#5804](https://github.com/ethyca/fides/pull/5804)
- Nested identity query support for BigQuery [#5814](https://github.com/ethyca/fides/pull/5814)
- Added job that automatically requeues interrupted tasks for in progress privacy requests [#5800](https://github.com/ethyca/fides/pull/5800)
- Added "Assets" tab on system view for web monitor assets [#5811](https://github.com/ethyca/fides/pull/5811)
- Support for MySQL Data Detection & Discovery Monitors [#5798](https://github.com/ethyca/fides/pull/5798)

### Changed
- Improved dataset validation for namespace metadata and dataset reachability [#5744](https://github.com/ethyca/fides/pull/5744)
- Taxonomy page can now be accessed by users with only read permissions [#5815](https://github.com/ethyca/fides/pull/5815)

### Developer Experience
- Modified Dependabot configuration to support monorepo security updates [#5810](https://github.com/ethyca/fides/pull/5810)
- Fix load_samples to correctly collect & load sample connections with "False" secret values [#5828](https://github.com/ethyca/fides/pull/5828)

### Docs
- Removed version pins in LDFLAGS & CFLAGS for local MSSQL builds [#5760](https://github.com/ethyca/fides/pull/5760)

### Fixed
- Fixed background color of the message indicating the rows selected [#5847](https://github.com/ethyca/fides/pull/5847)
- Fixed bug with D&D table column widths [#5813](https://github.com/ethyca/fides/pull/5813)
- Fixed `poll_for_exited_privacy_request_tasks` for DSR-processing improvements [#5820](https://github.com/ethyca/fides/pull/5820)

## [2.55.4](https://github.com/ethyca/fides/compare/2.55.3...2.55.4)

### Added
- Added setting to control fuzzy search for privacy requests [#5748](https://github.com/ethyca/fides/pull/5748)

### Fixed
- Fixed BQ partition clause validation to allow `-` characters in operands [#5796](https://github.com/ethyca/fides/pull/5796)

## [2.55.3](https://github.com/ethyca/fides/compare/2.55.2...2.55.3)

### Fixed
- Fixed BigQuery DSR integration generates invalid queries when having a dataset with nested fields [#5785](https://github.com/ethyca/fides/pull/5785)

## [2.55.2](https://github.com/ethyca/fides/compare/2.55.1...2.55.2)

### Changed
- Release version bump. No code changes.

## [2.55.1](https://github.com/ethyca/fides/compare/2.55.0...2.55.1)

### Fixed
- Fixed GPP string and section inconsistencies [#5765](https://github.com/ethyca/fides/pull/5765)
- Fixed sending of notifications for privacy request receipts [#5777](https://github.com/ethyca/fides/pull/5777)
- Fixed create systems with vendor_deleted_at field [#5786](https://github.com/ethyca/fides/pull/5786)

## [2.55.0](https://github.com/ethyca/fides/compare/2.54.0...2.55.0)

### Added
- Added editing support for categories of consent on discovered assets [#5739](https://github.com/ethyca/fides/pull/5739)
- Added a read-only consent category cell to Action Center aggregate system results table [#5737](https://github.com/ethyca/fides/pull/5737)
- Added detail trays to items in data catalog view [#5729](https://github.com/ethyca/fides/pull/5729)
- Support rendering and saving consent from custom notices in TCF Overlay [#5742](https://github.com/ethyca/fides/pull/5742)
- Added worker stats endpoint to monitor worker status and task queue length [#5725](https://github.com/ethyca/fides/pull/5725)
- New "Headless" experience type to support custom UI implementations [#5751](https://github.com/ethyca/fides/pull/5751)

### Changed
- Added frequency field to DataHubSchema integration config [#5716](https://github.com/ethyca/fides/pull/5716)
- Added glossary_node field to DataHubSchema integration config [#5734](https://github.com/ethyca/fides/pull/5734)
- Added initial support for upcoming "headless" CMP experience type [#5731](https://github.com/ethyca/fides/pull/5731)
- All Select dropdowns will now allow searching to narrow down the options by default [#5738](https://github.com/ethyca/fides/pull/5738)
- Exposes privacy notice picker for TCF components [#5730](https://github.com/ethyca/fides/pull/5730)
- Model changes to support new privacy center config options [5732](https://github.com/ethyca/fides/pull/5732)

### Fixed
- Fixed `fides annotate dataset` command enters incorrect value on the `direction` field. [#5727](https://github.com/ethyca/fides/pull/5727)
- Fixed Bigquery flakey tests. [#5713](https://github.com/ethyca/fides/pull/5713)
- Fixed breadcrumb navigation issues in data catalog view [#5717](https://github.com/ethyca/fides/pull/5717)
- Fixed `window.Fides.experience` of FidesJS to be a merged version of the minimal and full experience. [#5726](https://github.com/ethyca/fides/pull/5726)
- Fixed vendor count template string on FidesJS embedded layer 2 descriptions [#5736](https://github.com/ethyca/fides/pull/5736)
- Allowing a list with a single dataset in the YAML dataset editor [#5750](https://github.com/ethyca/fides/pull/5750)
- Fixed edge case translation string issue on FidesJS embedded layer 2 [#5749](https://github.com/ethyca/fides/pull/5749)
- Standardized taxonomy endpoint behavior for URLs with and without trailing slashes to ensure all endpoints properly enforce the latest data validation rules [#5753](https://github.com/ethyca/fides/pull/5753)

## [2.54.0](https://github.com/ethyca/fides/compare/2.53.0...2.54.0)

### Added
- Migration to add the `data_uses` column to `stagedresource` table, prereqs for Data Catalog work in Fidesplus [#5600](https://github.com/ethyca/fides/pull/5600/) https://github.com/ethyca/fides/labels/db-migration
- Added a new endpoint to fully resubmit any errored privacy requests [#5658](https://github.com/ethyca/fides/pull/5658) https://github.com/ethyca/fides/labels/db-migration
- Migration to add the `monitorexecution` table used by fidesplus to persist `MonitorExecution` records to DB [#5704](https://github.com/ethyca/fides/pull/5704) https://github.com/ethyca/fides/labels/db-migration

### Changed
- Updated UI colors to new brand. Update logo, homepage cards. [#5668](https://github.com/ethyca/fides/pull/5668)
- Privacy request status tags colors have been updated [#5699](https://github.com/ethyca/fides/pull/5699)
- The privacy declarations for a system are now sorted alphabetically by name. [#5683](https://github.com/ethyca/fides/pull/5683)
- Upgraded GPP library to `3.1.5` and added support for all available state sections (ustx, usde, usia, etc.) [#5696](https://github.com/ethyca/fides/pull/5696)
- Updating DSR execution to allow collections to be unreachable when they don't contain policy-relevant data categories [#5689](https://github.com/ethyca/fides/pull/5689)
- Added "All activity" root breadcrumb to D&D results tables [#5694](https://github.com/ethyca/fides/pull/5694)

### Developer Experience
- Migrated radio buttons and groups to Ant Design [#5681](https://github.com/ethyca/fides/pull/5681)

### Fixed
- Updating mongodb connectors so it can support usernames and password with URL encoded characters [#5682](https://github.com/ethyca/fides/pull/5682)
- After creating a new system, the url is now updated correctly to the new system edit page [#5701](https://github.com/ethyca/fides/pull/5701)
- Visual fixes for table header buttons [#5693](https://github.com/ethyca/fides/pull/5693)

## [2.53.0](https://github.com/ethyca/fides/compare/2.52.0...2.53.0)

### Added
- Added Action Center MVP behind new feature flag [#5622](https://github.com/ethyca/fides/pull/5622)
- Added Data Catalog MVP behind new feature flag [#5628](https://github.com/ethyca/fides/pull/5628)
- Added cache-clearing methods to the `DBCache` model to allow deleting cache entries [#5629](https://github.com/ethyca/fides/pull/5629)
- Adds partitioning, custom identities, multiple identities to test coverage for BigQuery Enterprise [#5618](https://github.com/ethyca/fides/pull/5618)
- Added Datahub groundwork required by Fidesplus [#5666](https://github.com/ethyca/fides/pull/5666)

### Changed
- Updated brand link url [#5656](https://github.com/ethyca/fides/pull/5656)
- Changed "Reclassify" D&D button to show in an overflow menu when row actions are overcrowded [#5655](https://github.com/ethyca/fides/pull/5655)
- Removed primary key requirements for BigQuery and Postgres erasures [#5591](https://github.com/ethyca/fides/pull/5591)
- Updated `DBCache` model so setting cache value always updates the updated_at field [#5669](https://github.com/ethyca/fides/pull/5669)
- Changed sizes of buttons in table headers [#5654](https://github.com/ethyca/fides/pull/5654)
- Adds new config for max number of rows in DSR download through Admin-UI [#5671](https://github.com/ethyca/fides/pull/5671)
- Added CSS variable to FidesJS: `--fides-base-font-size: 16px` for better consistency. Overriding this variable with "1rem" will mimic legacy behavior. [#5673](https://github.com/ethyca/fides/pull/5673) https://github.com/ethyca/fides/labels/high-risk

### Fixed
- Fixed issue where the custom report "reset" button was not working as expected [#5649](https://github.com/ethyca/fides/pull/5649)
- Fixed column ordering issue in the Data Map report [#5649](https://github.com/ethyca/fides/pull/5649)
- Fixed issue where the Data Map report filter dialog was missing an Accordion item label [#5649](https://github.com/ethyca/fides/pull/5649)
- Improved database session management for long running access request tasks [#5667](https://github.com/ethyca/fides/pull/5667)
- Ensured decode_password function properly handles plaintext but valid base64 passwords [#5698](https://github.com/ethyca/fides/pull/5698)

## [2.52.0](https://github.com/ethyca/fides/compare/2.51.2...2.52.0)

### Added
- New page in the Cookie House sample app to demonstrate the use of embedding the FidesJS SDK on the page [#5564](https://github.com/ethyca/fides/pull/5564)
- Added event based communication example to the Cookie House sample app [#5597](https://github.com/ethyca/fides/pull/5597)
- Added new erasure tests for BigQuery Enterprise [#5554](https://github.com/ethyca/fides/pull/5554)
- Added new `has_next` parameter for the `link` pagination strategy [#5596](https://github.com/ethyca/fides/pull/5596)
- Added a `DBCache` model for database-backed caching [#5613](https://github.com/ethyca/fides/pull/5613) https://github.com/ethyca/fides/labels/db-migration
- Adds "reclassify" button to discovery result tables [#5574](https://github.com/ethyca/fides/pull/5574)
- Added support for exporting datamaps with column renaming, reordering and visibility options [#5543](https://github.com/ethyca/fides/pull/5543)

### Changed
- Adjusted Ant's Select component colors and icon [#5594](https://github.com/ethyca/fides/pull/5594)
- Replaced taxonomies page with new UI based on an interactive tree visualization [#5602](https://github.com/ethyca/fides/pull/5602)
- Adjusted functionality around updating taxonomy active field, includes data migration to re-activate taxonomy nodes [#5617](https://github.com/ethyca/fides/pull/5617)
- Migrated breadcrumbs to Ant Design [#5610](https://github.com/ethyca/fides/pull/5610)
- Updated `CustomReportConfig` to be more intuitive on its contents [#5543](https://github.com/ethyca/fides/pull/5543)

### Fixed
- Fixing quickstart.py script [#5585](https://github.com/ethyca/fides/pull/5585)
- Removed unnecessary double notification when updating database integrations [#5612](https://github.com/ethyca/fides/pull/5612)

## [2.51.2](https://github.com/ethyca/fides/compare/2.51.1...2.51.2)

### Fixed
- Fixed miscellaneous performance issues with Systems and PrivacyDeclarations [#5601](https://github.com/ethyca/fides/pull/5601)

## [2.51.1](https://github.com/ethyca/fides/compare/2.51.0...2.51.1)

### Fixed
- SaaS integrations using `oauth_client_credentials` now properly update their access token when editing the secrets. [#5548](https://github.com/ethyca/fides/pull/5548)
- Saas integrations using `oauth_client_credentials` now properly refresh their access token when the current token expires [#5569](https://github.com/ethyca/fides/pull/5569)
- Adding `dsr_testing_tools_enabled` security setting [#5573](https://github.com/ethyca/fides/pull/5573)
- Reverted elimination of connection pool in worker tasks to prevent DB performance issues [#5592](https://github.com/ethyca/fides/pull/5592)

## [2.51.0](https://github.com/ethyca/fides/compare/2.50.0...2.51.0)

### Added
- Added new column for Action Type in privacy request event logs [#5546](https://github.com/ethyca/fides/pull/5546)
- Added `fides_consent_override` option in FidesJS SDK [#5541](https://github.com/ethyca/fides/pull/5541)
- Added new `script` ConsentMethod in FidesJS SDK for tracking automated consent [#5541](https://github.com/ethyca/fides/pull/5541)
- Added a new page under system integrations to run standalone dataset tests (Fidesplus) [#5549](https://github.com/ethyca/fides/pull/5549)

### Changed
- Adding hashes to system tab URLs [#5535](https://github.com/ethyca/fides/pull/5535)
- Boolean inputs will now show as a select with true/false values in the connection form [#5555](https://github.com/ethyca/fides/pull/5555)
- Updated Cookie House to be responsive [#5541](https://github.com/ethyca/fides/pull/5541)
- Updated `/system` endpoint to filter vendor deleted systems [#5553](https://github.com/ethyca/fides/pull/5553)

### Developer Experience
- Migrated remaining instances of Chakra's Select component to use Ant's Select component [#5502](https://github.com/ethyca/fides/pull/5502)

### Fixed
- Updating dataset PUT to allow deleting all datasets [#5524](https://github.com/ethyca/fides/pull/5524)
- Adds support for fides_key generation when parent_key is provided in Taxonomy create endpoints [#5542](https://github.com/ethyca/fides/pull/5542)
- An integration will no longer re-enable after saving the connection form [#5555](https://github.com/ethyca/fides/pull/5555)
- Fixed positioning of Fides brand link in privacy center [#5572](https://github.com/ethyca/fides/pull/5572)

### Removed
- Removed unnecessary debug logging from the load_file config helper [#5544](https://github.com/ethyca/fides/pull/5544)


## [2.50.0](https://github.com/ethyca/fides/compare/2.49.1...2.50.0)

### Added
- Added namespace support for Snowflake [#5486](https://github.com/ethyca/fides/pull/5486)
- Added support for field-level masking overrides [#5446](https://github.com/ethyca/fides/pull/5446)
- Added BigQuery Enterprise access request integration test [#5504](https://github.com/ethyca/fides/pull/5504)
- Added MD5 email hashing for Segment's Right to Forget endpoint requests [#5514](https://github.com/ethyca/fides/pull/5514)
- Added loading state to the toggle switches on the Privacy experiences page [#5529](https://github.com/ethyca/fides/pull/5529)
- Added new env variable to set a privacy center to default to a specific property  [#5532](https://github.com/ethyca/fides/pull/5532)

### Changed
- Allow hiding systems via a `hidden` parameter and add two flags on the `/system` api endpoint; `show_hidden` and `dnd_relevant`, to display only systems with integrations [#5484](https://github.com/ethyca/fides/pull/5484)
- The CMP override `fides_privacy_policy_url` will now apply even if the `fides_override_language` doesn't match [#5515](https://github.com/ethyca/fides/pull/5515)
- Updated POST taxonomy endpoints to handle creating resources without specifying fides_key [#5468](https://github.com/ethyca/fides/pull/5468)
- Disabled connection pooling for task workers and added retries and keep-alive configurations for database connections [#5448](https://github.com/ethyca/fides/pull/5448) https://github.com/ethyca/fides/labels/high-risk
- Added timeout handling in the UI for async discovery monitor-related queries [#5519](https://github.com/ethyca/fides/pull/5519)

### Developer Experience
- Migrated several instances of Chakra's Select component to use Ant's Select component [#5475](https://github.com/ethyca/fides/pull/5475)
- Fixing BigQuery integration tests [#5491](https://github.com/ethyca/fides/pull/5491)
- Enhanced logging for privacy requests [#5500](https://github.com/ethyca/fides/pull/5500)

### Docs
- Added docs for PrivacyNoticeRegion type [#5488](https://github.com/ethyca/fides/pull/5488)

### Fixed
- Fixed deletion of ConnectionConfigs that have related MonitorConfigs [#5478](https://github.com/ethyca/fides/pull/5478)
- Fixed extra delete icon on Domains page [#5513](https://github.com/ethyca/fides/pull/5513)
- Fixed incorrect display names on some D&D resources [#5498](https://github.com/ethyca/fides/pull/5498)
- Fixed position of "Integration" button on system detail page [#5497](https://github.com/ethyca/fides/pull/5497)
- Fixing issue where "privacy request received" emails would not be sent if the request had custom identities [#5518](https://github.com/ethyca/fides/pull/5518)
- Fixed issue with long-running privacy request tasks losing their connection to the database [#5500](https://github.com/ethyca/fides/pull/5500)
- Fixed missing "Manage privacy preferences" button label option in TCF experience translations [#5528](https://github.com/ethyca/fides/pull/5528)
- Fixed privacy center not fetching the correct experience when using custom property paths  [#5532](https://github.com/ethyca/fides/pull/5532)

### Security
 - Password Policy is now Enforced in Accept Invite API [CVE-2024-52008](https://github.com/ethyca/fides/security/advisories/GHSA-v7vm-rhmg-8j2r)

## [2.49.1](https://github.com/ethyca/fides/compare/2.49.0...2.49.1)

### Added
- Added support for GPP national string to be used alongside state-by-state using a new approach option [#5480](https://github.com/ethyca/fides/pull/5480)
- Added "Powered by" branding link to privacy center and Layer 2 CMP [#5483](https://github.com/ethyca/fides/pull/5483)
- Added loading state to the toggle switches on the Manage privacy notices page [#5489](https://github.com/ethyca/fides/pull/5489)
- Support BlueConic objectives [#5479](https://github.com/ethyca/fides/pull/5479)

### Fixed
- Use BlueConic Profile API correctly. [#5487](https://github.com/ethyca/fides/pull/5487)
- Fixed a bug where branding link was sometimes misaligned [#5496](https://github.com/ethyca/fides/pull/5496)

## [2.49.0](https://github.com/ethyca/fides/compare/2.48.2...2.49.0)

### Added
- Added DataHub integration config [#5401](https://github.com/ethyca/fides/pull/5401)
- Added keepalive settings to the Redshift integration [#5433](https://github.com/ethyca/fides/pull/5433)
- Remediation endpoint `/datasets/clean` to clean up dataset names generated with previous version of fides nested field support [#5461](https://github.com/ethyca/fides/pull/5461)

### Changed
- Migrated the base Select component for Vendor selection to Ant Design [#5459](https://github.com/ethyca/fides/pull/5459)
- Added a security setting that must be set to true to enable the access request download feature [#5451](https://github.com/ethyca/fides/pull/5451)
- Preventing erasures for the Zendesk integration if there are any open tickets [#5429](https://github.com/ethyca/fides/pull/5429)
- Updated look/feel of all badges in the Data map report [#5464](https://github.com/ethyca/fides/pull/5464)
- Allow adding data categories to nested fields [#5434](https://github.com/ethyca/fides/pull/5434)

### Fixed
 - Fix rendering of subfield names in D&D tables [#5439](https://github.com/ethyca/fides/pull/5439)
 - Fix "Save" button on system source/destination page not working [#5469](https://github.com/ethyca/fides/pull/5469)
 - Updating Salesforce erasure request with overrides so it properly passes validation. Removing Account endpoint since it does not contain user data [#5452](https://github.com/ethyca/fides/pull/5452)
 - Fix Pytest-Ctl-External tests [#5457](https://github.com/ethyca/fides/pull/5457)

### Developer Experience
- Added Carbon Icons to FidesUI [#5416](https://github.com/ethyca/fides/pull/5416)
- Apply new color palette as scss module [#5453](https://github.com/ethyca/fides/pull/5453)
- Fixing external SaaS connector tests [#5463](https://github.com/ethyca/fides/pull/5463)
- Updating Paramiko to version 3.4.1 to prevent warning during server startup [#5467](https://github.com/ethyca/fides/pull/5467)

## [2.48.2](https://github.com/ethyca/fides/compare/2.48.1...2.48.2)

### Fixed
- Fixed ValidationError for datasets with a connection_type [#5447](https://github.com/ethyca/fides/pull/5447)

## [2.48.1](https://github.com/ethyca/fides/compare/2.48.0...2.48.1)

### Fixed
 - API router sanitizer being too aggressive with NextJS Catch-all Segments [#5438](https://github.com/ethyca/fides/pull/5438)
 - Fix rendering of subfield names in D&D tables [#5439](https://github.com/ethyca/fides/pull/5439)
 - Fix BigQuery `partitioning` queries to properly support multiple identity clauses [#5432](https://github.com/ethyca/fides/pull/5432)

## [2.48.0](https://github.com/ethyca/fides/compare/2.47.1...2.48.0)

### Added
- Added Azure as an SSO provider. [#5402](https://github.com/ethyca/fides/pull/5402)
- Added endpoint to get privacy request access results urls [#5379](https://github.com/ethyca/fides/pull/5379)
- Added `connection_type` key in the `namespace` attribute of a Dataset's `fides_meta` [#5387](https://github.com/ethyca/fides/pull/5387)
- Added new RDS Postgres Connector [#5380](https://github.com/ethyca/fides/pull/5380)
- Added ability to customize column names in the Data Map report [#5400](https://github.com/ethyca/fides/pull/5400)
- Added Experience Config docs to the FidesJS documentation [#5405](https://github.com/ethyca/fides/pull/5405)
- Added UI for downloading privacy request access results [#5407](https://github.com/ethyca/fides/pull/5407)

### Fixed
- Fixed a bug where D&D tables were rendering stale data [#5372](https://github.com/ethyca/fides/pull/5372)
- Fixed issue where multiple login redirects could end up losing login return path [#5389](https://github.com/ethyca/fides/pull/5389)
- Fixed issue where Dataset with nested fields was unable to edit Categories [#5383](https://github.com/ethyca/fides/pull/5383)
- Fixed a visual bug where the "download" icon was off-center in some buttons [#5409](https://github.com/ethyca/fides/pull/5409)
- Fixed styling on "Dataset" field on system integration form [#5408](https://github.com/ethyca/fides/pull/5408)
- Fixed Snowflake DSR integration failing with syntax error [#5417](https://github.com/ethyca/fides/pull/5417)

### Changed
- The `Monitor` button trigger the same `confirmResourceMutation` (monitor, start classification) on muted parent resources as well as un-muted resources. Un-mute button for muted field resources which simply changes their status to `monitored`. [#5362](https://github.com/ethyca/fides/pull/5362)

### Developer Experience
- Fix warning messages from slowapi and docker [#5385](https://github.com/ethyca/fides/pull/5385)

## [2.47.1](https://github.com/ethyca/fides/compare/2.47.0...2.47.1)

### Added
- Adding access and erasure support for Gladly [#5346](https://github.com/ethyca/fides/pull/5346)
- Added icons for the Gladly, ShipStation, Microsoft Ads, and PowerReviews integrations [#5374](https://github.com/ethyca/fides/pull/5374)

### Changed
- Make the dbname in GoogleCloudSQLPostgresSchema optional [#5358](https://github.com/ethyca/fides/pull/5358)

### Fixed
- Fixed race condition where GPC being updated after FidesJS initialization caused Privacy Notices to be in the wrong state [#5384](https://github.com/ethyca/fides/pull/5384)
- Fixed issue where Dataset with nested fields was unable to edit Categories [#5383](https://github.com/ethyca/fides/pull/5383)
- Fixed button styling issues [#5386](https://github.com/ethyca/fides/pull/5386)
- Allow Responsys and Firebase connectors to ignore extra identities [#5388](https://github.com/ethyca/fides/pull/5388)
- Fixed cookies not deleting on opt-out [#5338](https://github.com/ethyca/fides/pull/5338)

## [2.47.0](https://github.com/ethyca/fides/compare/2.46.2...2.47.0)

### Added
- Make all "Description" table columns expandable in Admin UI tables [#5340](https://github.com/ethyca/fides/pull/5340)
- Added access support for Shipstation [#5343](https://github.com/ethyca/fides/pull/5343)
- Introduce custom reports to Data map report [#5352](https://github.com/ethyca/fides/pull/5352)
- Added models to support custom reports (Fidesplus) [#5344](https://github.com/ethyca/fides/pull/5344)

### Changed
- Updated the filter postprocessor (SaaS integration framework) to support dataset references [#5343](https://github.com/ethyca/fides/pull/5343)

### Developer Experience
- Migrate toggle switches from Chakra to Ant Design [#5323](https://github.com/ethyca/fides/pull/5323)
- Migrate buttons from Chakra to Ant Design [#5357](https://github.com/ethyca/fides/pull/5357)
- Replace `debugLog` with global scoped `fidesDebugger` for better debug experience and optimization of prod code [#5335](https://github.com/ethyca/fides/pull/5335)

### Fixed
- Updating the hash migration status check query to use the available indexes [#5336](https://github.com/ethyca/fides/pull/5336)
- Fixed column resize jank on all tables in Admin UI [#5340](https://github.com/ethyca/fides/pull/5340)
- Better handling of empty storage secrets in aws_util [#5347](https://github.com/ethyca/fides/pull/5347)
- Fix SSO Provider form saving when clicking the cancel button with a fully filled form [#5365](https://github.com/ethyca/fides/pull/5365)
- Fix bleedover of Data Categories into next column on Data map reporting [#5369](https://github.com/ethyca/fides/pull/5369)

### Removed
- Removing Adobe Campaign integration [#5364](https://github.com/ethyca/fides/pull/5364)

## [2.46.2](https://github.com/ethyca/fides/compare/2.46.1...2.46.2)

### Added
- Initial support for DSR requests against partitioned BigQuery tables [#5325](https://github.com/ethyca/fides/pull/5325)
- Added MySQL on RDS as a detection/discovery integration[#5275](https://github.com/ethyca/fides/pull/5275)
- Added new RDS MySQL Connector [#5343](https://github.com/ethyca/fides/pull/5343)

## [2.46.1](https://github.com/ethyca/fides/compare/2.46.0...2.46.1)

### Added
- Implement Soft Delete for PrivacyRequests [#5321](https://github.com/ethyca/fides/pull/5321/files)

### Removed
- Removing Shippo integration [#5349](https://github.com/ethyca/fides/pull/5349)

### Fixed
- Updated Attentive DSR integration [#5319](https://github.com/ethyca/fides/pull/5319)

## [2.46.0](https://github.com/ethyca/fides/compare/2.45.2...2.46.0)

### Fixed
- Ignore `400` errors from Talkable's `person` endpoint. [#5317](https://github.com/ethyca/fides/pull/5317)
- Fix Email Connector logs so they use configuration key instead of name [#5286](https://github.com/ethyca/fides/pull/5286)
- Updated Responsys and Firebase Auth integrations to allow multiple identities [#5318](https://github.com/ethyca/fides/pull/5318)
- Updated Shopify dataset in order to flag country, province, and other location values as read-only [#5282](https://github.com/ethyca/fides/pull/5282)
- Fix issues with cached or `window.fides_overrides` languages in the Minimal TCF banner [#5306](https://github.com/ethyca/fides/pull/5306)
- Fix issue with fides-js where the experience was incorrectly initialized as an empty object which appeared valid, when `undefined` was expected [#5309](https://github.com/ethyca/fides/pull/5309)
- Fix issue where newly added languages in Admin-UI were not being rendered in the preview [#5316](https://github.com/ethyca/fides/pull/5316)
- Fix bug where consent automation accordion shows for integrations that don't support consent automation [#5330](https://github.com/ethyca/fides/pull/5330)
- Fix issue where custom overrides (title, description, privacy policy url, etc.) were not being applied to the full TCF overlay [#5333](https://github.com/ethyca/fides/pull/5333)


### Added
- Added support for hierarchical notices in Privacy Center [#5291](https://github.com/ethyca/fides/pull/5291)
- Support row-level deletes for BigQuery and add erase_after support for database connectors [#5293](https://github.com/ethyca/fides/pull/5293)
- Added PUT endpoint for dataset configs [#5324](https://github.com/ethyca/fides/pull/5324)
- Namespace support for the BigQuery integration and datasets [#5294](https://github.com/ethyca/fides/pull/5294)
- Added ability to select multiple datasets on integrations in system integration view [#5327](https://github.com/ethyca/fides/pull/5327)
- Updated Fides.shopify() integration for Shopify Plus Consent [#5329](https://github.com/ethyca/fides/pull/5329)

### Changed
- Updated privacy notices to support notice hierarchies [#5272](https://github.com/ethyca/fides/pull/5272)
- Defaulting SecuritySettings.env to prod [#5326](https://github.com/ethyca/fides/pull/5326)

### Developer Experience
- Initialized Ant Design and Tailwindcss in Admin-UI to prepare for Design System migration [#5308](https://github.com/ethyca/fides/pull/5308)

## [2.45.2](https://github.com/ethyca/fides/compare/2.45.1...2.45.2)

### Fixed
- Updated the hash migration script to only run on tables with less than 1 million rows. [#5310](https://github.com/ethyca/fides/pull/5310)

## [2.45.1](https://github.com/ethyca/fides/compare/2.45.0...2.45.1)

### Added
- Support minimal GVL in minimal TCF response allowing Accept/Reject from banner before full GVL is loaded [#5298](https://github.com/ethyca/fides/pull/5298)

### Fixed
- Fixed discovery pagination [#5304](https://github.com/ethyca/fides/pull/5304)
- Fixed fides-no-scroll so it works in all browsers [#5299](https://github.com/ethyca/fides/pull/5299)

## [2.45.0](https://github.com/ethyca/fides/compare/2.44.0...2.45.0)

### Added
- Adding erasure support for PowerReviews [#5258](https://github.com/ethyca/fides/pull/5258)
- Adding erasure support for Attentive [#5258](https://github.com/ethyca/fides/pull/5261)
- Added a scheduled job to incrementally migrate from bcrypt hashes to SHA-256 hashes for stored identity values [#5256](https://github.com/ethyca/fides/pull/5256)
- Added the new Dynamic Erasure Email integrations [#5226](https://github.com/ethyca/fides/pull/5226)
- Add ability to edit dataset YAML from dataset view [#5262](https://github.com/ethyca/fides/pull/5262)
- Added support for "in progress" status in classification [#5248](https://github.com/ethyca/fides/pull/5248)
- Clarify GCP service account permissions when setting up Google Cloud SQL for Postgres in Admin-UI [#5245](https://github.com/ethyca/fides/pull/5266)
- Add onFidesEvent method for an alternative way to subscribe to Fides events [#5297](https://github.com/ethyca/fides/pull/5297)

### Changed
- Validate no path in `server_host` var for CLI config; if there is one then take only up until the first forward slash
- Update the Datamap report's Data categories column to support better expand/collapse behavior [#5265](https://github.com/ethyca/fides/pull/5265)
- Rename/refactor Privacy Notice Properties to support performance improvements [#5259](https://github.com/ethyca/fides/pull/5259)
- Improved logging and error visibility for TraversalErrors [#5263](https://github.com/ethyca/fides/pull/5263)

### Developer Experience
- Added performance mark timings to debug logs for fides.js [#5245](https://github.com/ethyca/fides/pull/5245)

### Fixed
- Fix wording in tooltip for Yotpo Reviews [#5274](https://github.com/ethyca/fides/pull/5274)
- Hardcode ConnectionConfigurationResponse.secrets [#5283](https://github.com/ethyca/fides/pull/5283)
- Fix Fides.shouldShouldShowExperience() to return false for modal-only experiences [#5281](https://github.com/ethyca/fides/pull/5281)

## [2.44.0](https://github.com/ethyca/fides/compare/2.43.1...2.44.0)

### Added
- Added Gzip Middleware for responses [#5225](https://github.com/ethyca/fides/pull/5225)
- Adding source and submitted_by fields to privacy requests (Fidesplus) [#5206](https://github.com/ethyca/fides/pull/5206)
- Added Action Required / Monitored / Unmonitored tabs to Data Detection & Discovery page [#5236](https://github.com/ethyca/fides/pull/5236)
- Adding erasure support for Microsoft Advertising [#5197](https://github.com/ethyca/fides/pull/5197)
- Implements fuzzy search for identities in Admin-UI Request Manager [#5232](https://github.com/ethyca/fides/pull/5232)
- New purpose header field for TCF banner [#5246](https://github.com/ethyca/fides/pull/5246)
- `fides` subcommand `pull` has resource name subcommands that take a `fides_key` argument allowing you to pull only one resource by name and type [#5260](https://github.com/ethyca/fides/pull/5260)

### Changed
- Removed unused `username` parameter from the Delighted integration configuration [#5220](https://github.com/ethyca/fides/pull/5220)
- Removed unused `ad_account_id` parameter from the Snap integration configuration [#5229](https://github.com/ethyca/fides/pull/5220)
- Updates to support consent signal processing (Fidesplus) [#5200](https://github.com/ethyca/fides/pull/5200)
- TCF Optimized for performance on initial load by offsetting most experience data until after banner is shown [#5230](https://github.com/ethyca/fides/pull/5230)
- Updates to support DynamoDB schema with Tokenless IAM auth [#5240](https://github.com/ethyca/fides/pull/5240)

### Developer Experience
- Sourcemaps are now working for fides-js in debug mode [#5222](https://github.com/ethyca/fides/pull/5222)

### Fixed
- Fix bug where Data Detection & Discovery table pagination fails to reset after navigating or searching  [#5234](https://github.com/ethyca/fides/pull/5234)
- Ignoring HTTP 400 error responses from the unsubscribe endpoint for HubSpot [#5237](https://github.com/ethyca/fides/pull/5237)
- Fix all `fides` API subcommands (`push`, `user`, etc) failing with an invalid server even when only passing `--help` [#5243](https://github.com/ethyca/fides/pull/5243)
- Fix bug where empty datasets / table wouldn't show a Monitor button  [#5249](https://github.com/ethyca/fides/pull/5249)

### Security
- Reduced timing differences in login endpoint [CVE-2024-45052](https://github.com/ethyca/fides/security/advisories/GHSA-2h46-8gf5-fmxv)
- Removed Jinja2 for email templates, the variables syntax changed from `{{variable_name}}` to `__VARIABLE_NAME__` [CVE-2024-45053](https://github.com/ethyca/fides/security/advisories/GHSA-c34r-238x-f7qx)


## [2.43.1](https://github.com/ethyca/fides/compare/2.43.0...2.43.1)

### Added
- Pydantic v1 -> Pydantic v2 upgrade [#5020](https://github.com/ethyca/fides/pull/5020)
- Added success toast on muting/ignoring resources in D&D tables [#5214](https://github.com/ethyca/fides/pull/5214)
- Added "data type" column to fields and subfields on D&D tables [#5218](https://github.com/ethyca/fides/pull/5218)
- Added support for navigating and editing nested fields in the Datasets page [#5216](https://github.com/ethyca/fides/pull/5216)

### Fixed
- Ignore `404` errors on Oracle Responsys deletions [#5203](https://github.com/ethyca/fides/pull/5203)
- Fix white screen issue when privacy request has null value for daysLeft [#5213](https://github.com/ethyca/fides/pull/5213)

### Changed
- Visual updates to badges in D&D result tables [#5212](https://github.com/ethyca/fides/pull/5212)
- Tweaked behavior of loading state on D&D table actions buttons [#5201](https://github.com/ethyca/fides/pull/5201)


## [2.43.0](https://github.com/ethyca/fides/compare/2.42.1...2.43.0)

### Added
- Added support for mapping a system's integration's consentable items to privacy notices [#5156](https://github.com/ethyca/fides/pull/5156)
- Added support for SSO Login with multiple providers (Fides Plus feature) [#5134](https://github.com/ethyca/fides/pull/5134)
- Adds user_read scope to approver role so that they can update their own password [#5178](https://github.com/ethyca/fides/pull/5178)
- Added PATCH endpoint for partially updating connection secrets [#5172](https://github.com/ethyca/fides/pull/5172)
- Add success toast on confirming classification in data discovery tables [#5182](https://github.com/ethyca/fides/pull/5182)
- Add function to return list of StagedResource objs according to list of URNs [#5192](https://github.com/ethyca/fides/pull/5192)
- Add DSR Support for ScyllaDB [#5140](https://github.com/ethyca/fides/pull/5140)
- Added support for nested fields in BigQuery in D&D result views [#5175](https://github.com/ethyca/fides/pull/5175)
- Added support for Vendor Count in Fides-JS overlay descriptions [#5210](https://github.com/ethyca/fides/pull/5210)

### Fixed
- Fixed the OAuth2 configuration for the Snap integration [#5158](https://github.com/ethyca/fides/pull/5158)
- Fixes a Marigold Sailthru error when a user does not exist [#5145](https://github.com/ethyca/fides/pull/5145)
- Fixed malformed HTML issue on switch components [#5166](https://github.com/ethyca/fides/pull/5166)
- Edit integration modal no longer requires reentering credentials when doing partial edits [#2436](https://github.com/ethyca/fides/pull/2436)
- Fixed a timing issue with tcf/gpp locator iframe naming [#5173](https://github.com/ethyca/fides/pull/5173)
- Detection & Discovery: The when column will now display the correct value with a tooltip showing the full date and time [#5177](https://github.com/ethyca/fides/pull/5177)
- Fixed minor issues with the SSO providers form [#5183](https://github.com/ethyca/fides/pull/5183)

### Changed
- Removed PRIVACY_REQUEST_READ scope from Viewer role [#5184](https://github.com/ethyca/fides/pull/5184)
- Asynchronously load GVL translations in FidesJS instead of blocking UI rendering [#5187](https://github.com/ethyca/fides/pull/5187)
- Model changes to support consent signals (Fidesplus) [#5190](https://github.com/ethyca/fides/pull/5190)
- Updated Datasets page with new UI for better usability and consistency with Detection and Discovery UI [#5191](https://github.com/ethyca/fides/pull/5191)
- Updated the Yotpo Reviews integration to use email and phone number identities instead of external ID [#5169](https://github.com/ethyca/fides/pull/5169)
- Update TCF banner button layout and styles [#5204](https://github.com/ethyca/fides/pull/5204)


### Developer Experience
- Fixes some ESLint configuration issues [#5176](https://github.com/ethyca/fides/pull/5176)

## [2.42.1](https://github.com/ethyca/fides/compare/2.42.0...2.42.1)

### Fixed
- Fixed language picker cut-off in mobile on CMP banner and modal [#5159](https://github.com/ethyca/fides/pull/5159)
- Fixed button sizes on CMP modal [#5161](https://github.com/ethyca/fides/pull/5161)

## [2.42.0](https://github.com/ethyca/fides/compare/2.41.0...2.42.0)

### Added
- Add AWS Tags in the meta field for Fides system when using `fides generate` [#4998](https://github.com/ethyca/fides/pull/4998)
- Added access and erasure support for Checkr integration [#5121](https://github.com/ethyca/fides/pull/5121)
- Added support for special characters in SaaS request payloads [#5099](https://github.com/ethyca/fides/pull/5099)
- Added support for displaying notices served in the Consent Banner [#5125](https://github.com/ethyca/fides/pull/5125)
- Added ability to choose whether to use Opt In/Out buttons or Acknowledge button in the Consent Banner [#5125](https://github.com/ethyca/fides/pull/5125)
- Add "status" field to detection & discovery tables [#5141](https://github.com/ethyca/fides/pull/5141)
- Added optional filters `exclude_saas_datasets` and `only_unlinked_datasets` to the list datasets endpoint [#5132](https://github.com/ethyca/fides/pull/5132)
- Add new config options to support notice-only banner and modal [#5136](https://github.com/ethyca/fides/pull/5136)
- Added models to support bidirectional consent (Fides Plus feature) [#5118](https://github.com/ethyca/fides/pull/5118)

### Changed
- Moving Privacy Center endpoint logging behind debug flag [#5103](https://github.com/ethyca/fides/pull/5103)
- Serve GVL languages as they are requested [#5112](https://github.com/ethyca/fides/pull/5112)
- Changed text on system integrations tab to direct to new integration management [#5097](https://github.com/ethyca/fides/pull/5097)
- Updates to consent experience styling [#5085](https://github.com/ethyca/fides/pull/5085)
- Updated the dataset page to display the new table and support pagination [#5130](https://github.com/ethyca/fides/pull/5130)
- Improve performance by removing the need to load every system into redux store [#5135](https://github.com/ethyca/fides/pull/5135)
- Use the `user_id` from a Segment Trait instead of an `email` when deleting a user in Segment [#5004](https://github.com/ethyca/fides/pull/5004)
- Moves some endpoints for property-specific messaging from OSS -> plus [#5069](https://github.com/ethyca/fides/pull/5069)
- Text changes in monitor config table and form [#5142](https://github.com/ethyca/fides/pull/5142)
- Improve API error messages when using is_default field on taxonomy resources [#5147](https://github.com/ethyca/fides/pull/5147)

### Developer Experience
- Add `.syncignore` to reduce file sync size with new volumes [#5104](https://github.com/ethyca/fides/pull/5104)
- Fix sourcemap generation in development version of FidesJS [#5119](https://github.com/ethyca/fides/pull/5119)
- Upgrade to Next.js v14 [#5111](https://github.com/ethyca/fides/pull/5111)
- Upgrade and consolidate linting and formatting tools [#5128](https://github.com/ethyca/fides/pull/5128)

### Fixed
- Resolved an issue pulling all blog authors for the Shopify integration [#5043](https://github.com/ethyca/fides/pull/5043)
- Fixed typo in the BigQuery integration description [#5120](https://github.com/ethyca/fides/pull/5120)
- Fixed default values of Experience config toggles [#5123](https://github.com/ethyca/fides/pull/5123)
- Skip indexing Custom Privacy Request Field array values [#5127](https://github.com/ethyca/fides/pull/5127)
- Fixed Admin UI issue where banner would disappear in Experience Preview with GPC enabled [#5131](https://github.com/ethyca/fides/pull/5131)
- Fixed not being able to edit a monitor from scheduled to not scheduled [#5114](https://github.com/ethyca/fides/pull/5114)
- Migrating missing Fideslang 2.0 data categories [#5073](https://github.com/ethyca/fides/pull/5073)
- Fixed wrong system count on Datamap page [#5151](https://github.com/ethyca/fides/pull/5151)
- Fixes some responsive styling issues in the consent banner on mobile sized screens [#5157](https://github.com/ethyca/fides/pull/5157)

## [2.41.0](https://github.com/ethyca/fides/compare/2.40.0...2.41.0)

### Added
- Added erasure support for Alchemer integration [#4925](https://github.com/ethyca/fides/pull/4925)
- Added new columns and action buttons to discovery monitors table [#5068](https://github.com/ethyca/fides/pull/5068)
- Added field to exclude databases on MonitorConfig [#5080](https://github.com/ethyca/fides/pull/5080)
- Added key pair authentication for the Snowflake integration [#5079](https://github.com/ethyca/fides/pull/5079)

### Changed
- Updated the sample dataset for the Amplitude integration [#5063](https://github.com/ethyca/fides/pull/5063)
- Updated System's page to display a table that uses a paginated endpoint [#5084](https://github.com/ethyca/fides/pull/5084)
- Messaging page now shows a notice if you have properties without any templates [#5077](https://github.com/ethyca/fides/pull/5077)
- Endpoints for listing systems (GET /system) and datasets (GET /dataset) now support optional pagination [#5071](https://github.com/ethyca/fides/pull/5071)
- Messaging page will now show a notice about using global mode [#5090](https://github.com/ethyca/fides/pull/5090)
- Changed behavior of project selection modal in discovery monitor form [#5092](https://github.com/ethyca/fides/pull/5092)
- Data category selector for Discovery results won't show disabled categories [#5102](https://github.com/ethyca/fides/pull/5102)

### Developer Experience
- Upgrade to React 18 and Chakra 2, including other dependencies [#5036](https://github.com/ethyca/fides/pull/5036)
- Added support for "output templates" in read SaaS requests [#5054](https://github.com/ethyca/fides/pull/5054)
- URL for deployment instructions when the webserver is running [#5088](https://github.com/ethyca/fides/pull/5088)
- Optimize TCF bundle with just-in-time GVL translations [#5074](https://github.com/ethyca/fides/pull/5074)
- Added `performance.mark()` to FidesJS events for performance testing. [#5105](https://github.com/ethyca/fides/pull/5105)

### Fixed
- Fixed bug with unescaped table names in mysql queries [#5072](https://github.com/ethyca/fides/pull/5072/)
- Fixed bug with unresponsive messaging ui [#5081](https://github.com/ethyca/fides/pull/5081/)
- Fixed FidesKey constructor bugs in CLI [#5113](https://github.com/ethyca/fides/pull/5113)


## [2.40.0](https://github.com/ethyca/fides/compare/2.39.2...2.40.0)

### Added
- Adds last_monitored and enabled attributes to MonitorConfig [#4991](https://github.com/ethyca/fides/pull/4991)
- New messaging page. Allows managing messaging templates for different properties. [#5005](https://github.com/ethyca/fides/pull/5005)
- Ability to configure "Enforcement Level" for Privacy Notices [#5025](https://github.com/ethyca/fides/pull/5025)
- BE cleanup for property-specific messaging [#5006](https://github.com/ethyca/fides/pull/5006)
- If property_id param was used, store it as part of the consent request [#4915](https://github.com/ethyca/fides/pull/4915)
- Invite users via email flow [#4539](https://github.com/ethyca/fides/pull/4539)
- Added new Google Cloud SQL for Postgres Connector [#5014](https://github.com/ethyca/fides/pull/5014)
- Added access and erasure support for the Twilio SMS integration [#4979](https://github.com/ethyca/fides/pull/4979)
- Added erasure support for Snap integration [#5011](https://github.com/ethyca/fides/pull/5011)

### Changed
- Navigation changes. 'Management' was renamed 'Settings'. Properties was moved to Settings section. [#5005](https://github.com/ethyca/fides/pull/5005)
- Changed discovery monitor form behavior around execution date/time selection [#5017](https://github.com/ethyca/fides/pull/5017)
- Changed integration form behavior when errors occur [#5023](https://github.com/ethyca/fides/pull/5023)
- Replaces typescript-cookie with js-cookie [#5022](https://github.com/ethyca/fides/pull/5022)
- Updated pymongo version to 4.7.3 [#5019](https://github.com/ethyca/fides/pull/5019)
- Upgraded Datamap instance of `react-table` to v8 [#5024](https://github.com/ethyca/fides/pull/5024)
- Updated create privacy request modal from admin-ui to include all custom fields  [#5029](https://github.com/ethyca/fides/pull/5029)
- Update name of Ingress/Egress columns in Datamap Report to Sources/Destinations [#5045](https://github.com/ethyca/fides/pull/5045)
- Datamap report now includes a 'cookies' column [#5052](https://github.com/ethyca/fides/pull/5052)
- Changed behavior of project selection UI in discovery monitor form [#5049](https://github.com/ethyca/fides/pull/5049)
- Updating DSR filtering to use collection-level data categories [#4999](https://github.com/ethyca/fides/pull/4999)
- Changed discovery monitor form to skip project selection UI when no projects exist [#5056](https://github.com/ethyca/fides/pull/5056)

### Fixed
- Fixed intermittent connection issues with Redshift by increasing timeout and preferring SSL in test connections [#4981](https://github.com/ethyca/fides/pull/4981)
- Fixed data detection & discovery results not displaying correctly across multiple pages[#5060](https://github.com/ethyca/fides/pull/5060)

### Developer Experience
- Fixed various environmental issues when running Cypress tests locally [#5040](https://github.com/ethyca/fides/pull/5040)

## [2.39.2](https://github.com/ethyca/fides/compare/2.39.1...2.39.2)

### Fixed
- Restrict Delete Systems API endpoint such that user must have "SYSTEM_DELETE" scope [#5037](https://github.com/ethyca/fides/pull/5037)

### Security
- Remove the SERVER_SIDE_FIDES_API_URL env variable from the client clientSettings [CVE-2024-31223](https://github.com/ethyca/fides/security/advisories/GHSA-53q7-4874-24qg)

## [2.39.1](https://github.com/ethyca/fides/compare/2.39.0...2.39.1)

### Fixed
- Fixed a bug where system information form was not loading for Viewer users [#5034](https://github.com/ethyca/fides/pull/5034)
- Fixed viewers being given the option to delete systems [#5035](https://github.com/ethyca/fides/pull/5035)
- Restrict Delete Systems API endpoint such that user must have "SYSTEM_DELETE" scope [#5037](https://github.com/ethyca/fides/pull/5037)

### Removed
- Removed the `fetch` polyfill from FidesJS [#5026](https://github.com/ethyca/fides/pull/5026)

### Security
- Removed FidesJS's exposure to `polyfill.io` supply chain attack [CVE-2024-38537](https://github.com/ethyca/fides/security/advisories/GHSA-cvw4-c69g-7v7m)

## [2.39.0](https://github.com/ethyca/fides/compare/2.38.1...2.39.0)

### Added
- Adds the start of the Scylla DB Integration [#4946](https://github.com/ethyca/fides/pull/4946)
- Added model and data migrations and CRUD-layer operations for property-specific messaging [#4901](https://github.com/ethyca/fides/pull/4901)
- Added option in FidesJS SDK to only disable notice-served API [#4965](https://github.com/ethyca/fides/pull/4965)
- External ID support for consent management [#4927](https://github.com/ethyca/fides/pull/4927)
- Added access and erasure support for the Greenhouse Harvest integration [#4945](https://github.com/ethyca/fides/pull/4945)
- Add an S3 connection type (currently used for discovery and detection only) [#4930](https://github.com/ethyca/fides/pull/4930)
- Support for Limited FIDES__CELERY__* Env Vars [#4980](https://github.com/ethyca/fides/pull/4980)
- Implement sending emails via property-specific messaging templates [#4950](https://github.com/ethyca/fides/pull/4950)
- New privacy request search to replace existing endpoint [#4987](https://github.com/ethyca/fides/pull/4987)
- Added new Google Cloud SQL for MySQL Connector [#4949](https://github.com/ethyca/fides/pull/4949)
- Add new options for integrations for discovery & detection [#5000](https://github.com/ethyca/fides/pull/5000)
- Add new `FidesInitializing` event for when FidesJS begins initialization [#5010](https://github.com/ethyca/fides/pull/5010)

### Changed
- Move new data map reporting table out of beta and remove old table from Data Lineage map. [#4963](https://github.com/ethyca/fides/pull/4963)
- Disable the 'connect to a database' button if the `dataDiscoveryAndDetection` feature flag is enabled [#1455](https://github.com/ethyca/fidesplus/pull/1455)
- Upgrade Privacy Request table to use FidesTable V2 [#4990](https://github.com/ethyca/fides/pull/4990)
- Add copy to project selection modal and tweak copy on discovery monitors table [#5007](https://github.com/ethyca/fides/pull/5007)

### Fixed
- Fixed an issue where the GPP signal status was prematurely set to `ready` in some scenarios [#4957](https://github.com/ethyca/fides/pull/4957)
- Removed exteraneous `/` from the several endpoint URLs [#4962](https://github.com/ethyca/fides/pull/4962)
- Fixed and optimized Database Icon SVGs used in Datamap [#4969](https://github.com/ethyca/fides/pull/4969)
- Masked "Keyfile credentials" input on integration config form [#4971](https://github.com/ethyca/fides/pull/4971)
- Fixed validations for privacy declaration taxonomy labels when creating/updating a System [#4982](https://github.com/ethyca/fides/pull/4982)
- Allow property-specific messaging to work with non-custom templates [#4986](https://github.com/ethyca/fides/pull/4986)
- Fixed an issue where config object was being passed twice to `fides.js` output [#5010](https://github.com/ethyca/fides/pull/5010)
- Disabling Fides initialization now also disables GPP initialization [#5010](https://github.com/ethyca/fides/pull/5010)
- Fixes Vendor table formatting [#5013](https://github.com/ethyca/fides/pull/5013)

## [2.38.1](https://github.com/ethyca/fides/compare/2.38.0...2.38.1)

### Changed
- Disable the 'connect to a database' button if the `dataDiscoveryAndDetection` feature flag is enabled [#4972](https://github.com/ethyca/fidesplus/pull/4972)
- Oracle Responsys: Include Profile Extension Tables in DSRs[#4937](https://github.com/ethyca/fides/pull/4937)

### Fixed
- Fixed "add" icons on some buttons being wrong size [#4975](https://github.com/ethyca/fides/pull/4975)
- Fixed ability to update consent preferences after they've previously been set [#4984](https://github.com/ethyca/fides/pull/4984)

## [2.38.0](https://github.com/ethyca/fides/compare/2.37.0...2.38.0)

### Added
- Deprecate LastServedNotice (lastservednoticev2) table [#4910](https://github.com/ethyca/fides/pull/4910)
- Added erasure support to the Recurly integration [#4891](https://github.com/ethyca/fides/pull/4891)
- Added UI for configuring integrations for detection/discovery [#4922](https://github.com/ethyca/fides/pull/4922)
- New queue for saving privacy preferences/notices served [#4931](https://github.com/ethyca/fides/pull/4931)
- Expose number of tasks in queue in worker health check [#4931](https://github.com/ethyca/fides/pull/4931)
- Track when preferences/notices served received [#4931](https://github.com/ethyca/fides/pull/4931)
- Request overrides for opt-in and opt-out consent requests [#4920](https://github.com/ethyca/fides/pull/4920)
- Added query_param_key to Privacy Center schema [#4939](https://github.com/ethyca/fides/pull/4939)
- Fill custom privacy request fields with query_param_key [#4948](https://github.com/ethyca/fides/pull/4948)
- Add `datasource_params` column to MonitorConfig DB model [#4951](https://github.com/ethyca/fides/pull/4951)
- Added ability to open system preview side panel from new data map table [#4944](https://github.com/ethyca/fides/pull/4944)
- Added success toast message after monitoring a resource [#4958](https://github.com/ethyca/fides/pull/4958)
- Added UI for displaying, adding and editing discovery monitors [#4954](https://github.com/ethyca/fides/pull/4954)

### Changed
- Set default ports for local development of client projects (:3001 for privacy center and :3000 for admin-ui) [#4912](https://github.com/ethyca/fides/pull/4912)
- Update privacy center port to :3001 for nox [#4918](https://github.com/ethyca/fides/pull/4918)
- Optimize speed by generating the uuids in the client side for consent requests [#4933](https://github.com/ethyca/fides/pull/4933)
- Update Privacy Center toast text for consistent capitalization [#4936](https://github.com/ethyca/fides/pull/4936)
- Update Custom Fields table and Domain Verification table to use FidesTable V2. Remove V1 components. [#4932](https://github.com/ethyca/fides/pull/4932)
- Updated how Fields are generated for DynamoDB, improved error handling [#4943](https://github.com/ethyca/fides/pull/4943)

### Fixed
- Fixed an issue where the test integration action failed for the Zendesk integration [#4929](https://github.com/ethyca/fides/pull/4929)
- Fixed an issue where language form field error message was not displaying properly [#4942](https://github.com/ethyca/fides/pull/4942)
- Fixed an issue where the consent cookie could not be set on multi-level root domain (e.g. co.uk, co.jp) [#4935](https://github.com/ethyca/fides/pull/4935)
- Fixed an issue where the unique device ID was not being retained when Fides.js was reinitialized [#4947](https://github.com/ethyca/fides/pull/4947)
- Fixed inconsistent font sizes on new integrations UI [#4959](https://github.com/ethyca/fides/pull/4959)

## [2.37.0](https://github.com/ethyca/fides/compare/2.36.0...2.37.0)

### Added
- Added initial version for Helios: Data Discovery and Detection [#4839](https://github.com/ethyca/fides/pull/4839)
- Added shouldShowExperience to the Fides global and FidesInitialized events [#4895](https://github.com/ethyca/fides/pull/4895)
- Enhancements to `MonitorConfig` DB model to support new functionality [#4888](https://github.com/ethyca/fides/pull/4888)
- Added developer option to disable auto-initialization on FidesJS bundles. [#4900](https://github.com/ethyca/fides/pull/4900)
- Adding property ID to served notice history and privacy preference history [#4886](https://github.com/ethyca/fides/pull/4886)
- Adding privacy_center_config and stylesheet fields to the Property model [#4879](https://github.com/ethyca/fides/pull/4879)
- Adds generic async callback integration support [#4865](https://github.com/ethyca/fides/pull/4865)
- Ability to `downgrade` the application DB through the `/admin/db` endpoint [#4893](https://github.com/ethyca/fides/pull/4893)
- Added support for custom property paths, configs and stylesheets for privacy center [#4907](https://github.com/ethyca/fides/pull/4907)
- Include the scopes required for a given action in `403` response when client does not have sufficient permissions [#4905](https://github.com/ethyca/fides/pull/4905)

### Changed
- Rename MinimalPrivacyExperience class and usages [#4889](https://github.com/ethyca/fides/pull/4889)
- Included fidesui as part of the monorepo [#4880](https://github.com/ethyca/fides/pull/4880)
- Improve `geolocation` and `property_id` error response to return 400 status instead of 500 server error on /fides.js endpoint [#4884](https://github.com/ethyca/fides/pull/4884)
- Fixing middleware logging in Fides.js to remove incorrect status codes and durations [#4885](https://github.com/ethyca/fides/pull/4885)
- Improve load performance and DOM monitoring for FidesJS [#4896](https://github.com/ethyca/fides/pull/4896)

### Fixed
- Fixed an issue with the Iterate connector returning at least one param_value references an invalid field for the 'update' request of user [#4528](https://github.com/ethyca/fides/pull/4528)
- Enhanced classification of the dataset used with Twilio [#4872](https://github.com/ethyca/fides/pull/4872)
- Reduce privacy center logging to not show response size limit when the /fides.js endpoint has a size bigger than 4MB [#4878](https://github.com/ethyca/fides/pull/4878)
- Fixed an issue where sourcemaps references were unintentionally included in the FidesJS bundle [#4887](https://github.com/ethyca/fides/pull/4887)
- Handle a 404 response from Segment when a user ID or email is not found [#4902](https://github.com/ethyca/fides/pull/4902)
- Fixed TCF styling issues [#4904](https://github.com/ethyca/fides/pull/4904)
- Fixed an issue where the Trigger Modal Link was not being populated correctly in the translation form [#4911](https://github.com/ethyca/fides/pull/4911)

### Security
- Escape SQLAlchemy passwords [CVE-2024-34715](https://github.com/ethyca/fides/security/advisories/GHSA-8cm5-jfj2-26q7)
- Properly mask nested BigQuery secrets in connection configuration endpoints [CVE-2024-35189](https://github.com/ethyca/fides/security/advisories/GHSA-rcvg-jj3g-rj7c)

## [2.36.0](https://github.com/ethyca/fides/compare/2.35.1...2.36.0)

### Added
- Added multiple language translations support for privacy center consent page [#4785](https://github.com/ethyca/fides/pull/4785)
- Added ability to export the contents of datamap report [#1545](https://ethyca.atlassian.net/browse/PROD-1545)
- Added `System` model support for new `vendor_deleted_date` field on Compass vendor records [#4818](https://github.com/ethyca/fides/pull/4818)
- Added custom JSON (de)serialization to shared DB engines to handle non-standard data types in JSONB columns [#4818](https://github.com/ethyca/fides/pull/4818)
- Added state persistence across sessions to the datamap report table [#4853](https://github.com/ethyca/fides/pull/4853)
- Removed currentprivacypreference and lastservednotice tables [#4846](https://github.com/ethyca/fides/pull/4846)
- Added initial version for Helios: Data Discovery and Detection [#4839](https://github.com/ethyca/fides/pull/4839)
- Adds new var to track fides js overlay types [#4869](https://github.com/ethyca/fides/pull/4869)

### Changed
- Changed filters on the data map report table to use checkbox collapsible tree view [#4864](https://github.com/ethyca/fides/pull/4864)

### Fixed
- Remove the extra 'white-space: normal' CSS for FidesJS HTML descriptions [#4850](https://github.com/ethyca/fides/pull/4850)
- Fixed data map report to display second level names from the taxonomy as primary (bold) label [#4856](https://github.com/ethyca/fides/pull/4856)
- Ignore invalid three-character country codes for FidesJS geolocation (e.g. "USA") [#4877](https://github.com/ethyca/fides/pull/4877)

### Developer Experience
- Update typedoc-plugin-markdown to 4.0.0 [#4870](https://github.com/ethyca/fides/pull/4870)

## [2.35.1](https://github.com/ethyca/fides/compare/2.35.0...2.35.1)

### Added
- Added access and erasure support for Marigold Engage by Sailthru integration [#4826](https://github.com/ethyca/fides/pull/4826)
- Update fides_disable_save_api option in FidesJS SDK to disable both privacy-preferences & notice-served APIs [#4860](https://github.com/ethyca/fides/pull/4860)

### Fixed
- Fixing issue where privacy requests not approved before upgrading to 2.34 couldn't be processed [#4855](https://github.com/ethyca/fides/pull/4855)
- Ensure only GVL vendors from Compass are labeled as such [#4857](https://github.com/ethyca/fides/pull/4857)
- Fix handling of some ISO-3166 geolocation edge cases in Privacy Center /fides.js endpoint [#4858](https://github.com/ethyca/fides/pull/4858)

### Changed
- Hydrates GTM datalayer to match supported FidesEvent Properties [#4847](https://github.com/ethyca/fides/pull/4847)
- Allows a SaaS integration request to process HTTP 204 No Content without erroring trying to unwrap the response. [#4834](https://github.com/ethyca/fides/pull/4834)
- Sets `sslmode` to prefer for Redshift connections when generating datasets [#4849](https://github.com/ethyca/fides/pull/4849)
- Included searching by `email` for the Segment integration [#4851](https://github.com/ethyca/fides/pull/4851)

## [2.35.0](https://github.com/ethyca/fides/compare/2.34.0...2.35.0)

### Added
- Added DSR 3.0 Scheduling which supports running DSR's in parallel with first-class request tasks [#4760](https://github.com/ethyca/fides/pull/4760)
- Added carets to collapsible sections in the overlay modal [#4793](https://github.com/ethyca/fides/pull/4793)
- Added erasure support for OpenWeb [#4735](https://github.com/ethyca/fides/pull/4735)
- Added support for configuration of pre-approval webhooks [#4795](https://github.com/ethyca/fides/pull/4795)
- Added fides_clear_cookie option to FidesJS SDK to load CMP without preferences on refresh [#4810](https://github.com/ethyca/fides/pull/4810)
- Added FidesUpdating event to FidesJS SDK [#4816](https://github.com/ethyca/fides/pull/4816)
- Added `reinitialize` method to FidesJS SDK [#4812](https://github.com/ethyca/fides/pull/4812)
- Added undeclared data category columns to data map report table [#4781](https://github.com/ethyca/fides/pull/4781)
- Fully implement pre-approval webhooks [#4822](https://github.com/ethyca/fides/pull/4822)
- Sync models and database for pre-approval webhooks [#4838](https://github.com/ethyca/fides/pull/4838)

### Changed
- Removed the Celery startup banner from the Fides worker logs [#4814](https://github.com/ethyca/fides/pull/4814)
- Improve performance of Snowflake schema generation [#4587](https://github.com/ethyca/fides/pull/4587)

### Fixed
- Fixed bug prevented adding new privacy center translations [#4786](https://github.com/ethyca/fides/pull/4786)
- Fixed bug where Privacy Policy links would be shown without a configured URL [#4801](https://github.com/ethyca/fides/pull/4801)
- Fixed bug prevented adding new privacy center translations [#4786](https://github.com/ethyca/fides/pull/4786)
- Fixed bug where Language selector button was overlapping other buttons when Privacy Policy wasn't present. [#4815](https://github.com/ethyca/fides/pull/4815)
- Fixed bug where icons of the Language selector were displayed too small on some sites [#4815](https://github.com/ethyca/fides/pull/4815)
- Fixed bug where GPP US National Section was incorrectly included when the State by State approach was selected [#4823]https://github.com/ethyca/fides/pull/4823
- Fixed DSR 3.0 Scheduling bug where Approved Privacy Requests that failed wouldn't change status [#4837](https://github.com/ethyca/fides/pull/4837)

## [2.34.0](https://github.com/ethyca/fides/compare/2.33.1...2.34.0)

### Added

- Added new field for modal trigger link translation [#4761](https://github.com/ethyca/fides/pull/4761)
- Added `getModalLinkLabel` method to global fides object [#4766](https://github.com/ethyca/fides/pull/4766)
- Added language switcher to fides overlay modal [#4773](https://github.com/ethyca/fides/pull/4773)
- Added modal link label to experience translation model [#4767](https://github.com/ethyca/fides/pull/4767)
- Added support for custom identities [#4764](https://github.com/ethyca/fides/pull/4764)
- Added developer option to force GPP API on FidesJS bundles [#4799](https://github.com/ethyca/fides/pull/4799)

### Changed

- Changed the Stripe integration for `Cards` to delete instead of update due to possible issues of a past expiration date [#4768](https://github.com/ethyca/fides/pull/4768)
- Changed display of Data Uses, Categories and Subjects to user friendly names in the Data map report [#4774](https://github.com/ethyca/fides/pull/4774)
- Update active disabled Fides.js toggle color to light grey [#4778](https://github.com/ethyca/fides/pull/4778)
- Update FidesJS fides_embed option to support embedding both banner & modal components [#4782](https://github.com/ethyca/fides/pull/4782)
- Add a few CSS classes to help with styling FidesJS button groups [#4789](https://github.com/ethyca/fides/pull/4789)
- Changed GPP extension to be pre-bundled in appropriate circumstances, as opposed to another fetch [#4780](https://github.com/ethyca/fides/pull/4780)

### Fixed

- Fixed select dropdowns being cut off by edges of modal forms [#4757](https://github.com/ethyca/fides/pull/4757)
- Changed "allow user to dismiss" toggle to show on config form for TCF experience [#4755](https://github.com/ethyca/fides/pull/4755)
- Fixed issue when loading the privacy request detail page [#4775](https://github.com/ethyca/fides/pull/4775)
- Fixed connection test for Aircall [#4756](https://github.com/ethyca/fides/pull/4756/pull)
- Fixed issues connecting to Redshift due to character encoding and SSL requirements [#4790](https://github.com/ethyca/fides/pull/4790)
- Fixed the way the name identity is handled in the Privacy Center [#4791](https://github.com/ethyca/fides/pull/4791)

### Developer Experience

- Build a `fides-types.d.ts` type declaration file to include alongside our FidesJS developer docs [#4772](https://github.com/ethyca/fides/pull/4772)

## [2.33.1](https://github.com/ethyca/fides/compare/2.33.0...2.33.1)

### Added

- Adds CUSTOM_OPTIONS_PATH to Privacy Center env vars [#4769](https://github.com/ethyca/fides/pull/4769)

## [2.33.0](https://github.com/ethyca/fides/compare/2.32.0...2.33.0)

### Added

- Added models for Privacy Center configuration (for plus users) [#4716](https://github.com/ethyca/fides/pull/4716)
- Added ability to delete properties [#4708](https://github.com/ethyca/fides/pull/4708)
- Add interface for submitting privacy requests in admin UI [#4738](https://github.com/ethyca/fides/pull/4738)
- Added language switching support to the FidesJS UI based on configured translations [#4737](https://github.com/ethyca/fides/pull/4737)
- Added ability to override some experience language and primary color [#4743](https://github.com/ethyca/fides/pull/4743)
- Generate FidesJS SDK Reference Docs from tsdoc comments [#4736](https://github.com/ethyca/fides/pull/4736)
- Added erasure support for Adyen [#4735](https://github.com/ethyca/fides/pull/4735)
- Added erasure support for Iterable [#4695](https://github.com/ethyca/fides/pull/4695)

### Changed

- Updated privacy notice & experience forms to hide translation UI when user doesn't have translation feature [#4728](https://github.com/ethyca/fides/pull/4728), [#4734](https://github.com/ethyca/fides/pull/4734)
- Custom privacy request fields now support list values [#4686](https://github.com/ethyca/fides/pull/4686)
- Update when GPP API reports signal status: ready [#4635](https://github.com/ethyca/fides/pull/4635)
- Update non-dismissable TCF and notice banners to show a black overlay and prevent scrolling [#4748](https://github.com/ethyca/fidesplus/pull/4748)
- Cleanup config vars for preview in Admin-UI [#4745](https://github.com/ethyca/fides/pull/4745)
- Show a "systems displayed" count on datamap map & table reporting page [#4752](https://github.com/ethyca/fides/pull/4752)
- Change default Canada Privacy Experience Config in migration to reference generic `ca` region [#4762](https://github.com/ethyca/fides/pull/4762)

### Fixed

- Fixed responsive issues with the buttons on the integration screen [#4729](https://github.com/ethyca/fides/pull/4729)
- Fixed hover/focus issues with the v2 tables [#4730](https://github.com/ethyca/fides/pull/4730)
- Disable editing of data use declaration name and type after creation [#4731](https://github.com/ethyca/fides/pull/4731)
- Cleaned up table borders [#4733](https://github.com/ethyca/fides/pull/4733)
- Initialization issues with ExperienceNotices (#4723)[https://github.com/ethyca/fides/pull/4723]
- Re-add CORS origin regex field to admin UI (#4742)[https://github.com/ethyca/fides/pull/4742]

### Developer Experience

- Added new script to allow recompiling of fides-js when the code changes [#4744](https://github.com/ethyca/fides/pull/4744)
- Update Cookie House to support for additional locations (Canada, Quebec, EEA) and a "property_id" override [#4750](https://github.com/ethyca/fides/pull/4750)

## [2.32.0](https://github.com/ethyca/fides/compare/2.31.1...2.32.0)

### Added

- Updated configuration pages for Experiences with live Preview of FidesJS banner & modal components [#4576](https://github.com/ethyca/fides/pull/4576)
- Added ability to configure multiple language translations for Notices & Experiences [#4576](https://github.com/ethyca/fides/pull/4576)
- Automatically localize all strings in FidesJS CMP UIs (banner, modal, and TCF overlay) based on user's locale and experience configuration [#4576](https://github.com/ethyca/fides/pull/4576)
- Added fides_locale option to override FidesJS locale detection [#4576](https://github.com/ethyca/fides/pull/4576)
- Update FidesJS to report notices served and preferences saved linked to the specific translations displayed [#4576](https://github.com/ethyca/fides/pull/4576)
- Added ability to prevent dismissal of FidesJS CMP UI via Experience configuration [#4576](https://github.com/ethyca/fides/pull/4576)
- Added ability to create & link Properties to support multiple Experiences in a single location [#4658](https://github.com/ethyca/fides/pull/4658)
- Added property_id query param to fides.js to filter experiences by Property when installed [#4676](https://github.com/ethyca/fides/pull/4676)
- Added Locations & Regulations pages to allow a wider selection of locations for consent [#4660](https://github.com/ethyca/fides/pull/4660)
- Erasure support for Simon Data [#4552](https://github.com/ethyca/fides/pull/4552)
- Added notice there will be no preview for Privacy Center types in the Experience preview [#4709](https://github.com/ethyca/fides/pull/4709)
- Removed properties beta flag [#4710](https://github.com/ethyca/fides/pull/4710)
- Add acknowledge button label to default Experience English form [#4714](https://github.com/ethyca/fides/pull/4714)
- Update FidesJS to support localizing CMP UI with configurable, non-English default locales [#4720](https://github.com/ethyca/fides/pull/4720)
- Add loading of template translations for notices and experiences [#4718](https://github.com/ethyca/fides/pull/4718)

### Changed

- Moved location-targeting from Notices to Experiences [#4576](https://github.com/ethyca/fides/pull/4576)
- Replaced previous default Notices & Experiences with new versions with updated locations, translations, etc. [#4576](https://github.com/ethyca/fides/pull/4576)
- Automatically migrate existing Notices & Experiences to updated model where possible [#4576](https://github.com/ethyca/fides/pull/4576)
- Replaced ability to configure banner "display configuration" to separate banner & modal components [#4576](https://github.com/ethyca/fides/pull/4576)
- Modify `fides user login` to not store plaintext password in `~/.fides-credentials` [#4661](https://github.com/ethyca/fides/pull/4661)
- Data model changes to support Notice and Experience-level translations [#4576](https://github.com/ethyca/fides/pull/4576)
- Data model changes to support Consent setup being Experience instead of Notice-driven [#4576](https://github.com/ethyca/fides/pull/4576)
- Build PrivacyNoticeRegion from locations and location groups [#4620](https://github.com/ethyca/fides/pull/4620)
- When saving locations, calculate and save location groups [#4620](https://github.com/ethyca/fides/pull/4620)
- Update privacy experiences page to use the new table component [#4652](https://github.com/ethyca/fides/pull/4652)
- Update privacy notices page to use the new table component [#4641](https://github.com/ethyca/fides/pull/4641)
- Bumped supported Python versions to `3.10.13`, `3.9.18`, and `3.8.18`. Bumped Debian base image from `-bullseye` to `-bookworm`. [#4630](https://github.com/ethyca/fides/pull/4630)
- Bumped Node.js base image from `16` to `20`. [#4684](https://github.com/ethyca/fides/pull/4684)

### Fixed

- Ignore 404 errors from Delighted and Kustomer when an erasure client is not found [#4593](https://github.com/ethyca/fides/pull/4593)
- Various FE fixes for Admin-UI experience config form [#4707](https://github.com/ethyca/fides/pull/4707)
- Fix modal preview in Admin-UI experience config form [#4712](https://github.com/ethyca/fides/pull/4712)
- Optimize FidesJS bundle size by only loading TCF static stings when needed [#4711](https://github.com/ethyca/fides/pull/4711)

## [2.31.0](https://github.com/ethyca/fides/compare/2.30.1...2.31.0)

### Added

- Add Great Britain as a consent option [#4628](https://github.com/ethyca/fides/pull/4628)
- Navbar update and new properties page [#4633](https://github.com/ethyca/fides/pull/4633)
- Access and erasure support for Oracle Responsys [#4618](https://github.com/ethyca/fides/pull/4618)

### Fixed

- Fix issue where "x" button on Fides.js components overwrites saved preferences [#4649](https://github.com/ethyca/fides/pull/4649)
- Initialize Fides.consent with default values from experience when saved consent cookie (fides_consent) does not exist [#4665](https://github.com/ethyca/fides/pull/4665)

### Changed

- Sets GPP applicableSections to -1 when a user visits from a state that is not part of the GPP [#4727](https://github.com/ethyca/fides/pull/4727)

## [2.30.1](https://github.com/ethyca/fides/compare/2.30.0...2.30.1)

### Fixed

- Configure logger correctly on worker initialization [#4624](https://github.com/ethyca/fides/pull/4624)

## [2.30.0](https://github.com/ethyca/fides/compare/2.29.0...2.30.0)

### Added

- Add enum and registry of supported languages [#4592](https://github.com/ethyca/fides/pull/4592)
- Access and erasure support for Talkable [#4589](https://github.com/ethyca/fides/pull/4589)
- Support temporary credentials in AWS generate + scan features [#4607](https://github.com/ethyca/fides/pull/4603), [#4608](https://github.com/ethyca/fides/pull/4608)
- Add ability to store and read Fides cookie in Base64 format [#4556](https://github.com/ethyca/fides/pull/4556)
- Structured logging for SaaS connector requests [#4594](https://github.com/ethyca/fides/pull/4594)
- Added Fides.showModal() to fides.js to allow programmatic opening of consent modals [#4617](https://github.com/ethyca/fides/pull/4617)

### Fixed

- Fixing issue when modifying Policies, Rules, or RuleTargets as a root user [#4582](https://github.com/ethyca/fides/pull/4582)

## [2.29.0](https://github.com/ethyca/fides/compare/2.28.0...2.29.0)

### Added

- View more modal to regulations page [#4574](https://github.com/ethyca/fides/pull/4574)
- Columns in data map reporting, adding multiple systems, and consent configuration tables can be resized. In the data map reporting table, fields with multiple values can show all or collapse all [#4569](https://github.com/ethyca/fides/pull/4569)
- Show custom fields in the data map report table [#4579](https://github.com/ethyca/fides/pull/4579)

### Changed

- Delay rendering the nav until all necessary queries are finished loading [#4571](https://github.com/ethyca/fides/pull/4571)
- Updating return value for crud.get_custom_fields_filtered [#4575](https://github.com/ethyca/fides/pull/4575)
- Updated user deletion confirmation flow to only require one confirmatory input [#4402](https://github.com/ethyca/fides/pull/4402)
- Moved `pymssl` to an optional dependency no longer installed by default with our python package [#4581](https://github.com/ethyca/fides/pull/4581)
- Fixed CORS domain update functionality [#4570](https://github.com/ethyca/fides/pull/4570)
- Update Domains page with ability to add/remove "organization" domains, view "administrator" domains set via security settings, and improve various UX bugs and copy [#4584](https://github.com/ethyca/fides/pull/4584)

### Fixed

- Fixed CORS domain update functionality [#4570](https://github.com/ethyca/fides/pull/4570)
- Completion emails are no longer attempted for consent requests [#4578](https://github.com/ethyca/fides/pull/4578)

## [2.28.0](https://github.com/ethyca/fides/compare/2.27.0...2.28.0)

### Added

- Erasure support for AppsFlyer [#4512](https://github.com/ethyca/fides/pull/4512)
- Datamap Reporting page [#4519](https://github.com/ethyca/fides/pull/4519)
- Consent support for Klaviyo [#4513](https://github.com/ethyca/fides/pull/4513)
- Form for configuring GPP settings [#4557](https://github.com/ethyca/fides/pull/4557)
- Custom privacy request field support for consent requests [#4546](https://github.com/ethyca/fides/pull/4546)
- Support GPP in privacy notices [#4554](https://github.com/ethyca/fides/pull/4554)

### Changed

- Redesigned nav bar for the admin UI [#4548](https://github.com/ethyca/fides/pull/4548)
- Fides.js GPP for US geographies now derives values from backend privacy notices [#4559](https://github.com/ethyca/fides/pull/4559)
- No longer generate the `vendors_disclosed` section of the TC string in `fides.js` [#4553](https://github.com/ethyca/fides/pull/4553)
- Changed consent management vendor add flow [#4550](https://github.com/ethyca/fides/pull/4550)

### Fixed

- Fixed an issue blocking Salesforce sandbox accounts from refreshing tokens [#4547](https://github.com/ethyca/fides/pull/4547)
- Fixed DSR zip packages to be unzippable on Windows [#4549](https://github.com/ethyca/fides/pull/4549)
- Fixed browser compatibility issues with Object.hasOwn [#4568](https://github.com/ethyca/fides/pull/4568)

### Developer Experience

- Switch to anyascii for unicode transliteration [#4550](https://github.com/ethyca/fides/pull/4564)

## [2.27.0](https://github.com/ethyca/fides/compare/2.26.0...2.27.0)

### Added

- Tooltip and styling for disabled rows in add multiple vendor view [#4498](https://github.com/ethyca/fides/pull/4498)
- Preliminary GPP support for US regions [#4498](https://github.com/ethyca/fides/pull/4504)
- Access and erasure support for Statsig Enterprise [#4429](https://github.com/ethyca/fides/pull/4429)
- New page for setting locations [#4517](https://github.com/ethyca/fides/pull/4517)
- New modal for setting granular locations [#4531](https://github.com/ethyca/fides/pull/4531)
- New page for setting regulations [#4530](https://github.com/ethyca/fides/pull/4530)
- Update fides.js to support multiple descriptions (banner, overlay) and render HTML descriptions [#4542](https://github.com/ethyca/fides/pull/4542)

### Fixed

- Fixed incorrect Compass button behavior in system form [#4508](https://github.com/ethyca/fides/pull/4508)
- Omit certain fields from system payload when empty [#4508](https://github.com/ethyca/fides/pull/4525)
- Fixed issues with Compass vendor selector behavior [#4521](https://github.com/ethyca/fides/pull/4521)
- Fixed an issue where the background overlay remained visible after saving consent preferences [#4515](https://github.com/ethyca/fides/pull/4515)
- Fixed system name being editable when editing GVL systems [#4533](https://github.com/ethyca/fides/pull/4533)
- Fixed an issue where a privacy policy link could not be removed from privacy experiences [#4542](https://github.com/ethyca/fides/pull/4542)

### Changed

- Upgrade to use Fideslang `3.0.0` and remove associated concepts [#4502](https://github.com/ethyca/fides/pull/4502)
- Model overhaul for saving privacy preferences and notices served [#4481](https://github.com/ethyca/fides/pull/4481)
- Moves served notice endpoints, consent reporting, purpose endpoints and TCF queries to plus [#4481](https://github.com/ethyca/fides/pull/4481)
- Moves served notice endpoints, consent reporting, and TCF queries to plus [#4481](https://github.com/ethyca/fides/pull/4481)
- Update frontend to account for changes to notices served and preferences saved APIs [#4518](https://github.com/ethyca/fides/pull/4518)
- `fides.js` now sets `supportsOOB` to `false` [#4516](https://github.com/ethyca/fides/pull/4516)
- Save consent method ("accept", "reject", "save", etc.) to `fides_consent` cookie as extra metadata [#4529](https://github.com/ethyca/fides/pull/4529)
- Allow CORS for privacy center `fides.js` and `fides-ext-gpp.js` endpoints
- Replace `GPP_EXT_PATH` env var in favor of a more flexible `FIDES_JS_BASE_URL` environment variable
- Change vendor add modal on consent configuration screen to use new vendor selector [#4532](https://github.com/ethyca/fides/pull/4532)
- Remove vendor add modal [#4535](https://github.com/ethyca/fides/pull/4535)

## [2.26.0](https://github.com/ethyca/fides/compare/2.25.0...main)

### Added

- Dynamic importing for GPP bundle [#4447](https://github.com/ethyca/fides/pull/4447)
- Paging to vendors in the TCF overlay [#4463](https://github.com/ethyca/fides/pull/4463)
- New purposes endpoint and indices to improve system lookups [#4452](https://github.com/ethyca/fides/pull/4452)
- Cypress tests for fides.js GPP extension [#4476](https://github.com/ethyca/fides/pull/4476)
- Add support for global TCF Purpose Overrides [#4464](https://github.com/ethyca/fides/pull/4464)
- TCF override management [#4484](https://github.com/ethyca/fides/pull/4484)
- Readonly consent management table and modal [#4456](https://github.com/ethyca/fides/pull/4456), [#4477](https://github.com/ethyca/fides/pull/4477)
- Access and erasure support for Gong [#4461](https://github.com/ethyca/fides/pull/4461)
- Add new UI for CSV consent reporting [#4488](https://github.com/ethyca/fides/pull/4488)
- Option to prevent the dismissal of the consent banner and modal [#4470](https://github.com/ethyca/fides/pull/4470)

### Changed

- Increased max number of preferences allowed in privacy preference API calls [#4469](https://github.com/ethyca/fides/pull/4469)
- Reduce size of tcf_consent payload in fides_consent cookie [#4480](https://github.com/ethyca/fides/pull/4480)
- Change log level for FidesUserPermission retrieval to `debug` [#4482](https://github.com/ethyca/fides/pull/4482)
- Remove Add Vendor button from the Manage your vendors page[#4509](https://github.com/ethyca/fides/pull/4509)

### Fixed

- Fix type errors when TCF vendors have no dataDeclaration [#4465](https://github.com/ethyca/fides/pull/4465)
- Fixed an error where editing an AC system would mistakenly lock it for GVL [#4471](https://github.com/ethyca/fides/pull/4471)
- Refactor custom Get Preferences function to occur after our CMP API initialization [#4466](https://github.com/ethyca/fides/pull/4466)
- Fix an error where a connector response value of None causes a DSR failure due to a missing value [#4483](https://github.com/ethyca/fides/pull/4483)
- Fixed system name being non-editable when locked for GVL [#4475](https://github.com/ethyca/fides/pull/4475)
- Fixed a bug with "null" values for retention period field on data uses [#4487](https://github.com/ethyca/fides/pull/4487)

## [2.25.0](https://github.com/ethyca/fides/compare/2.24.1...2.25.0)

### Added

- Stub for initial GPP support [#4431](https://github.com/ethyca/fides/pull/4431)
- Added confirmation modal on deleting a data use declaration [#4439](https://github.com/ethyca/fides/pull/4439)
- Added feature flag for separating system name and Compass vendor selector [#4437](https://github.com/ethyca/fides/pull/4437)
- Fire GPP events per spec [#4433](https://github.com/ethyca/fides/pull/4433)
- New override option `fides_tcf_gdpr_applies` for setting `gdprApplies` on the CMP API [#4453](https://github.com/ethyca/fides/pull/4453)

### Changed

- Improved bulk vendor adding table UX [#4425](https://github.com/ethyca/fides/pull/4425)
- Flexible legal basis for processing has a db default of True [#4434](https://github.com/ethyca/fides/pull/4434)
- Give contributor role access to config API, including cors origin updates [#4438](https://github.com/ethyca/fides/pull/4438)
- Disallow setting `*` and other non URL values for `security.cors_origins` config property via the API [#4438](https://github.com/ethyca/fides/pull/4438)
- Consent modal hides the opt-in/opt-out buttons if only one privacy notice is enabled [#4441](https://github.com/ethyca/fides/pull/4441)
- Initialize TCF stub earlier [#4453](https://github.com/ethyca/fides/pull/4453)
- Change focus outline color of form inputs [#4467](https://github.com/ethyca/fides/pull/4467)

### Fixed

- Fixed a bug where selected vendors in "configure consent" add vendor modal were unstyled [#4454](https://github.com/ethyca/fides/pull/4454)
- Use correct defaults when there is no associated preference in the cookie [#4451](https://github.com/ethyca/fides/pull/4451)
- IP Addresses behind load balancers for consent reporting [#4440](https://github.com/ethyca/fides/pull/4440)

## [2.24.1](https://github.com/ethyca/fides/compare/2.24.0...2.24.1)

### Added

- Logging when root user and client credentials are used [#4432](https://github.com/ethyca/fides/pull/4432)
- Allow for custom path at which to retrieve Fides override options [#4462](https://github.com/ethyca/fides/pull/4462)

### Changed

- Run fides with non-root user [#4421](https://github.com/ethyca/fides/pull/4421)

## [2.24.0](https://github.com/ethyca/fides/compare/2.23.3...2.24.0)

### Added

- Adds fides_disable_banner config option to Fides.js [#4378](https://github.com/ethyca/fides/pull/4378)
- Deletions that fail due to foreign key constraints will now be more clearly communicated [#4406](https://github.com/ethyca/fides/pull/4378)
- Added support for a custom get preferences API call provided through Fides.init [#4375](https://github.com/ethyca/fides/pull/4375)
- Hidden custom privacy request fields in the Privacy Center [#4370](https://github.com/ethyca/fides/pull/4370)
- Backend System-level Cookie Support [#4383](https://github.com/ethyca/fides/pull/4383)
- High Level Tracking of Compass System Sync [#4397](https://github.com/ethyca/fides/pull/4397)
- Erasure support for Qualtrics [#4371](https://github.com/ethyca/fides/pull/4371)
- Erasure support for Ada Chatbot [#4382](https://github.com/ethyca/fides/pull/4382)
- Erasure support for Typeform [#4366](https://github.com/ethyca/fides/pull/4366)
- Added notice that a system is GVL when adding/editing from system form [#4327](https://github.com/ethyca/fides/pull/4327)
- Added the ability to select the request types to enable per integration (for plus users) [#4374](https://github.com/ethyca/fides/pull/4374)
- Adds support for custom get experiences fn and custom patch notices served fn [#4410](https://github.com/ethyca/fides/pull/4410)
- Adds more granularity to tracking consent method, updates custom savePreferencesFn and FidesUpdated event to take consent method [#4419](https://github.com/ethyca/fides/pull/4419)

### Changed

- Add filtering and pagination to bulk vendor add table [#4351](https://github.com/ethyca/fides/pull/4351)
- Determine if the TCF overlay needs to surface based on backend calculated version hash [#4356](https://github.com/ethyca/fides/pull/4356)
- Moved Experiences and Preferences endpoints to Plus to take advantage of dynamic GVL [#4367](https://github.com/ethyca/fides/pull/4367)
- Add legal bases to Special Purpose schemas on the backend for display [#4387](https://github.com/ethyca/fides/pull/4387)
- "is_service_specific" default updated when building TC strings on the backend [#4377](https://github.com/ethyca/fides/pull/4377)
- "isServiceSpecific" default updated when building TC strings on the frontend [#4384](https://github.com/ethyca/fides/pull/4384)
- Redact cli, database, and redis configuration information from GET api/v1/config API request responses. [#4379](https://github.com/ethyca/fides/pull/4379)
- Button ordering in fides.js UI [#4407](https://github.com/ethyca/fides/pull/4407)
- Add different classnames to consent buttons for easier selection [#4411](https://github.com/ethyca/fides/pull/4411)
- Updates default consent preference to opt-out for TCF when fides_string exists [#4430](https://github.com/ethyca/fides/pull/4430)

### Fixed

- Persist bulk system add filter modal state [#4412](https://github.com/ethyca/fides/pull/4412)
- Fixing labels for request type field [#4414](https://github.com/ethyca/fides/pull/4414)
- User preferences from cookie should always override experience preferences [#4405](https://github.com/ethyca/fides/pull/4405)
- Allow fides_consent cookie to be set from a subdirectory [#4426](https://github.com/ethyca/fides/pull/4426)

### Security

-- Use a more cryptographically secure random function for security code generation

## [2.23.3](https://github.com/ethyca/fides/compare/2.23.2...2.23.3)

### Fixed

- Fix button arrangment and spacing for TCF and non-TCF consent overlay banner and modal [#4391](https://github.com/ethyca/fides/pull/4391)
- Replaced h1 element with div to use exisitng fides styles in consent modal [#4399](https://github.com/ethyca/fides/pull/4399)
- Fixed privacy policy alignment for non-TCF consent overlay banner and modal [#4403](https://github.com/ethyca/fides/pull/4403)
- Fix dynamic class name for TCF-variant of consent banner [#4404](https://github.com/ethyca/fides/pull/4403)

### Security

-- Fix an HTML Injection vulnerability in DSR Packages

## [2.23.2](https://github.com/ethyca/fides/compare/2.23.1...2.23.2)

### Fixed

- Fixed fides.css to vary banner width based on tcf [[#4381](https://github.com/ethyca/fides/issues/4381)]

## [2.23.1](https://github.com/ethyca/fides/compare/2.23.0...2.23.1)

### Changed

- Refactor Fides.js embedded modal to not use A11y dialog [#4355](https://github.com/ethyca/fides/pull/4355)
- Only call `FidesUpdated` when a preference has been saved, not during initialization [#4365](https://github.com/ethyca/fides/pull/4365)
- Updated double toggle styling in favor of single toggles with a radio group to select legal basis [#4376](https://github.com/ethyca/fides/pull/4376)

### Fixed

- Handle invalid `fides_string` when passed in as an override [#4350](https://github.com/ethyca/fides/pull/4350)
- Bug where vendor opt-ins would not initialize properly based on a `fides_string` in the TCF overlay [#4368](https://github.com/ethyca/fides/pull/4368)

## [2.23.0](https://github.com/ethyca/fides/compare/2.22.1...2.23.0)

### Added

- Added support for 3 additional config variables in Fides.js: fidesEmbed, fidesDisableSaveApi, and fidesTcString [#4262](https://github.com/ethyca/fides/pull/4262)
- Added support for fidesEmbed, fidesDisableSaveApi, and fidesTcString to be passed into Fides.js via query param, cookie, or window object [#4297](https://github.com/ethyca/fides/pull/4297)
- New privacy center environment variables `FIDES_PRIVACY_CENTER__IS_FORCED_TCF` which can make the privacy center always return the TCF bundle (`fides-tcf.js`) [#4312](https://github.com/ethyca/fides/pull/4312)
- Added a `FidesUIChanged` event to Fides.js to track when user preferences change without being saved [#4314](https://github.com/ethyca/fides/pull/4314) and [#4253](https://github.com/ethyca/fides/pull/4253)
- Add AC Systems to the TCF Overlay under Vendor Consents section [#4266](https://github.com/ethyca/fides/pull/4266/)
- Added bulk system/vendor creation component [#4309](https://github.com/ethyca/fides/pull/4309/)
- Support for passing in an AC string as part of a fides string for the TCF overlay [#4308](https://github.com/ethyca/fides/pull/4308)
- Added support for overriding the save user preferences API call with a custom fn provided through Fides.init [#4318](https://github.com/ethyca/fides/pull/4318)
- Return AC strings in GET Privacy Experience meta and allow saving preferences against AC strings [#4295](https://github.com/ethyca/fides/pull/4295)
- New GET Privacy Experience Meta Endpoint [#4328](https://github.com/ethyca/fides/pull/4328)
- Access and erasure support for SparkPost [#4328](https://github.com/ethyca/fides/pull/4238)
- Access and erasure support for Iterate [#4332](https://github.com/ethyca/fides/pull/4332)
- SSH Support for MySQL connections [#4310](https://github.com/ethyca/fides/pull/4310)
- Added served notice history IDs to the TCF privacy preference API calls [#4161](https://github.com/ethyca/fides/pull/4161)

### Fixed

- Cleans up CSS for fidesEmbed mode [#4306](https://github.com/ethyca/fides/pull/4306)
- Stacks that do not have any purposes will no longer render an empty purpose block [#4278](https://github.com/ethyca/fides/pull/4278)
- Forcing hidden sections to use display none [#4299](https://github.com/ethyca/fides/pull/4299)
- Handles Hubspot requiring and email to be formatted as email when processing an erasure [#4322](https://github.com/ethyca/fides/pull/4322)
- Minor CSS improvements for the consent/TCF banners and modals [#4334](https://github.com/ethyca/fides/pull/4334)
- Consistent font sizes for labels in the system form and data use forms in the Admin UI [#4346](https://github.com/ethyca/fides/pull/4346)
- Bug where not all system forms would appear to save when used with Compass [#4347](https://github.com/ethyca/fides/pull/4347)
- Restrict TCF Privacy Experience Config if TCF is disabled [#4348](https://github.com/ethyca/fides/pull/4348)
- Removes overflow styling for embedded modal in Fides.js [#4345](https://github.com/ethyca/fides/pull/4345)

### Changed

- Derive cookie storage info, privacy policy and legitimate interest disclosure URLs, and data retention data from the data map instead of directly from gvl.json [#4286](https://github.com/ethyca/fides/pull/4286)
- Updated TCF Version for backend consent reporting [#4305](https://github.com/ethyca/fides/pull/4305)
- Update Version Hash Contents [#4313](https://github.com/ethyca/fides/pull/4313)
- Change vendor selector on system information form to typeahead[#4333](https://github.com/ethyca/fides/pull/4333)
- Updates experience API calls from Fides.js to include new meta field [#4335](https://github.com/ethyca/fides/pull/4335)

## [2.22.1](https://github.com/ethyca/fides/compare/2.22.0...2.22.1)

### Added

- Custom fields are now included in system history change tracking [#4294](https://github.com/ethyca/fides/pull/4294)

### Security

- Added hostname checks for external SaaS connector URLs [CVE-2023-46124](https://github.com/ethyca/fides/security/advisories/GHSA-jq3w-9mgf-43m4)
- Use a Pydantic URL type for privacy policy URLs [CVE-2023-46126](https://github.com/ethyca/fides/security/advisories/GHSA-fgjj-5jmr-gh83)
- Remove the CONFIG_READ scope from the Viewer role [CVE-2023-46125](https://github.com/ethyca/fides/security/advisories/GHSA-rjxg-rpg3-9r89)

## [2.22.0](https://github.com/ethyca/fides/compare/2.21.0...2.22.0)

### Added

- Added an option to link to vendor tab from an experience config description [#4191](https://github.com/ethyca/fides/pull/4191)
- Added two toggles for vendors in the TCF overlay, one for Consent, and one for Legitimate Interest [#4189](https://github.com/ethyca/fides/pull/4189)
- Added two toggles for purposes in the TCF overlay, one for Consent, and one for Legitimate Interest [#4234](https://github.com/ethyca/fides/pull/4234)
- Added support for new TCF-related fields on `System` and `PrivacyDeclaration` models [#4228](https://github.com/ethyca/fides/pull/4228)
- Support for AC string to `fides-tcf` [#4244](https://github.com/ethyca/fides/pull/4244)
- Support for `gvl` prefixed vendor IDs [#4247](https://github.com/ethyca/fides/pull/4247)

### Changed

- Removed `TCF_ENABLED` environment variable from the privacy center in favor of dynamically figuring out which `fides-js` bundle to send [#4131](https://github.com/ethyca/fides/pull/4131)
- Updated copy of info boxes on each TCF tab [#4191](https://github.com/ethyca/fides/pull/4191)
- Clarified messages for error messages presented during connector upload [#4198](https://github.com/ethyca/fides/pull/4198)
- Refactor legal basis dimension regarding how TCF preferences are saved and how the experience is built [#4201](https://github.com/ethyca/fides/pull/4201/)
- Add saving privacy preferences via a TC string [#4221](https://github.com/ethyca/fides/pull/4221)
- Updated fides server to use an environment variable for turning TCF on and off [#4220](https://github.com/ethyca/fides/pull/4220)
- Update frontend to use new legal basis dimension on vendors [#4216](https://github.com/ethyca/fides/pull/4216)
- Updated privacy center patch preferences call to handle updated API response [#4235](https://github.com/ethyca/fides/pull/4235)
- Added our CMP ID [#4233](https://github.com/ethyca/fides/pull/4233)
- Allow Admin UI users to turn on Configure Consent flag [#4246](https://github.com/ethyca/fides/pull/4246)
- Styling improvements for the fides.js consent banners and modals [#4222](https://github.com/ethyca/fides/pull/4222)
- Update frontend to handle updated Compass schema [#4254](https://github.com/ethyca/fides/pull/4254)
- Assume Universal Vendor ID usage in TC String translation [#4256](https://github.com/ethyca/fides/pull/4256)
- Changed vendor form on configuring consent page to use two-part selection for consent uses [#4251](https://github.com/ethyca/fides/pull/4251)
- Updated system form to have new TCF fields [#4271](https://github.com/ethyca/fides/pull/4271)
- Vendors disclosed string is now narrowed to only the vendors shown in the UI, not the whole GVL [#4250](https://github.com/ethyca/fides/pull/4250)
- Changed naming convention "fides_string" instead of "tc_string" for developer friendly consent API's [#4267](https://github.com/ethyca/fides/pull/4267)

### Fixed

- TCF overlay can initialize its consent preferences from a cookie [#4124](https://github.com/ethyca/fides/pull/4124)
- Various improvements to the TCF modal such as vendor storage disclosures, vendor counts, privacy policies, etc. [#4167](https://github.com/ethyca/fides/pull/4167)
- An issue where Braze could not mask an email due to formatting [#4187](https://github.com/ethyca/fides/pull/4187)
- An issue where email was not being overridden correctly for Braze and Domo [#4196](https://github.com/ethyca/fides/pull/4196)
- Use `stdRetention` when there is not a specific value for a purpose's data retention [#4199](https://github.com/ethyca/fides/pull/4199)
- Updating the unflatten_dict util to accept flattened dict values [#4200](https://github.com/ethyca/fides/pull/4200)
- Minor CSS styling fixes for the consent modal [#4252](https://github.com/ethyca/fides/pull/4252)
- Additional styling fixes for issues caused by a CSS reset [#4268](https://github.com/ethyca/fides/pull/4268)
- Bug where vendor legitimate interests would not be set unless vendor consents were first set [#4250](https://github.com/ethyca/fides/pull/4250)
- Vendor count over-counting in TCF overlay [#4275](https://github.com/ethyca/fides/pull/4275)

## [2.21.0](https://github.com/ethyca/fides/compare/2.20.2...2.21.0)

### Added

- "Add a vendor" flow to configuring consent page [#4107](https://github.com/ethyca/fides/pull/4107)
- Initial TCF Backend Support [#3804](https://github.com/ethyca/fides/pull/3804)
- Add initial layer to TCF modal [#3956](https://github.com/ethyca/fides/pull/3956)
- Support for rendering in the TCF modal whether or not a vendor is part of the GVL [#3972](https://github.com/ethyca/fides/pull/3972)
- Features and legal bases dropdown for TCF modal [#3995](https://github.com/ethyca/fides/pull/3995)
- TCF CMP stub API [#4000](https://github.com/ethyca/fides/pull/4000)
- Fides-js can now display preliminary TCF data [#3879](https://github.com/ethyca/fides/pull/3879)
- Fides-js can persist TCF preferences to the backend [#3887](https://github.com/ethyca/fides/pull/3887)
- TCF modal now supports setting legitimate interest fields [#4037](https://github.com/ethyca/fides/pull/4037)
- Embed the GVL in the GET Experiences response [#4143](https://github.com/ethyca/fides/pull/4143)
- Button to view how many vendors and to open the vendor tab in the TCF modal [#4144](https://github.com/ethyca/fides/pull/4144)
- "Edit vendor" flow to configuring consent page [#4162](https://github.com/ethyca/fides/pull/4162)
- TCF overlay description updates [#4051] https://github.com/ethyca/fides/pull/4151
- Added developer-friendly TCF information under Experience meta [#4160](https://github.com/ethyca/fides/pull/4160/)
- Added fides.css customization for Plus users [#4136](https://github.com/ethyca/fides/pull/4136)

### Changed

- Added further config options to customize the privacy center [#4090](https://github.com/ethyca/fides/pull/4090)
- CORS configuration page [#4073](https://github.com/ethyca/fides/pull/4073)
- Refactored `fides.js` components so that they can take data structures that are not necessarily privacy notices [#3870](https://github.com/ethyca/fides/pull/3870)
- Use hosted GVL.json from the backend [#4159](https://github.com/ethyca/fides/pull/4159)
- Features and Special Purposes in the TCF modal do not render toggles [#4139](https://github.com/ethyca/fides/pull/4139)
- Moved the initial TCF layer to the banner [#4142](https://github.com/ethyca/fides/pull/4142)
- Misc copy changes for the system history table and modal [#4146](https://github.com/ethyca/fides/pull/4146)

### Fixed

- Allows CDN to cache empty experience responses from fides.js API [#4113](https://github.com/ethyca/fides/pull/4113)
- Fixed `identity_special_purpose` unique constraint definition [#4174](https://github.com/ethyca/fides/pull/4174/files)

## [2.20.2](https://github.com/ethyca/fides/compare/2.20.1...2.20.2)

### Fixed

- added version_added, version_deprecated, and replaced_by to data use, data subject, and data category APIs [#4135](https://github.com/ethyca/fides/pull/4135)
- Update fides.js to not fetch experience client-side if pre-fetched experience is empty [#4149](https://github.com/ethyca/fides/pull/4149)
- Erasure privacy requests now pause for input if there are any manual process integrations [#4115](https://github.com/ethyca/fides/pull/4115)
- Caching the values of authorization_required and user_guide on the connector templates to improve performance [#4128](https://github.com/ethyca/fides/pull/4128)

## [2.20.1](https://github.com/ethyca/fides/compare/2.20.0...2.20.1)

### Fixed

- Avoid un-optimized query pattern in bulk `GET /system` endpoint [#4120](https://github.com/ethyca/fides/pull/4120)

## [2.20.0](https://github.com/ethyca/fides/compare/2.19.1...2.20.0)

### Added

- Initial page for configuring consent [#4069](https://github.com/ethyca/fides/pull/4069)
- Vendor cookie table for configuring consent [#4082](https://github.com/ethyca/fides/pull/4082)

### Changed

- Refactor how multiplatform builds are handled [#4024](https://github.com/ethyca/fides/pull/4024)
- Added new Performance-related nox commands and included them as part of the CI suite [#3997](https://github.com/ethyca/fides/pull/3997)
- Added dictionary suggestions for data uses [4035](https://github.com/ethyca/fides/pull/4035)
- Privacy notice regions now render human readable names instead of country codes [#4029](https://github.com/ethyca/fides/pull/4029)
- Privacy notice templates are disabled by default [#4010](https://github.com/ethyca/fides/pull/4010)
- Added optional "skip_processing" flag to collections for DSR processing [#4047](https://github.com/ethyca/fides/pull/4047)
- Admin UI now shows all privacy notices with an indicator of whether they apply to any systems [#4010](https://github.com/ethyca/fides/pull/4010)
- Add case-insensitive privacy experience region filtering [#4058](https://github.com/ethyca/fides/pull/4058)
- Adds check for fetch before loading fetch polyfill for fides.js [#4074](https://github.com/ethyca/fides/pull/4074)
- Updated to support Fideslang 2.0, including data migrations [#3933](https://github.com/ethyca/fides/pull/3933)
- Disable notices that are not systems applicable to support new UI [#4094](https://github.com/ethyca/fides/issues/4094)

### Fixed

- Ensures that fides.js toggles are not hidden by other CSS libs [#4075](https://github.com/ethyca/fides/pull/4075)
- Migrate system > meta > vendor > id to system > meta [#4088](https://github.com/ethyca/fides/pull/4088)
- Enable toggles in various tables now render an error toast if an error occurs [#4095](https://github.com/ethyca/fides/pull/4095)
- Fixed a bug where an unsaved changes notification modal would appear even without unsaved changes [#4095](https://github.com/ethyca/fides/pull/4070)

## [2.19.1](https://github.com/ethyca/fides/compare/2.19.0...2.19.1)

### Fixed

- re-enable custom fields for new data use form [#4050](https://github.com/ethyca/fides/pull/4050)
- fix issue with saving source and destination systems [#4065](https://github.com/ethyca/fides/pull/4065)

### Added

- System history UI with diff modal [#4021](https://github.com/ethyca/fides/pull/4021)
- Relax system legal basis for transfers to be any string [#4049](https://github.com/ethyca/fides/pull/4049)

## [2.19.0](https://github.com/ethyca/fides/compare/2.18.0...2.19.0)

### Added

- Add dictionary suggestions [#3937](https://github.com/ethyca/fides/pull/3937), [#3988](https://github.com/ethyca/fides/pull/3988)
- Added new endpoints for healthchecks [#3947](https://github.com/ethyca/fides/pull/3947)
- Added vendor list dropdown [#3857](https://github.com/ethyca/fides/pull/3857)
- Access support for Adobe Sign [#3504](https://github.com/ethyca/fides/pull/3504)

### Fixed

- Fixed issue when generating masked values for invalid data paths [#3906](https://github.com/ethyca/fides/pull/3906)
- Code reload now works when running `nox -s dev` [#3914](https://github.com/ethyca/fides/pull/3914)
- Reduce verbosity of privacy center logging further [#3915](https://github.com/ethyca/fides/pull/3915)
- Resolved an issue where the integration dropdown input lost focus during typing. [#3917](https://github.com/ethyca/fides/pull/3917)
- Fixed dataset issue that was preventing the Vend connector from loading during server startup [#3923](https://github.com/ethyca/fides/pull/3923)
- Adding version check to version-dependent migration script [#3951](https://github.com/ethyca/fides/pull/3951)
- Fixed a bug where some fields were not saving correctly on the system form [#3975](https://github.com/ethyca/fides/pull/3975)
- Changed "retention period" field in privacy declaration form from number input to text input [#3980](https://github.com/ethyca/fides/pull/3980)
- Fixed issue where unsaved changes modal appears incorrectly [#4005](https://github.com/ethyca/fides/pull/4005)
- Fixed banner resurfacing after user consent for pre-fetch experience [#4009](https://github.com/ethyca/fides/pull/4009)

### Changed

- Systems and Privacy Declaration schema and data migration to support the Dictionary [#3901](https://github.com/ethyca/fides/pull/3901)
- The integration search dropdown is now case-insensitive [#3916](https://github.com/ethyca/fides/pull/3916)
- Removed deprecated fields from the taxonomy editor [#3909](https://github.com/ethyca/fides/pull/3909)
- Bump PyMSSQL version and remove workarounds [#3996](https://github.com/ethyca/fides/pull/3996)
- Removed reset suggestions button [#4007](https://github.com/ethyca/fides/pull/4007)
- Admin ui supports fides cloud config API [#4034](https://github.com/ethyca/fides/pull/4034)

### Security

- Resolve custom integration upload RCE vulnerability [CVE-2023-41319](https://github.com/ethyca/fides/security/advisories/GHSA-p6p2-qq95-vq5h)

## [2.18.0](https://github.com/ethyca/fides/compare/2.17.0...2.18.0)

### Added

- Additional consent reporting calls from `fides-js` [#3845](https://github.com/ethyca/fides/pull/3845)
- Additional consent reporting calls from privacy center [#3847](https://github.com/ethyca/fides/pull/3847)
- Access support for Recurly [#3595](https://github.com/ethyca/fides/pull/3595)
- HTTP Logging for the Privacy Center [#3783](https://github.com/ethyca/fides/pull/3783)
- UI support for OAuth2 authorization flow [#3819](https://github.com/ethyca/fides/pull/3819)
- Changes in the `data` directory now trigger a server reload (for local development) [#3874](https://github.com/ethyca/fides/pull/3874)

### Fixed

- Fix datamap zoom for low system counts [#3835](https://github.com/ethyca/fides/pull/3835)
- Fixed connector forms with external dataset reference fields [#3873](https://github.com/ethyca/fides/pull/3873)
- Fix ability to make server side API calls from privacy-center [#3895](https://github.com/ethyca/fides/pull/3895)

### Changed

- Simplified the file structure for HTML DSR packages [#3848](https://github.com/ethyca/fides/pull/3848)
- Simplified the database health check to improve `/health` performance [#3884](https://github.com/ethyca/fides/pull/3884)
- Changed max width of form components in "system information" form tab [#3864](https://github.com/ethyca/fides/pull/3864)
- Remove manual system selection screen [#3865](https://github.com/ethyca/fides/pull/3865)
- System and integration identifiers are now auto-generated [#3868](https://github.com/ethyca/fides/pull/3868)

## [2.17.0](https://github.com/ethyca/fides/compare/2.16.0...2.17.0)

### Added

- Tab component for `fides-js` [#3782](https://github.com/ethyca/fides/pull/3782)
- Added toast for successfully linking an existing integration to a system [#3826](https://github.com/ethyca/fides/pull/3826)
- Various other UI components for `fides-js` to support upcoming TCF modal [#3803](https://github.com/ethyca/fides/pull/3803)
- Allow items in taxonomy to be enabled or disabled [#3844](https://github.com/ethyca/fides/pull/3844)

### Developer Experience

- Changed where db-dependent routers were imported to avoid dependency issues [#3741](https://github.com/ethyca/fides/pull/3741)

### Changed

- Bumped supported Python versions to `3.10.12`, `3.9.17`, and `3.8.17` [#3733](https://github.com/ethyca/fides/pull/3733)
- Logging Updates [#3758](https://github.com/ethyca/fides/pull/3758)
- Add polyfill service to fides-js route [#3759](https://github.com/ethyca/fides/pull/3759)
- Show/hide integration values [#3775](https://github.com/ethyca/fides/pull/3775)
- Sort system cards alphabetically by name on "View systems" page [#3781](https://github.com/ethyca/fides/pull/3781)
- Update admin ui to use new integration delete route [#3785](https://github.com/ethyca/fides/pull/3785)
- Pinned `pymssql` and `cython` dependencies to avoid build issues on ARM machines [#3829](https://github.com/ethyca/fides/pull/3829)

### Removed

- Removed "Custom field(s) successfully saved" toast [#3779](https://github.com/ethyca/fides/pull/3779)

### Added

- Record when consent is served [#3777](https://github.com/ethyca/fides/pull/3777)
- Add an `active` property to taxonomy elements [#3784](https://github.com/ethyca/fides/pull/3784)
- Erasure support for Heap [#3599](https://github.com/ethyca/fides/pull/3599)

### Fixed

- Privacy notice UI's list of possible regions now matches the backend's list [#3787](https://github.com/ethyca/fides/pull/3787)
- Admin UI "property does not existing" build issue [#3831](https://github.com/ethyca/fides/pull/3831)
- Flagging sensitive inputs as passwords to mask values during entry [#3843](https://github.com/ethyca/fides/pull/3843)

## [2.16.0](https://github.com/ethyca/fides/compare/2.15.1...2.16.0)

### Added

- Empty state for when there are no relevant privacy notices in the privacy center [#3640](https://github.com/ethyca/fides/pull/3640)
- GPC indicators in fides-js banner and modal [#3673](https://github.com/ethyca/fides/pull/3673)
- Include `data_use` and `data_category` metadata in `upload` of access results [#3674](https://github.com/ethyca/fides/pull/3674)
- Add enable/disable toggle to integration tab [#3593] (https://github.com/ethyca/fides/pull/3593)

### Fixed

- Render linebreaks in the Fides.js overlay descriptions, etc. [#3665](https://github.com/ethyca/fides/pull/3665)
- Broken link to Fides docs site on the About Fides page in Admin UI [#3643](https://github.com/ethyca/fides/pull/3643)
- Add Systems Applicable Filter to Privacy Experience List [#3654](https://github.com/ethyca/fides/pull/3654)
- Privacy center and fides-js now pass in `Unescape-Safestr` as a header so that special characters can be rendered properly [#3706](https://github.com/ethyca/fides/pull/3706)
- Fixed ValidationError for saving PrivacyPreferences [#3719](https://github.com/ethyca/fides/pull/3719)
- Fixed issue preventing ConnectionConfigs with duplicate names from saving [#3770](https://github.com/ethyca/fides/pull/3770)
- Fixed creating and editing manual integrations [#3772](https://github.com/ethyca/fides/pull/3772)
- Fix lingering integration artifacts by cascading deletes from System [#3771](https://github.com/ethyca/fides/pull/3771)

### Developer Experience

- Reorganized some `api.api.v1` code to avoid circular dependencies on `quickstart` [#3692](https://github.com/ethyca/fides/pull/3692)
- Treat underscores as special characters in user passwords [#3717](https://github.com/ethyca/fides/pull/3717)
- Allow Privacy Notices banner and modal to scroll as needed [#3713](https://github.com/ethyca/fides/pull/3713)
- Make malicious url test more robust to environmental differences [#3748](https://github.com/ethyca/fides/pull/3748)
- Ignore type checker on click decorators to bypass known issue with `click` version `8.1.4` [#3746](https://github.com/ethyca/fides/pull/3746)

### Changed

- Moved GPC preferences slightly earlier in Fides.js lifecycle [#3561](https://github.com/ethyca/fides/pull/3561)
- Changed results from clicking "Test connection" to be a toast instead of statically displayed on the page [#3700](https://github.com/ethyca/fides/pull/3700)
- Moved "management" tab from nav into settings icon in top right [#3701](https://github.com/ethyca/fides/pull/3701)
- Remove name and description fields from integration form [#3684](https://github.com/ethyca/fides/pull/3684)
- Update EU PrivacyNoticeRegion codes and allow experience filtering to drop back to country filtering if region not found [#3630](https://github.com/ethyca/fides/pull/3630)
- Fields with default fields are now flagged as required in the front-end [#3694](https://github.com/ethyca/fides/pull/3694)
- In "view systems", system cards can now be clicked and link to that system's `configure/[id]` page [#3734](https://github.com/ethyca/fides/pull/3734)
- Enable privacy notice and privacy experience feature flags by default [#3773](https://github.com/ethyca/fides/pull/3773)

### Security

- Resolve Zip bomb file upload vulnerability [CVE-2023-37480](https://github.com/ethyca/fides/security/advisories/GHSA-g95c-2jgm-hqc6)
- Resolve SVG bomb (billion laughs) file upload vulnerability [CVE-2023-37481](https://github.com/ethyca/fides/security/advisories/GHSA-3rw2-wfc8-wmj5)

## [2.15.1](https://github.com/ethyca/fides/compare/2.15.0...2.15.1)

### Added

- Set `sslmode` to `prefer` if connecting to Redshift via ssh [#3685](https://github.com/ethyca/fides/pull/3685)

### Changed

- Privacy center action cards are now able to expand to accommodate longer text [#3669](https://github.com/ethyca/fides/pull/3669)
- Update integration endpoint permissions [#3707](https://github.com/ethyca/fides/pull/3707)

### Fixed

- Handle names with a double underscore when processing access and erasure requests [#3688](https://github.com/ethyca/fides/pull/3688)
- Allow Privacy Notices banner and modal to scroll as needed [#3713](https://github.com/ethyca/fides/pull/3713)

### Security

- Resolve path traversal vulnerability in webserver API [CVE-2023-36827](https://github.com/ethyca/fides/security/advisories/GHSA-r25m-cr6v-p9hq)

## [2.15.0](https://github.com/ethyca/fides/compare/2.14.1...2.15.0)

### Added

- Privacy center can now render its consent values based on Privacy Notices and Privacy Experiences [#3411](https://github.com/ethyca/fides/pull/3411)
- Add Google Tag Manager and Privacy Center ENV vars to sample app [#2949](https://github.com/ethyca/fides/pull/2949)
- Add `notice_key` field to Privacy Notice UI form [#3403](https://github.com/ethyca/fides/pull/3403)
- Add `identity` query param to the consent reporting API view [#3418](https://github.com/ethyca/fides/pull/3418)
- Use `rollup-plugin-postcss` to bundle and optimize the `fides.js` components CSS [#3411](https://github.com/ethyca/fides/pull/3411)
- Dispatch Fides.js lifecycle events on window (FidesInitialized, FidesUpdated) and cross-publish to Fides.gtm() integration [#3411](https://github.com/ethyca/fides/pull/3411)
- Added the ability to use custom CAs with Redis via TLS [#3451](https://github.com/ethyca/fides/pull/3451)
- Add default experience configs on startup [#3449](https://github.com/ethyca/fides/pull/3449)
- Load default privacy notices on startup [#3401](https://github.com/ethyca/fides/pull/3401)
- Add ability for users to pass in additional parameters for application database connection [#3450](https://github.com/ethyca/fides/pull/3450)
- Load default privacy notices on startup [#3401](https://github.com/ethyca/fides/pull/3401/files)
- Add ability for `fides-js` to make API calls to Fides [#3411](https://github.com/ethyca/fides/pull/3411)
- `fides-js` banner is now responsive across different viewport widths [#3411](https://github.com/ethyca/fides/pull/3411)
- Add ability to close `fides-js` banner and modal via a button or ESC [#3411](https://github.com/ethyca/fides/pull/3411)
- Add ability to open the `fides-js` modal from a link on the host site [#3411](https://github.com/ethyca/fides/pull/3411)
- GPC preferences are automatically applied via `fides-js` [#3411](https://github.com/ethyca/fides/pull/3411)
- Add new dataset route that has additional filters [#3558](https://github.com/ethyca/fides/pull/3558)
- Update dataset dropdown to use new api filter [#3565](https://github.com/ethyca/fides/pull/3565)
- Filter out saas datasets from the rest of the UI [#3568](https://github.com/ethyca/fides/pull/3568)
- Included optional env vars to have postgres or Redshift connected via bastion host [#3374](https://github.com/ethyca/fides/pull/3374/)
- Support for acknowledge button for notice-only Privacy Notices and to disable toggling them off [#3546](https://github.com/ethyca/fides/pull/3546)
- HTML format for privacy request storage destinations [#3427](https://github.com/ethyca/fides/pull/3427)
- Persistent message showing result and timestamp of last integration test to "Integrations" tab in system view [#3628](https://github.com/ethyca/fides/pull/3628)
- Access and erasure support for SurveyMonkey [#3590](https://github.com/ethyca/fides/pull/3590)
- New Cookies Table for storing cookies associated with systems and privacy declarations [#3572](https://github.com/ethyca/fides/pull/3572)
- `fides-js` and privacy center now delete cookies associated with notices that were opted out of [#3569](https://github.com/ethyca/fides/pull/3569)
- Cookie input field on system data use tab [#3571](https://github.com/ethyca/fides/pull/3571)

### Fixed

- Fix sample app `DATABASE_*` ENV vars for backwards compatibility [#3406](https://github.com/ethyca/fides/pull/3406)
- Fix overlay rendering issue by finding/creating a dedicated parent element for Preact [#3397](https://github.com/ethyca/fides/pull/3397)
- Fix the sample app privacy center link to be configurable [#3409](https://github.com/ethyca/fides/pull/3409)
- Fix CLI output showing a version warning for Snowflake [#3434](https://github.com/ethyca/fides/pull/3434)
- Flaky custom field Cypress test on systems page [#3408](https://github.com/ethyca/fides/pull/3408)
- Fix NextJS errors & warnings for Cookie House sample app [#3411](https://github.com/ethyca/fides/pull/3411)
- Fix bug where `fides-js` toggles were not reflecting changes from rejecting or accepting all notices [#3522](https://github.com/ethyca/fides/pull/3522)
- Remove the `fides-js` banner from tab order when it is hidden and move the overlay components to the top of the tab order. [#3510](https://github.com/ethyca/fides/pull/3510)
- Fix bug where `fides-js` toggle states did not always initialize properly [#3597](https://github.com/ethyca/fides/pull/3597)
- Fix race condition with consent modal link rendering [#3521](https://github.com/ethyca/fides/pull/3521)
- Hide custom fields section when there are no custom fields created [#3554](https://github.com/ethyca/fides/pull/3554)
- Disable connector dropdown in integration tab on save [#3552](https://github.com/ethyca/fides/pull/3552)
- Handles an edge case for non-existent identities with the Kustomer API [#3513](https://github.com/ethyca/fides/pull/3513)
- remove the configure privacy request tile from the home screen [#3555](https://github.com/ethyca/fides/pull/3555)
- Updated Privacy Experience Safe Strings Serialization [#3600](https://github.com/ethyca/fides/pull/3600/)
- Only create default experience configs on startup, not update [#3605](https://github.com/ethyca/fides/pull/3605)
- Update to latest asyncpg dependency to avoid build error [#3614](https://github.com/ethyca/fides/pull/3614)
- Fix bug where editing a data use on a system could delete existing data uses [#3627](https://github.com/ethyca/fides/pull/3627)
- Restrict Privacy Center debug logging to development-only [#3638](https://github.com/ethyca/fides/pull/3638)
- Fix bug where linking an integration would not update the tab when creating a new system [#3662](https://github.com/ethyca/fides/pull/3662)
- Fix dataset yaml not properly reflecting the dataset in the dropdown of system integrations tab [#3666](https://github.com/ethyca/fides/pull/3666)
- Fix privacy notices not being able to be edited via the UI after the addition of the `cookies` field [#3670](https://github.com/ethyca/fides/pull/3670)
- Add a transform in the case of `null` name fields in privacy declarations for the data use forms [#3683](https://github.com/ethyca/fides/pull/3683)

### Changed

- Enabled Privacy Experience beta flag [#3364](https://github.com/ethyca/fides/pull/3364)
- Reorganize CLI Command Source Files [#3491](https://github.com/ethyca/fides/pull/3491)
- Removed ExperienceConfig.delivery_mechanism constraint [#3387](https://github.com/ethyca/fides/pull/3387)
- Updated privacy experience UI forms to reflect updated experience config fields [#3402](https://github.com/ethyca/fides/pull/3402)
- Use a venv in the Dockerfile for installing Python deps [#3452](https://github.com/ethyca/fides/pull/3452)
- Bump SlowAPI Version [#3456](https://github.com/ethyca/fides/pull/3456)
- Bump Psycopg2-binary Version [#3473](https://github.com/ethyca/fides/pull/3473)
- Reduced duplication between PrivacyExperience and PrivacyExperienceConfig [#3470](https://github.com/ethyca/fides/pull/3470)
- Update privacy centre email and phone validation to allow for both to be blank [#3432](https://github.com/ethyca/fides/pull/3432)
- Moved connection configuration into the system portal [#3407](https://github.com/ethyca/fides/pull/3407)
- Update `fideslang` to `1.4.1` to allow arbitrary nested metadata on `System`s and `Dataset`s `meta` property [#3463](https://github.com/ethyca/fides/pull/3463)
- Remove form validation to allow both email & phone inputs for consent requests [#3529](https://github.com/ethyca/fides/pull/3529)
- Removed dataset dropdown from saas connector configuration [#3563](https://github.com/ethyca/fides/pull/3563)
- Removed `pyodbc` in favor of `pymssql` for handling SQL Server connections [#3435](https://github.com/ethyca/fides/pull/3435)
- Only create a PrivacyRequest when saving consent if at least one notice has system-wide enforcement [#3626](https://github.com/ethyca/fides/pull/3626)
- Increased the character limit for the `SafeStr` type from 500 to 32000 [#3647](https://github.com/ethyca/fides/pull/3647)
- Changed "connection" to "integration" on system view and edit pages [#3659](https://github.com/ethyca/fides/pull/3659)

### Developer Experience

- Add ability to pass ENV vars to both privacy center and sample app during `fides deploy` via `.env` [#2949](https://github.com/ethyca/fides/pull/2949)
- Handle an edge case when generating tags that finds them out of sequence [#3405](https://github.com/ethyca/fides/pull/3405)
- Add support for pushing `prerelease` and `rc` tagged images to Dockerhub [#3474](https://github.com/ethyca/fides/pull/3474)
- Optimize GitHub workflows used for docker image publishing [#3526](https://github.com/ethyca/fides/pull/3526)

### Removed

- Removed the deprecated `system_dependencies` from `System` resources, migrating to `egress` [#3285](https://github.com/ethyca/fides/pull/3285)

### Docs

- Updated developer docs for ARM platform users related to `pymssql` [#3615](https://github.com/ethyca/fides/pull/3615)

## [2.14.1](https://github.com/ethyca/fides/compare/2.14.0...2.14.1)

### Added

- Add `identity` query param to the consent reporting API view [#3418](https://github.com/ethyca/fides/pull/3418)
- Add privacy centre button text customisations [#3432](https://github.com/ethyca/fides/pull/3432)
- Add privacy centre favicon customisation [#3432](https://github.com/ethyca/fides/pull/3432)

### Changed

- Update privacy centre email and phone validation to allow for both to be blank [#3432](https://github.com/ethyca/fides/pull/3432)

## [2.14.0](https://github.com/ethyca/fides/compare/2.13.0...2.14.0)

### Added

- Add an automated test to check for `/fides-consent.js` backwards compatibility [#3289](https://github.com/ethyca/fides/pull/3289)
- Add infrastructure for "overlay" consent components (Preact, CSS bundling, etc.) and initial version of consent banner [#3191](https://github.com/ethyca/fides/pull/3191)
- Add the modal component of the "overlay" consent components [#3291](https://github.com/ethyca/fides/pull/3291)
- Added an `automigrate` database setting [#3220](https://github.com/ethyca/fides/pull/3220)
- Track Privacy Experience with Privacy Preferences [#3311](https://github.com/ethyca/fides/pull/3311)
- Add ability for `fides-js` to fetch its own geolocation [#3356](https://github.com/ethyca/fides/pull/3356)
- Add ability to select different locations in the "Cookie House" sample app [#3362](https://github.com/ethyca/fides/pull/3362)
- Added optional logging of resource changes on the server [#3331](https://github.com/ethyca/fides/pull/3331)

### Fixed

- Maintain casing differences within Snowflake datasets for proper DSR execution [#3245](https://github.com/ethyca/fides/pull/3245)
- Handle DynamoDB edge case where no attributes are defined [#3299](https://github.com/ethyca/fides/pull/3299)
- Support pseudonymous consent requests with `fides_user_device_id` for the new consent workflow [#3203](https://github.com/ethyca/fides/pull/3203)
- Fides user device id filter to GET Privacy Experience List endpoint to stash user preferences on embedded notices [#3302](https://github.com/ethyca/fides/pull/3302)
- Support for data categories on manual webhook fields [#3330](https://github.com/ethyca/fides/pull/3330)
- Added config-driven rendering to consent components [#3316](https://github.com/ethyca/fides/pull/3316)
- Pin `typing_extensions` dependency to `4.5.0` to work around a pydantic bug [#3357](https://github.com/ethyca/fides/pull/3357)

### Changed

- Explicitly escape/unescape certain fields instead of using SafeStr [#3144](https://github.com/ethyca/fides/pull/3144)
- Updated DynamoDB icon [#3296](https://github.com/ethyca/fides/pull/3296)
- Increased default page size for the connection type endpoint to 100 [#3298](https://github.com/ethyca/fides/pull/3298)
- Data model around PrivacyExperiences to better keep Privacy Notices and Experiences in sync [#3292](https://github.com/ethyca/fides/pull/3292)
- UI calls to support new PrivacyExperiences data model [#3313](https://github.com/ethyca/fides/pull/3313)
- Ensure email connectors respect the `notifications.notification_service_type` app config property if set [#3355](https://github.com/ethyca/fides/pull/3355)
- Rework Delighted connector so the `survey_response` endpoint depends on the `person` endpoint [3385](https://github.com/ethyca/fides/pull/3385)
- Remove logging within the Celery creation function [#3303](https://github.com/ethyca/fides/pull/3303)
- Update how generic endpoint generation works [#3304](https://github.com/ethyca/fides/pull/3304)
- Restrict strack-trace logging when not in Dev mode [#3081](https://github.com/ethyca/fides/pull/3081)
- Refactor CSS variables for `fides-js` to match brandable color palette [#3321](https://github.com/ethyca/fides/pull/3321)
- Moved all of the dirs from `fides.api.ops` into `fides.api` [#3318](https://github.com/ethyca/fides/pull/3318)
- Put global settings for fides.js on privacy center settings [#3333](https://github.com/ethyca/fides/pull/3333)
- Changed `fides db migrate` to `fides db upgrade` [#3342](https://github.com/ethyca/fides/pull/3342)
- Add required notice key to privacy notices [#3337](https://github.com/ethyca/fides/pull/3337)
- Make Privacy Experience List public, and separate public endpoint rate limiting [#3339](https://github.com/ethyca/fides/pull/3339)

### Developer Experience

- Add dispatch event when publishing a non-prod tag [#3317](https://github.com/ethyca/fides/pull/3317)
- Add OpenAPI (Swagger) documentation for Fides Privacy Center API endpoints (/fides.js) [#3341](https://github.com/ethyca/fides/pull/3341)

### Removed

- Remove `fides export` command and backing code [#3256](https://github.com/ethyca/fides/pull/3256)

## [2.13.0](https://github.com/ethyca/fides/compare/2.12.1...2.13.0)

### Added

- Connector for DynamoDB [#2998](https://github.com/ethyca/fides/pull/2998)
- Access and erasure support for Amplitude [#2569](https://github.com/ethyca/fides/pull/2569)
- Access and erasure support for Gorgias [#2444](https://github.com/ethyca/fides/pull/2444)
- Privacy Experience Bulk Create, Bulk Update, and Detail Endpoints [#3185](https://github.com/ethyca/fides/pull/3185)
- Initial privacy experience UI [#3186](https://github.com/ethyca/fides/pull/3186)
- A JavaScript modal to copy a script tag for `fides.js` [#3238](https://github.com/ethyca/fides/pull/3238)
- Access and erasure support for OneSignal [#3199](https://github.com/ethyca/fides/pull/3199)
- Add the ability to "inject" location into `/fides.js` bundles and cache responses for one hour [#3272](https://github.com/ethyca/fides/pull/3272)
- Prevent column sorts from resetting when data changes [#3290](https://github.com/ethyca/fides/pull/3290)

### Changed

- Merge instances of RTK `createApi` into one instance for better cache invalidation [#3059](https://github.com/ethyca/fides/pull/3059)
- Update custom field definition uniqueness to be case insensitive name per resource type [#3215](https://github.com/ethyca/fides/pull/3215)
- Restrict where privacy notices of certain consent mechanisms must be displayed [#3195](https://github.com/ethyca/fides/pull/3195)
- Merged the `lib` submodule into the `api.ops` submodule [#3134](https://github.com/ethyca/fides/pull/3134)
- Merged duplicate privacy declaration components [#3254](https://github.com/ethyca/fides/pull/3254)
- Refactor client applications into a monorepo with turborepo, extract fides-js into a standalone package, and improve privacy-center to load configuration at runtime [#3105](https://github.com/ethyca/fides/pull/3105)

### Fixed

- Prevent ability to unintentionally show "default" Privacy Center configuration, styles, etc. [#3242](https://github.com/ethyca/fides/pull/3242)
- Fix broken links to docs site pages in Admin UI [#3232](https://github.com/ethyca/fides/pull/3232)
- Repoint legacy docs site links to the new and improved docs site [#3167](https://github.com/ethyca/fides/pull/3167)
- Fix Cookie House Privacy Center styles for fides deploy [#3283](https://github.com/ethyca/fides/pull/3283)
- Maintain casing differences within Snowflake datasets for proper DSR execution [#3245](https://github.com/ethyca/fides/pull/3245)

### Developer Experience

- Use prettier to format _all_ source files in client packages [#3240](https://github.com/ethyca/fides/pull/3240)

### Deprecated

- Deprecate `fides export` CLI command as it is moving to `fidesplus` [#3264](https://github.com/ethyca/fides/pull/3264)

## [2.12.1](https://github.com/ethyca/fides/compare/2.12.0...2.12.1)

### Changed

- Updated how Docker version checks are handled and added an escape-hatch [#3218](https://github.com/ethyca/fides/pull/3218)

### Fixed

- Datamap export mitigation for deleted taxonomy elements referenced by declarations [#3214](https://github.com/ethyca/fides/pull/3214)
- Update datamap columns each time the page is visited [#3211](https://github.com/ethyca/fides/pull/3211)
- Ensure inactive custom fields are not returned for datamap response [#3223](https://github.com/ethyca/fides/pull/3223)

## [2.12.0](https://github.com/ethyca/fides/compare/2.11.0...2.12.0)

### Added

- Access and erasure support for Aircall [#2589](https://github.com/ethyca/fides/pull/2589)
- Access and erasure support for Klaviyo [#2501](https://github.com/ethyca/fides/pull/2501)
- Page to edit or add privacy notices [#3058](https://github.com/ethyca/fides/pull/3058)
- Side navigation bar can now also have children navigation links [#3099](https://github.com/ethyca/fides/pull/3099)
- Endpoints for consent reporting [#3095](https://github.com/ethyca/fides/pull/3095)
- Added manage custom fields page behind feature flag [#3089](https://github.com/ethyca/fides/pull/3089)
- Custom fields table [#3097](https://github.com/ethyca/fides/pull/3097)
- Custom fields form modal [#3165](https://github.com/ethyca/fides/pull/3165)
- Endpoints to save the new-style Privacy Preferences with respect to a fides user device id [#3132](https://github.com/ethyca/fides/pull/3132)
- Support `privacy_declaration` as a resource type for custom fields [#3149](https://github.com/ethyca/fides/pull/3149)
- Expose `id` field of embedded `privacy_declarations` on `system` API responses [#3157](https://github.com/ethyca/fides/pull/3157)
- Access and erasure support for Unbounce [#2697](https://github.com/ethyca/fides/pull/2697)
- Support pseudonymous consent requests with `fides_user_device_id` [#3158](https://github.com/ethyca/fides/pull/3158)
- Update `fides_consent` cookie format [#3158](https://github.com/ethyca/fides/pull/3158)
- Add custom fields to the data use declaration form [#3197](https://github.com/ethyca/fides/pull/3197)
- Added fides user device id as a ProvidedIdentityType [#3131](https://github.com/ethyca/fides/pull/3131)

### Changed

- The `cursor` pagination strategy now also searches for data outside of the `data_path` when determining the cursor value [#3068](https://github.com/ethyca/fides/pull/3068)
- Moved Privacy Declarations associated with Systems to their own DB table [#3098](https://github.com/ethyca/fides/pull/3098)
- More tests on data use validation for privacy notices within the same region [#3156](https://github.com/ethyca/fides/pull/3156)
- Improvements to export code for bugfixes and privacy declaration custom field support [#3184](https://github.com/ethyca/fides/pull/3184)
- Enabled privacy notice feature flag [#3192](https://github.com/ethyca/fides/pull/3192)
- Updated TS types - particularly with new privacy notices [#3054](https://github.com/ethyca/fides/pull/3054)
- Make name not required on privacy declaration [#3150](https://github.com/ethyca/fides/pull/3150)
- Let Rule Targets allow for custom data categories [#3147](https://github.com/ethyca/fides/pull/3147)

### Removed

- Removed the warning about access control migration [#3055](https://github.com/ethyca/fides/pull/3055)
- Remove `customFields` feature flag [#3080](https://github.com/ethyca/fides/pull/3080)
- Remove notification banner from the home page [#3088](https://github.com/ethyca/fides/pull/3088)

### Fixed

- Fix a typo in the Admin UI [#3166](https://github.com/ethyca/fides/pull/3166)
- The `--local` flag is now respected for the `scan dataset db` command [#3096](https://github.com/ethyca/fides/pull/3096)
- Fixing issue where connectors with external dataset references would fail to save [#3142](https://github.com/ethyca/fides/pull/3142)
- Ensure privacy declaration IDs are stable across updates through system API [#3188](https://github.com/ethyca/fides/pull/3188)
- Fixed unit tests for saas connector type endpoints now that we have >50 [#3101](https://github.com/ethyca/fides/pull/3101)
- Fixed nox docs link [#3121](https://github.com/ethyca/fides/pull/3121/files)

### Developer Experience

- Update fides deploy to use a new database.load_samples setting to initialize sample Systems, Datasets, and Connections for testing [#3102](https://github.com/ethyca/fides/pull/3102)
- Remove support for automatically configuring messaging (Mailgun) & storage (S3) using `.env` with `nox -s "fides_env(test)"` [#3102](https://github.com/ethyca/fides/pull/3102)
- Add smoke tests for consent management [#3158](https://github.com/ethyca/fides/pull/3158)
- Added nox command that opens dev docs [#3082](https://github.com/ethyca/fides/pull/3082)

## [2.11.0](https://github.com/ethyca/fides/compare/2.10.0...2.11.0)

### Added

- Access support for Shippo [#2484](https://github.com/ethyca/fides/pull/2484)
- Feature flags can be set such that they cannot be modified by the user [#2966](https://github.com/ethyca/fides/pull/2966)
- Added the datamap UI to make it open source [#2988](https://github.com/ethyca/fides/pull/2988)
- Introduced a `FixedLayout` component (from the datamap UI) for pages that need to be a fixed height and scroll within [#2992](https://github.com/ethyca/fides/pull/2992)
- Added preliminary privacy notice page [#2995](https://github.com/ethyca/fides/pull/2995)
- Table for privacy notices [#3001](https://github.com/ethyca/fides/pull/3001)
- Added connector template endpoint [#2946](https://github.com/ethyca/fides/pull/2946)
- Query params on connection type endpoint to filter by supported action type [#2996](https://github.com/ethyca/fides/pull/2996)
- Scope restrictions for privacy notice table in the UI [#3007](https://github.com/ethyca/fides/pull/3007)
- Toggle for enabling/disabling privacy notices in the UI [#3010](https://github.com/ethyca/fides/pull/3010)
- Add endpoint to retrieve privacy notices grouped by their associated data uses [#2956](https://github.com/ethyca/fides/pull/2956)
- Support for uploading custom connector templates via the UI [#2997](https://github.com/ethyca/fides/pull/2997)
- Add a backwards-compatible workflow for saving and propagating consent preferences with respect to Privacy Notices [#3016](https://github.com/ethyca/fides/pull/3016)
- Empty state for privacy notices [#3027](https://github.com/ethyca/fides/pull/3027)
- Added Data flow modal [#3008](https://github.com/ethyca/fides/pull/3008)
- Update datamap table export [#3038](https://github.com/ethyca/fides/pull/3038)
- Added more advanced privacy center styling [#2943](https://github.com/ethyca/fides/pull/2943)
- Backend privacy experiences foundation [#3146](https://github.com/ethyca/fides/pull/3146)

### Changed

- Set `privacyDeclarationDeprecatedFields` flags to false and set `userCannotModify` to true [2987](https://github.com/ethyca/fides/pull/2987)
- Restored `nav-config` back to the admin-ui [#2990](https://github.com/ethyca/fides/pull/2990)
- Bumped supported Python versions to 3.10.11, 3.9.16, and 3.8.14 [#2936](https://github.com/ethyca/fides/pull/2936)
- Modify privacy center default config to only request email identities, and add validation preventing requesting both email & phone identities [#2539](https://github.com/ethyca/fides/pull/2539)
- SaaS connector icons are now dynamically loaded from the connector templates [#3018](https://github.com/ethyca/fides/pull/3018)
- Updated consentmechanism Enum to rename "necessary" to "notice_only" [#3048](https://github.com/ethyca/fides/pull/3048)
- Updated test data for Mongo, CLI [#3011](https://github.com/ethyca/fides/pull/3011)
- Updated the check for if a user can assign owner roles to be scope-based instead of role-based [#2964](https://github.com/ethyca/fides/pull/2964)
- Replaced menu in user management table with delete icon [#2958](https://github.com/ethyca/fides/pull/2958)
- Added extra fields to webhook payloads [#2830](https://github.com/ethyca/fides/pull/2830)

### Removed

- Removed interzone navigation logic now that the datamap UI and admin UI are one app [#2990](https://github.com/ethyca/fides/pull/2990)
- Remove the `unknown` state for generated datasets displaying on fidesplus [#2957](https://github.com/ethyca/fides/pull/2957)
- Removed datamap export API [#2999](https://github.com/ethyca/fides/pull/2999)

### Developer Experience

- Nox commands for git tagging to support feature branch builds [#2979](https://github.com/ethyca/fides/pull/2979)
- Changed test environment (`nox -s fides_env`) to run `fides deploy` for local testing [#3071](https://github.com/ethyca/fides/pull/3017)
- Publish git-tag specific docker images [#3050](https://github.com/ethyca/fides/pull/3050)

## [2.10.0](https://github.com/ethyca/fides/compare/2.9.2...2.10.0)

### Added

- Allow users to configure their username and password via the config file [#2884](https://github.com/ethyca/fides/pull/2884)
- Add authentication to the `masking` endpoints as well as accompanying scopes [#2909](https://github.com/ethyca/fides/pull/2909)
- Add an Organization Management page (beta) [#2908](https://github.com/ethyca/fides/pull/2908)
- Adds assigned systems to user management table [#2922](https://github.com/ethyca/fides/pull/2922)
- APIs to support Privacy Notice management (create, read, update) [#2928](https://github.com/ethyca/fides/pull/2928)

### Changed

- Improved standard layout for large width screens and polished misc. pages [#2869](https://github.com/ethyca/fides/pull/2869)
- Changed UI paths in the admin-ui [#2869](https://github.com/ethyca/fides/pull/2892)
  - `/add-systems/new` --> `/add-systems/manual`
  - `/system` --> `/systems`
- Added individual ID routes for systems [#2902](https://github.com/ethyca/fides/pull/2902)
- Deprecated adding scopes to users directly; you can only add roles. [#2848](https://github.com/ethyca/fides/pull/2848/files)
- Changed About Fides page to say "Fides Core Version:" over "Version". [#2899](https://github.com/ethyca/fides/pull/2899)
- Polish Admin UI header & navigation [#2897](https://github.com/ethyca/fides/pull/2897)
- Give new users a "viewer" role by default [#2900](https://github.com/ethyca/fides/pull/2900)
- Tie together save states for user permissions and systems [#2913](https://github.com/ethyca/fides/pull/2913)
- Removing payment types from Stripe connector params [#2915](https://github.com/ethyca/fides/pull/2915)
- Viewer role can now access a restricted version of the user management page [#2933](https://github.com/ethyca/fides/pull/2933)
- Change Privacy Center email placeholder text [#2935](https://github.com/ethyca/fides/pull/2935)
- Restricted setting Approvers as System Managers [#2891](https://github.com/ethyca/fides/pull/2891)
- Adds confirmation modal when downgrading user to "approver" role via Admin UI [#2924](https://github.com/ethyca/fides/pull/2924)
- Changed the toast message for new users to include access control info [#2939](https://github.com/ethyca/fides/pull/2939)
- Add Data Stewards to datamap export [#2962](https://github.com/ethyca/fides/pull/2962)

### Fixed

- Restricted Contributors from being able to create Owners [#2888](https://github.com/ethyca/fides/pull/2888)
- Allow for dynamic aspect ratio for logo on Privacy Center 404 [#2895](https://github.com/ethyca/fides/pull/2895)
- Allow for dynamic aspect ratio for logo on consent page [#2895](https://github.com/ethyca/fides/pull/2895)
- Align role dscription drawer of Admin UI with top nav: [#2932](https://github.com/ethyca/fides/pull/2932)
- Fixed error message when a user is assigned to be an approver without any systems [#2953](https://github.com/ethyca/fides/pull/2953)

### Developer Experience

- Update frontend npm packages (admin-ui, privacy-center, cypress-e2e) [#2921](https://github.com/ethyca/fides/pull/2921)

## [2.9.2](https://github.com/ethyca/fides/compare/2.9.1...2.9.2)

### Fixed

- Allow multiple data uses as long as their processing activity name is different [#2905](https://github.com/ethyca/fides/pull/2905)
- use HTML property, not text, when dispatching Mailchimp Transactional emails [#2901](https://github.com/ethyca/fides/pull/2901)
- Remove policy key from Privacy Center submission modal [#2912](https://github.com/ethyca/fides/pull/2912)

## [2.9.1](https://github.com/ethyca/fides/compare/2.9.0...2.9.1)

### Added

- Added Attentive erasure email connector [#2782](https://github.com/ethyca/fides/pull/2782)

### Changed

- Removed dataset based email connectors [#2782](https://github.com/ethyca/fides/pull/2782)
- Changed Auth0's authentication strategy from `bearer` to `oauth2_client_credentials` [#2820](https://github.com/ethyca/fides/pull/2820)
- renamed the privacy declarations field "Privacy declaration name (deprecated)" to "Processing Activity" [#711](https://github.com/ethyca/fidesplus/issues/711)

### Fixed

- Fixed issue where the scopes list passed into FidesUserPermission could get mutated with the total_scopes call [#2883](https://github.com/ethyca/fides/pull/2883)

### Removed

- removed the `privacyDeclarationDeprecatedFields` flag [#711](https://github.com/ethyca/fidesplus/issues/711)

## [2.9.0](https://github.com/ethyca/fides/compare/2.8.3...2.9.0)

### Added

- The ability to assign users as system managers for a specific system [#2714](https://github.com/ethyca/fides/pull/2714)
- New endpoints to add and remove users as system managers [#2726](https://github.com/ethyca/fides/pull/2726)
- Warning about access control migration to the UI [#2842](https://github.com/ethyca/fides/pull/2842)
- Adds Role Assignment UI [#2739](https://github.com/ethyca/fides/pull/2739)
- Add an automated migration to give users a `viewer` role [#2821](https://github.com/ethyca/fides/pull/2821)

### Changed

- Removed "progressive" navigation that would hide Admin UI tabs until Systems / Connections were configured [#2762](https://github.com/ethyca/fides/pull/2762)
- Added `system.privacy_declaration.name` to datamap response [#2831](https://github.com/ethyca/fides/pull/2831/files)

### Developer Experience

- Retired legacy `navV2` feature flag [#2762](https://github.com/ethyca/fides/pull/2762)
- Update Admin UI Layout to fill viewport height [#2812](https://github.com/ethyca/fides/pull/2812)

### Fixed

- Fixed issue where unsaved changes warning would always show up when running fidesplus [#2788](https://github.com/ethyca/fides/issues/2788)
- Fixed problem in datamap export with datasets that had been updated via SaaS instantiation [#2841](https://github.com/ethyca/fides/pull/2841)
- Fixed problem in datamap export with inconsistent custom field ordering [#2859](https://github.com/ethyca/fides/pull/2859)

## [2.8.3](https://github.com/ethyca/fides/compare/2.8.2...2.8.3)

### Added

- Serialise `bson.ObjectId` types in SAR data packages [#2785](https://github.com/ethyca/fides/pull/2785)

### Fixed

- Fixed issue where more than 1 populated custom fields removed a system from the datamap export [#2825](https://github.com/ethyca/fides/pull/2825)

## [2.8.2](https://github.com/ethyca/fides/compare/2.8.1...2.8.2)

### Fixed

- Resolved a bug that stopped custom fields populating the visual datamap [#2775](https://github.com/ethyca/fides/pull/2775)
- Patch appconfig migration to handle existing db record [#2780](https://github.com/ethyca/fides/pull/2780)

## [2.8.1](https://github.com/ethyca/fides/compare/2.8.0...2.8.1)

### Fixed

- Disabled hiding Admin UI based on user scopes [#2771](https://github.com/ethyca/fides/pull/2771)

## [2.8.0](https://github.com/ethyca/fides/compare/2.7.1...2.8.0)

### Added

- Add API support for messaging config properties [#2551](https://github.com/ethyca/fides/pull/2551)
- Access and erasure support for Kustomer [#2520](https://github.com/ethyca/fides/pull/2520)
- Added the `erase_after` field on collections to be able to set the order for erasures [#2619](https://github.com/ethyca/fides/pull/2619)
- Add a toggle to filter the system classification to only return those with classification data [#2700](https://github.com/ethyca/fides/pull/2700)
- Added backend role-based permissions [#2671](https://github.com/ethyca/fides/pull/2671)
- Access and erasure for Vend SaaS Connector [#1869](https://github.com/ethyca/fides/issues/1869)
- Added endpoints for storage and messaging config setup status [#2690](https://github.com/ethyca/fides/pull/2690)
- Access and erasure for Jira SaaS Connector [#1871](https://github.com/ethyca/fides/issues/1871)
- Access and erasure support for Delighted [#2244](https://github.com/ethyca/fides/pull/2244)
- Improve "Upload a new dataset YAML" [#1531](https://github.com/ethyca/fides/pull/2258)
- Input validation and sanitization for Privacy Request fields [#2655](https://github.com/ethyca/fides/pull/2655)
- Access and erasure support for Yotpo [#2708](https://github.com/ethyca/fides/pull/2708)
- Custom Field Library Tab [#527](https://github.com/ethyca/fides/pull/2693)
- Allow SendGrid template usage [#2728](https://github.com/ethyca/fides/pull/2728)
- Added ConnectorRunner to simplify SaaS connector testing [#1795](https://github.com/ethyca/fides/pull/1795)
- Adds support for Mailchimp Transactional as a messaging config [#2742](https://github.com/ethyca/fides/pull/2742)

### Changed

- Admin UI
  - Add flow for selecting system types when manually creating a system [#2530](https://github.com/ethyca/fides/pull/2530)
  - Updated forms for privacy declarations [#2648](https://github.com/ethyca/fides/pull/2648)
  - Delete flow for privacy declarations [#2664](https://github.com/ethyca/fides/pull/2664)
  - Add framework to have UI elements respect the user's scopes [#2682](https://github.com/ethyca/fides/pull/2682)
  - "Manual Webhook" has been renamed to "Manual Process". [#2717](https://github.com/ethyca/fides/pull/2717)
- Convert all config values to Pydantic `Field` objects [#2613](https://github.com/ethyca/fides/pull/2613)
- Add warning to 'fides deploy' when installed outside of a virtual environment [#2641](https://github.com/ethyca/fides/pull/2641)
- Redesigned the default/init config file to be auto-documented. Also updates the `fides init` logic and analytics consent logic [#2694](https://github.com/ethyca/fides/pull/2694)
- Change how config creation/import is handled across the application [#2622](https://github.com/ethyca/fides/pull/2622)
- Update the CLI aesthetics & docstrings [#2703](https://github.com/ethyca/fides/pull/2703)
- Updates Roles->Scopes Mapping [#2744](https://github.com/ethyca/fides/pull/2744)
- Return user scopes as an enum, as well as total scopes [#2741](https://github.com/ethyca/fides/pull/2741)
- Update `MessagingServiceType` enum to be lowercased throughout [#2746](https://github.com/ethyca/fides/pull/2746)

### Developer Experience

- Set the security environment of the fides dev setup to `prod` instead of `dev` [#2588](https://github.com/ethyca/fides/pull/2588)
- Removed unexpected default Redis password [#2666](https://github.com/ethyca/fides/pull/2666)
- Privacy Center
  - Typechecking and validation of the `config.json` will be checked for backwards-compatibility. [#2661](https://github.com/ethyca/fides/pull/2661)
- Combined conftest.py files [#2669](https://github.com/ethyca/fides/pull/2669)

### Fixed

- Fix support for "redis.user" setting when authenticating to the Redis cache [#2666](https://github.com/ethyca/fides/pull/2666)
- Fix error with the classify dataset feature flag not writing the dataset to the server [#2675](https://github.com/ethyca/fides/pull/2675)
- Allow string dates to stay strings in cache decoding [#2695](https://github.com/ethyca/fides/pull/2695)
- Admin UI
  - Remove Identifiability (Data Qualifier) from taxonomy editor [2684](https://github.com/ethyca/fides/pull/2684)
- FE: Custom field selections binding issue on Taxonomy tabs [#2659](https://github.com/ethyca/fides/pull/2693/)
- Fix Privacy Request Status when submitting a consent request when identity verification is required [#2736](https://github.com/ethyca/fides/pull/2736)

## [2.7.1](https://github.com/ethyca/fides/compare/2.7.0...2.7.1)

- Fix error with the classify dataset feature flag not writing the dataset to the server [#2675](https://github.com/ethyca/fides/pull/2675)

## [2.7.0](https://github.com/ethyca/fides/compare/2.6.6...2.7.0)

- Fides API

  - Access and erasure support for Braintree [#2223](https://github.com/ethyca/fides/pull/2223)
  - Added route to send a test message [#2585](https://github.com/ethyca/fides/pull/2585)
  - Add default storage configuration functionality and associated APIs [#2438](https://github.com/ethyca/fides/pull/2438)

- Admin UI

  - Custom Metadata [#2536](https://github.com/ethyca/fides/pull/2536)
    - Create Custom Lists
    - Create Custom Field Definition
    - Create custom fields from a the taxonomy editor
    - Provide a custom field value in a resource
    - Bulk edit custom field values [#2612](https://github.com/ethyca/fides/issues/2612)
    - Custom metadata UI Polish [#2624](https://github.com/ethyca/fides/pull/2625)

- Privacy Center

  - The consent config default value can depend on whether Global Privacy Control is enabled. [#2341](https://github.com/ethyca/fides/pull/2341)
  - When GPC is enabled, the UI indicates which data uses are opted out by default. [#2596](https://github.com/ethyca/fides/pull/2596)
  - `inspectForBrowserIdentities` now also looks for `ljt_readerID`. [#2543](https://github.com/ethyca/fides/pull/2543)

### Added

- Added new Wunderkind Consent Saas Connector [#2600](https://github.com/ethyca/fides/pull/2600)
- Added new Sovrn Email Consent Connector [#2543](https://github.com/ethyca/fides/pull/2543/)
- Log Fides version at startup [#2566](https://github.com/ethyca/fides/pull/2566)

### Changed

- Update Admin UI to show all action types (access, erasure, consent, update) [#2523](https://github.com/ethyca/fides/pull/2523)
- Removes legacy `verify_oauth_client` function [#2527](https://github.com/ethyca/fides/pull/2527)
- Updated the UI for adding systems to a new design [#2490](https://github.com/ethyca/fides/pull/2490)
- Minor logging improvements [#2566](https://github.com/ethyca/fides/pull/2566)
- Various form components now take a `stacked` or `inline` variant [#2542](https://github.com/ethyca/fides/pull/2542)
- UX fixes for user management [#2537](https://github.com/ethyca/fides/pull/2537)
- Updating Firebase Auth connector to mask the user with a delete instead of an update [#2602](https://github.com/ethyca/fides/pull/2602)

### Fixed

- Fixed bug where refreshing a page in the UI would result in a 404 [#2502](https://github.com/ethyca/fides/pull/2502)
- Usernames are case insensitive now and prevent all duplicates [#2487](https://github.com/ethyca/fides/pull/2487)
  - This PR contains a migration that deletes duplicate users and keeps the oldest original account.
- Update Logos for shipped connectors [#2464](https://github.com/ethyca/fides/pull/2587)
- Search field on privacy request page isn't working [#2270](https://github.com/ethyca/fides/pull/2595)
- Fix connection dropdown in integration table to not be disabled add system creation [#3589](https://github.com/ethyca/fides/pull/3589)

### Developer Experience

- Added new Cypress E2E smoke tests [#2241](https://github.com/ethyca/fides/pull/2241)
- New command `nox -s e2e_test` which will spin up the test environment and run true E2E Cypress tests against it [#2417](https://github.com/ethyca/fides/pull/2417)
- Cypress E2E tests now run in CI and are reported to Cypress Cloud [#2417](https://github.com/ethyca/fides/pull/2417)
- Change from `randomint` to `uuid` in mongodb tests to reduce flakiness. [#2591](https://github.com/ethyca/fides/pull/2591)

### Removed

- Remove feature flagged config wizard stepper from Admin UI [#2553](https://github.com/ethyca/fides/pull/2553)

## [2.6.6](https://github.com/ethyca/fides/compare/2.6.5...2.6.6)

### Changed

- Improve Readability for Custom Masking Override Exceptions [#2593](https://github.com/ethyca/fides/pull/2593)

## [2.6.5](https://github.com/ethyca/fides/compare/2.6.4...2.6.5)

### Added

- Added config properties to override database Engine parameters [#2511](https://github.com/ethyca/fides/pull/2511)
- Increased default pool_size and max_overflow to 50 [#2560](https://github.com/ethyca/fides/pull/2560)

## [2.6.4](https://github.com/ethyca/fides/compare/2.6.3...2.6.4)

### Fixed

- Fixed bug for SMS completion notification not being sent [#2526](https://github.com/ethyca/fides/issues/2526)
- Fixed bug where refreshing a page in the UI would result in a 404 [#2502](https://github.com/ethyca/fides/pull/2502)

## [2.6.3](https://github.com/ethyca/fides/compare/2.6.2...2.6.3)

### Fixed

- Handle case where legacy dataset has meta: null [#2524](https://github.com/ethyca/fides/pull/2524)

## [2.6.2](https://github.com/ethyca/fides/compare/2.6.1...2.6.2)

### Fixed

- Issue addressing missing field in dataset migration [#2510](https://github.com/ethyca/fides/pull/2510)

## [2.6.1](https://github.com/ethyca/fides/compare/2.6.0...2.6.1)

### Fixed

- Fix errors when privacy requests execute concurrently without workers [#2489](https://github.com/ethyca/fides/pull/2489)
- Enable saas request overrides to run in worker runtime [#2489](https://github.com/ethyca/fides/pull/2489)

## [2.6.0](https://github.com/ethyca/fides/compare/2.5.1...2.6.0)

### Added

- Added the `env` option to the `security` configuration options to allow for users to completely secure the API endpoints [#2267](https://github.com/ethyca/fides/pull/2267)
- Unified Fides Resources
  - Added a dataset dropdown selector when configuring a connector to link an existing dataset to the connector configuration. [#2162](https://github.com/ethyca/fides/pull/2162)
  - Added new datasetconfig.ctl_dataset_id field to unify fides dataset resources [#2046](https://github.com/ethyca/fides/pull/2046)
- Add new connection config routes that couple them with systems [#2249](https://github.com/ethyca/fides/pull/2249)
- Add new select/deselect all permissions buttons [#2437](https://github.com/ethyca/fides/pull/2437)
- Endpoints to allow a user with the `user:password-reset` scope to reset users' passwords. In addition, users no longer require a scope to edit their own passwords. [#2373](https://github.com/ethyca/fides/pull/2373)
- New form to reset a user's password without knowing an old password [#2390](https://github.com/ethyca/fides/pull/2390)
- Approve & deny buttons on the "Request details" page. [#2473](https://github.com/ethyca/fides/pull/2473)
- Consent Propagation
  - Add the ability to execute Consent Requests via the Privacy Request Execution layer [#2125](https://github.com/ethyca/fides/pull/2125)
  - Add a Mailchimp Transactional Consent Connector [#2194](https://github.com/ethyca/fides/pull/2194)
  - Allow defining a list of opt-in and/or opt-out requests in consent connectors [#2315](https://github.com/ethyca/fides/pull/2315)
  - Add a Google Analytics Consent Connector for GA4 properties [#2302](https://github.com/ethyca/fides/pull/2302)
  - Pass the GA Cookie from the Privacy Center [#2337](https://github.com/ethyca/fides/pull/2337)
  - Rename "user_id" to more specific "ga_client_id" [#2356](https://github.com/ethyca/fides/pull/2356)
  - Patch Google Analytics Consent Connector to delete by client_id [#2355](https://github.com/ethyca/fides/pull/2355)
  - Add a "skip_param_values option" to optionally skip when we are missing param values in the body [#2384](https://github.com/ethyca/fides/pull/2384)
  - Adds a new Universal Analytics Connector that works with the UA Tracking Id
- Adds intake and storage of Global Privacy Control Signal props for Consent [#2599](https://github.com/ethyca/fides/pull/2599)

### Changed

- Unified Fides Resources
  - Removed several fidesops schemas for DSR's in favor of updated Fideslang schemas [#2009](https://github.com/ethyca/fides/pull/2009)
  - Removed DatasetConfig.dataset field [#2096](https://github.com/ethyca/fides/pull/2096)
  - Updated UI dataset config routes to use new unified routes [#2113](https://github.com/ethyca/fides/pull/2113)
  - Validate request body on crud endpoints on upsert. Validate dataset data categories before save. [#2134](https://github.com/ethyca/fides/pull/2134/)
  - Updated test env setup and quickstart to use new endpoints [#2225](https://github.com/ethyca/fides/pull/2225)
- Consent Propagation
  - Privacy Center consent options can now be marked as `executable` in order to propagate consent requests [#2193](https://github.com/ethyca/fides/pull/2193)
  - Add support for passing browser identities to consent request patches [#2304](https://github.com/ethyca/fides/pull/2304)
- Update fideslang to 1.3.3 [#2343](https://github.com/ethyca/fides/pull/2343)
- Display the request type instead of the policy name on the request table [#2382](https://github.com/ethyca/fides/pull/2382)
- Make denial reasons required [#2400](https://github.com/ethyca/fides/pull/2400)
- Display the policy key on the request details page [#2395](https://github.com/ethyca/fides/pull/2395)
- Updated CSV export [#2452](https://github.com/ethyca/fides/pull/2452)
- Privacy Request approval now uses a modal [#2443](https://github.com/ethyca/fides/pull/2443)

### Developer Experience

- `nox -s test_env` has been replaced with `nox -s "fides_env(dev)"`
- New command `nox -s "fides_env(test)"` creates a complete test environment with seed data (similar to `fides_env(dev)`) but with the production fides image so the built UI can be accessed at `localhost:8080` [#2399](https://github.com/ethyca/fides/pull/2399)
- Change from code climate to codecov for coverage reporting [#2402](https://github.com/ethyca/fides/pull/2402)

### Fixed

- Home screen header scaling and responsiveness issues [#2200](https://github.com/ethyca/fides/pull/2277)
- Privacy Center identity inputs validate even when they are optional. [#2308](https://github.com/ethyca/fides/pull/2308)
- The PII toggle defaults to false and PII will be hidden on page load [#2388](https://github.com/ethyca/fides/pull/2388)
- Fixed a CI bug caused by git security upgrades [#2441](https://github.com/ethyca/fides/pull/2441)
- Privacy Center
  - Identity inputs validate even when they are optional. [#2308](https://github.com/ethyca/fides/pull/2308)
  - Submit buttons show loading state and disable while submitting. [#2401](https://github.com/ethyca/fides/pull/2401)
  - Phone inputs no longer request country SVGs from external domain. [#2378](https://github.com/ethyca/fides/pull/2378)
  - Input validation errors no longer change the height of modals. [#2379](https://github.com/ethyca/fides/pull/2379)
- Patch masking strategies to better handle null and non-string inputs [#2307](https://github.com/ethyca/fides/pull/2377)
- Renamed prod pushes tag to be `latest` for privacy center and sample app [#2401](https://github.com/ethyca/fides/pull/2407)
- Update firebase connector to better handle non-existent users [#2439](https://github.com/ethyca/fides/pull/2439)

## [2.5.1](https://github.com/ethyca/fides/compare/2.5.0...2.5.1)

### Developer Experience

- Allow db resets only if `config.dev_mode` is `True` [#2321](https://github.com/ethyca/fides/pull/2321)

### Fixed

- Added a feature flag for the recent dataset classification UX changes [#2335](https://github.com/ethyca/fides/pull/2335)

### Security

- Add a check to the catchall path to prevent returning paths outside of the UI directory [#2330](https://github.com/ethyca/fides/pull/2330)

### Developer Experience

- Reduce size of local Docker images by fixing `.dockerignore` patterns [#2360](https://github.com/ethyca/fides/pull/2360)

## [2.5.0](https://github.com/ethyca/fides/compare/2.4.0...2.5.0)

### Docs

- Update the docs landing page and remove redundant docs [#2184](https://github.com/ethyca/fides/pull/2184)

### Added

- Added the `user` command group to the CLI. [#2153](https://github.com/ethyca/fides/pull/2153)
- Added `Code Climate` test coverage uploads. [#2198](https://github.com/ethyca/fides/pull/2198)
- Added the connection key to the execution log [#2100](https://github.com/ethyca/fides/pull/2100)
- Added endpoints to retrieve DSR `Rule`s and `Rule Target`s [#2116](https://github.com/ethyca/fides/pull/2116)
- Added Fides version number to account dropdown in the UI [#2140](https://github.com/ethyca/fides/pull/2140)
- Add link to Classify Systems page in nav side bar [#2128](https://github.com/ethyca/fides/pull/2128)
- Dataset classification UI now polls for results [#2123](https://github.com/ethyca/fides/pull/2123)
- Update Privacy Center Icons [#1800](https://github.com/ethyca/fides/pull/2139)
- Privacy Center `fides-consent.js`:
  - `Fides.shopify` integration function. [#2152](https://github.com/ethyca/fides/pull/2152)
  - Dedicated folder for integrations.
  - `Fides.meta` integration function (fbq). [#2217](https://github.com/ethyca/fides/pull/2217)
- Adds support for Twilio email service (Sendgrid) [#2154](https://github.com/ethyca/fides/pull/2154)
- Access and erasure support for Recharge [#1709](https://github.com/ethyca/fides/pull/1709)
- Access and erasure support for Friendbuy Nextgen [#2085](https://github.com/ethyca/fides/pull/2085)

### Changed

- Admin UI Feature Flags - [#2101](https://github.com/ethyca/fides/pull/2101)
  - Overrides can be saved in the browser.
  - Use `NEXT_PUBLIC_APP_ENV` for app-specific environment config.
  - No longer use `react-feature-flags` library.
  - Can have descriptions. [#2243](https://github.com/ethyca/fides/pull/2243)
- Made privacy declarations optional when adding systems manually - [#2173](https://github.com/ethyca/fides/pull/2173)
- Removed an unclear logging message. [#2266](https://github.com/ethyca/fides/pull/2266)
- Allow any user with `user:delete` scope to delete other users [#2148](https://github.com/ethyca/fides/pull/2148)
- Dynamic imports of custom overrides and SaaS test fixtures [#2169](https://github.com/ethyca/fides/pull/2169)
- Added `AuthenticatedClient` to custom request override interface [#2171](https://github.com/ethyca/fides/pull/2171)
- Only approve the specific collection instead of the entire dataset, display only top 1 classification by default [#2226](https://github.com/ethyca/fides/pull/2226)
- Update sample project resources for `fides evaluate` usage in `fides deploy` [#2253](https://github.com/ethyca/fides/pull/2253)

### Removed

- Removed unused object_name field on s3 storage config [#2133](https://github.com/ethyca/fides/pull/2133)

### Fixed

- Remove next-auth from privacy center to fix JS console error [#2090](https://github.com/ethyca/fides/pull/2090)
- Admin UI - Added Missing ability to assign `user:delete` in the permissions checkboxes [#2148](https://github.com/ethyca/fides/pull/2148)
- Nav bug: clicking on Privacy Request breadcrumb takes me to Home instead of /privacy-requests [#497](https://github.com/ethyca/fides/pull/2141)
- Side nav disappears when viewing request details [#2129](https://github.com/ethyca/fides/pull/2155)
- Remove usage of load dataset button and other dataset UI modifications [#2149](https://github.com/ethyca/fides/pull/2149)
- Improve readability for exceptions raised from custom request overrides [#2157](https://github.com/ethyca/fides/pull/2157)
- Importing custom request overrides on server startup [#2186](https://github.com/ethyca/fides/pull/2186)
- Remove warning when env vars default to blank strings in docker-compose [#2188](https://github.com/ethyca/fides/pull/2188)
- Fix Cookie House purchase modal flashing 'Error' in title [#2274](https://github.com/ethyca/fides/pull/2274)
- Stop dependency from upgrading `packaging` to version with known issue [#2273](https://github.com/ethyca/fides/pull/2273)
- Privacy center config no longer requires `identity_inputs` and will use `email` as a default [#2263](https://github.com/ethyca/fides/pull/2263)
- No longer display remaining days for privacy requests in terminal states [#2292](https://github.com/ethyca/fides/pull/2292)

### Removed

- Remove "Create New System" button when viewing systems. All systems can now be created via the "Add systems" button on the home page. [#2132](https://github.com/ethyca/fides/pull/2132)

## [2.4.0](https://github.com/ethyca/fides/compare/2.3.1...2.4.0)

### Developer Experience

- Include a pre-check workflow that collects the pytest suite [#2098](https://github.com/ethyca/fides/pull/2098)
- Write to the application db when running the app locally. Write to the test db when running pytest [#1731](https://github.com/ethyca/fides/pull/1731)

### Changed

- Move the `fides.ctl.core.` and `fides.ctl.connectors` modules into `fides.core` and `fides.connectors` respectively [#2097](https://github.com/ethyca/fides/pull/2097)
- Fides: Skip cypress tests due to nav bar 2.0 [#2102](https://github.com/ethyca/fides/pull/2103)

### Added

- Adds new erasure policy for complete user data masking [#1839](https://github.com/ethyca/fides/pull/1839)
- New Fides Home page [#1864](https://github.com/ethyca/fides/pull/2050)
- Nav 2.0 - Replace form flow side navs with top tabs [#2037](https://github.com/ethyca/fides/pull/2050)
- Adds new erasure policy for complete user data masking [#1839](https://github.com/ethyca/fides/pull/1839)
- Added ability to use Mailgun templates when sending emails. [#2039](https://github.com/ethyca/fides/pull/2039)
- Adds SMS id verification for consent [#2094](https://github.com/ethyca/fides/pull/2094)

### Fixed

- Store `fides_consent` cookie on the root domain of the Privacy Center [#2071](https://github.com/ethyca/fides/pull/2071)
- Properly set the expire-time for verification codes [#2105](https://github.com/ethyca/fides/pull/2105)

## [2.3.1](https://github.com/ethyca/fides/compare/2.3.0...2.3.1)

### Fixed

- Resolved an issue where the root_user was not being created [#2082](https://github.com/ethyca/fides/pull/2082)

### Added

- Nav redesign with sidebar groups. Feature flagged to only be visible in dev mode until release. [#2030](https://github.com/ethyca/fides/pull/2047)
- Improved error handling for incorrect app encryption key [#2089](https://github.com/ethyca/fides/pull/2089)
- Access and erasure support for Friendbuy API [#2019](https://github.com/ethyca/fides/pull/2019)

## [2.3.0](https://github.com/ethyca/fides/compare/2.2.2...2.3.0)

### Added

- Common Subscriptions for app-wide data and feature checks. [#2030](https://github.com/ethyca/fides/pull/2030)
- Send email alerts on privacy request failures once the specified threshold is reached. [#1793](https://github.com/ethyca/fides/pull/1793)
- DSR Notifications (toast) [#1895](https://github.com/ethyca/fides/pull/1895)
- DSR configure alerts btn [#1895](https://github.com/ethyca/fides/pull/1895)
- DSR configure alters (FE) [#1895](https://github.com/ethyca/fides/pull/1895)
- Add a `usage` session to Nox to print full session docstrings. [#2022](https://github.com/ethyca/fides/pull/2022)

### Added

- Adds notifications section to toml files [#2026](https://github.com/ethyca/fides/pull/2060)

### Changed

- Updated to use `loguru` logging library throughout codebase [#2031](https://github.com/ethyca/fides/pull/2031)
- Do not always create a `fides.toml` by default [#2023](https://github.com/ethyca/fides/pull/2023)
- The `fideslib` module has been merged into `fides`, code redundancies have been removed [#1859](https://github.com/ethyca/fides/pull/1859)
- Replace 'ingress' and 'egress' with 'sources' and 'destinations' across UI [#2044](https://github.com/ethyca/fides/pull/2044)
- Update the functionality of `fides pull -a <filename>` to include _all_ resource types. [#2083](https://github.com/ethyca/fides/pull/2083)

### Fixed

- Timing issues with bulk DSR reprocessing, specifically when analytics are enabled [#2015](https://github.com/ethyca/fides/pull/2015)
- Error caused by running erasure requests with disabled connectors [#2045](https://github.com/ethyca/fides/pull/2045)
- Changes the SlowAPI ratelimiter's backend to use memory instead of Redis [#2054](https://github.com/ethyca/fides/pull/2058)

## [2.2.2](https://github.com/ethyca/fides/compare/2.2.1...2.2.2)

### Docs

- Updated the readme to use new new [docs site](http://docs.ethyca.com) [#2020](https://github.com/ethyca/fides/pull/2020)

### Deprecated

- The documentation site hosted in the `/docs` directory has been deprecated. All documentation updates will be hosted at the new [docs site](http://docs.ethyca.com) [#2020](https://github.com/ethyca/fides/pull/2020)

### Fixed

- Fixed mypy and pylint errors [#2013](https://github.com/ethyca/fides/pull/2013)
- Update connection test endpoint to be effectively non-blocking [#2000](https://github.com/ethyca/fides/pull/2000)
- Update Fides connector to better handle children with no access results [#2012](https://github.com/ethyca/fides/pull/2012)

## [2.2.1](https://github.com/ethyca/fides/compare/2.2.0...2.2.1)

### Added

- Add health check indicator for data flow scanning option [#1973](https://github.com/ethyca/fides/pull/1973)

### Changed

- The `celery.toml` is no longer used, instead it is a subsection of the `fides.toml` file [#1990](https://github.com/ethyca/fides/pull/1990)
- Update sample project landing page copy to be version-agnostic [#1958](https://github.com/ethyca/fides/pull/1958)
- `get` and `ls` CLI commands now return valid `fides` object YAML [#1991](https://github.com/ethyca/fides/pull/1991)

### Developer Experience

- Remove duplicate fastapi-caching and pin version. [#1765](https://github.com/ethyca/fides/pull/1765)

## [2.2.0](https://github.com/ethyca/fides/compare/2.1.0...2.2.0)

### Added

- Send email alerts on privacy request failures once the specified threshold is reached. [#1793](https://github.com/ethyca/fides/pull/1793)
- Add authenticated privacy request route. [#1819](https://github.com/ethyca/fides/pull/1819)
- Enable the onboarding flow [#1836](https://github.com/ethyca/fides/pull/1836)
- Access and erasure support for Fullstory API [#1821](https://github.com/ethyca/fides/pull/1821)
- Add function to poll privacy request for completion [#1860](https://github.com/ethyca/fides/pull/1860)
- Added rescan flow for the data flow scanner [#1844](https://github.com/ethyca/fides/pull/1844)
- Add rescan flow for the data flow scanner [#1844](https://github.com/ethyca/fides/pull/1844)
- Add Fides connector to support parent-child Fides deployments [#1861](https://github.com/ethyca/fides/pull/1861)
- Classification UI now polls for updates to classifications [#1908](https://github.com/ethyca/fides/pull/1908)

### Changed

- The organization info form step is now skipped if the server already has organization info. [#1840](https://github.com/ethyca/fides/pull/1840)
- Removed the description column from the classify systems page. [#1867](https://github.com/ethyca/fides/pull/1867)
- Retrieve child results during fides connector execution [#1967](https://github.com/ethyca/fides/pull/1967)

### Fixed

- Fix error in parent user creation seeding. [#1832](https://github.com/ethyca/fides/issues/1832)
- Fix DSR error due to unfiltered empty identities [#1901](https://github.com/ethyca/fides/pull/1907)

### Docs

- Remove documentation about no-longer used connection string override [#1824](https://github.com/ethyca/fides/pull/1824)
- Fix typo in headings [#1824](https://github.com/ethyca/fides/pull/1824)
- Update documentation to reflect configs necessary for mailgun, twilio_sms and twilio_email service types [#1846](https://github.com/ethyca/fides/pull/1846)

...

## [2.1.0](https://github.com/ethyca/fides/compare/2.0.0...2.1.0)

### Added

- Classification flow for system data flows
- Classification is now triggered as part of data flow scanning
- Include `ingress` and `egress` fields on system export and `datamap/` endpoint [#1740](https://github.com/ethyca/fides/pull/1740)
- Repeatable unique identifier for dataset fides_keys and metadata [#1786](https://github.com/ethyca/fides/pull/1786)
- Adds SMS support for identity verification notifications [#1726](https://github.com/ethyca/fides/pull/1726)
- Added phone number validation in back-end and react phone number form in Privacy Center [#1745](https://github.com/ethyca/fides/pull/1745)
- Adds SMS message template for all subject notifications [#1743](https://github.com/ethyca/fides/pull/1743)
- Privacy-Center-Cypress workflow for CI checks of the Privacy Center. [#1722](https://github.com/ethyca/fides/pull/1722)
- Privacy Center `fides-consent.js` script for accessing consent on external pages. [Details](/clients/privacy-center/packages/fides-consent/README.md)
- Erasure support for Twilio Conversations API [#1673](https://github.com/ethyca/fides/pull/1673)
- Webserver port can now be configured via the CLI command [#1858](https://github.com/ethyca/fides/pull/1858)

### Changed

- Optional dependencies are no longer used for 3rd-party connectivity. Instead they are used to isolate dangerous dependencies. [#1679](https://github.com/ethyca/fides/pull/1679)
- All Next pages now automatically require login. [#1670](https://github.com/ethyca/fides/pull/1670)
- Running the `webserver` command no longer prompts the user to opt out/in to analytics[#1724](https://github.com/ethyca/fides/pull/1724)

### Developer Experience

- Admin-UI-Cypress tests that fail in CI will now upload screen recordings for debugging. [#1728](https://github.com/ethyca/fides/pull/1728/files/c23e62fea284f7910028c8483feff893903068b8#r1019491323)
- Enable remote debugging from VSCode of live dev app [#1780](https://github.com/ethyca/fides/pull/1780)

### Removed

- Removed the Privacy Center `cookieName` config introduced in 2.0.0. [#1756](https://github.com/ethyca/fides/pull/1756)

### Fixed

- Exceptions are no longer raised when sending analytics on Windows [#1666](https://github.com/ethyca/fides/pull/1666)
- Fixed wording on identity verification modal in the Privacy Center [#1674](https://github.com/ethyca/fides/pull/1674)
- Update system fides_key tooltip text [#1533](https://github.com/ethyca/fides/pull/1685)
- Removed local storage parsing that is redundant with redux-persist. [#1678](https://github.com/ethyca/fides/pull/1678)
- Show a helpful error message if Docker daemon is not running during "fides deploy" [#1694](https://github.com/ethyca/fides/pull/1694)
- Allow users to query their own permissions, including root user. [#1698](https://github.com/ethyca/fides/pull/1698)
- Single-select taxonomy fields legal basis and special category can be cleared. [#1712](https://github.com/ethyca/fides/pull/1712)
- Fixes the issue where the security config is not properly loading from environment variables. [#1718](https://github.com/ethyca/fides/pull/1718)
- Fixes the issue where the CLI can't run without the config values required by the webserver. [#1811](https://github.com/ethyca/fides/pull/1811)
- Correctly handle response from adobe jwt auth endpoint as milliseconds, rather than seconds. [#1754](https://github.com/ethyca/fides/pull/1754)
- Fixed styling issues with the `EditDrawer` component. [#1803](https://github.com/ethyca/fides/pull/1803)

### Security

- Bumped versions of packages that use OpenSSL [#1683](https://github.com/ethyca/fides/pull/1683)

## [2.0.0](https://github.com/ethyca/fides/compare/1.9.6...2.0.0)

### Added

- Allow delete-only SaaS connector endpoints [#1200](https://github.com/ethyca/fides/pull/1200)
- Privacy center consent choices store a browser cookie. [#1364](https://github.com/ethyca/fides/pull/1364)
  - The format is generic. A reasonable set of defaults will be added later: [#1444](https://github.com/ethyca/fides/issues/1444)
  - The cookie name defaults to `fides_consent` but can be configured under `config.json > consent > cookieName`.
  - Each consent option can provide an array of `cookieKeys`.
- Individually select and reprocess DSRs that have errored [#1203](https://github.com/ethyca/fides/pull/1489)
- Bulk select and reprocess DSRs that have errored [#1205](https://github.com/ethyca/fides/pull/1489)
- Config Wizard: AWS scan results populate in system review forms. [#1454](https://github.com/ethyca/fides/pull/1454)
- Integrate rate limiter with Saas Connectors. [#1433](https://github.com/ethyca/fides/pull/1433)
- Config Wizard: Added a column selector to the scan results page of the config wizard [#1590](https://github.com/ethyca/fides/pull/1590)
- Config Wizard: Flow for runtime scanner option [#1640](https://github.com/ethyca/fides/pull/1640)
- Access support for Twilio Conversations API [#1520](https://github.com/ethyca/fides/pull/1520)
- Message Config: Adds Twilio Email/SMS support [#1519](https://github.com/ethyca/fides/pull/1519)

### Changed

- Updated mypy to version 0.981 and Python to version 3.10.7 [#1448](https://github.com/ethyca/fides/pull/1448)

### Developer Experience

- Repository dispatch events are sent to fidesctl-plus and fidesops-plus [#1263](https://github.com/ethyca/fides/pull/1263)
- Only the `docs-authors` team members are specified as `CODEOWNERS` [#1446](https://github.com/ethyca/fides/pull/1446)
- Updates the default local configuration to not defer tasks to a worker node [#1552](https://github.com/ethyca/fides/pull/1552/)
- Updates the healthcheck to return health status of connected Celery workers [#1588](https://github.com/ethyca/fides/pull/1588)

### Docs

- Remove the tutorial to prepare for new update [#1543](https://github.com/ethyca/fides/pull/1543)
- Add system management via UI documentation [#1541](https://github.com/ethyca/fides/pull/1541)
- Added DSR quickstart docs, restructured docs navigation [#1651](https://github.com/ethyca/fides/pull/1651)
- Update privacy request execution overview docs [#1258](https://github.com/ethyca/fides/pull/1490)

### Fixed

- Fixed system dependencies appearing as "N/A" in the datamap endpoint when there are no privacy declarations [#1649](https://github.com/ethyca/fides/pull/1649)

## [1.9.6](https://github.com/ethyca/fides/compare/1.9.5...1.9.6)

### Fixed

- Include systems without a privacy declaration on data map [#1603](https://github.com/ethyca/fides/pull/1603)
- Handle malformed tokens [#1523](https://github.com/ethyca/fides/pull/1523)
- Remove thrown exception from getAllPrivacyRequests method [#1592](https://github.com/ethyca/fides/pull/1593)
- Include systems without a privacy declaration on data map [#1603](https://github.com/ethyca/fides/pull/1603)
- After editing a dataset, the table will stay on the previously selected collection instead of resetting to the first one. [#1511](https://github.com/ethyca/fides/pull/1511)
- Fix redis `db_index` config issue [#1647](https://github.com/ethyca/fides/pull/1647)

### Docs

- Add unlinked docs and fix any remaining broken links [#1266](https://github.com/ethyca/fides/pull/1266)
- Update privacy center docs to include consent information [#1537](https://github.com/ethyca/fides/pull/1537)
- Update UI docs to include DSR countdown information and additional descriptions/filtering [#1545](https://github.com/ethyca/fides/pull/1545)

### Changed

- Allow multiple masking strategies to be specified when using fides as a masking engine [#1647](https://github.com/ethyca/fides/pull/1647)

## [1.9.5](https://github.com/ethyca/fides/compare/1.9.4...1.9.5)

### Added

- The database includes a `plus_system_scans` relation, to track the status and results of System Scanner executions in fidesctl-plus [#1554](https://github.com/ethyca/fides/pull/1554)

## [1.9.4](https://github.com/ethyca/fides/compare/1.9.2...1.9.4)

### Fixed

- After editing a dataset, the table will stay on the previously selected collection instead of resetting to the first one. [#1511](https://github.com/ethyca/fides/pull/1511)

## [1.9.2](https://github.com/ethyca/fides/compare/1.9.1...1.9.2)

### Deprecated

- Added a deprecation warning for the entire package [#1244](https://github.com/ethyca/fides/pull/1244)

### Added

- Dataset generation enhancements using Fides Classify for Plus users:

  - Integrate Fides Plus API into placeholder features introduced in 1.9.0. [#1194](https://github.com/ethyca/fides/pull/1194)

- Fides Admin UI:

  - Configure Connector after creation [#1204](https://github.com/ethyca/fides/pull/1356)

### Fixed

- Privacy Center:
  - Handle error on startup if server isn't running [#1239](https://github.com/ethyca/fides/pull/1239)
  - Fix styling issue with cards [#1240](https://github.com/ethyca/fides/pull/1240)
  - Redirect to index on consent save [#1238](https://github.com/ethyca/fides/pull/1238)

## [1.9.1](https://github.com/ethyca/fides/compare/1.9.0...1.9.1)

### Changed

- Update fideslang to v1.3.1 [#1136](https://github.com/ethyca/fides/pull/1136)

### Changed

- Update fideslang to v1.3.1 [#1136](https://github.com/ethyca/fides/pull/1136)

## [1.9.0](https://github.com/ethyca/fides/compare/1.8.6...1.9.0) - 2022-09-29

### Added

- Dataset generation enhancements using Fides Classify for Plus users:
  - Added toggle for enabling classify during generation. [#1057](https://github.com/ethyca/fides/pull/1057)
  - Initial implementation of API request to kick off classify, with confirmation modal. [#1069](https://github.com/ethyca/fides/pull/1069)
  - Initial Classification & Review status for generated datasets. [#1074](https://github.com/ethyca/fides/pull/1074)
  - Component for choosing data categories based on classification results. [#1110](https://github.com/ethyca/fides/pull/1110)
  - The dataset fields table shows data categories from the classifier (if available). [#1088](https://github.com/ethyca/fides/pull/1088)
  - The "Approve" button can be used to update the dataset with the classifier's suggestions. [#1129](https://github.com/ethyca/fides/pull/1129)
- System management UI:
  - New page to add a system via yaml [#1062](https://github.com/ethyca/fides/pull/1062)
  - Skeleton of page to add a system manually [#1068](https://github.com/ethyca/fides/pull/1068)
  - Refactor config wizard system forms to be reused for system management [#1072](https://github.com/ethyca/fides/pull/1072)
  - Add additional optional fields to system management forms [#1082](https://github.com/ethyca/fides/pull/1082)
  - Delete a system through the UI [#1085](https://github.com/ethyca/fides/pull/1085)
  - Edit a system through the UI [#1096](https://github.com/ethyca/fides/pull/1096)
- Cypress component testing [#1106](https://github.com/ethyca/fides/pull/1106)

### Changed

- Changed behavior of `load_default_taxonomy` to append instead of upsert [#1040](https://github.com/ethyca/fides/pull/1040)
- Changed behavior of adding privacy declarations to decouple the actions of the "add" and "next" buttons [#1086](https://github.com/ethyca/fides/pull/1086)
- Moved system related UI components from the `config-wizard` directory to the `system` directory [#1097](https://github.com/ethyca/fides/pull/1097)
- Updated "type" on SaaS config to be a simple string type, not an enum [#1197](https://github.com/ethyca/fides/pull/1197)

### Developer Experience

- Optional dependencies may have their version defined only once, in `optional-requirements.txt` [#1171](https://github.com/ethyca/fides/pull/1171)

### Docs

- Updated the footer links [#1130](https://github.com/ethyca/fides/pull/1130)

### Fixed

- Fixed the "help" link in the UI header [#1078](https://github.com/ethyca/fides/pull/1078)
- Fixed a bug in Data Category Dropdowns where checking i.e. `user.biometric` would also check `user.biometric_health` [#1126](https://github.com/ethyca/fides/pull/1126)

### Security

- Upgraded pymysql to version `1.0.2` [#1094](https://github.com/ethyca/fides/pull/1094)

## [1.8.6](https://github.com/ethyca/fides/compare/1.8.5...1.8.6) - 2022-09-28

### Added

- Added classification tables for Plus users [#1060](https://github.com/ethyca/fides/pull/1060)

### Fixed

- Fixed a bug where rows were being excluded from a data map [#1124](https://github.com/ethyca/fides/pull/1124)

## [1.8.5](https://github.com/ethyca/fides/compare/1.8.4...1.8.5) - 2022-09-21

### Changed

- Update fideslang to v1.3.0 [#1103](https://github.com/ethyca/fides/pull/1103)

## [1.8.4](https://github.com/ethyca/fides/compare/1.8.3...1.8.4) - 2022-09-09

### Added

- Initial system management page [#1054](https://github.com/ethyca/fides/pull/1054)

### Changed

- Deleting a taxonomy field with children will now cascade delete all of its children as well. [#1042](https://github.com/ethyca/fides/pull/1042)

### Fixed

- Fixed navigating directly to frontend routes loading index page instead of the correct static page for the route.
- Fix truncated evaluation error messages [#1053](https://github.com/ethyca/fides/pull/1053)

## [1.8.3](https://github.com/ethyca/fides/compare/1.8.2...1.8.3) - 2022-09-06

### Added

- Added more taxonomy fields that can be edited via the UI [#1000](https://github.com/ethyca/fides/pull/1000) [#1028](https://github.com/ethyca/fides/pull/1028)
- Added the ability to add taxonomy fields via the UI [#1019](https://github.com/ethyca/fides/pull/1019)
- Added the ability to delete taxonomy fields via the UI [#1006](https://github.com/ethyca/fides/pull/1006)
  - Only non-default taxonomy entities can be deleted [#1023](https://github.com/ethyca/fides/pull/1023)
- Prevent deleting taxonomy `is_default` fields and from adding `is_default=True` fields via the API [#990](https://github.com/ethyca/fides/pull/990).
- Added a "Custom" tag to distinguish user defined taxonomy fields from default taxonomy fields in the UI [#1027](https://github.com/ethyca/fides/pull/1027)
- Added initial support for enabling Fides Plus [#1037](https://github.com/ethyca/fides/pull/1037)
  - The `useFeatures` hook can be used to check if `plus` is enabled.
  - Navigating to/from the Data Map page is gated behind this feature.
  - Plus endpoints are served from the private Plus image.

### Fixed

- Fixed failing mypy tests [#1030](https://github.com/ethyca/fides/pull/1030)
- Fixed an issue where `fides push --diff` would return a false positive diff [#1026](https://github.com/ethyca/fides/pull/1026)
- Pinned pydantic version to < 1.10.0 to fix an error in finding referenced fides keys [#1045](https://github.com/ethyca/fides/pull/1045)

### Fixed

- Fixed failing mypy tests [#1030](https://github.com/ethyca/fides/pull/1030)
- Fixed an issue where `fides push --diff` would return a false positive diff [#1026](https://github.com/ethyca/fides/pull/1026)

### Docs

- Minor formatting updates to [Policy Webhooks](https://ethyca.github.io/fidesops/guides/policy_webhooks/) documentation [#1114](https://github.com/ethyca/fidesops/pull/1114)

### Removed

- Removed create superuser [#1116](https://github.com/ethyca/fidesops/pull/1116)

## [1.8.2](https://github.com/ethyca/fides/compare/1.8.1...1.8.2) - 2022-08-18

### Added

- Added the ability to edit taxonomy fields via the UI [#977](https://github.com/ethyca/fides/pull/977) [#1028](https://github.com/ethyca/fides/pull/1028)
- New column `is_default` added to DataCategory, DataUse, DataSubject, and DataQualifier tables [#976](https://github.com/ethyca/fides/pull/976)
- Added the ability to add taxonomy fields via the UI [#1019](https://github.com/ethyca/fides/pull/1019)
- Added the ability to delete taxonomy fields via the UI [#1006](https://github.com/ethyca/fides/pull/1006)
  - Only non-default taxonomy entities can be deleted [#1023](https://github.com/ethyca/fides/pull/1023)
- Prevent deleting taxonomy `is_default` fields and from adding `is_default=True` fields via the API [#990](https://github.com/ethyca/fides/pull/990).
- Added a "Custom" tag to distinguish user defined taxonomy fields from default taxonomy fields in the UI [#1027](https://github.com/ethyca/fides/pull/1027)

### Changed

- Upgraded base Docker version to Python 3.9 and updated all other references from 3.8 -> 3.9 [#974](https://github.com/ethyca/fides/pull/974)
- Prepend all database tables with `ctl_` [#979](https://github.com/ethyca/fides/pull/979)
- Moved the `admin-ui` code down one level into a `ctl` subdir [#970](https://github.com/ethyca/fides/pull/970)
- Extended the `/datamap` endpoint to include extra metadata [#992](https://github.com/ethyca/fides/pull/992)

## [1.8.1](https://github.com/ethyca/fides/compare/1.8.0...1.8.1) - 2022-08-08

### Deprecated

- The following environment variables have been deprecated, and replaced with the new environment variable names indicated below. To avoid breaking existing workflows, the deprecated variables are still respected in v1.8.1. They will be removed in a future release.
  - `FIDESCTL__API__DATABASE_HOST` --> `FIDESCTL__DATABASE__SERVER`
  - `FIDESCTL__API__DATABASE_NAME` --> `FIDESCTL__DATABASE__DB`
  - `FIDESCTL__API__DATABASE_PASSWORD` --> `FIDESCTL__DATABASE__PASSWORD`
  - `FIDESCTL__API__DATABASE_PORT` --> `FIDESCTL__DATABASE__PORT`
  - `FIDESCTL__API__DATABASE_TEST_DATABASE_NAME` --> `FIDESCTL__DATABASE__TEST_DB`
  - `FIDESCTL__API__DATABASE_USER` --> `FIDESCTL__DATABASE__USER`

### Developer Experience

- The included `docker-compose.yml` no longer references outdated ENV variables [#964](https://github.com/ethyca/fides/pull/964)

### Docs

- Minor release documentation now reflects the desired patch release process [#955](https://github.com/ethyca/fides/pull/955)
- Updated references to ENV variables [#964](https://github.com/ethyca/fides/pull/964)

### Fixed

- Deprecated config options will continue to be respected when set via environment variables [#965](https://github.com/ethyca/fides/pull/965)
- The git cache is rebuilt within the Docker container [#962](https://github.com/ethyca/fides/pull/962)
- The `wheel` pypi build no longer has a dirty version tag [#962](https://github.com/ethyca/fides/pull/962)
- Add setuptools to dev-requirements to fix versioneer error [#983](https://github.com/ethyca/fides/pull/983)

## [1.8.0](https://github.com/ethyca/fides/compare/1.7.1...1.8.0) - 2022-08-04

### Added

- Initial configuration wizard UI view
  - System scanning step: AWS credentials form and initial `generate` API usage.
  - System scanning results: AWS systems are stored and can be selected for review
- CustomInput type "password" with show/hide icon.
- Pull CLI command now checks for untracked/unstaged files in the manifests dir [#869](https://github.com/ethyca/fides/pull/869)
- Pull CLI command has a flag to pull missing files from the server [#895](https://github.com/ethyca/fides/pull/895)
- Add BigQuery support for the `generate` command and `/generate` endpoint [#814](https://github.com/ethyca/fides/pull/814) & [#917](https://github.com/ethyca/fides/pull/917)
- Added user auth tables [915](https://github.com/ethyca/fides/pull/915)
- Standardized API error parsing under `~/types/errors`
- Added taxonomy page to UI [#902](https://github.com/ethyca/fides/pull/902)
  - Added a nested accordion component for displaying taxonomy data [#910](https://github.com/ethyca/fides/pull/910)
- Add lru cache to get_config [927](https://github.com/ethyca/fides/pull/927)
- Add support for deprecated API config values [#959](https://github.com/ethyca/fides/pull/959)
- `fides` is now an alias for `fidesctl` as a CLI entrypoint [#926](https://github.com/ethyca/fides/pull/926)
- Add user auth routes [929](https://github.com/ethyca/fides/pull/929)
- Bump fideslib to 3.0.1 and remove patch code[931](https://github.com/ethyca/fides/pull/931)
- Update the `fidesctl` python package to automatically serve the UI [#941](https://github.com/ethyca/fides/pull/941)
- Add `push` cli command alias for `apply` and deprecate `apply` [943](https://github.com/ethyca/fides/pull/943)
- Add resource groups tagging api as a source of system generation [939](https://github.com/ethyca/fides/pull/939)
- Add GitHub Action to publish the `fidesctl` package to testpypi on pushes to main [#951](https://github.com/ethyca/fides/pull/951)
- Added configWizardFlag to ui to hide the config wizard when false [[#1453](https://github.com/ethyca/fides/issues/1453)

### Changed

- Updated the `datamap` endpoint to return human-readable column names as the first response item [#779](https://github.com/ethyca/fides/pull/779)
- Remove the `obscure` requirement from the `generate` endpoint [#819](https://github.com/ethyca/fides/pull/819)
- Moved all files from `fidesapi` to `fidesctl/api` [#885](https://github.com/ethyca/fides/pull/885)
- Moved `scan` and `generate` to the list of commands that can be run in local mode [#841](https://github.com/ethyca/fides/pull/841)
- Upgraded the base docker images from Debian Buster to Bullseye [#958](https://github.com/ethyca/fides/pull/958)
- Removed `ipython` as a dev-requirement [#958](https://github.com/ethyca/fides/pull/958)
- Webserver dependencies now come as a standard part of the package [#881](https://github.com/ethyca/fides/pull/881)
- Initial configuration wizard UI view
  - Refactored step & form results management to use Redux Toolkit slice.
- Change `id` field in tables from an integer to a string [915](https://github.com/ethyca/fides/pull/915)
- Update `fideslang` to `1.1.0`, simplifying the default taxonomy and adding `tags` for resources [#865](https://github.com/ethyca/fides/pull/865)
- Merge existing configurations with `fideslib` library [#913](https://github.com/ethyca/fides/pull/913)
- Moved frontend static files to `src/fidesctl/ui-build/static` [#934](https://github.com/ethyca/fides/pull/934)
- Replicated the error response handling from the `/validate` endpoint to the `/generate` endpoint [#911](https://github.com/ethyca/fides/pull/911)

### Developer Experience

- Remove `API_PREFIX` from fidesctl/core/utils.py and change references to `API_PREFIX` in fidesctl/api/reoutes/util.py [922](https://github.com/ethyca/fides/pull/922)

### Fixed

- Dataset field columns show all columns by default in the UI [#898](https://github.com/ethyca/fides/pull/898)
- Fixed the missing `.fides./` directory when locating the default config [#933](https://github.com/ethyca/fides/pull/933)

## [1.7.1](https://github.com/ethyca/fides/compare/1.7.0...1.7.1) - 2022-07-28

### Added

- Add datasets via YAML in the UI [#813](https://github.com/ethyca/fides/pull/813)
- Add datasets via database connection [#834](https://github.com/ethyca/fides/pull/834) [#889](https://github.com/ethyca/fides/pull/889)
- Add delete confirmation when deleting a field or collection from a dataset [#809](https://github.com/ethyca/fides/pull/809)
- Add ability to delete datasets from the UI [#827](https://github.com/ethyca/fides/pull/827)
- Add Cypress for testing [713](https://github.com/ethyca/fides/pull/833)
- Add datasets via database connection (UI only) [#834](https://github.com/ethyca/fides/pull/834)
- Add Okta support to the `/generate` endpoint [#842](https://github.com/ethyca/fides/pull/842)
- Add db support to `/generate` endpoint [849](https://github.com/ethyca/fides/pull/849)
- Added OpenAPI TypeScript client generation for the UI app. See the [README](/clients/admin-ui/src/types/api/README.md) for more details.

### Changed

- Remove the `obscure` requirement from the `generate` endpoint [#819](https://github.com/ethyca/fides/pull/819)

### Developer Experience

- When releases are published, dispatch a repository webhook event to ethyca/fidesctl-plus [#938](https://github.com/ethyca/fides/pull/938)

### Docs

- recommend/replace pip installs with pipx [#874](https://github.com/ethyca/fides/pull/874)

### Fixed

- CustomSelect input tooltips appear next to selector instead of wrapping to a new row.
- Datasets without the `third_country_transfer` will not cause the editing dataset form to not render.
- Fixed a build issue causing an `unknown` version of `fidesctl` to be installed in published Docker images [#836](https://github.com/ethyca/fides/pull/836)
- Fixed an M1-related SQLAlchemy bug [#816](https://github.com/ethyca/fides/pull/891)
- Endpoints now work with or without a trailing slash. [#886](https://github.com/ethyca/fides/pull/886)
- Dataset field columns show all columns by default in the UI [#898](https://github.com/ethyca/fides/pull/898)
- Fixed the `tag` specific GitHub Action workflows for Docker and publishing docs. [#901](https://github.com/ethyca/fides/pull/901)

## [1.7.0](https://github.com/ethyca/fides/compare/1.6.1...1.7.0) - 2022-06-23

### Added

- Added dependabot to keep dependencies updated
- A warning now issues for any orphan datasets as part of the `apply` command [543](https://github.com/ethyca/fides/pull/543)
- Initial scaffolding of management UI [#561](https://github.com/ethyca/fides/pull/624)
- A new `audit` command for `system` and `organization` resources, checking data map attribute compliance [#548](https://github.com/ethyca/fides/pull/548)
- Static UI assets are now built with the docker container [#663](https://github.com/ethyca/fides/issues/663)
- Host static files via fidesapi [#621](https://github.com/ethyca/fides/pull/621)
- A new `generate` endpoint to enable capturing systems from infrastructure from the UI [#642](https://github.com/ethyca/fides/pull/642)
- A new `datamap` endpoint to enable visualizing a data map from the UI [#721](https://github.com/ethyca/fides/pull/721)
- Management UI navigation bar [#679](https://github.com/ethyca/fides/issues/679)
- Management UI integration [#736](https://github.com/ethyca/fides/pull/736)
  - Datasets
  - Systems
  - Taxonomy (data categories)
- Initial dataset UI view [#768](https://github.com/ethyca/fides/pull/768)
  - Add interaction for viewing a dataset collection
  - Add column picker
  - Add a data category checklist tree
  - Edit/delete dataset fields
  - Edit/delete dataset collections
  - Edit datasets
  - Add a component for Identifiability tags
  - Add tooltips for help on forms
  - Add geographic location (third_country_transfers) country selection. Supported by new dependency `i18n-iso-countries`.
- Okta, aws and database credentials can now come from `fidesctl.toml` config [#694](https://github.com/ethyca/fides/pull/694)
- New `validate` endpoint to test aws and okta credentials [#722](https://github.com/ethyca/fides/pull/722)
- Initial configuration wizard UI view
  - Manual entry steps added (name and describe organization, pick entry route, and describe system manually including privacy declarations)
- A new image tagged `ethyca/fidesctl:dev` is published on each push to `main` [781](https://github.com/ethyca/fides/pull/781)
- A new cli command (`fidesctl sync`) [#765](https://github.com/ethyca/fides/pull/765)

### Changed

- Comparing server and CLI versions ignores `.dirty` only differences, and is quiet on success when running general CLI commands [621](https://github.com/ethyca/fides/pull/621)
- All endpoints now prefixed by `/api/v1` [#623](https://github.com/ethyca/fides/issues/623)
- Allow AWS credentials to be passed to `generate system` via the API [#645](https://github.com/ethyca/fides/pull/645)
- Update the export of a datamap to load resources from the server instead of a manifest directory [#662](https://github.com/ethyca/fides/pull/662)
- Refactor `export` to remove CLI specific uses from the core modules and load resources[#725](https://github.com/ethyca/fides/pull/725)
- Bump version of FastAPI in `setup.py` to 0.77.1 to match `optional-requirements.txt` [#734](https://github.com/ethyca/fides/pull/734)
- Docker images are now only built and pushed on tags to match when released to pypi [#740](https://github.com/ethyca/fides/pull/740)
- Okta resource scanning and generation now works with systems instead of datasets [#751](https://github.com/ethyca/fides/pull/751)

### Developer Experience

- Replaced `make` with `nox` [#547](https://github.com/ethyca/fides/pull/547)
- Removed usage of `fideslang` module in favor of new [external package](https://github.com/ethyca/fideslang) shared across projects [#619](https://github.com/ethyca/fides/issues/619)
- Added a UI service to the docker-compose deployment [#757](https://github.com/ethyca/fides/pull/757)
- `TestClient` defined in and shared across test modules via `conftest.py` [#759](https://github.com/ethyca/fides/pull/759)

### Docs

- Replaced all references to `make` with `nox` [#547](https://github.com/ethyca/fides/pull/547)
- Removed config/schemas page [#613](https://github.com/ethyca/fides/issues/613)
- Dataset UI and config wizard docs added ([https://github.com/ethyca/fides/pull/697](https://github.com/ethyca/fides/pull/697))
- The fides README now walks through generating a datamap [#746](https://github.com/ethyca/fides/pull/746)

### Fixed

- Updated `fideslog` to v1.1.5, resolving an issue where some exceptions thrown by the SDK were not handled as expected [#609](https://github.com/ethyca/fides/issues/609)
- Updated the webserver so that it won't fail if the database is inaccessible [#649](https://github.com/ethyca/fides/pull/649)
- Updated external tests to handle complex characters [#661](https://github.com/ethyca/fides/pull/661)
- Evaluations now properly merge the default taxonomy into the user-defined taxonomy [#684](https://github.com/ethyca/fides/pull/684)
- The CLI can now be run without installing the webserver components [#715](https://github.com/ethyca/fides/pull/715)

## [1.6.1](https://github.com/ethyca/fides/compare/1.6.0...1.6.1) - 2022-06-15

### Docs

- Updated `Release Steps`

### Fixed

- Resolved a failure with populating applicable data subject rights to a data map
- Handle invalid characters when generating a `fides_key` [#761](https://github.com/ethyca/fides/pull/761)

## [1.6.0](https://github.com/ethyca/fides/compare/1.5.3...1.6.0) - 2022-05-02

### Added

- ESLint configuration changes [#514](https://github.com/ethyca/fidesops/pull/514)
- User creation, update and permissions in the Admin UI [#511](https://github.com/ethyca/fidesops/pull/511)
- Yaml support for dataset upload [#284](https://github.com/ethyca/fidesops/pull/284)

### Breaking Changes

- Update masking API to take multiple input values [#443](https://github.com/ethyca/fidesops/pull/443)

### Docs

- DRP feature documentation [#520](https://github.com/ethyca/fidesops/pull/520)

## [1.4.2](https://github.com/ethyca/fidesops/compare/1.4.1...1.4.2) - 2022-05-12

### Added

- GET routes for users [#405](https://github.com/ethyca/fidesops/pull/405)
- Username based search on GET route [#444](https://github.com/ethyca/fidesops/pull/444)
- FIDESOPS\_\_DEV_MODE for Easier SaaS Request Debugging [#363](https://github.com/ethyca/fidesops/pull/363)
- Track user privileges across sessions [#425](https://github.com/ethyca/fidesops/pull/425)
- Add first_name and last_name fields. Also add them along with created_at to FidesUser response [#465](https://github.com/ethyca/fidesops/pull/465)
- Denial reasons for DSR and user `AuditLog` [#463](https://github.com/ethyca/fidesops/pull/463)
- DRP action to Policy [#453](https://github.com/ethyca/fidesops/pull/453)
- `CHANGELOG.md` file[#484](https://github.com/ethyca/fidesops/pull/484)
- DRP status endpoint [#485](https://github.com/ethyca/fidesops/pull/485)
- DRP exerise endpoint [#496](https://github.com/ethyca/fidesops/pull/496)
- Frontend for privacy request denial reaons [#480](https://github.com/ethyca/fidesops/pull/480)
- Publish Fidesops to Pypi [#491](https://github.com/ethyca/fidesops/pull/491)
- DRP data rights endpoint [#526](https://github.com/ethyca/fidesops/pull/526)

### Changed

- Converted HTTP Status Codes to Starlette constant values [#438](https://github.com/ethyca/fidesops/pull/438)
- SaasConnector.send behavior on ignore_errors now returns raw response [#462](https://github.com/ethyca/fidesops/pull/462)
- Seed user permissions in `create_superuser.py` script [#468](https://github.com/ethyca/fidesops/pull/468)
- User API Endpoints (update fields and reset user passwords) [#471](https://github.com/ethyca/fidesops/pull/471)
- Format tests with `black` [#466](https://github.com/ethyca/fidesops/pull/466)
- Extract privacy request endpoint logic into separate service for DRP [#470](https://github.com/ethyca/fidesops/pull/470)
- Fixing inconsistent SaaS connector integration tests [#473](https://github.com/ethyca/fidesops/pull/473)
- Add user data to login response [#501](https://github.com/ethyca/fidesops/pull/501)

### Breaking Changes

- Update masking API to take multiple input values [#443](https://github.com/ethyca/fidesops/pull/443)

### Docs

- Added issue template for documentation updates [#442](https://github.com/ethyca/fidesops/pull/442)
- Clarify masking updates [#464](https://github.com/ethyca/fidesops/pull/464)
- Added dark mode [#476](https://github.com/ethyca/fidesops/pull/476)

### Fixed

- Removed miradb test warning [#436](https://github.com/ethyca/fidesops/pull/436)
- Added missing import [#448](https://github.com/ethyca/fidesops/pull/448)
- Removed pypi badge pointing to wrong package [#452](https://github.com/ethyca/fidesops/pull/452)
- Audit imports and references [#479](https://github.com/ethyca/fidesops/pull/479)
- Switch to using update method on PUT permission endpoint [#500](https://github.com/ethyca/fidesops/pull/500)

### Developer Experience

- added isort as a CI check
- Include `tests/` in all static code checks (e.g. `mypy`, `pylint`)

### Changed

- Published Docker image does a clean install of Fidesctl
- `with_analytics` is now a decorator

### Fixed

- Third-Country formatting on Data Map
- Potential Duplication on Data Map
- Exceptions are no longer raised when sending `AnalyticsEvent`s on Windows
- Running `fidesctl init` now generates a `server_host` and `server_protocol`
  rather than `server_url`<|MERGE_RESOLUTION|>--- conflicted
+++ resolved
@@ -23,11 +23,8 @@
 
 ### Changed
 - Manual Tasks now check conditional dependencies and either skip or wait for input based on the evaluation.[#6440](https://github.com/ethyca/fides/pull/6440)
-<<<<<<< HEAD
+- Changed Fides.js banner title attributes for better SEO + a11y support [#6470](https://github.com/ethyca/fides/pull/6470)
 - Privacy Request runner will now also check for awaiting input tags as part of `poll_for_exited_privacy_request_tasks` [#6471](https://github.com/ethyca/fides/pull/6471)
-=======
-- Changed Fides.js banner title attributes for better SEO + a11y support [#6470](https://github.com/ethyca/fides/pull/6470)
->>>>>>> 1cd34b54
 
 ## [2.68.0](https://github.com/ethyca/fides/compare/2.67.2...2.68.0)
 
