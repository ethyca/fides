--- conflicted
+++ resolved
@@ -19,15 +19,12 @@
 
 ### Changed
 
-<<<<<<< HEAD
 * Optional dependencies are no longer used for 3rd-party connectivity. Instead they are used to isolate dangerous dependencies. [#1679](https://github.com/ethyca/fides/pull/1679)
-=======
 * All Next pages now automatically require login. [#1670](https://github.com/ethyca/fides/pull/1670)
 
 ### Removed
 
 * Removed the `view` endpoint for evaluations [#1703](https://github.com/ethyca/fides/pull/1703)
->>>>>>> 1e9c9c84
 
 ### Fixed
 
