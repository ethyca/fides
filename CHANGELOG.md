--- conflicted
+++ resolved
@@ -23,11 +23,8 @@
 - Added option in FidesJS SDK to only disable notice-served API [#4965](https://github.com/ethyca/fides/pull/4965)
 - External ID support for consent management [#4927](https://github.com/ethyca/fides/pull/4927)
 - Added access and erasure support for the Greenhouse Harvest integration [#4945](https://github.com/ethyca/fides/pull/4945)
-<<<<<<< HEAD
 - Support for Limited FIDES__CELERY__* Env Vars [#4980](https://github.com/ethyca/fides/pull/4980)
-=======
 - Implement sending emails via property-specific messaging templates [#4950](https://github.com/ethyca/fides/pull/4950)
->>>>>>> cfd306ae
 
 ### Changed
 - Move new data map reporting table out of beta and remove old table from Data Lineage map. [#4963](https://github.com/ethyca/fides/pull/4963)
