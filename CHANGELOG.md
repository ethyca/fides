--- conflicted
+++ resolved
@@ -18,24 +18,15 @@
 ## [Unreleased](https://github.com/ethyca/fides/compare/2.50.0...main)
 
 ### Added
-<<<<<<< HEAD
 - Added `hidden` column to `stagedresource` table and endpoints for upcoming Dataset Lifecycle experience for DnD to retrieve Projects and Datasets [#5527](https://github.com/ethyca/fides/pull/5527)
-=======
 - Added new column for Action Type in privacy request event logs [#5546](https://github.com/ethyca/fides/pull/5546)
 
 ### Changed
 - Adding hashes to system tab URLs [#5535](https://github.com/ethyca/fides/pull/5535)
->>>>>>> a601fbee
 
 ### Developer Experience
 - Migrated remaining instances of Chakra's Select component to use Ant's Select component [#5502](https://github.com/ethyca/fides/pull/5502)
 
-### Fixed
-- Updating dataset PUT to allow deleting all datasets [#5524](https://github.com/ethyca/fides/pull/5524)
-- Adds support for fides_key generation when parent_key is provided in Taxonomy create endpoints [#5542](https://github.com/ethyca/fides/pull/5542)
-
-### Removed
-- Removed unnecessary debug logging from the load_file config helper [#5544](https://github.com/ethyca/fides/pull/5544)
 
 ## [2.50.0](https://github.com/ethyca/fides/compare/2.49.1...2.50.0)
 
