# Changelog

All notable changes to this project will be documented in this file.

The format is based on [Keep a Changelog](https://keepachangelog.com/en/)

The types of changes are:

- `Added` for new features.
- `Changed` for changes in existing functionality.
- `Developer Experience` for changes in developer workflow or tooling.
- `Deprecated` for soon-to-be removed features.
- `Docs` for documentation only changes.
- `Removed` for now removed features.
- `Fixed` for any bug fixes.
- `Security` in case of vulnerabilities.

## [Unreleased](https://github.com/ethyca/fides/compare/2.10.0...main)

### Added

- Access support for Shippo [#2484](https://github.com/ethyca/fides/pull/2484)
- Feature flags can be set such that they cannot be modified by the user [#2966](https://github.com/ethyca/fides/pull/2966)
- Added the datamap UI to make it open source [#2988](https://github.com/ethyca/fides/pull/2988)
- Introduced a `FixedLayout` component (from the datamap UI) for pages that need to be a fixed height and scroll within [#2992](https://github.com/ethyca/fides/pull/2992)
- Added preliminary privacy notice page [#2995](https://github.com/ethyca/fides/pull/2995)
- Table for privacy notices [#3001](https://github.com/ethyca/fides/pull/3001)
- Query params on connection type endpoint to filter by supported action type [#2996](https://github.com/ethyca/fides/pull/2996)
- Scope restrictions for privacy notice table in the UI [#3007](https://github.com/ethyca/fides/pull/3007)
- Toggle for enabling/disabling privacy notices in the UI [#3010](https://github.com/ethyca/fides/pull/3010)
- Add endpoint to retrieve privacy notices grouped by their associated data uses [#2956](https://github.com/ethyca/fides/pull/2956)
- Support for uploading custom connector templates via the UI [#2997](https://github.com/ethyca/fides/pull/2997)
<<<<<<< HEAD
- Added Data flow modal [#3008](https://github.com/ethyca/fides/pull/3008)
=======
- Add a backwards-compatible workflow for saving and propagating consent preferences with respect to Privacy Notices [#3016](https://github.com/ethyca/fides/pull/3016)
>>>>>>> da405723

### Changed

- Set `privacyDeclarationDeprecatedFields` flags to false and set `userCannotModify` to true [2987](https://github.com/ethyca/fides/pull/2987)
- Restored `nav-config` back to the admin-ui [#2990](https://github.com/ethyca/fides/pull/2990)
- Modify privacy center default config to only request email identities, and add validation preventing requesting both email & phone identities [#2539](https://github.com/ethyca/fides/pull/2539)
- SaaS connector icons are now dynamically loaded from the connector templates [#3018](https://github.com/ethyca/fides/pull/3018)

### Removed

- Removed interzone navigation logic now that the datamap UI and admin UI are one app [#2990](https://github.com/ethyca/fides/pull/2990)

### Changed

- Updated the check for if a user can assign owner roles to be scope-based instead of role-based [#2964](https://github.com/ethyca/fides/pull/2964)
- Replaced menu in user management table with delete icon [#2958](https://github.com/ethyca/fides/pull/2958)

### Developer Experience

- Nox commands for git tagging to support feature branch builds [#2979](https://github.com/ethyca/fides/pull/2979)
- Changed test environment (`nox -s fides_env`) to run `fides deploy` for local testing [#3071](https://github.com/ethyca/fides/pull/3017)

### Removed

* Remove the `unknown` state for generated datasets displaying on fidesplus [#2957](https://github.com/ethyca/fides/pull/2957)

## [2.10.0](https://github.com/ethyca/fides/compare/2.9.2...2.10.0)

### Added

- Allow users to configure their username and password via the config file [#2884](https://github.com/ethyca/fides/pull/2884)
- Add authentication to the `masking` endpoints as well as accompanying scopes [#2909](https://github.com/ethyca/fides/pull/2909)
- Add an Organization Management page (beta) [#2908](https://github.com/ethyca/fides/pull/2908)
- Adds assigned systems to user management table [#2922](https://github.com/ethyca/fides/pull/2922)
- APIs to support Privacy Notice management (create, read, update) [#2928](https://github.com/ethyca/fides/pull/2928)

### Changed

- Improved standard layout for large width screens and polished misc. pages [#2869](https://github.com/ethyca/fides/pull/2869)
- Changed UI paths in the admin-ui [#2869](https://github.com/ethyca/fides/pull/2892)
  - `/add-systems/new` --> `/add-systems/manual`
  - `/system` --> `/systems`
- Added individual ID routes for systems [#2902](https://github.com/ethyca/fides/pull/2902)
- Deprecated adding scopes to users directly; you can only add roles. [#2848](https://github.com/ethyca/fides/pull/2848/files)
- Changed About Fides page to say "Fides Core Version:" over "Version". [#2899](https://github.com/ethyca/fides/pull/2899)
- Polish Admin UI header & navigation [#2897](https://github.com/ethyca/fides/pull/2897)
- Give new users a "viewer" role by default [#2900](https://github.com/ethyca/fides/pull/2900)
- Tie together save states for user permissions and systems [#2913](https://github.com/ethyca/fides/pull/2913)
- Removing payment types from Stripe connector params [#2915](https://github.com/ethyca/fides/pull/2915)
- Viewer role can now access a restricted version of the user management page [#2933](https://github.com/ethyca/fides/pull/2933)
- Change Privacy Center email placeholder text [#2935](https://github.com/ethyca/fides/pull/2935)
- Restricted setting Approvers as System Managers [#2891](https://github.com/ethyca/fides/pull/2891)
- Adds confirmation modal when downgrading user to "approver" role via Admin UI [#2924](https://github.com/ethyca/fides/pull/2924)
- Changed the toast message for new users to include access control info [#2939](https://github.com/ethyca/fides/pull/2939)
- Add Data Stewards to datamap export [#2962](https://github.com/ethyca/fides/pull/2962)
- Bumped supported Python versions to 3.10.11, 3.9.16, and 3.8.14 [#2936](https://github.com/ethyca/fides/pull/2936)

### Fixed

- Restricted Contributors from being able to create Owners [#2888](https://github.com/ethyca/fides/pull/2888)
- Allow for dynamic aspect ratio for logo on Privacy Center 404 [#2895](https://github.com/ethyca/fides/pull/2895)
- Allow for dynamic aspect ratio for logo on consent page [#2895](https://github.com/ethyca/fides/pull/2895)
- Align role dscription drawer of Admin UI with top nav: [#2932](https://github.com/ethyca/fides/pull/2932)
- Fixed error message when a user is assigned to be an approver without any systems [#2953](https://github.com/ethyca/fides/pull/2953)

### Developer Experience

- Update frontend npm packages (admin-ui, privacy-center, cypress-e2e) [#2921](https://github.com/ethyca/fides/pull/2921)

## [2.9.2](https://github.com/ethyca/fides/compare/2.9.1...2.9.2)

### Fixed

- Allow multiple data uses as long as their processing activity name is different [#2905](https://github.com/ethyca/fides/pull/2905)
- use HTML property, not text, when dispatching Mailchimp Transactional emails [#2901](https://github.com/ethyca/fides/pull/2901)
- Remove policy key from Privacy Center submission modal [#2912](https://github.com/ethyca/fides/pull/2912)

## [2.9.1](https://github.com/ethyca/fides/compare/2.9.0...2.9.1)

### Added

- Added Attentive erasure email connector [#2782](https://github.com/ethyca/fides/pull/2782)

### Changed

- Removed dataset based email connectors [#2782](https://github.com/ethyca/fides/pull/2782)
- Changed Auth0's authentication strategy from `bearer` to `oauth2_client_credentials` [#2820](https://github.com/ethyca/fides/pull/2820)
- renamed the privacy declarations field "Privacy declaration name (deprecated)" to "Processing Activity" [#711](https://github.com/ethyca/fidesplus/issues/711)

### Fixed

- Fixed issue where the scopes list passed into FidesUserPermission could get mutated with the total_scopes call [#2883](https://github.com/ethyca/fides/pull/2883)

### Removed

- removed the `privacyDeclarationDeprecatedFields` flag [#711](https://github.com/ethyca/fidesplus/issues/711)

## [2.9.0](https://github.com/ethyca/fides/compare/2.8.3...2.9.0)

### Added

- The ability to assign users as system managers for a specific system [#2714](https://github.com/ethyca/fides/pull/2714)
- New endpoints to add and remove users as system managers [#2726](https://github.com/ethyca/fides/pull/2726)
- Warning about access control migration to the UI [#2842](https://github.com/ethyca/fides/pull/2842)
- Adds Role Assignment UI [#2739](https://github.com/ethyca/fides/pull/2739)
- Add an automated migration to give users a `viewer` role [#2821](https://github.com/ethyca/fides/pull/2821)

### Changed

- Removed "progressive" navigation that would hide Admin UI tabs until Systems / Connections were configured [#2762](https://github.com/ethyca/fides/pull/2762)
- Added `system.privacy_declaration.name` to datamap response [#2831](https://github.com/ethyca/fides/pull/2831/files)

### Developer Experience

- Retired legacy `navV2` feature flag [#2762](https://github.com/ethyca/fides/pull/2762)
- Update Admin UI Layout to fill viewport height [#2812](https://github.com/ethyca/fides/pull/2812)

### Fixed

- Fixed issue where unsaved changes warning would always show up when running fidesplus [#2788](https://github.com/ethyca/fides/issues/2788)
- Fixed problem in datamap export with datasets that had been updated via SaaS instantiation [#2841](https://github.com/ethyca/fides/pull/2841)
- Fixed problem in datamap export with inconsistent custom field ordering [#2859](https://github.com/ethyca/fides/pull/2859)

## [2.8.3](https://github.com/ethyca/fides/compare/2.8.2...2.8.3)

### Added

- Serialise `bson.ObjectId` types in SAR data packages [#2785](https://github.com/ethyca/fides/pull/2785)

### Fixed

- Fixed issue where more than 1 populated custom fields removed a system from the datamap export [#2825](https://github.com/ethyca/fides/pull/2825)

## [2.8.2](https://github.com/ethyca/fides/compare/2.8.1...2.8.2)

### Fixed

- Resolved a bug that stopped custom fields populating the visual datamap [#2775](https://github.com/ethyca/fides/pull/2775)
- Patch appconfig migration to handle existing db record [#2780](https://github.com/ethyca/fides/pull/2780)

## [2.8.1](https://github.com/ethyca/fides/compare/2.8.0...2.8.1)

### Fixed

- Disabled hiding Admin UI based on user scopes [#2771](https://github.com/ethyca/fides/pull/2771)

## [2.8.0](https://github.com/ethyca/fides/compare/2.7.1...2.8.0)

### Added

- Add API support for messaging config properties [#2551](https://github.com/ethyca/fides/pull/2551)
- Access and erasure support for Kustomer [#2520](https://github.com/ethyca/fides/pull/2520)
- Added the `erase_after` field on collections to be able to set the order for erasures [#2619](https://github.com/ethyca/fides/pull/2619)
- Add a toggle to filter the system classification to only return those with classification data [#2700](https://github.com/ethyca/fides/pull/2700)
- Added backend role-based permissions [#2671](https://github.com/ethyca/fides/pull/2671)
- Access and erasure for Vend SaaS Connector [#1869](https://github.com/ethyca/fides/issues/1869)
- Added endpoints for storage and messaging config setup status [#2690](https://github.com/ethyca/fides/pull/2690)
- Access and erasure for Jira SaaS Connector [#1871](https://github.com/ethyca/fides/issues/1871)
- Access and erasure support for Delighted [#2244](https://github.com/ethyca/fides/pull/2244)
- Improve "Upload a new dataset YAML" [#1531](https://github.com/ethyca/fides/pull/2258)
- Input validation and sanitization for Privacy Request fields [#2655](https://github.com/ethyca/fides/pull/2655)
- Access and erasure support for Yotpo [#2708](https://github.com/ethyca/fides/pull/2708)
- Custom Field Library Tab [#527](https://github.com/ethyca/fides/pull/2693)
- Allow SendGrid template usage [#2728](https://github.com/ethyca/fides/pull/2728)
- Added ConnectorRunner to simplify SaaS connector testing [#1795](https://github.com/ethyca/fides/pull/1795)
- Adds support for Mailchimp Transactional as a messaging config [#2742](https://github.com/ethyca/fides/pull/2742)

### Changed

- Admin UI
  - Add flow for selecting system types when manually creating a system [#2530](https://github.com/ethyca/fides/pull/2530)
  - Updated forms for privacy declarations [#2648](https://github.com/ethyca/fides/pull/2648)
  - Delete flow for privacy declarations [#2664](https://github.com/ethyca/fides/pull/2664)
  - Add framework to have UI elements respect the user's scopes [#2682](https://github.com/ethyca/fides/pull/2682)
  - "Manual Webhook" has been renamed to "Manual Process". [#2717](https://github.com/ethyca/fides/pull/2717)
- Convert all config values to Pydantic `Field` objects [#2613](https://github.com/ethyca/fides/pull/2613)
- Add warning to 'fides deploy' when installed outside of a virtual environment [#2641](https://github.com/ethyca/fides/pull/2641)
- Redesigned the default/init config file to be auto-documented. Also updates the `fides init` logic and analytics consent logic [#2694](https://github.com/ethyca/fides/pull/2694)
- Change how config creation/import is handled across the application [#2622](https://github.com/ethyca/fides/pull/2622)
- Update the CLI aesthetics & docstrings [#2703](https://github.com/ethyca/fides/pull/2703)
- Updates Roles->Scopes Mapping [#2744](https://github.com/ethyca/fides/pull/2744)
- Return user scopes as an enum, as well as total scopes [#2741](https://github.com/ethyca/fides/pull/2741)
- Update `MessagingServiceType` enum to be lowercased throughout [#2746](https://github.com/ethyca/fides/pull/2746)

### Developer Experience

- Set the security environment of the fides dev setup to `prod` instead of `dev` [#2588](https://github.com/ethyca/fides/pull/2588)
- Removed unexpected default Redis password [#2666](https://github.com/ethyca/fides/pull/2666)
- Privacy Center
  - Typechecking and validation of the `config.json` will be checked for backwards-compatibility. [#2661](https://github.com/ethyca/fides/pull/2661)
- Combined conftest.py files [#2669](https://github.com/ethyca/fides/pull/2669)

### Fixed

- Fix support for "redis.user" setting when authenticating to the Redis cache [#2666](https://github.com/ethyca/fides/pull/2666)
- Fix error with the classify dataset feature flag not writing the dataset to the server [#2675](https://github.com/ethyca/fides/pull/2675)
- Allow string dates to stay strings in cache decoding [#2695](https://github.com/ethyca/fides/pull/2695)
- Admin UI
  - Remove Identifiability (Data Qualifier) from taxonomy editor [2684](https://github.com/ethyca/fides/pull/2684)
- FE: Custom field selections binding issue on Taxonomy tabs [#2659](https://github.com/ethyca/fides/pull/2693/)
- Fix Privacy Request Status when submitting a consent request when identity verification is required [#2736](https://github.com/ethyca/fides/pull/2736)

## [2.7.1](https://github.com/ethyca/fides/compare/2.7.0...2.7.1)

- Fix error with the classify dataset feature flag not writing the dataset to the server [#2675](https://github.com/ethyca/fides/pull/2675)

## [2.7.0](https://github.com/ethyca/fides/compare/2.6.6...2.7.0)

- Fides API

  - Access and erasure support for Braintree [#2223](https://github.com/ethyca/fides/pull/2223)
  - Added route to send a test message [#2585](https://github.com/ethyca/fides/pull/2585)
  - Add default storage configuration functionality and associated APIs [#2438](https://github.com/ethyca/fides/pull/2438)

- Admin UI

  - Custom Metadata [#2536](https://github.com/ethyca/fides/pull/2536)
    - Create Custom Lists
    - Create Custom Field Definition
    - Create custom fields from a the taxonomy editor
    - Provide a custom field value in a resource
    - Bulk edit custom field values [#2612](https://github.com/ethyca/fides/issues/2612)
    - Custom metadata UI Polish [#2624](https://github.com/ethyca/fides/pull/2625)

- Privacy Center

  - The consent config default value can depend on whether Global Privacy Control is enabled. [#2341](https://github.com/ethyca/fides/pull/2341)
  - When GPC is enabled, the UI indicates which data uses are opted out by default. [#2596](https://github.com/ethyca/fides/pull/2596)
  - `inspectForBrowserIdentities` now also looks for `ljt_readerID`. [#2543](https://github.com/ethyca/fides/pull/2543)

### Added

- Added new Wunderkind Consent Saas Connector [#2600](https://github.com/ethyca/fides/pull/2600)
- Added new Sovrn Email Consent Connector [#2543](https://github.com/ethyca/fides/pull/2543/)
- Log Fides version at startup [#2566](https://github.com/ethyca/fides/pull/2566)

### Changed

- Update Admin UI to show all action types (access, erasure, consent, update) [#2523](https://github.com/ethyca/fides/pull/2523)
- Removes legacy `verify_oauth_client` function [#2527](https://github.com/ethyca/fides/pull/2527)
- Updated the UI for adding systems to a new design [#2490](https://github.com/ethyca/fides/pull/2490)
- Minor logging improvements [#2566](https://github.com/ethyca/fides/pull/2566)
- Various form components now take a `stacked` or `inline` variant [#2542](https://github.com/ethyca/fides/pull/2542)
- UX fixes for user management [#2537](https://github.com/ethyca/fides/pull/2537)
- Updating Firebase Auth connector to mask the user with a delete instead of an update [#2602](https://github.com/ethyca/fides/pull/2602)

### Fixed

- Fixed bug where refreshing a page in the UI would result in a 404 [#2502](https://github.com/ethyca/fides/pull/2502)
- Usernames are case insensitive now and prevent all duplicates [#2487](https://github.com/ethyca/fides/pull/2487)
  - This PR contains a migration that deletes duplicate users and keeps the oldest original account.
- Update Logos for shipped connectors [#2464](https://github.com/ethyca/fides/pull/2587)
- Search field on privacy request page isn't working [#2270](https://github.com/ethyca/fides/pull/2595)

### Developer Experience

- Added new Cypress E2E smoke tests [#2241](https://github.com/ethyca/fides/pull/2241)
- New command `nox -s e2e_test` which will spin up the test environment and run true E2E Cypress tests against it [#2417](https://github.com/ethyca/fides/pull/2417)
- Cypress E2E tests now run in CI and are reported to Cypress Cloud [#2417](https://github.com/ethyca/fides/pull/2417)
- Change from `randomint` to `uuid` in mongodb tests to reduce flakiness. [#2591](https://github.com/ethyca/fides/pull/2591)

### Removed

- Remove feature flagged config wizard stepper from Admin UI [#2553](https://github.com/ethyca/fides/pull/2553)

## [2.6.6](https://github.com/ethyca/fides/compare/2.6.5...2.6.6)

### Changed

- Improve Readability for Custom Masking Override Exceptions [#2593](https://github.com/ethyca/fides/pull/2593)

## [2.6.5](https://github.com/ethyca/fides/compare/2.6.4...2.6.5)

### Added

- Added config properties to override database Engine parameters [#2511](https://github.com/ethyca/fides/pull/2511)
- Increased default pool_size and max_overflow to 50 [#2560](https://github.com/ethyca/fides/pull/2560)

## [2.6.4](https://github.com/ethyca/fides/compare/2.6.3...2.6.4)

### Fixed

- Fixed bug for SMS completion notification not being sent [#2526](https://github.com/ethyca/fides/issues/2526)
- Fixed bug where refreshing a page in the UI would result in a 404 [#2502](https://github.com/ethyca/fides/pull/2502)

## [2.6.3](https://github.com/ethyca/fides/compare/2.6.2...2.6.3)

### Fixed

- Handle case where legacy dataset has meta: null [#2524](https://github.com/ethyca/fides/pull/2524)

## [2.6.2](https://github.com/ethyca/fides/compare/2.6.1...2.6.2)

### Fixed

- Issue addressing missing field in dataset migration [#2510](https://github.com/ethyca/fides/pull/2510)

## [2.6.1](https://github.com/ethyca/fides/compare/2.6.0...2.6.1)

### Fixed

- Fix errors when privacy requests execute concurrently without workers [#2489](https://github.com/ethyca/fides/pull/2489)
- Enable saas request overrides to run in worker runtime [#2489](https://github.com/ethyca/fides/pull/2489)

## [2.6.0](https://github.com/ethyca/fides/compare/2.5.1...2.6.0)

### Added

- Added the `env` option to the `security` configuration options to allow for users to completely secure the API endpoints [#2267](https://github.com/ethyca/fides/pull/2267)
- Unified Fides Resources
  - Added a dataset dropdown selector when configuring a connector to link an existing dataset to the connector configuration. [#2162](https://github.com/ethyca/fides/pull/2162)
  - Added new datasetconfig.ctl_dataset_id field to unify fides dataset resources [#2046](https://github.com/ethyca/fides/pull/2046)
- Add new connection config routes that couple them with systems [#2249](https://github.com/ethyca/fides/pull/2249)
- Add new select/deselect all permissions buttons [#2437](https://github.com/ethyca/fides/pull/2437)
- Endpoints to allow a user with the `user:password-reset` scope to reset users' passwords. In addition, users no longer require a scope to edit their own passwords. [#2373](https://github.com/ethyca/fides/pull/2373)
- New form to reset a user's password without knowing an old password [#2390](https://github.com/ethyca/fides/pull/2390)
- Approve & deny buttons on the "Request details" page. [#2473](https://github.com/ethyca/fides/pull/2473)
- Consent Propagation
  - Add the ability to execute Consent Requests via the Privacy Request Execution layer [#2125](https://github.com/ethyca/fides/pull/2125)
  - Add a Mailchimp Transactional Consent Connector [#2194](https://github.com/ethyca/fides/pull/2194)
  - Allow defining a list of opt-in and/or opt-out requests in consent connectors [#2315](https://github.com/ethyca/fides/pull/2315)
  - Add a Google Analytics Consent Connector for GA4 properties [#2302](https://github.com/ethyca/fides/pull/2302)
  - Pass the GA Cookie from the Privacy Center [#2337](https://github.com/ethyca/fides/pull/2337)
  - Rename "user_id" to more specific "ga_client_id" [#2356](https://github.com/ethyca/fides/pull/2356)
  - Patch Google Analytics Consent Connector to delete by client_id [#2355](https://github.com/ethyca/fides/pull/2355)
  - Add a "skip_param_values option" to optionally skip when we are missing param values in the body [#2384](https://github.com/ethyca/fides/pull/2384)
  - Adds a new Universal Analytics Connector that works with the UA Tracking Id
- Adds intake and storage of Global Privacy Control Signal props for Consent [#2599](https://github.com/ethyca/fides/pull/2599)

### Changed

- Unified Fides Resources
  - Removed several fidesops schemas for DSR's in favor of updated Fideslang schemas [#2009](https://github.com/ethyca/fides/pull/2009)
  - Removed DatasetConfig.dataset field [#2096](https://github.com/ethyca/fides/pull/2096)
  - Updated UI dataset config routes to use new unified routes [#2113](https://github.com/ethyca/fides/pull/2113)
  - Validate request body on crud endpoints on upsert. Validate dataset data categories before save. [#2134](https://github.com/ethyca/fides/pull/2134/)
  - Updated test env setup and quickstart to use new endpoints [#2225](https://github.com/ethyca/fides/pull/2225)
- Consent Propagation
  - Privacy Center consent options can now be marked as `executable` in order to propagate consent requests [#2193](https://github.com/ethyca/fides/pull/2193)
  - Add support for passing browser identities to consent request patches [#2304](https://github.com/ethyca/fides/pull/2304)
- Update fideslang to 1.3.3 [#2343](https://github.com/ethyca/fides/pull/2343)
- Display the request type instead of the policy name on the request table [#2382](https://github.com/ethyca/fides/pull/2382)
- Make denial reasons required [#2400](https://github.com/ethyca/fides/pull/2400)
- Display the policy key on the request details page [#2395](https://github.com/ethyca/fides/pull/2395)
- Updated CSV export [#2452](https://github.com/ethyca/fides/pull/2452)
- Privacy Request approval now uses a modal [#2443](https://github.com/ethyca/fides/pull/2443)

### Developer Experience

- `nox -s test_env` has been replaced with `nox -s "fides_env(dev)"`
- New command `nox -s "fides_env(test)"` creates a complete test environment with seed data (similar to `fides_env(dev)`) but with the production fides image so the built UI can be accessed at `localhost:8080` [#2399](https://github.com/ethyca/fides/pull/2399)
- Change from code climate to codecov for coverage reporting [#2402](https://github.com/ethyca/fides/pull/2402)

### Fixed

- Home screen header scaling and responsiveness issues [#2200](https://github.com/ethyca/fides/pull/2277)
- Privacy Center identity inputs validate even when they are optional. [#2308](https://github.com/ethyca/fides/pull/2308)
- The PII toggle defaults to false and PII will be hidden on page load [#2388](https://github.com/ethyca/fides/pull/2388)
- Fixed a CI bug caused by git security upgrades [#2441](https://github.com/ethyca/fides/pull/2441)
- Privacy Center
  - Identity inputs validate even when they are optional. [#2308](https://github.com/ethyca/fides/pull/2308)
  - Submit buttons show loading state and disable while submitting. [#2401](https://github.com/ethyca/fides/pull/2401)
  - Phone inputs no longer request country SVGs from external domain. [#2378](https://github.com/ethyca/fides/pull/2378)
  - Input validation errors no longer change the height of modals. [#2379](https://github.com/ethyca/fides/pull/2379)
- Patch masking strategies to better handle null and non-string inputs [#2307](https://github.com/ethyca/fides/pull/2377)
- Renamed prod pushes tag to be `latest` for privacy center and sample app [#2401](https://github.com/ethyca/fides/pull/2407)
- Update firebase connector to better handle non-existent users [#2439](https://github.com/ethyca/fides/pull/2439)

## [2.5.1](https://github.com/ethyca/fides/compare/2.5.0...2.5.1)

### Developer Experience

- Allow db resets only if `config.dev_mode` is `True` [#2321](https://github.com/ethyca/fides/pull/2321)

### Fixed

- Added a feature flag for the recent dataset classification UX changes [#2335](https://github.com/ethyca/fides/pull/2335)

### Security

- Add a check to the catchall path to prevent returning paths outside of the UI directory [#2330](https://github.com/ethyca/fides/pull/2330)

### Developer Experience

- Reduce size of local Docker images by fixing `.dockerignore` patterns [#2360](https://github.com/ethyca/fides/pull/2360)

## [2.5.0](https://github.com/ethyca/fides/compare/2.4.0...2.5.0)

### Docs

- Update the docs landing page and remove redundant docs [#2184](https://github.com/ethyca/fides/pull/2184)

### Added

- Added the `user` command group to the CLI. [#2153](https://github.com/ethyca/fides/pull/2153)
- Added `Code Climate` test coverage uploads. [#2198](https://github.com/ethyca/fides/pull/2198)
- Added the connection key to the execution log [#2100](https://github.com/ethyca/fides/pull/2100)
- Added endpoints to retrieve DSR `Rule`s and `Rule Target`s [#2116](https://github.com/ethyca/fides/pull/2116)
- Added Fides version number to account dropdown in the UI [#2140](https://github.com/ethyca/fides/pull/2140)
- Add link to Classify Systems page in nav side bar [#2128](https://github.com/ethyca/fides/pull/2128)
- Dataset classification UI now polls for results [#2123](https://github.com/ethyca/fides/pull/2123)
- Update Privacy Center Icons [#1800](https://github.com/ethyca/fides/pull/2139)
- Privacy Center `fides-consent.js`:
  - `Fides.shopify` integration function. [#2152](https://github.com/ethyca/fides/pull/2152)
  - Dedicated folder for integrations.
  - `Fides.meta` integration function (fbq). [#2217](https://github.com/ethyca/fides/pull/2217)
- Adds support for Twilio email service (Sendgrid) [#2154](https://github.com/ethyca/fides/pull/2154)
- Access and erasure support for Recharge [#1709](https://github.com/ethyca/fides/pull/1709)
- Access and erasure support for Friendbuy Nextgen [#2085](https://github.com/ethyca/fides/pull/2085)

### Changed

- Admin UI Feature Flags - [#2101](https://github.com/ethyca/fides/pull/2101)
  - Overrides can be saved in the browser.
  - Use `NEXT_PUBLIC_APP_ENV` for app-specific environment config.
  - No longer use `react-feature-flags` library.
  - Can have descriptions. [#2243](https://github.com/ethyca/fides/pull/2243)
- Made privacy declarations optional when adding systems manually - [#2173](https://github.com/ethyca/fides/pull/2173)
- Removed an unclear logging message. [#2266](https://github.com/ethyca/fides/pull/2266)
- Allow any user with `user:delete` scope to delete other users [#2148](https://github.com/ethyca/fides/pull/2148)
- Dynamic imports of custom overrides and SaaS test fixtures [#2169](https://github.com/ethyca/fides/pull/2169)
- Added `AuthenticatedClient` to custom request override interface [#2171](https://github.com/ethyca/fides/pull/2171)
- Only approve the specific collection instead of the entire dataset, display only top 1 classification by default [#2226](https://github.com/ethyca/fides/pull/2226)
- Update sample project resources for `fides evaluate` usage in `fides deploy` [#2253](https://github.com/ethyca/fides/pull/2253)

### Removed

- Removed unused object_name field on s3 storage config [#2133](https://github.com/ethyca/fides/pull/2133)

### Fixed

- Remove next-auth from privacy center to fix JS console error [#2090](https://github.com/ethyca/fides/pull/2090)
- Admin UI - Added Missing ability to assign `user:delete` in the permissions checkboxes [#2148](https://github.com/ethyca/fides/pull/2148)
- Nav bug: clicking on Privacy Request breadcrumb takes me to Home instead of /privacy-requests [#497](https://github.com/ethyca/fides/pull/2141)
- Side nav disappears when viewing request details [#2129](https://github.com/ethyca/fides/pull/2155)
- Remove usage of load dataset button and other dataset UI modifications [#2149](https://github.com/ethyca/fides/pull/2149)
- Improve readability for exceptions raised from custom request overrides [#2157](https://github.com/ethyca/fides/pull/2157)
- Importing custom request overrides on server startup [#2186](https://github.com/ethyca/fides/pull/2186)
- Remove warning when env vars default to blank strings in docker-compose [#2188](https://github.com/ethyca/fides/pull/2188)
- Fix Cookie House purchase modal flashing 'Error' in title [#2274](https://github.com/ethyca/fides/pull/2274)
- Stop dependency from upgrading `packaging` to version with known issue [#2273](https://github.com/ethyca/fides/pull/2273)
- Privacy center config no longer requires `identity_inputs` and will use `email` as a default [#2263](https://github.com/ethyca/fides/pull/2263)
- No longer display remaining days for privacy requests in terminal states [#2292](https://github.com/ethyca/fides/pull/2292)

### Removed

- Remove "Create New System" button when viewing systems. All systems can now be created via the "Add systems" button on the home page. [#2132](https://github.com/ethyca/fides/pull/2132)

## [2.4.0](https://github.com/ethyca/fides/compare/2.3.1...2.4.0)

### Developer Experience

- Include a pre-check workflow that collects the pytest suite [#2098](https://github.com/ethyca/fides/pull/2098)
- Write to the application db when running the app locally. Write to the test db when running pytest [#1731](https://github.com/ethyca/fides/pull/1731)

### Changed

- Move the `fides.ctl.core.` and `fides.ctl.connectors` modules into `fides.core` and `fides.connectors` respectively [#2097](https://github.com/ethyca/fides/pull/2097)
- Fides: Skip cypress tests due to nav bar 2.0 [#2102](https://github.com/ethyca/fides/pull/2103)

### Added

- Adds new erasure policy for complete user data masking [#1839](https://github.com/ethyca/fides/pull/1839)
- New Fides Home page [#1864](https://github.com/ethyca/fides/pull/2050)
- Nav 2.0 - Replace form flow side navs with top tabs [#2037](https://github.com/ethyca/fides/pull/2050)
- Adds new erasure policy for complete user data masking [#1839](https://github.com/ethyca/fides/pull/1839)
- Added ability to use Mailgun templates when sending emails. [#2039](https://github.com/ethyca/fides/pull/2039)
- Adds SMS id verification for consent [#2094](https://github.com/ethyca/fides/pull/2094)

### Fixed

- Store `fides_consent` cookie on the root domain of the Privacy Center [#2071](https://github.com/ethyca/fides/pull/2071)
- Properly set the expire-time for verification codes [#2105](https://github.com/ethyca/fides/pull/2105)

## [2.3.1](https://github.com/ethyca/fides/compare/2.3.0...2.3.1)

### Fixed

- Resolved an issue where the root_user was not being created [#2082](https://github.com/ethyca/fides/pull/2082)

### Added

- Nav redesign with sidebar groups. Feature flagged to only be visible in dev mode until release. [#2030](https://github.com/ethyca/fides/pull/2047)
- Improved error handling for incorrect app encryption key [#2089](https://github.com/ethyca/fides/pull/2089)
- Access and erasure support for Friendbuy API [#2019](https://github.com/ethyca/fides/pull/2019)

## [2.3.0](https://github.com/ethyca/fides/compare/2.2.2...2.3.0)

### Added

- Common Subscriptions for app-wide data and feature checks. [#2030](https://github.com/ethyca/fides/pull/2030)
- Send email alerts on privacy request failures once the specified threshold is reached. [#1793](https://github.com/ethyca/fides/pull/1793)
- DSR Notifications (toast) [#1895](https://github.com/ethyca/fides/pull/1895)
- DSR configure alerts btn [#1895](https://github.com/ethyca/fides/pull/1895)
- DSR configure alters (FE) [#1895](https://github.com/ethyca/fides/pull/1895)
- Add a `usage` session to Nox to print full session docstrings. [#2022](https://github.com/ethyca/fides/pull/2022)

### Added

- Adds notifications section to toml files [#2026](https://github.com/ethyca/fides/pull/2060)

### Changed

- Updated to use `loguru` logging library throughout codebase [#2031](https://github.com/ethyca/fides/pull/2031)
- Do not always create a `fides.toml` by default [#2023](https://github.com/ethyca/fides/pull/2023)
- The `fideslib` module has been merged into `fides`, code redundancies have been removed [#1859](https://github.com/ethyca/fides/pull/1859)
- Replace 'ingress' and 'egress' with 'sources' and 'destinations' across UI [#2044](https://github.com/ethyca/fides/pull/2044)
- Update the functionality of `fides pull -a <filename>` to include _all_ resource types. [#2083](https://github.com/ethyca/fides/pull/2083)

### Fixed

- Timing issues with bulk DSR reprocessing, specifically when analytics are enabled [#2015](https://github.com/ethyca/fides/pull/2015)
- Error caused by running erasure requests with disabled connectors [#2045](https://github.com/ethyca/fides/pull/2045)
- Changes the SlowAPI ratelimiter's backend to use memory instead of Redis [#2054](https://github.com/ethyca/fides/pull/2058)

## [2.2.2](https://github.com/ethyca/fides/compare/2.2.1...2.2.2)

### Docs

- Updated the readme to use new new [docs site](http://docs.ethyca.com) [#2020](https://github.com/ethyca/fides/pull/2020)

### Deprecated

- The documentation site hosted in the `/docs` directory has been deprecated. All documentation updates will be hosted at the new [docs site](http://docs.ethyca.com) [#2020](https://github.com/ethyca/fides/pull/2020)

### Fixed

- Fixed mypy and pylint errors [#2013](https://github.com/ethyca/fides/pull/2013)
- Update connection test endpoint to be effectively non-blocking [#2000](https://github.com/ethyca/fides/pull/2000)
- Update Fides connector to better handle children with no access results [#2012](https://github.com/ethyca/fides/pull/2012)

## [2.2.1](https://github.com/ethyca/fides/compare/2.2.0...2.2.1)

### Added

- Add health check indicator for data flow scanning option [#1973](https://github.com/ethyca/fides/pull/1973)

### Changed

- The `celery.toml` is no longer used, instead it is a subsection of the `fides.toml` file [#1990](https://github.com/ethyca/fides/pull/1990)
- Update sample project landing page copy to be version-agnostic [#1958](https://github.com/ethyca/fides/pull/1958)
- `get` and `ls` CLI commands now return valid `fides` object YAML [#1991](https://github.com/ethyca/fides/pull/1991)

### Developer Experience

- Remove duplicate fastapi-caching and pin version. [#1765](https://github.com/ethyca/fides/pull/1765)

## [2.2.0](https://github.com/ethyca/fides/compare/2.1.0...2.2.0)

### Added

- Send email alerts on privacy request failures once the specified threshold is reached. [#1793](https://github.com/ethyca/fides/pull/1793)
- Add authenticated privacy request route. [#1819](https://github.com/ethyca/fides/pull/1819)
- Enable the onboarding flow [#1836](https://github.com/ethyca/fides/pull/1836)
- Access and erasure support for Fullstory API [#1821](https://github.com/ethyca/fides/pull/1821)
- Add function to poll privacy request for completion [#1860](https://github.com/ethyca/fides/pull/1860)
- Added rescan flow for the data flow scanner [#1844](https://github.com/ethyca/fides/pull/1844)
- Add rescan flow for the data flow scanner [#1844](https://github.com/ethyca/fides/pull/1844)
- Add Fides connector to support parent-child Fides deployments [#1861](https://github.com/ethyca/fides/pull/1861)
- Classification UI now polls for updates to classifications [#1908](https://github.com/ethyca/fides/pull/1908)

### Changed

- The organization info form step is now skipped if the server already has organization info. [#1840](https://github.com/ethyca/fides/pull/1840)
- Removed the description column from the classify systems page. [#1867](https://github.com/ethyca/fides/pull/1867)
- Retrieve child results during fides connector execution [#1967](https://github.com/ethyca/fides/pull/1967)

### Fixed

- Fix error in parent user creation seeding. [#1832](https://github.com/ethyca/fides/issues/1832)
- Fix DSR error due to unfiltered empty identities [#1901](https://github.com/ethyca/fides/pull/1907)

### Docs

- Remove documentation about no-longer used connection string override [#1824](https://github.com/ethyca/fides/pull/1824)
- Fix typo in headings [#1824](https://github.com/ethyca/fides/pull/1824)
- Update documentation to reflect configs necessary for mailgun, twilio_sms and twilio_email service types [#1846](https://github.com/ethyca/fides/pull/1846)

...

## [2.1.0](https://github.com/ethyca/fides/compare/2.0.0...2.1.0)

### Added

- Classification flow for system data flows
- Classification is now triggered as part of data flow scanning
- Include `ingress` and `egress` fields on system export and `datamap/` endpoint [#1740](https://github.com/ethyca/fides/pull/1740)
- Repeatable unique identifier for dataset fides_keys and metadata [#1786](https://github.com/ethyca/fides/pull/1786)
- Adds SMS support for identity verification notifications [#1726](https://github.com/ethyca/fides/pull/1726)
- Added phone number validation in back-end and react phone number form in Privacy Center [#1745](https://github.com/ethyca/fides/pull/1745)
- Adds SMS message template for all subject notifications [#1743](https://github.com/ethyca/fides/pull/1743)
- Privacy-Center-Cypress workflow for CI checks of the Privacy Center. [#1722](https://github.com/ethyca/fides/pull/1722)
- Privacy Center `fides-consent.js` script for accessing consent on external pages. [Details](/clients/privacy-center/packages/fides-consent/README.md)
- Erasure support for Twilio Conversations API [#1673](https://github.com/ethyca/fides/pull/1673)
- Webserver port can now be configured via the CLI command [#1858](https://github.com/ethyca/fides/pull/1858)

### Changed

- Optional dependencies are no longer used for 3rd-party connectivity. Instead they are used to isolate dangerous dependencies. [#1679](https://github.com/ethyca/fides/pull/1679)
- All Next pages now automatically require login. [#1670](https://github.com/ethyca/fides/pull/1670)
- Running the `webserver` command no longer prompts the user to opt out/in to analytics[#1724](https://github.com/ethyca/fides/pull/1724)

### Developer Experience

- Admin-UI-Cypress tests that fail in CI will now upload screen recordings for debugging. [#1728](https://github.com/ethyca/fides/pull/1728/files/c23e62fea284f7910028c8483feff893903068b8#r1019491323)
- Enable remote debugging from VSCode of live dev app [#1780](https://github.com/ethyca/fides/pull/1780)

### Removed

- Removed the Privacy Center `cookieName` config introduced in 2.0.0. [#1756](https://github.com/ethyca/fides/pull/1756)

### Fixed

- Exceptions are no longer raised when sending analytics on Windows [#1666](https://github.com/ethyca/fides/pull/1666)
- Fixed wording on identity verification modal in the Privacy Center [#1674](https://github.com/ethyca/fides/pull/1674)
- Update system fides_key tooltip text [#1533](https://github.com/ethyca/fides/pull/1685)
- Removed local storage parsing that is redundant with redux-persist. [#1678](https://github.com/ethyca/fides/pull/1678)
- Show a helpful error message if Docker daemon is not running during "fides deploy" [#1694](https://github.com/ethyca/fides/pull/1694)
- Allow users to query their own permissions, including root user. [#1698](https://github.com/ethyca/fides/pull/1698)
- Single-select taxonomy fields legal basis and special category can be cleared. [#1712](https://github.com/ethyca/fides/pull/1712)
- Fixes the issue where the security config is not properly loading from environment variables. [#1718](https://github.com/ethyca/fides/pull/1718)
- Fixes the issue where the CLI can't run without the config values required by the webserver. [#1811](https://github.com/ethyca/fides/pull/1811)
- Correctly handle response from adobe jwt auth endpoint as milliseconds, rather than seconds. [#1754](https://github.com/ethyca/fides/pull/1754)
- Fixed styling issues with the `EditDrawer` component. [#1803](https://github.com/ethyca/fides/pull/1803)

### Security

- Bumped versions of packages that use OpenSSL [#1683](https://github.com/ethyca/fides/pull/1683)

## [2.0.0](https://github.com/ethyca/fides/compare/1.9.6...2.0.0)

### Added

- Allow delete-only SaaS connector endpoints [#1200](https://github.com/ethyca/fides/pull/1200)
- Privacy center consent choices store a browser cookie. [#1364](https://github.com/ethyca/fides/pull/1364)
  - The format is generic. A reasonable set of defaults will be added later: [#1444](https://github.com/ethyca/fides/issues/1444)
  - The cookie name defaults to `fides_consent` but can be configured under `config.json > consent > cookieName`.
  - Each consent option can provide an array of `cookieKeys`.
- Individually select and reprocess DSRs that have errored [#1203](https://github.com/ethyca/fides/pull/1489)
- Bulk select and reprocess DSRs that have errored [#1205](https://github.com/ethyca/fides/pull/1489)
- Config Wizard: AWS scan results populate in system review forms. [#1454](https://github.com/ethyca/fides/pull/1454)
- Integrate rate limiter with Saas Connectors. [#1433](https://github.com/ethyca/fides/pull/1433)
- Config Wizard: Added a column selector to the scan results page of the config wizard [#1590](https://github.com/ethyca/fides/pull/1590)
- Config Wizard: Flow for runtime scanner option [#1640](https://github.com/ethyca/fides/pull/1640)
- Access support for Twilio Conversations API [#1520](https://github.com/ethyca/fides/pull/1520)
- Message Config: Adds Twilio Email/SMS support [#1519](https://github.com/ethyca/fides/pull/1519)

### Changed

- Updated mypy to version 0.981 and Python to version 3.10.7 [#1448](https://github.com/ethyca/fides/pull/1448)

### Developer Experience

- Repository dispatch events are sent to fidesctl-plus and fidesops-plus [#1263](https://github.com/ethyca/fides/pull/1263)
- Only the `docs-authors` team members are specified as `CODEOWNERS` [#1446](https://github.com/ethyca/fides/pull/1446)
- Updates the default local configuration to not defer tasks to a worker node [#1552](https://github.com/ethyca/fides/pull/1552/)
- Updates the healthcheck to return health status of connected Celery workers [#1588](https://github.com/ethyca/fides/pull/1588)

### Docs

- Remove the tutorial to prepare for new update [#1543](https://github.com/ethyca/fides/pull/1543)
- Add system management via UI documentation [#1541](https://github.com/ethyca/fides/pull/1541)
- Added DSR quickstart docs, restructured docs navigation [#1651](https://github.com/ethyca/fides/pull/1651)
- Update privacy request execution overview docs [#1258](https://github.com/ethyca/fides/pull/1490)

### Fixed

- Fixed system dependencies appearing as "N/A" in the datamap endpoint when there are no privacy declarations [#1649](https://github.com/ethyca/fides/pull/1649)

## [1.9.6](https://github.com/ethyca/fides/compare/1.9.5...1.9.6)

### Fixed

- Include systems without a privacy declaration on data map [#1603](https://github.com/ethyca/fides/pull/1603)
- Handle malformed tokens [#1523](https://github.com/ethyca/fides/pull/1523)
- Remove thrown exception from getAllPrivacyRequests method [#1592](https://github.com/ethyca/fides/pull/1593)
- Include systems without a privacy declaration on data map [#1603](https://github.com/ethyca/fides/pull/1603)
- After editing a dataset, the table will stay on the previously selected collection instead of resetting to the first one. [#1511](https://github.com/ethyca/fides/pull/1511)
- Fix redis `db_index` config issue [#1647](https://github.com/ethyca/fides/pull/1647)

### Docs

- Add unlinked docs and fix any remaining broken links [#1266](https://github.com/ethyca/fides/pull/1266)
- Update privacy center docs to include consent information [#1537](https://github.com/ethyca/fides/pull/1537)
- Update UI docs to include DSR countdown information and additional descriptions/filtering [#1545](https://github.com/ethyca/fides/pull/1545)

### Changed

- Allow multiple masking strategies to be specified when using fides as a masking engine [#1647](https://github.com/ethyca/fides/pull/1647)

## [1.9.5](https://github.com/ethyca/fides/compare/1.9.4...1.9.5)

### Added

- The database includes a `plus_system_scans` relation, to track the status and results of System Scanner executions in fidesctl-plus [#1554](https://github.com/ethyca/fides/pull/1554)

## [1.9.4](https://github.com/ethyca/fides/compare/1.9.2...1.9.4)

### Fixed

- After editing a dataset, the table will stay on the previously selected collection instead of resetting to the first one. [#1511](https://github.com/ethyca/fides/pull/1511)

## [1.9.2](https://github.com/ethyca/fides/compare/1.9.1...1.9.2)

### Deprecated

- Added a deprecation warning for the entire package [#1244](https://github.com/ethyca/fides/pull/1244)

### Added

- Dataset generation enhancements using Fides Classify for Plus users:

  - Integrate Fides Plus API into placeholder features introduced in 1.9.0. [#1194](https://github.com/ethyca/fides/pull/1194)

- Fides Admin UI:

  - Configure Connector after creation [#1204](https://github.com/ethyca/fides/pull/1356)

### Fixed

- Privacy Center:
  - Handle error on startup if server isn't running [#1239](https://github.com/ethyca/fides/pull/1239)
  - Fix styling issue with cards [#1240](https://github.com/ethyca/fides/pull/1240)
  - Redirect to index on consent save [#1238](https://github.com/ethyca/fides/pull/1238)

## [1.9.1](https://github.com/ethyca/fides/compare/1.9.0...1.9.1)

### Changed

- Update fideslang to v1.3.1 [#1136](https://github.com/ethyca/fides/pull/1136)

### Changed

- Update fideslang to v1.3.1 [#1136](https://github.com/ethyca/fides/pull/1136)

## [1.9.0](https://github.com/ethyca/fides/compare/1.8.6...1.9.0) - 2022-09-29

### Added

- Dataset generation enhancements using Fides Classify for Plus users:
  - Added toggle for enabling classify during generation. [#1057](https://github.com/ethyca/fides/pull/1057)
  - Initial implementation of API request to kick off classify, with confirmation modal. [#1069](https://github.com/ethyca/fides/pull/1069)
  - Initial Classification & Review status for generated datasets. [#1074](https://github.com/ethyca/fides/pull/1074)
  - Component for choosing data categories based on classification results. [#1110](https://github.com/ethyca/fides/pull/1110)
  - The dataset fields table shows data categories from the classifier (if available). [#1088](https://github.com/ethyca/fides/pull/1088)
  - The "Approve" button can be used to update the dataset with the classifier's suggestions. [#1129](https://github.com/ethyca/fides/pull/1129)
- System management UI:
  - New page to add a system via yaml [#1062](https://github.com/ethyca/fides/pull/1062)
  - Skeleton of page to add a system manually [#1068](https://github.com/ethyca/fides/pull/1068)
  - Refactor config wizard system forms to be reused for system management [#1072](https://github.com/ethyca/fides/pull/1072)
  - Add additional optional fields to system management forms [#1082](https://github.com/ethyca/fides/pull/1082)
  - Delete a system through the UI [#1085](https://github.com/ethyca/fides/pull/1085)
  - Edit a system through the UI [#1096](https://github.com/ethyca/fides/pull/1096)
- Cypress component testing [#1106](https://github.com/ethyca/fides/pull/1106)

### Changed

- Changed behavior of `load_default_taxonomy` to append instead of upsert [#1040](https://github.com/ethyca/fides/pull/1040)
- Changed behavior of adding privacy declarations to decouple the actions of the "add" and "next" buttons [#1086](https://github.com/ethyca/fides/pull/1086)
- Moved system related UI components from the `config-wizard` directory to the `system` directory [#1097](https://github.com/ethyca/fides/pull/1097)
- Updated "type" on SaaS config to be a simple string type, not an enum [#1197](https://github.com/ethyca/fides/pull/1197)

### Developer Experience

- Optional dependencies may have their version defined only once, in `optional-requirements.txt` [#1171](https://github.com/ethyca/fides/pull/1171)

### Docs

- Updated the footer links [#1130](https://github.com/ethyca/fides/pull/1130)

### Fixed

- Fixed the "help" link in the UI header [#1078](https://github.com/ethyca/fides/pull/1078)
- Fixed a bug in Data Category Dropdowns where checking i.e. `user.biometric` would also check `user.biometric_health` [#1126](https://github.com/ethyca/fides/pull/1126)

### Security

- Upgraded pymysql to version `1.0.2` [#1094](https://github.com/ethyca/fides/pull/1094)

## [1.8.6](https://github.com/ethyca/fides/compare/1.8.5...1.8.6) - 2022-09-28

### Added

- Added classification tables for Plus users [#1060](https://github.com/ethyca/fides/pull/1060)

### Fixed

- Fixed a bug where rows were being excluded from a data map [#1124](https://github.com/ethyca/fides/pull/1124)

## [1.8.5](https://github.com/ethyca/fides/compare/1.8.4...1.8.5) - 2022-09-21

### Changed

- Update fideslang to v1.3.0 [#1103](https://github.com/ethyca/fides/pull/1103)

## [1.8.4](https://github.com/ethyca/fides/compare/1.8.3...1.8.4) - 2022-09-09

### Added

- Initial system management page [#1054](https://github.com/ethyca/fides/pull/1054)

### Changed

- Deleting a taxonomy field with children will now cascade delete all of its children as well. [#1042](https://github.com/ethyca/fides/pull/1042)

### Fixed

- Fixed navigating directly to frontend routes loading index page instead of the correct static page for the route.
- Fix truncated evaluation error messages [#1053](https://github.com/ethyca/fides/pull/1053)

## [1.8.3](https://github.com/ethyca/fides/compare/1.8.2...1.8.3) - 2022-09-06

### Added

- Added more taxonomy fields that can be edited via the UI [#1000](https://github.com/ethyca/fides/pull/1000) [#1028](https://github.com/ethyca/fides/pull/1028)
- Added the ability to add taxonomy fields via the UI [#1019](https://github.com/ethyca/fides/pull/1019)
- Added the ability to delete taxonomy fields via the UI [#1006](https://github.com/ethyca/fides/pull/1006)
  - Only non-default taxonomy entities can be deleted [#1023](https://github.com/ethyca/fides/pull/1023)
- Prevent deleting taxonomy `is_default` fields and from adding `is_default=True` fields via the API [#990](https://github.com/ethyca/fides/pull/990).
- Added a "Custom" tag to distinguish user defined taxonomy fields from default taxonomy fields in the UI [#1027](https://github.com/ethyca/fides/pull/1027)
- Added initial support for enabling Fides Plus [#1037](https://github.com/ethyca/fides/pull/1037)
  - The `useFeatures` hook can be used to check if `plus` is enabled.
  - Navigating to/from the Data Map page is gated behind this feature.
  - Plus endpoints are served from the private Plus image.

### Fixed

- Fixed failing mypy tests [#1030](https://github.com/ethyca/fides/pull/1030)
- Fixed an issue where `fides push --diff` would return a false positive diff [#1026](https://github.com/ethyca/fides/pull/1026)
- Pinned pydantic version to < 1.10.0 to fix an error in finding referenced fides keys [#1045](https://github.com/ethyca/fides/pull/1045)

### Fixed

- Fixed failing mypy tests [#1030](https://github.com/ethyca/fides/pull/1030)
- Fixed an issue where `fides push --diff` would return a false positive diff [#1026](https://github.com/ethyca/fides/pull/1026)

### Docs

- Minor formatting updates to [Policy Webhooks](https://ethyca.github.io/fidesops/guides/policy_webhooks/) documentation [#1114](https://github.com/ethyca/fidesops/pull/1114)

### Removed

- Removed create superuser [#1116](https://github.com/ethyca/fidesops/pull/1116)

## [1.8.2](https://github.com/ethyca/fides/compare/1.8.1...1.8.2) - 2022-08-18

### Added

- Added the ability to edit taxonomy fields via the UI [#977](https://github.com/ethyca/fides/pull/977) [#1028](https://github.com/ethyca/fides/pull/1028)
- New column `is_default` added to DataCategory, DataUse, DataSubject, and DataQualifier tables [#976](https://github.com/ethyca/fides/pull/976)
- Added the ability to add taxonomy fields via the UI [#1019](https://github.com/ethyca/fides/pull/1019)
- Added the ability to delete taxonomy fields via the UI [#1006](https://github.com/ethyca/fides/pull/1006)
  - Only non-default taxonomy entities can be deleted [#1023](https://github.com/ethyca/fides/pull/1023)
- Prevent deleting taxonomy `is_default` fields and from adding `is_default=True` fields via the API [#990](https://github.com/ethyca/fides/pull/990).
- Added a "Custom" tag to distinguish user defined taxonomy fields from default taxonomy fields in the UI [#1027](https://github.com/ethyca/fides/pull/1027)

### Changed

- Upgraded base Docker version to Python 3.9 and updated all other references from 3.8 -> 3.9 [#974](https://github.com/ethyca/fides/pull/974)
- Prepend all database tables with `ctl_` [#979](https://github.com/ethyca/fides/pull/979)
- Moved the `admin-ui` code down one level into a `ctl` subdir [#970](https://github.com/ethyca/fides/pull/970)
- Extended the `/datamap` endpoint to include extra metadata [#992](https://github.com/ethyca/fides/pull/992)

## [1.8.1](https://github.com/ethyca/fides/compare/1.8.0...1.8.1) - 2022-08-08

### Deprecated

- The following environment variables have been deprecated, and replaced with the new environment variable names indicated below. To avoid breaking existing workflows, the deprecated variables are still respected in v1.8.1. They will be removed in a future release.
  - `FIDESCTL__API__DATABASE_HOST` --> `FIDESCTL__DATABASE__SERVER`
  - `FIDESCTL__API__DATABASE_NAME` --> `FIDESCTL__DATABASE__DB`
  - `FIDESCTL__API__DATABASE_PASSWORD` --> `FIDESCTL__DATABASE__PASSWORD`
  - `FIDESCTL__API__DATABASE_PORT` --> `FIDESCTL__DATABASE__PORT`
  - `FIDESCTL__API__DATABASE_TEST_DATABASE_NAME` --> `FIDESCTL__DATABASE__TEST_DB`
  - `FIDESCTL__API__DATABASE_USER` --> `FIDESCTL__DATABASE__USER`

### Developer Experience

- The included `docker-compose.yml` no longer references outdated ENV variables [#964](https://github.com/ethyca/fides/pull/964)

### Docs

- Minor release documentation now reflects the desired patch release process [#955](https://github.com/ethyca/fides/pull/955)
- Updated references to ENV variables [#964](https://github.com/ethyca/fides/pull/964)

### Fixed

- Deprecated config options will continue to be respected when set via environment variables [#965](https://github.com/ethyca/fides/pull/965)
- The git cache is rebuilt within the Docker container [#962](https://github.com/ethyca/fides/pull/962)
- The `wheel` pypi build no longer has a dirty version tag [#962](https://github.com/ethyca/fides/pull/962)
- Add setuptools to dev-requirements to fix versioneer error [#983](https://github.com/ethyca/fides/pull/983)

## [1.8.0](https://github.com/ethyca/fides/compare/1.7.1...1.8.0) - 2022-08-04

### Added

- Initial configuration wizard UI view
  - System scanning step: AWS credentials form and initial `generate` API usage.
  - System scanning results: AWS systems are stored and can be selected for review
- CustomInput type "password" with show/hide icon.
- Pull CLI command now checks for untracked/unstaged files in the manifests dir [#869](https://github.com/ethyca/fides/pull/869)
- Pull CLI command has a flag to pull missing files from the server [#895](https://github.com/ethyca/fides/pull/895)
- Add BigQuery support for the `generate` command and `/generate` endpoint [#814](https://github.com/ethyca/fides/pull/814) & [#917](https://github.com/ethyca/fides/pull/917)
- Added user auth tables [915](https://github.com/ethyca/fides/pull/915)
- Standardized API error parsing under `~/types/errors`
- Added taxonomy page to UI [#902](https://github.com/ethyca/fides/pull/902)
  - Added a nested accordion component for displaying taxonomy data [#910](https://github.com/ethyca/fides/pull/910)
- Add lru cache to get_config [927](https://github.com/ethyca/fides/pull/927)
- Add support for deprecated API config values [#959](https://github.com/ethyca/fides/pull/959)
- `fides` is now an alias for `fidesctl` as a CLI entrypoint [#926](https://github.com/ethyca/fides/pull/926)
- Add user auth routes [929](https://github.com/ethyca/fides/pull/929)
- Bump fideslib to 3.0.1 and remove patch code[931](https://github.com/ethyca/fides/pull/931)
- Update the `fidesctl` python package to automatically serve the UI [#941](https://github.com/ethyca/fides/pull/941)
- Add `push` cli command alias for `apply` and deprecate `apply` [943](https://github.com/ethyca/fides/pull/943)
- Add resource groups tagging api as a source of system generation [939](https://github.com/ethyca/fides/pull/939)
- Add GitHub Action to publish the `fidesctl` package to testpypi on pushes to main [#951](https://github.com/ethyca/fides/pull/951)
- Added configWizardFlag to ui to hide the config wizard when false [[#1453](https://github.com/ethyca/fides/issues/1453)

### Changed

- Updated the `datamap` endpoint to return human-readable column names as the first response item [#779](https://github.com/ethyca/fides/pull/779)
- Remove the `obscure` requirement from the `generate` endpoint [#819](https://github.com/ethyca/fides/pull/819)
- Moved all files from `fidesapi` to `fidesctl/api` [#885](https://github.com/ethyca/fides/pull/885)
- Moved `scan` and `generate` to the list of commands that can be run in local mode [#841](https://github.com/ethyca/fides/pull/841)
- Upgraded the base docker images from Debian Buster to Bullseye [#958](https://github.com/ethyca/fides/pull/958)
- Removed `ipython` as a dev-requirement [#958](https://github.com/ethyca/fides/pull/958)
- Webserver dependencies now come as a standard part of the package [#881](https://github.com/ethyca/fides/pull/881)
- Initial configuration wizard UI view
  - Refactored step & form results management to use Redux Toolkit slice.
- Change `id` field in tables from an integer to a string [915](https://github.com/ethyca/fides/pull/915)
- Update `fideslang` to `1.1.0`, simplifying the default taxonomy and adding `tags` for resources [#865](https://github.com/ethyca/fides/pull/865)
- Merge existing configurations with `fideslib` library [#913](https://github.com/ethyca/fides/pull/913)
- Moved frontend static files to `src/fidesctl/ui-build/static` [#934](https://github.com/ethyca/fides/pull/934)
- Replicated the error response handling from the `/validate` endpoint to the `/generate` endpoint [#911](https://github.com/ethyca/fides/pull/911)

### Developer Experience

- Remove `API_PREFIX` from fidesctl/core/utils.py and change references to `API_PREFIX` in fidesctl/api/reoutes/util.py [922](https://github.com/ethyca/fides/pull/922)

### Fixed

- Dataset field columns show all columns by default in the UI [#898](https://github.com/ethyca/fides/pull/898)
- Fixed the missing `.fides./` directory when locating the default config [#933](https://github.com/ethyca/fides/pull/933)

## [1.7.1](https://github.com/ethyca/fides/compare/1.7.0...1.7.1) - 2022-07-28

### Added

- Add datasets via YAML in the UI [#813](https://github.com/ethyca/fides/pull/813)
- Add datasets via database connection [#834](https://github.com/ethyca/fides/pull/834) [#889](https://github.com/ethyca/fides/pull/889)
- Add delete confirmation when deleting a field or collection from a dataset [#809](https://github.com/ethyca/fides/pull/809)
- Add ability to delete datasets from the UI [#827](https://github.com/ethyca/fides/pull/827)
- Add Cypress for testing [713](https://github.com/ethyca/fides/pull/833)
- Add datasets via database connection (UI only) [#834](https://github.com/ethyca/fides/pull/834)
- Add Okta support to the `/generate` endpoint [#842](https://github.com/ethyca/fides/pull/842)
- Add db support to `/generate` endpoint [849](https://github.com/ethyca/fides/pull/849)
- Added OpenAPI TypeScript client generation for the UI app. See the [README](/clients/admin-ui/src/types/api/README.md) for more details.

### Changed

- Remove the `obscure` requirement from the `generate` endpoint [#819](https://github.com/ethyca/fides/pull/819)

### Developer Experience

- When releases are published, dispatch a repository webhook event to ethyca/fidesctl-plus [#938](https://github.com/ethyca/fides/pull/938)

### Docs

- recommend/replace pip installs with pipx [#874](https://github.com/ethyca/fides/pull/874)

### Fixed

- CustomSelect input tooltips appear next to selector instead of wrapping to a new row.
- Datasets without the `third_country_transfer` will not cause the editing dataset form to not render.
- Fixed a build issue causing an `unknown` version of `fidesctl` to be installed in published Docker images [#836](https://github.com/ethyca/fides/pull/836)
- Fixed an M1-related SQLAlchemy bug [#816](https://github.com/ethyca/fides/pull/891)
- Endpoints now work with or without a trailing slash. [#886](https://github.com/ethyca/fides/pull/886)
- Dataset field columns show all columns by default in the UI [#898](https://github.com/ethyca/fides/pull/898)
- Fixed the `tag` specific GitHub Action workflows for Docker and publishing docs. [#901](https://github.com/ethyca/fides/pull/901)

## [1.7.0](https://github.com/ethyca/fides/compare/1.6.1...1.7.0) - 2022-06-23

### Added

- Added dependabot to keep dependencies updated
- A warning now issues for any orphan datasets as part of the `apply` command [543](https://github.com/ethyca/fides/pull/543)
- Initial scaffolding of management UI [#561](https://github.com/ethyca/fides/pull/624)
- A new `audit` command for `system` and `organization` resources, checking data map attribute compliance [#548](https://github.com/ethyca/fides/pull/548)
- Static UI assets are now built with the docker container [#663](https://github.com/ethyca/fides/issues/663)
- Host static files via fidesapi [#621](https://github.com/ethyca/fides/pull/621)
- A new `generate` endpoint to enable capturing systems from infrastructure from the UI [#642](https://github.com/ethyca/fides/pull/642)
- A new `datamap` endpoint to enable visualizing a data map from the UI [#721](https://github.com/ethyca/fides/pull/721)
- Management UI navigation bar [#679](https://github.com/ethyca/fides/issues/679)
- Management UI integration [#736](https://github.com/ethyca/fides/pull/736)
  - Datasets
  - Systems
  - Taxonomy (data categories)
- Initial dataset UI view [#768](https://github.com/ethyca/fides/pull/768)
  - Add interaction for viewing a dataset collection
  - Add column picker
  - Add a data category checklist tree
  - Edit/delete dataset fields
  - Edit/delete dataset collections
  - Edit datasets
  - Add a component for Identifiability tags
  - Add tooltips for help on forms
  - Add geographic location (third_country_transfers) country selection. Supported by new dependency `i18n-iso-countries`.
- Okta, aws and database credentials can now come from `fidesctl.toml` config [#694](https://github.com/ethyca/fides/pull/694)
- New `validate` endpoint to test aws and okta credentials [#722](https://github.com/ethyca/fides/pull/722)
- Initial configuration wizard UI view
  - Manual entry steps added (name and describe organization, pick entry route, and describe system manually including privacy declarations)
- A new image tagged `ethyca/fidesctl:dev` is published on each push to `main` [781](https://github.com/ethyca/fides/pull/781)
- A new cli command (`fidesctl sync`) [#765](https://github.com/ethyca/fides/pull/765)

### Changed

- Comparing server and CLI versions ignores `.dirty` only differences, and is quiet on success when running general CLI commands [621](https://github.com/ethyca/fides/pull/621)
- All endpoints now prefixed by `/api/v1` [#623](https://github.com/ethyca/fides/issues/623)
- Allow AWS credentials to be passed to `generate system` via the API [#645](https://github.com/ethyca/fides/pull/645)
- Update the export of a datamap to load resources from the server instead of a manifest directory [#662](https://github.com/ethyca/fides/pull/662)
- Refactor `export` to remove CLI specific uses from the core modules and load resources[#725](https://github.com/ethyca/fides/pull/725)
- Bump version of FastAPI in `setup.py` to 0.77.1 to match `optional-requirements.txt` [#734](https://github.com/ethyca/fides/pull/734)
- Docker images are now only built and pushed on tags to match when released to pypi [#740](https://github.com/ethyca/fides/pull/740)
- Okta resource scanning and generation now works with systems instead of datasets [#751](https://github.com/ethyca/fides/pull/751)

### Developer Experience

- Replaced `make` with `nox` [#547](https://github.com/ethyca/fides/pull/547)
- Removed usage of `fideslang` module in favor of new [external package](https://github.com/ethyca/fideslang) shared across projects [#619](https://github.com/ethyca/fides/issues/619)
- Added a UI service to the docker-compose deployment [#757](https://github.com/ethyca/fides/pull/757)
- `TestClient` defined in and shared across test modules via `conftest.py` [#759](https://github.com/ethyca/fides/pull/759)

### Docs

- Replaced all references to `make` with `nox` [#547](https://github.com/ethyca/fides/pull/547)
- Removed config/schemas page [#613](https://github.com/ethyca/fides/issues/613)
- Dataset UI and config wizard docs added ([https://github.com/ethyca/fides/pull/697](https://github.com/ethyca/fides/pull/697))
- The fides README now walks through generating a datamap [#746](https://github.com/ethyca/fides/pull/746)

### Fixed

- Updated `fideslog` to v1.1.5, resolving an issue where some exceptions thrown by the SDK were not handled as expected [#609](https://github.com/ethyca/fides/issues/609)
- Updated the webserver so that it won't fail if the database is inaccessible [#649](https://github.com/ethyca/fides/pull/649)
- Updated external tests to handle complex characters [#661](https://github.com/ethyca/fides/pull/661)
- Evaluations now properly merge the default taxonomy into the user-defined taxonomy [#684](https://github.com/ethyca/fides/pull/684)
- The CLI can now be run without installing the webserver components [#715](https://github.com/ethyca/fides/pull/715)

## [1.6.1](https://github.com/ethyca/fides/compare/1.6.0...1.6.1) - 2022-06-15

### Docs

- Updated `Release Steps`

### Fixed

- Resolved a failure with populating applicable data subject rights to a data map
- Handle invalid characters when generating a `fides_key` [#761](https://github.com/ethyca/fides/pull/761)

## [1.6.0](https://github.com/ethyca/fides/compare/1.5.3...1.6.0) - 2022-05-02

### Added

- ESLint configuration changes [#514](https://github.com/ethyca/fidesops/pull/514)
- User creation, update and permissions in the Admin UI [#511](https://github.com/ethyca/fidesops/pull/511)
- Yaml support for dataset upload [#284](https://github.com/ethyca/fidesops/pull/284)

### Breaking Changes

- Update masking API to take multiple input values [#443](https://github.com/ethyca/fidesops/pull/443)

### Docs

- DRP feature documentation [#520](https://github.com/ethyca/fidesops/pull/520)

## [1.4.2](https://github.com/ethyca/fidesops/compare/1.4.1...1.4.2) - 2022-05-12

### Added

- GET routes for users [#405](https://github.com/ethyca/fidesops/pull/405)
- Username based search on GET route [#444](https://github.com/ethyca/fidesops/pull/444)
- FIDESOPS\_\_DEV_MODE for Easier SaaS Request Debugging [#363](https://github.com/ethyca/fidesops/pull/363)
- Track user privileges across sessions [#425](https://github.com/ethyca/fidesops/pull/425)
- Add first_name and last_name fields. Also add them along with created_at to FidesUser response [#465](https://github.com/ethyca/fidesops/pull/465)
- Denial reasons for DSR and user `AuditLog` [#463](https://github.com/ethyca/fidesops/pull/463)
- DRP action to Policy [#453](https://github.com/ethyca/fidesops/pull/453)
- `CHANGELOG.md` file[#484](https://github.com/ethyca/fidesops/pull/484)
- DRP status endpoint [#485](https://github.com/ethyca/fidesops/pull/485)
- DRP exerise endpoint [#496](https://github.com/ethyca/fidesops/pull/496)
- Frontend for privacy request denial reaons [#480](https://github.com/ethyca/fidesops/pull/480)
- Publish Fidesops to Pypi [#491](https://github.com/ethyca/fidesops/pull/491)
- DRP data rights endpoint [#526](https://github.com/ethyca/fidesops/pull/526)

### Changed

- Converted HTTP Status Codes to Starlette constant values [#438](https://github.com/ethyca/fidesops/pull/438)
- SaasConnector.send behavior on ignore_errors now returns raw response [#462](https://github.com/ethyca/fidesops/pull/462)
- Seed user permissions in `create_superuser.py` script [#468](https://github.com/ethyca/fidesops/pull/468)
- User API Endpoints (update fields and reset user passwords) [#471](https://github.com/ethyca/fidesops/pull/471)
- Format tests with `black` [#466](https://github.com/ethyca/fidesops/pull/466)
- Extract privacy request endpoint logic into separate service for DRP [#470](https://github.com/ethyca/fidesops/pull/470)
- Fixing inconsistent SaaS connector integration tests [#473](https://github.com/ethyca/fidesops/pull/473)
- Add user data to login response [#501](https://github.com/ethyca/fidesops/pull/501)

### Breaking Changes

- Update masking API to take multiple input values [#443](https://github.com/ethyca/fidesops/pull/443)

### Docs

- Added issue template for documentation updates [#442](https://github.com/ethyca/fidesops/pull/442)
- Clarify masking updates [#464](https://github.com/ethyca/fidesops/pull/464)
- Added dark mode [#476](https://github.com/ethyca/fidesops/pull/476)

### Fixed

- Removed miradb test warning [#436](https://github.com/ethyca/fidesops/pull/436)
- Added missing import [#448](https://github.com/ethyca/fidesops/pull/448)
- Removed pypi badge pointing to wrong package [#452](https://github.com/ethyca/fidesops/pull/452)
- Audit imports and references [#479](https://github.com/ethyca/fidesops/pull/479)
- Switch to using update method on PUT permission endpoint [#500](https://github.com/ethyca/fidesops/pull/500)

### Developer Experience

- added isort as a CI check
- Include `tests/` in all static code checks (e.g. `mypy`, `pylint`)

### Changed

- Published Docker image does a clean install of Fidesctl
- `with_analytics` is now a decorator

### Fixed

- Third-Country formatting on Data Map
- Potential Duplication on Data Map
- Exceptions are no longer raised when sending `AnalyticsEvent`s on Windows
- Running `fidesctl init` now generates a `server_host` and `server_protocol`
  rather than `server_url`<|MERGE_RESOLUTION|>--- conflicted
+++ resolved
@@ -30,11 +30,8 @@
 - Toggle for enabling/disabling privacy notices in the UI [#3010](https://github.com/ethyca/fides/pull/3010)
 - Add endpoint to retrieve privacy notices grouped by their associated data uses [#2956](https://github.com/ethyca/fides/pull/2956)
 - Support for uploading custom connector templates via the UI [#2997](https://github.com/ethyca/fides/pull/2997)
-<<<<<<< HEAD
+- Add a backwards-compatible workflow for saving and propagating consent preferences with respect to Privacy Notices [#3016](https://github.com/ethyca/fides/pull/3016)
 - Added Data flow modal [#3008](https://github.com/ethyca/fides/pull/3008)
-=======
-- Add a backwards-compatible workflow for saving and propagating consent preferences with respect to Privacy Notices [#3016](https://github.com/ethyca/fides/pull/3016)
->>>>>>> da405723
 
 ### Changed
 
