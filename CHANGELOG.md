--- conflicted
+++ resolved
@@ -21,6 +21,10 @@
 - Ignore `400` errors from Talkable's `person` endpoint. [#5317](https://github.com/ethyca/fides/pull/5317)
 - Fix Email Connector logs so they use configuration key instead of name [#5286](https://github.com/ethyca/fides/pull/5286)
 
+### Added
+- Added support for hierarchical notices in Privacy Center [#5291](https://github.com/ethyca/fides/pull/5291)
+
+
 ## [2.45.2](https://github.com/ethyca/fides/compare/2.45.1...2.45.2)
 
 ### Fixed
@@ -45,12 +49,7 @@
 - Add ability to edit dataset YAML from dataset view [#5262](https://github.com/ethyca/fides/pull/5262)
 - Added support for "in progress" status in classification [#5248](https://github.com/ethyca/fides/pull/5248)
 - Clarify GCP service account permissions when setting up Google Cloud SQL for Postgres in Admin-UI [#5245](https://github.com/ethyca/fides/pull/5266)
-<<<<<<< HEAD
-- Added support for hierarchical notices in Privacy Center [#5291](https://github.com/ethyca/fides/pull/5291)
-
-=======
 - Add onFidesEvent method for an alternative way to subscribe to Fides events [#5297](https://github.com/ethyca/fides/pull/5297)
->>>>>>> 0a0ea4f4
 
 ### Changed
 - Validate no path in `server_host` var for CLI config; if there is one then take only up until the first forward slash
