--- conflicted
+++ resolved
@@ -18,13 +18,9 @@
 ## [Unreleased](https://github.com/ethyca/fides/compare/1.7.0...main)
 
 ### Added
-<<<<<<< HEAD
 * Add datasets via YAML in the UI [#708](https://github.com/ethyca/fides/issues/708)
-=======
-
 * Initial configuration wizard UI view
   * System scanning step: AWS credentials form and initial `generate` API usage.
->>>>>>> 88b37a61
 
 ## [1.7.0](https://github.com/ethyca/fides/compare/1.6.1...1.7.0) - 2022-06-23
 
