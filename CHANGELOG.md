# Changelog

All notable changes to this project will be documented in this file.

The format is based on [Keep a Changelog](https://keepachangelog.com/en/)

The types of changes are:

- `Added` for new features.
- `Changed` for changes in existing functionality.
- `Developer Experience` for changes in developer workflow or tooling.
- `Deprecated` for soon-to-be removed features.
- `Docs` for documentation only changes.
- `Removed` for now removed features.
- `Fixed` for any bug fixes.
- `Security` in case of vulnerabilities.

## [Unreleased](https://github.com/ethyca/fides/compare/2.37.0...main)

### Added
- Deprecate LastServedNotice (lastservednoticev2) table [#4910](https://github.com/ethyca/fides/pull/4910)
- Added erasure support to the Recurly integration [#4891](https://github.com/ethyca/fides/pull/4891)
- Added UI for configuring integrations for detection/discovery [#4922](https://github.com/ethyca/fides/pull/4922)
- New queue for saving privacy preferences/notices served [#4931](https://github.com/ethyca/fides/pull/4931)
- Expose number of tasks in queue in worker health check [#4931](https://github.com/ethyca/fides/pull/4931)
- Track when preferences/notices served received [#4931](https://github.com/ethyca/fides/pull/4931)
- Request overrides for opt-in and opt-out consent requests [#4920](https://github.com/ethyca/fides/pull/4920)
- Added query_param_key to Privacy Center schema [#4939](https://github.com/ethyca/fides/pull/4939)
- Fill custom privacy request fields with query_param_key [#4948](https://github.com/ethyca/fides/pull/4948)
<<<<<<< HEAD
- Add `datasource_params` column to MonitorConfig DB model [#4951](https://github.com/ethyca/fides/pull/4951)

=======
- Added ability to open system preview side panel from new data map table [#4944](https://github.com/ethyca/fides/pull/4944)
>>>>>>> ef3d958f

### Changed
- Set default ports for local development of client projects (:3001 for privacy center and :3000 for admin-ui) [#4912](https://github.com/ethyca/fides/pull/4912)
- Update privacy center port to :3001 for nox [#4918](https://github.com/ethyca/fides/pull/4918)
- Optimize speed by generating the uuids in the client side for consent requests [#4933](https://github.com/ethyca/fides/pull/4933)
- Update Privacy Center toast text for consistent capitalization [#4936](https://github.com/ethyca/fides/pull/4936)
- Update Custom Fields table and Domain Verification table to use FidesTable V2. Remove V1 components. [#4932](https://github.com/ethyca/fides/pull/4932)
- Updated how Fields are generated for DynamoDB, improved error handling [#4943](https://github.com/ethyca/fides/pull/4943)

### Fixed
- Fixed an issue where the test integration action failed for the Zendesk integration [#4929](https://github.com/ethyca/fides/pull/4929)
- Fixed an issue where language form field error message was not displaying properly [#4942](https://github.com/ethyca/fides/pull/4942)
- Fixed an issue where the consent cookie could not be set on multi-level root domain (e.g. co.uk, co.jp) [#4935](https://github.com/ethyca/fides/pull/4935)

## [2.37.0](https://github.com/ethyca/fides/compare/2.36.0...2.37.0)

### Added
- Added initial version for Helios: Data Discovery and Detection [#4839](https://github.com/ethyca/fides/pull/4839)
- Added shouldShowExperience to the Fides global and FidesInitialized events [#4895](https://github.com/ethyca/fides/pull/4895)
- Enhancements to `MonitorConfig` DB model to support new functionality [#4888](https://github.com/ethyca/fides/pull/4888)
- Added developer option to disable auto-initialization on FidesJS bundles. [#4900](https://github.com/ethyca/fides/pull/4900)
- Adding property ID to served notice history and privacy preference history [#4886](https://github.com/ethyca/fides/pull/4886)
- Adding privacy_center_config and stylesheet fields to the Property model [#4879](https://github.com/ethyca/fides/pull/4879)
- Adds generic async callback integration support [#4865](https://github.com/ethyca/fides/pull/4865)
- Ability to `downgrade` the application DB through the `/admin/db` endpoint [#4893](https://github.com/ethyca/fides/pull/4893)
- Added support for custom property paths, configs and stylesheets for privacy center [#4907](https://github.com/ethyca/fides/pull/4907)
- Include the scopes required for a given action in `403` response when client does not have sufficient permissions [#4905](https://github.com/ethyca/fides/pull/4905)

### Changed
- Rename MinimalPrivacyExperience class and usages [#4889](https://github.com/ethyca/fides/pull/4889)
- Included fidesui as part of the monorepo [#4880](https://github.com/ethyca/fides/pull/4880)
- Improve `geolocation` and `property_id` error response to return 400 status instead of 500 server error on /fides.js endpoint [#4884](https://github.com/ethyca/fides/pull/4884)
- Fixing middleware logging in Fides.js to remove incorrect status codes and durations [#4885](https://github.com/ethyca/fides/pull/4885)
- Improve load performance and DOM monitoring for FidesJS [#4896](https://github.com/ethyca/fides/pull/4896)

### Fixed
- Fixed an issue with the Iterate connector returning at least one param_value references an invalid field for the 'update' request of user [#4528](https://github.com/ethyca/fides/pull/4528)
- Enhanced classification of the dataset used with Twilio [#4872](https://github.com/ethyca/fides/pull/4872)
- Reduce privacy center logging to not show response size limit when the /fides.js endpoint has a size bigger than 4MB [#4878](https://github.com/ethyca/fides/pull/4878)
- Fixed an issue where sourcemaps references were unintentionally included in the FidesJS bundle [#4887](https://github.com/ethyca/fides/pull/4887)
- Handle a 404 response from Segment when a user ID or email is not found [#4902](https://github.com/ethyca/fides/pull/4902)
- Fixed TCF styling issues [#4904](https://github.com/ethyca/fides/pull/4904)
- Fixed an issue where the Trigger Modal Link was not being populated correctly in the translation form [#4911](https://github.com/ethyca/fides/pull/4911)

### Security
- Escape SQLAlchemy passwords [CVE-2024-34715](https://github.com/ethyca/fides/security/advisories/GHSA-8cm5-jfj2-26q7)
- Properly mask nested BigQuery secrets in connection configuration endpoints [CVE-2024-35189](https://github.com/ethyca/fides/security/advisories/GHSA-rcvg-jj3g-rj7c)

## [2.36.0](https://github.com/ethyca/fides/compare/2.35.1...2.36.0)

### Added
- Added multiple language translations support for privacy center consent page [#4785](https://github.com/ethyca/fides/pull/4785)
- Added ability to export the contents of datamap report [#1545](https://ethyca.atlassian.net/browse/PROD-1545)
- Added `System` model support for new `vendor_deleted_date` field on Compass vendor records [#4818](https://github.com/ethyca/fides/pull/4818)
- Added custom JSON (de)serialization to shared DB engines to handle non-standard data types in JSONB columns [#4818](https://github.com/ethyca/fides/pull/4818)
- Added state persistence across sessions to the datamap report table [#4853](https://github.com/ethyca/fides/pull/4853)
- Removed currentprivacypreference and lastservednotice tables [#4846](https://github.com/ethyca/fides/pull/4846)
- Added initial version for Helios: Data Discovery and Detection [#4839](https://github.com/ethyca/fides/pull/4839)
- Adds new var to track fides js overlay types [#4869](https://github.com/ethyca/fides/pull/4869)

### Changed
- Changed filters on the data map report table to use checkbox collapsible tree view [#4864](https://github.com/ethyca/fides/pull/4864)

### Fixed
- Remove the extra 'white-space: normal' CSS for FidesJS HTML descriptions [#4850](https://github.com/ethyca/fides/pull/4850)
- Fixed data map report to display second level names from the taxonomy as primary (bold) label [#4856](https://github.com/ethyca/fides/pull/4856)
- Ignore invalid three-character country codes for FidesJS geolocation (e.g. "USA") [#4877](https://github.com/ethyca/fides/pull/4877)

### Developer Experience
- Update typedoc-plugin-markdown to 4.0.0 [#4870](https://github.com/ethyca/fides/pull/4870)

## [2.35.1](https://github.com/ethyca/fides/compare/2.35.0...2.35.1)

### Added
- Added access and erasure support for Marigold Engage by Sailthru integration [#4826](https://github.com/ethyca/fides/pull/4826)
- Update fides_disable_save_api option in FidesJS SDK to disable both privacy-preferences & notice-served APIs [#4860](https://github.com/ethyca/fides/pull/4860)

### Fixed
- Fixing issue where privacy requests not approved before upgrading to 2.34 couldn't be processed [#4855](https://github.com/ethyca/fides/pull/4855)
- Ensure only GVL vendors from Compass are labeled as such [#4857](https://github.com/ethyca/fides/pull/4857)
- Fix handling of some ISO-3166 geolocation edge cases in Privacy Center /fides.js endpoint [#4858](https://github.com/ethyca/fides/pull/4858)

### Changed
- Hydrates GTM datalayer to match supported FidesEvent Properties [#4847](https://github.com/ethyca/fides/pull/4847)
- Allows a SaaS integration request to process HTTP 204 No Content without erroring trying to unwrap the response. [#4834](https://github.com/ethyca/fides/pull/4834)
- Sets `sslmode` to prefer for Redshift connections when generating datasets [#4849](https://github.com/ethyca/fides/pull/4849)
- Included searching by `email` for the Segment integration [#4851](https://github.com/ethyca/fides/pull/4851)

## [2.35.0](https://github.com/ethyca/fides/compare/2.34.0...2.35.0)

### Added
- Added DSR 3.0 Scheduling which supports running DSR's in parallel with first-class request tasks [#4760](https://github.com/ethyca/fides/pull/4760)
- Added carets to collapsible sections in the overlay modal [#4793](https://github.com/ethyca/fides/pull/4793)
- Added erasure support for OpenWeb [#4735](https://github.com/ethyca/fides/pull/4735)
- Added support for configuration of pre-approval webhooks [#4795](https://github.com/ethyca/fides/pull/4795)
- Added fides_clear_cookie option to FidesJS SDK to load CMP without preferences on refresh [#4810](https://github.com/ethyca/fides/pull/4810)
- Added FidesUpdating event to FidesJS SDK [#4816](https://github.com/ethyca/fides/pull/4816)
- Added `reinitialize` method to FidesJS SDK [#4812](https://github.com/ethyca/fides/pull/4812)
- Added undeclared data category columns to data map report table [#4781](https://github.com/ethyca/fides/pull/4781)
- Fully implement pre-approval webhooks [#4822](https://github.com/ethyca/fides/pull/4822)
- Sync models and database for pre-approval webhooks [#4838](https://github.com/ethyca/fides/pull/4838)

### Changed
- Removed the Celery startup banner from the Fides worker logs [#4814](https://github.com/ethyca/fides/pull/4814)
- Improve performance of Snowflake schema generation [#4587](https://github.com/ethyca/fides/pull/4587)

### Fixed
- Fixed bug prevented adding new privacy center translations [#4786](https://github.com/ethyca/fides/pull/4786)
- Fixed bug where Privacy Policy links would be shown without a configured URL [#4801](https://github.com/ethyca/fides/pull/4801)
- Fixed bug prevented adding new privacy center translations [#4786](https://github.com/ethyca/fides/pull/4786)
- Fixed bug where Language selector button was overlapping other buttons when Privacy Policy wasn't present. [#4815](https://github.com/ethyca/fides/pull/4815)
- Fixed bug where icons of the Language selector were displayed too small on some sites [#4815](https://github.com/ethyca/fides/pull/4815)
- Fixed bug where GPP US National Section was incorrectly included when the State by State approach was selected [#4823]https://github.com/ethyca/fides/pull/4823
- Fixed DSR 3.0 Scheduling bug where Approved Privacy Requests that failed wouldn't change status [#4837](https://github.com/ethyca/fides/pull/4837)

## [2.34.0](https://github.com/ethyca/fides/compare/2.33.1...2.34.0)

### Added

- Added new field for modal trigger link translation [#4761](https://github.com/ethyca/fides/pull/4761)
- Added `getModalLinkLabel` method to global fides object [#4766](https://github.com/ethyca/fides/pull/4766)
- Added language switcher to fides overlay modal [#4773](https://github.com/ethyca/fides/pull/4773)
- Added modal link label to experience translation model [#4767](https://github.com/ethyca/fides/pull/4767)
- Added support for custom identities [#4764](https://github.com/ethyca/fides/pull/4764)
- Added developer option to force GPP API on FidesJS bundles [#4799](https://github.com/ethyca/fides/pull/4799)

### Changed

- Changed the Stripe integration for `Cards` to delete instead of update due to possible issues of a past expiration date [#4768](https://github.com/ethyca/fides/pull/4768)
- Changed display of Data Uses, Categories and Subjects to user friendly names in the Data map report [#4774](https://github.com/ethyca/fides/pull/4774)
- Update active disabled Fides.js toggle color to light grey [#4778](https://github.com/ethyca/fides/pull/4778)
- Update FidesJS fides_embed option to support embedding both banner & modal components [#4782](https://github.com/ethyca/fides/pull/4782)
- Add a few CSS classes to help with styling FidesJS button groups [#4789](https://github.com/ethyca/fides/pull/4789)
- Changed GPP extension to be pre-bundled in appropriate circumstances, as opposed to another fetch [#4780](https://github.com/ethyca/fides/pull/4780)

### Fixed

- Fixed select dropdowns being cut off by edges of modal forms [#4757](https://github.com/ethyca/fides/pull/4757)
- Changed "allow user to dismiss" toggle to show on config form for TCF experience [#4755](https://github.com/ethyca/fides/pull/4755)
- Fixed issue when loading the privacy request detail page [#4775](https://github.com/ethyca/fides/pull/4775)
- Fixed connection test for Aircall [#4756](https://github.com/ethyca/fides/pull/4756/pull)
- Fixed issues connecting to Redshift due to character encoding and SSL requirements [#4790](https://github.com/ethyca/fides/pull/4790)
- Fixed the way the name identity is handled in the Privacy Center [#4791](https://github.com/ethyca/fides/pull/4791)

### Developer Experience

- Build a `fides-types.d.ts` type declaration file to include alongside our FidesJS developer docs [#4772](https://github.com/ethyca/fides/pull/4772)

## [2.33.1](https://github.com/ethyca/fides/compare/2.33.0...2.33.1)

### Added

- Adds CUSTOM_OPTIONS_PATH to Privacy Center env vars [#4769](https://github.com/ethyca/fides/pull/4769)

## [2.33.0](https://github.com/ethyca/fides/compare/2.32.0...2.33.0)

### Added

- Added models for Privacy Center configuration (for plus users) [#4716](https://github.com/ethyca/fides/pull/4716)
- Added ability to delete properties [#4708](https://github.com/ethyca/fides/pull/4708)
- Add interface for submitting privacy requests in admin UI [#4738](https://github.com/ethyca/fides/pull/4738)
- Added language switching support to the FidesJS UI based on configured translations [#4737](https://github.com/ethyca/fides/pull/4737)
- Added ability to override some experience language and primary color [#4743](https://github.com/ethyca/fides/pull/4743)
- Generate FidesJS SDK Reference Docs from tsdoc comments [#4736](https://github.com/ethyca/fides/pull/4736)
- Added erasure support for Adyen [#4735](https://github.com/ethyca/fides/pull/4735)
- Added erasure support for Iterable [#4695](https://github.com/ethyca/fides/pull/4695)

### Changed

- Updated privacy notice & experience forms to hide translation UI when user doesn't have translation feature [#4728](https://github.com/ethyca/fides/pull/4728), [#4734](https://github.com/ethyca/fides/pull/4734)
- Custom privacy request fields now support list values [#4686](https://github.com/ethyca/fides/pull/4686)
- Update when GPP API reports signal status: ready [#4635](https://github.com/ethyca/fides/pull/4635)
- Update non-dismissable TCF and notice banners to show a black overlay and prevent scrolling [#4748](https://github.com/ethyca/fidesplus/pull/4748)
- Cleanup config vars for preview in Admin-UI [#4745](https://github.com/ethyca/fides/pull/4745)
- Show a "systems displayed" count on datamap map & table reporting page [#4752](https://github.com/ethyca/fides/pull/4752)
- Change default Canada Privacy Experience Config in migration to reference generic `ca` region [#4762](https://github.com/ethyca/fides/pull/4762)

### Fixed

- Fixed responsive issues with the buttons on the integration screen [#4729](https://github.com/ethyca/fides/pull/4729)
- Fixed hover/focus issues with the v2 tables [#4730](https://github.com/ethyca/fides/pull/4730)
- Disable editing of data use declaration name and type after creation [#4731](https://github.com/ethyca/fides/pull/4731)
- Cleaned up table borders [#4733](https://github.com/ethyca/fides/pull/4733)
- Initialization issues with ExperienceNotices (#4723)[https://github.com/ethyca/fides/pull/4723]
- Re-add CORS origin regex field to admin UI (#4742)[https://github.com/ethyca/fides/pull/4742]

### Developer Experience

- Added new script to allow recompiling of fides-js when the code changes [#4744](https://github.com/ethyca/fides/pull/4744)
- Update Cookie House to support for additional locations (Canada, Quebec, EEA) and a "property_id" override [#4750](https://github.com/ethyca/fides/pull/4750)

## [2.32.0](https://github.com/ethyca/fides/compare/2.31.1...2.32.0)

### Added

- Updated configuration pages for Experiences with live Preview of FidesJS banner & modal components [#4576](https://github.com/ethyca/fides/pull/4576)
- Added ability to configure multiple language translations for Notices & Experiences [#4576](https://github.com/ethyca/fides/pull/4576)
- Automatically localize all strings in FidesJS CMP UIs (banner, modal, and TCF overlay) based on user's locale and experience configuration [#4576](https://github.com/ethyca/fides/pull/4576)
- Added fides_locale option to override FidesJS locale detection [#4576](https://github.com/ethyca/fides/pull/4576)
- Update FidesJS to report notices served and preferences saved linked to the specific translations displayed [#4576](https://github.com/ethyca/fides/pull/4576)
- Added ability to prevent dismissal of FidesJS CMP UI via Experience configuration [#4576](https://github.com/ethyca/fides/pull/4576)
- Added ability to create & link Properties to support multiple Experiences in a single location [#4658](https://github.com/ethyca/fides/pull/4658)
- Added property_id query param to fides.js to filter experiences by Property when installed [#4676](https://github.com/ethyca/fides/pull/4676)
- Added Locations & Regulations pages to allow a wider selection of locations for consent [#4660](https://github.com/ethyca/fides/pull/4660)
- Erasure support for Simon Data [#4552](https://github.com/ethyca/fides/pull/4552)
- Added notice there will be no preview for Privacy Center types in the Experience preview [#4709](https://github.com/ethyca/fides/pull/4709)
- Removed properties beta flag [#4710](https://github.com/ethyca/fides/pull/4710)
- Add acknowledge button label to default Experience English form [#4714](https://github.com/ethyca/fides/pull/4714)
- Update FidesJS to support localizing CMP UI with configurable, non-English default locales [#4720](https://github.com/ethyca/fides/pull/4720)
- Add loading of template translations for notices and experiences [#4718](https://github.com/ethyca/fides/pull/4718)

### Changed

- Moved location-targeting from Notices to Experiences [#4576](https://github.com/ethyca/fides/pull/4576)
- Replaced previous default Notices & Experiences with new versions with updated locations, translations, etc. [#4576](https://github.com/ethyca/fides/pull/4576)
- Automatically migrate existing Notices & Experiences to updated model where possible [#4576](https://github.com/ethyca/fides/pull/4576)
- Replaced ability to configure banner "display configuration" to separate banner & modal components [#4576](https://github.com/ethyca/fides/pull/4576)
- Modify `fides user login` to not store plaintext password in `~/.fides-credentials` [#4661](https://github.com/ethyca/fides/pull/4661)
- Data model changes to support Notice and Experience-level translations [#4576](https://github.com/ethyca/fides/pull/4576)
- Data model changes to support Consent setup being Experience instead of Notice-driven [#4576](https://github.com/ethyca/fides/pull/4576)
- Build PrivacyNoticeRegion from locations and location groups [#4620](https://github.com/ethyca/fides/pull/4620)
- When saving locations, calculate and save location groups [#4620](https://github.com/ethyca/fides/pull/4620)
- Update privacy experiences page to use the new table component [#4652](https://github.com/ethyca/fides/pull/4652)
- Update privacy notices page to use the new table component [#4641](https://github.com/ethyca/fides/pull/4641)
- Bumped supported Python versions to `3.10.13`, `3.9.18`, and `3.8.18`. Bumped Debian base image from `-bullseye` to `-bookworm`. [#4630](https://github.com/ethyca/fides/pull/4630)
- Bumped Node.js base image from `16` to `20`. [#4684](https://github.com/ethyca/fides/pull/4684)

### Fixed

- Ignore 404 errors from Delighted and Kustomer when an erasure client is not found [#4593](https://github.com/ethyca/fides/pull/4593)
- Various FE fixes for Admin-UI experience config form [#4707](https://github.com/ethyca/fides/pull/4707)
- Fix modal preview in Admin-UI experience config form [#4712](https://github.com/ethyca/fides/pull/4712)
- Optimize FidesJS bundle size by only loading TCF static stings when needed [#4711](https://github.com/ethyca/fides/pull/4711)

## [2.31.0](https://github.com/ethyca/fides/compare/2.30.1...2.31.0)

### Added

- Add Great Britain as a consent option [#4628](https://github.com/ethyca/fides/pull/4628)
- Navbar update and new properties page [#4633](https://github.com/ethyca/fides/pull/4633)
- Access and erasure support for Oracle Responsys [#4618](https://github.com/ethyca/fides/pull/4618)

### Fixed

- Fix issue where "x" button on Fides.js components overwrites saved preferences [#4649](https://github.com/ethyca/fides/pull/4649)
- Initialize Fides.consent with default values from experience when saved consent cookie (fides_consent) does not exist [#4665](https://github.com/ethyca/fides/pull/4665)

### Changed

- Sets GPP applicableSections to -1 when a user visits from a state that is not part of the GPP [#4727](https://github.com/ethyca/fides/pull/4727)

## [2.30.1](https://github.com/ethyca/fides/compare/2.30.0...2.30.1)

### Fixed

- Configure logger correctly on worker initialization [#4624](https://github.com/ethyca/fides/pull/4624)

## [2.30.0](https://github.com/ethyca/fides/compare/2.29.0...2.30.0)

### Added

- Add enum and registry of supported languages [#4592](https://github.com/ethyca/fides/pull/4592)
- Access and erasure support for Talkable [#4589](https://github.com/ethyca/fides/pull/4589)
- Support temporary credentials in AWS generate + scan features [#4607](https://github.com/ethyca/fides/pull/4603), [#4608](https://github.com/ethyca/fides/pull/4608)
- Add ability to store and read Fides cookie in Base64 format [#4556](https://github.com/ethyca/fides/pull/4556)
- Structured logging for SaaS connector requests [#4594](https://github.com/ethyca/fides/pull/4594)
- Added Fides.showModal() to fides.js to allow programmatic opening of consent modals [#4617](https://github.com/ethyca/fides/pull/4617)

### Fixed

- Fixing issue when modifying Policies, Rules, or RuleTargets as a root user [#4582](https://github.com/ethyca/fides/pull/4582)

## [2.29.0](https://github.com/ethyca/fides/compare/2.28.0...2.29.0)

### Added

- View more modal to regulations page [#4574](https://github.com/ethyca/fides/pull/4574)
- Columns in data map reporting, adding multiple systems, and consent configuration tables can be resized. In the data map reporting table, fields with multiple values can show all or collapse all [#4569](https://github.com/ethyca/fides/pull/4569)
- Show custom fields in the data map report table [#4579](https://github.com/ethyca/fides/pull/4579)

### Changed

- Delay rendering the nav until all necessary queries are finished loading [#4571](https://github.com/ethyca/fides/pull/4571)
- Updating return value for crud.get_custom_fields_filtered [#4575](https://github.com/ethyca/fides/pull/4575)
- Updated user deletion confirmation flow to only require one confirmatory input [#4402](https://github.com/ethyca/fides/pull/4402)
- Moved `pymssl` to an optional dependency no longer installed by default with our python package [#4581](https://github.com/ethyca/fides/pull/4581)
- Fixed CORS domain update functionality [#4570](https://github.com/ethyca/fides/pull/4570)
- Update Domains page with ability to add/remove "organization" domains, view "administrator" domains set via security settings, and improve various UX bugs and copy [#4584](https://github.com/ethyca/fides/pull/4584)

### Fixed

- Fixed CORS domain update functionality [#4570](https://github.com/ethyca/fides/pull/4570)
- Completion emails are no longer attempted for consent requests [#4578](https://github.com/ethyca/fides/pull/4578)

## [2.28.0](https://github.com/ethyca/fides/compare/2.27.0...2.28.0)

### Added

- Erasure support for AppsFlyer [#4512](https://github.com/ethyca/fides/pull/4512)
- Datamap Reporting page [#4519](https://github.com/ethyca/fides/pull/4519)
- Consent support for Klaviyo [#4513](https://github.com/ethyca/fides/pull/4513)
- Form for configuring GPP settings [#4557](https://github.com/ethyca/fides/pull/4557)
- Custom privacy request field support for consent requests [#4546](https://github.com/ethyca/fides/pull/4546)
- Support GPP in privacy notices [#4554](https://github.com/ethyca/fides/pull/4554)

### Changed

- Redesigned nav bar for the admin UI [#4548](https://github.com/ethyca/fides/pull/4548)
- Fides.js GPP for US geographies now derives values from backend privacy notices [#4559](https://github.com/ethyca/fides/pull/4559)
- No longer generate the `vendors_disclosed` section of the TC string in `fides.js` [#4553](https://github.com/ethyca/fides/pull/4553)
- Changed consent management vendor add flow [#4550](https://github.com/ethyca/fides/pull/4550)

### Fixed

- Fixed an issue blocking Salesforce sandbox accounts from refreshing tokens [#4547](https://github.com/ethyca/fides/pull/4547)
- Fixed DSR zip packages to be unzippable on Windows [#4549](https://github.com/ethyca/fides/pull/4549)
- Fixed browser compatibility issues with Object.hasOwn [#4568](https://github.com/ethyca/fides/pull/4568)

### Developer Experience

- Switch to anyascii for unicode transliteration [#4550](https://github.com/ethyca/fides/pull/4564)

## [2.27.0](https://github.com/ethyca/fides/compare/2.26.0...2.27.0)

### Added

- Tooltip and styling for disabled rows in add multiple vendor view [#4498](https://github.com/ethyca/fides/pull/4498)
- Preliminary GPP support for US regions [#4498](https://github.com/ethyca/fides/pull/4504)
- Access and erasure support for Statsig Enterprise [#4429](https://github.com/ethyca/fides/pull/4429)
- New page for setting locations [#4517](https://github.com/ethyca/fides/pull/4517)
- New modal for setting granular locations [#4531](https://github.com/ethyca/fides/pull/4531)
- New page for setting regulations [#4530](https://github.com/ethyca/fides/pull/4530)
- Update fides.js to support multiple descriptions (banner, overlay) and render HTML descriptions [#4542](https://github.com/ethyca/fides/pull/4542)

### Fixed

- Fixed incorrect Compass button behavior in system form [#4508](https://github.com/ethyca/fides/pull/4508)
- Omit certain fields from system payload when empty [#4508](https://github.com/ethyca/fides/pull/4525)
- Fixed issues with Compass vendor selector behavior [#4521](https://github.com/ethyca/fides/pull/4521)
- Fixed an issue where the background overlay remained visible after saving consent preferences [#4515](https://github.com/ethyca/fides/pull/4515)
- Fixed system name being editable when editing GVL systems [#4533](https://github.com/ethyca/fides/pull/4533)
- Fixed an issue where a privacy policy link could not be removed from privacy experiences [#4542](https://github.com/ethyca/fides/pull/4542)

### Changed

- Upgrade to use Fideslang `3.0.0` and remove associated concepts [#4502](https://github.com/ethyca/fides/pull/4502)
- Model overhaul for saving privacy preferences and notices served [#4481](https://github.com/ethyca/fides/pull/4481)
- Moves served notice endpoints, consent reporting, purpose endpoints and TCF queries to plus [#4481](https://github.com/ethyca/fides/pull/4481)
- Moves served notice endpoints, consent reporting, and TCF queries to plus [#4481](https://github.com/ethyca/fides/pull/4481)
- Update frontend to account for changes to notices served and preferences saved APIs [#4518](https://github.com/ethyca/fides/pull/4518)
- `fides.js` now sets `supportsOOB` to `false` [#4516](https://github.com/ethyca/fides/pull/4516)
- Save consent method ("accept", "reject", "save", etc.) to `fides_consent` cookie as extra metadata [#4529](https://github.com/ethyca/fides/pull/4529)
- Allow CORS for privacy center `fides.js` and `fides-ext-gpp.js` endpoints
- Replace `GPP_EXT_PATH` env var in favor of a more flexible `FIDES_JS_BASE_URL` environment variable
- Change vendor add modal on consent configuration screen to use new vendor selector [#4532](https://github.com/ethyca/fides/pull/4532)
- Remove vendor add modal [#4535](https://github.com/ethyca/fides/pull/4535)

## [2.26.0](https://github.com/ethyca/fides/compare/2.25.0...main)

### Added

- Dynamic importing for GPP bundle [#4447](https://github.com/ethyca/fides/pull/4447)
- Paging to vendors in the TCF overlay [#4463](https://github.com/ethyca/fides/pull/4463)
- New purposes endpoint and indices to improve system lookups [#4452](https://github.com/ethyca/fides/pull/4452)
- Cypress tests for fides.js GPP extension [#4476](https://github.com/ethyca/fides/pull/4476)
- Add support for global TCF Purpose Overrides [#4464](https://github.com/ethyca/fides/pull/4464)
- TCF override management [#4484](https://github.com/ethyca/fides/pull/4484)
- Readonly consent management table and modal [#4456](https://github.com/ethyca/fides/pull/4456), [#4477](https://github.com/ethyca/fides/pull/4477)
- Access and erasure support for Gong [#4461](https://github.com/ethyca/fides/pull/4461)
- Add new UI for CSV consent reporting [#4488](https://github.com/ethyca/fides/pull/4488)
- Option to prevent the dismissal of the consent banner and modal [#4470](https://github.com/ethyca/fides/pull/4470)

### Changed

- Increased max number of preferences allowed in privacy preference API calls [#4469](https://github.com/ethyca/fides/pull/4469)
- Reduce size of tcf_consent payload in fides_consent cookie [#4480](https://github.com/ethyca/fides/pull/4480)
- Change log level for FidesUserPermission retrieval to `debug` [#4482](https://github.com/ethyca/fides/pull/4482)
- Remove Add Vendor button from the Manage your vendors page[#4509](https://github.com/ethyca/fides/pull/4509)

### Fixed

- Fix type errors when TCF vendors have no dataDeclaration [#4465](https://github.com/ethyca/fides/pull/4465)
- Fixed an error where editing an AC system would mistakenly lock it for GVL [#4471](https://github.com/ethyca/fides/pull/4471)
- Refactor custom Get Preferences function to occur after our CMP API initialization [#4466](https://github.com/ethyca/fides/pull/4466)
- Fix an error where a connector response value of None causes a DSR failure due to a missing value [#4483](https://github.com/ethyca/fides/pull/4483)
- Fixed system name being non-editable when locked for GVL [#4475](https://github.com/ethyca/fides/pull/4475)
- Fixed a bug with "null" values for retention period field on data uses [#4487](https://github.com/ethyca/fides/pull/4487)

## [2.25.0](https://github.com/ethyca/fides/compare/2.24.1...2.25.0)

### Added

- Stub for initial GPP support [#4431](https://github.com/ethyca/fides/pull/4431)
- Added confirmation modal on deleting a data use declaration [#4439](https://github.com/ethyca/fides/pull/4439)
- Added feature flag for separating system name and Compass vendor selector [#4437](https://github.com/ethyca/fides/pull/4437)
- Fire GPP events per spec [#4433](https://github.com/ethyca/fides/pull/4433)
- New override option `fides_tcf_gdpr_applies` for setting `gdprApplies` on the CMP API [#4453](https://github.com/ethyca/fides/pull/4453)

### Changed

- Improved bulk vendor adding table UX [#4425](https://github.com/ethyca/fides/pull/4425)
- Flexible legal basis for processing has a db default of True [#4434](https://github.com/ethyca/fides/pull/4434)
- Give contributor role access to config API, including cors origin updates [#4438](https://github.com/ethyca/fides/pull/4438)
- Disallow setting `*` and other non URL values for `security.cors_origins` config property via the API [#4438](https://github.com/ethyca/fides/pull/4438)
- Consent modal hides the opt-in/opt-out buttons if only one privacy notice is enabled [#4441](https://github.com/ethyca/fides/pull/4441)
- Initialize TCF stub earlier [#4453](https://github.com/ethyca/fides/pull/4453)
- Change focus outline color of form inputs [#4467](https://github.com/ethyca/fides/pull/4467)

### Fixed

- Fixed a bug where selected vendors in "configure consent" add vendor modal were unstyled [#4454](https://github.com/ethyca/fides/pull/4454)
- Use correct defaults when there is no associated preference in the cookie [#4451](https://github.com/ethyca/fides/pull/4451)
- IP Addresses behind load balancers for consent reporting [#4440](https://github.com/ethyca/fides/pull/4440)

## [2.24.1](https://github.com/ethyca/fides/compare/2.24.0...2.24.1)

### Added

- Logging when root user and client credentials are used [#4432](https://github.com/ethyca/fides/pull/4432)
- Allow for custom path at which to retrieve Fides override options [#4462](https://github.com/ethyca/fides/pull/4462)

### Changed

- Run fides with non-root user [#4421](https://github.com/ethyca/fides/pull/4421)

## [2.24.0](https://github.com/ethyca/fides/compare/2.23.3...2.24.0)

### Added

- Adds fides_disable_banner config option to Fides.js [#4378](https://github.com/ethyca/fides/pull/4378)
- Deletions that fail due to foreign key constraints will now be more clearly communicated [#4406](https://github.com/ethyca/fides/pull/4378)
- Added support for a custom get preferences API call provided through Fides.init [#4375](https://github.com/ethyca/fides/pull/4375)
- Hidden custom privacy request fields in the Privacy Center [#4370](https://github.com/ethyca/fides/pull/4370)
- Backend System-level Cookie Support [#4383](https://github.com/ethyca/fides/pull/4383)
- High Level Tracking of Compass System Sync [#4397](https://github.com/ethyca/fides/pull/4397)
- Erasure support for Qualtrics [#4371](https://github.com/ethyca/fides/pull/4371)
- Erasure support for Ada Chatbot [#4382](https://github.com/ethyca/fides/pull/4382)
- Erasure support for Typeform [#4366](https://github.com/ethyca/fides/pull/4366)
- Added notice that a system is GVL when adding/editing from system form [#4327](https://github.com/ethyca/fides/pull/4327)
- Added the ability to select the request types to enable per integration (for plus users) [#4374](https://github.com/ethyca/fides/pull/4374)
- Adds support for custom get experiences fn and custom patch notices served fn [#4410](https://github.com/ethyca/fides/pull/4410)
- Adds more granularity to tracking consent method, updates custom savePreferencesFn and FidesUpdated event to take consent method [#4419](https://github.com/ethyca/fides/pull/4419)

### Changed

- Add filtering and pagination to bulk vendor add table [#4351](https://github.com/ethyca/fides/pull/4351)
- Determine if the TCF overlay needs to surface based on backend calculated version hash [#4356](https://github.com/ethyca/fides/pull/4356)
- Moved Experiences and Preferences endpoints to Plus to take advantage of dynamic GVL [#4367](https://github.com/ethyca/fides/pull/4367)
- Add legal bases to Special Purpose schemas on the backend for display [#4387](https://github.com/ethyca/fides/pull/4387)
- "is_service_specific" default updated when building TC strings on the backend [#4377](https://github.com/ethyca/fides/pull/4377)
- "isServiceSpecific" default updated when building TC strings on the frontend [#4384](https://github.com/ethyca/fides/pull/4384)
- Redact cli, database, and redis configuration information from GET api/v1/config API request responses. [#4379](https://github.com/ethyca/fides/pull/4379)
- Button ordering in fides.js UI [#4407](https://github.com/ethyca/fides/pull/4407)
- Add different classnames to consent buttons for easier selection [#4411](https://github.com/ethyca/fides/pull/4411)
- Updates default consent preference to opt-out for TCF when fides_string exists [#4430](https://github.com/ethyca/fides/pull/4430)

### Fixed

- Persist bulk system add filter modal state [#4412](https://github.com/ethyca/fides/pull/4412)
- Fixing labels for request type field [#4414](https://github.com/ethyca/fides/pull/4414)
- User preferences from cookie should always override experience preferences [#4405](https://github.com/ethyca/fides/pull/4405)
- Allow fides_consent cookie to be set from a subdirectory [#4426](https://github.com/ethyca/fides/pull/4426)

### Security

-- Use a more cryptographically secure random function for security code generation

## [2.23.3](https://github.com/ethyca/fides/compare/2.23.2...2.23.3)

### Fixed

- Fix button arrangment and spacing for TCF and non-TCF consent overlay banner and modal [#4391](https://github.com/ethyca/fides/pull/4391)
- Replaced h1 element with div to use exisitng fides styles in consent modal [#4399](https://github.com/ethyca/fides/pull/4399)
- Fixed privacy policy alignment for non-TCF consent overlay banner and modal [#4403](https://github.com/ethyca/fides/pull/4403)
- Fix dynamic class name for TCF-variant of consent banner [#4404](https://github.com/ethyca/fides/pull/4403)

### Security

-- Fix an HTML Injection vulnerability in DSR Packages

## [2.23.2](https://github.com/ethyca/fides/compare/2.23.1...2.23.2)

### Fixed

- Fixed fides.css to vary banner width based on tcf [[#4381](https://github.com/ethyca/fides/issues/4381)]

## [2.23.1](https://github.com/ethyca/fides/compare/2.23.0...2.23.1)

### Changed

- Refactor Fides.js embedded modal to not use A11y dialog [#4355](https://github.com/ethyca/fides/pull/4355)
- Only call `FidesUpdated` when a preference has been saved, not during initialization [#4365](https://github.com/ethyca/fides/pull/4365)
- Updated double toggle styling in favor of single toggles with a radio group to select legal basis [#4376](https://github.com/ethyca/fides/pull/4376)

### Fixed

- Handle invalid `fides_string` when passed in as an override [#4350](https://github.com/ethyca/fides/pull/4350)
- Bug where vendor opt-ins would not initialize properly based on a `fides_string` in the TCF overlay [#4368](https://github.com/ethyca/fides/pull/4368)

## [2.23.0](https://github.com/ethyca/fides/compare/2.22.1...2.23.0)

### Added

- Added support for 3 additional config variables in Fides.js: fidesEmbed, fidesDisableSaveApi, and fidesTcString [#4262](https://github.com/ethyca/fides/pull/4262)
- Added support for fidesEmbed, fidesDisableSaveApi, and fidesTcString to be passed into Fides.js via query param, cookie, or window object [#4297](https://github.com/ethyca/fides/pull/4297)
- New privacy center environment variables `FIDES_PRIVACY_CENTER__IS_FORCED_TCF` which can make the privacy center always return the TCF bundle (`fides-tcf.js`) [#4312](https://github.com/ethyca/fides/pull/4312)
- Added a `FidesUIChanged` event to Fides.js to track when user preferences change without being saved [#4314](https://github.com/ethyca/fides/pull/4314) and [#4253](https://github.com/ethyca/fides/pull/4253)
- Add AC Systems to the TCF Overlay under Vendor Consents section [#4266](https://github.com/ethyca/fides/pull/4266/)
- Added bulk system/vendor creation component [#4309](https://github.com/ethyca/fides/pull/4309/)
- Support for passing in an AC string as part of a fides string for the TCF overlay [#4308](https://github.com/ethyca/fides/pull/4308)
- Added support for overriding the save user preferences API call with a custom fn provided through Fides.init [#4318](https://github.com/ethyca/fides/pull/4318)
- Return AC strings in GET Privacy Experience meta and allow saving preferences against AC strings [#4295](https://github.com/ethyca/fides/pull/4295)
- New GET Privacy Experience Meta Endpoint [#4328](https://github.com/ethyca/fides/pull/4328)
- Access and erasure support for SparkPost [#4328](https://github.com/ethyca/fides/pull/4238)
- Access and erasure support for Iterate [#4332](https://github.com/ethyca/fides/pull/4332)
- SSH Support for MySQL connections [#4310](https://github.com/ethyca/fides/pull/4310)
- Added served notice history IDs to the TCF privacy preference API calls [#4161](https://github.com/ethyca/fides/pull/4161)

### Fixed

- Cleans up CSS for fidesEmbed mode [#4306](https://github.com/ethyca/fides/pull/4306)
- Stacks that do not have any purposes will no longer render an empty purpose block [#4278](https://github.com/ethyca/fides/pull/4278)
- Forcing hidden sections to use display none [#4299](https://github.com/ethyca/fides/pull/4299)
- Handles Hubspot requiring and email to be formatted as email when processing an erasure [#4322](https://github.com/ethyca/fides/pull/4322)
- Minor CSS improvements for the consent/TCF banners and modals [#4334](https://github.com/ethyca/fides/pull/4334)
- Consistent font sizes for labels in the system form and data use forms in the Admin UI [#4346](https://github.com/ethyca/fides/pull/4346)
- Bug where not all system forms would appear to save when used with Compass [#4347](https://github.com/ethyca/fides/pull/4347)
- Restrict TCF Privacy Experience Config if TCF is disabled [#4348](https://github.com/ethyca/fides/pull/4348)
- Removes overflow styling for embedded modal in Fides.js [#4345](https://github.com/ethyca/fides/pull/4345)

### Changed

- Derive cookie storage info, privacy policy and legitimate interest disclosure URLs, and data retention data from the data map instead of directly from gvl.json [#4286](https://github.com/ethyca/fides/pull/4286)
- Updated TCF Version for backend consent reporting [#4305](https://github.com/ethyca/fides/pull/4305)
- Update Version Hash Contents [#4313](https://github.com/ethyca/fides/pull/4313)
- Change vendor selector on system information form to typeahead[#4333](https://github.com/ethyca/fides/pull/4333)
- Updates experience API calls from Fides.js to include new meta field [#4335](https://github.com/ethyca/fides/pull/4335)

## [2.22.1](https://github.com/ethyca/fides/compare/2.22.0...2.22.1)

### Added

- Custom fields are now included in system history change tracking [#4294](https://github.com/ethyca/fides/pull/4294)

### Security

- Added hostname checks for external SaaS connector URLs [CVE-2023-46124](https://github.com/ethyca/fides/security/advisories/GHSA-jq3w-9mgf-43m4)
- Use a Pydantic URL type for privacy policy URLs [CVE-2023-46126](https://github.com/ethyca/fides/security/advisories/GHSA-fgjj-5jmr-gh83)
- Remove the CONFIG_READ scope from the Viewer role [CVE-2023-46125](https://github.com/ethyca/fides/security/advisories/GHSA-rjxg-rpg3-9r89)

## [2.22.0](https://github.com/ethyca/fides/compare/2.21.0...2.22.0)

### Added

- Added an option to link to vendor tab from an experience config description [#4191](https://github.com/ethyca/fides/pull/4191)
- Added two toggles for vendors in the TCF overlay, one for Consent, and one for Legitimate Interest [#4189](https://github.com/ethyca/fides/pull/4189)
- Added two toggles for purposes in the TCF overlay, one for Consent, and one for Legitimate Interest [#4234](https://github.com/ethyca/fides/pull/4234)
- Added support for new TCF-related fields on `System` and `PrivacyDeclaration` models [#4228](https://github.com/ethyca/fides/pull/4228)
- Support for AC string to `fides-tcf` [#4244](https://github.com/ethyca/fides/pull/4244)
- Support for `gvl` prefixed vendor IDs [#4247](https://github.com/ethyca/fides/pull/4247)

### Changed

- Removed `TCF_ENABLED` environment variable from the privacy center in favor of dynamically figuring out which `fides-js` bundle to send [#4131](https://github.com/ethyca/fides/pull/4131)
- Updated copy of info boxes on each TCF tab [#4191](https://github.com/ethyca/fides/pull/4191)
- Clarified messages for error messages presented during connector upload [#4198](https://github.com/ethyca/fides/pull/4198)
- Refactor legal basis dimension regarding how TCF preferences are saved and how the experience is built [#4201](https://github.com/ethyca/fides/pull/4201/)
- Add saving privacy preferences via a TC string [#4221](https://github.com/ethyca/fides/pull/4221)
- Updated fides server to use an environment variable for turning TCF on and off [#4220](https://github.com/ethyca/fides/pull/4220)
- Update frontend to use new legal basis dimension on vendors [#4216](https://github.com/ethyca/fides/pull/4216)
- Updated privacy center patch preferences call to handle updated API response [#4235](https://github.com/ethyca/fides/pull/4235)
- Added our CMP ID [#4233](https://github.com/ethyca/fides/pull/4233)
- Allow Admin UI users to turn on Configure Consent flag [#4246](https://github.com/ethyca/fides/pull/4246)
- Styling improvements for the fides.js consent banners and modals [#4222](https://github.com/ethyca/fides/pull/4222)
- Update frontend to handle updated Compass schema [#4254](https://github.com/ethyca/fides/pull/4254)
- Assume Universal Vendor ID usage in TC String translation [#4256](https://github.com/ethyca/fides/pull/4256)
- Changed vendor form on configuring consent page to use two-part selection for consent uses [#4251](https://github.com/ethyca/fides/pull/4251)
- Updated system form to have new TCF fields [#4271](https://github.com/ethyca/fides/pull/4271)
- Vendors disclosed string is now narrowed to only the vendors shown in the UI, not the whole GVL [#4250](https://github.com/ethyca/fides/pull/4250)
- Changed naming convention "fides_string" instead of "tc_string" for developer friendly consent API's [#4267](https://github.com/ethyca/fides/pull/4267)

### Fixed

- TCF overlay can initialize its consent preferences from a cookie [#4124](https://github.com/ethyca/fides/pull/4124)
- Various improvements to the TCF modal such as vendor storage disclosures, vendor counts, privacy policies, etc. [#4167](https://github.com/ethyca/fides/pull/4167)
- An issue where Braze could not mask an email due to formatting [#4187](https://github.com/ethyca/fides/pull/4187)
- An issue where email was not being overridden correctly for Braze and Domo [#4196](https://github.com/ethyca/fides/pull/4196)
- Use `stdRetention` when there is not a specific value for a purpose's data retention [#4199](https://github.com/ethyca/fides/pull/4199)
- Updating the unflatten_dict util to accept flattened dict values [#4200](https://github.com/ethyca/fides/pull/4200)
- Minor CSS styling fixes for the consent modal [#4252](https://github.com/ethyca/fides/pull/4252)
- Additional styling fixes for issues caused by a CSS reset [#4268](https://github.com/ethyca/fides/pull/4268)
- Bug where vendor legitimate interests would not be set unless vendor consents were first set [#4250](https://github.com/ethyca/fides/pull/4250)
- Vendor count over-counting in TCF overlay [#4275](https://github.com/ethyca/fides/pull/4275)

## [2.21.0](https://github.com/ethyca/fides/compare/2.20.2...2.21.0)

### Added

- "Add a vendor" flow to configuring consent page [#4107](https://github.com/ethyca/fides/pull/4107)
- Initial TCF Backend Support [#3804](https://github.com/ethyca/fides/pull/3804)
- Add initial layer to TCF modal [#3956](https://github.com/ethyca/fides/pull/3956)
- Support for rendering in the TCF modal whether or not a vendor is part of the GVL [#3972](https://github.com/ethyca/fides/pull/3972)
- Features and legal bases dropdown for TCF modal [#3995](https://github.com/ethyca/fides/pull/3995)
- TCF CMP stub API [#4000](https://github.com/ethyca/fides/pull/4000)
- Fides-js can now display preliminary TCF data [#3879](https://github.com/ethyca/fides/pull/3879)
- Fides-js can persist TCF preferences to the backend [#3887](https://github.com/ethyca/fides/pull/3887)
- TCF modal now supports setting legitimate interest fields [#4037](https://github.com/ethyca/fides/pull/4037)
- Embed the GVL in the GET Experiences response [#4143](https://github.com/ethyca/fides/pull/4143)
- Button to view how many vendors and to open the vendor tab in the TCF modal [#4144](https://github.com/ethyca/fides/pull/4144)
- "Edit vendor" flow to configuring consent page [#4162](https://github.com/ethyca/fides/pull/4162)
- TCF overlay description updates [#4051] https://github.com/ethyca/fides/pull/4151
- Added developer-friendly TCF information under Experience meta [#4160](https://github.com/ethyca/fides/pull/4160/)
- Added fides.css customization for Plus users [#4136](https://github.com/ethyca/fides/pull/4136)

### Changed

- Added further config options to customize the privacy center [#4090](https://github.com/ethyca/fides/pull/4090)
- CORS configuration page [#4073](https://github.com/ethyca/fides/pull/4073)
- Refactored `fides.js` components so that they can take data structures that are not necessarily privacy notices [#3870](https://github.com/ethyca/fides/pull/3870)
- Use hosted GVL.json from the backend [#4159](https://github.com/ethyca/fides/pull/4159)
- Features and Special Purposes in the TCF modal do not render toggles [#4139](https://github.com/ethyca/fides/pull/4139)
- Moved the initial TCF layer to the banner [#4142](https://github.com/ethyca/fides/pull/4142)
- Misc copy changes for the system history table and modal [#4146](https://github.com/ethyca/fides/pull/4146)

### Fixed

- Allows CDN to cache empty experience responses from fides.js API [#4113](https://github.com/ethyca/fides/pull/4113)
- Fixed `identity_special_purpose` unique constraint definition [#4174](https://github.com/ethyca/fides/pull/4174/files)

## [2.20.2](https://github.com/ethyca/fides/compare/2.20.1...2.20.2)

### Fixed

- added version_added, version_deprecated, and replaced_by to data use, data subject, and data category APIs [#4135](https://github.com/ethyca/fides/pull/4135)
- Update fides.js to not fetch experience client-side if pre-fetched experience is empty [#4149](https://github.com/ethyca/fides/pull/4149)
- Erasure privacy requests now pause for input if there are any manual process integrations [#4115](https://github.com/ethyca/fides/pull/4115)
- Caching the values of authorization_required and user_guide on the connector templates to improve performance [#4128](https://github.com/ethyca/fides/pull/4128)

## [2.20.1](https://github.com/ethyca/fides/compare/2.20.0...2.20.1)

### Fixed

- Avoid un-optimized query pattern in bulk `GET /system` endpoint [#4120](https://github.com/ethyca/fides/pull/4120)

## [2.20.0](https://github.com/ethyca/fides/compare/2.19.1...2.20.0)

### Added

- Initial page for configuring consent [#4069](https://github.com/ethyca/fides/pull/4069)
- Vendor cookie table for configuring consent [#4082](https://github.com/ethyca/fides/pull/4082)

### Changed

- Refactor how multiplatform builds are handled [#4024](https://github.com/ethyca/fides/pull/4024)
- Added new Performance-related nox commands and included them as part of the CI suite [#3997](https://github.com/ethyca/fides/pull/3997)
- Added dictionary suggestions for data uses [4035](https://github.com/ethyca/fides/pull/4035)
- Privacy notice regions now render human readable names instead of country codes [#4029](https://github.com/ethyca/fides/pull/4029)
- Privacy notice templates are disabled by default [#4010](https://github.com/ethyca/fides/pull/4010)
- Added optional "skip_processing" flag to collections for DSR processing [#4047](https://github.com/ethyca/fides/pull/4047)
- Admin UI now shows all privacy notices with an indicator of whether they apply to any systems [#4010](https://github.com/ethyca/fides/pull/4010)
- Add case-insensitive privacy experience region filtering [#4058](https://github.com/ethyca/fides/pull/4058)
- Adds check for fetch before loading fetch polyfill for fides.js [#4074](https://github.com/ethyca/fides/pull/4074)
- Updated to support Fideslang 2.0, including data migrations [#3933](https://github.com/ethyca/fides/pull/3933)
- Disable notices that are not systems applicable to support new UI [#4094](https://github.com/ethyca/fides/issues/4094)

### Fixed

- Ensures that fides.js toggles are not hidden by other CSS libs [#4075](https://github.com/ethyca/fides/pull/4075)
- Migrate system > meta > vendor > id to system > meta [#4088](https://github.com/ethyca/fides/pull/4088)
- Enable toggles in various tables now render an error toast if an error occurs [#4095](https://github.com/ethyca/fides/pull/4095)
- Fixed a bug where an unsaved changes notification modal would appear even without unsaved changes [#4095](https://github.com/ethyca/fides/pull/4070)

## [2.19.1](https://github.com/ethyca/fides/compare/2.19.0...2.19.1)

### Fixed

- re-enable custom fields for new data use form [#4050](https://github.com/ethyca/fides/pull/4050)
- fix issue with saving source and destination systems [#4065](https://github.com/ethyca/fides/pull/4065)

### Added

- System history UI with diff modal [#4021](https://github.com/ethyca/fides/pull/4021)
- Relax system legal basis for transfers to be any string [#4049](https://github.com/ethyca/fides/pull/4049)

## [2.19.0](https://github.com/ethyca/fides/compare/2.18.0...2.19.0)

### Added

- Add dictionary suggestions [#3937](https://github.com/ethyca/fides/pull/3937), [#3988](https://github.com/ethyca/fides/pull/3988)
- Added new endpoints for healthchecks [#3947](https://github.com/ethyca/fides/pull/3947)
- Added vendor list dropdown [#3857](https://github.com/ethyca/fides/pull/3857)
- Access support for Adobe Sign [#3504](https://github.com/ethyca/fides/pull/3504)

### Fixed

- Fixed issue when generating masked values for invalid data paths [#3906](https://github.com/ethyca/fides/pull/3906)
- Code reload now works when running `nox -s dev` [#3914](https://github.com/ethyca/fides/pull/3914)
- Reduce verbosity of privacy center logging further [#3915](https://github.com/ethyca/fides/pull/3915)
- Resolved an issue where the integration dropdown input lost focus during typing. [#3917](https://github.com/ethyca/fides/pull/3917)
- Fixed dataset issue that was preventing the Vend connector from loading during server startup [#3923](https://github.com/ethyca/fides/pull/3923)
- Adding version check to version-dependent migration script [#3951](https://github.com/ethyca/fides/pull/3951)
- Fixed a bug where some fields were not saving correctly on the system form [#3975](https://github.com/ethyca/fides/pull/3975)
- Changed "retention period" field in privacy declaration form from number input to text input [#3980](https://github.com/ethyca/fides/pull/3980)
- Fixed issue where unsaved changes modal appears incorrectly [#4005](https://github.com/ethyca/fides/pull/4005)
- Fixed banner resurfacing after user consent for pre-fetch experience [#4009](https://github.com/ethyca/fides/pull/4009)

### Changed

- Systems and Privacy Declaration schema and data migration to support the Dictionary [#3901](https://github.com/ethyca/fides/pull/3901)
- The integration search dropdown is now case-insensitive [#3916](https://github.com/ethyca/fides/pull/3916)
- Removed deprecated fields from the taxonomy editor [#3909](https://github.com/ethyca/fides/pull/3909)
- Bump PyMSSQL version and remove workarounds [#3996](https://github.com/ethyca/fides/pull/3996)
- Removed reset suggestions button [#4007](https://github.com/ethyca/fides/pull/4007)
- Admin ui supports fides cloud config API [#4034](https://github.com/ethyca/fides/pull/4034)

### Security

- Resolve custom integration upload RCE vulnerability [CVE-2023-41319](https://github.com/ethyca/fides/security/advisories/GHSA-p6p2-qq95-vq5h)

## [2.18.0](https://github.com/ethyca/fides/compare/2.17.0...2.18.0)

### Added

- Additional consent reporting calls from `fides-js` [#3845](https://github.com/ethyca/fides/pull/3845)
- Additional consent reporting calls from privacy center [#3847](https://github.com/ethyca/fides/pull/3847)
- Access support for Recurly [#3595](https://github.com/ethyca/fides/pull/3595)
- HTTP Logging for the Privacy Center [#3783](https://github.com/ethyca/fides/pull/3783)
- UI support for OAuth2 authorization flow [#3819](https://github.com/ethyca/fides/pull/3819)
- Changes in the `data` directory now trigger a server reload (for local development) [#3874](https://github.com/ethyca/fides/pull/3874)

### Fixed

- Fix datamap zoom for low system counts [#3835](https://github.com/ethyca/fides/pull/3835)
- Fixed connector forms with external dataset reference fields [#3873](https://github.com/ethyca/fides/pull/3873)
- Fix ability to make server side API calls from privacy-center [#3895](https://github.com/ethyca/fides/pull/3895)

### Changed

- Simplified the file structure for HTML DSR packages [#3848](https://github.com/ethyca/fides/pull/3848)
- Simplified the database health check to improve `/health` performance [#3884](https://github.com/ethyca/fides/pull/3884)
- Changed max width of form components in "system information" form tab [#3864](https://github.com/ethyca/fides/pull/3864)
- Remove manual system selection screen [#3865](https://github.com/ethyca/fides/pull/3865)
- System and integration identifiers are now auto-generated [#3868](https://github.com/ethyca/fides/pull/3868)

## [2.17.0](https://github.com/ethyca/fides/compare/2.16.0...2.17.0)

### Added

- Tab component for `fides-js` [#3782](https://github.com/ethyca/fides/pull/3782)
- Added toast for successfully linking an existing integration to a system [#3826](https://github.com/ethyca/fides/pull/3826)
- Various other UI components for `fides-js` to support upcoming TCF modal [#3803](https://github.com/ethyca/fides/pull/3803)
- Allow items in taxonomy to be enabled or disabled [#3844](https://github.com/ethyca/fides/pull/3844)

### Developer Experience

- Changed where db-dependent routers were imported to avoid dependency issues [#3741](https://github.com/ethyca/fides/pull/3741)

### Changed

- Bumped supported Python versions to `3.10.12`, `3.9.17`, and `3.8.17` [#3733](https://github.com/ethyca/fides/pull/3733)
- Logging Updates [#3758](https://github.com/ethyca/fides/pull/3758)
- Add polyfill service to fides-js route [#3759](https://github.com/ethyca/fides/pull/3759)
- Show/hide integration values [#3775](https://github.com/ethyca/fides/pull/3775)
- Sort system cards alphabetically by name on "View systems" page [#3781](https://github.com/ethyca/fides/pull/3781)
- Update admin ui to use new integration delete route [#3785](https://github.com/ethyca/fides/pull/3785)
- Pinned `pymssql` and `cython` dependencies to avoid build issues on ARM machines [#3829](https://github.com/ethyca/fides/pull/3829)

### Removed

- Removed "Custom field(s) successfully saved" toast [#3779](https://github.com/ethyca/fides/pull/3779)

### Added

- Record when consent is served [#3777](https://github.com/ethyca/fides/pull/3777)
- Add an `active` property to taxonomy elements [#3784](https://github.com/ethyca/fides/pull/3784)
- Erasure support for Heap [#3599](https://github.com/ethyca/fides/pull/3599)

### Fixed

- Privacy notice UI's list of possible regions now matches the backend's list [#3787](https://github.com/ethyca/fides/pull/3787)
- Admin UI "property does not existing" build issue [#3831](https://github.com/ethyca/fides/pull/3831)
- Flagging sensitive inputs as passwords to mask values during entry [#3843](https://github.com/ethyca/fides/pull/3843)

## [2.16.0](https://github.com/ethyca/fides/compare/2.15.1...2.16.0)

### Added

- Empty state for when there are no relevant privacy notices in the privacy center [#3640](https://github.com/ethyca/fides/pull/3640)
- GPC indicators in fides-js banner and modal [#3673](https://github.com/ethyca/fides/pull/3673)
- Include `data_use` and `data_category` metadata in `upload` of access results [#3674](https://github.com/ethyca/fides/pull/3674)
- Add enable/disable toggle to integration tab [#3593] (https://github.com/ethyca/fides/pull/3593)

### Fixed

- Render linebreaks in the Fides.js overlay descriptions, etc. [#3665](https://github.com/ethyca/fides/pull/3665)
- Broken link to Fides docs site on the About Fides page in Admin UI [#3643](https://github.com/ethyca/fides/pull/3643)
- Add Systems Applicable Filter to Privacy Experience List [#3654](https://github.com/ethyca/fides/pull/3654)
- Privacy center and fides-js now pass in `Unescape-Safestr` as a header so that special characters can be rendered properly [#3706](https://github.com/ethyca/fides/pull/3706)
- Fixed ValidationError for saving PrivacyPreferences [#3719](https://github.com/ethyca/fides/pull/3719)
- Fixed issue preventing ConnectionConfigs with duplicate names from saving [#3770](https://github.com/ethyca/fides/pull/3770)
- Fixed creating and editing manual integrations [#3772](https://github.com/ethyca/fides/pull/3772)
- Fix lingering integration artifacts by cascading deletes from System [#3771](https://github.com/ethyca/fides/pull/3771)

### Developer Experience

- Reorganized some `api.api.v1` code to avoid circular dependencies on `quickstart` [#3692](https://github.com/ethyca/fides/pull/3692)
- Treat underscores as special characters in user passwords [#3717](https://github.com/ethyca/fides/pull/3717)
- Allow Privacy Notices banner and modal to scroll as needed [#3713](https://github.com/ethyca/fides/pull/3713)
- Make malicious url test more robust to environmental differences [#3748](https://github.com/ethyca/fides/pull/3748)
- Ignore type checker on click decorators to bypass known issue with `click` version `8.1.4` [#3746](https://github.com/ethyca/fides/pull/3746)

### Changed

- Moved GPC preferences slightly earlier in Fides.js lifecycle [#3561](https://github.com/ethyca/fides/pull/3561)
- Changed results from clicking "Test connection" to be a toast instead of statically displayed on the page [#3700](https://github.com/ethyca/fides/pull/3700)
- Moved "management" tab from nav into settings icon in top right [#3701](https://github.com/ethyca/fides/pull/3701)
- Remove name and description fields from integration form [#3684](https://github.com/ethyca/fides/pull/3684)
- Update EU PrivacyNoticeRegion codes and allow experience filtering to drop back to country filtering if region not found [#3630](https://github.com/ethyca/fides/pull/3630)
- Fields with default fields are now flagged as required in the front-end [#3694](https://github.com/ethyca/fides/pull/3694)
- In "view systems", system cards can now be clicked and link to that system's `configure/[id]` page [#3734](https://github.com/ethyca/fides/pull/3734)
- Enable privacy notice and privacy experience feature flags by default [#3773](https://github.com/ethyca/fides/pull/3773)

### Security

- Resolve Zip bomb file upload vulnerability [CVE-2023-37480](https://github.com/ethyca/fides/security/advisories/GHSA-g95c-2jgm-hqc6)
- Resolve SVG bomb (billion laughs) file upload vulnerability [CVE-2023-37481](https://github.com/ethyca/fides/security/advisories/GHSA-3rw2-wfc8-wmj5)

## [2.15.1](https://github.com/ethyca/fides/compare/2.15.0...2.15.1)

### Added

- Set `sslmode` to `prefer` if connecting to Redshift via ssh [#3685](https://github.com/ethyca/fides/pull/3685)

### Changed

- Privacy center action cards are now able to expand to accommodate longer text [#3669](https://github.com/ethyca/fides/pull/3669)
- Update integration endpoint permissions [#3707](https://github.com/ethyca/fides/pull/3707)

### Fixed

- Handle names with a double underscore when processing access and erasure requests [#3688](https://github.com/ethyca/fides/pull/3688)
- Allow Privacy Notices banner and modal to scroll as needed [#3713](https://github.com/ethyca/fides/pull/3713)

### Security

- Resolve path traversal vulnerability in webserver API [CVE-2023-36827](https://github.com/ethyca/fides/security/advisories/GHSA-r25m-cr6v-p9hq)

## [2.15.0](https://github.com/ethyca/fides/compare/2.14.1...2.15.0)

### Added

- Privacy center can now render its consent values based on Privacy Notices and Privacy Experiences [#3411](https://github.com/ethyca/fides/pull/3411)
- Add Google Tag Manager and Privacy Center ENV vars to sample app [#2949](https://github.com/ethyca/fides/pull/2949)
- Add `notice_key` field to Privacy Notice UI form [#3403](https://github.com/ethyca/fides/pull/3403)
- Add `identity` query param to the consent reporting API view [#3418](https://github.com/ethyca/fides/pull/3418)
- Use `rollup-plugin-postcss` to bundle and optimize the `fides.js` components CSS [#3411](https://github.com/ethyca/fides/pull/3411)
- Dispatch Fides.js lifecycle events on window (FidesInitialized, FidesUpdated) and cross-publish to Fides.gtm() integration [#3411](https://github.com/ethyca/fides/pull/3411)
- Added the ability to use custom CAs with Redis via TLS [#3451](https://github.com/ethyca/fides/pull/3451)
- Add default experience configs on startup [#3449](https://github.com/ethyca/fides/pull/3449)
- Load default privacy notices on startup [#3401](https://github.com/ethyca/fides/pull/3401)
- Add ability for users to pass in additional parameters for application database connection [#3450](https://github.com/ethyca/fides/pull/3450)
- Load default privacy notices on startup [#3401](https://github.com/ethyca/fides/pull/3401/files)
- Add ability for `fides-js` to make API calls to Fides [#3411](https://github.com/ethyca/fides/pull/3411)
- `fides-js` banner is now responsive across different viewport widths [#3411](https://github.com/ethyca/fides/pull/3411)
- Add ability to close `fides-js` banner and modal via a button or ESC [#3411](https://github.com/ethyca/fides/pull/3411)
- Add ability to open the `fides-js` modal from a link on the host site [#3411](https://github.com/ethyca/fides/pull/3411)
- GPC preferences are automatically applied via `fides-js` [#3411](https://github.com/ethyca/fides/pull/3411)
- Add new dataset route that has additional filters [#3558](https://github.com/ethyca/fides/pull/3558)
- Update dataset dropdown to use new api filter [#3565](https://github.com/ethyca/fides/pull/3565)
- Filter out saas datasets from the rest of the UI [#3568](https://github.com/ethyca/fides/pull/3568)
- Included optional env vars to have postgres or Redshift connected via bastion host [#3374](https://github.com/ethyca/fides/pull/3374/)
- Support for acknowledge button for notice-only Privacy Notices and to disable toggling them off [#3546](https://github.com/ethyca/fides/pull/3546)
- HTML format for privacy request storage destinations [#3427](https://github.com/ethyca/fides/pull/3427)
- Persistent message showing result and timestamp of last integration test to "Integrations" tab in system view [#3628](https://github.com/ethyca/fides/pull/3628)
- Access and erasure support for SurveyMonkey [#3590](https://github.com/ethyca/fides/pull/3590)
- New Cookies Table for storing cookies associated with systems and privacy declarations [#3572](https://github.com/ethyca/fides/pull/3572)
- `fides-js` and privacy center now delete cookies associated with notices that were opted out of [#3569](https://github.com/ethyca/fides/pull/3569)
- Cookie input field on system data use tab [#3571](https://github.com/ethyca/fides/pull/3571)

### Fixed

- Fix sample app `DATABASE_*` ENV vars for backwards compatibility [#3406](https://github.com/ethyca/fides/pull/3406)
- Fix overlay rendering issue by finding/creating a dedicated parent element for Preact [#3397](https://github.com/ethyca/fides/pull/3397)
- Fix the sample app privacy center link to be configurable [#3409](https://github.com/ethyca/fides/pull/3409)
- Fix CLI output showing a version warning for Snowflake [#3434](https://github.com/ethyca/fides/pull/3434)
- Flaky custom field Cypress test on systems page [#3408](https://github.com/ethyca/fides/pull/3408)
- Fix NextJS errors & warnings for Cookie House sample app [#3411](https://github.com/ethyca/fides/pull/3411)
- Fix bug where `fides-js` toggles were not reflecting changes from rejecting or accepting all notices [#3522](https://github.com/ethyca/fides/pull/3522)
- Remove the `fides-js` banner from tab order when it is hidden and move the overlay components to the top of the tab order. [#3510](https://github.com/ethyca/fides/pull/3510)
- Fix bug where `fides-js` toggle states did not always initialize properly [#3597](https://github.com/ethyca/fides/pull/3597)
- Fix race condition with consent modal link rendering [#3521](https://github.com/ethyca/fides/pull/3521)
- Hide custom fields section when there are no custom fields created [#3554](https://github.com/ethyca/fides/pull/3554)
- Disable connector dropdown in integration tab on save [#3552](https://github.com/ethyca/fides/pull/3552)
- Handles an edge case for non-existent identities with the Kustomer API [#3513](https://github.com/ethyca/fides/pull/3513)
- remove the configure privacy request tile from the home screen [#3555](https://github.com/ethyca/fides/pull/3555)
- Updated Privacy Experience Safe Strings Serialization [#3600](https://github.com/ethyca/fides/pull/3600/)
- Only create default experience configs on startup, not update [#3605](https://github.com/ethyca/fides/pull/3605)
- Update to latest asyncpg dependency to avoid build error [#3614](https://github.com/ethyca/fides/pull/3614)
- Fix bug where editing a data use on a system could delete existing data uses [#3627](https://github.com/ethyca/fides/pull/3627)
- Restrict Privacy Center debug logging to development-only [#3638](https://github.com/ethyca/fides/pull/3638)
- Fix bug where linking an integration would not update the tab when creating a new system [#3662](https://github.com/ethyca/fides/pull/3662)
- Fix dataset yaml not properly reflecting the dataset in the dropdown of system integrations tab [#3666](https://github.com/ethyca/fides/pull/3666)
- Fix privacy notices not being able to be edited via the UI after the addition of the `cookies` field [#3670](https://github.com/ethyca/fides/pull/3670)
- Add a transform in the case of `null` name fields in privacy declarations for the data use forms [#3683](https://github.com/ethyca/fides/pull/3683)

### Changed

- Enabled Privacy Experience beta flag [#3364](https://github.com/ethyca/fides/pull/3364)
- Reorganize CLI Command Source Files [#3491](https://github.com/ethyca/fides/pull/3491)
- Removed ExperienceConfig.delivery_mechanism constraint [#3387](https://github.com/ethyca/fides/pull/3387)
- Updated privacy experience UI forms to reflect updated experience config fields [#3402](https://github.com/ethyca/fides/pull/3402)
- Use a venv in the Dockerfile for installing Python deps [#3452](https://github.com/ethyca/fides/pull/3452)
- Bump SlowAPI Version [#3456](https://github.com/ethyca/fides/pull/3456)
- Bump Psycopg2-binary Version [#3473](https://github.com/ethyca/fides/pull/3473)
- Reduced duplication between PrivacyExperience and PrivacyExperienceConfig [#3470](https://github.com/ethyca/fides/pull/3470)
- Update privacy centre email and phone validation to allow for both to be blank [#3432](https://github.com/ethyca/fides/pull/3432)
- Moved connection configuration into the system portal [#3407](https://github.com/ethyca/fides/pull/3407)
- Update `fideslang` to `1.4.1` to allow arbitrary nested metadata on `System`s and `Dataset`s `meta` property [#3463](https://github.com/ethyca/fides/pull/3463)
- Remove form validation to allow both email & phone inputs for consent requests [#3529](https://github.com/ethyca/fides/pull/3529)
- Removed dataset dropdown from saas connector configuration [#3563](https://github.com/ethyca/fides/pull/3563)
- Removed `pyodbc` in favor of `pymssql` for handling SQL Server connections [#3435](https://github.com/ethyca/fides/pull/3435)
- Only create a PrivacyRequest when saving consent if at least one notice has system-wide enforcement [#3626](https://github.com/ethyca/fides/pull/3626)
- Increased the character limit for the `SafeStr` type from 500 to 32000 [#3647](https://github.com/ethyca/fides/pull/3647)
- Changed "connection" to "integration" on system view and edit pages [#3659](https://github.com/ethyca/fides/pull/3659)

### Developer Experience

- Add ability to pass ENV vars to both privacy center and sample app during `fides deploy` via `.env` [#2949](https://github.com/ethyca/fides/pull/2949)
- Handle an edge case when generating tags that finds them out of sequence [#3405](https://github.com/ethyca/fides/pull/3405)
- Add support for pushing `prerelease` and `rc` tagged images to Dockerhub [#3474](https://github.com/ethyca/fides/pull/3474)
- Optimize GitHub workflows used for docker image publishing [#3526](https://github.com/ethyca/fides/pull/3526)

### Removed

- Removed the deprecated `system_dependencies` from `System` resources, migrating to `egress` [#3285](https://github.com/ethyca/fides/pull/3285)

### Docs

- Updated developer docs for ARM platform users related to `pymssql` [#3615](https://github.com/ethyca/fides/pull/3615)

## [2.14.1](https://github.com/ethyca/fides/compare/2.14.0...2.14.1)

### Added

- Add `identity` query param to the consent reporting API view [#3418](https://github.com/ethyca/fides/pull/3418)
- Add privacy centre button text customisations [#3432](https://github.com/ethyca/fides/pull/3432)
- Add privacy centre favicon customisation [#3432](https://github.com/ethyca/fides/pull/3432)

### Changed

- Update privacy centre email and phone validation to allow for both to be blank [#3432](https://github.com/ethyca/fides/pull/3432)

## [2.14.0](https://github.com/ethyca/fides/compare/2.13.0...2.14.0)

### Added

- Add an automated test to check for `/fides-consent.js` backwards compatibility [#3289](https://github.com/ethyca/fides/pull/3289)
- Add infrastructure for "overlay" consent components (Preact, CSS bundling, etc.) and initial version of consent banner [#3191](https://github.com/ethyca/fides/pull/3191)
- Add the modal component of the "overlay" consent components [#3291](https://github.com/ethyca/fides/pull/3291)
- Added an `automigrate` database setting [#3220](https://github.com/ethyca/fides/pull/3220)
- Track Privacy Experience with Privacy Preferences [#3311](https://github.com/ethyca/fides/pull/3311)
- Add ability for `fides-js` to fetch its own geolocation [#3356](https://github.com/ethyca/fides/pull/3356)
- Add ability to select different locations in the "Cookie House" sample app [#3362](https://github.com/ethyca/fides/pull/3362)
- Added optional logging of resource changes on the server [#3331](https://github.com/ethyca/fides/pull/3331)

### Fixed

- Maintain casing differences within Snowflake datasets for proper DSR execution [#3245](https://github.com/ethyca/fides/pull/3245)
- Handle DynamoDB edge case where no attributes are defined [#3299](https://github.com/ethyca/fides/pull/3299)
- Support pseudonymous consent requests with `fides_user_device_id` for the new consent workflow [#3203](https://github.com/ethyca/fides/pull/3203)
- Fides user device id filter to GET Privacy Experience List endpoint to stash user preferences on embedded notices [#3302](https://github.com/ethyca/fides/pull/3302)
- Support for data categories on manual webhook fields [#3330](https://github.com/ethyca/fides/pull/3330)
- Added config-driven rendering to consent components [#3316](https://github.com/ethyca/fides/pull/3316)
- Pin `typing_extensions` dependency to `4.5.0` to work around a pydantic bug [#3357](https://github.com/ethyca/fides/pull/3357)

### Changed

- Explicitly escape/unescape certain fields instead of using SafeStr [#3144](https://github.com/ethyca/fides/pull/3144)
- Updated DynamoDB icon [#3296](https://github.com/ethyca/fides/pull/3296)
- Increased default page size for the connection type endpoint to 100 [#3298](https://github.com/ethyca/fides/pull/3298)
- Data model around PrivacyExperiences to better keep Privacy Notices and Experiences in sync [#3292](https://github.com/ethyca/fides/pull/3292)
- UI calls to support new PrivacyExperiences data model [#3313](https://github.com/ethyca/fides/pull/3313)
- Ensure email connectors respect the `notifications.notification_service_type` app config property if set [#3355](https://github.com/ethyca/fides/pull/3355)
- Rework Delighted connector so the `survey_response` endpoint depends on the `person` endpoint [3385](https://github.com/ethyca/fides/pull/3385)
- Remove logging within the Celery creation function [#3303](https://github.com/ethyca/fides/pull/3303)
- Update how generic endpoint generation works [#3304](https://github.com/ethyca/fides/pull/3304)
- Restrict strack-trace logging when not in Dev mode [#3081](https://github.com/ethyca/fides/pull/3081)
- Refactor CSS variables for `fides-js` to match brandable color palette [#3321](https://github.com/ethyca/fides/pull/3321)
- Moved all of the dirs from `fides.api.ops` into `fides.api` [#3318](https://github.com/ethyca/fides/pull/3318)
- Put global settings for fides.js on privacy center settings [#3333](https://github.com/ethyca/fides/pull/3333)
- Changed `fides db migrate` to `fides db upgrade` [#3342](https://github.com/ethyca/fides/pull/3342)
- Add required notice key to privacy notices [#3337](https://github.com/ethyca/fides/pull/3337)
- Make Privacy Experience List public, and separate public endpoint rate limiting [#3339](https://github.com/ethyca/fides/pull/3339)

### Developer Experience

- Add dispatch event when publishing a non-prod tag [#3317](https://github.com/ethyca/fides/pull/3317)
- Add OpenAPI (Swagger) documentation for Fides Privacy Center API endpoints (/fides.js) [#3341](https://github.com/ethyca/fides/pull/3341)

### Removed

- Remove `fides export` command and backing code [#3256](https://github.com/ethyca/fides/pull/3256)

## [2.13.0](https://github.com/ethyca/fides/compare/2.12.1...2.13.0)

### Added

- Connector for DynamoDB [#2998](https://github.com/ethyca/fides/pull/2998)
- Access and erasure support for Amplitude [#2569](https://github.com/ethyca/fides/pull/2569)
- Access and erasure support for Gorgias [#2444](https://github.com/ethyca/fides/pull/2444)
- Privacy Experience Bulk Create, Bulk Update, and Detail Endpoints [#3185](https://github.com/ethyca/fides/pull/3185)
- Initial privacy experience UI [#3186](https://github.com/ethyca/fides/pull/3186)
- A JavaScript modal to copy a script tag for `fides.js` [#3238](https://github.com/ethyca/fides/pull/3238)
- Access and erasure support for OneSignal [#3199](https://github.com/ethyca/fides/pull/3199)
- Add the ability to "inject" location into `/fides.js` bundles and cache responses for one hour [#3272](https://github.com/ethyca/fides/pull/3272)
- Prevent column sorts from resetting when data changes [#3290](https://github.com/ethyca/fides/pull/3290)

### Changed

- Merge instances of RTK `createApi` into one instance for better cache invalidation [#3059](https://github.com/ethyca/fides/pull/3059)
- Update custom field definition uniqueness to be case insensitive name per resource type [#3215](https://github.com/ethyca/fides/pull/3215)
- Restrict where privacy notices of certain consent mechanisms must be displayed [#3195](https://github.com/ethyca/fides/pull/3195)
- Merged the `lib` submodule into the `api.ops` submodule [#3134](https://github.com/ethyca/fides/pull/3134)
- Merged duplicate privacy declaration components [#3254](https://github.com/ethyca/fides/pull/3254)
- Refactor client applications into a monorepo with turborepo, extract fides-js into a standalone package, and improve privacy-center to load configuration at runtime [#3105](https://github.com/ethyca/fides/pull/3105)

### Fixed

- Prevent ability to unintentionally show "default" Privacy Center configuration, styles, etc. [#3242](https://github.com/ethyca/fides/pull/3242)
- Fix broken links to docs site pages in Admin UI [#3232](https://github.com/ethyca/fides/pull/3232)
- Repoint legacy docs site links to the new and improved docs site [#3167](https://github.com/ethyca/fides/pull/3167)
- Fix Cookie House Privacy Center styles for fides deploy [#3283](https://github.com/ethyca/fides/pull/3283)
- Maintain casing differences within Snowflake datasets for proper DSR execution [#3245](https://github.com/ethyca/fides/pull/3245)

### Developer Experience

- Use prettier to format _all_ source files in client packages [#3240](https://github.com/ethyca/fides/pull/3240)

### Deprecated

- Deprecate `fides export` CLI command as it is moving to `fidesplus` [#3264](https://github.com/ethyca/fides/pull/3264)

## [2.12.1](https://github.com/ethyca/fides/compare/2.12.0...2.12.1)

### Changed

- Updated how Docker version checks are handled and added an escape-hatch [#3218](https://github.com/ethyca/fides/pull/3218)

### Fixed

- Datamap export mitigation for deleted taxonomy elements referenced by declarations [#3214](https://github.com/ethyca/fides/pull/3214)
- Update datamap columns each time the page is visited [#3211](https://github.com/ethyca/fides/pull/3211)
- Ensure inactive custom fields are not returned for datamap response [#3223](https://github.com/ethyca/fides/pull/3223)

## [2.12.0](https://github.com/ethyca/fides/compare/2.11.0...2.12.0)

### Added

- Access and erasure support for Aircall [#2589](https://github.com/ethyca/fides/pull/2589)
- Access and erasure support for Klaviyo [#2501](https://github.com/ethyca/fides/pull/2501)
- Page to edit or add privacy notices [#3058](https://github.com/ethyca/fides/pull/3058)
- Side navigation bar can now also have children navigation links [#3099](https://github.com/ethyca/fides/pull/3099)
- Endpoints for consent reporting [#3095](https://github.com/ethyca/fides/pull/3095)
- Added manage custom fields page behind feature flag [#3089](https://github.com/ethyca/fides/pull/3089)
- Custom fields table [#3097](https://github.com/ethyca/fides/pull/3097)
- Custom fields form modal [#3165](https://github.com/ethyca/fides/pull/3165)
- Endpoints to save the new-style Privacy Preferences with respect to a fides user device id [#3132](https://github.com/ethyca/fides/pull/3132)
- Support `privacy_declaration` as a resource type for custom fields [#3149](https://github.com/ethyca/fides/pull/3149)
- Expose `id` field of embedded `privacy_declarations` on `system` API responses [#3157](https://github.com/ethyca/fides/pull/3157)
- Access and erasure support for Unbounce [#2697](https://github.com/ethyca/fides/pull/2697)
- Support pseudonymous consent requests with `fides_user_device_id` [#3158](https://github.com/ethyca/fides/pull/3158)
- Update `fides_consent` cookie format [#3158](https://github.com/ethyca/fides/pull/3158)
- Add custom fields to the data use declaration form [#3197](https://github.com/ethyca/fides/pull/3197)
- Added fides user device id as a ProvidedIdentityType [#3131](https://github.com/ethyca/fides/pull/3131)

### Changed

- The `cursor` pagination strategy now also searches for data outside of the `data_path` when determining the cursor value [#3068](https://github.com/ethyca/fides/pull/3068)
- Moved Privacy Declarations associated with Systems to their own DB table [#3098](https://github.com/ethyca/fides/pull/3098)
- More tests on data use validation for privacy notices within the same region [#3156](https://github.com/ethyca/fides/pull/3156)
- Improvements to export code for bugfixes and privacy declaration custom field support [#3184](https://github.com/ethyca/fides/pull/3184)
- Enabled privacy notice feature flag [#3192](https://github.com/ethyca/fides/pull/3192)
- Updated TS types - particularly with new privacy notices [#3054](https://github.com/ethyca/fides/pull/3054)
- Make name not required on privacy declaration [#3150](https://github.com/ethyca/fides/pull/3150)
- Let Rule Targets allow for custom data categories [#3147](https://github.com/ethyca/fides/pull/3147)

### Removed

- Removed the warning about access control migration [#3055](https://github.com/ethyca/fides/pull/3055)
- Remove `customFields` feature flag [#3080](https://github.com/ethyca/fides/pull/3080)
- Remove notification banner from the home page [#3088](https://github.com/ethyca/fides/pull/3088)

### Fixed

- Fix a typo in the Admin UI [#3166](https://github.com/ethyca/fides/pull/3166)
- The `--local` flag is now respected for the `scan dataset db` command [#3096](https://github.com/ethyca/fides/pull/3096)
- Fixing issue where connectors with external dataset references would fail to save [#3142](https://github.com/ethyca/fides/pull/3142)
- Ensure privacy declaration IDs are stable across updates through system API [#3188](https://github.com/ethyca/fides/pull/3188)
- Fixed unit tests for saas connector type endpoints now that we have >50 [#3101](https://github.com/ethyca/fides/pull/3101)
- Fixed nox docs link [#3121](https://github.com/ethyca/fides/pull/3121/files)

### Developer Experience

- Update fides deploy to use a new database.load_samples setting to initialize sample Systems, Datasets, and Connections for testing [#3102](https://github.com/ethyca/fides/pull/3102)
- Remove support for automatically configuring messaging (Mailgun) & storage (S3) using `.env` with `nox -s "fides_env(test)"` [#3102](https://github.com/ethyca/fides/pull/3102)
- Add smoke tests for consent management [#3158](https://github.com/ethyca/fides/pull/3158)
- Added nox command that opens dev docs [#3082](https://github.com/ethyca/fides/pull/3082)

## [2.11.0](https://github.com/ethyca/fides/compare/2.10.0...2.11.0)

### Added

- Access support for Shippo [#2484](https://github.com/ethyca/fides/pull/2484)
- Feature flags can be set such that they cannot be modified by the user [#2966](https://github.com/ethyca/fides/pull/2966)
- Added the datamap UI to make it open source [#2988](https://github.com/ethyca/fides/pull/2988)
- Introduced a `FixedLayout` component (from the datamap UI) for pages that need to be a fixed height and scroll within [#2992](https://github.com/ethyca/fides/pull/2992)
- Added preliminary privacy notice page [#2995](https://github.com/ethyca/fides/pull/2995)
- Table for privacy notices [#3001](https://github.com/ethyca/fides/pull/3001)
- Added connector template endpoint [#2946](https://github.com/ethyca/fides/pull/2946)
- Query params on connection type endpoint to filter by supported action type [#2996](https://github.com/ethyca/fides/pull/2996)
- Scope restrictions for privacy notice table in the UI [#3007](https://github.com/ethyca/fides/pull/3007)
- Toggle for enabling/disabling privacy notices in the UI [#3010](https://github.com/ethyca/fides/pull/3010)
- Add endpoint to retrieve privacy notices grouped by their associated data uses [#2956](https://github.com/ethyca/fides/pull/2956)
- Support for uploading custom connector templates via the UI [#2997](https://github.com/ethyca/fides/pull/2997)
- Add a backwards-compatible workflow for saving and propagating consent preferences with respect to Privacy Notices [#3016](https://github.com/ethyca/fides/pull/3016)
- Empty state for privacy notices [#3027](https://github.com/ethyca/fides/pull/3027)
- Added Data flow modal [#3008](https://github.com/ethyca/fides/pull/3008)
- Update datamap table export [#3038](https://github.com/ethyca/fides/pull/3038)
- Added more advanced privacy center styling [#2943](https://github.com/ethyca/fides/pull/2943)
- Backend privacy experiences foundation [#3146](https://github.com/ethyca/fides/pull/3146)

### Changed

- Set `privacyDeclarationDeprecatedFields` flags to false and set `userCannotModify` to true [2987](https://github.com/ethyca/fides/pull/2987)
- Restored `nav-config` back to the admin-ui [#2990](https://github.com/ethyca/fides/pull/2990)
- Bumped supported Python versions to 3.10.11, 3.9.16, and 3.8.14 [#2936](https://github.com/ethyca/fides/pull/2936)
- Modify privacy center default config to only request email identities, and add validation preventing requesting both email & phone identities [#2539](https://github.com/ethyca/fides/pull/2539)
- SaaS connector icons are now dynamically loaded from the connector templates [#3018](https://github.com/ethyca/fides/pull/3018)
- Updated consentmechanism Enum to rename "necessary" to "notice_only" [#3048](https://github.com/ethyca/fides/pull/3048)
- Updated test data for Mongo, CLI [#3011](https://github.com/ethyca/fides/pull/3011)
- Updated the check for if a user can assign owner roles to be scope-based instead of role-based [#2964](https://github.com/ethyca/fides/pull/2964)
- Replaced menu in user management table with delete icon [#2958](https://github.com/ethyca/fides/pull/2958)
- Added extra fields to webhook payloads [#2830](https://github.com/ethyca/fides/pull/2830)

### Removed

- Removed interzone navigation logic now that the datamap UI and admin UI are one app [#2990](https://github.com/ethyca/fides/pull/2990)
- Remove the `unknown` state for generated datasets displaying on fidesplus [#2957](https://github.com/ethyca/fides/pull/2957)
- Removed datamap export API [#2999](https://github.com/ethyca/fides/pull/2999)

### Developer Experience

- Nox commands for git tagging to support feature branch builds [#2979](https://github.com/ethyca/fides/pull/2979)
- Changed test environment (`nox -s fides_env`) to run `fides deploy` for local testing [#3071](https://github.com/ethyca/fides/pull/3017)
- Publish git-tag specific docker images [#3050](https://github.com/ethyca/fides/pull/3050)

## [2.10.0](https://github.com/ethyca/fides/compare/2.9.2...2.10.0)

### Added

- Allow users to configure their username and password via the config file [#2884](https://github.com/ethyca/fides/pull/2884)
- Add authentication to the `masking` endpoints as well as accompanying scopes [#2909](https://github.com/ethyca/fides/pull/2909)
- Add an Organization Management page (beta) [#2908](https://github.com/ethyca/fides/pull/2908)
- Adds assigned systems to user management table [#2922](https://github.com/ethyca/fides/pull/2922)
- APIs to support Privacy Notice management (create, read, update) [#2928](https://github.com/ethyca/fides/pull/2928)

### Changed

- Improved standard layout for large width screens and polished misc. pages [#2869](https://github.com/ethyca/fides/pull/2869)
- Changed UI paths in the admin-ui [#2869](https://github.com/ethyca/fides/pull/2892)
  - `/add-systems/new` --> `/add-systems/manual`
  - `/system` --> `/systems`
- Added individual ID routes for systems [#2902](https://github.com/ethyca/fides/pull/2902)
- Deprecated adding scopes to users directly; you can only add roles. [#2848](https://github.com/ethyca/fides/pull/2848/files)
- Changed About Fides page to say "Fides Core Version:" over "Version". [#2899](https://github.com/ethyca/fides/pull/2899)
- Polish Admin UI header & navigation [#2897](https://github.com/ethyca/fides/pull/2897)
- Give new users a "viewer" role by default [#2900](https://github.com/ethyca/fides/pull/2900)
- Tie together save states for user permissions and systems [#2913](https://github.com/ethyca/fides/pull/2913)
- Removing payment types from Stripe connector params [#2915](https://github.com/ethyca/fides/pull/2915)
- Viewer role can now access a restricted version of the user management page [#2933](https://github.com/ethyca/fides/pull/2933)
- Change Privacy Center email placeholder text [#2935](https://github.com/ethyca/fides/pull/2935)
- Restricted setting Approvers as System Managers [#2891](https://github.com/ethyca/fides/pull/2891)
- Adds confirmation modal when downgrading user to "approver" role via Admin UI [#2924](https://github.com/ethyca/fides/pull/2924)
- Changed the toast message for new users to include access control info [#2939](https://github.com/ethyca/fides/pull/2939)
- Add Data Stewards to datamap export [#2962](https://github.com/ethyca/fides/pull/2962)

### Fixed

- Restricted Contributors from being able to create Owners [#2888](https://github.com/ethyca/fides/pull/2888)
- Allow for dynamic aspect ratio for logo on Privacy Center 404 [#2895](https://github.com/ethyca/fides/pull/2895)
- Allow for dynamic aspect ratio for logo on consent page [#2895](https://github.com/ethyca/fides/pull/2895)
- Align role dscription drawer of Admin UI with top nav: [#2932](https://github.com/ethyca/fides/pull/2932)
- Fixed error message when a user is assigned to be an approver without any systems [#2953](https://github.com/ethyca/fides/pull/2953)

### Developer Experience

- Update frontend npm packages (admin-ui, privacy-center, cypress-e2e) [#2921](https://github.com/ethyca/fides/pull/2921)

## [2.9.2](https://github.com/ethyca/fides/compare/2.9.1...2.9.2)

### Fixed

- Allow multiple data uses as long as their processing activity name is different [#2905](https://github.com/ethyca/fides/pull/2905)
- use HTML property, not text, when dispatching Mailchimp Transactional emails [#2901](https://github.com/ethyca/fides/pull/2901)
- Remove policy key from Privacy Center submission modal [#2912](https://github.com/ethyca/fides/pull/2912)

## [2.9.1](https://github.com/ethyca/fides/compare/2.9.0...2.9.1)

### Added

- Added Attentive erasure email connector [#2782](https://github.com/ethyca/fides/pull/2782)

### Changed

- Removed dataset based email connectors [#2782](https://github.com/ethyca/fides/pull/2782)
- Changed Auth0's authentication strategy from `bearer` to `oauth2_client_credentials` [#2820](https://github.com/ethyca/fides/pull/2820)
- renamed the privacy declarations field "Privacy declaration name (deprecated)" to "Processing Activity" [#711](https://github.com/ethyca/fidesplus/issues/711)

### Fixed

- Fixed issue where the scopes list passed into FidesUserPermission could get mutated with the total_scopes call [#2883](https://github.com/ethyca/fides/pull/2883)

### Removed

- removed the `privacyDeclarationDeprecatedFields` flag [#711](https://github.com/ethyca/fidesplus/issues/711)

## [2.9.0](https://github.com/ethyca/fides/compare/2.8.3...2.9.0)

### Added

- The ability to assign users as system managers for a specific system [#2714](https://github.com/ethyca/fides/pull/2714)
- New endpoints to add and remove users as system managers [#2726](https://github.com/ethyca/fides/pull/2726)
- Warning about access control migration to the UI [#2842](https://github.com/ethyca/fides/pull/2842)
- Adds Role Assignment UI [#2739](https://github.com/ethyca/fides/pull/2739)
- Add an automated migration to give users a `viewer` role [#2821](https://github.com/ethyca/fides/pull/2821)

### Changed

- Removed "progressive" navigation that would hide Admin UI tabs until Systems / Connections were configured [#2762](https://github.com/ethyca/fides/pull/2762)
- Added `system.privacy_declaration.name` to datamap response [#2831](https://github.com/ethyca/fides/pull/2831/files)

### Developer Experience

- Retired legacy `navV2` feature flag [#2762](https://github.com/ethyca/fides/pull/2762)
- Update Admin UI Layout to fill viewport height [#2812](https://github.com/ethyca/fides/pull/2812)

### Fixed

- Fixed issue where unsaved changes warning would always show up when running fidesplus [#2788](https://github.com/ethyca/fides/issues/2788)
- Fixed problem in datamap export with datasets that had been updated via SaaS instantiation [#2841](https://github.com/ethyca/fides/pull/2841)
- Fixed problem in datamap export with inconsistent custom field ordering [#2859](https://github.com/ethyca/fides/pull/2859)

## [2.8.3](https://github.com/ethyca/fides/compare/2.8.2...2.8.3)

### Added

- Serialise `bson.ObjectId` types in SAR data packages [#2785](https://github.com/ethyca/fides/pull/2785)

### Fixed

- Fixed issue where more than 1 populated custom fields removed a system from the datamap export [#2825](https://github.com/ethyca/fides/pull/2825)

## [2.8.2](https://github.com/ethyca/fides/compare/2.8.1...2.8.2)

### Fixed

- Resolved a bug that stopped custom fields populating the visual datamap [#2775](https://github.com/ethyca/fides/pull/2775)
- Patch appconfig migration to handle existing db record [#2780](https://github.com/ethyca/fides/pull/2780)

## [2.8.1](https://github.com/ethyca/fides/compare/2.8.0...2.8.1)

### Fixed

- Disabled hiding Admin UI based on user scopes [#2771](https://github.com/ethyca/fides/pull/2771)

## [2.8.0](https://github.com/ethyca/fides/compare/2.7.1...2.8.0)

### Added

- Add API support for messaging config properties [#2551](https://github.com/ethyca/fides/pull/2551)
- Access and erasure support for Kustomer [#2520](https://github.com/ethyca/fides/pull/2520)
- Added the `erase_after` field on collections to be able to set the order for erasures [#2619](https://github.com/ethyca/fides/pull/2619)
- Add a toggle to filter the system classification to only return those with classification data [#2700](https://github.com/ethyca/fides/pull/2700)
- Added backend role-based permissions [#2671](https://github.com/ethyca/fides/pull/2671)
- Access and erasure for Vend SaaS Connector [#1869](https://github.com/ethyca/fides/issues/1869)
- Added endpoints for storage and messaging config setup status [#2690](https://github.com/ethyca/fides/pull/2690)
- Access and erasure for Jira SaaS Connector [#1871](https://github.com/ethyca/fides/issues/1871)
- Access and erasure support for Delighted [#2244](https://github.com/ethyca/fides/pull/2244)
- Improve "Upload a new dataset YAML" [#1531](https://github.com/ethyca/fides/pull/2258)
- Input validation and sanitization for Privacy Request fields [#2655](https://github.com/ethyca/fides/pull/2655)
- Access and erasure support for Yotpo [#2708](https://github.com/ethyca/fides/pull/2708)
- Custom Field Library Tab [#527](https://github.com/ethyca/fides/pull/2693)
- Allow SendGrid template usage [#2728](https://github.com/ethyca/fides/pull/2728)
- Added ConnectorRunner to simplify SaaS connector testing [#1795](https://github.com/ethyca/fides/pull/1795)
- Adds support for Mailchimp Transactional as a messaging config [#2742](https://github.com/ethyca/fides/pull/2742)

### Changed

- Admin UI
  - Add flow for selecting system types when manually creating a system [#2530](https://github.com/ethyca/fides/pull/2530)
  - Updated forms for privacy declarations [#2648](https://github.com/ethyca/fides/pull/2648)
  - Delete flow for privacy declarations [#2664](https://github.com/ethyca/fides/pull/2664)
  - Add framework to have UI elements respect the user's scopes [#2682](https://github.com/ethyca/fides/pull/2682)
  - "Manual Webhook" has been renamed to "Manual Process". [#2717](https://github.com/ethyca/fides/pull/2717)
- Convert all config values to Pydantic `Field` objects [#2613](https://github.com/ethyca/fides/pull/2613)
- Add warning to 'fides deploy' when installed outside of a virtual environment [#2641](https://github.com/ethyca/fides/pull/2641)
- Redesigned the default/init config file to be auto-documented. Also updates the `fides init` logic and analytics consent logic [#2694](https://github.com/ethyca/fides/pull/2694)
- Change how config creation/import is handled across the application [#2622](https://github.com/ethyca/fides/pull/2622)
- Update the CLI aesthetics & docstrings [#2703](https://github.com/ethyca/fides/pull/2703)
- Updates Roles->Scopes Mapping [#2744](https://github.com/ethyca/fides/pull/2744)
- Return user scopes as an enum, as well as total scopes [#2741](https://github.com/ethyca/fides/pull/2741)
- Update `MessagingServiceType` enum to be lowercased throughout [#2746](https://github.com/ethyca/fides/pull/2746)

### Developer Experience

- Set the security environment of the fides dev setup to `prod` instead of `dev` [#2588](https://github.com/ethyca/fides/pull/2588)
- Removed unexpected default Redis password [#2666](https://github.com/ethyca/fides/pull/2666)
- Privacy Center
  - Typechecking and validation of the `config.json` will be checked for backwards-compatibility. [#2661](https://github.com/ethyca/fides/pull/2661)
- Combined conftest.py files [#2669](https://github.com/ethyca/fides/pull/2669)

### Fixed

- Fix support for "redis.user" setting when authenticating to the Redis cache [#2666](https://github.com/ethyca/fides/pull/2666)
- Fix error with the classify dataset feature flag not writing the dataset to the server [#2675](https://github.com/ethyca/fides/pull/2675)
- Allow string dates to stay strings in cache decoding [#2695](https://github.com/ethyca/fides/pull/2695)
- Admin UI
  - Remove Identifiability (Data Qualifier) from taxonomy editor [2684](https://github.com/ethyca/fides/pull/2684)
- FE: Custom field selections binding issue on Taxonomy tabs [#2659](https://github.com/ethyca/fides/pull/2693/)
- Fix Privacy Request Status when submitting a consent request when identity verification is required [#2736](https://github.com/ethyca/fides/pull/2736)

## [2.7.1](https://github.com/ethyca/fides/compare/2.7.0...2.7.1)

- Fix error with the classify dataset feature flag not writing the dataset to the server [#2675](https://github.com/ethyca/fides/pull/2675)

## [2.7.0](https://github.com/ethyca/fides/compare/2.6.6...2.7.0)

- Fides API

  - Access and erasure support for Braintree [#2223](https://github.com/ethyca/fides/pull/2223)
  - Added route to send a test message [#2585](https://github.com/ethyca/fides/pull/2585)
  - Add default storage configuration functionality and associated APIs [#2438](https://github.com/ethyca/fides/pull/2438)

- Admin UI

  - Custom Metadata [#2536](https://github.com/ethyca/fides/pull/2536)
    - Create Custom Lists
    - Create Custom Field Definition
    - Create custom fields from a the taxonomy editor
    - Provide a custom field value in a resource
    - Bulk edit custom field values [#2612](https://github.com/ethyca/fides/issues/2612)
    - Custom metadata UI Polish [#2624](https://github.com/ethyca/fides/pull/2625)

- Privacy Center

  - The consent config default value can depend on whether Global Privacy Control is enabled. [#2341](https://github.com/ethyca/fides/pull/2341)
  - When GPC is enabled, the UI indicates which data uses are opted out by default. [#2596](https://github.com/ethyca/fides/pull/2596)
  - `inspectForBrowserIdentities` now also looks for `ljt_readerID`. [#2543](https://github.com/ethyca/fides/pull/2543)

### Added

- Added new Wunderkind Consent Saas Connector [#2600](https://github.com/ethyca/fides/pull/2600)
- Added new Sovrn Email Consent Connector [#2543](https://github.com/ethyca/fides/pull/2543/)
- Log Fides version at startup [#2566](https://github.com/ethyca/fides/pull/2566)

### Changed

- Update Admin UI to show all action types (access, erasure, consent, update) [#2523](https://github.com/ethyca/fides/pull/2523)
- Removes legacy `verify_oauth_client` function [#2527](https://github.com/ethyca/fides/pull/2527)
- Updated the UI for adding systems to a new design [#2490](https://github.com/ethyca/fides/pull/2490)
- Minor logging improvements [#2566](https://github.com/ethyca/fides/pull/2566)
- Various form components now take a `stacked` or `inline` variant [#2542](https://github.com/ethyca/fides/pull/2542)
- UX fixes for user management [#2537](https://github.com/ethyca/fides/pull/2537)
- Updating Firebase Auth connector to mask the user with a delete instead of an update [#2602](https://github.com/ethyca/fides/pull/2602)

### Fixed

- Fixed bug where refreshing a page in the UI would result in a 404 [#2502](https://github.com/ethyca/fides/pull/2502)
- Usernames are case insensitive now and prevent all duplicates [#2487](https://github.com/ethyca/fides/pull/2487)
  - This PR contains a migration that deletes duplicate users and keeps the oldest original account.
- Update Logos for shipped connectors [#2464](https://github.com/ethyca/fides/pull/2587)
- Search field on privacy request page isn't working [#2270](https://github.com/ethyca/fides/pull/2595)
- Fix connection dropdown in integration table to not be disabled add system creation [#3589](https://github.com/ethyca/fides/pull/3589)

### Developer Experience

- Added new Cypress E2E smoke tests [#2241](https://github.com/ethyca/fides/pull/2241)
- New command `nox -s e2e_test` which will spin up the test environment and run true E2E Cypress tests against it [#2417](https://github.com/ethyca/fides/pull/2417)
- Cypress E2E tests now run in CI and are reported to Cypress Cloud [#2417](https://github.com/ethyca/fides/pull/2417)
- Change from `randomint` to `uuid` in mongodb tests to reduce flakiness. [#2591](https://github.com/ethyca/fides/pull/2591)

### Removed

- Remove feature flagged config wizard stepper from Admin UI [#2553](https://github.com/ethyca/fides/pull/2553)

## [2.6.6](https://github.com/ethyca/fides/compare/2.6.5...2.6.6)

### Changed

- Improve Readability for Custom Masking Override Exceptions [#2593](https://github.com/ethyca/fides/pull/2593)

## [2.6.5](https://github.com/ethyca/fides/compare/2.6.4...2.6.5)

### Added

- Added config properties to override database Engine parameters [#2511](https://github.com/ethyca/fides/pull/2511)
- Increased default pool_size and max_overflow to 50 [#2560](https://github.com/ethyca/fides/pull/2560)

## [2.6.4](https://github.com/ethyca/fides/compare/2.6.3...2.6.4)

### Fixed

- Fixed bug for SMS completion notification not being sent [#2526](https://github.com/ethyca/fides/issues/2526)
- Fixed bug where refreshing a page in the UI would result in a 404 [#2502](https://github.com/ethyca/fides/pull/2502)

## [2.6.3](https://github.com/ethyca/fides/compare/2.6.2...2.6.3)

### Fixed

- Handle case where legacy dataset has meta: null [#2524](https://github.com/ethyca/fides/pull/2524)

## [2.6.2](https://github.com/ethyca/fides/compare/2.6.1...2.6.2)

### Fixed

- Issue addressing missing field in dataset migration [#2510](https://github.com/ethyca/fides/pull/2510)

## [2.6.1](https://github.com/ethyca/fides/compare/2.6.0...2.6.1)

### Fixed

- Fix errors when privacy requests execute concurrently without workers [#2489](https://github.com/ethyca/fides/pull/2489)
- Enable saas request overrides to run in worker runtime [#2489](https://github.com/ethyca/fides/pull/2489)

## [2.6.0](https://github.com/ethyca/fides/compare/2.5.1...2.6.0)

### Added

- Added the `env` option to the `security` configuration options to allow for users to completely secure the API endpoints [#2267](https://github.com/ethyca/fides/pull/2267)
- Unified Fides Resources
  - Added a dataset dropdown selector when configuring a connector to link an existing dataset to the connector configuration. [#2162](https://github.com/ethyca/fides/pull/2162)
  - Added new datasetconfig.ctl_dataset_id field to unify fides dataset resources [#2046](https://github.com/ethyca/fides/pull/2046)
- Add new connection config routes that couple them with systems [#2249](https://github.com/ethyca/fides/pull/2249)
- Add new select/deselect all permissions buttons [#2437](https://github.com/ethyca/fides/pull/2437)
- Endpoints to allow a user with the `user:password-reset` scope to reset users' passwords. In addition, users no longer require a scope to edit their own passwords. [#2373](https://github.com/ethyca/fides/pull/2373)
- New form to reset a user's password without knowing an old password [#2390](https://github.com/ethyca/fides/pull/2390)
- Approve & deny buttons on the "Request details" page. [#2473](https://github.com/ethyca/fides/pull/2473)
- Consent Propagation
  - Add the ability to execute Consent Requests via the Privacy Request Execution layer [#2125](https://github.com/ethyca/fides/pull/2125)
  - Add a Mailchimp Transactional Consent Connector [#2194](https://github.com/ethyca/fides/pull/2194)
  - Allow defining a list of opt-in and/or opt-out requests in consent connectors [#2315](https://github.com/ethyca/fides/pull/2315)
  - Add a Google Analytics Consent Connector for GA4 properties [#2302](https://github.com/ethyca/fides/pull/2302)
  - Pass the GA Cookie from the Privacy Center [#2337](https://github.com/ethyca/fides/pull/2337)
  - Rename "user_id" to more specific "ga_client_id" [#2356](https://github.com/ethyca/fides/pull/2356)
  - Patch Google Analytics Consent Connector to delete by client_id [#2355](https://github.com/ethyca/fides/pull/2355)
  - Add a "skip_param_values option" to optionally skip when we are missing param values in the body [#2384](https://github.com/ethyca/fides/pull/2384)
  - Adds a new Universal Analytics Connector that works with the UA Tracking Id
- Adds intake and storage of Global Privacy Control Signal props for Consent [#2599](https://github.com/ethyca/fides/pull/2599)

### Changed

- Unified Fides Resources
  - Removed several fidesops schemas for DSR's in favor of updated Fideslang schemas [#2009](https://github.com/ethyca/fides/pull/2009)
  - Removed DatasetConfig.dataset field [#2096](https://github.com/ethyca/fides/pull/2096)
  - Updated UI dataset config routes to use new unified routes [#2113](https://github.com/ethyca/fides/pull/2113)
  - Validate request body on crud endpoints on upsert. Validate dataset data categories before save. [#2134](https://github.com/ethyca/fides/pull/2134/)
  - Updated test env setup and quickstart to use new endpoints [#2225](https://github.com/ethyca/fides/pull/2225)
- Consent Propagation
  - Privacy Center consent options can now be marked as `executable` in order to propagate consent requests [#2193](https://github.com/ethyca/fides/pull/2193)
  - Add support for passing browser identities to consent request patches [#2304](https://github.com/ethyca/fides/pull/2304)
- Update fideslang to 1.3.3 [#2343](https://github.com/ethyca/fides/pull/2343)
- Display the request type instead of the policy name on the request table [#2382](https://github.com/ethyca/fides/pull/2382)
- Make denial reasons required [#2400](https://github.com/ethyca/fides/pull/2400)
- Display the policy key on the request details page [#2395](https://github.com/ethyca/fides/pull/2395)
- Updated CSV export [#2452](https://github.com/ethyca/fides/pull/2452)
- Privacy Request approval now uses a modal [#2443](https://github.com/ethyca/fides/pull/2443)

### Developer Experience

- `nox -s test_env` has been replaced with `nox -s "fides_env(dev)"`
- New command `nox -s "fides_env(test)"` creates a complete test environment with seed data (similar to `fides_env(dev)`) but with the production fides image so the built UI can be accessed at `localhost:8080` [#2399](https://github.com/ethyca/fides/pull/2399)
- Change from code climate to codecov for coverage reporting [#2402](https://github.com/ethyca/fides/pull/2402)

### Fixed

- Home screen header scaling and responsiveness issues [#2200](https://github.com/ethyca/fides/pull/2277)
- Privacy Center identity inputs validate even when they are optional. [#2308](https://github.com/ethyca/fides/pull/2308)
- The PII toggle defaults to false and PII will be hidden on page load [#2388](https://github.com/ethyca/fides/pull/2388)
- Fixed a CI bug caused by git security upgrades [#2441](https://github.com/ethyca/fides/pull/2441)
- Privacy Center
  - Identity inputs validate even when they are optional. [#2308](https://github.com/ethyca/fides/pull/2308)
  - Submit buttons show loading state and disable while submitting. [#2401](https://github.com/ethyca/fides/pull/2401)
  - Phone inputs no longer request country SVGs from external domain. [#2378](https://github.com/ethyca/fides/pull/2378)
  - Input validation errors no longer change the height of modals. [#2379](https://github.com/ethyca/fides/pull/2379)
- Patch masking strategies to better handle null and non-string inputs [#2307](https://github.com/ethyca/fides/pull/2377)
- Renamed prod pushes tag to be `latest` for privacy center and sample app [#2401](https://github.com/ethyca/fides/pull/2407)
- Update firebase connector to better handle non-existent users [#2439](https://github.com/ethyca/fides/pull/2439)

## [2.5.1](https://github.com/ethyca/fides/compare/2.5.0...2.5.1)

### Developer Experience

- Allow db resets only if `config.dev_mode` is `True` [#2321](https://github.com/ethyca/fides/pull/2321)

### Fixed

- Added a feature flag for the recent dataset classification UX changes [#2335](https://github.com/ethyca/fides/pull/2335)

### Security

- Add a check to the catchall path to prevent returning paths outside of the UI directory [#2330](https://github.com/ethyca/fides/pull/2330)

### Developer Experience

- Reduce size of local Docker images by fixing `.dockerignore` patterns [#2360](https://github.com/ethyca/fides/pull/2360)

## [2.5.0](https://github.com/ethyca/fides/compare/2.4.0...2.5.0)

### Docs

- Update the docs landing page and remove redundant docs [#2184](https://github.com/ethyca/fides/pull/2184)

### Added

- Added the `user` command group to the CLI. [#2153](https://github.com/ethyca/fides/pull/2153)
- Added `Code Climate` test coverage uploads. [#2198](https://github.com/ethyca/fides/pull/2198)
- Added the connection key to the execution log [#2100](https://github.com/ethyca/fides/pull/2100)
- Added endpoints to retrieve DSR `Rule`s and `Rule Target`s [#2116](https://github.com/ethyca/fides/pull/2116)
- Added Fides version number to account dropdown in the UI [#2140](https://github.com/ethyca/fides/pull/2140)
- Add link to Classify Systems page in nav side bar [#2128](https://github.com/ethyca/fides/pull/2128)
- Dataset classification UI now polls for results [#2123](https://github.com/ethyca/fides/pull/2123)
- Update Privacy Center Icons [#1800](https://github.com/ethyca/fides/pull/2139)
- Privacy Center `fides-consent.js`:
  - `Fides.shopify` integration function. [#2152](https://github.com/ethyca/fides/pull/2152)
  - Dedicated folder for integrations.
  - `Fides.meta` integration function (fbq). [#2217](https://github.com/ethyca/fides/pull/2217)
- Adds support for Twilio email service (Sendgrid) [#2154](https://github.com/ethyca/fides/pull/2154)
- Access and erasure support for Recharge [#1709](https://github.com/ethyca/fides/pull/1709)
- Access and erasure support for Friendbuy Nextgen [#2085](https://github.com/ethyca/fides/pull/2085)

### Changed

- Admin UI Feature Flags - [#2101](https://github.com/ethyca/fides/pull/2101)
  - Overrides can be saved in the browser.
  - Use `NEXT_PUBLIC_APP_ENV` for app-specific environment config.
  - No longer use `react-feature-flags` library.
  - Can have descriptions. [#2243](https://github.com/ethyca/fides/pull/2243)
- Made privacy declarations optional when adding systems manually - [#2173](https://github.com/ethyca/fides/pull/2173)
- Removed an unclear logging message. [#2266](https://github.com/ethyca/fides/pull/2266)
- Allow any user with `user:delete` scope to delete other users [#2148](https://github.com/ethyca/fides/pull/2148)
- Dynamic imports of custom overrides and SaaS test fixtures [#2169](https://github.com/ethyca/fides/pull/2169)
- Added `AuthenticatedClient` to custom request override interface [#2171](https://github.com/ethyca/fides/pull/2171)
- Only approve the specific collection instead of the entire dataset, display only top 1 classification by default [#2226](https://github.com/ethyca/fides/pull/2226)
- Update sample project resources for `fides evaluate` usage in `fides deploy` [#2253](https://github.com/ethyca/fides/pull/2253)

### Removed

- Removed unused object_name field on s3 storage config [#2133](https://github.com/ethyca/fides/pull/2133)

### Fixed

- Remove next-auth from privacy center to fix JS console error [#2090](https://github.com/ethyca/fides/pull/2090)
- Admin UI - Added Missing ability to assign `user:delete` in the permissions checkboxes [#2148](https://github.com/ethyca/fides/pull/2148)
- Nav bug: clicking on Privacy Request breadcrumb takes me to Home instead of /privacy-requests [#497](https://github.com/ethyca/fides/pull/2141)
- Side nav disappears when viewing request details [#2129](https://github.com/ethyca/fides/pull/2155)
- Remove usage of load dataset button and other dataset UI modifications [#2149](https://github.com/ethyca/fides/pull/2149)
- Improve readability for exceptions raised from custom request overrides [#2157](https://github.com/ethyca/fides/pull/2157)
- Importing custom request overrides on server startup [#2186](https://github.com/ethyca/fides/pull/2186)
- Remove warning when env vars default to blank strings in docker-compose [#2188](https://github.com/ethyca/fides/pull/2188)
- Fix Cookie House purchase modal flashing 'Error' in title [#2274](https://github.com/ethyca/fides/pull/2274)
- Stop dependency from upgrading `packaging` to version with known issue [#2273](https://github.com/ethyca/fides/pull/2273)
- Privacy center config no longer requires `identity_inputs` and will use `email` as a default [#2263](https://github.com/ethyca/fides/pull/2263)
- No longer display remaining days for privacy requests in terminal states [#2292](https://github.com/ethyca/fides/pull/2292)

### Removed

- Remove "Create New System" button when viewing systems. All systems can now be created via the "Add systems" button on the home page. [#2132](https://github.com/ethyca/fides/pull/2132)

## [2.4.0](https://github.com/ethyca/fides/compare/2.3.1...2.4.0)

### Developer Experience

- Include a pre-check workflow that collects the pytest suite [#2098](https://github.com/ethyca/fides/pull/2098)
- Write to the application db when running the app locally. Write to the test db when running pytest [#1731](https://github.com/ethyca/fides/pull/1731)

### Changed

- Move the `fides.ctl.core.` and `fides.ctl.connectors` modules into `fides.core` and `fides.connectors` respectively [#2097](https://github.com/ethyca/fides/pull/2097)
- Fides: Skip cypress tests due to nav bar 2.0 [#2102](https://github.com/ethyca/fides/pull/2103)

### Added

- Adds new erasure policy for complete user data masking [#1839](https://github.com/ethyca/fides/pull/1839)
- New Fides Home page [#1864](https://github.com/ethyca/fides/pull/2050)
- Nav 2.0 - Replace form flow side navs with top tabs [#2037](https://github.com/ethyca/fides/pull/2050)
- Adds new erasure policy for complete user data masking [#1839](https://github.com/ethyca/fides/pull/1839)
- Added ability to use Mailgun templates when sending emails. [#2039](https://github.com/ethyca/fides/pull/2039)
- Adds SMS id verification for consent [#2094](https://github.com/ethyca/fides/pull/2094)

### Fixed

- Store `fides_consent` cookie on the root domain of the Privacy Center [#2071](https://github.com/ethyca/fides/pull/2071)
- Properly set the expire-time for verification codes [#2105](https://github.com/ethyca/fides/pull/2105)

## [2.3.1](https://github.com/ethyca/fides/compare/2.3.0...2.3.1)

### Fixed

- Resolved an issue where the root_user was not being created [#2082](https://github.com/ethyca/fides/pull/2082)

### Added

- Nav redesign with sidebar groups. Feature flagged to only be visible in dev mode until release. [#2030](https://github.com/ethyca/fides/pull/2047)
- Improved error handling for incorrect app encryption key [#2089](https://github.com/ethyca/fides/pull/2089)
- Access and erasure support for Friendbuy API [#2019](https://github.com/ethyca/fides/pull/2019)

## [2.3.0](https://github.com/ethyca/fides/compare/2.2.2...2.3.0)

### Added

- Common Subscriptions for app-wide data and feature checks. [#2030](https://github.com/ethyca/fides/pull/2030)
- Send email alerts on privacy request failures once the specified threshold is reached. [#1793](https://github.com/ethyca/fides/pull/1793)
- DSR Notifications (toast) [#1895](https://github.com/ethyca/fides/pull/1895)
- DSR configure alerts btn [#1895](https://github.com/ethyca/fides/pull/1895)
- DSR configure alters (FE) [#1895](https://github.com/ethyca/fides/pull/1895)
- Add a `usage` session to Nox to print full session docstrings. [#2022](https://github.com/ethyca/fides/pull/2022)

### Added

- Adds notifications section to toml files [#2026](https://github.com/ethyca/fides/pull/2060)

### Changed

- Updated to use `loguru` logging library throughout codebase [#2031](https://github.com/ethyca/fides/pull/2031)
- Do not always create a `fides.toml` by default [#2023](https://github.com/ethyca/fides/pull/2023)
- The `fideslib` module has been merged into `fides`, code redundancies have been removed [#1859](https://github.com/ethyca/fides/pull/1859)
- Replace 'ingress' and 'egress' with 'sources' and 'destinations' across UI [#2044](https://github.com/ethyca/fides/pull/2044)
- Update the functionality of `fides pull -a <filename>` to include _all_ resource types. [#2083](https://github.com/ethyca/fides/pull/2083)

### Fixed

- Timing issues with bulk DSR reprocessing, specifically when analytics are enabled [#2015](https://github.com/ethyca/fides/pull/2015)
- Error caused by running erasure requests with disabled connectors [#2045](https://github.com/ethyca/fides/pull/2045)
- Changes the SlowAPI ratelimiter's backend to use memory instead of Redis [#2054](https://github.com/ethyca/fides/pull/2058)

## [2.2.2](https://github.com/ethyca/fides/compare/2.2.1...2.2.2)

### Docs

- Updated the readme to use new new [docs site](http://docs.ethyca.com) [#2020](https://github.com/ethyca/fides/pull/2020)

### Deprecated

- The documentation site hosted in the `/docs` directory has been deprecated. All documentation updates will be hosted at the new [docs site](http://docs.ethyca.com) [#2020](https://github.com/ethyca/fides/pull/2020)

### Fixed

- Fixed mypy and pylint errors [#2013](https://github.com/ethyca/fides/pull/2013)
- Update connection test endpoint to be effectively non-blocking [#2000](https://github.com/ethyca/fides/pull/2000)
- Update Fides connector to better handle children with no access results [#2012](https://github.com/ethyca/fides/pull/2012)

## [2.2.1](https://github.com/ethyca/fides/compare/2.2.0...2.2.1)

### Added

- Add health check indicator for data flow scanning option [#1973](https://github.com/ethyca/fides/pull/1973)

### Changed

- The `celery.toml` is no longer used, instead it is a subsection of the `fides.toml` file [#1990](https://github.com/ethyca/fides/pull/1990)
- Update sample project landing page copy to be version-agnostic [#1958](https://github.com/ethyca/fides/pull/1958)
- `get` and `ls` CLI commands now return valid `fides` object YAML [#1991](https://github.com/ethyca/fides/pull/1991)

### Developer Experience

- Remove duplicate fastapi-caching and pin version. [#1765](https://github.com/ethyca/fides/pull/1765)

## [2.2.0](https://github.com/ethyca/fides/compare/2.1.0...2.2.0)

### Added

- Send email alerts on privacy request failures once the specified threshold is reached. [#1793](https://github.com/ethyca/fides/pull/1793)
- Add authenticated privacy request route. [#1819](https://github.com/ethyca/fides/pull/1819)
- Enable the onboarding flow [#1836](https://github.com/ethyca/fides/pull/1836)
- Access and erasure support for Fullstory API [#1821](https://github.com/ethyca/fides/pull/1821)
- Add function to poll privacy request for completion [#1860](https://github.com/ethyca/fides/pull/1860)
- Added rescan flow for the data flow scanner [#1844](https://github.com/ethyca/fides/pull/1844)
- Add rescan flow for the data flow scanner [#1844](https://github.com/ethyca/fides/pull/1844)
- Add Fides connector to support parent-child Fides deployments [#1861](https://github.com/ethyca/fides/pull/1861)
- Classification UI now polls for updates to classifications [#1908](https://github.com/ethyca/fides/pull/1908)

### Changed

- The organization info form step is now skipped if the server already has organization info. [#1840](https://github.com/ethyca/fides/pull/1840)
- Removed the description column from the classify systems page. [#1867](https://github.com/ethyca/fides/pull/1867)
- Retrieve child results during fides connector execution [#1967](https://github.com/ethyca/fides/pull/1967)

### Fixed

- Fix error in parent user creation seeding. [#1832](https://github.com/ethyca/fides/issues/1832)
- Fix DSR error due to unfiltered empty identities [#1901](https://github.com/ethyca/fides/pull/1907)

### Docs

- Remove documentation about no-longer used connection string override [#1824](https://github.com/ethyca/fides/pull/1824)
- Fix typo in headings [#1824](https://github.com/ethyca/fides/pull/1824)
- Update documentation to reflect configs necessary for mailgun, twilio_sms and twilio_email service types [#1846](https://github.com/ethyca/fides/pull/1846)

...

## [2.1.0](https://github.com/ethyca/fides/compare/2.0.0...2.1.0)

### Added

- Classification flow for system data flows
- Classification is now triggered as part of data flow scanning
- Include `ingress` and `egress` fields on system export and `datamap/` endpoint [#1740](https://github.com/ethyca/fides/pull/1740)
- Repeatable unique identifier for dataset fides_keys and metadata [#1786](https://github.com/ethyca/fides/pull/1786)
- Adds SMS support for identity verification notifications [#1726](https://github.com/ethyca/fides/pull/1726)
- Added phone number validation in back-end and react phone number form in Privacy Center [#1745](https://github.com/ethyca/fides/pull/1745)
- Adds SMS message template for all subject notifications [#1743](https://github.com/ethyca/fides/pull/1743)
- Privacy-Center-Cypress workflow for CI checks of the Privacy Center. [#1722](https://github.com/ethyca/fides/pull/1722)
- Privacy Center `fides-consent.js` script for accessing consent on external pages. [Details](/clients/privacy-center/packages/fides-consent/README.md)
- Erasure support for Twilio Conversations API [#1673](https://github.com/ethyca/fides/pull/1673)
- Webserver port can now be configured via the CLI command [#1858](https://github.com/ethyca/fides/pull/1858)

### Changed

- Optional dependencies are no longer used for 3rd-party connectivity. Instead they are used to isolate dangerous dependencies. [#1679](https://github.com/ethyca/fides/pull/1679)
- All Next pages now automatically require login. [#1670](https://github.com/ethyca/fides/pull/1670)
- Running the `webserver` command no longer prompts the user to opt out/in to analytics[#1724](https://github.com/ethyca/fides/pull/1724)

### Developer Experience

- Admin-UI-Cypress tests that fail in CI will now upload screen recordings for debugging. [#1728](https://github.com/ethyca/fides/pull/1728/files/c23e62fea284f7910028c8483feff893903068b8#r1019491323)
- Enable remote debugging from VSCode of live dev app [#1780](https://github.com/ethyca/fides/pull/1780)

### Removed

- Removed the Privacy Center `cookieName` config introduced in 2.0.0. [#1756](https://github.com/ethyca/fides/pull/1756)

### Fixed

- Exceptions are no longer raised when sending analytics on Windows [#1666](https://github.com/ethyca/fides/pull/1666)
- Fixed wording on identity verification modal in the Privacy Center [#1674](https://github.com/ethyca/fides/pull/1674)
- Update system fides_key tooltip text [#1533](https://github.com/ethyca/fides/pull/1685)
- Removed local storage parsing that is redundant with redux-persist. [#1678](https://github.com/ethyca/fides/pull/1678)
- Show a helpful error message if Docker daemon is not running during "fides deploy" [#1694](https://github.com/ethyca/fides/pull/1694)
- Allow users to query their own permissions, including root user. [#1698](https://github.com/ethyca/fides/pull/1698)
- Single-select taxonomy fields legal basis and special category can be cleared. [#1712](https://github.com/ethyca/fides/pull/1712)
- Fixes the issue where the security config is not properly loading from environment variables. [#1718](https://github.com/ethyca/fides/pull/1718)
- Fixes the issue where the CLI can't run without the config values required by the webserver. [#1811](https://github.com/ethyca/fides/pull/1811)
- Correctly handle response from adobe jwt auth endpoint as milliseconds, rather than seconds. [#1754](https://github.com/ethyca/fides/pull/1754)
- Fixed styling issues with the `EditDrawer` component. [#1803](https://github.com/ethyca/fides/pull/1803)

### Security

- Bumped versions of packages that use OpenSSL [#1683](https://github.com/ethyca/fides/pull/1683)

## [2.0.0](https://github.com/ethyca/fides/compare/1.9.6...2.0.0)

### Added

- Allow delete-only SaaS connector endpoints [#1200](https://github.com/ethyca/fides/pull/1200)
- Privacy center consent choices store a browser cookie. [#1364](https://github.com/ethyca/fides/pull/1364)
  - The format is generic. A reasonable set of defaults will be added later: [#1444](https://github.com/ethyca/fides/issues/1444)
  - The cookie name defaults to `fides_consent` but can be configured under `config.json > consent > cookieName`.
  - Each consent option can provide an array of `cookieKeys`.
- Individually select and reprocess DSRs that have errored [#1203](https://github.com/ethyca/fides/pull/1489)
- Bulk select and reprocess DSRs that have errored [#1205](https://github.com/ethyca/fides/pull/1489)
- Config Wizard: AWS scan results populate in system review forms. [#1454](https://github.com/ethyca/fides/pull/1454)
- Integrate rate limiter with Saas Connectors. [#1433](https://github.com/ethyca/fides/pull/1433)
- Config Wizard: Added a column selector to the scan results page of the config wizard [#1590](https://github.com/ethyca/fides/pull/1590)
- Config Wizard: Flow for runtime scanner option [#1640](https://github.com/ethyca/fides/pull/1640)
- Access support for Twilio Conversations API [#1520](https://github.com/ethyca/fides/pull/1520)
- Message Config: Adds Twilio Email/SMS support [#1519](https://github.com/ethyca/fides/pull/1519)

### Changed

- Updated mypy to version 0.981 and Python to version 3.10.7 [#1448](https://github.com/ethyca/fides/pull/1448)

### Developer Experience

- Repository dispatch events are sent to fidesctl-plus and fidesops-plus [#1263](https://github.com/ethyca/fides/pull/1263)
- Only the `docs-authors` team members are specified as `CODEOWNERS` [#1446](https://github.com/ethyca/fides/pull/1446)
- Updates the default local configuration to not defer tasks to a worker node [#1552](https://github.com/ethyca/fides/pull/1552/)
- Updates the healthcheck to return health status of connected Celery workers [#1588](https://github.com/ethyca/fides/pull/1588)

### Docs

- Remove the tutorial to prepare for new update [#1543](https://github.com/ethyca/fides/pull/1543)
- Add system management via UI documentation [#1541](https://github.com/ethyca/fides/pull/1541)
- Added DSR quickstart docs, restructured docs navigation [#1651](https://github.com/ethyca/fides/pull/1651)
- Update privacy request execution overview docs [#1258](https://github.com/ethyca/fides/pull/1490)

### Fixed

- Fixed system dependencies appearing as "N/A" in the datamap endpoint when there are no privacy declarations [#1649](https://github.com/ethyca/fides/pull/1649)

## [1.9.6](https://github.com/ethyca/fides/compare/1.9.5...1.9.6)

### Fixed

- Include systems without a privacy declaration on data map [#1603](https://github.com/ethyca/fides/pull/1603)
- Handle malformed tokens [#1523](https://github.com/ethyca/fides/pull/1523)
- Remove thrown exception from getAllPrivacyRequests method [#1592](https://github.com/ethyca/fides/pull/1593)
- Include systems without a privacy declaration on data map [#1603](https://github.com/ethyca/fides/pull/1603)
- After editing a dataset, the table will stay on the previously selected collection instead of resetting to the first one. [#1511](https://github.com/ethyca/fides/pull/1511)
- Fix redis `db_index` config issue [#1647](https://github.com/ethyca/fides/pull/1647)

### Docs

- Add unlinked docs and fix any remaining broken links [#1266](https://github.com/ethyca/fides/pull/1266)
- Update privacy center docs to include consent information [#1537](https://github.com/ethyca/fides/pull/1537)
- Update UI docs to include DSR countdown information and additional descriptions/filtering [#1545](https://github.com/ethyca/fides/pull/1545)

### Changed

- Allow multiple masking strategies to be specified when using fides as a masking engine [#1647](https://github.com/ethyca/fides/pull/1647)

## [1.9.5](https://github.com/ethyca/fides/compare/1.9.4...1.9.5)

### Added

- The database includes a `plus_system_scans` relation, to track the status and results of System Scanner executions in fidesctl-plus [#1554](https://github.com/ethyca/fides/pull/1554)

## [1.9.4](https://github.com/ethyca/fides/compare/1.9.2...1.9.4)

### Fixed

- After editing a dataset, the table will stay on the previously selected collection instead of resetting to the first one. [#1511](https://github.com/ethyca/fides/pull/1511)

## [1.9.2](https://github.com/ethyca/fides/compare/1.9.1...1.9.2)

### Deprecated

- Added a deprecation warning for the entire package [#1244](https://github.com/ethyca/fides/pull/1244)

### Added

- Dataset generation enhancements using Fides Classify for Plus users:

  - Integrate Fides Plus API into placeholder features introduced in 1.9.0. [#1194](https://github.com/ethyca/fides/pull/1194)

- Fides Admin UI:

  - Configure Connector after creation [#1204](https://github.com/ethyca/fides/pull/1356)

### Fixed

- Privacy Center:
  - Handle error on startup if server isn't running [#1239](https://github.com/ethyca/fides/pull/1239)
  - Fix styling issue with cards [#1240](https://github.com/ethyca/fides/pull/1240)
  - Redirect to index on consent save [#1238](https://github.com/ethyca/fides/pull/1238)

## [1.9.1](https://github.com/ethyca/fides/compare/1.9.0...1.9.1)

### Changed

- Update fideslang to v1.3.1 [#1136](https://github.com/ethyca/fides/pull/1136)

### Changed

- Update fideslang to v1.3.1 [#1136](https://github.com/ethyca/fides/pull/1136)

## [1.9.0](https://github.com/ethyca/fides/compare/1.8.6...1.9.0) - 2022-09-29

### Added

- Dataset generation enhancements using Fides Classify for Plus users:
  - Added toggle for enabling classify during generation. [#1057](https://github.com/ethyca/fides/pull/1057)
  - Initial implementation of API request to kick off classify, with confirmation modal. [#1069](https://github.com/ethyca/fides/pull/1069)
  - Initial Classification & Review status for generated datasets. [#1074](https://github.com/ethyca/fides/pull/1074)
  - Component for choosing data categories based on classification results. [#1110](https://github.com/ethyca/fides/pull/1110)
  - The dataset fields table shows data categories from the classifier (if available). [#1088](https://github.com/ethyca/fides/pull/1088)
  - The "Approve" button can be used to update the dataset with the classifier's suggestions. [#1129](https://github.com/ethyca/fides/pull/1129)
- System management UI:
  - New page to add a system via yaml [#1062](https://github.com/ethyca/fides/pull/1062)
  - Skeleton of page to add a system manually [#1068](https://github.com/ethyca/fides/pull/1068)
  - Refactor config wizard system forms to be reused for system management [#1072](https://github.com/ethyca/fides/pull/1072)
  - Add additional optional fields to system management forms [#1082](https://github.com/ethyca/fides/pull/1082)
  - Delete a system through the UI [#1085](https://github.com/ethyca/fides/pull/1085)
  - Edit a system through the UI [#1096](https://github.com/ethyca/fides/pull/1096)
- Cypress component testing [#1106](https://github.com/ethyca/fides/pull/1106)

### Changed

- Changed behavior of `load_default_taxonomy` to append instead of upsert [#1040](https://github.com/ethyca/fides/pull/1040)
- Changed behavior of adding privacy declarations to decouple the actions of the "add" and "next" buttons [#1086](https://github.com/ethyca/fides/pull/1086)
- Moved system related UI components from the `config-wizard` directory to the `system` directory [#1097](https://github.com/ethyca/fides/pull/1097)
- Updated "type" on SaaS config to be a simple string type, not an enum [#1197](https://github.com/ethyca/fides/pull/1197)

### Developer Experience

- Optional dependencies may have their version defined only once, in `optional-requirements.txt` [#1171](https://github.com/ethyca/fides/pull/1171)

### Docs

- Updated the footer links [#1130](https://github.com/ethyca/fides/pull/1130)

### Fixed

- Fixed the "help" link in the UI header [#1078](https://github.com/ethyca/fides/pull/1078)
- Fixed a bug in Data Category Dropdowns where checking i.e. `user.biometric` would also check `user.biometric_health` [#1126](https://github.com/ethyca/fides/pull/1126)

### Security

- Upgraded pymysql to version `1.0.2` [#1094](https://github.com/ethyca/fides/pull/1094)

## [1.8.6](https://github.com/ethyca/fides/compare/1.8.5...1.8.6) - 2022-09-28

### Added

- Added classification tables for Plus users [#1060](https://github.com/ethyca/fides/pull/1060)

### Fixed

- Fixed a bug where rows were being excluded from a data map [#1124](https://github.com/ethyca/fides/pull/1124)

## [1.8.5](https://github.com/ethyca/fides/compare/1.8.4...1.8.5) - 2022-09-21

### Changed

- Update fideslang to v1.3.0 [#1103](https://github.com/ethyca/fides/pull/1103)

## [1.8.4](https://github.com/ethyca/fides/compare/1.8.3...1.8.4) - 2022-09-09

### Added

- Initial system management page [#1054](https://github.com/ethyca/fides/pull/1054)

### Changed

- Deleting a taxonomy field with children will now cascade delete all of its children as well. [#1042](https://github.com/ethyca/fides/pull/1042)

### Fixed

- Fixed navigating directly to frontend routes loading index page instead of the correct static page for the route.
- Fix truncated evaluation error messages [#1053](https://github.com/ethyca/fides/pull/1053)

## [1.8.3](https://github.com/ethyca/fides/compare/1.8.2...1.8.3) - 2022-09-06

### Added

- Added more taxonomy fields that can be edited via the UI [#1000](https://github.com/ethyca/fides/pull/1000) [#1028](https://github.com/ethyca/fides/pull/1028)
- Added the ability to add taxonomy fields via the UI [#1019](https://github.com/ethyca/fides/pull/1019)
- Added the ability to delete taxonomy fields via the UI [#1006](https://github.com/ethyca/fides/pull/1006)
  - Only non-default taxonomy entities can be deleted [#1023](https://github.com/ethyca/fides/pull/1023)
- Prevent deleting taxonomy `is_default` fields and from adding `is_default=True` fields via the API [#990](https://github.com/ethyca/fides/pull/990).
- Added a "Custom" tag to distinguish user defined taxonomy fields from default taxonomy fields in the UI [#1027](https://github.com/ethyca/fides/pull/1027)
- Added initial support for enabling Fides Plus [#1037](https://github.com/ethyca/fides/pull/1037)
  - The `useFeatures` hook can be used to check if `plus` is enabled.
  - Navigating to/from the Data Map page is gated behind this feature.
  - Plus endpoints are served from the private Plus image.

### Fixed

- Fixed failing mypy tests [#1030](https://github.com/ethyca/fides/pull/1030)
- Fixed an issue where `fides push --diff` would return a false positive diff [#1026](https://github.com/ethyca/fides/pull/1026)
- Pinned pydantic version to < 1.10.0 to fix an error in finding referenced fides keys [#1045](https://github.com/ethyca/fides/pull/1045)

### Fixed

- Fixed failing mypy tests [#1030](https://github.com/ethyca/fides/pull/1030)
- Fixed an issue where `fides push --diff` would return a false positive diff [#1026](https://github.com/ethyca/fides/pull/1026)

### Docs

- Minor formatting updates to [Policy Webhooks](https://ethyca.github.io/fidesops/guides/policy_webhooks/) documentation [#1114](https://github.com/ethyca/fidesops/pull/1114)

### Removed

- Removed create superuser [#1116](https://github.com/ethyca/fidesops/pull/1116)

## [1.8.2](https://github.com/ethyca/fides/compare/1.8.1...1.8.2) - 2022-08-18

### Added

- Added the ability to edit taxonomy fields via the UI [#977](https://github.com/ethyca/fides/pull/977) [#1028](https://github.com/ethyca/fides/pull/1028)
- New column `is_default` added to DataCategory, DataUse, DataSubject, and DataQualifier tables [#976](https://github.com/ethyca/fides/pull/976)
- Added the ability to add taxonomy fields via the UI [#1019](https://github.com/ethyca/fides/pull/1019)
- Added the ability to delete taxonomy fields via the UI [#1006](https://github.com/ethyca/fides/pull/1006)
  - Only non-default taxonomy entities can be deleted [#1023](https://github.com/ethyca/fides/pull/1023)
- Prevent deleting taxonomy `is_default` fields and from adding `is_default=True` fields via the API [#990](https://github.com/ethyca/fides/pull/990).
- Added a "Custom" tag to distinguish user defined taxonomy fields from default taxonomy fields in the UI [#1027](https://github.com/ethyca/fides/pull/1027)

### Changed

- Upgraded base Docker version to Python 3.9 and updated all other references from 3.8 -> 3.9 [#974](https://github.com/ethyca/fides/pull/974)
- Prepend all database tables with `ctl_` [#979](https://github.com/ethyca/fides/pull/979)
- Moved the `admin-ui` code down one level into a `ctl` subdir [#970](https://github.com/ethyca/fides/pull/970)
- Extended the `/datamap` endpoint to include extra metadata [#992](https://github.com/ethyca/fides/pull/992)

## [1.8.1](https://github.com/ethyca/fides/compare/1.8.0...1.8.1) - 2022-08-08

### Deprecated

- The following environment variables have been deprecated, and replaced with the new environment variable names indicated below. To avoid breaking existing workflows, the deprecated variables are still respected in v1.8.1. They will be removed in a future release.
  - `FIDESCTL__API__DATABASE_HOST` --> `FIDESCTL__DATABASE__SERVER`
  - `FIDESCTL__API__DATABASE_NAME` --> `FIDESCTL__DATABASE__DB`
  - `FIDESCTL__API__DATABASE_PASSWORD` --> `FIDESCTL__DATABASE__PASSWORD`
  - `FIDESCTL__API__DATABASE_PORT` --> `FIDESCTL__DATABASE__PORT`
  - `FIDESCTL__API__DATABASE_TEST_DATABASE_NAME` --> `FIDESCTL__DATABASE__TEST_DB`
  - `FIDESCTL__API__DATABASE_USER` --> `FIDESCTL__DATABASE__USER`

### Developer Experience

- The included `docker-compose.yml` no longer references outdated ENV variables [#964](https://github.com/ethyca/fides/pull/964)

### Docs

- Minor release documentation now reflects the desired patch release process [#955](https://github.com/ethyca/fides/pull/955)
- Updated references to ENV variables [#964](https://github.com/ethyca/fides/pull/964)

### Fixed

- Deprecated config options will continue to be respected when set via environment variables [#965](https://github.com/ethyca/fides/pull/965)
- The git cache is rebuilt within the Docker container [#962](https://github.com/ethyca/fides/pull/962)
- The `wheel` pypi build no longer has a dirty version tag [#962](https://github.com/ethyca/fides/pull/962)
- Add setuptools to dev-requirements to fix versioneer error [#983](https://github.com/ethyca/fides/pull/983)

## [1.8.0](https://github.com/ethyca/fides/compare/1.7.1...1.8.0) - 2022-08-04

### Added

- Initial configuration wizard UI view
  - System scanning step: AWS credentials form and initial `generate` API usage.
  - System scanning results: AWS systems are stored and can be selected for review
- CustomInput type "password" with show/hide icon.
- Pull CLI command now checks for untracked/unstaged files in the manifests dir [#869](https://github.com/ethyca/fides/pull/869)
- Pull CLI command has a flag to pull missing files from the server [#895](https://github.com/ethyca/fides/pull/895)
- Add BigQuery support for the `generate` command and `/generate` endpoint [#814](https://github.com/ethyca/fides/pull/814) & [#917](https://github.com/ethyca/fides/pull/917)
- Added user auth tables [915](https://github.com/ethyca/fides/pull/915)
- Standardized API error parsing under `~/types/errors`
- Added taxonomy page to UI [#902](https://github.com/ethyca/fides/pull/902)
  - Added a nested accordion component for displaying taxonomy data [#910](https://github.com/ethyca/fides/pull/910)
- Add lru cache to get_config [927](https://github.com/ethyca/fides/pull/927)
- Add support for deprecated API config values [#959](https://github.com/ethyca/fides/pull/959)
- `fides` is now an alias for `fidesctl` as a CLI entrypoint [#926](https://github.com/ethyca/fides/pull/926)
- Add user auth routes [929](https://github.com/ethyca/fides/pull/929)
- Bump fideslib to 3.0.1 and remove patch code[931](https://github.com/ethyca/fides/pull/931)
- Update the `fidesctl` python package to automatically serve the UI [#941](https://github.com/ethyca/fides/pull/941)
- Add `push` cli command alias for `apply` and deprecate `apply` [943](https://github.com/ethyca/fides/pull/943)
- Add resource groups tagging api as a source of system generation [939](https://github.com/ethyca/fides/pull/939)
- Add GitHub Action to publish the `fidesctl` package to testpypi on pushes to main [#951](https://github.com/ethyca/fides/pull/951)
- Added configWizardFlag to ui to hide the config wizard when false [[#1453](https://github.com/ethyca/fides/issues/1453)

### Changed

- Updated the `datamap` endpoint to return human-readable column names as the first response item [#779](https://github.com/ethyca/fides/pull/779)
- Remove the `obscure` requirement from the `generate` endpoint [#819](https://github.com/ethyca/fides/pull/819)
- Moved all files from `fidesapi` to `fidesctl/api` [#885](https://github.com/ethyca/fides/pull/885)
- Moved `scan` and `generate` to the list of commands that can be run in local mode [#841](https://github.com/ethyca/fides/pull/841)
- Upgraded the base docker images from Debian Buster to Bullseye [#958](https://github.com/ethyca/fides/pull/958)
- Removed `ipython` as a dev-requirement [#958](https://github.com/ethyca/fides/pull/958)
- Webserver dependencies now come as a standard part of the package [#881](https://github.com/ethyca/fides/pull/881)
- Initial configuration wizard UI view
  - Refactored step & form results management to use Redux Toolkit slice.
- Change `id` field in tables from an integer to a string [915](https://github.com/ethyca/fides/pull/915)
- Update `fideslang` to `1.1.0`, simplifying the default taxonomy and adding `tags` for resources [#865](https://github.com/ethyca/fides/pull/865)
- Merge existing configurations with `fideslib` library [#913](https://github.com/ethyca/fides/pull/913)
- Moved frontend static files to `src/fidesctl/ui-build/static` [#934](https://github.com/ethyca/fides/pull/934)
- Replicated the error response handling from the `/validate` endpoint to the `/generate` endpoint [#911](https://github.com/ethyca/fides/pull/911)

### Developer Experience

- Remove `API_PREFIX` from fidesctl/core/utils.py and change references to `API_PREFIX` in fidesctl/api/reoutes/util.py [922](https://github.com/ethyca/fides/pull/922)

### Fixed

- Dataset field columns show all columns by default in the UI [#898](https://github.com/ethyca/fides/pull/898)
- Fixed the missing `.fides./` directory when locating the default config [#933](https://github.com/ethyca/fides/pull/933)

## [1.7.1](https://github.com/ethyca/fides/compare/1.7.0...1.7.1) - 2022-07-28

### Added

- Add datasets via YAML in the UI [#813](https://github.com/ethyca/fides/pull/813)
- Add datasets via database connection [#834](https://github.com/ethyca/fides/pull/834) [#889](https://github.com/ethyca/fides/pull/889)
- Add delete confirmation when deleting a field or collection from a dataset [#809](https://github.com/ethyca/fides/pull/809)
- Add ability to delete datasets from the UI [#827](https://github.com/ethyca/fides/pull/827)
- Add Cypress for testing [713](https://github.com/ethyca/fides/pull/833)
- Add datasets via database connection (UI only) [#834](https://github.com/ethyca/fides/pull/834)
- Add Okta support to the `/generate` endpoint [#842](https://github.com/ethyca/fides/pull/842)
- Add db support to `/generate` endpoint [849](https://github.com/ethyca/fides/pull/849)
- Added OpenAPI TypeScript client generation for the UI app. See the [README](/clients/admin-ui/src/types/api/README.md) for more details.

### Changed

- Remove the `obscure` requirement from the `generate` endpoint [#819](https://github.com/ethyca/fides/pull/819)

### Developer Experience

- When releases are published, dispatch a repository webhook event to ethyca/fidesctl-plus [#938](https://github.com/ethyca/fides/pull/938)

### Docs

- recommend/replace pip installs with pipx [#874](https://github.com/ethyca/fides/pull/874)

### Fixed

- CustomSelect input tooltips appear next to selector instead of wrapping to a new row.
- Datasets without the `third_country_transfer` will not cause the editing dataset form to not render.
- Fixed a build issue causing an `unknown` version of `fidesctl` to be installed in published Docker images [#836](https://github.com/ethyca/fides/pull/836)
- Fixed an M1-related SQLAlchemy bug [#816](https://github.com/ethyca/fides/pull/891)
- Endpoints now work with or without a trailing slash. [#886](https://github.com/ethyca/fides/pull/886)
- Dataset field columns show all columns by default in the UI [#898](https://github.com/ethyca/fides/pull/898)
- Fixed the `tag` specific GitHub Action workflows for Docker and publishing docs. [#901](https://github.com/ethyca/fides/pull/901)

## [1.7.0](https://github.com/ethyca/fides/compare/1.6.1...1.7.0) - 2022-06-23

### Added

- Added dependabot to keep dependencies updated
- A warning now issues for any orphan datasets as part of the `apply` command [543](https://github.com/ethyca/fides/pull/543)
- Initial scaffolding of management UI [#561](https://github.com/ethyca/fides/pull/624)
- A new `audit` command for `system` and `organization` resources, checking data map attribute compliance [#548](https://github.com/ethyca/fides/pull/548)
- Static UI assets are now built with the docker container [#663](https://github.com/ethyca/fides/issues/663)
- Host static files via fidesapi [#621](https://github.com/ethyca/fides/pull/621)
- A new `generate` endpoint to enable capturing systems from infrastructure from the UI [#642](https://github.com/ethyca/fides/pull/642)
- A new `datamap` endpoint to enable visualizing a data map from the UI [#721](https://github.com/ethyca/fides/pull/721)
- Management UI navigation bar [#679](https://github.com/ethyca/fides/issues/679)
- Management UI integration [#736](https://github.com/ethyca/fides/pull/736)
  - Datasets
  - Systems
  - Taxonomy (data categories)
- Initial dataset UI view [#768](https://github.com/ethyca/fides/pull/768)
  - Add interaction for viewing a dataset collection
  - Add column picker
  - Add a data category checklist tree
  - Edit/delete dataset fields
  - Edit/delete dataset collections
  - Edit datasets
  - Add a component for Identifiability tags
  - Add tooltips for help on forms
  - Add geographic location (third_country_transfers) country selection. Supported by new dependency `i18n-iso-countries`.
- Okta, aws and database credentials can now come from `fidesctl.toml` config [#694](https://github.com/ethyca/fides/pull/694)
- New `validate` endpoint to test aws and okta credentials [#722](https://github.com/ethyca/fides/pull/722)
- Initial configuration wizard UI view
  - Manual entry steps added (name and describe organization, pick entry route, and describe system manually including privacy declarations)
- A new image tagged `ethyca/fidesctl:dev` is published on each push to `main` [781](https://github.com/ethyca/fides/pull/781)
- A new cli command (`fidesctl sync`) [#765](https://github.com/ethyca/fides/pull/765)

### Changed

- Comparing server and CLI versions ignores `.dirty` only differences, and is quiet on success when running general CLI commands [621](https://github.com/ethyca/fides/pull/621)
- All endpoints now prefixed by `/api/v1` [#623](https://github.com/ethyca/fides/issues/623)
- Allow AWS credentials to be passed to `generate system` via the API [#645](https://github.com/ethyca/fides/pull/645)
- Update the export of a datamap to load resources from the server instead of a manifest directory [#662](https://github.com/ethyca/fides/pull/662)
- Refactor `export` to remove CLI specific uses from the core modules and load resources[#725](https://github.com/ethyca/fides/pull/725)
- Bump version of FastAPI in `setup.py` to 0.77.1 to match `optional-requirements.txt` [#734](https://github.com/ethyca/fides/pull/734)
- Docker images are now only built and pushed on tags to match when released to pypi [#740](https://github.com/ethyca/fides/pull/740)
- Okta resource scanning and generation now works with systems instead of datasets [#751](https://github.com/ethyca/fides/pull/751)

### Developer Experience

- Replaced `make` with `nox` [#547](https://github.com/ethyca/fides/pull/547)
- Removed usage of `fideslang` module in favor of new [external package](https://github.com/ethyca/fideslang) shared across projects [#619](https://github.com/ethyca/fides/issues/619)
- Added a UI service to the docker-compose deployment [#757](https://github.com/ethyca/fides/pull/757)
- `TestClient` defined in and shared across test modules via `conftest.py` [#759](https://github.com/ethyca/fides/pull/759)

### Docs

- Replaced all references to `make` with `nox` [#547](https://github.com/ethyca/fides/pull/547)
- Removed config/schemas page [#613](https://github.com/ethyca/fides/issues/613)
- Dataset UI and config wizard docs added ([https://github.com/ethyca/fides/pull/697](https://github.com/ethyca/fides/pull/697))
- The fides README now walks through generating a datamap [#746](https://github.com/ethyca/fides/pull/746)

### Fixed

- Updated `fideslog` to v1.1.5, resolving an issue where some exceptions thrown by the SDK were not handled as expected [#609](https://github.com/ethyca/fides/issues/609)
- Updated the webserver so that it won't fail if the database is inaccessible [#649](https://github.com/ethyca/fides/pull/649)
- Updated external tests to handle complex characters [#661](https://github.com/ethyca/fides/pull/661)
- Evaluations now properly merge the default taxonomy into the user-defined taxonomy [#684](https://github.com/ethyca/fides/pull/684)
- The CLI can now be run without installing the webserver components [#715](https://github.com/ethyca/fides/pull/715)

## [1.6.1](https://github.com/ethyca/fides/compare/1.6.0...1.6.1) - 2022-06-15

### Docs

- Updated `Release Steps`

### Fixed

- Resolved a failure with populating applicable data subject rights to a data map
- Handle invalid characters when generating a `fides_key` [#761](https://github.com/ethyca/fides/pull/761)

## [1.6.0](https://github.com/ethyca/fides/compare/1.5.3...1.6.0) - 2022-05-02

### Added

- ESLint configuration changes [#514](https://github.com/ethyca/fidesops/pull/514)
- User creation, update and permissions in the Admin UI [#511](https://github.com/ethyca/fidesops/pull/511)
- Yaml support for dataset upload [#284](https://github.com/ethyca/fidesops/pull/284)

### Breaking Changes

- Update masking API to take multiple input values [#443](https://github.com/ethyca/fidesops/pull/443)

### Docs

- DRP feature documentation [#520](https://github.com/ethyca/fidesops/pull/520)

## [1.4.2](https://github.com/ethyca/fidesops/compare/1.4.1...1.4.2) - 2022-05-12

### Added

- GET routes for users [#405](https://github.com/ethyca/fidesops/pull/405)
- Username based search on GET route [#444](https://github.com/ethyca/fidesops/pull/444)
- FIDESOPS\_\_DEV_MODE for Easier SaaS Request Debugging [#363](https://github.com/ethyca/fidesops/pull/363)
- Track user privileges across sessions [#425](https://github.com/ethyca/fidesops/pull/425)
- Add first_name and last_name fields. Also add them along with created_at to FidesUser response [#465](https://github.com/ethyca/fidesops/pull/465)
- Denial reasons for DSR and user `AuditLog` [#463](https://github.com/ethyca/fidesops/pull/463)
- DRP action to Policy [#453](https://github.com/ethyca/fidesops/pull/453)
- `CHANGELOG.md` file[#484](https://github.com/ethyca/fidesops/pull/484)
- DRP status endpoint [#485](https://github.com/ethyca/fidesops/pull/485)
- DRP exerise endpoint [#496](https://github.com/ethyca/fidesops/pull/496)
- Frontend for privacy request denial reaons [#480](https://github.com/ethyca/fidesops/pull/480)
- Publish Fidesops to Pypi [#491](https://github.com/ethyca/fidesops/pull/491)
- DRP data rights endpoint [#526](https://github.com/ethyca/fidesops/pull/526)

### Changed

- Converted HTTP Status Codes to Starlette constant values [#438](https://github.com/ethyca/fidesops/pull/438)
- SaasConnector.send behavior on ignore_errors now returns raw response [#462](https://github.com/ethyca/fidesops/pull/462)
- Seed user permissions in `create_superuser.py` script [#468](https://github.com/ethyca/fidesops/pull/468)
- User API Endpoints (update fields and reset user passwords) [#471](https://github.com/ethyca/fidesops/pull/471)
- Format tests with `black` [#466](https://github.com/ethyca/fidesops/pull/466)
- Extract privacy request endpoint logic into separate service for DRP [#470](https://github.com/ethyca/fidesops/pull/470)
- Fixing inconsistent SaaS connector integration tests [#473](https://github.com/ethyca/fidesops/pull/473)
- Add user data to login response [#501](https://github.com/ethyca/fidesops/pull/501)

### Breaking Changes

- Update masking API to take multiple input values [#443](https://github.com/ethyca/fidesops/pull/443)

### Docs

- Added issue template for documentation updates [#442](https://github.com/ethyca/fidesops/pull/442)
- Clarify masking updates [#464](https://github.com/ethyca/fidesops/pull/464)
- Added dark mode [#476](https://github.com/ethyca/fidesops/pull/476)

### Fixed

- Removed miradb test warning [#436](https://github.com/ethyca/fidesops/pull/436)
- Added missing import [#448](https://github.com/ethyca/fidesops/pull/448)
- Removed pypi badge pointing to wrong package [#452](https://github.com/ethyca/fidesops/pull/452)
- Audit imports and references [#479](https://github.com/ethyca/fidesops/pull/479)
- Switch to using update method on PUT permission endpoint [#500](https://github.com/ethyca/fidesops/pull/500)

### Developer Experience

- added isort as a CI check
- Include `tests/` in all static code checks (e.g. `mypy`, `pylint`)

### Changed

- Published Docker image does a clean install of Fidesctl
- `with_analytics` is now a decorator

### Fixed

- Third-Country formatting on Data Map
- Potential Duplication on Data Map
- Exceptions are no longer raised when sending `AnalyticsEvent`s on Windows
- Running `fidesctl init` now generates a `server_host` and `server_protocol`
  rather than `server_url`<|MERGE_RESOLUTION|>--- conflicted
+++ resolved
@@ -27,12 +27,8 @@
 - Request overrides for opt-in and opt-out consent requests [#4920](https://github.com/ethyca/fides/pull/4920)
 - Added query_param_key to Privacy Center schema [#4939](https://github.com/ethyca/fides/pull/4939)
 - Fill custom privacy request fields with query_param_key [#4948](https://github.com/ethyca/fides/pull/4948)
-<<<<<<< HEAD
 - Add `datasource_params` column to MonitorConfig DB model [#4951](https://github.com/ethyca/fides/pull/4951)
-
-=======
 - Added ability to open system preview side panel from new data map table [#4944](https://github.com/ethyca/fides/pull/4944)
->>>>>>> ef3d958f
 
 ### Changed
 - Set default ports for local development of client projects (:3001 for privacy center and :3000 for admin-ui) [#4912](https://github.com/ethyca/fides/pull/4912)
