--- conflicted
+++ resolved
@@ -25,12 +25,9 @@
 - Added editing support for categories of consent on discovered assets [#5739](https://github.com/ethyca/fides/pull/5739)
 - Added a read-only consent category cell to Action Center aggregate system results table [#5737](https://github.com/ethyca/fides/pull/5737)
 - Added detail trays to items in data catalog view [#5729](https://github.com/ethyca/fides/pull/5729)
-<<<<<<< HEAD
 - DB model support for Web Monitoring [#5616](https://github.com/ethyca/fides/pull/5616)
-=======
 - Support rendering and saving consent from custom notices in TCF Overlay [#5742](https://github.com/ethyca/fides/pull/5742)
 - Added worker stats endpoint to monitor worker status and task queue length [#5725](https://github.com/ethyca/fides/pull/5725)
->>>>>>> 41075826
 
 ### Changed
 - Added frequency field to DataHubSchema integration config [#5716](https://github.com/ethyca/fides/pull/5716)
