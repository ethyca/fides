# Changelog

All notable changes to this project will be documented in this file.

The format is based on [Keep a Changelog](https://keepachangelog.com/en/)

The types of changes are:

* `Added` for new features.
* `Changed` for changes in existing functionality.
* `Developer Experience` for changes in developer workflow or tooling.
* `Deprecated` for soon-to-be removed features.
* `Docs` for documentation only changes.
* `Removed` for now removed features.
* `Fixed` for any bug fixes.
* `Security` in case of vulnerabilities.

## [Unreleased](https://github.com/ethyca/fides/compare/1.6.0...main)

### Added

* Added dependabot to keep dependencies updated
* Include a warning for any orphan datasets as part of the `apply` command.
* Initial scaffolding of management UI [#561](https://github.com/ethyca/fides/pull/624)
<<<<<<< HEAD
* New `audit` command for `system` and `organization` resources, checking data map attribute compliance. [#548](https://github.com/ethyca/fides/pull/548)
=======
  * UI static assets are now built with the docker container [#663](https://github.com/ethyca/fides/issues/663)
* Host static files via fidesapi [#621](https://github.com/ethyca/fides/pull/621)
>>>>>>> 94425fca

### Changed

* Comparing server and CLI versions ignores `.dirty` only differences, and is quiet on success when running general CLI commands
* Migrate all endpoints to be prefixed by `/api/v1` [#623](https://github.com/ethyca/fides/issues/623)
* Allow credentials to be passed to the generate systems from aws functionality via the API [#645](https://github.com/ethyca/fides/pull/645)
* Update the export of a datamap to load resources from the server instead of a manifest directory[#662](https://github.com/ethyca/fides/pull/662)

### Developer Experience

* Replaced `make` with `nox`
* Removed usage of `fideslang` module in favor of new [external package](https://github.com/ethyca/fideslang) shared across projects
* Added starting up the frontend server to `nox`

### Docs

* Updated `Release Steps`
* Replaced all references to `make` with `nox` [#547](https://github.com/ethyca/fides/pull/547)
* Removed config/schemas page [#613](https://github.com/ethyca/fides/issues/613)

### Fixed

* Resolved a failure with populating applicable data subject rights to a data map
* Updated `fideslog` to v1.1.5, resolving an issue where some exceptions thrown by the SDK were not handled as expected
* Updated the webserver so that it won't fail if the database is inaccessible [#649](https://github.com/ethyca/fides/pull/649)
* Handle complex characters in external tests  [#661](https://github.com/ethyca/fides/pull/661)
* Evaluations now properly merge the default taxonomy into the user-defined taxonomy [#684](https://github.com/ethyca/fides/pull/684)

## [1.6.0](https://github.com/ethyca/fides/compare/1.5.3...1.6.0) - 2022-05-02

### Added

* CHANGELOG.md file
* On API server startup, in-use config values are logged at the DEBUG level
* Send a usage analytics event upon execution of the `fidesctl init` command

### Developer Experience

* added isort as a CI check
* Include `tests/` in all static code checks (e.g. `mypy`, `pylint`)

### Changed

* Published Docker image does a clean install of Fidesctl
* `with_analytics` is now a decorator

### Fixed

* Third-Country formatting on Data Map
* Potential Duplication on Data Map
* Exceptions are no longer raised when sending `AnalyticsEvent`s on Windows
* Running `fidesctl init` now generates a `server_host` and `server_protocol`
  rather than `server_url`<|MERGE_RESOLUTION|>--- conflicted
+++ resolved
@@ -22,12 +22,9 @@
 * Added dependabot to keep dependencies updated
 * Include a warning for any orphan datasets as part of the `apply` command.
 * Initial scaffolding of management UI [#561](https://github.com/ethyca/fides/pull/624)
-<<<<<<< HEAD
 * New `audit` command for `system` and `organization` resources, checking data map attribute compliance. [#548](https://github.com/ethyca/fides/pull/548)
-=======
-  * UI static assets are now built with the docker container [#663](https://github.com/ethyca/fides/issues/663)
+* UI static assets are now built with the docker container [#663](https://github.com/ethyca/fides/issues/663)
 * Host static files via fidesapi [#621](https://github.com/ethyca/fides/pull/621)
->>>>>>> 94425fca
 
 ### Changed
 
