# Changelog

All notable changes to this project will be documented in this file.

The format is based on [Keep a Changelog](https://keepachangelog.com/en/)

The types of changes are:

* `Added` for new features.
* `Changed` for changes in existing functionality.
* `Developer Experience` for changes in developer workflow or tooling.
* `Deprecated` for soon-to-be removed features.
* `Docs` for documentation only changes.
* `Removed` for now removed features.
* `Fixed` for any bug fixes.
* `Security` in case of vulnerabilities.

<<<<<<< HEAD
## [Unreleased](https://github.com/ethyca/fides/compare/1.9.2...main)

### Added

* Allow delete-only SaaS connector endpoints [#1200](https://github.com/ethyca/fides/pull/1200)
* Privacy center consent choices store a browser cookie. [#1364](https://github.com/ethyca/fides/pull/1364)
    * The format is generic. A reasonable set of defaults will be added later: (#1444)[https://github.com/ethyca/fides/issues/1444]
    * The cookie name defaults to `fides_consent` but can be configured under `config.json > consent > cookieName`.
    * Each consent option can provide an array of `cookieKeys`.
* Individually select and reprocess DSRs that have errored [#1203](https://github.com/ethyca/fides/pull/1489)
* Bulk select and reprocess DSRs that have errored [#1205](https://github.com/ethyca/fides/pull/1489)
* Config Wizard: AWS scan results populate in system review forms. [#1454](https://github.com/ethyca/fides/pull/1454)

### Changed
* Updated mypy to version 0.981 and Python to version 3.10.7 [#1448](https://github.com/ethyca/fides/pull/1448)

### Developer Experience

* Repository dispatch events are sent to fidesctl-plus and fidesops-plus [#1263](https://github.com/ethyca/fides/pull/1263)
* Only the `docs-authors` team members are specified as `CODEOWNERS` [#1446](https://github.com/ethyca/fides/pull/1446)
* Updates the default local configuration to not defer tasks to a worker node [#1552](https://github.com/ethyca/fides/pull/1552/)

### Fixed

* Handle malformed tokens [#1523](https://github.com/ethyca/fides/pull/1523)

### Docs

* Add unlinked docs and fix any remaining broken links [#1266](https://github.com/ethyca/fides/pull/1266)
=======
## [Unreleased](https://github.com/ethyca/fides/compare/1.9.4...main)

### Added

* The database includes a `plus_system_scans` relation, to track the status and results of System Scanner executions in fidesctl-plus [#1554](https://github.com/ethyca/fides/pull/1554)

## [1.9.4](https://github.com/ethyca/fides/compare/1.9.4...1.9.2)
>>>>>>> b5689a9e

### Fixed

* After editing a dataset, the table will stay on the previously selected collection instead of resetting to the first one. [#1511](https://github.com/ethyca/fides/pull/1511)

<<<<<<< HEAD
## [1.9.2](https://github.com/ethyca/fides/compare/1.9.1...1.9.2)
=======
## [1.9.2](https://github.com/ethyca/fides/compare/1.9.2...1.9.1)
>>>>>>> b5689a9e

### Deprecated

* Added a deprecation warning for the entire package [#1244](https://github.com/ethyca/fides/pull/1244)

### Added

* Dataset generation enhancements using Fides Classify for Plus users:
  * Integrate Fides Plus API into placeholder features introduced in 1.9.0. [#1194](https://github.com/ethyca/fides/pull/1194)

* Fides Admin UI:
  * Configure Connector after creation [#1204](https://github.com/ethyca/fides/pull/1356)

### Fixed
* Privacy Center:
  * Handle error on startup if server isn't running [#1239](https://github.com/ethyca/fides/pull/1239)
  * Fix styling issue with cards [#1240](https://github.com/ethyca/fides/pull/1240)
  * Redirect to index on consent save [#1238](https://github.com/ethyca/fides/pull/1238)


## [1.9.1](https://github.com/ethyca/fides/compare/1.9.0...1.9.1)

### Changed

* Update fideslang to v1.3.1 [#1136](https://github.com/ethyca/fides/pull/1136)

### Changed

* Update fideslang to v1.3.1 [#1136](https://github.com/ethyca/fides/pull/1136)

## [1.9.0](https://github.com/ethyca/fides/compare/1.8.6...1.9.0) - 2022-09-29

### Added

* Dataset generation enhancements using Fides Classify for Plus users:
  * Added toggle for enabling classify during generation. [#1057](https://github.com/ethyca/fides/pull/1057)
  * Initial implementation of API request to kick off classify, with confirmation modal. [#1069](https://github.com/ethyca/fides/pull/1069)
  * Initial Classification & Review status for generated datasets. [#1074](https://github.com/ethyca/fides/pull/1074)
  * Component for choosing data categories based on classification results. [#1110](https://github.com/ethyca/fides/pull/1110)
  * The dataset fields table shows data categories from the classifier (if available). [#1088](https://github.com/ethyca/fides/pull/1088)
  * The "Approve" button can be used to update the dataset with the classifier's suggestions. [#1129](https://github.com/ethyca/fides/pull/1129)
* System management UI:
  * New page to add a system via yaml [#1062](https://github.com/ethyca/fides/pull/1062)
  * Skeleton of page to add a system manually [#1068](https://github.com/ethyca/fides/pull/1068)
  * Refactor config wizard system forms to be reused for system management [#1072](https://github.com/ethyca/fides/pull/1072)
  * Add additional optional fields to system management forms [#1082](https://github.com/ethyca/fides/pull/1082)
  * Delete a system through the UI [#1085](https://github.com/ethyca/fides/pull/1085)
  * Edit a system through the UI [#1096](https://github.com/ethyca/fides/pull/1096)
* Cypress component testing [#1106](https://github.com/ethyca/fides/pull/1106)

### Changed

* Changed behavior of `load_default_taxonomy` to append instead of upsert [#1040](https://github.com/ethyca/fides/pull/1040)
* Changed behavior of adding privacy declarations to decouple the actions of the "add" and "next" buttons [#1086](https://github.com/ethyca/fides/pull/1086)
* Moved system related UI components from the `config-wizard` directory to the `system` directory [#1097](https://github.com/ethyca/fides/pull/1097)
* Updated "type" on SaaS config to be a simple string type, not an enum [#1197](https://github.com/ethyca/fides/pull/1197)

### Developer Experience

* Optional dependencies may have their version defined only once, in `optional-requirements.txt` [#1171](https://github.com/ethyca/fides/pull/1171)

### Docs

* Updated the footer links [#1130](https://github.com/ethyca/fides/pull/1130)

### Fixed

* Fixed the "help" link in the UI header [#1078](https://github.com/ethyca/fides/pull/1078)
* Fixed a bug in Data Category Dropdowns where checking i.e. `user.biometric` would also check `user.biometric_health` [#1126](https://github.com/ethyca/fides/pull/1126)

### Security

* Upgraded pymysql to version `1.0.2` [#1094](https://github.com/ethyca/fides/pull/1094)

## [1.8.6](https://github.com/ethyca/fides/compare/1.8.5...1.8.6) - 2022-09-28

### Added

* Added classification tables for Plus users [#1060](https://github.com/ethyca/fides/pull/1060)

### Fixed

* Fixed a bug where rows were being excluded from a data map [#1124](https://github.com/ethyca/fides/pull/1124)

## [1.8.5](https://github.com/ethyca/fides/compare/1.8.4...1.8.5) - 2022-09-21

### Changed

* Update fideslang to v1.3.0 [#1103](https://github.com/ethyca/fides/pull/1103)

## [1.8.4](https://github.com/ethyca/fides/compare/1.8.3...1.8.4) - 2022-09-09

### Added

* Initial system management page [#1054](https://github.com/ethyca/fides/pull/1054)

### Changed

* Deleting a taxonomy field with children will now cascade delete all of its children as well. [#1042](https://github.com/ethyca/fides/pull/1042)

### Fixed

* Fixed navigating directly to frontend routes loading index page instead of the correct static page for the route.
* Fix truncated evaluation error messages [#1053](https://github.com/ethyca/fides/pull/1053)

## [1.8.3](https://github.com/ethyca/fides/compare/1.8.2...1.8.3) - 2022-09-06

### Added

* Added more taxonomy fields that can be edited via the UI [#1000](https://github.com/ethyca/fides/pull/1000) [#1028](https://github.com/ethyca/fides/pull/1028)
* Added the ability to add taxonomy fields via the UI [#1019](https://github.com/ethyca/fides/pull/1019)
* Added the ability to delete taxonomy fields via the UI [#1006](https://github.com/ethyca/fides/pull/1006)
  * Only non-default taxonomy entities can be deleted [#1023](https://github.com/ethyca/fides/pull/1023)
* Prevent deleting taxonomy `is_default` fields and from adding `is_default=True` fields via the API [#990](https://github.com/ethyca/fides/pull/990).
* Added a "Custom" tag to distinguish user defined taxonomy fields from default taxonomy fields in the UI [#1027](https://github.com/ethyca/fides/pull/1027)
* Added initial support for enabling Fides Plus [#1037](https://github.com/ethyca/fides/pull/1037)
  * The `useFeatures` hook can be used to check if `plus` is enabled.
  * Navigating to/from the Data Map page is gated behind this feature.
  * Plus endpoints are served from the private Plus image.

### Fixed

* Fixed failing mypy tests [#1030](https://github.com/ethyca/fides/pull/1030)
* Fixed an issue where `fides push --diff` would return a false positive diff [#1026](https://github.com/ethyca/fides/pull/1026)
* Pinned pydantic version to < 1.10.0 to fix an error in finding referenced fides keys [#1045](https://github.com/ethyca/fides/pull/1045)

### Fixed

* Fixed failing mypy tests [#1030](https://github.com/ethyca/fides/pull/1030)
* Fixed an issue where `fides push --diff` would return a false positive diff [#1026](https://github.com/ethyca/fides/pull/1026)

### Docs

* Minor formatting updates to [Policy Webhooks](https://ethyca.github.io/fidesops/guides/policy_webhooks/) documentation [#1114](https://github.com/ethyca/fidesops/pull/1114)

### Removed

* Removed create superuser [#1116](https://github.com/ethyca/fidesops/pull/1116)

## [1.8.2](https://github.com/ethyca/fides/compare/1.8.1...1.8.2) - 2022-08-18

### Added

* Added the ability to edit taxonomy fields via the UI [#977](https://github.com/ethyca/fides/pull/977) [#1028](https://github.com/ethyca/fides/pull/1028)
* New column `is_default` added to DataCategory, DataUse, DataSubject, and DataQualifier tables [#976](https://github.com/ethyca/fides/pull/976)
* Added the ability to add taxonomy fields via the UI [#1019](https://github.com/ethyca/fides/pull/1019)
* Added the ability to delete taxonomy fields via the UI [#1006](https://github.com/ethyca/fides/pull/1006)
  * Only non-default taxonomy entities can be deleted [#1023](https://github.com/ethyca/fides/pull/1023)
* Prevent deleting taxonomy `is_default` fields and from adding `is_default=True` fields via the API [#990](https://github.com/ethyca/fides/pull/990).
* Added a "Custom" tag to distinguish user defined taxonomy fields from default taxonomy fields in the UI [#1027](https://github.com/ethyca/fides/pull/1027)

### Changed

* Upgraded base Docker version to Python 3.9 and updated all other references from 3.8 -> 3.9 [#974](https://github.com/ethyca/fides/pull/974)
* Prepend all database tables with `ctl_` [#979](https://github.com/ethyca/fides/pull/979)
* Moved the `admin-ui` code down one level into a `ctl` subdir [#970](https://github.com/ethyca/fides/pull/970)
* Extended the `/datamap` endpoint to include extra metadata [#992](https://github.com/ethyca/fides/pull/992)

## [1.8.1](https://github.com/ethyca/fides/compare/1.8.0...1.8.1) - 2022-08-08

### Deprecated

* The following environment variables have been deprecated, and replaced with the new environment variable names indicated below. To avoid breaking existing workflows, the deprecated variables are still respected in v1.8.1. They will be removed in a future release.
  * `FIDESCTL__API__DATABASE_HOST` --> `FIDESCTL__DATABASE__SERVER`
  * `FIDESCTL__API__DATABASE_NAME` --> `FIDESCTL__DATABASE__DB`
  * `FIDESCTL__API__DATABASE_PASSWORD` --> `FIDESCTL__DATABASE__PASSWORD`
  * `FIDESCTL__API__DATABASE_PORT` --> `FIDESCTL__DATABASE__PORT`
  * `FIDESCTL__API__DATABASE_TEST_DATABASE_NAME` --> `FIDESCTL__DATABASE__TEST_DB`
  * `FIDESCTL__API__DATABASE_USER` --> `FIDESCTL__DATABASE__USER`

### Developer Experience

* The included `docker-compose.yml` no longer references outdated ENV variables [#964](https://github.com/ethyca/fides/pull/964)

### Docs

* Minor release documentation now reflects the desired patch release process [#955](https://github.com/ethyca/fides/pull/955)
* Updated references to ENV variables [#964](https://github.com/ethyca/fides/pull/964)

### Fixed

* Deprecated config options will continue to be respected when set via environment variables [#965](https://github.com/ethyca/fides/pull/965)
* The git cache is rebuilt within the Docker container [#962](https://github.com/ethyca/fides/pull/962)
* The `wheel` pypi build no longer has a dirty version tag [#962](https://github.com/ethyca/fides/pull/962)
* Add setuptools to dev-requirements to fix versioneer error [#983](https://github.com/ethyca/fides/pull/983)

## [1.8.0](https://github.com/ethyca/fides/compare/1.7.1...1.8.0) - 2022-08-04

### Added

* Initial configuration wizard UI view
  * System scanning step: AWS credentials form and initial `generate` API usage.
  * System scanning results: AWS systems are stored and can be selected for review
* CustomInput type "password" with show/hide icon.
* Pull CLI command now checks for untracked/unstaged files in the manifests dir [#869](https://github.com/ethyca/fides/pull/869)
* Pull CLI command has a flag to pull missing files from the server [#895](https://github.com/ethyca/fides/pull/895)
* Add BigQuery support for the `generate` command and `/generate` endpoint [#814](https://github.com/ethyca/fides/pull/814) & [#917](https://github.com/ethyca/fides/pull/917)
* Added user auth tables [915](https://github.com/ethyca/fides/pull/915)
* Standardized API error parsing under `~/types/errors`
* Added taxonomy page to UI [#902](https://github.com/ethyca/fides/pull/902)
  * Added a nested accordion component for displaying taxonomy data [#910](https://github.com/ethyca/fides/pull/910)
* Add lru cache to get_config [927](https://github.com/ethyca/fides/pull/927)
* Add support for deprecated API config values [#959](https://github.com/ethyca/fides/pull/959)
* `fides` is now an alias for `fidesctl` as a CLI entrypoint [#926](https://github.com/ethyca/fides/pull/926)
* Add user auth routes [929](https://github.com/ethyca/fides/pull/929)
* Bump fideslib to 3.0.1 and remove patch code[931](https://github.com/ethyca/fides/pull/931)
* Update the `fidesctl` python package to automatically serve the UI [#941](https://github.com/ethyca/fides/pull/941)
* Add `push` cli command alias for `apply` and deprecate `apply` [943](https://github.com/ethyca/fides/pull/943)
* Add resource groups tagging api as a source of system generation [939](https://github.com/ethyca/fides/pull/939)
* Add GitHub Action to publish the `fidesctl` package to testpypi on pushes to main [#951](https://github.com/ethyca/fides/pull/951)
* Added configWizardFlag to ui to hide the config wizard when false [[#1453](https://github.com/ethyca/fides/issues/1453)

### Changed

* Updated the `datamap` endpoint to return human-readable column names as the first response item [#779](https://github.com/ethyca/fides/pull/779)
* Remove the `obscure` requirement from the `generate` endpoint [#819](https://github.com/ethyca/fides/pull/819)
* Moved all files from `fidesapi` to `fidesctl/api` [#885](https://github.com/ethyca/fides/pull/885)
* Moved `scan` and `generate` to the list of commands that can be run in local mode [#841](https://github.com/ethyca/fides/pull/841)
* Upgraded the base docker images from Debian Buster to Bullseye [#958](https://github.com/ethyca/fides/pull/958)
* Removed `ipython` as a dev-requirement [#958](https://github.com/ethyca/fides/pull/958)
* Webserver dependencies now come as a standard part of the package [#881](https://github.com/ethyca/fides/pull/881)
* Initial configuration wizard UI view
  * Refactored step & form results management to use Redux Toolkit slice.
* Change `id` field in tables from an integer to a string [915](https://github.com/ethyca/fides/pull/915)
* Update `fideslang` to `1.1.0`, simplifying the default taxonomy and adding `tags` for resources [#865](https://github.com/ethyca/fides/pull/865)
* Merge existing configurations with `fideslib` library [#913](https://github.com/ethyca/fides/pull/913)
* Moved frontend static files to `src/fidesctl/ui-build/static` [#934](https://github.com/ethyca/fides/pull/934)
* Replicated the error response handling from the `/validate` endpoint to the `/generate` endpoint [#911](https://github.com/ethyca/fides/pull/911)

### Developer Experience

* Remove `API_PREFIX` from fidesctl/core/utils.py and change references to `API_PREFIX` in fidesctl/api/reoutes/util.py [922](https://github.com/ethyca/fides/pull/922)

### Fixed

* Dataset field columns show all columns by default in the UI [#898](https://github.com/ethyca/fides/pull/898)
* Fixed the missing `.fides./` directory when locating the default config [#933](https://github.com/ethyca/fides/pull/933)

## [1.7.1](https://github.com/ethyca/fides/compare/1.7.0...1.7.1) - 2022-07-28

### Added

* Add datasets via YAML in the UI [#813](https://github.com/ethyca/fides/pull/813)
* Add datasets via database connection [#834](https://github.com/ethyca/fides/pull/834) [#889](https://github.com/ethyca/fides/pull/889)
* Add delete confirmation when deleting a field or collection from a dataset [#809](https://github.com/ethyca/fides/pull/809)
* Add ability to delete datasets from the UI [#827](https://github.com/ethyca/fides/pull/827)
* Add Cypress for testing [713](https://github.com/ethyca/fides/pull/833)
* Add datasets via database connection (UI only) [#834](https://github.com/ethyca/fides/pull/834)
* Add Okta support to the `/generate` endpoint [#842](https://github.com/ethyca/fides/pull/842)
* Add db support to `/generate` endpoint [849](https://github.com/ethyca/fides/pull/849)
* Added OpenAPI TypeScript client generation for the UI app. See the [README](/clients/ctl/admin-ui/src/types/api/README.md) for more details.

### Changed

* Remove the `obscure` requirement from the `generate` endpoint [#819](https://github.com/ethyca/fides/pull/819)

### Developer Experience

* When releases are published, dispatch a repository webhook event to ethyca/fidesctl-plus [#938](https://github.com/ethyca/fides/pull/938)

### Docs

* recommend/replace pip installs with pipx [#874](https://github.com/ethyca/fides/pull/874)

### Fixed

* CustomSelect input tooltips appear next to selector instead of wrapping to a new row.
* Datasets without the `third_country_transfer` will not cause the editing dataset form to not render.
* Fixed a build issue causing an `unknown` version of `fidesctl` to be installed in published Docker images [#836](https://github.com/ethyca/fides/pull/836)
* Fixed an M1-related SQLAlchemy bug [#816](https://github.com/ethyca/fides/pull/891)
* Endpoints now work with or without a trailing slash. [#886](https://github.com/ethyca/fides/pull/886)
* Dataset field columns show all columns by default in the UI [#898](https://github.com/ethyca/fides/pull/898)
* Fixed the `tag` specific GitHub Action workflows for Docker and publishing docs. [#901](https://github.com/ethyca/fides/pull/901)

## [1.7.0](https://github.com/ethyca/fides/compare/1.6.1...1.7.0) - 2022-06-23

### Added

* Added dependabot to keep dependencies updated
* A warning now issues for any orphan datasets as part of the `apply` command [543](https://github.com/ethyca/fides/pull/543)
* Initial scaffolding of management UI [#561](https://github.com/ethyca/fides/pull/624)
* A new `audit` command for `system` and `organization` resources, checking data map attribute compliance [#548](https://github.com/ethyca/fides/pull/548)
* Static UI assets are now built with the docker container [#663](https://github.com/ethyca/fides/issues/663)
* Host static files via fidesapi [#621](https://github.com/ethyca/fides/pull/621)
* A new `generate` endpoint to enable capturing systems from infrastructure from the UI [#642](https://github.com/ethyca/fides/pull/642)
* A new `datamap` endpoint to enable visualizing a data map from the UI [#721](https://github.com/ethyca/fides/pull/721)
* Management UI navigation bar [#679](https://github.com/ethyca/fides/issues/679)
* Management UI integration [#736](https://github.com/ethyca/fides/pull/736)
  * Datasets
  * Systems
  * Taxonomy (data categories)
* Initial dataset UI view [#768](https://github.com/ethyca/fides/pull/768)
  * Add interaction for viewing a dataset collection
  * Add column picker
  * Add a data category checklist tree
  * Edit/delete dataset fields
  * Edit/delete dataset collections
  * Edit datasets
  * Add a component for Identifiability tags
  * Add tooltips for help on forms
  * Add geographic location (third_country_transfers) country selection. Supported by new dependency `i18n-iso-countries`.
* Okta, aws and database credentials can now come from `fidesctl.toml` config [#694](https://github.com/ethyca/fides/pull/694)
* New `validate` endpoint to test aws and okta credentials [#722](https://github.com/ethyca/fides/pull/722)
* Initial configuration wizard UI view
  * Manual entry steps added (name and describe organization, pick entry route, and describe system manually including privacy declarations)
* A new image tagged `ethyca/fidesctl:dev` is published on each push to `main` [781](https://github.com/ethyca/fides/pull/781)
* A new cli command (`fidesctl sync`) [#765](https://github.com/ethyca/fides/pull/765)

### Changed

* Comparing server and CLI versions ignores `.dirty` only differences, and is quiet on success when running general CLI commands [621](https://github.com/ethyca/fides/pull/621)
* All endpoints now prefixed by `/api/v1` [#623](https://github.com/ethyca/fides/issues/623)
* Allow AWS credentials to be passed to `generate system` via the API [#645](https://github.com/ethyca/fides/pull/645)
* Update the export of a datamap to load resources from the server instead of a manifest directory [#662](https://github.com/ethyca/fides/pull/662)
* Refactor `export` to remove CLI specific uses from the core modules and load resources[#725](https://github.com/ethyca/fides/pull/725)
* Bump version of FastAPI in `setup.py` to 0.77.1 to match `optional-requirements.txt` [#734](https://github.com/ethyca/fides/pull/734)
* Docker images are now only built and pushed on tags to match when released to pypi [#740](https://github.com/ethyca/fides/pull/740)
* Okta resource scanning and generation now works with systems instead of datasets [#751](https://github.com/ethyca/fides/pull/751)

### Developer Experience

* Replaced `make` with `nox` [#547](https://github.com/ethyca/fides/pull/547)
* Removed usage of `fideslang` module in favor of new [external package](https://github.com/ethyca/fideslang) shared across projects [#619](https://github.com/ethyca/fides/issues/619)
* Added a UI service to the docker-compose deployment [#757](<https://github.com/ethyca/fides/pull/757>)
* `TestClient` defined in and shared across test modules via `conftest.py` [#759](https://github.com/ethyca/fides/pull/759)

### Docs

* Replaced all references to `make` with `nox` [#547](https://github.com/ethyca/fides/pull/547)
* Removed config/schemas page [#613](https://github.com/ethyca/fides/issues/613)
* Dataset UI and config wizard docs added (<https://github.com/ethyca/fides/pull/697>)
* The fides README now walks through generating a datamap [#746](https://github.com/ethyca/fides/pull/746)

### Fixed

* Updated `fideslog` to v1.1.5, resolving an issue where some exceptions thrown by the SDK were not handled as expected [#609](https://github.com/ethyca/fides/issues/609)
* Updated the webserver so that it won't fail if the database is inaccessible [#649](https://github.com/ethyca/fides/pull/649)
* Updated external tests to handle complex characters [#661](https://github.com/ethyca/fides/pull/661)
* Evaluations now properly merge the default taxonomy into the user-defined taxonomy [#684](https://github.com/ethyca/fides/pull/684)
* The CLI can now be run without installing the webserver components [#715](https://github.com/ethyca/fides/pull/715)

## [1.6.1](https://github.com/ethyca/fides/compare/1.6.0...1.6.1) - 2022-06-15

### Docs

* Updated `Release Steps`

### Fixed

* Resolved a failure with populating applicable data subject rights to a data map
* Handle invalid characters when generating a `fides_key` [#761](https://github.com/ethyca/fides/pull/761)

## [1.6.0](https://github.com/ethyca/fides/compare/1.5.3...1.6.0) - 2022-05-02

### Added

* ESLint configuration changes [#514](https://github.com/ethyca/fidesops/pull/514)
* User creation, update and permissions in the Admin UI [#511](https://github.com/ethyca/fidesops/pull/511)
* Yaml support for dataset upload [#284](https://github.com/ethyca/fidesops/pull/284)

### Breaking Changes

* Update masking API to take multiple input values [#443](https://github.com/ethyca/fidesops/pull/443)

### Docs

* DRP feature documentation [#520](https://github.com/ethyca/fidesops/pull/520)

## [1.4.2](https://github.com/ethyca/fidesops/compare/1.4.1...1.4.2) - 2022-05-12

### Added

* GET routes for users [#405](https://github.com/ethyca/fidesops/pull/405)
* Username based search on GET route [#444](https://github.com/ethyca/fidesops/pull/444)
* FIDESOPS\_\_DEV_MODE for Easier SaaS Request Debugging [#363](https://github.com/ethyca/fidesops/pull/363)
* Track user privileges across sessions [#425](https://github.com/ethyca/fidesops/pull/425)
* Add first_name and last_name fields. Also add them along with created_at to FidesUser response [#465](https://github.com/ethyca/fidesops/pull/465)
* Denial reasons for DSR and user `AuditLog` [#463](https://github.com/ethyca/fidesops/pull/463)
* DRP action to Policy [#453](https://github.com/ethyca/fidesops/pull/453)
* `CHANGELOG.md` file[#484](https://github.com/ethyca/fidesops/pull/484)
* DRP status endpoint [#485](https://github.com/ethyca/fidesops/pull/485)
* DRP exerise endpoint [#496](https://github.com/ethyca/fidesops/pull/496)
* Frontend for privacy request denial reaons [#480](https://github.com/ethyca/fidesops/pull/480)
* Publish Fidesops to Pypi [#491](https://github.com/ethyca/fidesops/pull/491)
* DRP data rights endpoint [#526](https://github.com/ethyca/fidesops/pull/526)

### Changed

* Converted HTTP Status Codes to Starlette constant values [#438](https://github.com/ethyca/fidesops/pull/438)
* SaasConnector.send behavior on ignore_errors now returns raw response [#462](https://github.com/ethyca/fidesops/pull/462)
* Seed user permissions in `create_superuser.py` script [#468](https://github.com/ethyca/fidesops/pull/468)
* User API Endpoints (update fields and reset user passwords) [#471](https://github.com/ethyca/fidesops/pull/471)
* Format tests with `black` [#466](https://github.com/ethyca/fidesops/pull/466)
* Extract privacy request endpoint logic into separate service for DRP [#470](https://github.com/ethyca/fidesops/pull/470)
* Fixing inconsistent SaaS connector integration tests [#473](https://github.com/ethyca/fidesops/pull/473)
* Add user data to login response [#501](https://github.com/ethyca/fidesops/pull/501)

### Breaking Changes

* Update masking API to take multiple input values [#443](https://github.com/ethyca/fidesops/pull/443)

### Docs

* Added issue template for documentation updates [#442](https://github.com/ethyca/fidesops/pull/442)
* Clarify masking updates [#464](https://github.com/ethyca/fidesops/pull/464)
* Added dark mode [#476](https://github.com/ethyca/fidesops/pull/476)

### Fixed

* Removed miradb test warning [#436](https://github.com/ethyca/fidesops/pull/436)
* Added missing import [#448](https://github.com/ethyca/fidesops/pull/448)
* Removed pypi badge pointing to wrong package [#452](https://github.com/ethyca/fidesops/pull/452)
* Audit imports and references [#479](https://github.com/ethyca/fidesops/pull/479)
* Switch to using update method on PUT permission endpoint [#500](https://github.com/ethyca/fidesops/pull/500)

### Developer Experience

* added isort as a CI check
* Include `tests/` in all static code checks (e.g. `mypy`, `pylint`)

### Changed

* Published Docker image does a clean install of Fidesctl
* `with_analytics` is now a decorator

### Fixed

* Third-Country formatting on Data Map
* Potential Duplication on Data Map
* Exceptions are no longer raised when sending `AnalyticsEvent`s on Windows
* Running `fidesctl init` now generates a `server_host` and `server_protocol`
  rather than `server_url`<|MERGE_RESOLUTION|>--- conflicted
+++ resolved
@@ -15,14 +15,13 @@
 * `Fixed` for any bug fixes.
 * `Security` in case of vulnerabilities.
 
-<<<<<<< HEAD
-## [Unreleased](https://github.com/ethyca/fides/compare/1.9.2...main)
+## [Unreleased](https://github.com/ethyca/fides/compare/1.9.5...main)
 
 ### Added
 
 * Allow delete-only SaaS connector endpoints [#1200](https://github.com/ethyca/fides/pull/1200)
 * Privacy center consent choices store a browser cookie. [#1364](https://github.com/ethyca/fides/pull/1364)
-    * The format is generic. A reasonable set of defaults will be added later: (#1444)[https://github.com/ethyca/fides/issues/1444]
+    * The format is generic. A reasonable set of defaults will be added later: [#1444](https://github.com/ethyca/fides/issues/1444)
     * The cookie name defaults to `fides_consent` but can be configured under `config.json > consent > cookieName`.
     * Each consent option can provide an array of `cookieKeys`.
 * Individually select and reprocess DSRs that have errored [#1203](https://github.com/ethyca/fides/pull/1489)
@@ -45,25 +44,24 @@
 ### Docs
 
 * Add unlinked docs and fix any remaining broken links [#1266](https://github.com/ethyca/fides/pull/1266)
-=======
-## [Unreleased](https://github.com/ethyca/fides/compare/1.9.4...main)
+
+### Fixed
+
+* After editing a dataset, the table will stay on the previously selected collection instead of resetting to the first one. [#1511](https://github.com/ethyca/fides/pull/1511)
+
+## [1.9.5](https://github.com/ethyca/fides/compare/1.9.4...1.9.5)
 
 ### Added
 
 * The database includes a `plus_system_scans` relation, to track the status and results of System Scanner executions in fidesctl-plus [#1554](https://github.com/ethyca/fides/pull/1554)
 
-## [1.9.4](https://github.com/ethyca/fides/compare/1.9.4...1.9.2)
->>>>>>> b5689a9e
+## [1.9.4](https://github.com/ethyca/fides/compare/1.9.2...1.9.4)
 
 ### Fixed
 
 * After editing a dataset, the table will stay on the previously selected collection instead of resetting to the first one. [#1511](https://github.com/ethyca/fides/pull/1511)
 
-<<<<<<< HEAD
 ## [1.9.2](https://github.com/ethyca/fides/compare/1.9.1...1.9.2)
-=======
-## [1.9.2](https://github.com/ethyca/fides/compare/1.9.2...1.9.1)
->>>>>>> b5689a9e
 
 ### Deprecated
 
@@ -314,7 +312,7 @@
 * Add datasets via database connection (UI only) [#834](https://github.com/ethyca/fides/pull/834)
 * Add Okta support to the `/generate` endpoint [#842](https://github.com/ethyca/fides/pull/842)
 * Add db support to `/generate` endpoint [849](https://github.com/ethyca/fides/pull/849)
-* Added OpenAPI TypeScript client generation for the UI app. See the [README](/clients/ctl/admin-ui/src/types/api/README.md) for more details.
+* Added OpenAPI TypeScript client generation for the UI app. See the [README](/clients/admin-ui/src/types/api/README.md) for more details.
 
 ### Changed
 
