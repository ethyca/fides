--- conflicted
+++ resolved
@@ -22,12 +22,9 @@
 - Add Google Tag Manager and Privacy Center ENV vars to sample app [#2949](https://github.com/ethyca/fides/pull/2949)
 - Add `notice_key` field to Privacy Notice UI form [#3403](https://github.com/ethyca/fides/pull/3403)
 - Add `identity` query param to the consent reporting API view [#3418](https://github.com/ethyca/fides/pull/3418)
-<<<<<<< HEAD
 - Added the ability to use custom CAs with Redis via TLS [#3451](https://github.com/ethyca/fides/pull/3451)
-=======
 - Add default experience configs on startup [#3449](https://github.com/ethyca/fides/pull/3449)
 - Load default privacy notices on startup [#3401](https://github.com/ethyca/fides/pull/3401/files)
->>>>>>> d638d660
 
 ### Fixed
 
