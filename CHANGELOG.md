
All notable changes to this project will be documented in this file.

The format is based on [Keep a Changelog](https://keepachangelog.com/en/)

The types of changes are:

* `Added` for new features.
* `Changed` for changes in existing functionality.
* `Developer Experience` for changes in developer workflow or tooling.
* `Deprecated` for soon-to-be removed features.
* `Docs` for documentation only changes.
* `Removed` for now removed features.
* `Fixed` for any bug fixes.
* `Security` in case of vulnerabilities.


## [Unreleased](https://github.com/ethyca/fides/compare/2.6.3...main)

* Update Admin UI to show all action types (access, erasure, consent, update) [#2523](https://github.com/ethyca/fides/pull/2523) 
* Fixed bug for SMS completion notification not being sent [#2526](https://github.com/ethyca/fides/issues/2526)

<<<<<<< HEAD
### Changed
* Updated the UI for adding systems to a new design [#2490](https://github.com/ethyca/fides/pull/2490)
=======
### Fixed

* Fixed bug where refreshing a page in the UI would result in a 404 [#2502](https://github.com/ethyca/fides/pull/2502)
>>>>>>> 2205677f

## [2.6.3](https://github.com/ethyca/fides/compare/2.6.2...2.6.3)

### Fixed

* Handle case where legacy dataset has meta: null [#2524](https://github.com/ethyca/fides/pull/2524)

## [2.6.2](https://github.com/ethyca/fides/compare/2.6.1...2.6.2)

### Fixed

* Issue addressing missing field in dataset migration [#2510](https://github.com/ethyca/fides/pull/2510)

## [2.6.1](https://github.com/ethyca/fides/compare/2.6.0...2.6.1)

### Fixed

* Fix errors when privacy requests execute concurrently without workers [#2489](https://github.com/ethyca/fides/pull/2489)
* Enable saas request overrides to run in worker runtime [#2489](https://github.com/ethyca/fides/pull/2489)

## [2.6.0](https://github.com/ethyca/fides/compare/2.5.1...2.6.0)

### Added

* Added the `env` option to the `security` configuration options to allow for users to completely secure the API endpoints [#2267](https://github.com/ethyca/fides/pull/2267)
* Unified Fides Resources
  * Added a dataset dropdown selector when configuring a connector to link an existing dataset to the connector configuration. [#2162](https://github.com/ethyca/fides/pull/2162)
  * Added new datasetconfig.ctl_dataset_id field to unify fides dataset resources [#2046](https://github.com/ethyca/fides/pull/2046)
* Add new connection config routes that couple them with systems [#2249](https://github.com/ethyca/fides/pull/2249)
* Add new select/deselect all permissions buttons [#2437](https://github.com/ethyca/fides/pull/2437)
* Endpoints to allow a user with the `user:password-reset` scope to reset users' passwords. In addition, users no longer require a scope to edit their own passwords. [#2373](https://github.com/ethyca/fides/pull/2373)
* New form to reset a user's password without knowing an old password [#2390](https://github.com/ethyca/fides/pull/2390)
* Approve & deny buttons on the "Request details" page. [#2473](https://github.com/ethyca/fides/pull/2473)
* Consent Propagation
  * Add the ability to execute Consent Requests via the Privacy Request Execution layer [#2125](https://github.com/ethyca/fides/pull/2125)
  * Add a Mailchimp Transactional Consent Connector [#2194](https://github.com/ethyca/fides/pull/2194)
  * Allow defining a list of opt-in and/or opt-out requests in consent connectors [#2315](https://github.com/ethyca/fides/pull/2315)
  * Add a Google Analytics Consent Connector for GA4 properties [#2302](https://github.com/ethyca/fides/pull/2302)
  * Pass the GA Cookie from the Privacy Center [#2337](https://github.com/ethyca/fides/pull/2337)
  * Rename "user_id" to more specific "ga_client_id" [#2356](https://github.com/ethyca/fides/pull/2356)
  * Patch Google Analytics Consent Connector to delete by client_id [#2355](https://github.com/ethyca/fides/pull/2355)
  * Add a "skip_param_values option" to optionally skip when we are missing param values in the body [#2384](https://github.com/ethyca/fides/pull/2384)
  * Adds a new Universal Analytics Connector that works with the UA Tracking Id
  
### Changed

* Unified Fides Resources
  * Removed several fidesops schemas for DSR's in favor of updated Fideslang schemas [#2009](https://github.com/ethyca/fides/pull/2009)
  * Removed DatasetConfig.dataset field [#2096](https://github.com/ethyca/fides/pull/2096)
  * Updated UI dataset config routes to use new unified routes [#2113](https://github.com/ethyca/fides/pull/2113)
  * Validate request body on crud endpoints on upsert. Validate dataset data categories before save. [#2134](https://github.com/ethyca/fides/pull/2134/)
  * Updated test env setup and quickstart to use new endpoints [#2225](https://github.com/ethyca/fides/pull/2225)
* Consent Propagation
  * Privacy Center consent options can now be marked as `executable` in order to propagate consent requests [#2193](https://github.com/ethyca/fides/pull/2193)
  * Add support for passing browser identities to consent request patches [#2304](https://github.com/ethyca/fides/pull/2304)
* Update fideslang to 1.3.3 [#2343](https://github.com/ethyca/fides/pull/2343)
* Display the request type instead of the policy name on the request table [#2382](https://github.com/ethyca/fides/pull/2382)
* Make denial reasons required [#2400](https://github.com/ethyca/fides/pull/2400)
* Display the policy key on the request details page [#2395](https://github.com/ethyca/fides/pull/2395)
* Updated CSV export [#2452](https://github.com/ethyca/fides/pull/2452)
* Privacy Request approval now uses a modal [#2443](https://github.com/ethyca/fides/pull/2443)

### Developer Experience

* `nox -s test_env` has been replaced with `nox -s fides_env(dev)`
* New command `nox -s fides_env(test)` creates a complete test environment with seed data (similar to `fides_env(dev)`) but with the production fides image so the built UI can be accessed at `localhost:8080` [#2399](https://github.com/ethyca/fides/pull/2399)
* Change from code climate to codecov for coverage reporting [#2402](https://github.com/ethyca/fides/pull/2402)

### Fixed

* Home screen header scaling and responsiveness issues [#2200](https://github.com/ethyca/fides/pull/2277)
* Privacy Center identity inputs validate even when they are optional. [#2308](https://github.com/ethyca/fides/pull/2308)
* The PII toggle defaults to false and PII will be hidden on page load [#2388](https://github.com/ethyca/fides/pull/2388)
* Fixed a CI bug caused by git security upgrades [#2441](https://github.com/ethyca/fides/pull/2441)
* Privacy Center
  * Identity inputs validate even when they are optional. [#2308](https://github.com/ethyca/fides/pull/2308)
  * Submit buttons show loading state and disable while submitting. [#2401](https://github.com/ethyca/fides/pull/2401)
  * Phone inputs no longer request country SVGs from external domain. [#2378](https://github.com/ethyca/fides/pull/2378)
  * Input validation errors no longer change the height of modals. [#2379](https://github.com/ethyca/fides/pull/2379)
* Patch masking strategies to better handle null and non-string inputs [#2307](https://github.com/ethyca/fides/pull/2377)
* Renamed prod pushes tag to be `latest` for privacy center and sample app [#2401](https://github.com/ethyca/fides/pull/2407)
* Update firebase connector to better handle non-existent users [#2439](https://github.com/ethyca/fides/pull/2439)


## [2.5.1](https://github.com/ethyca/fides/compare/2.5.0...2.5.1)

### Developer Experience

* Allow db resets only if `config.dev_mode` is `True` [#2321](https://github.com/ethyca/fides/pull/2321)

### Fixed

* Added a feature flag for the recent dataset classification UX changes [#2335](https://github.com/ethyca/fides/pull/2335)

### Security

* Add a check to the catchall path to prevent returning paths outside of the UI directory [#2330](https://github.com/ethyca/fides/pull/2330)

### Developer Experience

* Reduce size of local Docker images by fixing `.dockerignore` patterns [#2360](https://github.com/ethyca/fides/pull/2360)

## [2.5.0](https://github.com/ethyca/fides/compare/2.4.0...2.5.0)

### Docs

* Update the docs landing page and remove redundant docs [#2184](https://github.com/ethyca/fides/pull/2184)

### Added

* Added the `user` command group to the CLI. [#2153](https://github.com/ethyca/fides/pull/2153)
* Added `Code Climate` test coverage uploads.  [#2198](https://github.com/ethyca/fides/pull/2198)
* Added the connection key to the execution log [#2100](https://github.com/ethyca/fides/pull/2100)
* Added endpoints to retrieve DSR `Rule`s and `Rule Target`s [#2116](https://github.com/ethyca/fides/pull/2116)
* Added Fides version number to account dropdown in the UI [#2140](https://github.com/ethyca/fides/pull/2140)
* Add link to Classify Systems page in nav side bar [#2128](https://github.com/ethyca/fides/pull/2128)
* Dataset classification UI now polls for results [#2123](https://github.com/ethyca/fides/pull/2123)
* Update Privacy Center Icons [#1800](https://github.com/ethyca/fides/pull/2139)
* Privacy Center `fides-consent.js`:
  * `Fides.shopify` integration function. [#2152](https://github.com/ethyca/fides/pull/2152)
  * Dedicated folder for integrations.
  * `Fides.meta` integration function (fbq). [#2217](https://github.com/ethyca/fides/pull/2217)
* Adds support for Twilio email service (Sendgrid) [#2154](https://github.com/ethyca/fides/pull/2154)
* Access and erasure support for Recharge [#1709](https://github.com/ethyca/fides/pull/1709)
* Access and erasure support for Friendbuy Nextgen [#2085](https://github.com/ethyca/fides/pull/2085)

### Changed

* Admin UI Feature Flags - [#2101](https://github.com/ethyca/fides/pull/2101)
  * Overrides can be saved in the browser.
  * Use `NEXT_PUBLIC_APP_ENV` for app-specific environment config.
  * No longer use `react-feature-flags` library.
  * Can have descriptions. [#2243](https://github.com/ethyca/fides/pull/2243)
* Made privacy declarations optional when adding systems manually - [#2173](https://github.com/ethyca/fides/pull/2173)
* Removed an unclear logging message. [#2266](https://github.com/ethyca/fides/pull/2266)
* Allow any user with `user:delete` scope to delete other users [#2148](https://github.com/ethyca/fides/pull/2148)
* Dynamic imports of custom overrides and SaaS test fixtures [#2169](https://github.com/ethyca/fides/pull/2169)
* Added `AuthenticatedClient` to custom request override interface [#2171](https://github.com/ethyca/fides/pull/2171)
* Only approve the specific collection instead of the entire dataset, display only top 1 classification by default [#2226](https://github.com/ethyca/fides/pull/2226)
* Update sample project resources for `fides evaluate` usage in `fides deploy` [#2253](https://github.com/ethyca/fides/pull/2253)

### Removed

* Removed unused object_name field on s3 storage config [#2133](https://github.com/ethyca/fides/pull/2133)

### Fixed

* Remove next-auth from privacy center to fix JS console error [#2090](https://github.com/ethyca/fides/pull/2090)
* Admin UI - Added Missing ability to assign `user:delete` in the permissions checkboxes [#2148](https://github.com/ethyca/fides/pull/2148)
* Nav bug: clicking on Privacy Request breadcrumb takes me to Home instead of /privacy-requests [#497](https://github.com/ethyca/fides/pull/2141)
* Side nav disappears when viewing request details [#2129](https://github.com/ethyca/fides/pull/2155)
* Remove usage of load dataset button and other dataset UI modifications [#2149](https://github.com/ethyca/fides/pull/2149)
* Improve readability for exceptions raised from custom request overrides [#2157](https://github.com/ethyca/fides/pull/2157)
* Importing custom request overrides on server startup [#2186](https://github.com/ethyca/fides/pull/2186)
* Remove warning when env vars default to blank strings in docker-compose [#2188](https://github.com/ethyca/fides/pull/2188)
* Fix Cookie House purchase modal flashing 'Error' in title [#2274](https://github.com/ethyca/fides/pull/2274)
* Stop dependency from upgrading `packaging` to version with known issue [#2273](https://github.com/ethyca/fides/pull/2273)
* Privacy center config no longer requires `identity_inputs` and will use `email` as a default [#2263](https://github.com/ethyca/fides/pull/2263)
* No longer display remaining days for privacy requests in terminal states [#2292](https://github.com/ethyca/fides/pull/2292)

### Removed

* Remove "Create New System" button when viewing systems. All systems can now be created via the "Add systems" button on the home page. [#2132](https://github.com/ethyca/fides/pull/2132)

## [2.4.0](https://github.com/ethyca/fides/compare/2.3.1...2.4.0)

### Developer Experience

* Include a pre-check workflow that collects the pytest suite [#2098](https://github.com/ethyca/fides/pull/2098)
* Write to the application db when running the app locally. Write to the test db when running pytest [#1731](https://github.com/ethyca/fides/pull/1731)

### Changed

* Move the `fides.ctl.core.` and `fides.ctl.connectors` modules into `fides.core` and `fides.connectors` respectively [#2097](https://github.com/ethyca/fides/pull/2097)
* Fides: Skip cypress tests due to nav bar 2.0 [#2102](https://github.com/ethyca/fides/pull/2103)

### Added

* Adds new erasure policy for complete user data masking [#1839](https://github.com/ethyca/fides/pull/1839)
* New Fides Home page [#1864](https://github.com/ethyca/fides/pull/2050)
* Nav 2.0 - Replace form flow side navs with top tabs [#2037](https://github.com/ethyca/fides/pull/2050)
* Adds new erasure policy for complete user data masking [#1839](https://github.com/ethyca/fides/pull/1839)
* Added ability to use Mailgun templates when sending emails. [#2039](https://github.com/ethyca/fides/pull/2039)
* Adds SMS id verification for consent [#2094](https://github.com/ethyca/fides/pull/2094)

### Fixed

* Store `fides_consent` cookie on the root domain of the Privacy Center [#2071](https://github.com/ethyca/fides/pull/2071)
* Properly set the expire-time for verification codes [#2105](https://github.com/ethyca/fides/pull/2105)

## [2.3.1](https://github.com/ethyca/fides/compare/2.3.0...2.3.1)

### Fixed

* Resolved an issue where the root_user was not being created [#2082](https://github.com/ethyca/fides/pull/2082)

### Added

* Nav redesign with sidebar groups. Feature flagged to only be visible in dev mode until release. [#2030](https://github.com/ethyca/fides/pull/2047)
* Improved error handling for incorrect app encryption key [#2089](https://github.com/ethyca/fides/pull/2089)
* Access and erasure support for Friendbuy API [#2019](https://github.com/ethyca/fides/pull/2019)

## [2.3.0](https://github.com/ethyca/fides/compare/2.2.2...2.3.0)

### Added

* Common Subscriptions for app-wide data and feature checks. [#2030](https://github.com/ethyca/fides/pull/2030)
* Send email alerts on privacy request failures once the specified threshold is reached. [#1793](https://github.com/ethyca/fides/pull/1793)
* DSR Notifications (toast) [#1895](https://github.com/ethyca/fides/pull/1895)
* DSR configure alerts btn [#1895](https://github.com/ethyca/fides/pull/1895)
* DSR configure alters (FE) [#1895](https://github.com/ethyca/fides/pull/1895)
* Add a `usage` session to Nox to print full session docstrings. [#2022](https://github.com/ethyca/fides/pull/2022)

### Added

* Adds notifications section to toml files [#2026](https://github.com/ethyca/fides/pull/2060)

### Changed

* Updated to use `loguru` logging library throughout codebase [#2031](https://github.com/ethyca/fides/pull/2031)
* Do not always create a `fides.toml` by default [#2023](https://github.com/ethyca/fides/pull/2023)
* The `fideslib` module has been merged into `fides`, code redundancies have been removed [#1859](https://github.com/ethyca/fides/pull/1859)
* Replace 'ingress' and 'egress' with 'sources' and 'destinations' across UI [#2044](https://github.com/ethyca/fides/pull/2044)
* Update the functionality of `fides pull -a <filename>` to include _all_ resource types. [#2083](https://github.com/ethyca/fides/pull/2083)

### Fixed

* Timing issues with bulk DSR reprocessing, specifically when analytics are enabled [#2015](https://github.com/ethyca/fides/pull/2015)
* Error caused by running erasure requests with disabled connectors [#2045](https://github.com/ethyca/fides/pull/2045)
* Changes the SlowAPI ratelimiter's backend to use memory instead of Redis [#2054](https://github.com/ethyca/fides/pull/2058)

## [2.2.2](https://github.com/ethyca/fides/compare/2.2.1...2.2.2)

### Docs

* Updated the readme to use new new [docs site](http://docs.ethyca.com) [#2020](https://github.com/ethyca/fides/pull/2020)

### Deprecated

* The documentation site hosted in the `/docs` directory has been deprecated. All documentation updates will be hosted at the new [docs site](http://docs.ethyca.com) [#2020](https://github.com/ethyca/fides/pull/2020)

### Fixed

* Fixed mypy and pylint errors [#2013](https://github.com/ethyca/fides/pull/2013)
* Update connection test endpoint to be effectively non-blocking [#2000](https://github.com/ethyca/fides/pull/2000)
* Update Fides connector to better handle children with no access results [#2012](https://github.com/ethyca/fides/pull/2012)

## [2.2.1](https://github.com/ethyca/fides/compare/2.2.0...2.2.1)

### Added

* Add health check indicator for data flow scanning option [#1973](https://github.com/ethyca/fides/pull/1973)

### Changed

* The `celery.toml` is no longer used, instead it is a subsection of the `fides.toml` file [#1990](https://github.com/ethyca/fides/pull/1990)
* Update sample project landing page copy to be version-agnostic [#1958](https://github.com/ethyca/fides/pull/1958)
* `get` and `ls` CLI commands now return valid `fides` object YAML [#1991](https://github.com/ethyca/fides/pull/1991)

### Developer Experience

* Remove duplicate fastapi-caching and pin version. [#1765](https://github.com/ethyca/fides/pull/1765)

## [2.2.0](https://github.com/ethyca/fides/compare/2.1.0...2.2.0)

### Added

* Send email alerts on privacy request failures once the specified threshold is reached. [#1793](https://github.com/ethyca/fides/pull/1793)
* Add authenticated privacy request route. [#1819](https://github.com/ethyca/fides/pull/1819)
* Enable the onboarding flow [#1836](https://github.com/ethyca/fides/pull/1836)
* Access and erasure support for Fullstory API [#1821](https://github.com/ethyca/fides/pull/1821)
* Add function to poll privacy request for completion [#1860](https://github.com/ethyca/fides/pull/1860)
* Added rescan flow for the data flow scanner [#1844](https://github.com/ethyca/fides/pull/1844)
* Add rescan flow for the data flow scanner [#1844](https://github.com/ethyca/fides/pull/1844)
* Add Fides connector to support parent-child Fides deployments [#1861](https://github.com/ethyca/fides/pull/1861)
* Classification UI now polls for updates to classifications [#1908](https://github.com/ethyca/fides/pull/1908)

### Changed

* The organization info form step is now skipped if the server already has organization info. [#1840](https://github.com/ethyca/fides/pull/1840)
* Removed the description column from the classify systems page. [#1867](https://github.com/ethyca/fides/pull/1867)
* Retrieve child results during fides connector execution [#1967](https://github.com/ethyca/fides/pull/1967)

### Fixed

* Fix error in parent user creation seeding. [#1832](https://github.com/ethyca/fides/issues/1832)
* Fix DSR error due to unfiltered empty identities [#1901](https://github.com/ethyca/fides/pull/1907)

### Docs

* Remove documentation about no-longer used connection string override [#1824](https://github.com/ethyca/fides/pull/1824)
* Fix typo in headings [#1824](https://github.com/ethyca/fides/pull/1824)
* Update documentation to reflect configs necessary for mailgun, twilio_sms and twilio_email service types [#1846](https://github.com/ethyca/fides/pull/1846)

...

## [2.1.0](https://github.com/ethyca/fides/compare/2.0.0...2.1.0)

### Added

* Classification flow for system data flows
* Classification is now triggered as part of data flow scanning
* Include `ingress` and `egress` fields on system export and `datamap/` endpoint [#1740](https://github.com/ethyca/fides/pull/1740)
* Repeatable unique identifier for dataset fides_keys and metadata [#1786](https://github.com/ethyca/fides/pull/1786)
* Adds SMS support for identity verification notifications [#1726](https://github.com/ethyca/fides/pull/1726)
* Added phone number validation in back-end and react phone number form in Privacy Center [#1745](https://github.com/ethyca/fides/pull/1745)
* Adds SMS message template for all subject notifications [#1743](https://github.com/ethyca/fides/pull/1743)
* Privacy-Center-Cypress workflow for CI checks of the Privacy Center. [#1722](https://github.com/ethyca/fides/pull/1722)
* Privacy Center `fides-consent.js` script for accessing consent on external pages. [Details](/clients/privacy-center/packages/fides-consent/README.md)
* Erasure support for Twilio Conversations API [#1673](https://github.com/ethyca/fides/pull/1673)
* Webserver port can now be configured via the CLI command [#1858](https://github.com/ethyca/fides/pull/1858)

### Changed

* Optional dependencies are no longer used for 3rd-party connectivity. Instead they are used to isolate dangerous dependencies. [#1679](https://github.com/ethyca/fides/pull/1679)
* All Next pages now automatically require login. [#1670](https://github.com/ethyca/fides/pull/1670)
* Running the `webserver` command no longer prompts the user to opt out/in to analytics[#1724](https://github.com/ethyca/fides/pull/1724)

### Developer Experience

* Admin-UI-Cypress tests that fail in CI will now upload screen recordings for debugging. [#1728](https://github.com/ethyca/fides/pull/1728/files/c23e62fea284f7910028c8483feff893903068b8#r1019491323)
* Enable remote debugging from VSCode of live dev app [#1780](https://github.com/ethyca/fides/pull/1780)

### Removed

* Removed the Privacy Center `cookieName` config introduced in 2.0.0. [#1756](https://github.com/ethyca/fides/pull/1756)

### Fixed

* Exceptions are no longer raised when sending analytics on Windows [#1666](https://github.com/ethyca/fides/pull/1666)
* Fixed wording on identity verification modal in the Privacy Center [#1674](https://github.com/ethyca/fides/pull/1674)
* Update system fides_key tooltip text [#1533](https://github.com/ethyca/fides/pull/1685)
* Removed local storage parsing that is redundant with redux-persist. [#1678](https://github.com/ethyca/fides/pull/1678)
* Show a helpful error message if Docker daemon is not running during "fides deploy" [#1694](https://github.com/ethyca/fides/pull/1694)
* Allow users to query their own permissions, including root user. [#1698](https://github.com/ethyca/fides/pull/1698)
* Single-select taxonomy fields legal basis and special category can be cleared. [#1712](https://github.com/ethyca/fides/pull/1712)
* Fixes the issue where the security config is not properly loading from environment variables. [#1718](https://github.com/ethyca/fides/pull/1718)
* Fixes the issue where the CLI can't run without the config values required by the webserver. [#1811](https://github.com/ethyca/fides/pull/1811)
* Correctly handle response from adobe jwt auth endpoint as milliseconds, rather than seconds. [#1754](https://github.com/ethyca/fides/pull/1754)
* Fixed styling issues with the `EditDrawer` component. [#1803](https://github.com/ethyca/fides/pull/1803)

### Security

* Bumped versions of packages that use OpenSSL [#1683](https://github.com/ethyca/fides/pull/1683)

## [2.0.0](https://github.com/ethyca/fides/compare/1.9.6...2.0.0)

### Added

* Allow delete-only SaaS connector endpoints [#1200](https://github.com/ethyca/fides/pull/1200)
* Privacy center consent choices store a browser cookie. [#1364](https://github.com/ethyca/fides/pull/1364)
  * The format is generic. A reasonable set of defaults will be added later: [#1444](https://github.com/ethyca/fides/issues/1444)
  * The cookie name defaults to `fides_consent` but can be configured under `config.json > consent > cookieName`.
  * Each consent option can provide an array of `cookieKeys`.
* Individually select and reprocess DSRs that have errored [#1203](https://github.com/ethyca/fides/pull/1489)
* Bulk select and reprocess DSRs that have errored [#1205](https://github.com/ethyca/fides/pull/1489)
* Config Wizard: AWS scan results populate in system review forms. [#1454](https://github.com/ethyca/fides/pull/1454)
* Integrate rate limiter with Saas Connectors. [#1433](https://github.com/ethyca/fides/pull/1433)
* Config Wizard: Added a column selector to the scan results page of the config wizard [#1590](https://github.com/ethyca/fides/pull/1590)
* Config Wizard: Flow for runtime scanner option [#1640](https://github.com/ethyca/fides/pull/1640)
* Access support for Twilio Conversations API [#1520](https://github.com/ethyca/fides/pull/1520)
* Message Config: Adds Twilio Email/SMS support [#1519](https://github.com/ethyca/fides/pull/1519)

### Changed

* Updated mypy to version 0.981 and Python to version 3.10.7 [#1448](https://github.com/ethyca/fides/pull/1448)

### Developer Experience

* Repository dispatch events are sent to fidesctl-plus and fidesops-plus [#1263](https://github.com/ethyca/fides/pull/1263)
* Only the `docs-authors` team members are specified as `CODEOWNERS` [#1446](https://github.com/ethyca/fides/pull/1446)
* Updates the default local configuration to not defer tasks to a worker node [#1552](https://github.com/ethyca/fides/pull/1552/)
* Updates the healthcheck to return health status of connected Celery workers [#1588](https://github.com/ethyca/fides/pull/1588)

### Docs

* Remove the tutorial to prepare for new update [#1543](https://github.com/ethyca/fides/pull/1543)
* Add system management via UI documentation [#1541](https://github.com/ethyca/fides/pull/1541)
* Added DSR quickstart docs, restructured docs navigation [#1651](https://github.com/ethyca/fides/pull/1651)
* Update privacy request execution overview docs [#1258](https://github.com/ethyca/fides/pull/1490)

### Fixed

* Fixed system dependencies appearing as "N/A" in the datamap endpoint when there are no privacy declarations [#1649](https://github.com/ethyca/fides/pull/1649)

## [1.9.6](https://github.com/ethyca/fides/compare/1.9.5...1.9.6)

### Fixed

* Include systems without a privacy declaration on data map [#1603](https://github.com/ethyca/fides/pull/1603)
* Handle malformed tokens [#1523](https://github.com/ethyca/fides/pull/1523)
* Remove thrown exception from getAllPrivacyRequests method [#1592](https://github.com/ethyca/fides/pull/1593)
* Include systems without a privacy declaration on data map [#1603](https://github.com/ethyca/fides/pull/1603)
* After editing a dataset, the table will stay on the previously selected collection instead of resetting to the first one. [#1511](https://github.com/ethyca/fides/pull/1511)
* Fix redis `db_index` config issue [#1647](https://github.com/ethyca/fides/pull/1647)

### Docs

* Add unlinked docs and fix any remaining broken links [#1266](https://github.com/ethyca/fides/pull/1266)
* Update privacy center docs to include consent information [#1537](https://github.com/ethyca/fides/pull/1537)
* Update UI docs to include DSR countdown information and additional descriptions/filtering [#1545](https://github.com/ethyca/fides/pull/1545)

### Changed

* Allow multiple masking strategies to be specified when using fides as a masking engine [#1647](https://github.com/ethyca/fides/pull/1647)

## [1.9.5](https://github.com/ethyca/fides/compare/1.9.4...1.9.5)

### Added

* The database includes a `plus_system_scans` relation, to track the status and results of System Scanner executions in fidesctl-plus [#1554](https://github.com/ethyca/fides/pull/1554)

## [1.9.4](https://github.com/ethyca/fides/compare/1.9.2...1.9.4)

### Fixed

* After editing a dataset, the table will stay on the previously selected collection instead of resetting to the first one. [#1511](https://github.com/ethyca/fides/pull/1511)

## [1.9.2](https://github.com/ethyca/fides/compare/1.9.1...1.9.2)

### Deprecated

* Added a deprecation warning for the entire package [#1244](https://github.com/ethyca/fides/pull/1244)

### Added

* Dataset generation enhancements using Fides Classify for Plus users:
  * Integrate Fides Plus API into placeholder features introduced in 1.9.0. [#1194](https://github.com/ethyca/fides/pull/1194)

* Fides Admin UI:
  * Configure Connector after creation [#1204](https://github.com/ethyca/fides/pull/1356)

### Fixed

* Privacy Center:
  * Handle error on startup if server isn't running [#1239](https://github.com/ethyca/fides/pull/1239)
  * Fix styling issue with cards [#1240](https://github.com/ethyca/fides/pull/1240)
  * Redirect to index on consent save [#1238](https://github.com/ethyca/fides/pull/1238)

## [1.9.1](https://github.com/ethyca/fides/compare/1.9.0...1.9.1)

### Changed

* Update fideslang to v1.3.1 [#1136](https://github.com/ethyca/fides/pull/1136)

### Changed

* Update fideslang to v1.3.1 [#1136](https://github.com/ethyca/fides/pull/1136)

## [1.9.0](https://github.com/ethyca/fides/compare/1.8.6...1.9.0) - 2022-09-29

### Added

* Dataset generation enhancements using Fides Classify for Plus users:
  * Added toggle for enabling classify during generation. [#1057](https://github.com/ethyca/fides/pull/1057)
  * Initial implementation of API request to kick off classify, with confirmation modal. [#1069](https://github.com/ethyca/fides/pull/1069)
  * Initial Classification & Review status for generated datasets. [#1074](https://github.com/ethyca/fides/pull/1074)
  * Component for choosing data categories based on classification results. [#1110](https://github.com/ethyca/fides/pull/1110)
  * The dataset fields table shows data categories from the classifier (if available). [#1088](https://github.com/ethyca/fides/pull/1088)
  * The "Approve" button can be used to update the dataset with the classifier's suggestions. [#1129](https://github.com/ethyca/fides/pull/1129)
* System management UI:
  * New page to add a system via yaml [#1062](https://github.com/ethyca/fides/pull/1062)
  * Skeleton of page to add a system manually [#1068](https://github.com/ethyca/fides/pull/1068)
  * Refactor config wizard system forms to be reused for system management [#1072](https://github.com/ethyca/fides/pull/1072)
  * Add additional optional fields to system management forms [#1082](https://github.com/ethyca/fides/pull/1082)
  * Delete a system through the UI [#1085](https://github.com/ethyca/fides/pull/1085)
  * Edit a system through the UI [#1096](https://github.com/ethyca/fides/pull/1096)
* Cypress component testing [#1106](https://github.com/ethyca/fides/pull/1106)

### Changed

* Changed behavior of `load_default_taxonomy` to append instead of upsert [#1040](https://github.com/ethyca/fides/pull/1040)
* Changed behavior of adding privacy declarations to decouple the actions of the "add" and "next" buttons [#1086](https://github.com/ethyca/fides/pull/1086)
* Moved system related UI components from the `config-wizard` directory to the `system` directory [#1097](https://github.com/ethyca/fides/pull/1097)
* Updated "type" on SaaS config to be a simple string type, not an enum [#1197](https://github.com/ethyca/fides/pull/1197)

### Developer Experience

* Optional dependencies may have their version defined only once, in `optional-requirements.txt` [#1171](https://github.com/ethyca/fides/pull/1171)

### Docs

* Updated the footer links [#1130](https://github.com/ethyca/fides/pull/1130)

### Fixed

* Fixed the "help" link in the UI header [#1078](https://github.com/ethyca/fides/pull/1078)
* Fixed a bug in Data Category Dropdowns where checking i.e. `user.biometric` would also check `user.biometric_health` [#1126](https://github.com/ethyca/fides/pull/1126)

### Security

* Upgraded pymysql to version `1.0.2` [#1094](https://github.com/ethyca/fides/pull/1094)

## [1.8.6](https://github.com/ethyca/fides/compare/1.8.5...1.8.6) - 2022-09-28

### Added

* Added classification tables for Plus users [#1060](https://github.com/ethyca/fides/pull/1060)

### Fixed

* Fixed a bug where rows were being excluded from a data map [#1124](https://github.com/ethyca/fides/pull/1124)

## [1.8.5](https://github.com/ethyca/fides/compare/1.8.4...1.8.5) - 2022-09-21

### Changed

* Update fideslang to v1.3.0 [#1103](https://github.com/ethyca/fides/pull/1103)

## [1.8.4](https://github.com/ethyca/fides/compare/1.8.3...1.8.4) - 2022-09-09

### Added

* Initial system management page [#1054](https://github.com/ethyca/fides/pull/1054)

### Changed

* Deleting a taxonomy field with children will now cascade delete all of its children as well. [#1042](https://github.com/ethyca/fides/pull/1042)

### Fixed

* Fixed navigating directly to frontend routes loading index page instead of the correct static page for the route.
* Fix truncated evaluation error messages [#1053](https://github.com/ethyca/fides/pull/1053)

## [1.8.3](https://github.com/ethyca/fides/compare/1.8.2...1.8.3) - 2022-09-06

### Added

* Added more taxonomy fields that can be edited via the UI [#1000](https://github.com/ethyca/fides/pull/1000) [#1028](https://github.com/ethyca/fides/pull/1028)
* Added the ability to add taxonomy fields via the UI [#1019](https://github.com/ethyca/fides/pull/1019)
* Added the ability to delete taxonomy fields via the UI [#1006](https://github.com/ethyca/fides/pull/1006)
  * Only non-default taxonomy entities can be deleted [#1023](https://github.com/ethyca/fides/pull/1023)
* Prevent deleting taxonomy `is_default` fields and from adding `is_default=True` fields via the API [#990](https://github.com/ethyca/fides/pull/990).
* Added a "Custom" tag to distinguish user defined taxonomy fields from default taxonomy fields in the UI [#1027](https://github.com/ethyca/fides/pull/1027)
* Added initial support for enabling Fides Plus [#1037](https://github.com/ethyca/fides/pull/1037)
  * The `useFeatures` hook can be used to check if `plus` is enabled.
  * Navigating to/from the Data Map page is gated behind this feature.
  * Plus endpoints are served from the private Plus image.

### Fixed

* Fixed failing mypy tests [#1030](https://github.com/ethyca/fides/pull/1030)
* Fixed an issue where `fides push --diff` would return a false positive diff [#1026](https://github.com/ethyca/fides/pull/1026)
* Pinned pydantic version to < 1.10.0 to fix an error in finding referenced fides keys [#1045](https://github.com/ethyca/fides/pull/1045)

### Fixed

* Fixed failing mypy tests [#1030](https://github.com/ethyca/fides/pull/1030)
* Fixed an issue where `fides push --diff` would return a false positive diff [#1026](https://github.com/ethyca/fides/pull/1026)

### Docs

* Minor formatting updates to [Policy Webhooks](https://ethyca.github.io/fidesops/guides/policy_webhooks/) documentation [#1114](https://github.com/ethyca/fidesops/pull/1114)

### Removed

* Removed create superuser [#1116](https://github.com/ethyca/fidesops/pull/1116)

## [1.8.2](https://github.com/ethyca/fides/compare/1.8.1...1.8.2) - 2022-08-18

### Added

* Added the ability to edit taxonomy fields via the UI [#977](https://github.com/ethyca/fides/pull/977) [#1028](https://github.com/ethyca/fides/pull/1028)
* New column `is_default` added to DataCategory, DataUse, DataSubject, and DataQualifier tables [#976](https://github.com/ethyca/fides/pull/976)
* Added the ability to add taxonomy fields via the UI [#1019](https://github.com/ethyca/fides/pull/1019)
* Added the ability to delete taxonomy fields via the UI [#1006](https://github.com/ethyca/fides/pull/1006)
  * Only non-default taxonomy entities can be deleted [#1023](https://github.com/ethyca/fides/pull/1023)
* Prevent deleting taxonomy `is_default` fields and from adding `is_default=True` fields via the API [#990](https://github.com/ethyca/fides/pull/990).
* Added a "Custom" tag to distinguish user defined taxonomy fields from default taxonomy fields in the UI [#1027](https://github.com/ethyca/fides/pull/1027)

### Changed

* Upgraded base Docker version to Python 3.9 and updated all other references from 3.8 -> 3.9 [#974](https://github.com/ethyca/fides/pull/974)
* Prepend all database tables with `ctl_` [#979](https://github.com/ethyca/fides/pull/979)
* Moved the `admin-ui` code down one level into a `ctl` subdir [#970](https://github.com/ethyca/fides/pull/970)
* Extended the `/datamap` endpoint to include extra metadata [#992](https://github.com/ethyca/fides/pull/992)

## [1.8.1](https://github.com/ethyca/fides/compare/1.8.0...1.8.1) - 2022-08-08

### Deprecated

* The following environment variables have been deprecated, and replaced with the new environment variable names indicated below. To avoid breaking existing workflows, the deprecated variables are still respected in v1.8.1. They will be removed in a future release.
  * `FIDESCTL__API__DATABASE_HOST` --> `FIDESCTL__DATABASE__SERVER`
  * `FIDESCTL__API__DATABASE_NAME` --> `FIDESCTL__DATABASE__DB`
  * `FIDESCTL__API__DATABASE_PASSWORD` --> `FIDESCTL__DATABASE__PASSWORD`
  * `FIDESCTL__API__DATABASE_PORT` --> `FIDESCTL__DATABASE__PORT`
  * `FIDESCTL__API__DATABASE_TEST_DATABASE_NAME` --> `FIDESCTL__DATABASE__TEST_DB`
  * `FIDESCTL__API__DATABASE_USER` --> `FIDESCTL__DATABASE__USER`

### Developer Experience

* The included `docker-compose.yml` no longer references outdated ENV variables [#964](https://github.com/ethyca/fides/pull/964)

### Docs

* Minor release documentation now reflects the desired patch release process [#955](https://github.com/ethyca/fides/pull/955)
* Updated references to ENV variables [#964](https://github.com/ethyca/fides/pull/964)

### Fixed

* Deprecated config options will continue to be respected when set via environment variables [#965](https://github.com/ethyca/fides/pull/965)
* The git cache is rebuilt within the Docker container [#962](https://github.com/ethyca/fides/pull/962)
* The `wheel` pypi build no longer has a dirty version tag [#962](https://github.com/ethyca/fides/pull/962)
* Add setuptools to dev-requirements to fix versioneer error [#983](https://github.com/ethyca/fides/pull/983)

## [1.8.0](https://github.com/ethyca/fides/compare/1.7.1...1.8.0) - 2022-08-04

### Added

* Initial configuration wizard UI view
  * System scanning step: AWS credentials form and initial `generate` API usage.
  * System scanning results: AWS systems are stored and can be selected for review
* CustomInput type "password" with show/hide icon.
* Pull CLI command now checks for untracked/unstaged files in the manifests dir [#869](https://github.com/ethyca/fides/pull/869)
* Pull CLI command has a flag to pull missing files from the server [#895](https://github.com/ethyca/fides/pull/895)
* Add BigQuery support for the `generate` command and `/generate` endpoint [#814](https://github.com/ethyca/fides/pull/814) & [#917](https://github.com/ethyca/fides/pull/917)
* Added user auth tables [915](https://github.com/ethyca/fides/pull/915)
* Standardized API error parsing under `~/types/errors`
* Added taxonomy page to UI [#902](https://github.com/ethyca/fides/pull/902)
  * Added a nested accordion component for displaying taxonomy data [#910](https://github.com/ethyca/fides/pull/910)
* Add lru cache to get_config [927](https://github.com/ethyca/fides/pull/927)
* Add support for deprecated API config values [#959](https://github.com/ethyca/fides/pull/959)
* `fides` is now an alias for `fidesctl` as a CLI entrypoint [#926](https://github.com/ethyca/fides/pull/926)
* Add user auth routes [929](https://github.com/ethyca/fides/pull/929)
* Bump fideslib to 3.0.1 and remove patch code[931](https://github.com/ethyca/fides/pull/931)
* Update the `fidesctl` python package to automatically serve the UI [#941](https://github.com/ethyca/fides/pull/941)
* Add `push` cli command alias for `apply` and deprecate `apply` [943](https://github.com/ethyca/fides/pull/943)
* Add resource groups tagging api as a source of system generation [939](https://github.com/ethyca/fides/pull/939)
* Add GitHub Action to publish the `fidesctl` package to testpypi on pushes to main [#951](https://github.com/ethyca/fides/pull/951)
* Added configWizardFlag to ui to hide the config wizard when false [[#1453](https://github.com/ethyca/fides/issues/1453)

### Changed

* Updated the `datamap` endpoint to return human-readable column names as the first response item [#779](https://github.com/ethyca/fides/pull/779)
* Remove the `obscure` requirement from the `generate` endpoint [#819](https://github.com/ethyca/fides/pull/819)
* Moved all files from `fidesapi` to `fidesctl/api` [#885](https://github.com/ethyca/fides/pull/885)
* Moved `scan` and `generate` to the list of commands that can be run in local mode [#841](https://github.com/ethyca/fides/pull/841)
* Upgraded the base docker images from Debian Buster to Bullseye [#958](https://github.com/ethyca/fides/pull/958)
* Removed `ipython` as a dev-requirement [#958](https://github.com/ethyca/fides/pull/958)
* Webserver dependencies now come as a standard part of the package [#881](https://github.com/ethyca/fides/pull/881)
* Initial configuration wizard UI view
  * Refactored step & form results management to use Redux Toolkit slice.
* Change `id` field in tables from an integer to a string [915](https://github.com/ethyca/fides/pull/915)
* Update `fideslang` to `1.1.0`, simplifying the default taxonomy and adding `tags` for resources [#865](https://github.com/ethyca/fides/pull/865)
* Merge existing configurations with `fideslib` library [#913](https://github.com/ethyca/fides/pull/913)
* Moved frontend static files to `src/fidesctl/ui-build/static` [#934](https://github.com/ethyca/fides/pull/934)
* Replicated the error response handling from the `/validate` endpoint to the `/generate` endpoint [#911](https://github.com/ethyca/fides/pull/911)

### Developer Experience

* Remove `API_PREFIX` from fidesctl/core/utils.py and change references to `API_PREFIX` in fidesctl/api/reoutes/util.py [922](https://github.com/ethyca/fides/pull/922)

### Fixed

* Dataset field columns show all columns by default in the UI [#898](https://github.com/ethyca/fides/pull/898)
* Fixed the missing `.fides./` directory when locating the default config [#933](https://github.com/ethyca/fides/pull/933)

## [1.7.1](https://github.com/ethyca/fides/compare/1.7.0...1.7.1) - 2022-07-28

### Added

* Add datasets via YAML in the UI [#813](https://github.com/ethyca/fides/pull/813)
* Add datasets via database connection [#834](https://github.com/ethyca/fides/pull/834) [#889](https://github.com/ethyca/fides/pull/889)
* Add delete confirmation when deleting a field or collection from a dataset [#809](https://github.com/ethyca/fides/pull/809)
* Add ability to delete datasets from the UI [#827](https://github.com/ethyca/fides/pull/827)
* Add Cypress for testing [713](https://github.com/ethyca/fides/pull/833)
* Add datasets via database connection (UI only) [#834](https://github.com/ethyca/fides/pull/834)
* Add Okta support to the `/generate` endpoint [#842](https://github.com/ethyca/fides/pull/842)
* Add db support to `/generate` endpoint [849](https://github.com/ethyca/fides/pull/849)
* Added OpenAPI TypeScript client generation for the UI app. See the [README](/clients/admin-ui/src/types/api/README.md) for more details.

### Changed

* Remove the `obscure` requirement from the `generate` endpoint [#819](https://github.com/ethyca/fides/pull/819)

### Developer Experience

* When releases are published, dispatch a repository webhook event to ethyca/fidesctl-plus [#938](https://github.com/ethyca/fides/pull/938)

### Docs

* recommend/replace pip installs with pipx [#874](https://github.com/ethyca/fides/pull/874)

### Fixed

* CustomSelect input tooltips appear next to selector instead of wrapping to a new row.
* Datasets without the `third_country_transfer` will not cause the editing dataset form to not render.
* Fixed a build issue causing an `unknown` version of `fidesctl` to be installed in published Docker images [#836](https://github.com/ethyca/fides/pull/836)
* Fixed an M1-related SQLAlchemy bug [#816](https://github.com/ethyca/fides/pull/891)
* Endpoints now work with or without a trailing slash. [#886](https://github.com/ethyca/fides/pull/886)
* Dataset field columns show all columns by default in the UI [#898](https://github.com/ethyca/fides/pull/898)
* Fixed the `tag` specific GitHub Action workflows for Docker and publishing docs. [#901](https://github.com/ethyca/fides/pull/901)

## [1.7.0](https://github.com/ethyca/fides/compare/1.6.1...1.7.0) - 2022-06-23

### Added

* Added dependabot to keep dependencies updated
* A warning now issues for any orphan datasets as part of the `apply` command [543](https://github.com/ethyca/fides/pull/543)
* Initial scaffolding of management UI [#561](https://github.com/ethyca/fides/pull/624)
* A new `audit` command for `system` and `organization` resources, checking data map attribute compliance [#548](https://github.com/ethyca/fides/pull/548)
* Static UI assets are now built with the docker container [#663](https://github.com/ethyca/fides/issues/663)
* Host static files via fidesapi [#621](https://github.com/ethyca/fides/pull/621)
* A new `generate` endpoint to enable capturing systems from infrastructure from the UI [#642](https://github.com/ethyca/fides/pull/642)
* A new `datamap` endpoint to enable visualizing a data map from the UI [#721](https://github.com/ethyca/fides/pull/721)
* Management UI navigation bar [#679](https://github.com/ethyca/fides/issues/679)
* Management UI integration [#736](https://github.com/ethyca/fides/pull/736)
  * Datasets
  * Systems
  * Taxonomy (data categories)
* Initial dataset UI view [#768](https://github.com/ethyca/fides/pull/768)
  * Add interaction for viewing a dataset collection
  * Add column picker
  * Add a data category checklist tree
  * Edit/delete dataset fields
  * Edit/delete dataset collections
  * Edit datasets
  * Add a component for Identifiability tags
  * Add tooltips for help on forms
  * Add geographic location (third_country_transfers) country selection. Supported by new dependency `i18n-iso-countries`.
* Okta, aws and database credentials can now come from `fidesctl.toml` config [#694](https://github.com/ethyca/fides/pull/694)
* New `validate` endpoint to test aws and okta credentials [#722](https://github.com/ethyca/fides/pull/722)
* Initial configuration wizard UI view
  * Manual entry steps added (name and describe organization, pick entry route, and describe system manually including privacy declarations)
* A new image tagged `ethyca/fidesctl:dev` is published on each push to `main` [781](https://github.com/ethyca/fides/pull/781)
* A new cli command (`fidesctl sync`) [#765](https://github.com/ethyca/fides/pull/765)

### Changed

* Comparing server and CLI versions ignores `.dirty` only differences, and is quiet on success when running general CLI commands [621](https://github.com/ethyca/fides/pull/621)
* All endpoints now prefixed by `/api/v1` [#623](https://github.com/ethyca/fides/issues/623)
* Allow AWS credentials to be passed to `generate system` via the API [#645](https://github.com/ethyca/fides/pull/645)
* Update the export of a datamap to load resources from the server instead of a manifest directory [#662](https://github.com/ethyca/fides/pull/662)
* Refactor `export` to remove CLI specific uses from the core modules and load resources[#725](https://github.com/ethyca/fides/pull/725)
* Bump version of FastAPI in `setup.py` to 0.77.1 to match `optional-requirements.txt` [#734](https://github.com/ethyca/fides/pull/734)
* Docker images are now only built and pushed on tags to match when released to pypi [#740](https://github.com/ethyca/fides/pull/740)
* Okta resource scanning and generation now works with systems instead of datasets [#751](https://github.com/ethyca/fides/pull/751)

### Developer Experience

* Replaced `make` with `nox` [#547](https://github.com/ethyca/fides/pull/547)
* Removed usage of `fideslang` module in favor of new [external package](https://github.com/ethyca/fideslang) shared across projects [#619](https://github.com/ethyca/fides/issues/619)
* Added a UI service to the docker-compose deployment [#757](<https://github.com/ethyca/fides/pull/757>)
* `TestClient` defined in and shared across test modules via `conftest.py` [#759](https://github.com/ethyca/fides/pull/759)

### Docs

* Replaced all references to `make` with `nox` [#547](https://github.com/ethyca/fides/pull/547)
* Removed config/schemas page [#613](https://github.com/ethyca/fides/issues/613)
* Dataset UI and config wizard docs added (<https://github.com/ethyca/fides/pull/697>)
* The fides README now walks through generating a datamap [#746](https://github.com/ethyca/fides/pull/746)

### Fixed

* Updated `fideslog` to v1.1.5, resolving an issue where some exceptions thrown by the SDK were not handled as expected [#609](https://github.com/ethyca/fides/issues/609)
* Updated the webserver so that it won't fail if the database is inaccessible [#649](https://github.com/ethyca/fides/pull/649)
* Updated external tests to handle complex characters [#661](https://github.com/ethyca/fides/pull/661)
* Evaluations now properly merge the default taxonomy into the user-defined taxonomy [#684](https://github.com/ethyca/fides/pull/684)
* The CLI can now be run without installing the webserver components [#715](https://github.com/ethyca/fides/pull/715)

## [1.6.1](https://github.com/ethyca/fides/compare/1.6.0...1.6.1) - 2022-06-15

### Docs

* Updated `Release Steps`

### Fixed

* Resolved a failure with populating applicable data subject rights to a data map
* Handle invalid characters when generating a `fides_key` [#761](https://github.com/ethyca/fides/pull/761)

## [1.6.0](https://github.com/ethyca/fides/compare/1.5.3...1.6.0) - 2022-05-02

### Added

* ESLint configuration changes [#514](https://github.com/ethyca/fidesops/pull/514)
* User creation, update and permissions in the Admin UI [#511](https://github.com/ethyca/fidesops/pull/511)
* Yaml support for dataset upload [#284](https://github.com/ethyca/fidesops/pull/284)

### Breaking Changes

* Update masking API to take multiple input values [#443](https://github.com/ethyca/fidesops/pull/443)

### Docs

* DRP feature documentation [#520](https://github.com/ethyca/fidesops/pull/520)

## [1.4.2](https://github.com/ethyca/fidesops/compare/1.4.1...1.4.2) - 2022-05-12

### Added

* GET routes for users [#405](https://github.com/ethyca/fidesops/pull/405)
* Username based search on GET route [#444](https://github.com/ethyca/fidesops/pull/444)
* FIDESOPS\_\_DEV_MODE for Easier SaaS Request Debugging [#363](https://github.com/ethyca/fidesops/pull/363)
* Track user privileges across sessions [#425](https://github.com/ethyca/fidesops/pull/425)
* Add first_name and last_name fields. Also add them along with created_at to FidesUser response [#465](https://github.com/ethyca/fidesops/pull/465)
* Denial reasons for DSR and user `AuditLog` [#463](https://github.com/ethyca/fidesops/pull/463)
* DRP action to Policy [#453](https://github.com/ethyca/fidesops/pull/453)
* `CHANGELOG.md` file[#484](https://github.com/ethyca/fidesops/pull/484)
* DRP status endpoint [#485](https://github.com/ethyca/fidesops/pull/485)
* DRP exerise endpoint [#496](https://github.com/ethyca/fidesops/pull/496)
* Frontend for privacy request denial reaons [#480](https://github.com/ethyca/fidesops/pull/480)
* Publish Fidesops to Pypi [#491](https://github.com/ethyca/fidesops/pull/491)
* DRP data rights endpoint [#526](https://github.com/ethyca/fidesops/pull/526)

### Changed

* Converted HTTP Status Codes to Starlette constant values [#438](https://github.com/ethyca/fidesops/pull/438)
* SaasConnector.send behavior on ignore_errors now returns raw response [#462](https://github.com/ethyca/fidesops/pull/462)
* Seed user permissions in `create_superuser.py` script [#468](https://github.com/ethyca/fidesops/pull/468)
* User API Endpoints (update fields and reset user passwords) [#471](https://github.com/ethyca/fidesops/pull/471)
* Format tests with `black` [#466](https://github.com/ethyca/fidesops/pull/466)
* Extract privacy request endpoint logic into separate service for DRP [#470](https://github.com/ethyca/fidesops/pull/470)
* Fixing inconsistent SaaS connector integration tests [#473](https://github.com/ethyca/fidesops/pull/473)
* Add user data to login response [#501](https://github.com/ethyca/fidesops/pull/501)

### Breaking Changes

* Update masking API to take multiple input values [#443](https://github.com/ethyca/fidesops/pull/443)

### Docs

* Added issue template for documentation updates [#442](https://github.com/ethyca/fidesops/pull/442)
* Clarify masking updates [#464](https://github.com/ethyca/fidesops/pull/464)
* Added dark mode [#476](https://github.com/ethyca/fidesops/pull/476)

### Fixed

* Removed miradb test warning [#436](https://github.com/ethyca/fidesops/pull/436)
* Added missing import [#448](https://github.com/ethyca/fidesops/pull/448)
* Removed pypi badge pointing to wrong package [#452](https://github.com/ethyca/fidesops/pull/452)
* Audit imports and references [#479](https://github.com/ethyca/fidesops/pull/479)
* Switch to using update method on PUT permission endpoint [#500](https://github.com/ethyca/fidesops/pull/500)

### Developer Experience

* added isort as a CI check
* Include `tests/` in all static code checks (e.g. `mypy`, `pylint`)

### Changed

* Published Docker image does a clean install of Fidesctl
* `with_analytics` is now a decorator

### Fixed

* Third-Country formatting on Data Map
* Potential Duplication on Data Map
* Exceptions are no longer raised when sending `AnalyticsEvent`s on Windows
* Running `fidesctl init` now generates a `server_host` and `server_protocol`
  rather than `server_url`<|MERGE_RESOLUTION|>--- conflicted
+++ resolved
@@ -20,14 +20,11 @@
 * Update Admin UI to show all action types (access, erasure, consent, update) [#2523](https://github.com/ethyca/fides/pull/2523) 
 * Fixed bug for SMS completion notification not being sent [#2526](https://github.com/ethyca/fides/issues/2526)
 
-<<<<<<< HEAD
 ### Changed
 * Updated the UI for adding systems to a new design [#2490](https://github.com/ethyca/fides/pull/2490)
-=======
 ### Fixed
 
 * Fixed bug where refreshing a page in the UI would result in a 404 [#2502](https://github.com/ethyca/fides/pull/2502)
->>>>>>> 2205677f
 
 ## [2.6.3](https://github.com/ethyca/fides/compare/2.6.2...2.6.3)
 
