# Changelog

All notable changes to this project will be documented in this file.

The format is based on [Keep a Changelog](https://keepachangelog.com/en/)

The types of changes are:

* `Added` for new features.
* `Changed` for changes in existing functionality.
* `Developer Experience` for changes in developer workflow or tooling.
* `Deprecated` for soon-to-be removed features.
* `Docs` for documentation only changes.
* `Removed` for now removed features.
* `Fixed` for any bug fixes.
* `Security` in case of vulnerabilities.

## [Unreleased](https://github.com/ethyca/fides/compare/1.6.0...main)

### Added

* Added dependabot to keep dependencies updated
* Include a warning for any orphan datasets as part of the `apply` command.
* Initial scaffolding of management UI [#561](https://github.com/ethyca/fides/pull/624)
  * UI static assets are now built with the docker container [#663](https://github.com/ethyca/fides/issues/663)
* Host static files via fidesapi [#621](https://github.com/ethyca/fides/pull/621)
* Navigation bar for management UI
<<<<<<< HEAD
* Integration for management UI
  * Datasets
  * Systems
=======
* Dataset backend integration for management UI
>>>>>>> bf77cc70

### Changed

* Comparing server and CLI versions ignores `.dirty` only differences, and is quiet on success when running general CLI commands
* Migrate all endpoints to be prefixed by `/api/v1` [#623](https://github.com/ethyca/fides/issues/623)
* Allow credentials to be passed to the generate systems from aws functionality via the API [#645](https://github.com/ethyca/fides/pull/645)
* Update the export of a datamap to load resources from the server instead of a manifest directory[#662](https://github.com/ethyca/fides/pull/662)

### Developer Experience

* Replaced `make` with `nox`
* Removed usage of `fideslang` module in favor of new [external package](https://github.com/ethyca/fideslang) shared across projects
* Added starting up the frontend server to `nox`

### Docs

* Updated `Release Steps`
* Replaced all references to `make` with `nox` [#547](https://github.com/ethyca/fides/pull/547)
* Removed config/schemas page [#613](https://github.com/ethyca/fides/issues/613)

### Fixed

* Resolved a failure with populating applicable data subject rights to a data map
* Updated `fideslog` to v1.1.5, resolving an issue where some exceptions thrown by the SDK were not handled as expected
* Updated the webserver so that it won't fail if the database is inaccessible [#649](https://github.com/ethyca/fides/pull/649)
* Handle complex characters in external tests  [#661](https://github.com/ethyca/fides/pull/661)
* Evaluations now properly merge the default taxonomy into the user-defined taxonomy [#684](https://github.com/ethyca/fides/pull/684)

## [1.6.0](https://github.com/ethyca/fides/compare/1.5.3...1.6.0) - 2022-05-02

### Added

* CHANGELOG.md file
* On API server startup, in-use config values are logged at the DEBUG level
* Send a usage analytics event upon execution of the `fidesctl init` command

### Developer Experience

* added isort as a CI check
* Include `tests/` in all static code checks (e.g. `mypy`, `pylint`)

### Changed

* Published Docker image does a clean install of Fidesctl
* `with_analytics` is now a decorator

### Fixed

* Third-Country formatting on Data Map
* Potential Duplication on Data Map
* Exceptions are no longer raised when sending `AnalyticsEvent`s on Windows
* Running `fidesctl init` now generates a `server_host` and `server_protocol`
  rather than `server_url`<|MERGE_RESOLUTION|>--- conflicted
+++ resolved
@@ -25,13 +25,9 @@
   * UI static assets are now built with the docker container [#663](https://github.com/ethyca/fides/issues/663)
 * Host static files via fidesapi [#621](https://github.com/ethyca/fides/pull/621)
 * Navigation bar for management UI
-<<<<<<< HEAD
 * Integration for management UI
   * Datasets
   * Systems
-=======
-* Dataset backend integration for management UI
->>>>>>> bf77cc70
 
 ### Changed
 
