# Changelog

All notable changes to this project will be documented in this file.

The format is based on [Keep a Changelog](https://keepachangelog.com/en/)

The types of changes are:

- `Added` for new features.
- `Changed` for changes in existing functionality.
- `Developer Experience` for changes in developer workflow or tooling.
- `Deprecated` for soon-to-be removed features.
- `Docs` for documentation only changes.
- `Removed` for now removed features.
- `Fixed` for any bug fixes.
- `Security` in case of vulnerabilities.

## [Unreleased](https://github.com/ethyca/fides/compare/2.15.0...main)

<<<<<<< HEAD
### Fixed

- Add Systems Applicable Filter to Privacy Experience List [#3654](https://github.com/ethyca/fides/pull/3654)
=======
### Added
- Empty state for when there are no relevant privacy notices in the privacy center [#3640](https://github.com/ethyca/fides/pull/3640)
- Set `sslmode` to `prefer` if connecting to Redshift via ssh [#3685](https://github.com/ethyca/fides/pull/3685)

### Fixed
- Render linebreaks in the Fides.js overlay descriptions, etc. [#3665](https://github.com/ethyca/fides/pull/3665)
- Broken link to Fides docs site on the About Fides page in Admin UI [#3643](https://github.com/ethyca/fides/pull/3643)

### Developer Experience

### Changed
- Moved GPC preferences slightly earlier in Fides.js lifecycle [#3561](https://github.com/ethyca/fides/pull/3561)
>>>>>>> 0337c662


## [2.15.0](https://github.com/ethyca/fides/compare/2.14.1...2.15.0)

### Added
- Privacy center can now render its consent values based on Privacy Notices and Privacy Experiences [#3411](https://github.com/ethyca/fides/pull/3411)
- Add Google Tag Manager and Privacy Center ENV vars to sample app [#2949](https://github.com/ethyca/fides/pull/2949)
- Add `notice_key` field to Privacy Notice UI form [#3403](https://github.com/ethyca/fides/pull/3403)
- Add `identity` query param to the consent reporting API view [#3418](https://github.com/ethyca/fides/pull/3418)
- Use `rollup-plugin-postcss` to bundle and optimize the `fides.js` components CSS [#3411](https://github.com/ethyca/fides/pull/3411)
- Dispatch Fides.js lifecycle events on window (FidesInitialized, FidesUpdated) and cross-publish to Fides.gtm() integration [#3411](https://github.com/ethyca/fides/pull/3411)
- Added the ability to use custom CAs with Redis via TLS [#3451](https://github.com/ethyca/fides/pull/3451)
- Add default experience configs on startup [#3449](https://github.com/ethyca/fides/pull/3449)
- Load default privacy notices on startup [#3401](https://github.com/ethyca/fides/pull/3401)
- Add ability for users to pass in additional parameters for application database connection [#3450](https://github.com/ethyca/fides/pull/3450)
- Load default privacy notices on startup [#3401](https://github.com/ethyca/fides/pull/3401/files)
- Add ability for `fides-js` to make API calls to Fides [#3411](https://github.com/ethyca/fides/pull/3411)
- `fides-js` banner is now responsive across different viewport widths [#3411](https://github.com/ethyca/fides/pull/3411)
- Add ability to close `fides-js` banner and modal via a button or ESC [#3411](https://github.com/ethyca/fides/pull/3411)
- Add ability to open the `fides-js` modal from a link on the host site [#3411](https://github.com/ethyca/fides/pull/3411)
- GPC preferences are automatically applied via `fides-js` [#3411](https://github.com/ethyca/fides/pull/3411)
- Add new dataset route that has additional filters [#3558](https://github.com/ethyca/fides/pull/3558)
- Update dataset dropdown to use new api filter [#3565](https://github.com/ethyca/fides/pull/3565)
- Filter out saas datasets from the rest of the UI [#3568](https://github.com/ethyca/fides/pull/3568)
- Included optional env vars to have postgres or Redshift connected via bastion host [#3374](https://github.com/ethyca/fides/pull/3374/)
- Support for acknowledge button for notice-only Privacy Notices and to disable toggling them off [#3546](https://github.com/ethyca/fides/pull/3546)
- HTML format for privacy request storage destinations [#3427](https://github.com/ethyca/fides/pull/3427)
- Persistent message showing result and timestamp of last integration test to "Integrations" tab in system view [#3628](https://github.com/ethyca/fides/pull/3628)
- Access and erasure support for SurveyMonkey [#3590](https://github.com/ethyca/fides/pull/3590)
- New Cookies Table for storing cookies associated with systems and privacy declarations [#3572](https://github.com/ethyca/fides/pull/3572)
- `fides-js` and privacy center now delete cookies associated with notices that were opted out of [#3569](https://github.com/ethyca/fides/pull/3569)
- Cookie input field on system data use tab [#3571](https://github.com/ethyca/fides/pull/3571)

### Fixed

- Fix sample app `DATABASE_*` ENV vars for backwards compatibility [#3406](https://github.com/ethyca/fides/pull/3406)
- Fix overlay rendering issue by finding/creating a dedicated parent element for Preact [#3397](https://github.com/ethyca/fides/pull/3397)
- Fix the sample app privacy center link to be configurable [#3409](https://github.com/ethyca/fides/pull/3409)
- Fix CLI output showing a version warning for Snowflake [#3434](https://github.com/ethyca/fides/pull/3434)
- Flaky custom field Cypress test on systems page [#3408](https://github.com/ethyca/fides/pull/3408)
- Fix NextJS errors & warnings for Cookie House sample app [#3411](https://github.com/ethyca/fides/pull/3411)
- Fix bug where `fides-js` toggles were not reflecting changes from rejecting or accepting all notices [#3522](https://github.com/ethyca/fides/pull/3522)
- Remove the `fides-js` banner from tab order when it is hidden and move the overlay components to the top of the tab order. [#3510](https://github.com/ethyca/fides/pull/3510)
- Fix bug where `fides-js` toggle states did not always initialize properly [#3597](https://github.com/ethyca/fides/pull/3597)
- Fix race condition with consent modal link rendering [#3521](https://github.com/ethyca/fides/pull/3521)
- Hide custom fields section when there are no custom fields created [#3554](https://github.com/ethyca/fides/pull/3554)
- Disable connector dropdown in integration tab on save [#3552](https://github.com/ethyca/fides/pull/3552)
- Handles an edge case for non-existent identities with the Kustomer API [#3513](https://github.com/ethyca/fides/pull/3513)
- remove the configure privacy request tile from the home screen [#3555](https://github.com/ethyca/fides/pull/3555)
- Updated Privacy Experience Safe Strings Serialization [#3600](https://github.com/ethyca/fides/pull/3600/)
- Only create default experience configs on startup, not update [#3605](https://github.com/ethyca/fides/pull/3605)
- Update to latest asyncpg dependency to avoid build error [#3614](https://github.com/ethyca/fides/pull/3614)
- Fix bug where editing a data use on a system could delete existing data uses [#3627](https://github.com/ethyca/fides/pull/3627)
- Restrict Privacy Center debug logging to development-only [#3638](https://github.com/ethyca/fides/pull/3638)
- Fix bug where linking an integration would not update the tab when creating a new system [#3662](https://github.com/ethyca/fides/pull/3662)
- Fix dataset yaml not properly reflecting the dataset in the dropdown of system integrations tab [#3666](https://github.com/ethyca/fides/pull/3666)
- Fix privacy notices not being able to be edited via the UI after the addition of the `cookies` field [#3670](https://github.com/ethyca/fides/pull/3670)
- Add a transform in the case of `null` name fields in privacy declarations for the data use forms [#3683](https://github.com/ethyca/fides/pull/3683)

### Changed

- Enabled Privacy Experience beta flag [#3364](https://github.com/ethyca/fides/pull/3364)
- Reorganize CLI Command Source Files [#3491](https://github.com/ethyca/fides/pull/3491)
- Removed ExperienceConfig.delivery_mechanism constraint [#3387](https://github.com/ethyca/fides/pull/3387)
- Updated privacy experience UI forms to reflect updated experience config fields [#3402](https://github.com/ethyca/fides/pull/3402)
- Use a venv in the Dockerfile for installing Python deps [#3452](https://github.com/ethyca/fides/pull/3452)
- Bump SlowAPI Version [#3456](https://github.com/ethyca/fides/pull/3456)
- Bump Psycopg2-binary Version [#3473](https://github.com/ethyca/fides/pull/3473)
- Reduced duplication between PrivacyExperience and PrivacyExperienceConfig [#3470](https://github.com/ethyca/fides/pull/3470)
- Update privacy centre email and phone validation to allow for both to be blank [#3432](https://github.com/ethyca/fides/pull/3432)
- Moved connection configuration into the system portal [#3407](https://github.com/ethyca/fides/pull/3407)
- Update `fideslang` to `1.4.1` to allow arbitrary nested metadata on `System`s and `Dataset`s `meta` property [#3463](https://github.com/ethyca/fides/pull/3463)
- Remove form validation to allow both email & phone inputs for consent requests [#3529](https://github.com/ethyca/fides/pull/3529)
- Removed dataset dropdown from saas connector configuration [#3563](https://github.com/ethyca/fides/pull/3563)
- Removed `pyodbc` in favor of `pymssql` for handling SQL Server connections [#3435](https://github.com/ethyca/fides/pull/3435)
- Only create a PrivacyRequest when saving consent if at least one notice has system-wide enforcement [#3626](https://github.com/ethyca/fides/pull/3626)
- Increased the character limit for the `SafeStr` type from 500 to 32000 [#3647](https://github.com/ethyca/fides/pull/3647)
- Changed "connection" to "integration" on system view and edit pages [#3659](https://github.com/ethyca/fides/pull/3659)

### Developer Experience

- Add ability to pass ENV vars to both privacy center and sample app during `fides deploy` via `.env` [#2949](https://github.com/ethyca/fides/pull/2949)
- Handle an edge case when generating tags that finds them out of sequence [#3405](https://github.com/ethyca/fides/pull/3405)
- Add support for pushing `prerelease` and `rc` tagged images to Dockerhub [#3474](https://github.com/ethyca/fides/pull/3474)
- Optimize GitHub workflows used for docker image publishing [#3526](https://github.com/ethyca/fides/pull/3526)

### Removed

- Removed the deprecated `system_dependencies` from `System` resources, migrating to `egress` [#3285](https://github.com/ethyca/fides/pull/3285)

### Docs

- Updated developer docs for ARM platform users related to `pymssql` [#3615](https://github.com/ethyca/fides/pull/3615)

## [2.14.1](https://github.com/ethyca/fides/compare/2.14.0...2.14.1)

### Added

- Add `identity` query param to the consent reporting API view [#3418](https://github.com/ethyca/fides/pull/3418)
- Add privacy centre button text customisations [#3432](https://github.com/ethyca/fides/pull/3432)
- Add privacy centre favicon customisation [#3432](https://github.com/ethyca/fides/pull/3432)

### Changed

- Update privacy centre email and phone validation to allow for both to be blank [#3432](https://github.com/ethyca/fides/pull/3432)


## [2.14.0](https://github.com/ethyca/fides/compare/2.13.0...2.14.0)

### Added

- Add an automated test to check for `/fides-consent.js` backwards compatibility [#3289](https://github.com/ethyca/fides/pull/3289)
- Add infrastructure for "overlay" consent components (Preact, CSS bundling, etc.) and initial version of consent banner [#3191](https://github.com/ethyca/fides/pull/3191)
- Add the modal component of the "overlay" consent components [#3291](https://github.com/ethyca/fides/pull/3291)
- Added an `automigrate` database setting [#3220](https://github.com/ethyca/fides/pull/3220)
- Track Privacy Experience with Privacy Preferences [#3311](https://github.com/ethyca/fides/pull/3311)
- Add ability for `fides-js` to fetch its own geolocation [#3356](https://github.com/ethyca/fides/pull/3356)
- Add ability to select different locations in the "Cookie House" sample app [#3362](https://github.com/ethyca/fides/pull/3362)
- Added optional logging of resource changes on the server [#3331](https://github.com/ethyca/fides/pull/3331)

### Fixed

- Maintain casing differences within Snowflake datasets for proper DSR execution [#3245](https://github.com/ethyca/fides/pull/3245)
- Handle DynamoDB edge case where no attributes are defined [#3299](https://github.com/ethyca/fides/pull/3299)
- Support pseudonymous consent requests with `fides_user_device_id` for the new consent workflow [#3203](https://github.com/ethyca/fides/pull/3203)
- Fides user device id filter to GET Privacy Experience List endpoint to stash user preferences on embedded notices [#3302](https://github.com/ethyca/fides/pull/3302)
- Support for data categories on manual webhook fields [#3330](https://github.com/ethyca/fides/pull/3330)
- Added config-driven rendering to consent components [#3316](https://github.com/ethyca/fides/pull/3316)
- Pin `typing_extensions` dependency to `4.5.0` to work around a pydantic bug [#3357](https://github.com/ethyca/fides/pull/3357)

### Changed

- Explicitly escape/unescape certain fields instead of using SafeStr [#3144](https://github.com/ethyca/fides/pull/3144)
- Updated DynamoDB icon [#3296](https://github.com/ethyca/fides/pull/3296)
- Increased default page size for the connection type endpoint to 100 [#3298](https://github.com/ethyca/fides/pull/3298)
- Data model around PrivacyExperiences to better keep Privacy Notices and Experiences in sync [#3292](https://github.com/ethyca/fides/pull/3292)
- UI calls to support new PrivacyExperiences data model [#3313](https://github.com/ethyca/fides/pull/3313)
- Ensure email connectors respect the `notifications.notification_service_type` app config property if set [#3355](https://github.com/ethyca/fides/pull/3355)
- Rework Delighted connector so the `survey_response` endpoint depends on the `person` endpoint [3385](https://github.com/ethyca/fides/pull/3385)
- Remove logging within the Celery creation function [#3303](https://github.com/ethyca/fides/pull/3303)
- Update how generic endpoint generation works [#3304](https://github.com/ethyca/fides/pull/3304)
- Restrict strack-trace logging when not in Dev mode [#3081](https://github.com/ethyca/fides/pull/3081)
- Refactor CSS variables for `fides-js` to match brandable color palette [#3321](https://github.com/ethyca/fides/pull/3321)
- Moved all of the dirs from `fides.api.ops` into `fides.api` [#3318](https://github.com/ethyca/fides/pull/3318)
- Put global settings for fides.js on privacy center settings [#3333](https://github.com/ethyca/fides/pull/3333)
- Changed `fides db migrate` to `fides db upgrade` [#3342](https://github.com/ethyca/fides/pull/3342)
- Add required notice key to privacy notices [#3337](https://github.com/ethyca/fides/pull/3337)
- Make Privacy Experience List public, and separate public endpoint rate limiting [#3339](https://github.com/ethyca/fides/pull/3339)

### Developer Experience

- Add dispatch event when publishing a non-prod tag [#3317](https://github.com/ethyca/fides/pull/3317)
- Add OpenAPI (Swagger) documentation for Fides Privacy Center API endpoints (/fides.js) [#3341](https://github.com/ethyca/fides/pull/3341)

### Removed

- Remove `fides export` command and backing code [#3256](https://github.com/ethyca/fides/pull/3256)


## [2.13.0](https://github.com/ethyca/fides/compare/2.12.1...2.13.0)

### Added

- Connector for DynamoDB [#2998](https://github.com/ethyca/fides/pull/2998)
- Access and erasure support for Amplitude [#2569](https://github.com/ethyca/fides/pull/2569)
- Access and erasure support for Gorgias [#2444](https://github.com/ethyca/fides/pull/2444)
- Privacy Experience Bulk Create, Bulk Update, and Detail Endpoints [#3185](https://github.com/ethyca/fides/pull/3185)
- Initial privacy experience UI [#3186](https://github.com/ethyca/fides/pull/3186)
- A JavaScript modal to copy a script tag for `fides.js` [#3238](https://github.com/ethyca/fides/pull/3238)
- Access and erasure support for OneSignal [#3199](https://github.com/ethyca/fides/pull/3199)
- Add the ability to "inject" location into `/fides.js` bundles and cache responses for one hour [#3272](https://github.com/ethyca/fides/pull/3272)

### Changed

- Merge instances of RTK `createApi` into one instance for better cache invalidation [#3059](https://github.com/ethyca/fides/pull/3059)
- Update custom field definition uniqueness to be case insensitive name per resource type [#3215](https://github.com/ethyca/fides/pull/3215)
- Restrict where privacy notices of certain consent mechanisms must be displayed [#3195](https://github.com/ethyca/fides/pull/3195)
- Merged the `lib` submodule into the `api.ops` submodule [#3134](https://github.com/ethyca/fides/pull/3134)
- Merged duplicate privacy declaration components [#3254](https://github.com/ethyca/fides/pull/3254)
- Refactor client applications into a monorepo with turborepo, extract fides-js into a standalone package, and improve privacy-center to load configuration at runtime [#3105](https://github.com/ethyca/fides/pull/3105)

### Fixed

- Prevent ability to unintentionally show "default" Privacy Center configuration, styles, etc. [#3242](https://github.com/ethyca/fides/pull/3242)
- Fix broken links to docs site pages in Admin UI [#3232](https://github.com/ethyca/fides/pull/3232)
- Repoint legacy docs site links to the new and improved docs site [#3167](https://github.com/ethyca/fides/pull/3167)
- Fix Cookie House Privacy Center styles for fides deploy [#3283](https://github.com/ethyca/fides/pull/3283)
- Maintain casing differences within Snowflake datasets for proper DSR execution [#3245](https://github.com/ethyca/fides/pull/3245)

### Developer Experience

- Use prettier to format _all_ source files in client packages [#3240](https://github.com/ethyca/fides/pull/3240)

### Deprecated

- Deprecate `fides export` CLI command as it is moving to `fidesplus` [#3264](https://github.com/ethyca/fides/pull/3264)

## [2.12.1](https://github.com/ethyca/fides/compare/2.12.0...2.12.1)

### Changed

- Updated how Docker version checks are handled and added an escape-hatch [#3218](https://github.com/ethyca/fides/pull/3218)

### Fixed

- Datamap export mitigation for deleted taxonomy elements referenced by declarations [#3214](https://github.com/ethyca/fides/pull/3214)
- Update datamap columns each time the page is visited [#3211](https://github.com/ethyca/fides/pull/3211)
- Ensure inactive custom fields are not returned for datamap response [#3223](https://github.com/ethyca/fides/pull/3223)

## [2.12.0](https://github.com/ethyca/fides/compare/2.11.0...2.12.0)

### Added

- Access and erasure support for Aircall [#2589](https://github.com/ethyca/fides/pull/2589)
- Access and erasure support for Klaviyo [#2501](https://github.com/ethyca/fides/pull/2501)
- Page to edit or add privacy notices [#3058](https://github.com/ethyca/fides/pull/3058)
- Side navigation bar can now also have children navigation links [#3099](https://github.com/ethyca/fides/pull/3099)
- Endpoints for consent reporting [#3095](https://github.com/ethyca/fides/pull/3095)
- Added manage custom fields page behind feature flag [#3089](https://github.com/ethyca/fides/pull/3089)
- Custom fields table [#3097](https://github.com/ethyca/fides/pull/3097)
- Custom fields form modal [#3165](https://github.com/ethyca/fides/pull/3165)
- Endpoints to save the new-style Privacy Preferences with respect to a fides user device id [#3132](https://github.com/ethyca/fides/pull/3132)
- Support `privacy_declaration` as a resource type for custom fields [#3149](https://github.com/ethyca/fides/pull/3149)
- Expose `id` field of embedded `privacy_declarations` on `system` API responses [#3157](https://github.com/ethyca/fides/pull/3157)
- Access and erasure support for Unbounce [#2697](https://github.com/ethyca/fides/pull/2697)
- Support pseudonymous consent requests with `fides_user_device_id` [#3158](https://github.com/ethyca/fides/pull/3158)
- Update `fides_consent` cookie format [#3158](https://github.com/ethyca/fides/pull/3158)
- Add custom fields to the data use declaration form [#3197](https://github.com/ethyca/fides/pull/3197)
- Added fides user device id as a ProvidedIdentityType [#3131](https://github.com/ethyca/fides/pull/3131)

### Changed

- The `cursor` pagination strategy now also searches for data outside of the `data_path` when determining the cursor value [#3068](https://github.com/ethyca/fides/pull/3068)
- Moved Privacy Declarations associated with Systems to their own DB table [#3098](https://github.com/ethyca/fides/pull/3098)
- More tests on data use validation for privacy notices within the same region [#3156](https://github.com/ethyca/fides/pull/3156)
- Improvements to export code for bugfixes and privacy declaration custom field support [#3184](https://github.com/ethyca/fides/pull/3184)
- Enabled privacy notice feature flag [#3192](https://github.com/ethyca/fides/pull/3192)
- Updated TS types - particularly with new privacy notices [#3054](https://github.com/ethyca/fides/pull/3054)
- Make name not required on privacy declaration [#3150](https://github.com/ethyca/fides/pull/3150)
- Let Rule Targets allow for custom data categories [#3147](https://github.com/ethyca/fides/pull/3147)

### Removed

- Removed the warning about access control migration [#3055](https://github.com/ethyca/fides/pull/3055)
- Remove `customFields` feature flag [#3080](https://github.com/ethyca/fides/pull/3080)
- Remove notification banner from the home page [#3088](https://github.com/ethyca/fides/pull/3088)

### Fixed

- Fix a typo in the Admin UI [#3166](https://github.com/ethyca/fides/pull/3166)
- The `--local` flag is now respected for the `scan dataset db` command [#3096](https://github.com/ethyca/fides/pull/3096)
- Fixing issue where connectors with external dataset references would fail to save [#3142](https://github.com/ethyca/fides/pull/3142)
- Ensure privacy declaration IDs are stable across updates through system API [#3188](https://github.com/ethyca/fides/pull/3188)
- Fixed unit tests for saas connector type endpoints now that we have >50 [#3101](https://github.com/ethyca/fides/pull/3101)
- Fixed nox docs link [#3121](https://github.com/ethyca/fides/pull/3121/files)


### Developer Experience

- Update fides deploy to use a new database.load_samples setting to initialize sample Systems, Datasets, and Connections for testing [#3102](https://github.com/ethyca/fides/pull/3102)
- Remove support for automatically configuring messaging (Mailgun) & storage (S3) using `.env` with `nox -s "fides_env(test)"` [#3102](https://github.com/ethyca/fides/pull/3102)
- Add smoke tests for consent management [#3158](https://github.com/ethyca/fides/pull/3158)
- Added nox command that opens dev docs [#3082](https://github.com/ethyca/fides/pull/3082)


## [2.11.0](https://github.com/ethyca/fides/compare/2.10.0...2.11.0)

### Added

- Access support for Shippo [#2484](https://github.com/ethyca/fides/pull/2484)
- Feature flags can be set such that they cannot be modified by the user [#2966](https://github.com/ethyca/fides/pull/2966)
- Added the datamap UI to make it open source [#2988](https://github.com/ethyca/fides/pull/2988)
- Introduced a `FixedLayout` component (from the datamap UI) for pages that need to be a fixed height and scroll within [#2992](https://github.com/ethyca/fides/pull/2992)
- Added preliminary privacy notice page [#2995](https://github.com/ethyca/fides/pull/2995)
- Table for privacy notices [#3001](https://github.com/ethyca/fides/pull/3001)
- Added connector template endpoint [#2946](https://github.com/ethyca/fides/pull/2946)
- Query params on connection type endpoint to filter by supported action type [#2996](https://github.com/ethyca/fides/pull/2996)
- Scope restrictions for privacy notice table in the UI [#3007](https://github.com/ethyca/fides/pull/3007)
- Toggle for enabling/disabling privacy notices in the UI [#3010](https://github.com/ethyca/fides/pull/3010)
- Add endpoint to retrieve privacy notices grouped by their associated data uses [#2956](https://github.com/ethyca/fides/pull/2956)
- Support for uploading custom connector templates via the UI [#2997](https://github.com/ethyca/fides/pull/2997)
- Add a backwards-compatible workflow for saving and propagating consent preferences with respect to Privacy Notices [#3016](https://github.com/ethyca/fides/pull/3016)
- Empty state for privacy notices [#3027](https://github.com/ethyca/fides/pull/3027)
- Added Data flow modal [#3008](https://github.com/ethyca/fides/pull/3008)
- Update datamap table export [#3038](https://github.com/ethyca/fides/pull/3038)
- Added more advanced privacy center styling [#2943](https://github.com/ethyca/fides/pull/2943)
- Backend privacy experiences foundation [#3146](https://github.com/ethyca/fides/pull/3146)

### Changed

- Set `privacyDeclarationDeprecatedFields` flags to false and set `userCannotModify` to true [2987](https://github.com/ethyca/fides/pull/2987)
- Restored `nav-config` back to the admin-ui [#2990](https://github.com/ethyca/fides/pull/2990)
- Bumped supported Python versions to 3.10.11, 3.9.16, and 3.8.14 [#2936](https://github.com/ethyca/fides/pull/2936)
- Modify privacy center default config to only request email identities, and add validation preventing requesting both email & phone identities [#2539](https://github.com/ethyca/fides/pull/2539)
- SaaS connector icons are now dynamically loaded from the connector templates [#3018](https://github.com/ethyca/fides/pull/3018)
- Updated consentmechanism Enum to rename "necessary" to "notice_only" [#3048](https://github.com/ethyca/fides/pull/3048)
- Updated test data for Mongo, CLI [#3011](https://github.com/ethyca/fides/pull/3011)
- Updated the check for if a user can assign owner roles to be scope-based instead of role-based [#2964](https://github.com/ethyca/fides/pull/2964)
- Replaced menu in user management table with delete icon [#2958](https://github.com/ethyca/fides/pull/2958)
- Added extra fields to webhook payloads [#2830](https://github.com/ethyca/fides/pull/2830)

### Removed

- Removed interzone navigation logic now that the datamap UI and admin UI are one app [#2990](https://github.com/ethyca/fides/pull/2990)
- Remove the `unknown` state for generated datasets displaying on fidesplus [#2957](https://github.com/ethyca/fides/pull/2957)
- Removed datamap export API [#2999](https://github.com/ethyca/fides/pull/2999)

### Developer Experience

- Nox commands for git tagging to support feature branch builds [#2979](https://github.com/ethyca/fides/pull/2979)
- Changed test environment (`nox -s fides_env`) to run `fides deploy` for local testing [#3071](https://github.com/ethyca/fides/pull/3017)
- Publish git-tag specific docker images [#3050](https://github.com/ethyca/fides/pull/3050)

## [2.10.0](https://github.com/ethyca/fides/compare/2.9.2...2.10.0)

### Added

- Allow users to configure their username and password via the config file [#2884](https://github.com/ethyca/fides/pull/2884)
- Add authentication to the `masking` endpoints as well as accompanying scopes [#2909](https://github.com/ethyca/fides/pull/2909)
- Add an Organization Management page (beta) [#2908](https://github.com/ethyca/fides/pull/2908)
- Adds assigned systems to user management table [#2922](https://github.com/ethyca/fides/pull/2922)
- APIs to support Privacy Notice management (create, read, update) [#2928](https://github.com/ethyca/fides/pull/2928)

### Changed

- Improved standard layout for large width screens and polished misc. pages [#2869](https://github.com/ethyca/fides/pull/2869)
- Changed UI paths in the admin-ui [#2869](https://github.com/ethyca/fides/pull/2892)
  - `/add-systems/new` --> `/add-systems/manual`
  - `/system` --> `/systems`
- Added individual ID routes for systems [#2902](https://github.com/ethyca/fides/pull/2902)
- Deprecated adding scopes to users directly; you can only add roles. [#2848](https://github.com/ethyca/fides/pull/2848/files)
- Changed About Fides page to say "Fides Core Version:" over "Version". [#2899](https://github.com/ethyca/fides/pull/2899)
- Polish Admin UI header & navigation [#2897](https://github.com/ethyca/fides/pull/2897)
- Give new users a "viewer" role by default [#2900](https://github.com/ethyca/fides/pull/2900)
- Tie together save states for user permissions and systems [#2913](https://github.com/ethyca/fides/pull/2913)
- Removing payment types from Stripe connector params [#2915](https://github.com/ethyca/fides/pull/2915)
- Viewer role can now access a restricted version of the user management page [#2933](https://github.com/ethyca/fides/pull/2933)
- Change Privacy Center email placeholder text [#2935](https://github.com/ethyca/fides/pull/2935)
- Restricted setting Approvers as System Managers [#2891](https://github.com/ethyca/fides/pull/2891)
- Adds confirmation modal when downgrading user to "approver" role via Admin UI [#2924](https://github.com/ethyca/fides/pull/2924)
- Changed the toast message for new users to include access control info [#2939](https://github.com/ethyca/fides/pull/2939)
- Add Data Stewards to datamap export [#2962](https://github.com/ethyca/fides/pull/2962)

### Fixed

- Restricted Contributors from being able to create Owners [#2888](https://github.com/ethyca/fides/pull/2888)
- Allow for dynamic aspect ratio for logo on Privacy Center 404 [#2895](https://github.com/ethyca/fides/pull/2895)
- Allow for dynamic aspect ratio for logo on consent page [#2895](https://github.com/ethyca/fides/pull/2895)
- Align role dscription drawer of Admin UI with top nav: [#2932](https://github.com/ethyca/fides/pull/2932)
- Fixed error message when a user is assigned to be an approver without any systems [#2953](https://github.com/ethyca/fides/pull/2953)

### Developer Experience

- Update frontend npm packages (admin-ui, privacy-center, cypress-e2e) [#2921](https://github.com/ethyca/fides/pull/2921)

## [2.9.2](https://github.com/ethyca/fides/compare/2.9.1...2.9.2)

### Fixed

- Allow multiple data uses as long as their processing activity name is different [#2905](https://github.com/ethyca/fides/pull/2905)
- use HTML property, not text, when dispatching Mailchimp Transactional emails [#2901](https://github.com/ethyca/fides/pull/2901)
- Remove policy key from Privacy Center submission modal [#2912](https://github.com/ethyca/fides/pull/2912)

## [2.9.1](https://github.com/ethyca/fides/compare/2.9.0...2.9.1)

### Added

- Added Attentive erasure email connector [#2782](https://github.com/ethyca/fides/pull/2782)

### Changed

- Removed dataset based email connectors [#2782](https://github.com/ethyca/fides/pull/2782)
- Changed Auth0's authentication strategy from `bearer` to `oauth2_client_credentials` [#2820](https://github.com/ethyca/fides/pull/2820)
- renamed the privacy declarations field "Privacy declaration name (deprecated)" to "Processing Activity" [#711](https://github.com/ethyca/fidesplus/issues/711)

### Fixed

- Fixed issue where the scopes list passed into FidesUserPermission could get mutated with the total_scopes call [#2883](https://github.com/ethyca/fides/pull/2883)

### Removed

- removed the `privacyDeclarationDeprecatedFields` flag [#711](https://github.com/ethyca/fidesplus/issues/711)

## [2.9.0](https://github.com/ethyca/fides/compare/2.8.3...2.9.0)

### Added

- The ability to assign users as system managers for a specific system [#2714](https://github.com/ethyca/fides/pull/2714)
- New endpoints to add and remove users as system managers [#2726](https://github.com/ethyca/fides/pull/2726)
- Warning about access control migration to the UI [#2842](https://github.com/ethyca/fides/pull/2842)
- Adds Role Assignment UI [#2739](https://github.com/ethyca/fides/pull/2739)
- Add an automated migration to give users a `viewer` role [#2821](https://github.com/ethyca/fides/pull/2821)

### Changed

- Removed "progressive" navigation that would hide Admin UI tabs until Systems / Connections were configured [#2762](https://github.com/ethyca/fides/pull/2762)
- Added `system.privacy_declaration.name` to datamap response [#2831](https://github.com/ethyca/fides/pull/2831/files)

### Developer Experience

- Retired legacy `navV2` feature flag [#2762](https://github.com/ethyca/fides/pull/2762)
- Update Admin UI Layout to fill viewport height [#2812](https://github.com/ethyca/fides/pull/2812)

### Fixed

- Fixed issue where unsaved changes warning would always show up when running fidesplus [#2788](https://github.com/ethyca/fides/issues/2788)
- Fixed problem in datamap export with datasets that had been updated via SaaS instantiation [#2841](https://github.com/ethyca/fides/pull/2841)
- Fixed problem in datamap export with inconsistent custom field ordering [#2859](https://github.com/ethyca/fides/pull/2859)

## [2.8.3](https://github.com/ethyca/fides/compare/2.8.2...2.8.3)

### Added

- Serialise `bson.ObjectId` types in SAR data packages [#2785](https://github.com/ethyca/fides/pull/2785)

### Fixed

- Fixed issue where more than 1 populated custom fields removed a system from the datamap export [#2825](https://github.com/ethyca/fides/pull/2825)

## [2.8.2](https://github.com/ethyca/fides/compare/2.8.1...2.8.2)

### Fixed

- Resolved a bug that stopped custom fields populating the visual datamap [#2775](https://github.com/ethyca/fides/pull/2775)
- Patch appconfig migration to handle existing db record [#2780](https://github.com/ethyca/fides/pull/2780)

## [2.8.1](https://github.com/ethyca/fides/compare/2.8.0...2.8.1)

### Fixed

- Disabled hiding Admin UI based on user scopes [#2771](https://github.com/ethyca/fides/pull/2771)

## [2.8.0](https://github.com/ethyca/fides/compare/2.7.1...2.8.0)

### Added

- Add API support for messaging config properties [#2551](https://github.com/ethyca/fides/pull/2551)
- Access and erasure support for Kustomer [#2520](https://github.com/ethyca/fides/pull/2520)
- Added the `erase_after` field on collections to be able to set the order for erasures [#2619](https://github.com/ethyca/fides/pull/2619)
- Add a toggle to filter the system classification to only return those with classification data [#2700](https://github.com/ethyca/fides/pull/2700)
- Added backend role-based permissions [#2671](https://github.com/ethyca/fides/pull/2671)
- Access and erasure for Vend SaaS Connector [#1869](https://github.com/ethyca/fides/issues/1869)
- Added endpoints for storage and messaging config setup status [#2690](https://github.com/ethyca/fides/pull/2690)
- Access and erasure for Jira SaaS Connector [#1871](https://github.com/ethyca/fides/issues/1871)
- Access and erasure support for Delighted [#2244](https://github.com/ethyca/fides/pull/2244)
- Improve "Upload a new dataset YAML" [#1531](https://github.com/ethyca/fides/pull/2258)
- Input validation and sanitization for Privacy Request fields [#2655](https://github.com/ethyca/fides/pull/2655)
- Access and erasure support for Yotpo [#2708](https://github.com/ethyca/fides/pull/2708)
- Custom Field Library Tab [#527](https://github.com/ethyca/fides/pull/2693)
- Allow SendGrid template usage [#2728](https://github.com/ethyca/fides/pull/2728)
- Added ConnectorRunner to simplify SaaS connector testing [#1795](https://github.com/ethyca/fides/pull/1795)
- Adds support for Mailchimp Transactional as a messaging config [#2742](https://github.com/ethyca/fides/pull/2742)

### Changed

- Admin UI
  - Add flow for selecting system types when manually creating a system [#2530](https://github.com/ethyca/fides/pull/2530)
  - Updated forms for privacy declarations [#2648](https://github.com/ethyca/fides/pull/2648)
  - Delete flow for privacy declarations [#2664](https://github.com/ethyca/fides/pull/2664)
  - Add framework to have UI elements respect the user's scopes [#2682](https://github.com/ethyca/fides/pull/2682)
  - "Manual Webhook" has been renamed to "Manual Process". [#2717](https://github.com/ethyca/fides/pull/2717)
- Convert all config values to Pydantic `Field` objects [#2613](https://github.com/ethyca/fides/pull/2613)
- Add warning to 'fides deploy' when installed outside of a virtual environment [#2641](https://github.com/ethyca/fides/pull/2641)
- Redesigned the default/init config file to be auto-documented. Also updates the `fides init` logic and analytics consent logic [#2694](https://github.com/ethyca/fides/pull/2694)
- Change how config creation/import is handled across the application [#2622](https://github.com/ethyca/fides/pull/2622)
- Update the CLI aesthetics & docstrings [#2703](https://github.com/ethyca/fides/pull/2703)
- Updates Roles->Scopes Mapping [#2744](https://github.com/ethyca/fides/pull/2744)
- Return user scopes as an enum, as well as total scopes [#2741](https://github.com/ethyca/fides/pull/2741)
- Update `MessagingServiceType` enum to be lowercased throughout [#2746](https://github.com/ethyca/fides/pull/2746)

### Developer Experience

- Set the security environment of the fides dev setup to `prod` instead of `dev` [#2588](https://github.com/ethyca/fides/pull/2588)
- Removed unexpected default Redis password [#2666](https://github.com/ethyca/fides/pull/2666)
- Privacy Center
  - Typechecking and validation of the `config.json` will be checked for backwards-compatibility. [#2661](https://github.com/ethyca/fides/pull/2661)
- Combined conftest.py files [#2669](https://github.com/ethyca/fides/pull/2669)

### Fixed

- Fix support for "redis.user" setting when authenticating to the Redis cache [#2666](https://github.com/ethyca/fides/pull/2666)
- Fix error with the classify dataset feature flag not writing the dataset to the server [#2675](https://github.com/ethyca/fides/pull/2675)
- Allow string dates to stay strings in cache decoding [#2695](https://github.com/ethyca/fides/pull/2695)
- Admin UI
  - Remove Identifiability (Data Qualifier) from taxonomy editor [2684](https://github.com/ethyca/fides/pull/2684)
- FE: Custom field selections binding issue on Taxonomy tabs [#2659](https://github.com/ethyca/fides/pull/2693/)
- Fix Privacy Request Status when submitting a consent request when identity verification is required [#2736](https://github.com/ethyca/fides/pull/2736)

## [2.7.1](https://github.com/ethyca/fides/compare/2.7.0...2.7.1)

- Fix error with the classify dataset feature flag not writing the dataset to the server [#2675](https://github.com/ethyca/fides/pull/2675)

## [2.7.0](https://github.com/ethyca/fides/compare/2.6.6...2.7.0)

- Fides API

  - Access and erasure support for Braintree [#2223](https://github.com/ethyca/fides/pull/2223)
  - Added route to send a test message [#2585](https://github.com/ethyca/fides/pull/2585)
  - Add default storage configuration functionality and associated APIs [#2438](https://github.com/ethyca/fides/pull/2438)

- Admin UI

  - Custom Metadata [#2536](https://github.com/ethyca/fides/pull/2536)
    - Create Custom Lists
    - Create Custom Field Definition
    - Create custom fields from a the taxonomy editor
    - Provide a custom field value in a resource
    - Bulk edit custom field values [#2612](https://github.com/ethyca/fides/issues/2612)
    - Custom metadata UI Polish [#2624](https://github.com/ethyca/fides/pull/2625)

- Privacy Center

  - The consent config default value can depend on whether Global Privacy Control is enabled. [#2341](https://github.com/ethyca/fides/pull/2341)
  - When GPC is enabled, the UI indicates which data uses are opted out by default. [#2596](https://github.com/ethyca/fides/pull/2596)
  - `inspectForBrowserIdentities` now also looks for `ljt_readerID`. [#2543](https://github.com/ethyca/fides/pull/2543)

### Added

- Added new Wunderkind Consent Saas Connector [#2600](https://github.com/ethyca/fides/pull/2600)
- Added new Sovrn Email Consent Connector [#2543](https://github.com/ethyca/fides/pull/2543/)
- Log Fides version at startup [#2566](https://github.com/ethyca/fides/pull/2566)

### Changed

- Update Admin UI to show all action types (access, erasure, consent, update) [#2523](https://github.com/ethyca/fides/pull/2523)
- Removes legacy `verify_oauth_client` function [#2527](https://github.com/ethyca/fides/pull/2527)
- Updated the UI for adding systems to a new design [#2490](https://github.com/ethyca/fides/pull/2490)
- Minor logging improvements [#2566](https://github.com/ethyca/fides/pull/2566)
- Various form components now take a `stacked` or `inline` variant [#2542](https://github.com/ethyca/fides/pull/2542)
- UX fixes for user management [#2537](https://github.com/ethyca/fides/pull/2537)
- Updating Firebase Auth connector to mask the user with a delete instead of an update [#2602](https://github.com/ethyca/fides/pull/2602)

### Fixed

- Fixed bug where refreshing a page in the UI would result in a 404 [#2502](https://github.com/ethyca/fides/pull/2502)
- Usernames are case insensitive now and prevent all duplicates [#2487](https://github.com/ethyca/fides/pull/2487)
  - This PR contains a migration that deletes duplicate users and keeps the oldest original account.
- Update Logos for shipped connectors [#2464](https://github.com/ethyca/fides/pull/2587)
- Search field on privacy request page isn't working [#2270](https://github.com/ethyca/fides/pull/2595)
- Fix connection dropdown in integration table to not be disabled add system creation [#3589](https://github.com/ethyca/fides/pull/3589)

### Developer Experience

- Added new Cypress E2E smoke tests [#2241](https://github.com/ethyca/fides/pull/2241)
- New command `nox -s e2e_test` which will spin up the test environment and run true E2E Cypress tests against it [#2417](https://github.com/ethyca/fides/pull/2417)
- Cypress E2E tests now run in CI and are reported to Cypress Cloud [#2417](https://github.com/ethyca/fides/pull/2417)
- Change from `randomint` to `uuid` in mongodb tests to reduce flakiness. [#2591](https://github.com/ethyca/fides/pull/2591)

### Removed

- Remove feature flagged config wizard stepper from Admin UI [#2553](https://github.com/ethyca/fides/pull/2553)

## [2.6.6](https://github.com/ethyca/fides/compare/2.6.5...2.6.6)

### Changed

- Improve Readability for Custom Masking Override Exceptions [#2593](https://github.com/ethyca/fides/pull/2593)

## [2.6.5](https://github.com/ethyca/fides/compare/2.6.4...2.6.5)

### Added

- Added config properties to override database Engine parameters [#2511](https://github.com/ethyca/fides/pull/2511)
- Increased default pool_size and max_overflow to 50 [#2560](https://github.com/ethyca/fides/pull/2560)

## [2.6.4](https://github.com/ethyca/fides/compare/2.6.3...2.6.4)

### Fixed

- Fixed bug for SMS completion notification not being sent [#2526](https://github.com/ethyca/fides/issues/2526)
- Fixed bug where refreshing a page in the UI would result in a 404 [#2502](https://github.com/ethyca/fides/pull/2502)

## [2.6.3](https://github.com/ethyca/fides/compare/2.6.2...2.6.3)

### Fixed

- Handle case where legacy dataset has meta: null [#2524](https://github.com/ethyca/fides/pull/2524)

## [2.6.2](https://github.com/ethyca/fides/compare/2.6.1...2.6.2)

### Fixed

- Issue addressing missing field in dataset migration [#2510](https://github.com/ethyca/fides/pull/2510)

## [2.6.1](https://github.com/ethyca/fides/compare/2.6.0...2.6.1)

### Fixed

- Fix errors when privacy requests execute concurrently without workers [#2489](https://github.com/ethyca/fides/pull/2489)
- Enable saas request overrides to run in worker runtime [#2489](https://github.com/ethyca/fides/pull/2489)

## [2.6.0](https://github.com/ethyca/fides/compare/2.5.1...2.6.0)

### Added

- Added the `env` option to the `security` configuration options to allow for users to completely secure the API endpoints [#2267](https://github.com/ethyca/fides/pull/2267)
- Unified Fides Resources
  - Added a dataset dropdown selector when configuring a connector to link an existing dataset to the connector configuration. [#2162](https://github.com/ethyca/fides/pull/2162)
  - Added new datasetconfig.ctl_dataset_id field to unify fides dataset resources [#2046](https://github.com/ethyca/fides/pull/2046)
- Add new connection config routes that couple them with systems [#2249](https://github.com/ethyca/fides/pull/2249)
- Add new select/deselect all permissions buttons [#2437](https://github.com/ethyca/fides/pull/2437)
- Endpoints to allow a user with the `user:password-reset` scope to reset users' passwords. In addition, users no longer require a scope to edit their own passwords. [#2373](https://github.com/ethyca/fides/pull/2373)
- New form to reset a user's password without knowing an old password [#2390](https://github.com/ethyca/fides/pull/2390)
- Approve & deny buttons on the "Request details" page. [#2473](https://github.com/ethyca/fides/pull/2473)
- Consent Propagation
  - Add the ability to execute Consent Requests via the Privacy Request Execution layer [#2125](https://github.com/ethyca/fides/pull/2125)
  - Add a Mailchimp Transactional Consent Connector [#2194](https://github.com/ethyca/fides/pull/2194)
  - Allow defining a list of opt-in and/or opt-out requests in consent connectors [#2315](https://github.com/ethyca/fides/pull/2315)
  - Add a Google Analytics Consent Connector for GA4 properties [#2302](https://github.com/ethyca/fides/pull/2302)
  - Pass the GA Cookie from the Privacy Center [#2337](https://github.com/ethyca/fides/pull/2337)
  - Rename "user_id" to more specific "ga_client_id" [#2356](https://github.com/ethyca/fides/pull/2356)
  - Patch Google Analytics Consent Connector to delete by client_id [#2355](https://github.com/ethyca/fides/pull/2355)
  - Add a "skip_param_values option" to optionally skip when we are missing param values in the body [#2384](https://github.com/ethyca/fides/pull/2384)
  - Adds a new Universal Analytics Connector that works with the UA Tracking Id
- Adds intake and storage of Global Privacy Control Signal props for Consent [#2599](https://github.com/ethyca/fides/pull/2599)

### Changed

- Unified Fides Resources
  - Removed several fidesops schemas for DSR's in favor of updated Fideslang schemas [#2009](https://github.com/ethyca/fides/pull/2009)
  - Removed DatasetConfig.dataset field [#2096](https://github.com/ethyca/fides/pull/2096)
  - Updated UI dataset config routes to use new unified routes [#2113](https://github.com/ethyca/fides/pull/2113)
  - Validate request body on crud endpoints on upsert. Validate dataset data categories before save. [#2134](https://github.com/ethyca/fides/pull/2134/)
  - Updated test env setup and quickstart to use new endpoints [#2225](https://github.com/ethyca/fides/pull/2225)
- Consent Propagation
  - Privacy Center consent options can now be marked as `executable` in order to propagate consent requests [#2193](https://github.com/ethyca/fides/pull/2193)
  - Add support for passing browser identities to consent request patches [#2304](https://github.com/ethyca/fides/pull/2304)
- Update fideslang to 1.3.3 [#2343](https://github.com/ethyca/fides/pull/2343)
- Display the request type instead of the policy name on the request table [#2382](https://github.com/ethyca/fides/pull/2382)
- Make denial reasons required [#2400](https://github.com/ethyca/fides/pull/2400)
- Display the policy key on the request details page [#2395](https://github.com/ethyca/fides/pull/2395)
- Updated CSV export [#2452](https://github.com/ethyca/fides/pull/2452)
- Privacy Request approval now uses a modal [#2443](https://github.com/ethyca/fides/pull/2443)

### Developer Experience

- `nox -s test_env` has been replaced with `nox -s "fides_env(dev)"`
- New command `nox -s "fides_env(test)"` creates a complete test environment with seed data (similar to `fides_env(dev)`) but with the production fides image so the built UI can be accessed at `localhost:8080` [#2399](https://github.com/ethyca/fides/pull/2399)
- Change from code climate to codecov for coverage reporting [#2402](https://github.com/ethyca/fides/pull/2402)

### Fixed

- Home screen header scaling and responsiveness issues [#2200](https://github.com/ethyca/fides/pull/2277)
- Privacy Center identity inputs validate even when they are optional. [#2308](https://github.com/ethyca/fides/pull/2308)
- The PII toggle defaults to false and PII will be hidden on page load [#2388](https://github.com/ethyca/fides/pull/2388)
- Fixed a CI bug caused by git security upgrades [#2441](https://github.com/ethyca/fides/pull/2441)
- Privacy Center
  - Identity inputs validate even when they are optional. [#2308](https://github.com/ethyca/fides/pull/2308)
  - Submit buttons show loading state and disable while submitting. [#2401](https://github.com/ethyca/fides/pull/2401)
  - Phone inputs no longer request country SVGs from external domain. [#2378](https://github.com/ethyca/fides/pull/2378)
  - Input validation errors no longer change the height of modals. [#2379](https://github.com/ethyca/fides/pull/2379)
- Patch masking strategies to better handle null and non-string inputs [#2307](https://github.com/ethyca/fides/pull/2377)
- Renamed prod pushes tag to be `latest` for privacy center and sample app [#2401](https://github.com/ethyca/fides/pull/2407)
- Update firebase connector to better handle non-existent users [#2439](https://github.com/ethyca/fides/pull/2439)

## [2.5.1](https://github.com/ethyca/fides/compare/2.5.0...2.5.1)

### Developer Experience

- Allow db resets only if `config.dev_mode` is `True` [#2321](https://github.com/ethyca/fides/pull/2321)

### Fixed

- Added a feature flag for the recent dataset classification UX changes [#2335](https://github.com/ethyca/fides/pull/2335)

### Security

- Add a check to the catchall path to prevent returning paths outside of the UI directory [#2330](https://github.com/ethyca/fides/pull/2330)

### Developer Experience

- Reduce size of local Docker images by fixing `.dockerignore` patterns [#2360](https://github.com/ethyca/fides/pull/2360)

## [2.5.0](https://github.com/ethyca/fides/compare/2.4.0...2.5.0)

### Docs

- Update the docs landing page and remove redundant docs [#2184](https://github.com/ethyca/fides/pull/2184)

### Added

- Added the `user` command group to the CLI. [#2153](https://github.com/ethyca/fides/pull/2153)
- Added `Code Climate` test coverage uploads. [#2198](https://github.com/ethyca/fides/pull/2198)
- Added the connection key to the execution log [#2100](https://github.com/ethyca/fides/pull/2100)
- Added endpoints to retrieve DSR `Rule`s and `Rule Target`s [#2116](https://github.com/ethyca/fides/pull/2116)
- Added Fides version number to account dropdown in the UI [#2140](https://github.com/ethyca/fides/pull/2140)
- Add link to Classify Systems page in nav side bar [#2128](https://github.com/ethyca/fides/pull/2128)
- Dataset classification UI now polls for results [#2123](https://github.com/ethyca/fides/pull/2123)
- Update Privacy Center Icons [#1800](https://github.com/ethyca/fides/pull/2139)
- Privacy Center `fides-consent.js`:
  - `Fides.shopify` integration function. [#2152](https://github.com/ethyca/fides/pull/2152)
  - Dedicated folder for integrations.
  - `Fides.meta` integration function (fbq). [#2217](https://github.com/ethyca/fides/pull/2217)
- Adds support for Twilio email service (Sendgrid) [#2154](https://github.com/ethyca/fides/pull/2154)
- Access and erasure support for Recharge [#1709](https://github.com/ethyca/fides/pull/1709)
- Access and erasure support for Friendbuy Nextgen [#2085](https://github.com/ethyca/fides/pull/2085)

### Changed

- Admin UI Feature Flags - [#2101](https://github.com/ethyca/fides/pull/2101)
  - Overrides can be saved in the browser.
  - Use `NEXT_PUBLIC_APP_ENV` for app-specific environment config.
  - No longer use `react-feature-flags` library.
  - Can have descriptions. [#2243](https://github.com/ethyca/fides/pull/2243)
- Made privacy declarations optional when adding systems manually - [#2173](https://github.com/ethyca/fides/pull/2173)
- Removed an unclear logging message. [#2266](https://github.com/ethyca/fides/pull/2266)
- Allow any user with `user:delete` scope to delete other users [#2148](https://github.com/ethyca/fides/pull/2148)
- Dynamic imports of custom overrides and SaaS test fixtures [#2169](https://github.com/ethyca/fides/pull/2169)
- Added `AuthenticatedClient` to custom request override interface [#2171](https://github.com/ethyca/fides/pull/2171)
- Only approve the specific collection instead of the entire dataset, display only top 1 classification by default [#2226](https://github.com/ethyca/fides/pull/2226)
- Update sample project resources for `fides evaluate` usage in `fides deploy` [#2253](https://github.com/ethyca/fides/pull/2253)

### Removed

- Removed unused object_name field on s3 storage config [#2133](https://github.com/ethyca/fides/pull/2133)

### Fixed

- Remove next-auth from privacy center to fix JS console error [#2090](https://github.com/ethyca/fides/pull/2090)
- Admin UI - Added Missing ability to assign `user:delete` in the permissions checkboxes [#2148](https://github.com/ethyca/fides/pull/2148)
- Nav bug: clicking on Privacy Request breadcrumb takes me to Home instead of /privacy-requests [#497](https://github.com/ethyca/fides/pull/2141)
- Side nav disappears when viewing request details [#2129](https://github.com/ethyca/fides/pull/2155)
- Remove usage of load dataset button and other dataset UI modifications [#2149](https://github.com/ethyca/fides/pull/2149)
- Improve readability for exceptions raised from custom request overrides [#2157](https://github.com/ethyca/fides/pull/2157)
- Importing custom request overrides on server startup [#2186](https://github.com/ethyca/fides/pull/2186)
- Remove warning when env vars default to blank strings in docker-compose [#2188](https://github.com/ethyca/fides/pull/2188)
- Fix Cookie House purchase modal flashing 'Error' in title [#2274](https://github.com/ethyca/fides/pull/2274)
- Stop dependency from upgrading `packaging` to version with known issue [#2273](https://github.com/ethyca/fides/pull/2273)
- Privacy center config no longer requires `identity_inputs` and will use `email` as a default [#2263](https://github.com/ethyca/fides/pull/2263)
- No longer display remaining days for privacy requests in terminal states [#2292](https://github.com/ethyca/fides/pull/2292)

### Removed

- Remove "Create New System" button when viewing systems. All systems can now be created via the "Add systems" button on the home page. [#2132](https://github.com/ethyca/fides/pull/2132)

## [2.4.0](https://github.com/ethyca/fides/compare/2.3.1...2.4.0)

### Developer Experience

- Include a pre-check workflow that collects the pytest suite [#2098](https://github.com/ethyca/fides/pull/2098)
- Write to the application db when running the app locally. Write to the test db when running pytest [#1731](https://github.com/ethyca/fides/pull/1731)

### Changed

- Move the `fides.ctl.core.` and `fides.ctl.connectors` modules into `fides.core` and `fides.connectors` respectively [#2097](https://github.com/ethyca/fides/pull/2097)
- Fides: Skip cypress tests due to nav bar 2.0 [#2102](https://github.com/ethyca/fides/pull/2103)

### Added

- Adds new erasure policy for complete user data masking [#1839](https://github.com/ethyca/fides/pull/1839)
- New Fides Home page [#1864](https://github.com/ethyca/fides/pull/2050)
- Nav 2.0 - Replace form flow side navs with top tabs [#2037](https://github.com/ethyca/fides/pull/2050)
- Adds new erasure policy for complete user data masking [#1839](https://github.com/ethyca/fides/pull/1839)
- Added ability to use Mailgun templates when sending emails. [#2039](https://github.com/ethyca/fides/pull/2039)
- Adds SMS id verification for consent [#2094](https://github.com/ethyca/fides/pull/2094)

### Fixed

- Store `fides_consent` cookie on the root domain of the Privacy Center [#2071](https://github.com/ethyca/fides/pull/2071)
- Properly set the expire-time for verification codes [#2105](https://github.com/ethyca/fides/pull/2105)

## [2.3.1](https://github.com/ethyca/fides/compare/2.3.0...2.3.1)

### Fixed

- Resolved an issue where the root_user was not being created [#2082](https://github.com/ethyca/fides/pull/2082)

### Added

- Nav redesign with sidebar groups. Feature flagged to only be visible in dev mode until release. [#2030](https://github.com/ethyca/fides/pull/2047)
- Improved error handling for incorrect app encryption key [#2089](https://github.com/ethyca/fides/pull/2089)
- Access and erasure support for Friendbuy API [#2019](https://github.com/ethyca/fides/pull/2019)

## [2.3.0](https://github.com/ethyca/fides/compare/2.2.2...2.3.0)

### Added

- Common Subscriptions for app-wide data and feature checks. [#2030](https://github.com/ethyca/fides/pull/2030)
- Send email alerts on privacy request failures once the specified threshold is reached. [#1793](https://github.com/ethyca/fides/pull/1793)
- DSR Notifications (toast) [#1895](https://github.com/ethyca/fides/pull/1895)
- DSR configure alerts btn [#1895](https://github.com/ethyca/fides/pull/1895)
- DSR configure alters (FE) [#1895](https://github.com/ethyca/fides/pull/1895)
- Add a `usage` session to Nox to print full session docstrings. [#2022](https://github.com/ethyca/fides/pull/2022)

### Added

- Adds notifications section to toml files [#2026](https://github.com/ethyca/fides/pull/2060)

### Changed

- Updated to use `loguru` logging library throughout codebase [#2031](https://github.com/ethyca/fides/pull/2031)
- Do not always create a `fides.toml` by default [#2023](https://github.com/ethyca/fides/pull/2023)
- The `fideslib` module has been merged into `fides`, code redundancies have been removed [#1859](https://github.com/ethyca/fides/pull/1859)
- Replace 'ingress' and 'egress' with 'sources' and 'destinations' across UI [#2044](https://github.com/ethyca/fides/pull/2044)
- Update the functionality of `fides pull -a <filename>` to include _all_ resource types. [#2083](https://github.com/ethyca/fides/pull/2083)

### Fixed

- Timing issues with bulk DSR reprocessing, specifically when analytics are enabled [#2015](https://github.com/ethyca/fides/pull/2015)
- Error caused by running erasure requests with disabled connectors [#2045](https://github.com/ethyca/fides/pull/2045)
- Changes the SlowAPI ratelimiter's backend to use memory instead of Redis [#2054](https://github.com/ethyca/fides/pull/2058)

## [2.2.2](https://github.com/ethyca/fides/compare/2.2.1...2.2.2)

### Docs

- Updated the readme to use new new [docs site](http://docs.ethyca.com) [#2020](https://github.com/ethyca/fides/pull/2020)

### Deprecated

- The documentation site hosted in the `/docs` directory has been deprecated. All documentation updates will be hosted at the new [docs site](http://docs.ethyca.com) [#2020](https://github.com/ethyca/fides/pull/2020)

### Fixed

- Fixed mypy and pylint errors [#2013](https://github.com/ethyca/fides/pull/2013)
- Update connection test endpoint to be effectively non-blocking [#2000](https://github.com/ethyca/fides/pull/2000)
- Update Fides connector to better handle children with no access results [#2012](https://github.com/ethyca/fides/pull/2012)

## [2.2.1](https://github.com/ethyca/fides/compare/2.2.0...2.2.1)

### Added

- Add health check indicator for data flow scanning option [#1973](https://github.com/ethyca/fides/pull/1973)

### Changed

- The `celery.toml` is no longer used, instead it is a subsection of the `fides.toml` file [#1990](https://github.com/ethyca/fides/pull/1990)
- Update sample project landing page copy to be version-agnostic [#1958](https://github.com/ethyca/fides/pull/1958)
- `get` and `ls` CLI commands now return valid `fides` object YAML [#1991](https://github.com/ethyca/fides/pull/1991)

### Developer Experience

- Remove duplicate fastapi-caching and pin version. [#1765](https://github.com/ethyca/fides/pull/1765)

## [2.2.0](https://github.com/ethyca/fides/compare/2.1.0...2.2.0)

### Added

- Send email alerts on privacy request failures once the specified threshold is reached. [#1793](https://github.com/ethyca/fides/pull/1793)
- Add authenticated privacy request route. [#1819](https://github.com/ethyca/fides/pull/1819)
- Enable the onboarding flow [#1836](https://github.com/ethyca/fides/pull/1836)
- Access and erasure support for Fullstory API [#1821](https://github.com/ethyca/fides/pull/1821)
- Add function to poll privacy request for completion [#1860](https://github.com/ethyca/fides/pull/1860)
- Added rescan flow for the data flow scanner [#1844](https://github.com/ethyca/fides/pull/1844)
- Add rescan flow for the data flow scanner [#1844](https://github.com/ethyca/fides/pull/1844)
- Add Fides connector to support parent-child Fides deployments [#1861](https://github.com/ethyca/fides/pull/1861)
- Classification UI now polls for updates to classifications [#1908](https://github.com/ethyca/fides/pull/1908)

### Changed

- The organization info form step is now skipped if the server already has organization info. [#1840](https://github.com/ethyca/fides/pull/1840)
- Removed the description column from the classify systems page. [#1867](https://github.com/ethyca/fides/pull/1867)
- Retrieve child results during fides connector execution [#1967](https://github.com/ethyca/fides/pull/1967)

### Fixed

- Fix error in parent user creation seeding. [#1832](https://github.com/ethyca/fides/issues/1832)
- Fix DSR error due to unfiltered empty identities [#1901](https://github.com/ethyca/fides/pull/1907)

### Docs

- Remove documentation about no-longer used connection string override [#1824](https://github.com/ethyca/fides/pull/1824)
- Fix typo in headings [#1824](https://github.com/ethyca/fides/pull/1824)
- Update documentation to reflect configs necessary for mailgun, twilio_sms and twilio_email service types [#1846](https://github.com/ethyca/fides/pull/1846)

...

## [2.1.0](https://github.com/ethyca/fides/compare/2.0.0...2.1.0)

### Added

- Classification flow for system data flows
- Classification is now triggered as part of data flow scanning
- Include `ingress` and `egress` fields on system export and `datamap/` endpoint [#1740](https://github.com/ethyca/fides/pull/1740)
- Repeatable unique identifier for dataset fides_keys and metadata [#1786](https://github.com/ethyca/fides/pull/1786)
- Adds SMS support for identity verification notifications [#1726](https://github.com/ethyca/fides/pull/1726)
- Added phone number validation in back-end and react phone number form in Privacy Center [#1745](https://github.com/ethyca/fides/pull/1745)
- Adds SMS message template for all subject notifications [#1743](https://github.com/ethyca/fides/pull/1743)
- Privacy-Center-Cypress workflow for CI checks of the Privacy Center. [#1722](https://github.com/ethyca/fides/pull/1722)
- Privacy Center `fides-consent.js` script for accessing consent on external pages. [Details](/clients/privacy-center/packages/fides-consent/README.md)
- Erasure support for Twilio Conversations API [#1673](https://github.com/ethyca/fides/pull/1673)
- Webserver port can now be configured via the CLI command [#1858](https://github.com/ethyca/fides/pull/1858)

### Changed

- Optional dependencies are no longer used for 3rd-party connectivity. Instead they are used to isolate dangerous dependencies. [#1679](https://github.com/ethyca/fides/pull/1679)
- All Next pages now automatically require login. [#1670](https://github.com/ethyca/fides/pull/1670)
- Running the `webserver` command no longer prompts the user to opt out/in to analytics[#1724](https://github.com/ethyca/fides/pull/1724)

### Developer Experience

- Admin-UI-Cypress tests that fail in CI will now upload screen recordings for debugging. [#1728](https://github.com/ethyca/fides/pull/1728/files/c23e62fea284f7910028c8483feff893903068b8#r1019491323)
- Enable remote debugging from VSCode of live dev app [#1780](https://github.com/ethyca/fides/pull/1780)

### Removed

- Removed the Privacy Center `cookieName` config introduced in 2.0.0. [#1756](https://github.com/ethyca/fides/pull/1756)

### Fixed

- Exceptions are no longer raised when sending analytics on Windows [#1666](https://github.com/ethyca/fides/pull/1666)
- Fixed wording on identity verification modal in the Privacy Center [#1674](https://github.com/ethyca/fides/pull/1674)
- Update system fides_key tooltip text [#1533](https://github.com/ethyca/fides/pull/1685)
- Removed local storage parsing that is redundant with redux-persist. [#1678](https://github.com/ethyca/fides/pull/1678)
- Show a helpful error message if Docker daemon is not running during "fides deploy" [#1694](https://github.com/ethyca/fides/pull/1694)
- Allow users to query their own permissions, including root user. [#1698](https://github.com/ethyca/fides/pull/1698)
- Single-select taxonomy fields legal basis and special category can be cleared. [#1712](https://github.com/ethyca/fides/pull/1712)
- Fixes the issue where the security config is not properly loading from environment variables. [#1718](https://github.com/ethyca/fides/pull/1718)
- Fixes the issue where the CLI can't run without the config values required by the webserver. [#1811](https://github.com/ethyca/fides/pull/1811)
- Correctly handle response from adobe jwt auth endpoint as milliseconds, rather than seconds. [#1754](https://github.com/ethyca/fides/pull/1754)
- Fixed styling issues with the `EditDrawer` component. [#1803](https://github.com/ethyca/fides/pull/1803)

### Security

- Bumped versions of packages that use OpenSSL [#1683](https://github.com/ethyca/fides/pull/1683)

## [2.0.0](https://github.com/ethyca/fides/compare/1.9.6...2.0.0)

### Added

- Allow delete-only SaaS connector endpoints [#1200](https://github.com/ethyca/fides/pull/1200)
- Privacy center consent choices store a browser cookie. [#1364](https://github.com/ethyca/fides/pull/1364)
  - The format is generic. A reasonable set of defaults will be added later: [#1444](https://github.com/ethyca/fides/issues/1444)
  - The cookie name defaults to `fides_consent` but can be configured under `config.json > consent > cookieName`.
  - Each consent option can provide an array of `cookieKeys`.
- Individually select and reprocess DSRs that have errored [#1203](https://github.com/ethyca/fides/pull/1489)
- Bulk select and reprocess DSRs that have errored [#1205](https://github.com/ethyca/fides/pull/1489)
- Config Wizard: AWS scan results populate in system review forms. [#1454](https://github.com/ethyca/fides/pull/1454)
- Integrate rate limiter with Saas Connectors. [#1433](https://github.com/ethyca/fides/pull/1433)
- Config Wizard: Added a column selector to the scan results page of the config wizard [#1590](https://github.com/ethyca/fides/pull/1590)
- Config Wizard: Flow for runtime scanner option [#1640](https://github.com/ethyca/fides/pull/1640)
- Access support for Twilio Conversations API [#1520](https://github.com/ethyca/fides/pull/1520)
- Message Config: Adds Twilio Email/SMS support [#1519](https://github.com/ethyca/fides/pull/1519)

### Changed

- Updated mypy to version 0.981 and Python to version 3.10.7 [#1448](https://github.com/ethyca/fides/pull/1448)

### Developer Experience

- Repository dispatch events are sent to fidesctl-plus and fidesops-plus [#1263](https://github.com/ethyca/fides/pull/1263)
- Only the `docs-authors` team members are specified as `CODEOWNERS` [#1446](https://github.com/ethyca/fides/pull/1446)
- Updates the default local configuration to not defer tasks to a worker node [#1552](https://github.com/ethyca/fides/pull/1552/)
- Updates the healthcheck to return health status of connected Celery workers [#1588](https://github.com/ethyca/fides/pull/1588)

### Docs

- Remove the tutorial to prepare for new update [#1543](https://github.com/ethyca/fides/pull/1543)
- Add system management via UI documentation [#1541](https://github.com/ethyca/fides/pull/1541)
- Added DSR quickstart docs, restructured docs navigation [#1651](https://github.com/ethyca/fides/pull/1651)
- Update privacy request execution overview docs [#1258](https://github.com/ethyca/fides/pull/1490)

### Fixed

- Fixed system dependencies appearing as "N/A" in the datamap endpoint when there are no privacy declarations [#1649](https://github.com/ethyca/fides/pull/1649)

## [1.9.6](https://github.com/ethyca/fides/compare/1.9.5...1.9.6)

### Fixed

- Include systems without a privacy declaration on data map [#1603](https://github.com/ethyca/fides/pull/1603)
- Handle malformed tokens [#1523](https://github.com/ethyca/fides/pull/1523)
- Remove thrown exception from getAllPrivacyRequests method [#1592](https://github.com/ethyca/fides/pull/1593)
- Include systems without a privacy declaration on data map [#1603](https://github.com/ethyca/fides/pull/1603)
- After editing a dataset, the table will stay on the previously selected collection instead of resetting to the first one. [#1511](https://github.com/ethyca/fides/pull/1511)
- Fix redis `db_index` config issue [#1647](https://github.com/ethyca/fides/pull/1647)

### Docs

- Add unlinked docs and fix any remaining broken links [#1266](https://github.com/ethyca/fides/pull/1266)
- Update privacy center docs to include consent information [#1537](https://github.com/ethyca/fides/pull/1537)
- Update UI docs to include DSR countdown information and additional descriptions/filtering [#1545](https://github.com/ethyca/fides/pull/1545)

### Changed

- Allow multiple masking strategies to be specified when using fides as a masking engine [#1647](https://github.com/ethyca/fides/pull/1647)

## [1.9.5](https://github.com/ethyca/fides/compare/1.9.4...1.9.5)

### Added

- The database includes a `plus_system_scans` relation, to track the status and results of System Scanner executions in fidesctl-plus [#1554](https://github.com/ethyca/fides/pull/1554)

## [1.9.4](https://github.com/ethyca/fides/compare/1.9.2...1.9.4)

### Fixed

- After editing a dataset, the table will stay on the previously selected collection instead of resetting to the first one. [#1511](https://github.com/ethyca/fides/pull/1511)

## [1.9.2](https://github.com/ethyca/fides/compare/1.9.1...1.9.2)

### Deprecated

- Added a deprecation warning for the entire package [#1244](https://github.com/ethyca/fides/pull/1244)

### Added

- Dataset generation enhancements using Fides Classify for Plus users:

  - Integrate Fides Plus API into placeholder features introduced in 1.9.0. [#1194](https://github.com/ethyca/fides/pull/1194)

- Fides Admin UI:

  - Configure Connector after creation [#1204](https://github.com/ethyca/fides/pull/1356)

### Fixed

- Privacy Center:
  - Handle error on startup if server isn't running [#1239](https://github.com/ethyca/fides/pull/1239)
  - Fix styling issue with cards [#1240](https://github.com/ethyca/fides/pull/1240)
  - Redirect to index on consent save [#1238](https://github.com/ethyca/fides/pull/1238)

## [1.9.1](https://github.com/ethyca/fides/compare/1.9.0...1.9.1)

### Changed

- Update fideslang to v1.3.1 [#1136](https://github.com/ethyca/fides/pull/1136)

### Changed

- Update fideslang to v1.3.1 [#1136](https://github.com/ethyca/fides/pull/1136)

## [1.9.0](https://github.com/ethyca/fides/compare/1.8.6...1.9.0) - 2022-09-29

### Added

- Dataset generation enhancements using Fides Classify for Plus users:
  - Added toggle for enabling classify during generation. [#1057](https://github.com/ethyca/fides/pull/1057)
  - Initial implementation of API request to kick off classify, with confirmation modal. [#1069](https://github.com/ethyca/fides/pull/1069)
  - Initial Classification & Review status for generated datasets. [#1074](https://github.com/ethyca/fides/pull/1074)
  - Component for choosing data categories based on classification results. [#1110](https://github.com/ethyca/fides/pull/1110)
  - The dataset fields table shows data categories from the classifier (if available). [#1088](https://github.com/ethyca/fides/pull/1088)
  - The "Approve" button can be used to update the dataset with the classifier's suggestions. [#1129](https://github.com/ethyca/fides/pull/1129)
- System management UI:
  - New page to add a system via yaml [#1062](https://github.com/ethyca/fides/pull/1062)
  - Skeleton of page to add a system manually [#1068](https://github.com/ethyca/fides/pull/1068)
  - Refactor config wizard system forms to be reused for system management [#1072](https://github.com/ethyca/fides/pull/1072)
  - Add additional optional fields to system management forms [#1082](https://github.com/ethyca/fides/pull/1082)
  - Delete a system through the UI [#1085](https://github.com/ethyca/fides/pull/1085)
  - Edit a system through the UI [#1096](https://github.com/ethyca/fides/pull/1096)
- Cypress component testing [#1106](https://github.com/ethyca/fides/pull/1106)

### Changed

- Changed behavior of `load_default_taxonomy` to append instead of upsert [#1040](https://github.com/ethyca/fides/pull/1040)
- Changed behavior of adding privacy declarations to decouple the actions of the "add" and "next" buttons [#1086](https://github.com/ethyca/fides/pull/1086)
- Moved system related UI components from the `config-wizard` directory to the `system` directory [#1097](https://github.com/ethyca/fides/pull/1097)
- Updated "type" on SaaS config to be a simple string type, not an enum [#1197](https://github.com/ethyca/fides/pull/1197)

### Developer Experience

- Optional dependencies may have their version defined only once, in `optional-requirements.txt` [#1171](https://github.com/ethyca/fides/pull/1171)

### Docs

- Updated the footer links [#1130](https://github.com/ethyca/fides/pull/1130)

### Fixed

- Fixed the "help" link in the UI header [#1078](https://github.com/ethyca/fides/pull/1078)
- Fixed a bug in Data Category Dropdowns where checking i.e. `user.biometric` would also check `user.biometric_health` [#1126](https://github.com/ethyca/fides/pull/1126)

### Security

- Upgraded pymysql to version `1.0.2` [#1094](https://github.com/ethyca/fides/pull/1094)

## [1.8.6](https://github.com/ethyca/fides/compare/1.8.5...1.8.6) - 2022-09-28

### Added

- Added classification tables for Plus users [#1060](https://github.com/ethyca/fides/pull/1060)

### Fixed

- Fixed a bug where rows were being excluded from a data map [#1124](https://github.com/ethyca/fides/pull/1124)

## [1.8.5](https://github.com/ethyca/fides/compare/1.8.4...1.8.5) - 2022-09-21

### Changed

- Update fideslang to v1.3.0 [#1103](https://github.com/ethyca/fides/pull/1103)

## [1.8.4](https://github.com/ethyca/fides/compare/1.8.3...1.8.4) - 2022-09-09

### Added

- Initial system management page [#1054](https://github.com/ethyca/fides/pull/1054)

### Changed

- Deleting a taxonomy field with children will now cascade delete all of its children as well. [#1042](https://github.com/ethyca/fides/pull/1042)

### Fixed

- Fixed navigating directly to frontend routes loading index page instead of the correct static page for the route.
- Fix truncated evaluation error messages [#1053](https://github.com/ethyca/fides/pull/1053)

## [1.8.3](https://github.com/ethyca/fides/compare/1.8.2...1.8.3) - 2022-09-06

### Added

- Added more taxonomy fields that can be edited via the UI [#1000](https://github.com/ethyca/fides/pull/1000) [#1028](https://github.com/ethyca/fides/pull/1028)
- Added the ability to add taxonomy fields via the UI [#1019](https://github.com/ethyca/fides/pull/1019)
- Added the ability to delete taxonomy fields via the UI [#1006](https://github.com/ethyca/fides/pull/1006)
  - Only non-default taxonomy entities can be deleted [#1023](https://github.com/ethyca/fides/pull/1023)
- Prevent deleting taxonomy `is_default` fields and from adding `is_default=True` fields via the API [#990](https://github.com/ethyca/fides/pull/990).
- Added a "Custom" tag to distinguish user defined taxonomy fields from default taxonomy fields in the UI [#1027](https://github.com/ethyca/fides/pull/1027)
- Added initial support for enabling Fides Plus [#1037](https://github.com/ethyca/fides/pull/1037)
  - The `useFeatures` hook can be used to check if `plus` is enabled.
  - Navigating to/from the Data Map page is gated behind this feature.
  - Plus endpoints are served from the private Plus image.

### Fixed

- Fixed failing mypy tests [#1030](https://github.com/ethyca/fides/pull/1030)
- Fixed an issue where `fides push --diff` would return a false positive diff [#1026](https://github.com/ethyca/fides/pull/1026)
- Pinned pydantic version to < 1.10.0 to fix an error in finding referenced fides keys [#1045](https://github.com/ethyca/fides/pull/1045)

### Fixed

- Fixed failing mypy tests [#1030](https://github.com/ethyca/fides/pull/1030)
- Fixed an issue where `fides push --diff` would return a false positive diff [#1026](https://github.com/ethyca/fides/pull/1026)

### Docs

- Minor formatting updates to [Policy Webhooks](https://ethyca.github.io/fidesops/guides/policy_webhooks/) documentation [#1114](https://github.com/ethyca/fidesops/pull/1114)

### Removed

- Removed create superuser [#1116](https://github.com/ethyca/fidesops/pull/1116)

## [1.8.2](https://github.com/ethyca/fides/compare/1.8.1...1.8.2) - 2022-08-18

### Added

- Added the ability to edit taxonomy fields via the UI [#977](https://github.com/ethyca/fides/pull/977) [#1028](https://github.com/ethyca/fides/pull/1028)
- New column `is_default` added to DataCategory, DataUse, DataSubject, and DataQualifier tables [#976](https://github.com/ethyca/fides/pull/976)
- Added the ability to add taxonomy fields via the UI [#1019](https://github.com/ethyca/fides/pull/1019)
- Added the ability to delete taxonomy fields via the UI [#1006](https://github.com/ethyca/fides/pull/1006)
  - Only non-default taxonomy entities can be deleted [#1023](https://github.com/ethyca/fides/pull/1023)
- Prevent deleting taxonomy `is_default` fields and from adding `is_default=True` fields via the API [#990](https://github.com/ethyca/fides/pull/990).
- Added a "Custom" tag to distinguish user defined taxonomy fields from default taxonomy fields in the UI [#1027](https://github.com/ethyca/fides/pull/1027)

### Changed

- Upgraded base Docker version to Python 3.9 and updated all other references from 3.8 -> 3.9 [#974](https://github.com/ethyca/fides/pull/974)
- Prepend all database tables with `ctl_` [#979](https://github.com/ethyca/fides/pull/979)
- Moved the `admin-ui` code down one level into a `ctl` subdir [#970](https://github.com/ethyca/fides/pull/970)
- Extended the `/datamap` endpoint to include extra metadata [#992](https://github.com/ethyca/fides/pull/992)

## [1.8.1](https://github.com/ethyca/fides/compare/1.8.0...1.8.1) - 2022-08-08

### Deprecated

- The following environment variables have been deprecated, and replaced with the new environment variable names indicated below. To avoid breaking existing workflows, the deprecated variables are still respected in v1.8.1. They will be removed in a future release.
  - `FIDESCTL__API__DATABASE_HOST` --> `FIDESCTL__DATABASE__SERVER`
  - `FIDESCTL__API__DATABASE_NAME` --> `FIDESCTL__DATABASE__DB`
  - `FIDESCTL__API__DATABASE_PASSWORD` --> `FIDESCTL__DATABASE__PASSWORD`
  - `FIDESCTL__API__DATABASE_PORT` --> `FIDESCTL__DATABASE__PORT`
  - `FIDESCTL__API__DATABASE_TEST_DATABASE_NAME` --> `FIDESCTL__DATABASE__TEST_DB`
  - `FIDESCTL__API__DATABASE_USER` --> `FIDESCTL__DATABASE__USER`

### Developer Experience

- The included `docker-compose.yml` no longer references outdated ENV variables [#964](https://github.com/ethyca/fides/pull/964)

### Docs

- Minor release documentation now reflects the desired patch release process [#955](https://github.com/ethyca/fides/pull/955)
- Updated references to ENV variables [#964](https://github.com/ethyca/fides/pull/964)

### Fixed

- Deprecated config options will continue to be respected when set via environment variables [#965](https://github.com/ethyca/fides/pull/965)
- The git cache is rebuilt within the Docker container [#962](https://github.com/ethyca/fides/pull/962)
- The `wheel` pypi build no longer has a dirty version tag [#962](https://github.com/ethyca/fides/pull/962)
- Add setuptools to dev-requirements to fix versioneer error [#983](https://github.com/ethyca/fides/pull/983)

## [1.8.0](https://github.com/ethyca/fides/compare/1.7.1...1.8.0) - 2022-08-04

### Added

- Initial configuration wizard UI view
  - System scanning step: AWS credentials form and initial `generate` API usage.
  - System scanning results: AWS systems are stored and can be selected for review
- CustomInput type "password" with show/hide icon.
- Pull CLI command now checks for untracked/unstaged files in the manifests dir [#869](https://github.com/ethyca/fides/pull/869)
- Pull CLI command has a flag to pull missing files from the server [#895](https://github.com/ethyca/fides/pull/895)
- Add BigQuery support for the `generate` command and `/generate` endpoint [#814](https://github.com/ethyca/fides/pull/814) & [#917](https://github.com/ethyca/fides/pull/917)
- Added user auth tables [915](https://github.com/ethyca/fides/pull/915)
- Standardized API error parsing under `~/types/errors`
- Added taxonomy page to UI [#902](https://github.com/ethyca/fides/pull/902)
  - Added a nested accordion component for displaying taxonomy data [#910](https://github.com/ethyca/fides/pull/910)
- Add lru cache to get_config [927](https://github.com/ethyca/fides/pull/927)
- Add support for deprecated API config values [#959](https://github.com/ethyca/fides/pull/959)
- `fides` is now an alias for `fidesctl` as a CLI entrypoint [#926](https://github.com/ethyca/fides/pull/926)
- Add user auth routes [929](https://github.com/ethyca/fides/pull/929)
- Bump fideslib to 3.0.1 and remove patch code[931](https://github.com/ethyca/fides/pull/931)
- Update the `fidesctl` python package to automatically serve the UI [#941](https://github.com/ethyca/fides/pull/941)
- Add `push` cli command alias for `apply` and deprecate `apply` [943](https://github.com/ethyca/fides/pull/943)
- Add resource groups tagging api as a source of system generation [939](https://github.com/ethyca/fides/pull/939)
- Add GitHub Action to publish the `fidesctl` package to testpypi on pushes to main [#951](https://github.com/ethyca/fides/pull/951)
- Added configWizardFlag to ui to hide the config wizard when false [[#1453](https://github.com/ethyca/fides/issues/1453)

### Changed

- Updated the `datamap` endpoint to return human-readable column names as the first response item [#779](https://github.com/ethyca/fides/pull/779)
- Remove the `obscure` requirement from the `generate` endpoint [#819](https://github.com/ethyca/fides/pull/819)
- Moved all files from `fidesapi` to `fidesctl/api` [#885](https://github.com/ethyca/fides/pull/885)
- Moved `scan` and `generate` to the list of commands that can be run in local mode [#841](https://github.com/ethyca/fides/pull/841)
- Upgraded the base docker images from Debian Buster to Bullseye [#958](https://github.com/ethyca/fides/pull/958)
- Removed `ipython` as a dev-requirement [#958](https://github.com/ethyca/fides/pull/958)
- Webserver dependencies now come as a standard part of the package [#881](https://github.com/ethyca/fides/pull/881)
- Initial configuration wizard UI view
  - Refactored step & form results management to use Redux Toolkit slice.
- Change `id` field in tables from an integer to a string [915](https://github.com/ethyca/fides/pull/915)
- Update `fideslang` to `1.1.0`, simplifying the default taxonomy and adding `tags` for resources [#865](https://github.com/ethyca/fides/pull/865)
- Merge existing configurations with `fideslib` library [#913](https://github.com/ethyca/fides/pull/913)
- Moved frontend static files to `src/fidesctl/ui-build/static` [#934](https://github.com/ethyca/fides/pull/934)
- Replicated the error response handling from the `/validate` endpoint to the `/generate` endpoint [#911](https://github.com/ethyca/fides/pull/911)

### Developer Experience

- Remove `API_PREFIX` from fidesctl/core/utils.py and change references to `API_PREFIX` in fidesctl/api/reoutes/util.py [922](https://github.com/ethyca/fides/pull/922)

### Fixed

- Dataset field columns show all columns by default in the UI [#898](https://github.com/ethyca/fides/pull/898)
- Fixed the missing `.fides./` directory when locating the default config [#933](https://github.com/ethyca/fides/pull/933)

## [1.7.1](https://github.com/ethyca/fides/compare/1.7.0...1.7.1) - 2022-07-28

### Added

- Add datasets via YAML in the UI [#813](https://github.com/ethyca/fides/pull/813)
- Add datasets via database connection [#834](https://github.com/ethyca/fides/pull/834) [#889](https://github.com/ethyca/fides/pull/889)
- Add delete confirmation when deleting a field or collection from a dataset [#809](https://github.com/ethyca/fides/pull/809)
- Add ability to delete datasets from the UI [#827](https://github.com/ethyca/fides/pull/827)
- Add Cypress for testing [713](https://github.com/ethyca/fides/pull/833)
- Add datasets via database connection (UI only) [#834](https://github.com/ethyca/fides/pull/834)
- Add Okta support to the `/generate` endpoint [#842](https://github.com/ethyca/fides/pull/842)
- Add db support to `/generate` endpoint [849](https://github.com/ethyca/fides/pull/849)
- Added OpenAPI TypeScript client generation for the UI app. See the [README](/clients/admin-ui/src/types/api/README.md) for more details.

### Changed

- Remove the `obscure` requirement from the `generate` endpoint [#819](https://github.com/ethyca/fides/pull/819)

### Developer Experience

- When releases are published, dispatch a repository webhook event to ethyca/fidesctl-plus [#938](https://github.com/ethyca/fides/pull/938)

### Docs

- recommend/replace pip installs with pipx [#874](https://github.com/ethyca/fides/pull/874)

### Fixed

- CustomSelect input tooltips appear next to selector instead of wrapping to a new row.
- Datasets without the `third_country_transfer` will not cause the editing dataset form to not render.
- Fixed a build issue causing an `unknown` version of `fidesctl` to be installed in published Docker images [#836](https://github.com/ethyca/fides/pull/836)
- Fixed an M1-related SQLAlchemy bug [#816](https://github.com/ethyca/fides/pull/891)
- Endpoints now work with or without a trailing slash. [#886](https://github.com/ethyca/fides/pull/886)
- Dataset field columns show all columns by default in the UI [#898](https://github.com/ethyca/fides/pull/898)
- Fixed the `tag` specific GitHub Action workflows for Docker and publishing docs. [#901](https://github.com/ethyca/fides/pull/901)

## [1.7.0](https://github.com/ethyca/fides/compare/1.6.1...1.7.0) - 2022-06-23

### Added

- Added dependabot to keep dependencies updated
- A warning now issues for any orphan datasets as part of the `apply` command [543](https://github.com/ethyca/fides/pull/543)
- Initial scaffolding of management UI [#561](https://github.com/ethyca/fides/pull/624)
- A new `audit` command for `system` and `organization` resources, checking data map attribute compliance [#548](https://github.com/ethyca/fides/pull/548)
- Static UI assets are now built with the docker container [#663](https://github.com/ethyca/fides/issues/663)
- Host static files via fidesapi [#621](https://github.com/ethyca/fides/pull/621)
- A new `generate` endpoint to enable capturing systems from infrastructure from the UI [#642](https://github.com/ethyca/fides/pull/642)
- A new `datamap` endpoint to enable visualizing a data map from the UI [#721](https://github.com/ethyca/fides/pull/721)
- Management UI navigation bar [#679](https://github.com/ethyca/fides/issues/679)
- Management UI integration [#736](https://github.com/ethyca/fides/pull/736)
  - Datasets
  - Systems
  - Taxonomy (data categories)
- Initial dataset UI view [#768](https://github.com/ethyca/fides/pull/768)
  - Add interaction for viewing a dataset collection
  - Add column picker
  - Add a data category checklist tree
  - Edit/delete dataset fields
  - Edit/delete dataset collections
  - Edit datasets
  - Add a component for Identifiability tags
  - Add tooltips for help on forms
  - Add geographic location (third_country_transfers) country selection. Supported by new dependency `i18n-iso-countries`.
- Okta, aws and database credentials can now come from `fidesctl.toml` config [#694](https://github.com/ethyca/fides/pull/694)
- New `validate` endpoint to test aws and okta credentials [#722](https://github.com/ethyca/fides/pull/722)
- Initial configuration wizard UI view
  - Manual entry steps added (name and describe organization, pick entry route, and describe system manually including privacy declarations)
- A new image tagged `ethyca/fidesctl:dev` is published on each push to `main` [781](https://github.com/ethyca/fides/pull/781)
- A new cli command (`fidesctl sync`) [#765](https://github.com/ethyca/fides/pull/765)

### Changed

- Comparing server and CLI versions ignores `.dirty` only differences, and is quiet on success when running general CLI commands [621](https://github.com/ethyca/fides/pull/621)
- All endpoints now prefixed by `/api/v1` [#623](https://github.com/ethyca/fides/issues/623)
- Allow AWS credentials to be passed to `generate system` via the API [#645](https://github.com/ethyca/fides/pull/645)
- Update the export of a datamap to load resources from the server instead of a manifest directory [#662](https://github.com/ethyca/fides/pull/662)
- Refactor `export` to remove CLI specific uses from the core modules and load resources[#725](https://github.com/ethyca/fides/pull/725)
- Bump version of FastAPI in `setup.py` to 0.77.1 to match `optional-requirements.txt` [#734](https://github.com/ethyca/fides/pull/734)
- Docker images are now only built and pushed on tags to match when released to pypi [#740](https://github.com/ethyca/fides/pull/740)
- Okta resource scanning and generation now works with systems instead of datasets [#751](https://github.com/ethyca/fides/pull/751)

### Developer Experience

- Replaced `make` with `nox` [#547](https://github.com/ethyca/fides/pull/547)
- Removed usage of `fideslang` module in favor of new [external package](https://github.com/ethyca/fideslang) shared across projects [#619](https://github.com/ethyca/fides/issues/619)
- Added a UI service to the docker-compose deployment [#757](https://github.com/ethyca/fides/pull/757)
- `TestClient` defined in and shared across test modules via `conftest.py` [#759](https://github.com/ethyca/fides/pull/759)

### Docs

- Replaced all references to `make` with `nox` [#547](https://github.com/ethyca/fides/pull/547)
- Removed config/schemas page [#613](https://github.com/ethyca/fides/issues/613)
- Dataset UI and config wizard docs added ([https://github.com/ethyca/fides/pull/697](https://github.com/ethyca/fides/pull/697))
- The fides README now walks through generating a datamap [#746](https://github.com/ethyca/fides/pull/746)

### Fixed

- Updated `fideslog` to v1.1.5, resolving an issue where some exceptions thrown by the SDK were not handled as expected [#609](https://github.com/ethyca/fides/issues/609)
- Updated the webserver so that it won't fail if the database is inaccessible [#649](https://github.com/ethyca/fides/pull/649)
- Updated external tests to handle complex characters [#661](https://github.com/ethyca/fides/pull/661)
- Evaluations now properly merge the default taxonomy into the user-defined taxonomy [#684](https://github.com/ethyca/fides/pull/684)
- The CLI can now be run without installing the webserver components [#715](https://github.com/ethyca/fides/pull/715)

## [1.6.1](https://github.com/ethyca/fides/compare/1.6.0...1.6.1) - 2022-06-15

### Docs

- Updated `Release Steps`

### Fixed

- Resolved a failure with populating applicable data subject rights to a data map
- Handle invalid characters when generating a `fides_key` [#761](https://github.com/ethyca/fides/pull/761)

## [1.6.0](https://github.com/ethyca/fides/compare/1.5.3...1.6.0) - 2022-05-02

### Added

- ESLint configuration changes [#514](https://github.com/ethyca/fidesops/pull/514)
- User creation, update and permissions in the Admin UI [#511](https://github.com/ethyca/fidesops/pull/511)
- Yaml support for dataset upload [#284](https://github.com/ethyca/fidesops/pull/284)

### Breaking Changes

- Update masking API to take multiple input values [#443](https://github.com/ethyca/fidesops/pull/443)

### Docs

- DRP feature documentation [#520](https://github.com/ethyca/fidesops/pull/520)

## [1.4.2](https://github.com/ethyca/fidesops/compare/1.4.1...1.4.2) - 2022-05-12

### Added

- GET routes for users [#405](https://github.com/ethyca/fidesops/pull/405)
- Username based search on GET route [#444](https://github.com/ethyca/fidesops/pull/444)
- FIDESOPS\_\_DEV_MODE for Easier SaaS Request Debugging [#363](https://github.com/ethyca/fidesops/pull/363)
- Track user privileges across sessions [#425](https://github.com/ethyca/fidesops/pull/425)
- Add first_name and last_name fields. Also add them along with created_at to FidesUser response [#465](https://github.com/ethyca/fidesops/pull/465)
- Denial reasons for DSR and user `AuditLog` [#463](https://github.com/ethyca/fidesops/pull/463)
- DRP action to Policy [#453](https://github.com/ethyca/fidesops/pull/453)
- `CHANGELOG.md` file[#484](https://github.com/ethyca/fidesops/pull/484)
- DRP status endpoint [#485](https://github.com/ethyca/fidesops/pull/485)
- DRP exerise endpoint [#496](https://github.com/ethyca/fidesops/pull/496)
- Frontend for privacy request denial reaons [#480](https://github.com/ethyca/fidesops/pull/480)
- Publish Fidesops to Pypi [#491](https://github.com/ethyca/fidesops/pull/491)
- DRP data rights endpoint [#526](https://github.com/ethyca/fidesops/pull/526)

### Changed

- Converted HTTP Status Codes to Starlette constant values [#438](https://github.com/ethyca/fidesops/pull/438)
- SaasConnector.send behavior on ignore_errors now returns raw response [#462](https://github.com/ethyca/fidesops/pull/462)
- Seed user permissions in `create_superuser.py` script [#468](https://github.com/ethyca/fidesops/pull/468)
- User API Endpoints (update fields and reset user passwords) [#471](https://github.com/ethyca/fidesops/pull/471)
- Format tests with `black` [#466](https://github.com/ethyca/fidesops/pull/466)
- Extract privacy request endpoint logic into separate service for DRP [#470](https://github.com/ethyca/fidesops/pull/470)
- Fixing inconsistent SaaS connector integration tests [#473](https://github.com/ethyca/fidesops/pull/473)
- Add user data to login response [#501](https://github.com/ethyca/fidesops/pull/501)

### Breaking Changes

- Update masking API to take multiple input values [#443](https://github.com/ethyca/fidesops/pull/443)

### Docs

- Added issue template for documentation updates [#442](https://github.com/ethyca/fidesops/pull/442)
- Clarify masking updates [#464](https://github.com/ethyca/fidesops/pull/464)
- Added dark mode [#476](https://github.com/ethyca/fidesops/pull/476)

### Fixed

- Removed miradb test warning [#436](https://github.com/ethyca/fidesops/pull/436)
- Added missing import [#448](https://github.com/ethyca/fidesops/pull/448)
- Removed pypi badge pointing to wrong package [#452](https://github.com/ethyca/fidesops/pull/452)
- Audit imports and references [#479](https://github.com/ethyca/fidesops/pull/479)
- Switch to using update method on PUT permission endpoint [#500](https://github.com/ethyca/fidesops/pull/500)

### Developer Experience

- added isort as a CI check
- Include `tests/` in all static code checks (e.g. `mypy`, `pylint`)

### Changed

- Published Docker image does a clean install of Fidesctl
- `with_analytics` is now a decorator

### Fixed

- Third-Country formatting on Data Map
- Potential Duplication on Data Map
- Exceptions are no longer raised when sending `AnalyticsEvent`s on Windows
- Running `fidesctl init` now generates a `server_host` and `server_protocol`
  rather than `server_url`<|MERGE_RESOLUTION|>--- conflicted
+++ resolved
@@ -17,11 +17,6 @@
 
 ## [Unreleased](https://github.com/ethyca/fides/compare/2.15.0...main)
 
-<<<<<<< HEAD
-### Fixed
-
-- Add Systems Applicable Filter to Privacy Experience List [#3654](https://github.com/ethyca/fides/pull/3654)
-=======
 ### Added
 - Empty state for when there are no relevant privacy notices in the privacy center [#3640](https://github.com/ethyca/fides/pull/3640)
 - Set `sslmode` to `prefer` if connecting to Redshift via ssh [#3685](https://github.com/ethyca/fides/pull/3685)
@@ -29,12 +24,12 @@
 ### Fixed
 - Render linebreaks in the Fides.js overlay descriptions, etc. [#3665](https://github.com/ethyca/fides/pull/3665)
 - Broken link to Fides docs site on the About Fides page in Admin UI [#3643](https://github.com/ethyca/fides/pull/3643)
+- Add Systems Applicable Filter to Privacy Experience List [#3654](https://github.com/ethyca/fides/pull/3654)
 
 ### Developer Experience
 
 ### Changed
 - Moved GPC preferences slightly earlier in Fides.js lifecycle [#3561](https://github.com/ethyca/fides/pull/3561)
->>>>>>> 0337c662
 
 
 ## [2.15.0](https://github.com/ethyca/fides/compare/2.14.1...2.15.0)
