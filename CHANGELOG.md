--- conflicted
+++ resolved
@@ -17,6 +17,10 @@
 
 ## [Unreleased](https://github.com/ethyca/fides/compare/2.4.0...main)
 
+### Added
+
+* Added the connection key to the execution log [#2100](https://github.com/ethyca/fides/pull/2100)
+
 ## [2.4.0](https://github.com/ethyca/fides/compare/2.3.1...2.4.0)
 
 ### Developer Experience
@@ -31,9 +35,6 @@
 ### Added
 
 * Adds new erasure policy for complete user data masking [#1839](https://github.com/ethyca/fides/pull/1839)
-<<<<<<< HEAD
-* Added the connection key to the execution log [#2100](https://github.com/ethyca/fides/pull/2100)
-=======
 * New Fides Home page [#1864](https://github.com/ethyca/fides/pull/2050)
 * Nav 2.0 - Replace form flow side navs with top tabs [#2037](https://github.com/ethyca/fides/pull/2050)
 * Adds new erasure policy for complete user data masking [#1839](https://github.com/ethyca/fides/pull/1839)
@@ -42,7 +43,6 @@
 ### Fixed
 
 * Store `fides_consent` cookie on the root domain of the Privacy Center [#2071](https://github.com/ethyca/fides/pull/2071)
->>>>>>> 7b8d0d78
 
 ## [2.3.1](https://github.com/ethyca/fides/compare/2.3.0...2.3.1)
 
