# Changelog

All notable changes to this project will be documented in this file.

The format is based on [Keep a Changelog](https://keepachangelog.com/en/)

The types of changes are:

- `Added` for new features.
- `Changed` for changes in existing functionality.
- `Developer Experience` for changes in developer workflow or tooling.
- `Deprecated` for soon-to-be removed features.
- `Docs` for documentation only changes.
- `Removed` for now removed features.
- `Fixed` for any bug fixes.
- `Security` in case of vulnerabilities.

## [Unreleased](https://github.com/ethyca/fides/compare/2.28.0...main)

## [2.28.0](https://github.com/ethyca/fides/compare/2.27.0...2.28.0)

### Added

- Erasure support for AppsFlyer [#4512](https://github.com/ethyca/fides/pull/4512)
- Datamap Reporting page [#4519](https://github.com/ethyca/fides/pull/4519)
- Consent support for Klaviyo [#4513](https://github.com/ethyca/fides/pull/4513)
<<<<<<< HEAD
- Columns in data map reporting, adding multiple systems, and consent configuration tables can be resized. In the data map reporting table, fields with multiple values can show all or collapse all [#4569](https://github.com/ethyca/fides/pull/4569)
=======
- Form for configuring GPP settings [#4557](https://github.com/ethyca/fides/pull/4557)
- Custom privacy request field support for consent requests [#4546](https://github.com/ethyca/fides/pull/4546)
- Support GPP in privacy notices [#4554](https://github.com/ethyca/fides/pull/4554)
>>>>>>> 10f8f0a3

### Changed

- Redesigned nav bar for the admin UI [#4548](https://github.com/ethyca/fides/pull/4548)
- Fides.js GPP for US geographies now derives values from backend privacy notices [#4559](https://github.com/ethyca/fides/pull/4559)
- No longer generate the `vendors_disclosed` section of the TC string in `fides.js` [#4553](https://github.com/ethyca/fides/pull/4553)
- Changed consent management vendor add flow [#4550](https://github.com/ethyca/fides/pull/4550)

### Fixed

- Fixed an issue blocking Salesforce sandbox accounts from refreshing tokens [#4547](https://github.com/ethyca/fides/pull/4547)
- Fixed DSR zip packages to be unzippable on Windows [#4549](https://github.com/ethyca/fides/pull/4549)
- Fixed browser compatibility issues with Object.hasOwn [#4568](https://github.com/ethyca/fides/pull/4568)

### Developer Experience

- Switch to anyascii for unicode transliteration [#4550](https://github.com/ethyca/fides/pull/4564)

## [2.27.0](https://github.com/ethyca/fides/compare/2.26.0...2.27.0)

### Added

- Tooltip and styling for disabled rows in add multiple vendor view [#4498](https://github.com/ethyca/fides/pull/4498)
- Preliminary GPP support for US regions [#4498](https://github.com/ethyca/fides/pull/4504)
- Access and erasure support for Statsig Enterprise [#4429](https://github.com/ethyca/fides/pull/4429)
- New page for setting locations [#4517](https://github.com/ethyca/fides/pull/4517)
- New modal for setting granular locations [#4531](https://github.com/ethyca/fides/pull/4531)
- New page for setting regulations [#4530](https://github.com/ethyca/fides/pull/4530)
- Update fides.js to support multiple descriptions (banner, overlay) and render HTML descriptions [#4542](https://github.com/ethyca/fides/pull/4542)

### Fixed

- Fixed incorrect Compass button behavior in system form [#4508](https://github.com/ethyca/fides/pull/4508)
- Omit certain fields from system payload when empty [#4508](https://github.com/ethyca/fides/pull/4525)
- Fixed issues with Compass vendor selector behavior [#4521](https://github.com/ethyca/fides/pull/4521)
- Fixed an issue where the background overlay remained visible after saving consent preferences [#4515](https://github.com/ethyca/fides/pull/4515)
- Fixed system name being editable when editing GVL systems [#4533](https://github.com/ethyca/fides/pull/4533)
- Fixed an issue where a privacy policy link could not be removed from privacy experiences [#4542](https://github.com/ethyca/fides/pull/4542)

### Changed

- Upgrade to use Fideslang `3.0.0` and remove associated concepts [#4502](https://github.com/ethyca/fides/pull/4502)
- Model overhaul for saving privacy preferences and notices served [#4481](https://github.com/ethyca/fides/pull/4481)
- Moves served notice endpoints, consent reporting, purpose endpoints and TCF queries to plus [#4481](https://github.com/ethyca/fides/pull/4481)
- Moves served notice endpoints, consent reporting, and TCF queries to plus [#4481](https://github.com/ethyca/fides/pull/4481)
- Update frontend to account for changes to notices served and preferences saved APIs [#4518](https://github.com/ethyca/fides/pull/4518)
- `fides.js` now sets `supportsOOB` to `false` [#4516](https://github.com/ethyca/fides/pull/4516)
- Save consent method ("accept", "reject", "save", etc.) to `fides_consent` cookie as extra metadata [#4529](https://github.com/ethyca/fides/pull/4529)
- Allow CORS for privacy center `fides.js` and `fides-ext-gpp.js` endpoints
- Replace `GPP_EXT_PATH` env var in favor of a more flexible `FIDES_JS_BASE_URL` environment variable
- Change vendor add modal on consent configuration screen to use new vendor selector [#4532](https://github.com/ethyca/fides/pull/4532)
- Remove vendor add modal [#4535](https://github.com/ethyca/fides/pull/4535)

## [2.26.0](https://github.com/ethyca/fides/compare/2.25.0...main)

### Added

- Dynamic importing for GPP bundle [#4447](https://github.com/ethyca/fides/pull/4447)
- Paging to vendors in the TCF overlay [#4463](https://github.com/ethyca/fides/pull/4463)
- New purposes endpoint and indices to improve system lookups [#4452](https://github.com/ethyca/fides/pull/4452)
- Cypress tests for fides.js GPP extension [#4476](https://github.com/ethyca/fides/pull/4476)
- Add support for global TCF Purpose Overrides [#4464](https://github.com/ethyca/fides/pull/4464)
- TCF override management [#4484](https://github.com/ethyca/fides/pull/4484)
- Readonly consent management table and modal [#4456](https://github.com/ethyca/fides/pull/4456), [#4477](https://github.com/ethyca/fides/pull/4477)
- Access and erasure support for Gong [#4461](https://github.com/ethyca/fides/pull/4461)
- Add new UI for CSV consent reporting [#4488](https://github.com/ethyca/fides/pull/4488)
- Option to prevent the dismissal of the consent banner and modal [#4470](https://github.com/ethyca/fides/pull/4470)

### Changed

- Increased max number of preferences allowed in privacy preference API calls [#4469](https://github.com/ethyca/fides/pull/4469)
- Reduce size of tcf_consent payload in fides_consent cookie [#4480](https://github.com/ethyca/fides/pull/4480)
- Change log level for FidesUserPermission retrieval to `debug` [#4482](https://github.com/ethyca/fides/pull/4482)
- Remove Add Vendor button from the Manage your vendors page[#4509](https://github.com/ethyca/fides/pull/4509)

### Fixed

- Fix type errors when TCF vendors have no dataDeclaration [#4465](https://github.com/ethyca/fides/pull/4465)
- Fixed an error where editing an AC system would mistakenly lock it for GVL [#4471](https://github.com/ethyca/fides/pull/4471)
- Refactor custom Get Preferences function to occur after our CMP API initialization [#4466](https://github.com/ethyca/fides/pull/4466)
- Fix an error where a connector response value of None causes a DSR failure due to a missing value [#4483](https://github.com/ethyca/fides/pull/4483)
- Fixed system name being non-editable when locked for GVL [#4475](https://github.com/ethyca/fides/pull/4475)
- Fixed a bug with "null" values for retention period field on data uses [#4487](https://github.com/ethyca/fides/pull/4487)
- Fixed an issue with the Iterate connector returning At least one param_value references an invalid field for the 'update' request of user [#4514]

## [2.25.0](https://github.com/ethyca/fides/compare/2.24.1...2.25.0)

### Added

- Stub for initial GPP support [#4431](https://github.com/ethyca/fides/pull/4431)
- Added confirmation modal on deleting a data use declaration [#4439](https://github.com/ethyca/fides/pull/4439)
- Added feature flag for separating system name and Compass vendor selector [#4437](https://github.com/ethyca/fides/pull/4437)
- Fire GPP events per spec [#4433](https://github.com/ethyca/fides/pull/4433)
- New override option `fides_tcf_gdpr_applies` for setting `gdprApplies` on the CMP API [#4453](https://github.com/ethyca/fides/pull/4453)

### Changed

- Improved bulk vendor adding table UX [#4425](https://github.com/ethyca/fides/pull/4425)
- Flexible legal basis for processing has a db default of True [#4434](https://github.com/ethyca/fides/pull/4434)
- Give contributor role access to config API, including cors origin updates [#4438](https://github.com/ethyca/fides/pull/4438)
- Disallow setting `*` and other non URL values for `security.cors_origins` config property via the API [#4438](https://github.com/ethyca/fides/pull/4438)
- Consent modal hides the opt-in/opt-out buttons if only one privacy notice is enabled [#4441](https://github.com/ethyca/fides/pull/4441)
- Initialize TCF stub earlier [#4453](https://github.com/ethyca/fides/pull/4453)
- Change focus outline color of form inputs [#4467](https://github.com/ethyca/fides/pull/4467)

### Fixed

- Fixed a bug where selected vendors in "configure consent" add vendor modal were unstyled [#4454](https://github.com/ethyca/fides/pull/4454)
- Use correct defaults when there is no associated preference in the cookie [#4451](https://github.com/ethyca/fides/pull/4451)
- IP Addresses behind load balancers for consent reporting [#4440](https://github.com/ethyca/fides/pull/4440)

## [2.24.1](https://github.com/ethyca/fides/compare/2.24.0...2.24.1)

### Added

- Logging when root user and client credentials are used [#4432](https://github.com/ethyca/fides/pull/4432)
- Allow for custom path at which to retrieve Fides override options [#4462](https://github.com/ethyca/fides/pull/4462)

### Changed

- Run fides with non-root user [#4421](https://github.com/ethyca/fides/pull/4421)

## [2.24.0](https://github.com/ethyca/fides/compare/2.23.3...2.24.0)

### Added

- Adds fides_disable_banner config option to Fides.js [#4378](https://github.com/ethyca/fides/pull/4378)
- Deletions that fail due to foreign key constraints will now be more clearly communicated [#4406](https://github.com/ethyca/fides/pull/4378)
- Added support for a custom get preferences API call provided through Fides.init [#4375](https://github.com/ethyca/fides/pull/4375)
- Hidden custom privacy request fields in the Privacy Center [#4370](https://github.com/ethyca/fides/pull/4370)
- Backend System-level Cookie Support [#4383](https://github.com/ethyca/fides/pull/4383)
- High Level Tracking of Compass System Sync [#4397](https://github.com/ethyca/fides/pull/4397)
- Erasure support for Qualtrics [#4371](https://github.com/ethyca/fides/pull/4371)
- Erasure support for Ada Chatbot [#4382](https://github.com/ethyca/fides/pull/4382)
- Erasure support for Typeform [#4366](https://github.com/ethyca/fides/pull/4366)
- Added notice that a system is GVL when adding/editing from system form [#4327](https://github.com/ethyca/fides/pull/4327)
- Added the ability to select the request types to enable per integration (for plus users) [#4374](https://github.com/ethyca/fides/pull/4374)
- Adds support for custom get experiences fn and custom patch notices served fn [#4410](https://github.com/ethyca/fides/pull/4410)
- Adds more granularity to tracking consent method, updates custom savePreferencesFn and FidesUpdated event to take consent method [#4419](https://github.com/ethyca/fides/pull/4419)

### Changed

- Add filtering and pagination to bulk vendor add table [#4351](https://github.com/ethyca/fides/pull/4351)
- Determine if the TCF overlay needs to surface based on backend calculated version hash [#4356](https://github.com/ethyca/fides/pull/4356)
- Moved Experiences and Preferences endpoints to Plus to take advantage of dynamic GVL [#4367](https://github.com/ethyca/fides/pull/4367)
- Add legal bases to Special Purpose schemas on the backend for display [#4387](https://github.com/ethyca/fides/pull/4387)
- "is_service_specific" default updated when building TC strings on the backend [#4377](https://github.com/ethyca/fides/pull/4377)
- "isServiceSpecific" default updated when building TC strings on the frontend [#4384](https://github.com/ethyca/fides/pull/4384)
- Redact cli, database, and redis configuration information from GET api/v1/config API request responses. [#4379](https://github.com/ethyca/fides/pull/4379)
- Button ordering in fides.js UI [#4407](https://github.com/ethyca/fides/pull/4407)
- Add different classnames to consent buttons for easier selection [#4411](https://github.com/ethyca/fides/pull/4411)
- Updates default consent preference to opt-out for TCF when fides_string exists [#4430](https://github.com/ethyca/fides/pull/4430)

### Fixed

- Persist bulk system add filter modal state [#4412](https://github.com/ethyca/fides/pull/4412)
- Fixing labels for request type field [#4414](https://github.com/ethyca/fides/pull/4414)
- User preferences from cookie should always override experience preferences [#4405](https://github.com/ethyca/fides/pull/4405)
- Allow fides_consent cookie to be set from a subdirectory [#4426](https://github.com/ethyca/fides/pull/4426)

### Security

-- Use a more cryptographically secure random function for security code generation

## [2.23.3](https://github.com/ethyca/fides/compare/2.23.2...2.23.3)

### Fixed

- Fix button arrangment and spacing for TCF and non-TCF consent overlay banner and modal [#4391](https://github.com/ethyca/fides/pull/4391)
- Replaced h1 element with div to use exisitng fides styles in consent modal [#4399](https://github.com/ethyca/fides/pull/4399)
- Fixed privacy policy alignment for non-TCF consent overlay banner and modal [#4403](https://github.com/ethyca/fides/pull/4403)
- Fix dynamic class name for TCF-variant of consent banner [#4404](https://github.com/ethyca/fides/pull/4403)

### Security

-- Fix an HTML Injection vulnerability in DSR Packages

## [2.23.2](https://github.com/ethyca/fides/compare/2.23.1...2.23.2)

### Fixed

- Fixed fides.css to vary banner width based on tcf [[#4381](https://github.com/ethyca/fides/issues/4381)]

## [2.23.1](https://github.com/ethyca/fides/compare/2.23.0...2.23.1)

### Changed

- Refactor Fides.js embedded modal to not use A11y dialog [#4355](https://github.com/ethyca/fides/pull/4355)
- Only call `FidesUpdated` when a preference has been saved, not during initialization [#4365](https://github.com/ethyca/fides/pull/4365)
- Updated double toggle styling in favor of single toggles with a radio group to select legal basis [#4376](https://github.com/ethyca/fides/pull/4376)

### Fixed

- Handle invalid `fides_string` when passed in as an override [#4350](https://github.com/ethyca/fides/pull/4350)
- Bug where vendor opt-ins would not initialize properly based on a `fides_string` in the TCF overlay [#4368](https://github.com/ethyca/fides/pull/4368)

## [2.23.0](https://github.com/ethyca/fides/compare/2.22.1...2.23.0)

### Added

- Added support for 3 additional config variables in Fides.js: fidesEmbed, fidesDisableSaveApi, and fidesTcString [#4262](https://github.com/ethyca/fides/pull/4262)
- Added support for fidesEmbed, fidesDisableSaveApi, and fidesTcString to be passed into Fides.js via query param, cookie, or window object [#4297](https://github.com/ethyca/fides/pull/4297)
- New privacy center environment variables `FIDES_PRIVACY_CENTER__IS_FORCED_TCF` which can make the privacy center always return the TCF bundle (`fides-tcf.js`) [#4312](https://github.com/ethyca/fides/pull/4312)
- Added a `FidesUIChanged` event to Fides.js to track when user preferences change without being saved [#4314](https://github.com/ethyca/fides/pull/4314) and [#4253](https://github.com/ethyca/fides/pull/4253)
- Add AC Systems to the TCF Overlay under Vendor Consents section [#4266](https://github.com/ethyca/fides/pull/4266/)
- Added bulk system/vendor creation component [#4309](https://github.com/ethyca/fides/pull/4309/)
- Support for passing in an AC string as part of a fides string for the TCF overlay [#4308](https://github.com/ethyca/fides/pull/4308)
- Added support for overriding the save user preferences API call with a custom fn provided through Fides.init [#4318](https://github.com/ethyca/fides/pull/4318)
- Return AC strings in GET Privacy Experience meta and allow saving preferences against AC strings [#4295](https://github.com/ethyca/fides/pull/4295)
- New GET Privacy Experience Meta Endpoint [#4328](https://github.com/ethyca/fides/pull/4328)
- Access and erasure support for SparkPost [#4328](https://github.com/ethyca/fides/pull/4238)
- Access and erasure support for Iterate [#4332](https://github.com/ethyca/fides/pull/4332)
- SSH Support for MySQL connections [#4310](https://github.com/ethyca/fides/pull/4310)
- Added served notice history IDs to the TCF privacy preference API calls [#4161](https://github.com/ethyca/fides/pull/4161)

### Fixed

- Cleans up CSS for fidesEmbed mode [#4306](https://github.com/ethyca/fides/pull/4306)
- Stacks that do not have any purposes will no longer render an empty purpose block [#4278](https://github.com/ethyca/fides/pull/4278)
- Forcing hidden sections to use display none [#4299](https://github.com/ethyca/fides/pull/4299)
- Handles Hubspot requiring and email to be formatted as email when processing an erasure [#4322](https://github.com/ethyca/fides/pull/4322)
- Minor CSS improvements for the consent/TCF banners and modals [#4334](https://github.com/ethyca/fides/pull/4334)
- Consistent font sizes for labels in the system form and data use forms in the Admin UI [#4346](https://github.com/ethyca/fides/pull/4346)
- Bug where not all system forms would appear to save when used with Compass [#4347](https://github.com/ethyca/fides/pull/4347)
- Restrict TCF Privacy Experience Config if TCF is disabled [#4348](https://github.com/ethyca/fides/pull/4348)
- Removes overflow styling for embedded modal in Fides.js [#4345](https://github.com/ethyca/fides/pull/4345)

### Changed

- Derive cookie storage info, privacy policy and legitimate interest disclosure URLs, and data retention data from the data map instead of directly from gvl.json [#4286](https://github.com/ethyca/fides/pull/4286)
- Updated TCF Version for backend consent reporting [#4305](https://github.com/ethyca/fides/pull/4305)
- Update Version Hash Contents [#4313](https://github.com/ethyca/fides/pull/4313)
- Change vendor selector on system information form to typeahead[#4333](https://github.com/ethyca/fides/pull/4333)
- Updates experience API calls from Fides.js to include new meta field [#4335](https://github.com/ethyca/fides/pull/4335)

## [2.22.1](https://github.com/ethyca/fides/compare/2.22.0...2.22.1)

### Added

- Custom fields are now included in system history change tracking [#4294](https://github.com/ethyca/fides/pull/4294)

### Security

- Added hostname checks for external SaaS connector URLs [CVE-2023-46124](https://github.com/ethyca/fides/security/advisories/GHSA-jq3w-9mgf-43m4)
- Use a Pydantic URL type for privacy policy URLs [CVE-2023-46126](https://github.com/ethyca/fides/security/advisories/GHSA-fgjj-5jmr-gh83)
- Remove the CONFIG_READ scope from the Viewer role [CVE-2023-46125](https://github.com/ethyca/fides/security/advisories/GHSA-rjxg-rpg3-9r89)

## [2.22.0](https://github.com/ethyca/fides/compare/2.21.0...2.22.0)

### Added

- Added an option to link to vendor tab from an experience config description [#4191](https://github.com/ethyca/fides/pull/4191)
- Added two toggles for vendors in the TCF overlay, one for Consent, and one for Legitimate Interest [#4189](https://github.com/ethyca/fides/pull/4189)
- Added two toggles for purposes in the TCF overlay, one for Consent, and one for Legitimate Interest [#4234](https://github.com/ethyca/fides/pull/4234)
- Added support for new TCF-related fields on `System` and `PrivacyDeclaration` models [#4228](https://github.com/ethyca/fides/pull/4228)
- Support for AC string to `fides-tcf` [#4244](https://github.com/ethyca/fides/pull/4244)
- Support for `gvl` prefixed vendor IDs [#4247](https://github.com/ethyca/fides/pull/4247)

### Changed

- Removed `TCF_ENABLED` environment variable from the privacy center in favor of dynamically figuring out which `fides-js` bundle to send [#4131](https://github.com/ethyca/fides/pull/4131)
- Updated copy of info boxes on each TCF tab [#4191](https://github.com/ethyca/fides/pull/4191)
- Clarified messages for error messages presented during connector upload [#4198](https://github.com/ethyca/fides/pull/4198)
- Refactor legal basis dimension regarding how TCF preferences are saved and how the experience is built [#4201](https://github.com/ethyca/fides/pull/4201/)
- Add saving privacy preferences via a TC string [#4221](https://github.com/ethyca/fides/pull/4221)
- Updated fides server to use an environment variable for turning TCF on and off [#4220](https://github.com/ethyca/fides/pull/4220)
- Update frontend to use new legal basis dimension on vendors [#4216](https://github.com/ethyca/fides/pull/4216)
- Updated privacy center patch preferences call to handle updated API response [#4235](https://github.com/ethyca/fides/pull/4235)
- Added our CMP ID [#4233](https://github.com/ethyca/fides/pull/4233)
- Allow Admin UI users to turn on Configure Consent flag [#4246](https://github.com/ethyca/fides/pull/4246)
- Styling improvements for the fides.js consent banners and modals [#4222](https://github.com/ethyca/fides/pull/4222)
- Update frontend to handle updated Compass schema [#4254](https://github.com/ethyca/fides/pull/4254)
- Assume Universal Vendor ID usage in TC String translation [#4256](https://github.com/ethyca/fides/pull/4256)
- Changed vendor form on configuring consent page to use two-part selection for consent uses [#4251](https://github.com/ethyca/fides/pull/4251)
- Updated system form to have new TCF fields [#4271](https://github.com/ethyca/fides/pull/4271)
- Vendors disclosed string is now narrowed to only the vendors shown in the UI, not the whole GVL [#4250](https://github.com/ethyca/fides/pull/4250)
- Changed naming convention "fides_string" instead of "tc_string" for developer friendly consent API's [#4267](https://github.com/ethyca/fides/pull/4267)

### Fixed

- TCF overlay can initialize its consent preferences from a cookie [#4124](https://github.com/ethyca/fides/pull/4124)
- Various improvements to the TCF modal such as vendor storage disclosures, vendor counts, privacy policies, etc. [#4167](https://github.com/ethyca/fides/pull/4167)
- An issue where Braze could not mask an email due to formatting [#4187](https://github.com/ethyca/fides/pull/4187)
- An issue where email was not being overridden correctly for Braze and Domo [#4196](https://github.com/ethyca/fides/pull/4196)
- Use `stdRetention` when there is not a specific value for a purpose's data retention [#4199](https://github.com/ethyca/fides/pull/4199)
- Updating the unflatten_dict util to accept flattened dict values [#4200](https://github.com/ethyca/fides/pull/4200)
- Minor CSS styling fixes for the consent modal [#4252](https://github.com/ethyca/fides/pull/4252)
- Additional styling fixes for issues caused by a CSS reset [#4268](https://github.com/ethyca/fides/pull/4268)
- Bug where vendor legitimate interests would not be set unless vendor consents were first set [#4250](https://github.com/ethyca/fides/pull/4250)
- Vendor count over-counting in TCF overlay [#4275](https://github.com/ethyca/fides/pull/4275)

## [2.21.0](https://github.com/ethyca/fides/compare/2.20.2...2.21.0)

### Added

- "Add a vendor" flow to configuring consent page [#4107](https://github.com/ethyca/fides/pull/4107)
- Initial TCF Backend Support [#3804](https://github.com/ethyca/fides/pull/3804)
- Add initial layer to TCF modal [#3956](https://github.com/ethyca/fides/pull/3956)
- Support for rendering in the TCF modal whether or not a vendor is part of the GVL [#3972](https://github.com/ethyca/fides/pull/3972)
- Features and legal bases dropdown for TCF modal [#3995](https://github.com/ethyca/fides/pull/3995)
- TCF CMP stub API [#4000](https://github.com/ethyca/fides/pull/4000)
- Fides-js can now display preliminary TCF data [#3879](https://github.com/ethyca/fides/pull/3879)
- Fides-js can persist TCF preferences to the backend [#3887](https://github.com/ethyca/fides/pull/3887)
- TCF modal now supports setting legitimate interest fields [#4037](https://github.com/ethyca/fides/pull/4037)
- Embed the GVL in the GET Experiences response [#4143](https://github.com/ethyca/fides/pull/4143)
- Button to view how many vendors and to open the vendor tab in the TCF modal [#4144](https://github.com/ethyca/fides/pull/4144)
- "Edit vendor" flow to configuring consent page [#4162](https://github.com/ethyca/fides/pull/4162)
- TCF overlay description updates [#4051] https://github.com/ethyca/fides/pull/4151
- Added developer-friendly TCF information under Experience meta [#4160](https://github.com/ethyca/fides/pull/4160/)
- Added fides.css customization for Plus users [#4136](https://github.com/ethyca/fides/pull/4136)

### Changed

- Added further config options to customize the privacy center [#4090](https://github.com/ethyca/fides/pull/4090)
- CORS configuration page [#4073](https://github.com/ethyca/fides/pull/4073)
- Refactored `fides.js` components so that they can take data structures that are not necessarily privacy notices [#3870](https://github.com/ethyca/fides/pull/3870)
- Use hosted GVL.json from the backend [#4159](https://github.com/ethyca/fides/pull/4159)
- Features and Special Purposes in the TCF modal do not render toggles [#4139](https://github.com/ethyca/fides/pull/4139)
- Moved the initial TCF layer to the banner [#4142](https://github.com/ethyca/fides/pull/4142)
- Misc copy changes for the system history table and modal [#4146](https://github.com/ethyca/fides/pull/4146)

### Fixed

- Allows CDN to cache empty experience responses from fides.js API [#4113](https://github.com/ethyca/fides/pull/4113)
- Fixed `identity_special_purpose` unique constraint definition [#4174](https://github.com/ethyca/fides/pull/4174/files)

## [2.20.2](https://github.com/ethyca/fides/compare/2.20.1...2.20.2)

### Fixed

- added version_added, version_deprecated, and replaced_by to data use, data subject, and data category APIs [#4135](https://github.com/ethyca/fides/pull/4135)
- Update fides.js to not fetch experience client-side if pre-fetched experience is empty [#4149](https://github.com/ethyca/fides/pull/4149)
- Erasure privacy requests now pause for input if there are any manual process integrations [#4115](https://github.com/ethyca/fides/pull/4115)
- Caching the values of authorization_required and user_guide on the connector templates to improve performance [#4128](https://github.com/ethyca/fides/pull/4128)

## [2.20.1](https://github.com/ethyca/fides/compare/2.20.0...2.20.1)

### Fixed

- Avoid un-optimized query pattern in bulk `GET /system` endpoint [#4120](https://github.com/ethyca/fides/pull/4120)

## [2.20.0](https://github.com/ethyca/fides/compare/2.19.1...2.20.0)

### Added

- Initial page for configuring consent [#4069](https://github.com/ethyca/fides/pull/4069)
- Vendor cookie table for configuring consent [#4082](https://github.com/ethyca/fides/pull/4082)

### Changed

- Refactor how multiplatform builds are handled [#4024](https://github.com/ethyca/fides/pull/4024)
- Added new Performance-related nox commands and included them as part of the CI suite [#3997](https://github.com/ethyca/fides/pull/3997)
- Added dictionary suggestions for data uses [4035](https://github.com/ethyca/fides/pull/4035)
- Privacy notice regions now render human readable names instead of country codes [#4029](https://github.com/ethyca/fides/pull/4029)
- Privacy notice templates are disabled by default [#4010](https://github.com/ethyca/fides/pull/4010)
- Added optional "skip_processing" flag to collections for DSR processing [#4047](https://github.com/ethyca/fides/pull/4047)
- Admin UI now shows all privacy notices with an indicator of whether they apply to any systems [#4010](https://github.com/ethyca/fides/pull/4010)
- Add case-insensitive privacy experience region filtering [#4058](https://github.com/ethyca/fides/pull/4058)
- Adds check for fetch before loading fetch polyfill for fides.js [#4074](https://github.com/ethyca/fides/pull/4074)
- Updated to support Fideslang 2.0, including data migrations [#3933](https://github.com/ethyca/fides/pull/3933)
- Disable notices that are not systems applicable to support new UI [#4094](https://github.com/ethyca/fides/issues/4094)

### Fixed

- Ensures that fides.js toggles are not hidden by other CSS libs [#4075](https://github.com/ethyca/fides/pull/4075)
- Migrate system > meta > vendor > id to system > meta [#4088](https://github.com/ethyca/fides/pull/4088)
- Enable toggles in various tables now render an error toast if an error occurs [#4095](https://github.com/ethyca/fides/pull/4095)
- Fixed a bug where an unsaved changes notification modal would appear even without unsaved changes [#4095](https://github.com/ethyca/fides/pull/4070)

## [2.19.1](https://github.com/ethyca/fides/compare/2.19.0...2.19.1)

### Fixed

- re-enable custom fields for new data use form [#4050](https://github.com/ethyca/fides/pull/4050)
- fix issue with saving source and destination systems [#4065](https://github.com/ethyca/fides/pull/4065)

### Added

- System history UI with diff modal [#4021](https://github.com/ethyca/fides/pull/4021)
- Relax system legal basis for transfers to be any string [#4049](https://github.com/ethyca/fides/pull/4049)

## [2.19.0](https://github.com/ethyca/fides/compare/2.18.0...2.19.0)

### Added

- Add dictionary suggestions [#3937](https://github.com/ethyca/fides/pull/3937), [#3988](https://github.com/ethyca/fides/pull/3988)
- Added new endpoints for healthchecks [#3947](https://github.com/ethyca/fides/pull/3947)
- Added vendor list dropdown [#3857](https://github.com/ethyca/fides/pull/3857)
- Access support for Adobe Sign [#3504](https://github.com/ethyca/fides/pull/3504)

### Fixed

- Fixed issue when generating masked values for invalid data paths [#3906](https://github.com/ethyca/fides/pull/3906)
- Code reload now works when running `nox -s dev` [#3914](https://github.com/ethyca/fides/pull/3914)
- Reduce verbosity of privacy center logging further [#3915](https://github.com/ethyca/fides/pull/3915)
- Resolved an issue where the integration dropdown input lost focus during typing. [#3917](https://github.com/ethyca/fides/pull/3917)
- Fixed dataset issue that was preventing the Vend connector from loading during server startup [#3923](https://github.com/ethyca/fides/pull/3923)
- Adding version check to version-dependent migration script [#3951](https://github.com/ethyca/fides/pull/3951)
- Fixed a bug where some fields were not saving correctly on the system form [#3975](https://github.com/ethyca/fides/pull/3975)
- Changed "retention period" field in privacy declaration form from number input to text input [#3980](https://github.com/ethyca/fides/pull/3980)
- Fixed issue where unsaved changes modal appears incorrectly [#4005](https://github.com/ethyca/fides/pull/4005)
- Fixed banner resurfacing after user consent for pre-fetch experience [#4009](https://github.com/ethyca/fides/pull/4009)

### Changed

- Systems and Privacy Declaration schema and data migration to support the Dictionary [#3901](https://github.com/ethyca/fides/pull/3901)
- The integration search dropdown is now case-insensitive [#3916](https://github.com/ethyca/fides/pull/3916)
- Removed deprecated fields from the taxonomy editor [#3909](https://github.com/ethyca/fides/pull/3909)
- Bump PyMSSQL version and remove workarounds [#3996](https://github.com/ethyca/fides/pull/3996)
- Removed reset suggestions button [#4007](https://github.com/ethyca/fides/pull/4007)
- Admin ui supports fides cloud config API [#4034](https://github.com/ethyca/fides/pull/4034)

### Security

- Resolve custom integration upload RCE vulnerability [CVE-2023-41319](https://github.com/ethyca/fides/security/advisories/GHSA-p6p2-qq95-vq5h)

## [2.18.0](https://github.com/ethyca/fides/compare/2.17.0...2.18.0)

### Added

- Additional consent reporting calls from `fides-js` [#3845](https://github.com/ethyca/fides/pull/3845)
- Additional consent reporting calls from privacy center [#3847](https://github.com/ethyca/fides/pull/3847)
- Access support for Recurly [#3595](https://github.com/ethyca/fides/pull/3595)
- HTTP Logging for the Privacy Center [#3783](https://github.com/ethyca/fides/pull/3783)
- UI support for OAuth2 authorization flow [#3819](https://github.com/ethyca/fides/pull/3819)
- Changes in the `data` directory now trigger a server reload (for local development) [#3874](https://github.com/ethyca/fides/pull/3874)

### Fixed

- Fix datamap zoom for low system counts [#3835](https://github.com/ethyca/fides/pull/3835)
- Fixed connector forms with external dataset reference fields [#3873](https://github.com/ethyca/fides/pull/3873)
- Fix ability to make server side API calls from privacy-center [#3895](https://github.com/ethyca/fides/pull/3895)

### Changed

- Simplified the file structure for HTML DSR packages [#3848](https://github.com/ethyca/fides/pull/3848)
- Simplified the database health check to improve `/health` performance [#3884](https://github.com/ethyca/fides/pull/3884)
- Changed max width of form components in "system information" form tab [#3864](https://github.com/ethyca/fides/pull/3864)
- Remove manual system selection screen [#3865](https://github.com/ethyca/fides/pull/3865)
- System and integration identifiers are now auto-generated [#3868](https://github.com/ethyca/fides/pull/3868)

## [2.17.0](https://github.com/ethyca/fides/compare/2.16.0...2.17.0)

### Added

- Tab component for `fides-js` [#3782](https://github.com/ethyca/fides/pull/3782)
- Added toast for successfully linking an existing integration to a system [#3826](https://github.com/ethyca/fides/pull/3826)
- Various other UI components for `fides-js` to support upcoming TCF modal [#3803](https://github.com/ethyca/fides/pull/3803)
- Allow items in taxonomy to be enabled or disabled [#3844](https://github.com/ethyca/fides/pull/3844)

### Developer Experience

- Changed where db-dependent routers were imported to avoid dependency issues [#3741](https://github.com/ethyca/fides/pull/3741)

### Changed

- Bumped supported Python versions to `3.10.12`, `3.9.17`, and `3.8.17` [#3733](https://github.com/ethyca/fides/pull/3733)
- Logging Updates [#3758](https://github.com/ethyca/fides/pull/3758)
- Add polyfill service to fides-js route [#3759](https://github.com/ethyca/fides/pull/3759)
- Show/hide integration values [#3775](https://github.com/ethyca/fides/pull/3775)
- Sort system cards alphabetically by name on "View systems" page [#3781](https://github.com/ethyca/fides/pull/3781)
- Update admin ui to use new integration delete route [#3785](https://github.com/ethyca/fides/pull/3785)
- Pinned `pymssql` and `cython` dependencies to avoid build issues on ARM machines [#3829](https://github.com/ethyca/fides/pull/3829)

### Removed

- Removed "Custom field(s) successfully saved" toast [#3779](https://github.com/ethyca/fides/pull/3779)

### Added

- Record when consent is served [#3777](https://github.com/ethyca/fides/pull/3777)
- Add an `active` property to taxonomy elements [#3784](https://github.com/ethyca/fides/pull/3784)
- Erasure support for Heap [#3599](https://github.com/ethyca/fides/pull/3599)

### Fixed

- Privacy notice UI's list of possible regions now matches the backend's list [#3787](https://github.com/ethyca/fides/pull/3787)
- Admin UI "property does not existing" build issue [#3831](https://github.com/ethyca/fides/pull/3831)
- Flagging sensitive inputs as passwords to mask values during entry [#3843](https://github.com/ethyca/fides/pull/3843)

## [2.16.0](https://github.com/ethyca/fides/compare/2.15.1...2.16.0)

### Added

- Empty state for when there are no relevant privacy notices in the privacy center [#3640](https://github.com/ethyca/fides/pull/3640)
- GPC indicators in fides-js banner and modal [#3673](https://github.com/ethyca/fides/pull/3673)
- Include `data_use` and `data_category` metadata in `upload` of access results [#3674](https://github.com/ethyca/fides/pull/3674)
- Add enable/disable toggle to integration tab [#3593] (https://github.com/ethyca/fides/pull/3593)

### Fixed

- Render linebreaks in the Fides.js overlay descriptions, etc. [#3665](https://github.com/ethyca/fides/pull/3665)
- Broken link to Fides docs site on the About Fides page in Admin UI [#3643](https://github.com/ethyca/fides/pull/3643)
- Add Systems Applicable Filter to Privacy Experience List [#3654](https://github.com/ethyca/fides/pull/3654)
- Privacy center and fides-js now pass in `Unescape-Safestr` as a header so that special characters can be rendered properly [#3706](https://github.com/ethyca/fides/pull/3706)
- Fixed ValidationError for saving PrivacyPreferences [#3719](https://github.com/ethyca/fides/pull/3719)
- Fixed issue preventing ConnectionConfigs with duplicate names from saving [#3770](https://github.com/ethyca/fides/pull/3770)
- Fixed creating and editing manual integrations [#3772](https://github.com/ethyca/fides/pull/3772)
- Fix lingering integration artifacts by cascading deletes from System [#3771](https://github.com/ethyca/fides/pull/3771)

### Developer Experience

- Reorganized some `api.api.v1` code to avoid circular dependencies on `quickstart` [#3692](https://github.com/ethyca/fides/pull/3692)
- Treat underscores as special characters in user passwords [#3717](https://github.com/ethyca/fides/pull/3717)
- Allow Privacy Notices banner and modal to scroll as needed [#3713](https://github.com/ethyca/fides/pull/3713)
- Make malicious url test more robust to environmental differences [#3748](https://github.com/ethyca/fides/pull/3748)
- Ignore type checker on click decorators to bypass known issue with `click` version `8.1.4` [#3746](https://github.com/ethyca/fides/pull/3746)

### Changed

- Moved GPC preferences slightly earlier in Fides.js lifecycle [#3561](https://github.com/ethyca/fides/pull/3561)
- Changed results from clicking "Test connection" to be a toast instead of statically displayed on the page [#3700](https://github.com/ethyca/fides/pull/3700)
- Moved "management" tab from nav into settings icon in top right [#3701](https://github.com/ethyca/fides/pull/3701)
- Remove name and description fields from integration form [#3684](https://github.com/ethyca/fides/pull/3684)
- Update EU PrivacyNoticeRegion codes and allow experience filtering to drop back to country filtering if region not found [#3630](https://github.com/ethyca/fides/pull/3630)
- Fields with default fields are now flagged as required in the front-end [#3694](https://github.com/ethyca/fides/pull/3694)
- In "view systems", system cards can now be clicked and link to that system's `configure/[id]` page [#3734](https://github.com/ethyca/fides/pull/3734)
- Enable privacy notice and privacy experience feature flags by default [#3773](https://github.com/ethyca/fides/pull/3773)

### Security

- Resolve Zip bomb file upload vulnerability [CVE-2023-37480](https://github.com/ethyca/fides/security/advisories/GHSA-g95c-2jgm-hqc6)
- Resolve SVG bomb (billion laughs) file upload vulnerability [CVE-2023-37481](https://github.com/ethyca/fides/security/advisories/GHSA-3rw2-wfc8-wmj5)

## [2.15.1](https://github.com/ethyca/fides/compare/2.15.0...2.15.1)

### Added

- Set `sslmode` to `prefer` if connecting to Redshift via ssh [#3685](https://github.com/ethyca/fides/pull/3685)

### Changed

- Privacy center action cards are now able to expand to accommodate longer text [#3669](https://github.com/ethyca/fides/pull/3669)
- Update integration endpoint permissions [#3707](https://github.com/ethyca/fides/pull/3707)

### Fixed

- Handle names with a double underscore when processing access and erasure requests [#3688](https://github.com/ethyca/fides/pull/3688)
- Allow Privacy Notices banner and modal to scroll as needed [#3713](https://github.com/ethyca/fides/pull/3713)

### Security

- Resolve path traversal vulnerability in webserver API [CVE-2023-36827](https://github.com/ethyca/fides/security/advisories/GHSA-r25m-cr6v-p9hq)

## [2.15.0](https://github.com/ethyca/fides/compare/2.14.1...2.15.0)

### Added

- Privacy center can now render its consent values based on Privacy Notices and Privacy Experiences [#3411](https://github.com/ethyca/fides/pull/3411)
- Add Google Tag Manager and Privacy Center ENV vars to sample app [#2949](https://github.com/ethyca/fides/pull/2949)
- Add `notice_key` field to Privacy Notice UI form [#3403](https://github.com/ethyca/fides/pull/3403)
- Add `identity` query param to the consent reporting API view [#3418](https://github.com/ethyca/fides/pull/3418)
- Use `rollup-plugin-postcss` to bundle and optimize the `fides.js` components CSS [#3411](https://github.com/ethyca/fides/pull/3411)
- Dispatch Fides.js lifecycle events on window (FidesInitialized, FidesUpdated) and cross-publish to Fides.gtm() integration [#3411](https://github.com/ethyca/fides/pull/3411)
- Added the ability to use custom CAs with Redis via TLS [#3451](https://github.com/ethyca/fides/pull/3451)
- Add default experience configs on startup [#3449](https://github.com/ethyca/fides/pull/3449)
- Load default privacy notices on startup [#3401](https://github.com/ethyca/fides/pull/3401)
- Add ability for users to pass in additional parameters for application database connection [#3450](https://github.com/ethyca/fides/pull/3450)
- Load default privacy notices on startup [#3401](https://github.com/ethyca/fides/pull/3401/files)
- Add ability for `fides-js` to make API calls to Fides [#3411](https://github.com/ethyca/fides/pull/3411)
- `fides-js` banner is now responsive across different viewport widths [#3411](https://github.com/ethyca/fides/pull/3411)
- Add ability to close `fides-js` banner and modal via a button or ESC [#3411](https://github.com/ethyca/fides/pull/3411)
- Add ability to open the `fides-js` modal from a link on the host site [#3411](https://github.com/ethyca/fides/pull/3411)
- GPC preferences are automatically applied via `fides-js` [#3411](https://github.com/ethyca/fides/pull/3411)
- Add new dataset route that has additional filters [#3558](https://github.com/ethyca/fides/pull/3558)
- Update dataset dropdown to use new api filter [#3565](https://github.com/ethyca/fides/pull/3565)
- Filter out saas datasets from the rest of the UI [#3568](https://github.com/ethyca/fides/pull/3568)
- Included optional env vars to have postgres or Redshift connected via bastion host [#3374](https://github.com/ethyca/fides/pull/3374/)
- Support for acknowledge button for notice-only Privacy Notices and to disable toggling them off [#3546](https://github.com/ethyca/fides/pull/3546)
- HTML format for privacy request storage destinations [#3427](https://github.com/ethyca/fides/pull/3427)
- Persistent message showing result and timestamp of last integration test to "Integrations" tab in system view [#3628](https://github.com/ethyca/fides/pull/3628)
- Access and erasure support for SurveyMonkey [#3590](https://github.com/ethyca/fides/pull/3590)
- New Cookies Table for storing cookies associated with systems and privacy declarations [#3572](https://github.com/ethyca/fides/pull/3572)
- `fides-js` and privacy center now delete cookies associated with notices that were opted out of [#3569](https://github.com/ethyca/fides/pull/3569)
- Cookie input field on system data use tab [#3571](https://github.com/ethyca/fides/pull/3571)

### Fixed

- Fix sample app `DATABASE_*` ENV vars for backwards compatibility [#3406](https://github.com/ethyca/fides/pull/3406)
- Fix overlay rendering issue by finding/creating a dedicated parent element for Preact [#3397](https://github.com/ethyca/fides/pull/3397)
- Fix the sample app privacy center link to be configurable [#3409](https://github.com/ethyca/fides/pull/3409)
- Fix CLI output showing a version warning for Snowflake [#3434](https://github.com/ethyca/fides/pull/3434)
- Flaky custom field Cypress test on systems page [#3408](https://github.com/ethyca/fides/pull/3408)
- Fix NextJS errors & warnings for Cookie House sample app [#3411](https://github.com/ethyca/fides/pull/3411)
- Fix bug where `fides-js` toggles were not reflecting changes from rejecting or accepting all notices [#3522](https://github.com/ethyca/fides/pull/3522)
- Remove the `fides-js` banner from tab order when it is hidden and move the overlay components to the top of the tab order. [#3510](https://github.com/ethyca/fides/pull/3510)
- Fix bug where `fides-js` toggle states did not always initialize properly [#3597](https://github.com/ethyca/fides/pull/3597)
- Fix race condition with consent modal link rendering [#3521](https://github.com/ethyca/fides/pull/3521)
- Hide custom fields section when there are no custom fields created [#3554](https://github.com/ethyca/fides/pull/3554)
- Disable connector dropdown in integration tab on save [#3552](https://github.com/ethyca/fides/pull/3552)
- Handles an edge case for non-existent identities with the Kustomer API [#3513](https://github.com/ethyca/fides/pull/3513)
- remove the configure privacy request tile from the home screen [#3555](https://github.com/ethyca/fides/pull/3555)
- Updated Privacy Experience Safe Strings Serialization [#3600](https://github.com/ethyca/fides/pull/3600/)
- Only create default experience configs on startup, not update [#3605](https://github.com/ethyca/fides/pull/3605)
- Update to latest asyncpg dependency to avoid build error [#3614](https://github.com/ethyca/fides/pull/3614)
- Fix bug where editing a data use on a system could delete existing data uses [#3627](https://github.com/ethyca/fides/pull/3627)
- Restrict Privacy Center debug logging to development-only [#3638](https://github.com/ethyca/fides/pull/3638)
- Fix bug where linking an integration would not update the tab when creating a new system [#3662](https://github.com/ethyca/fides/pull/3662)
- Fix dataset yaml not properly reflecting the dataset in the dropdown of system integrations tab [#3666](https://github.com/ethyca/fides/pull/3666)
- Fix privacy notices not being able to be edited via the UI after the addition of the `cookies` field [#3670](https://github.com/ethyca/fides/pull/3670)
- Add a transform in the case of `null` name fields in privacy declarations for the data use forms [#3683](https://github.com/ethyca/fides/pull/3683)

### Changed

- Enabled Privacy Experience beta flag [#3364](https://github.com/ethyca/fides/pull/3364)
- Reorganize CLI Command Source Files [#3491](https://github.com/ethyca/fides/pull/3491)
- Removed ExperienceConfig.delivery_mechanism constraint [#3387](https://github.com/ethyca/fides/pull/3387)
- Updated privacy experience UI forms to reflect updated experience config fields [#3402](https://github.com/ethyca/fides/pull/3402)
- Use a venv in the Dockerfile for installing Python deps [#3452](https://github.com/ethyca/fides/pull/3452)
- Bump SlowAPI Version [#3456](https://github.com/ethyca/fides/pull/3456)
- Bump Psycopg2-binary Version [#3473](https://github.com/ethyca/fides/pull/3473)
- Reduced duplication between PrivacyExperience and PrivacyExperienceConfig [#3470](https://github.com/ethyca/fides/pull/3470)
- Update privacy centre email and phone validation to allow for both to be blank [#3432](https://github.com/ethyca/fides/pull/3432)
- Moved connection configuration into the system portal [#3407](https://github.com/ethyca/fides/pull/3407)
- Update `fideslang` to `1.4.1` to allow arbitrary nested metadata on `System`s and `Dataset`s `meta` property [#3463](https://github.com/ethyca/fides/pull/3463)
- Remove form validation to allow both email & phone inputs for consent requests [#3529](https://github.com/ethyca/fides/pull/3529)
- Removed dataset dropdown from saas connector configuration [#3563](https://github.com/ethyca/fides/pull/3563)
- Removed `pyodbc` in favor of `pymssql` for handling SQL Server connections [#3435](https://github.com/ethyca/fides/pull/3435)
- Only create a PrivacyRequest when saving consent if at least one notice has system-wide enforcement [#3626](https://github.com/ethyca/fides/pull/3626)
- Increased the character limit for the `SafeStr` type from 500 to 32000 [#3647](https://github.com/ethyca/fides/pull/3647)
- Changed "connection" to "integration" on system view and edit pages [#3659](https://github.com/ethyca/fides/pull/3659)

### Developer Experience

- Add ability to pass ENV vars to both privacy center and sample app during `fides deploy` via `.env` [#2949](https://github.com/ethyca/fides/pull/2949)
- Handle an edge case when generating tags that finds them out of sequence [#3405](https://github.com/ethyca/fides/pull/3405)
- Add support for pushing `prerelease` and `rc` tagged images to Dockerhub [#3474](https://github.com/ethyca/fides/pull/3474)
- Optimize GitHub workflows used for docker image publishing [#3526](https://github.com/ethyca/fides/pull/3526)

### Removed

- Removed the deprecated `system_dependencies` from `System` resources, migrating to `egress` [#3285](https://github.com/ethyca/fides/pull/3285)

### Docs

- Updated developer docs for ARM platform users related to `pymssql` [#3615](https://github.com/ethyca/fides/pull/3615)

## [2.14.1](https://github.com/ethyca/fides/compare/2.14.0...2.14.1)

### Added

- Add `identity` query param to the consent reporting API view [#3418](https://github.com/ethyca/fides/pull/3418)
- Add privacy centre button text customisations [#3432](https://github.com/ethyca/fides/pull/3432)
- Add privacy centre favicon customisation [#3432](https://github.com/ethyca/fides/pull/3432)

### Changed

- Update privacy centre email and phone validation to allow for both to be blank [#3432](https://github.com/ethyca/fides/pull/3432)

## [2.14.0](https://github.com/ethyca/fides/compare/2.13.0...2.14.0)

### Added

- Add an automated test to check for `/fides-consent.js` backwards compatibility [#3289](https://github.com/ethyca/fides/pull/3289)
- Add infrastructure for "overlay" consent components (Preact, CSS bundling, etc.) and initial version of consent banner [#3191](https://github.com/ethyca/fides/pull/3191)
- Add the modal component of the "overlay" consent components [#3291](https://github.com/ethyca/fides/pull/3291)
- Added an `automigrate` database setting [#3220](https://github.com/ethyca/fides/pull/3220)
- Track Privacy Experience with Privacy Preferences [#3311](https://github.com/ethyca/fides/pull/3311)
- Add ability for `fides-js` to fetch its own geolocation [#3356](https://github.com/ethyca/fides/pull/3356)
- Add ability to select different locations in the "Cookie House" sample app [#3362](https://github.com/ethyca/fides/pull/3362)
- Added optional logging of resource changes on the server [#3331](https://github.com/ethyca/fides/pull/3331)

### Fixed

- Maintain casing differences within Snowflake datasets for proper DSR execution [#3245](https://github.com/ethyca/fides/pull/3245)
- Handle DynamoDB edge case where no attributes are defined [#3299](https://github.com/ethyca/fides/pull/3299)
- Support pseudonymous consent requests with `fides_user_device_id` for the new consent workflow [#3203](https://github.com/ethyca/fides/pull/3203)
- Fides user device id filter to GET Privacy Experience List endpoint to stash user preferences on embedded notices [#3302](https://github.com/ethyca/fides/pull/3302)
- Support for data categories on manual webhook fields [#3330](https://github.com/ethyca/fides/pull/3330)
- Added config-driven rendering to consent components [#3316](https://github.com/ethyca/fides/pull/3316)
- Pin `typing_extensions` dependency to `4.5.0` to work around a pydantic bug [#3357](https://github.com/ethyca/fides/pull/3357)

### Changed

- Explicitly escape/unescape certain fields instead of using SafeStr [#3144](https://github.com/ethyca/fides/pull/3144)
- Updated DynamoDB icon [#3296](https://github.com/ethyca/fides/pull/3296)
- Increased default page size for the connection type endpoint to 100 [#3298](https://github.com/ethyca/fides/pull/3298)
- Data model around PrivacyExperiences to better keep Privacy Notices and Experiences in sync [#3292](https://github.com/ethyca/fides/pull/3292)
- UI calls to support new PrivacyExperiences data model [#3313](https://github.com/ethyca/fides/pull/3313)
- Ensure email connectors respect the `notifications.notification_service_type` app config property if set [#3355](https://github.com/ethyca/fides/pull/3355)
- Rework Delighted connector so the `survey_response` endpoint depends on the `person` endpoint [3385](https://github.com/ethyca/fides/pull/3385)
- Remove logging within the Celery creation function [#3303](https://github.com/ethyca/fides/pull/3303)
- Update how generic endpoint generation works [#3304](https://github.com/ethyca/fides/pull/3304)
- Restrict strack-trace logging when not in Dev mode [#3081](https://github.com/ethyca/fides/pull/3081)
- Refactor CSS variables for `fides-js` to match brandable color palette [#3321](https://github.com/ethyca/fides/pull/3321)
- Moved all of the dirs from `fides.api.ops` into `fides.api` [#3318](https://github.com/ethyca/fides/pull/3318)
- Put global settings for fides.js on privacy center settings [#3333](https://github.com/ethyca/fides/pull/3333)
- Changed `fides db migrate` to `fides db upgrade` [#3342](https://github.com/ethyca/fides/pull/3342)
- Add required notice key to privacy notices [#3337](https://github.com/ethyca/fides/pull/3337)
- Make Privacy Experience List public, and separate public endpoint rate limiting [#3339](https://github.com/ethyca/fides/pull/3339)

### Developer Experience

- Add dispatch event when publishing a non-prod tag [#3317](https://github.com/ethyca/fides/pull/3317)
- Add OpenAPI (Swagger) documentation for Fides Privacy Center API endpoints (/fides.js) [#3341](https://github.com/ethyca/fides/pull/3341)

### Removed

- Remove `fides export` command and backing code [#3256](https://github.com/ethyca/fides/pull/3256)

## [2.13.0](https://github.com/ethyca/fides/compare/2.12.1...2.13.0)

### Added

- Connector for DynamoDB [#2998](https://github.com/ethyca/fides/pull/2998)
- Access and erasure support for Amplitude [#2569](https://github.com/ethyca/fides/pull/2569)
- Access and erasure support for Gorgias [#2444](https://github.com/ethyca/fides/pull/2444)
- Privacy Experience Bulk Create, Bulk Update, and Detail Endpoints [#3185](https://github.com/ethyca/fides/pull/3185)
- Initial privacy experience UI [#3186](https://github.com/ethyca/fides/pull/3186)
- A JavaScript modal to copy a script tag for `fides.js` [#3238](https://github.com/ethyca/fides/pull/3238)
- Access and erasure support for OneSignal [#3199](https://github.com/ethyca/fides/pull/3199)
- Add the ability to "inject" location into `/fides.js` bundles and cache responses for one hour [#3272](https://github.com/ethyca/fides/pull/3272)
- Prevent column sorts from resetting when data changes [#3290](https://github.com/ethyca/fides/pull/3290)

### Changed

- Merge instances of RTK `createApi` into one instance for better cache invalidation [#3059](https://github.com/ethyca/fides/pull/3059)
- Update custom field definition uniqueness to be case insensitive name per resource type [#3215](https://github.com/ethyca/fides/pull/3215)
- Restrict where privacy notices of certain consent mechanisms must be displayed [#3195](https://github.com/ethyca/fides/pull/3195)
- Merged the `lib` submodule into the `api.ops` submodule [#3134](https://github.com/ethyca/fides/pull/3134)
- Merged duplicate privacy declaration components [#3254](https://github.com/ethyca/fides/pull/3254)
- Refactor client applications into a monorepo with turborepo, extract fides-js into a standalone package, and improve privacy-center to load configuration at runtime [#3105](https://github.com/ethyca/fides/pull/3105)

### Fixed

- Prevent ability to unintentionally show "default" Privacy Center configuration, styles, etc. [#3242](https://github.com/ethyca/fides/pull/3242)
- Fix broken links to docs site pages in Admin UI [#3232](https://github.com/ethyca/fides/pull/3232)
- Repoint legacy docs site links to the new and improved docs site [#3167](https://github.com/ethyca/fides/pull/3167)
- Fix Cookie House Privacy Center styles for fides deploy [#3283](https://github.com/ethyca/fides/pull/3283)
- Maintain casing differences within Snowflake datasets for proper DSR execution [#3245](https://github.com/ethyca/fides/pull/3245)

### Developer Experience

- Use prettier to format _all_ source files in client packages [#3240](https://github.com/ethyca/fides/pull/3240)

### Deprecated

- Deprecate `fides export` CLI command as it is moving to `fidesplus` [#3264](https://github.com/ethyca/fides/pull/3264)

## [2.12.1](https://github.com/ethyca/fides/compare/2.12.0...2.12.1)

### Changed

- Updated how Docker version checks are handled and added an escape-hatch [#3218](https://github.com/ethyca/fides/pull/3218)

### Fixed

- Datamap export mitigation for deleted taxonomy elements referenced by declarations [#3214](https://github.com/ethyca/fides/pull/3214)
- Update datamap columns each time the page is visited [#3211](https://github.com/ethyca/fides/pull/3211)
- Ensure inactive custom fields are not returned for datamap response [#3223](https://github.com/ethyca/fides/pull/3223)

## [2.12.0](https://github.com/ethyca/fides/compare/2.11.0...2.12.0)

### Added

- Access and erasure support for Aircall [#2589](https://github.com/ethyca/fides/pull/2589)
- Access and erasure support for Klaviyo [#2501](https://github.com/ethyca/fides/pull/2501)
- Page to edit or add privacy notices [#3058](https://github.com/ethyca/fides/pull/3058)
- Side navigation bar can now also have children navigation links [#3099](https://github.com/ethyca/fides/pull/3099)
- Endpoints for consent reporting [#3095](https://github.com/ethyca/fides/pull/3095)
- Added manage custom fields page behind feature flag [#3089](https://github.com/ethyca/fides/pull/3089)
- Custom fields table [#3097](https://github.com/ethyca/fides/pull/3097)
- Custom fields form modal [#3165](https://github.com/ethyca/fides/pull/3165)
- Endpoints to save the new-style Privacy Preferences with respect to a fides user device id [#3132](https://github.com/ethyca/fides/pull/3132)
- Support `privacy_declaration` as a resource type for custom fields [#3149](https://github.com/ethyca/fides/pull/3149)
- Expose `id` field of embedded `privacy_declarations` on `system` API responses [#3157](https://github.com/ethyca/fides/pull/3157)
- Access and erasure support for Unbounce [#2697](https://github.com/ethyca/fides/pull/2697)
- Support pseudonymous consent requests with `fides_user_device_id` [#3158](https://github.com/ethyca/fides/pull/3158)
- Update `fides_consent` cookie format [#3158](https://github.com/ethyca/fides/pull/3158)
- Add custom fields to the data use declaration form [#3197](https://github.com/ethyca/fides/pull/3197)
- Added fides user device id as a ProvidedIdentityType [#3131](https://github.com/ethyca/fides/pull/3131)

### Changed

- The `cursor` pagination strategy now also searches for data outside of the `data_path` when determining the cursor value [#3068](https://github.com/ethyca/fides/pull/3068)
- Moved Privacy Declarations associated with Systems to their own DB table [#3098](https://github.com/ethyca/fides/pull/3098)
- More tests on data use validation for privacy notices within the same region [#3156](https://github.com/ethyca/fides/pull/3156)
- Improvements to export code for bugfixes and privacy declaration custom field support [#3184](https://github.com/ethyca/fides/pull/3184)
- Enabled privacy notice feature flag [#3192](https://github.com/ethyca/fides/pull/3192)
- Updated TS types - particularly with new privacy notices [#3054](https://github.com/ethyca/fides/pull/3054)
- Make name not required on privacy declaration [#3150](https://github.com/ethyca/fides/pull/3150)
- Let Rule Targets allow for custom data categories [#3147](https://github.com/ethyca/fides/pull/3147)

### Removed

- Removed the warning about access control migration [#3055](https://github.com/ethyca/fides/pull/3055)
- Remove `customFields` feature flag [#3080](https://github.com/ethyca/fides/pull/3080)
- Remove notification banner from the home page [#3088](https://github.com/ethyca/fides/pull/3088)

### Fixed

- Fix a typo in the Admin UI [#3166](https://github.com/ethyca/fides/pull/3166)
- The `--local` flag is now respected for the `scan dataset db` command [#3096](https://github.com/ethyca/fides/pull/3096)
- Fixing issue where connectors with external dataset references would fail to save [#3142](https://github.com/ethyca/fides/pull/3142)
- Ensure privacy declaration IDs are stable across updates through system API [#3188](https://github.com/ethyca/fides/pull/3188)
- Fixed unit tests for saas connector type endpoints now that we have >50 [#3101](https://github.com/ethyca/fides/pull/3101)
- Fixed nox docs link [#3121](https://github.com/ethyca/fides/pull/3121/files)

### Developer Experience

- Update fides deploy to use a new database.load_samples setting to initialize sample Systems, Datasets, and Connections for testing [#3102](https://github.com/ethyca/fides/pull/3102)
- Remove support for automatically configuring messaging (Mailgun) & storage (S3) using `.env` with `nox -s "fides_env(test)"` [#3102](https://github.com/ethyca/fides/pull/3102)
- Add smoke tests for consent management [#3158](https://github.com/ethyca/fides/pull/3158)
- Added nox command that opens dev docs [#3082](https://github.com/ethyca/fides/pull/3082)

## [2.11.0](https://github.com/ethyca/fides/compare/2.10.0...2.11.0)

### Added

- Access support for Shippo [#2484](https://github.com/ethyca/fides/pull/2484)
- Feature flags can be set such that they cannot be modified by the user [#2966](https://github.com/ethyca/fides/pull/2966)
- Added the datamap UI to make it open source [#2988](https://github.com/ethyca/fides/pull/2988)
- Introduced a `FixedLayout` component (from the datamap UI) for pages that need to be a fixed height and scroll within [#2992](https://github.com/ethyca/fides/pull/2992)
- Added preliminary privacy notice page [#2995](https://github.com/ethyca/fides/pull/2995)
- Table for privacy notices [#3001](https://github.com/ethyca/fides/pull/3001)
- Added connector template endpoint [#2946](https://github.com/ethyca/fides/pull/2946)
- Query params on connection type endpoint to filter by supported action type [#2996](https://github.com/ethyca/fides/pull/2996)
- Scope restrictions for privacy notice table in the UI [#3007](https://github.com/ethyca/fides/pull/3007)
- Toggle for enabling/disabling privacy notices in the UI [#3010](https://github.com/ethyca/fides/pull/3010)
- Add endpoint to retrieve privacy notices grouped by their associated data uses [#2956](https://github.com/ethyca/fides/pull/2956)
- Support for uploading custom connector templates via the UI [#2997](https://github.com/ethyca/fides/pull/2997)
- Add a backwards-compatible workflow for saving and propagating consent preferences with respect to Privacy Notices [#3016](https://github.com/ethyca/fides/pull/3016)
- Empty state for privacy notices [#3027](https://github.com/ethyca/fides/pull/3027)
- Added Data flow modal [#3008](https://github.com/ethyca/fides/pull/3008)
- Update datamap table export [#3038](https://github.com/ethyca/fides/pull/3038)
- Added more advanced privacy center styling [#2943](https://github.com/ethyca/fides/pull/2943)
- Backend privacy experiences foundation [#3146](https://github.com/ethyca/fides/pull/3146)

### Changed

- Set `privacyDeclarationDeprecatedFields` flags to false and set `userCannotModify` to true [2987](https://github.com/ethyca/fides/pull/2987)
- Restored `nav-config` back to the admin-ui [#2990](https://github.com/ethyca/fides/pull/2990)
- Bumped supported Python versions to 3.10.11, 3.9.16, and 3.8.14 [#2936](https://github.com/ethyca/fides/pull/2936)
- Modify privacy center default config to only request email identities, and add validation preventing requesting both email & phone identities [#2539](https://github.com/ethyca/fides/pull/2539)
- SaaS connector icons are now dynamically loaded from the connector templates [#3018](https://github.com/ethyca/fides/pull/3018)
- Updated consentmechanism Enum to rename "necessary" to "notice_only" [#3048](https://github.com/ethyca/fides/pull/3048)
- Updated test data for Mongo, CLI [#3011](https://github.com/ethyca/fides/pull/3011)
- Updated the check for if a user can assign owner roles to be scope-based instead of role-based [#2964](https://github.com/ethyca/fides/pull/2964)
- Replaced menu in user management table with delete icon [#2958](https://github.com/ethyca/fides/pull/2958)
- Added extra fields to webhook payloads [#2830](https://github.com/ethyca/fides/pull/2830)

### Removed

- Removed interzone navigation logic now that the datamap UI and admin UI are one app [#2990](https://github.com/ethyca/fides/pull/2990)
- Remove the `unknown` state for generated datasets displaying on fidesplus [#2957](https://github.com/ethyca/fides/pull/2957)
- Removed datamap export API [#2999](https://github.com/ethyca/fides/pull/2999)

### Developer Experience

- Nox commands for git tagging to support feature branch builds [#2979](https://github.com/ethyca/fides/pull/2979)
- Changed test environment (`nox -s fides_env`) to run `fides deploy` for local testing [#3071](https://github.com/ethyca/fides/pull/3017)
- Publish git-tag specific docker images [#3050](https://github.com/ethyca/fides/pull/3050)

## [2.10.0](https://github.com/ethyca/fides/compare/2.9.2...2.10.0)

### Added

- Allow users to configure their username and password via the config file [#2884](https://github.com/ethyca/fides/pull/2884)
- Add authentication to the `masking` endpoints as well as accompanying scopes [#2909](https://github.com/ethyca/fides/pull/2909)
- Add an Organization Management page (beta) [#2908](https://github.com/ethyca/fides/pull/2908)
- Adds assigned systems to user management table [#2922](https://github.com/ethyca/fides/pull/2922)
- APIs to support Privacy Notice management (create, read, update) [#2928](https://github.com/ethyca/fides/pull/2928)

### Changed

- Improved standard layout for large width screens and polished misc. pages [#2869](https://github.com/ethyca/fides/pull/2869)
- Changed UI paths in the admin-ui [#2869](https://github.com/ethyca/fides/pull/2892)
  - `/add-systems/new` --> `/add-systems/manual`
  - `/system` --> `/systems`
- Added individual ID routes for systems [#2902](https://github.com/ethyca/fides/pull/2902)
- Deprecated adding scopes to users directly; you can only add roles. [#2848](https://github.com/ethyca/fides/pull/2848/files)
- Changed About Fides page to say "Fides Core Version:" over "Version". [#2899](https://github.com/ethyca/fides/pull/2899)
- Polish Admin UI header & navigation [#2897](https://github.com/ethyca/fides/pull/2897)
- Give new users a "viewer" role by default [#2900](https://github.com/ethyca/fides/pull/2900)
- Tie together save states for user permissions and systems [#2913](https://github.com/ethyca/fides/pull/2913)
- Removing payment types from Stripe connector params [#2915](https://github.com/ethyca/fides/pull/2915)
- Viewer role can now access a restricted version of the user management page [#2933](https://github.com/ethyca/fides/pull/2933)
- Change Privacy Center email placeholder text [#2935](https://github.com/ethyca/fides/pull/2935)
- Restricted setting Approvers as System Managers [#2891](https://github.com/ethyca/fides/pull/2891)
- Adds confirmation modal when downgrading user to "approver" role via Admin UI [#2924](https://github.com/ethyca/fides/pull/2924)
- Changed the toast message for new users to include access control info [#2939](https://github.com/ethyca/fides/pull/2939)
- Add Data Stewards to datamap export [#2962](https://github.com/ethyca/fides/pull/2962)

### Fixed

- Restricted Contributors from being able to create Owners [#2888](https://github.com/ethyca/fides/pull/2888)
- Allow for dynamic aspect ratio for logo on Privacy Center 404 [#2895](https://github.com/ethyca/fides/pull/2895)
- Allow for dynamic aspect ratio for logo on consent page [#2895](https://github.com/ethyca/fides/pull/2895)
- Align role dscription drawer of Admin UI with top nav: [#2932](https://github.com/ethyca/fides/pull/2932)
- Fixed error message when a user is assigned to be an approver without any systems [#2953](https://github.com/ethyca/fides/pull/2953)

### Developer Experience

- Update frontend npm packages (admin-ui, privacy-center, cypress-e2e) [#2921](https://github.com/ethyca/fides/pull/2921)

## [2.9.2](https://github.com/ethyca/fides/compare/2.9.1...2.9.2)

### Fixed

- Allow multiple data uses as long as their processing activity name is different [#2905](https://github.com/ethyca/fides/pull/2905)
- use HTML property, not text, when dispatching Mailchimp Transactional emails [#2901](https://github.com/ethyca/fides/pull/2901)
- Remove policy key from Privacy Center submission modal [#2912](https://github.com/ethyca/fides/pull/2912)

## [2.9.1](https://github.com/ethyca/fides/compare/2.9.0...2.9.1)

### Added

- Added Attentive erasure email connector [#2782](https://github.com/ethyca/fides/pull/2782)

### Changed

- Removed dataset based email connectors [#2782](https://github.com/ethyca/fides/pull/2782)
- Changed Auth0's authentication strategy from `bearer` to `oauth2_client_credentials` [#2820](https://github.com/ethyca/fides/pull/2820)
- renamed the privacy declarations field "Privacy declaration name (deprecated)" to "Processing Activity" [#711](https://github.com/ethyca/fidesplus/issues/711)

### Fixed

- Fixed issue where the scopes list passed into FidesUserPermission could get mutated with the total_scopes call [#2883](https://github.com/ethyca/fides/pull/2883)

### Removed

- removed the `privacyDeclarationDeprecatedFields` flag [#711](https://github.com/ethyca/fidesplus/issues/711)

## [2.9.0](https://github.com/ethyca/fides/compare/2.8.3...2.9.0)

### Added

- The ability to assign users as system managers for a specific system [#2714](https://github.com/ethyca/fides/pull/2714)
- New endpoints to add and remove users as system managers [#2726](https://github.com/ethyca/fides/pull/2726)
- Warning about access control migration to the UI [#2842](https://github.com/ethyca/fides/pull/2842)
- Adds Role Assignment UI [#2739](https://github.com/ethyca/fides/pull/2739)
- Add an automated migration to give users a `viewer` role [#2821](https://github.com/ethyca/fides/pull/2821)

### Changed

- Removed "progressive" navigation that would hide Admin UI tabs until Systems / Connections were configured [#2762](https://github.com/ethyca/fides/pull/2762)
- Added `system.privacy_declaration.name` to datamap response [#2831](https://github.com/ethyca/fides/pull/2831/files)

### Developer Experience

- Retired legacy `navV2` feature flag [#2762](https://github.com/ethyca/fides/pull/2762)
- Update Admin UI Layout to fill viewport height [#2812](https://github.com/ethyca/fides/pull/2812)

### Fixed

- Fixed issue where unsaved changes warning would always show up when running fidesplus [#2788](https://github.com/ethyca/fides/issues/2788)
- Fixed problem in datamap export with datasets that had been updated via SaaS instantiation [#2841](https://github.com/ethyca/fides/pull/2841)
- Fixed problem in datamap export with inconsistent custom field ordering [#2859](https://github.com/ethyca/fides/pull/2859)

## [2.8.3](https://github.com/ethyca/fides/compare/2.8.2...2.8.3)

### Added

- Serialise `bson.ObjectId` types in SAR data packages [#2785](https://github.com/ethyca/fides/pull/2785)

### Fixed

- Fixed issue where more than 1 populated custom fields removed a system from the datamap export [#2825](https://github.com/ethyca/fides/pull/2825)

## [2.8.2](https://github.com/ethyca/fides/compare/2.8.1...2.8.2)

### Fixed

- Resolved a bug that stopped custom fields populating the visual datamap [#2775](https://github.com/ethyca/fides/pull/2775)
- Patch appconfig migration to handle existing db record [#2780](https://github.com/ethyca/fides/pull/2780)

## [2.8.1](https://github.com/ethyca/fides/compare/2.8.0...2.8.1)

### Fixed

- Disabled hiding Admin UI based on user scopes [#2771](https://github.com/ethyca/fides/pull/2771)

## [2.8.0](https://github.com/ethyca/fides/compare/2.7.1...2.8.0)

### Added

- Add API support for messaging config properties [#2551](https://github.com/ethyca/fides/pull/2551)
- Access and erasure support for Kustomer [#2520](https://github.com/ethyca/fides/pull/2520)
- Added the `erase_after` field on collections to be able to set the order for erasures [#2619](https://github.com/ethyca/fides/pull/2619)
- Add a toggle to filter the system classification to only return those with classification data [#2700](https://github.com/ethyca/fides/pull/2700)
- Added backend role-based permissions [#2671](https://github.com/ethyca/fides/pull/2671)
- Access and erasure for Vend SaaS Connector [#1869](https://github.com/ethyca/fides/issues/1869)
- Added endpoints for storage and messaging config setup status [#2690](https://github.com/ethyca/fides/pull/2690)
- Access and erasure for Jira SaaS Connector [#1871](https://github.com/ethyca/fides/issues/1871)
- Access and erasure support for Delighted [#2244](https://github.com/ethyca/fides/pull/2244)
- Improve "Upload a new dataset YAML" [#1531](https://github.com/ethyca/fides/pull/2258)
- Input validation and sanitization for Privacy Request fields [#2655](https://github.com/ethyca/fides/pull/2655)
- Access and erasure support for Yotpo [#2708](https://github.com/ethyca/fides/pull/2708)
- Custom Field Library Tab [#527](https://github.com/ethyca/fides/pull/2693)
- Allow SendGrid template usage [#2728](https://github.com/ethyca/fides/pull/2728)
- Added ConnectorRunner to simplify SaaS connector testing [#1795](https://github.com/ethyca/fides/pull/1795)
- Adds support for Mailchimp Transactional as a messaging config [#2742](https://github.com/ethyca/fides/pull/2742)

### Changed

- Admin UI
  - Add flow for selecting system types when manually creating a system [#2530](https://github.com/ethyca/fides/pull/2530)
  - Updated forms for privacy declarations [#2648](https://github.com/ethyca/fides/pull/2648)
  - Delete flow for privacy declarations [#2664](https://github.com/ethyca/fides/pull/2664)
  - Add framework to have UI elements respect the user's scopes [#2682](https://github.com/ethyca/fides/pull/2682)
  - "Manual Webhook" has been renamed to "Manual Process". [#2717](https://github.com/ethyca/fides/pull/2717)
- Convert all config values to Pydantic `Field` objects [#2613](https://github.com/ethyca/fides/pull/2613)
- Add warning to 'fides deploy' when installed outside of a virtual environment [#2641](https://github.com/ethyca/fides/pull/2641)
- Redesigned the default/init config file to be auto-documented. Also updates the `fides init` logic and analytics consent logic [#2694](https://github.com/ethyca/fides/pull/2694)
- Change how config creation/import is handled across the application [#2622](https://github.com/ethyca/fides/pull/2622)
- Update the CLI aesthetics & docstrings [#2703](https://github.com/ethyca/fides/pull/2703)
- Updates Roles->Scopes Mapping [#2744](https://github.com/ethyca/fides/pull/2744)
- Return user scopes as an enum, as well as total scopes [#2741](https://github.com/ethyca/fides/pull/2741)
- Update `MessagingServiceType` enum to be lowercased throughout [#2746](https://github.com/ethyca/fides/pull/2746)

### Developer Experience

- Set the security environment of the fides dev setup to `prod` instead of `dev` [#2588](https://github.com/ethyca/fides/pull/2588)
- Removed unexpected default Redis password [#2666](https://github.com/ethyca/fides/pull/2666)
- Privacy Center
  - Typechecking and validation of the `config.json` will be checked for backwards-compatibility. [#2661](https://github.com/ethyca/fides/pull/2661)
- Combined conftest.py files [#2669](https://github.com/ethyca/fides/pull/2669)

### Fixed

- Fix support for "redis.user" setting when authenticating to the Redis cache [#2666](https://github.com/ethyca/fides/pull/2666)
- Fix error with the classify dataset feature flag not writing the dataset to the server [#2675](https://github.com/ethyca/fides/pull/2675)
- Allow string dates to stay strings in cache decoding [#2695](https://github.com/ethyca/fides/pull/2695)
- Admin UI
  - Remove Identifiability (Data Qualifier) from taxonomy editor [2684](https://github.com/ethyca/fides/pull/2684)
- FE: Custom field selections binding issue on Taxonomy tabs [#2659](https://github.com/ethyca/fides/pull/2693/)
- Fix Privacy Request Status when submitting a consent request when identity verification is required [#2736](https://github.com/ethyca/fides/pull/2736)

## [2.7.1](https://github.com/ethyca/fides/compare/2.7.0...2.7.1)

- Fix error with the classify dataset feature flag not writing the dataset to the server [#2675](https://github.com/ethyca/fides/pull/2675)

## [2.7.0](https://github.com/ethyca/fides/compare/2.6.6...2.7.0)

- Fides API

  - Access and erasure support for Braintree [#2223](https://github.com/ethyca/fides/pull/2223)
  - Added route to send a test message [#2585](https://github.com/ethyca/fides/pull/2585)
  - Add default storage configuration functionality and associated APIs [#2438](https://github.com/ethyca/fides/pull/2438)

- Admin UI

  - Custom Metadata [#2536](https://github.com/ethyca/fides/pull/2536)
    - Create Custom Lists
    - Create Custom Field Definition
    - Create custom fields from a the taxonomy editor
    - Provide a custom field value in a resource
    - Bulk edit custom field values [#2612](https://github.com/ethyca/fides/issues/2612)
    - Custom metadata UI Polish [#2624](https://github.com/ethyca/fides/pull/2625)

- Privacy Center

  - The consent config default value can depend on whether Global Privacy Control is enabled. [#2341](https://github.com/ethyca/fides/pull/2341)
  - When GPC is enabled, the UI indicates which data uses are opted out by default. [#2596](https://github.com/ethyca/fides/pull/2596)
  - `inspectForBrowserIdentities` now also looks for `ljt_readerID`. [#2543](https://github.com/ethyca/fides/pull/2543)

### Added

- Added new Wunderkind Consent Saas Connector [#2600](https://github.com/ethyca/fides/pull/2600)
- Added new Sovrn Email Consent Connector [#2543](https://github.com/ethyca/fides/pull/2543/)
- Log Fides version at startup [#2566](https://github.com/ethyca/fides/pull/2566)

### Changed

- Update Admin UI to show all action types (access, erasure, consent, update) [#2523](https://github.com/ethyca/fides/pull/2523)
- Removes legacy `verify_oauth_client` function [#2527](https://github.com/ethyca/fides/pull/2527)
- Updated the UI for adding systems to a new design [#2490](https://github.com/ethyca/fides/pull/2490)
- Minor logging improvements [#2566](https://github.com/ethyca/fides/pull/2566)
- Various form components now take a `stacked` or `inline` variant [#2542](https://github.com/ethyca/fides/pull/2542)
- UX fixes for user management [#2537](https://github.com/ethyca/fides/pull/2537)
- Updating Firebase Auth connector to mask the user with a delete instead of an update [#2602](https://github.com/ethyca/fides/pull/2602)

### Fixed

- Fixed bug where refreshing a page in the UI would result in a 404 [#2502](https://github.com/ethyca/fides/pull/2502)
- Usernames are case insensitive now and prevent all duplicates [#2487](https://github.com/ethyca/fides/pull/2487)
  - This PR contains a migration that deletes duplicate users and keeps the oldest original account.
- Update Logos for shipped connectors [#2464](https://github.com/ethyca/fides/pull/2587)
- Search field on privacy request page isn't working [#2270](https://github.com/ethyca/fides/pull/2595)
- Fix connection dropdown in integration table to not be disabled add system creation [#3589](https://github.com/ethyca/fides/pull/3589)

### Developer Experience

- Added new Cypress E2E smoke tests [#2241](https://github.com/ethyca/fides/pull/2241)
- New command `nox -s e2e_test` which will spin up the test environment and run true E2E Cypress tests against it [#2417](https://github.com/ethyca/fides/pull/2417)
- Cypress E2E tests now run in CI and are reported to Cypress Cloud [#2417](https://github.com/ethyca/fides/pull/2417)
- Change from `randomint` to `uuid` in mongodb tests to reduce flakiness. [#2591](https://github.com/ethyca/fides/pull/2591)

### Removed

- Remove feature flagged config wizard stepper from Admin UI [#2553](https://github.com/ethyca/fides/pull/2553)

## [2.6.6](https://github.com/ethyca/fides/compare/2.6.5...2.6.6)

### Changed

- Improve Readability for Custom Masking Override Exceptions [#2593](https://github.com/ethyca/fides/pull/2593)

## [2.6.5](https://github.com/ethyca/fides/compare/2.6.4...2.6.5)

### Added

- Added config properties to override database Engine parameters [#2511](https://github.com/ethyca/fides/pull/2511)
- Increased default pool_size and max_overflow to 50 [#2560](https://github.com/ethyca/fides/pull/2560)

## [2.6.4](https://github.com/ethyca/fides/compare/2.6.3...2.6.4)

### Fixed

- Fixed bug for SMS completion notification not being sent [#2526](https://github.com/ethyca/fides/issues/2526)
- Fixed bug where refreshing a page in the UI would result in a 404 [#2502](https://github.com/ethyca/fides/pull/2502)

## [2.6.3](https://github.com/ethyca/fides/compare/2.6.2...2.6.3)

### Fixed

- Handle case where legacy dataset has meta: null [#2524](https://github.com/ethyca/fides/pull/2524)

## [2.6.2](https://github.com/ethyca/fides/compare/2.6.1...2.6.2)

### Fixed

- Issue addressing missing field in dataset migration [#2510](https://github.com/ethyca/fides/pull/2510)

## [2.6.1](https://github.com/ethyca/fides/compare/2.6.0...2.6.1)

### Fixed

- Fix errors when privacy requests execute concurrently without workers [#2489](https://github.com/ethyca/fides/pull/2489)
- Enable saas request overrides to run in worker runtime [#2489](https://github.com/ethyca/fides/pull/2489)

## [2.6.0](https://github.com/ethyca/fides/compare/2.5.1...2.6.0)

### Added

- Added the `env` option to the `security` configuration options to allow for users to completely secure the API endpoints [#2267](https://github.com/ethyca/fides/pull/2267)
- Unified Fides Resources
  - Added a dataset dropdown selector when configuring a connector to link an existing dataset to the connector configuration. [#2162](https://github.com/ethyca/fides/pull/2162)
  - Added new datasetconfig.ctl_dataset_id field to unify fides dataset resources [#2046](https://github.com/ethyca/fides/pull/2046)
- Add new connection config routes that couple them with systems [#2249](https://github.com/ethyca/fides/pull/2249)
- Add new select/deselect all permissions buttons [#2437](https://github.com/ethyca/fides/pull/2437)
- Endpoints to allow a user with the `user:password-reset` scope to reset users' passwords. In addition, users no longer require a scope to edit their own passwords. [#2373](https://github.com/ethyca/fides/pull/2373)
- New form to reset a user's password without knowing an old password [#2390](https://github.com/ethyca/fides/pull/2390)
- Approve & deny buttons on the "Request details" page. [#2473](https://github.com/ethyca/fides/pull/2473)
- Consent Propagation
  - Add the ability to execute Consent Requests via the Privacy Request Execution layer [#2125](https://github.com/ethyca/fides/pull/2125)
  - Add a Mailchimp Transactional Consent Connector [#2194](https://github.com/ethyca/fides/pull/2194)
  - Allow defining a list of opt-in and/or opt-out requests in consent connectors [#2315](https://github.com/ethyca/fides/pull/2315)
  - Add a Google Analytics Consent Connector for GA4 properties [#2302](https://github.com/ethyca/fides/pull/2302)
  - Pass the GA Cookie from the Privacy Center [#2337](https://github.com/ethyca/fides/pull/2337)
  - Rename "user_id" to more specific "ga_client_id" [#2356](https://github.com/ethyca/fides/pull/2356)
  - Patch Google Analytics Consent Connector to delete by client_id [#2355](https://github.com/ethyca/fides/pull/2355)
  - Add a "skip_param_values option" to optionally skip when we are missing param values in the body [#2384](https://github.com/ethyca/fides/pull/2384)
  - Adds a new Universal Analytics Connector that works with the UA Tracking Id
- Adds intake and storage of Global Privacy Control Signal props for Consent [#2599](https://github.com/ethyca/fides/pull/2599)

### Changed

- Unified Fides Resources
  - Removed several fidesops schemas for DSR's in favor of updated Fideslang schemas [#2009](https://github.com/ethyca/fides/pull/2009)
  - Removed DatasetConfig.dataset field [#2096](https://github.com/ethyca/fides/pull/2096)
  - Updated UI dataset config routes to use new unified routes [#2113](https://github.com/ethyca/fides/pull/2113)
  - Validate request body on crud endpoints on upsert. Validate dataset data categories before save. [#2134](https://github.com/ethyca/fides/pull/2134/)
  - Updated test env setup and quickstart to use new endpoints [#2225](https://github.com/ethyca/fides/pull/2225)
- Consent Propagation
  - Privacy Center consent options can now be marked as `executable` in order to propagate consent requests [#2193](https://github.com/ethyca/fides/pull/2193)
  - Add support for passing browser identities to consent request patches [#2304](https://github.com/ethyca/fides/pull/2304)
- Update fideslang to 1.3.3 [#2343](https://github.com/ethyca/fides/pull/2343)
- Display the request type instead of the policy name on the request table [#2382](https://github.com/ethyca/fides/pull/2382)
- Make denial reasons required [#2400](https://github.com/ethyca/fides/pull/2400)
- Display the policy key on the request details page [#2395](https://github.com/ethyca/fides/pull/2395)
- Updated CSV export [#2452](https://github.com/ethyca/fides/pull/2452)
- Privacy Request approval now uses a modal [#2443](https://github.com/ethyca/fides/pull/2443)

### Developer Experience

- `nox -s test_env` has been replaced with `nox -s "fides_env(dev)"`
- New command `nox -s "fides_env(test)"` creates a complete test environment with seed data (similar to `fides_env(dev)`) but with the production fides image so the built UI can be accessed at `localhost:8080` [#2399](https://github.com/ethyca/fides/pull/2399)
- Change from code climate to codecov for coverage reporting [#2402](https://github.com/ethyca/fides/pull/2402)

### Fixed

- Home screen header scaling and responsiveness issues [#2200](https://github.com/ethyca/fides/pull/2277)
- Privacy Center identity inputs validate even when they are optional. [#2308](https://github.com/ethyca/fides/pull/2308)
- The PII toggle defaults to false and PII will be hidden on page load [#2388](https://github.com/ethyca/fides/pull/2388)
- Fixed a CI bug caused by git security upgrades [#2441](https://github.com/ethyca/fides/pull/2441)
- Privacy Center
  - Identity inputs validate even when they are optional. [#2308](https://github.com/ethyca/fides/pull/2308)
  - Submit buttons show loading state and disable while submitting. [#2401](https://github.com/ethyca/fides/pull/2401)
  - Phone inputs no longer request country SVGs from external domain. [#2378](https://github.com/ethyca/fides/pull/2378)
  - Input validation errors no longer change the height of modals. [#2379](https://github.com/ethyca/fides/pull/2379)
- Patch masking strategies to better handle null and non-string inputs [#2307](https://github.com/ethyca/fides/pull/2377)
- Renamed prod pushes tag to be `latest` for privacy center and sample app [#2401](https://github.com/ethyca/fides/pull/2407)
- Update firebase connector to better handle non-existent users [#2439](https://github.com/ethyca/fides/pull/2439)

## [2.5.1](https://github.com/ethyca/fides/compare/2.5.0...2.5.1)

### Developer Experience

- Allow db resets only if `config.dev_mode` is `True` [#2321](https://github.com/ethyca/fides/pull/2321)

### Fixed

- Added a feature flag for the recent dataset classification UX changes [#2335](https://github.com/ethyca/fides/pull/2335)

### Security

- Add a check to the catchall path to prevent returning paths outside of the UI directory [#2330](https://github.com/ethyca/fides/pull/2330)

### Developer Experience

- Reduce size of local Docker images by fixing `.dockerignore` patterns [#2360](https://github.com/ethyca/fides/pull/2360)

## [2.5.0](https://github.com/ethyca/fides/compare/2.4.0...2.5.0)

### Docs

- Update the docs landing page and remove redundant docs [#2184](https://github.com/ethyca/fides/pull/2184)

### Added

- Added the `user` command group to the CLI. [#2153](https://github.com/ethyca/fides/pull/2153)
- Added `Code Climate` test coverage uploads. [#2198](https://github.com/ethyca/fides/pull/2198)
- Added the connection key to the execution log [#2100](https://github.com/ethyca/fides/pull/2100)
- Added endpoints to retrieve DSR `Rule`s and `Rule Target`s [#2116](https://github.com/ethyca/fides/pull/2116)
- Added Fides version number to account dropdown in the UI [#2140](https://github.com/ethyca/fides/pull/2140)
- Add link to Classify Systems page in nav side bar [#2128](https://github.com/ethyca/fides/pull/2128)
- Dataset classification UI now polls for results [#2123](https://github.com/ethyca/fides/pull/2123)
- Update Privacy Center Icons [#1800](https://github.com/ethyca/fides/pull/2139)
- Privacy Center `fides-consent.js`:
  - `Fides.shopify` integration function. [#2152](https://github.com/ethyca/fides/pull/2152)
  - Dedicated folder for integrations.
  - `Fides.meta` integration function (fbq). [#2217](https://github.com/ethyca/fides/pull/2217)
- Adds support for Twilio email service (Sendgrid) [#2154](https://github.com/ethyca/fides/pull/2154)
- Access and erasure support for Recharge [#1709](https://github.com/ethyca/fides/pull/1709)
- Access and erasure support for Friendbuy Nextgen [#2085](https://github.com/ethyca/fides/pull/2085)

### Changed

- Admin UI Feature Flags - [#2101](https://github.com/ethyca/fides/pull/2101)
  - Overrides can be saved in the browser.
  - Use `NEXT_PUBLIC_APP_ENV` for app-specific environment config.
  - No longer use `react-feature-flags` library.
  - Can have descriptions. [#2243](https://github.com/ethyca/fides/pull/2243)
- Made privacy declarations optional when adding systems manually - [#2173](https://github.com/ethyca/fides/pull/2173)
- Removed an unclear logging message. [#2266](https://github.com/ethyca/fides/pull/2266)
- Allow any user with `user:delete` scope to delete other users [#2148](https://github.com/ethyca/fides/pull/2148)
- Dynamic imports of custom overrides and SaaS test fixtures [#2169](https://github.com/ethyca/fides/pull/2169)
- Added `AuthenticatedClient` to custom request override interface [#2171](https://github.com/ethyca/fides/pull/2171)
- Only approve the specific collection instead of the entire dataset, display only top 1 classification by default [#2226](https://github.com/ethyca/fides/pull/2226)
- Update sample project resources for `fides evaluate` usage in `fides deploy` [#2253](https://github.com/ethyca/fides/pull/2253)

### Removed

- Removed unused object_name field on s3 storage config [#2133](https://github.com/ethyca/fides/pull/2133)

### Fixed

- Remove next-auth from privacy center to fix JS console error [#2090](https://github.com/ethyca/fides/pull/2090)
- Admin UI - Added Missing ability to assign `user:delete` in the permissions checkboxes [#2148](https://github.com/ethyca/fides/pull/2148)
- Nav bug: clicking on Privacy Request breadcrumb takes me to Home instead of /privacy-requests [#497](https://github.com/ethyca/fides/pull/2141)
- Side nav disappears when viewing request details [#2129](https://github.com/ethyca/fides/pull/2155)
- Remove usage of load dataset button and other dataset UI modifications [#2149](https://github.com/ethyca/fides/pull/2149)
- Improve readability for exceptions raised from custom request overrides [#2157](https://github.com/ethyca/fides/pull/2157)
- Importing custom request overrides on server startup [#2186](https://github.com/ethyca/fides/pull/2186)
- Remove warning when env vars default to blank strings in docker-compose [#2188](https://github.com/ethyca/fides/pull/2188)
- Fix Cookie House purchase modal flashing 'Error' in title [#2274](https://github.com/ethyca/fides/pull/2274)
- Stop dependency from upgrading `packaging` to version with known issue [#2273](https://github.com/ethyca/fides/pull/2273)
- Privacy center config no longer requires `identity_inputs` and will use `email` as a default [#2263](https://github.com/ethyca/fides/pull/2263)
- No longer display remaining days for privacy requests in terminal states [#2292](https://github.com/ethyca/fides/pull/2292)

### Removed

- Remove "Create New System" button when viewing systems. All systems can now be created via the "Add systems" button on the home page. [#2132](https://github.com/ethyca/fides/pull/2132)

## [2.4.0](https://github.com/ethyca/fides/compare/2.3.1...2.4.0)

### Developer Experience

- Include a pre-check workflow that collects the pytest suite [#2098](https://github.com/ethyca/fides/pull/2098)
- Write to the application db when running the app locally. Write to the test db when running pytest [#1731](https://github.com/ethyca/fides/pull/1731)

### Changed

- Move the `fides.ctl.core.` and `fides.ctl.connectors` modules into `fides.core` and `fides.connectors` respectively [#2097](https://github.com/ethyca/fides/pull/2097)
- Fides: Skip cypress tests due to nav bar 2.0 [#2102](https://github.com/ethyca/fides/pull/2103)

### Added

- Adds new erasure policy for complete user data masking [#1839](https://github.com/ethyca/fides/pull/1839)
- New Fides Home page [#1864](https://github.com/ethyca/fides/pull/2050)
- Nav 2.0 - Replace form flow side navs with top tabs [#2037](https://github.com/ethyca/fides/pull/2050)
- Adds new erasure policy for complete user data masking [#1839](https://github.com/ethyca/fides/pull/1839)
- Added ability to use Mailgun templates when sending emails. [#2039](https://github.com/ethyca/fides/pull/2039)
- Adds SMS id verification for consent [#2094](https://github.com/ethyca/fides/pull/2094)

### Fixed

- Store `fides_consent` cookie on the root domain of the Privacy Center [#2071](https://github.com/ethyca/fides/pull/2071)
- Properly set the expire-time for verification codes [#2105](https://github.com/ethyca/fides/pull/2105)

## [2.3.1](https://github.com/ethyca/fides/compare/2.3.0...2.3.1)

### Fixed

- Resolved an issue where the root_user was not being created [#2082](https://github.com/ethyca/fides/pull/2082)

### Added

- Nav redesign with sidebar groups. Feature flagged to only be visible in dev mode until release. [#2030](https://github.com/ethyca/fides/pull/2047)
- Improved error handling for incorrect app encryption key [#2089](https://github.com/ethyca/fides/pull/2089)
- Access and erasure support for Friendbuy API [#2019](https://github.com/ethyca/fides/pull/2019)

## [2.3.0](https://github.com/ethyca/fides/compare/2.2.2...2.3.0)

### Added

- Common Subscriptions for app-wide data and feature checks. [#2030](https://github.com/ethyca/fides/pull/2030)
- Send email alerts on privacy request failures once the specified threshold is reached. [#1793](https://github.com/ethyca/fides/pull/1793)
- DSR Notifications (toast) [#1895](https://github.com/ethyca/fides/pull/1895)
- DSR configure alerts btn [#1895](https://github.com/ethyca/fides/pull/1895)
- DSR configure alters (FE) [#1895](https://github.com/ethyca/fides/pull/1895)
- Add a `usage` session to Nox to print full session docstrings. [#2022](https://github.com/ethyca/fides/pull/2022)

### Added

- Adds notifications section to toml files [#2026](https://github.com/ethyca/fides/pull/2060)

### Changed

- Updated to use `loguru` logging library throughout codebase [#2031](https://github.com/ethyca/fides/pull/2031)
- Do not always create a `fides.toml` by default [#2023](https://github.com/ethyca/fides/pull/2023)
- The `fideslib` module has been merged into `fides`, code redundancies have been removed [#1859](https://github.com/ethyca/fides/pull/1859)
- Replace 'ingress' and 'egress' with 'sources' and 'destinations' across UI [#2044](https://github.com/ethyca/fides/pull/2044)
- Update the functionality of `fides pull -a <filename>` to include _all_ resource types. [#2083](https://github.com/ethyca/fides/pull/2083)

### Fixed

- Timing issues with bulk DSR reprocessing, specifically when analytics are enabled [#2015](https://github.com/ethyca/fides/pull/2015)
- Error caused by running erasure requests with disabled connectors [#2045](https://github.com/ethyca/fides/pull/2045)
- Changes the SlowAPI ratelimiter's backend to use memory instead of Redis [#2054](https://github.com/ethyca/fides/pull/2058)

## [2.2.2](https://github.com/ethyca/fides/compare/2.2.1...2.2.2)

### Docs

- Updated the readme to use new new [docs site](http://docs.ethyca.com) [#2020](https://github.com/ethyca/fides/pull/2020)

### Deprecated

- The documentation site hosted in the `/docs` directory has been deprecated. All documentation updates will be hosted at the new [docs site](http://docs.ethyca.com) [#2020](https://github.com/ethyca/fides/pull/2020)

### Fixed

- Fixed mypy and pylint errors [#2013](https://github.com/ethyca/fides/pull/2013)
- Update connection test endpoint to be effectively non-blocking [#2000](https://github.com/ethyca/fides/pull/2000)
- Update Fides connector to better handle children with no access results [#2012](https://github.com/ethyca/fides/pull/2012)

## [2.2.1](https://github.com/ethyca/fides/compare/2.2.0...2.2.1)

### Added

- Add health check indicator for data flow scanning option [#1973](https://github.com/ethyca/fides/pull/1973)

### Changed

- The `celery.toml` is no longer used, instead it is a subsection of the `fides.toml` file [#1990](https://github.com/ethyca/fides/pull/1990)
- Update sample project landing page copy to be version-agnostic [#1958](https://github.com/ethyca/fides/pull/1958)
- `get` and `ls` CLI commands now return valid `fides` object YAML [#1991](https://github.com/ethyca/fides/pull/1991)

### Developer Experience

- Remove duplicate fastapi-caching and pin version. [#1765](https://github.com/ethyca/fides/pull/1765)

## [2.2.0](https://github.com/ethyca/fides/compare/2.1.0...2.2.0)

### Added

- Send email alerts on privacy request failures once the specified threshold is reached. [#1793](https://github.com/ethyca/fides/pull/1793)
- Add authenticated privacy request route. [#1819](https://github.com/ethyca/fides/pull/1819)
- Enable the onboarding flow [#1836](https://github.com/ethyca/fides/pull/1836)
- Access and erasure support for Fullstory API [#1821](https://github.com/ethyca/fides/pull/1821)
- Add function to poll privacy request for completion [#1860](https://github.com/ethyca/fides/pull/1860)
- Added rescan flow for the data flow scanner [#1844](https://github.com/ethyca/fides/pull/1844)
- Add rescan flow for the data flow scanner [#1844](https://github.com/ethyca/fides/pull/1844)
- Add Fides connector to support parent-child Fides deployments [#1861](https://github.com/ethyca/fides/pull/1861)
- Classification UI now polls for updates to classifications [#1908](https://github.com/ethyca/fides/pull/1908)

### Changed

- The organization info form step is now skipped if the server already has organization info. [#1840](https://github.com/ethyca/fides/pull/1840)
- Removed the description column from the classify systems page. [#1867](https://github.com/ethyca/fides/pull/1867)
- Retrieve child results during fides connector execution [#1967](https://github.com/ethyca/fides/pull/1967)

### Fixed

- Fix error in parent user creation seeding. [#1832](https://github.com/ethyca/fides/issues/1832)
- Fix DSR error due to unfiltered empty identities [#1901](https://github.com/ethyca/fides/pull/1907)

### Docs

- Remove documentation about no-longer used connection string override [#1824](https://github.com/ethyca/fides/pull/1824)
- Fix typo in headings [#1824](https://github.com/ethyca/fides/pull/1824)
- Update documentation to reflect configs necessary for mailgun, twilio_sms and twilio_email service types [#1846](https://github.com/ethyca/fides/pull/1846)

...

## [2.1.0](https://github.com/ethyca/fides/compare/2.0.0...2.1.0)

### Added

- Classification flow for system data flows
- Classification is now triggered as part of data flow scanning
- Include `ingress` and `egress` fields on system export and `datamap/` endpoint [#1740](https://github.com/ethyca/fides/pull/1740)
- Repeatable unique identifier for dataset fides_keys and metadata [#1786](https://github.com/ethyca/fides/pull/1786)
- Adds SMS support for identity verification notifications [#1726](https://github.com/ethyca/fides/pull/1726)
- Added phone number validation in back-end and react phone number form in Privacy Center [#1745](https://github.com/ethyca/fides/pull/1745)
- Adds SMS message template for all subject notifications [#1743](https://github.com/ethyca/fides/pull/1743)
- Privacy-Center-Cypress workflow for CI checks of the Privacy Center. [#1722](https://github.com/ethyca/fides/pull/1722)
- Privacy Center `fides-consent.js` script for accessing consent on external pages. [Details](/clients/privacy-center/packages/fides-consent/README.md)
- Erasure support for Twilio Conversations API [#1673](https://github.com/ethyca/fides/pull/1673)
- Webserver port can now be configured via the CLI command [#1858](https://github.com/ethyca/fides/pull/1858)

### Changed

- Optional dependencies are no longer used for 3rd-party connectivity. Instead they are used to isolate dangerous dependencies. [#1679](https://github.com/ethyca/fides/pull/1679)
- All Next pages now automatically require login. [#1670](https://github.com/ethyca/fides/pull/1670)
- Running the `webserver` command no longer prompts the user to opt out/in to analytics[#1724](https://github.com/ethyca/fides/pull/1724)

### Developer Experience

- Admin-UI-Cypress tests that fail in CI will now upload screen recordings for debugging. [#1728](https://github.com/ethyca/fides/pull/1728/files/c23e62fea284f7910028c8483feff893903068b8#r1019491323)
- Enable remote debugging from VSCode of live dev app [#1780](https://github.com/ethyca/fides/pull/1780)

### Removed

- Removed the Privacy Center `cookieName` config introduced in 2.0.0. [#1756](https://github.com/ethyca/fides/pull/1756)

### Fixed

- Exceptions are no longer raised when sending analytics on Windows [#1666](https://github.com/ethyca/fides/pull/1666)
- Fixed wording on identity verification modal in the Privacy Center [#1674](https://github.com/ethyca/fides/pull/1674)
- Update system fides_key tooltip text [#1533](https://github.com/ethyca/fides/pull/1685)
- Removed local storage parsing that is redundant with redux-persist. [#1678](https://github.com/ethyca/fides/pull/1678)
- Show a helpful error message if Docker daemon is not running during "fides deploy" [#1694](https://github.com/ethyca/fides/pull/1694)
- Allow users to query their own permissions, including root user. [#1698](https://github.com/ethyca/fides/pull/1698)
- Single-select taxonomy fields legal basis and special category can be cleared. [#1712](https://github.com/ethyca/fides/pull/1712)
- Fixes the issue where the security config is not properly loading from environment variables. [#1718](https://github.com/ethyca/fides/pull/1718)
- Fixes the issue where the CLI can't run without the config values required by the webserver. [#1811](https://github.com/ethyca/fides/pull/1811)
- Correctly handle response from adobe jwt auth endpoint as milliseconds, rather than seconds. [#1754](https://github.com/ethyca/fides/pull/1754)
- Fixed styling issues with the `EditDrawer` component. [#1803](https://github.com/ethyca/fides/pull/1803)

### Security

- Bumped versions of packages that use OpenSSL [#1683](https://github.com/ethyca/fides/pull/1683)

## [2.0.0](https://github.com/ethyca/fides/compare/1.9.6...2.0.0)

### Added

- Allow delete-only SaaS connector endpoints [#1200](https://github.com/ethyca/fides/pull/1200)
- Privacy center consent choices store a browser cookie. [#1364](https://github.com/ethyca/fides/pull/1364)
  - The format is generic. A reasonable set of defaults will be added later: [#1444](https://github.com/ethyca/fides/issues/1444)
  - The cookie name defaults to `fides_consent` but can be configured under `config.json > consent > cookieName`.
  - Each consent option can provide an array of `cookieKeys`.
- Individually select and reprocess DSRs that have errored [#1203](https://github.com/ethyca/fides/pull/1489)
- Bulk select and reprocess DSRs that have errored [#1205](https://github.com/ethyca/fides/pull/1489)
- Config Wizard: AWS scan results populate in system review forms. [#1454](https://github.com/ethyca/fides/pull/1454)
- Integrate rate limiter with Saas Connectors. [#1433](https://github.com/ethyca/fides/pull/1433)
- Config Wizard: Added a column selector to the scan results page of the config wizard [#1590](https://github.com/ethyca/fides/pull/1590)
- Config Wizard: Flow for runtime scanner option [#1640](https://github.com/ethyca/fides/pull/1640)
- Access support for Twilio Conversations API [#1520](https://github.com/ethyca/fides/pull/1520)
- Message Config: Adds Twilio Email/SMS support [#1519](https://github.com/ethyca/fides/pull/1519)

### Changed

- Updated mypy to version 0.981 and Python to version 3.10.7 [#1448](https://github.com/ethyca/fides/pull/1448)

### Developer Experience

- Repository dispatch events are sent to fidesctl-plus and fidesops-plus [#1263](https://github.com/ethyca/fides/pull/1263)
- Only the `docs-authors` team members are specified as `CODEOWNERS` [#1446](https://github.com/ethyca/fides/pull/1446)
- Updates the default local configuration to not defer tasks to a worker node [#1552](https://github.com/ethyca/fides/pull/1552/)
- Updates the healthcheck to return health status of connected Celery workers [#1588](https://github.com/ethyca/fides/pull/1588)

### Docs

- Remove the tutorial to prepare for new update [#1543](https://github.com/ethyca/fides/pull/1543)
- Add system management via UI documentation [#1541](https://github.com/ethyca/fides/pull/1541)
- Added DSR quickstart docs, restructured docs navigation [#1651](https://github.com/ethyca/fides/pull/1651)
- Update privacy request execution overview docs [#1258](https://github.com/ethyca/fides/pull/1490)

### Fixed

- Fixed system dependencies appearing as "N/A" in the datamap endpoint when there are no privacy declarations [#1649](https://github.com/ethyca/fides/pull/1649)

## [1.9.6](https://github.com/ethyca/fides/compare/1.9.5...1.9.6)

### Fixed

- Include systems without a privacy declaration on data map [#1603](https://github.com/ethyca/fides/pull/1603)
- Handle malformed tokens [#1523](https://github.com/ethyca/fides/pull/1523)
- Remove thrown exception from getAllPrivacyRequests method [#1592](https://github.com/ethyca/fides/pull/1593)
- Include systems without a privacy declaration on data map [#1603](https://github.com/ethyca/fides/pull/1603)
- After editing a dataset, the table will stay on the previously selected collection instead of resetting to the first one. [#1511](https://github.com/ethyca/fides/pull/1511)
- Fix redis `db_index` config issue [#1647](https://github.com/ethyca/fides/pull/1647)

### Docs

- Add unlinked docs and fix any remaining broken links [#1266](https://github.com/ethyca/fides/pull/1266)
- Update privacy center docs to include consent information [#1537](https://github.com/ethyca/fides/pull/1537)
- Update UI docs to include DSR countdown information and additional descriptions/filtering [#1545](https://github.com/ethyca/fides/pull/1545)

### Changed

- Allow multiple masking strategies to be specified when using fides as a masking engine [#1647](https://github.com/ethyca/fides/pull/1647)

## [1.9.5](https://github.com/ethyca/fides/compare/1.9.4...1.9.5)

### Added

- The database includes a `plus_system_scans` relation, to track the status and results of System Scanner executions in fidesctl-plus [#1554](https://github.com/ethyca/fides/pull/1554)

## [1.9.4](https://github.com/ethyca/fides/compare/1.9.2...1.9.4)

### Fixed

- After editing a dataset, the table will stay on the previously selected collection instead of resetting to the first one. [#1511](https://github.com/ethyca/fides/pull/1511)

## [1.9.2](https://github.com/ethyca/fides/compare/1.9.1...1.9.2)

### Deprecated

- Added a deprecation warning for the entire package [#1244](https://github.com/ethyca/fides/pull/1244)

### Added

- Dataset generation enhancements using Fides Classify for Plus users:

  - Integrate Fides Plus API into placeholder features introduced in 1.9.0. [#1194](https://github.com/ethyca/fides/pull/1194)

- Fides Admin UI:

  - Configure Connector after creation [#1204](https://github.com/ethyca/fides/pull/1356)

### Fixed

- Privacy Center:
  - Handle error on startup if server isn't running [#1239](https://github.com/ethyca/fides/pull/1239)
  - Fix styling issue with cards [#1240](https://github.com/ethyca/fides/pull/1240)
  - Redirect to index on consent save [#1238](https://github.com/ethyca/fides/pull/1238)

## [1.9.1](https://github.com/ethyca/fides/compare/1.9.0...1.9.1)

### Changed

- Update fideslang to v1.3.1 [#1136](https://github.com/ethyca/fides/pull/1136)

### Changed

- Update fideslang to v1.3.1 [#1136](https://github.com/ethyca/fides/pull/1136)

## [1.9.0](https://github.com/ethyca/fides/compare/1.8.6...1.9.0) - 2022-09-29

### Added

- Dataset generation enhancements using Fides Classify for Plus users:
  - Added toggle for enabling classify during generation. [#1057](https://github.com/ethyca/fides/pull/1057)
  - Initial implementation of API request to kick off classify, with confirmation modal. [#1069](https://github.com/ethyca/fides/pull/1069)
  - Initial Classification & Review status for generated datasets. [#1074](https://github.com/ethyca/fides/pull/1074)
  - Component for choosing data categories based on classification results. [#1110](https://github.com/ethyca/fides/pull/1110)
  - The dataset fields table shows data categories from the classifier (if available). [#1088](https://github.com/ethyca/fides/pull/1088)
  - The "Approve" button can be used to update the dataset with the classifier's suggestions. [#1129](https://github.com/ethyca/fides/pull/1129)
- System management UI:
  - New page to add a system via yaml [#1062](https://github.com/ethyca/fides/pull/1062)
  - Skeleton of page to add a system manually [#1068](https://github.com/ethyca/fides/pull/1068)
  - Refactor config wizard system forms to be reused for system management [#1072](https://github.com/ethyca/fides/pull/1072)
  - Add additional optional fields to system management forms [#1082](https://github.com/ethyca/fides/pull/1082)
  - Delete a system through the UI [#1085](https://github.com/ethyca/fides/pull/1085)
  - Edit a system through the UI [#1096](https://github.com/ethyca/fides/pull/1096)
- Cypress component testing [#1106](https://github.com/ethyca/fides/pull/1106)

### Changed

- Changed behavior of `load_default_taxonomy` to append instead of upsert [#1040](https://github.com/ethyca/fides/pull/1040)
- Changed behavior of adding privacy declarations to decouple the actions of the "add" and "next" buttons [#1086](https://github.com/ethyca/fides/pull/1086)
- Moved system related UI components from the `config-wizard` directory to the `system` directory [#1097](https://github.com/ethyca/fides/pull/1097)
- Updated "type" on SaaS config to be a simple string type, not an enum [#1197](https://github.com/ethyca/fides/pull/1197)

### Developer Experience

- Optional dependencies may have their version defined only once, in `optional-requirements.txt` [#1171](https://github.com/ethyca/fides/pull/1171)

### Docs

- Updated the footer links [#1130](https://github.com/ethyca/fides/pull/1130)

### Fixed

- Fixed the "help" link in the UI header [#1078](https://github.com/ethyca/fides/pull/1078)
- Fixed a bug in Data Category Dropdowns where checking i.e. `user.biometric` would also check `user.biometric_health` [#1126](https://github.com/ethyca/fides/pull/1126)

### Security

- Upgraded pymysql to version `1.0.2` [#1094](https://github.com/ethyca/fides/pull/1094)

## [1.8.6](https://github.com/ethyca/fides/compare/1.8.5...1.8.6) - 2022-09-28

### Added

- Added classification tables for Plus users [#1060](https://github.com/ethyca/fides/pull/1060)

### Fixed

- Fixed a bug where rows were being excluded from a data map [#1124](https://github.com/ethyca/fides/pull/1124)

## [1.8.5](https://github.com/ethyca/fides/compare/1.8.4...1.8.5) - 2022-09-21

### Changed

- Update fideslang to v1.3.0 [#1103](https://github.com/ethyca/fides/pull/1103)

## [1.8.4](https://github.com/ethyca/fides/compare/1.8.3...1.8.4) - 2022-09-09

### Added

- Initial system management page [#1054](https://github.com/ethyca/fides/pull/1054)

### Changed

- Deleting a taxonomy field with children will now cascade delete all of its children as well. [#1042](https://github.com/ethyca/fides/pull/1042)

### Fixed

- Fixed navigating directly to frontend routes loading index page instead of the correct static page for the route.
- Fix truncated evaluation error messages [#1053](https://github.com/ethyca/fides/pull/1053)

## [1.8.3](https://github.com/ethyca/fides/compare/1.8.2...1.8.3) - 2022-09-06

### Added

- Added more taxonomy fields that can be edited via the UI [#1000](https://github.com/ethyca/fides/pull/1000) [#1028](https://github.com/ethyca/fides/pull/1028)
- Added the ability to add taxonomy fields via the UI [#1019](https://github.com/ethyca/fides/pull/1019)
- Added the ability to delete taxonomy fields via the UI [#1006](https://github.com/ethyca/fides/pull/1006)
  - Only non-default taxonomy entities can be deleted [#1023](https://github.com/ethyca/fides/pull/1023)
- Prevent deleting taxonomy `is_default` fields and from adding `is_default=True` fields via the API [#990](https://github.com/ethyca/fides/pull/990).
- Added a "Custom" tag to distinguish user defined taxonomy fields from default taxonomy fields in the UI [#1027](https://github.com/ethyca/fides/pull/1027)
- Added initial support for enabling Fides Plus [#1037](https://github.com/ethyca/fides/pull/1037)
  - The `useFeatures` hook can be used to check if `plus` is enabled.
  - Navigating to/from the Data Map page is gated behind this feature.
  - Plus endpoints are served from the private Plus image.

### Fixed

- Fixed failing mypy tests [#1030](https://github.com/ethyca/fides/pull/1030)
- Fixed an issue where `fides push --diff` would return a false positive diff [#1026](https://github.com/ethyca/fides/pull/1026)
- Pinned pydantic version to < 1.10.0 to fix an error in finding referenced fides keys [#1045](https://github.com/ethyca/fides/pull/1045)

### Fixed

- Fixed failing mypy tests [#1030](https://github.com/ethyca/fides/pull/1030)
- Fixed an issue where `fides push --diff` would return a false positive diff [#1026](https://github.com/ethyca/fides/pull/1026)

### Docs

- Minor formatting updates to [Policy Webhooks](https://ethyca.github.io/fidesops/guides/policy_webhooks/) documentation [#1114](https://github.com/ethyca/fidesops/pull/1114)

### Removed

- Removed create superuser [#1116](https://github.com/ethyca/fidesops/pull/1116)

## [1.8.2](https://github.com/ethyca/fides/compare/1.8.1...1.8.2) - 2022-08-18

### Added

- Added the ability to edit taxonomy fields via the UI [#977](https://github.com/ethyca/fides/pull/977) [#1028](https://github.com/ethyca/fides/pull/1028)
- New column `is_default` added to DataCategory, DataUse, DataSubject, and DataQualifier tables [#976](https://github.com/ethyca/fides/pull/976)
- Added the ability to add taxonomy fields via the UI [#1019](https://github.com/ethyca/fides/pull/1019)
- Added the ability to delete taxonomy fields via the UI [#1006](https://github.com/ethyca/fides/pull/1006)
  - Only non-default taxonomy entities can be deleted [#1023](https://github.com/ethyca/fides/pull/1023)
- Prevent deleting taxonomy `is_default` fields and from adding `is_default=True` fields via the API [#990](https://github.com/ethyca/fides/pull/990).
- Added a "Custom" tag to distinguish user defined taxonomy fields from default taxonomy fields in the UI [#1027](https://github.com/ethyca/fides/pull/1027)

### Changed

- Upgraded base Docker version to Python 3.9 and updated all other references from 3.8 -> 3.9 [#974](https://github.com/ethyca/fides/pull/974)
- Prepend all database tables with `ctl_` [#979](https://github.com/ethyca/fides/pull/979)
- Moved the `admin-ui` code down one level into a `ctl` subdir [#970](https://github.com/ethyca/fides/pull/970)
- Extended the `/datamap` endpoint to include extra metadata [#992](https://github.com/ethyca/fides/pull/992)

## [1.8.1](https://github.com/ethyca/fides/compare/1.8.0...1.8.1) - 2022-08-08

### Deprecated

- The following environment variables have been deprecated, and replaced with the new environment variable names indicated below. To avoid breaking existing workflows, the deprecated variables are still respected in v1.8.1. They will be removed in a future release.
  - `FIDESCTL__API__DATABASE_HOST` --> `FIDESCTL__DATABASE__SERVER`
  - `FIDESCTL__API__DATABASE_NAME` --> `FIDESCTL__DATABASE__DB`
  - `FIDESCTL__API__DATABASE_PASSWORD` --> `FIDESCTL__DATABASE__PASSWORD`
  - `FIDESCTL__API__DATABASE_PORT` --> `FIDESCTL__DATABASE__PORT`
  - `FIDESCTL__API__DATABASE_TEST_DATABASE_NAME` --> `FIDESCTL__DATABASE__TEST_DB`
  - `FIDESCTL__API__DATABASE_USER` --> `FIDESCTL__DATABASE__USER`

### Developer Experience

- The included `docker-compose.yml` no longer references outdated ENV variables [#964](https://github.com/ethyca/fides/pull/964)

### Docs

- Minor release documentation now reflects the desired patch release process [#955](https://github.com/ethyca/fides/pull/955)
- Updated references to ENV variables [#964](https://github.com/ethyca/fides/pull/964)

### Fixed

- Deprecated config options will continue to be respected when set via environment variables [#965](https://github.com/ethyca/fides/pull/965)
- The git cache is rebuilt within the Docker container [#962](https://github.com/ethyca/fides/pull/962)
- The `wheel` pypi build no longer has a dirty version tag [#962](https://github.com/ethyca/fides/pull/962)
- Add setuptools to dev-requirements to fix versioneer error [#983](https://github.com/ethyca/fides/pull/983)

## [1.8.0](https://github.com/ethyca/fides/compare/1.7.1...1.8.0) - 2022-08-04

### Added

- Initial configuration wizard UI view
  - System scanning step: AWS credentials form and initial `generate` API usage.
  - System scanning results: AWS systems are stored and can be selected for review
- CustomInput type "password" with show/hide icon.
- Pull CLI command now checks for untracked/unstaged files in the manifests dir [#869](https://github.com/ethyca/fides/pull/869)
- Pull CLI command has a flag to pull missing files from the server [#895](https://github.com/ethyca/fides/pull/895)
- Add BigQuery support for the `generate` command and `/generate` endpoint [#814](https://github.com/ethyca/fides/pull/814) & [#917](https://github.com/ethyca/fides/pull/917)
- Added user auth tables [915](https://github.com/ethyca/fides/pull/915)
- Standardized API error parsing under `~/types/errors`
- Added taxonomy page to UI [#902](https://github.com/ethyca/fides/pull/902)
  - Added a nested accordion component for displaying taxonomy data [#910](https://github.com/ethyca/fides/pull/910)
- Add lru cache to get_config [927](https://github.com/ethyca/fides/pull/927)
- Add support for deprecated API config values [#959](https://github.com/ethyca/fides/pull/959)
- `fides` is now an alias for `fidesctl` as a CLI entrypoint [#926](https://github.com/ethyca/fides/pull/926)
- Add user auth routes [929](https://github.com/ethyca/fides/pull/929)
- Bump fideslib to 3.0.1 and remove patch code[931](https://github.com/ethyca/fides/pull/931)
- Update the `fidesctl` python package to automatically serve the UI [#941](https://github.com/ethyca/fides/pull/941)
- Add `push` cli command alias for `apply` and deprecate `apply` [943](https://github.com/ethyca/fides/pull/943)
- Add resource groups tagging api as a source of system generation [939](https://github.com/ethyca/fides/pull/939)
- Add GitHub Action to publish the `fidesctl` package to testpypi on pushes to main [#951](https://github.com/ethyca/fides/pull/951)
- Added configWizardFlag to ui to hide the config wizard when false [[#1453](https://github.com/ethyca/fides/issues/1453)

### Changed

- Updated the `datamap` endpoint to return human-readable column names as the first response item [#779](https://github.com/ethyca/fides/pull/779)
- Remove the `obscure` requirement from the `generate` endpoint [#819](https://github.com/ethyca/fides/pull/819)
- Moved all files from `fidesapi` to `fidesctl/api` [#885](https://github.com/ethyca/fides/pull/885)
- Moved `scan` and `generate` to the list of commands that can be run in local mode [#841](https://github.com/ethyca/fides/pull/841)
- Upgraded the base docker images from Debian Buster to Bullseye [#958](https://github.com/ethyca/fides/pull/958)
- Removed `ipython` as a dev-requirement [#958](https://github.com/ethyca/fides/pull/958)
- Webserver dependencies now come as a standard part of the package [#881](https://github.com/ethyca/fides/pull/881)
- Initial configuration wizard UI view
  - Refactored step & form results management to use Redux Toolkit slice.
- Change `id` field in tables from an integer to a string [915](https://github.com/ethyca/fides/pull/915)
- Update `fideslang` to `1.1.0`, simplifying the default taxonomy and adding `tags` for resources [#865](https://github.com/ethyca/fides/pull/865)
- Merge existing configurations with `fideslib` library [#913](https://github.com/ethyca/fides/pull/913)
- Moved frontend static files to `src/fidesctl/ui-build/static` [#934](https://github.com/ethyca/fides/pull/934)
- Replicated the error response handling from the `/validate` endpoint to the `/generate` endpoint [#911](https://github.com/ethyca/fides/pull/911)

### Developer Experience

- Remove `API_PREFIX` from fidesctl/core/utils.py and change references to `API_PREFIX` in fidesctl/api/reoutes/util.py [922](https://github.com/ethyca/fides/pull/922)

### Fixed

- Dataset field columns show all columns by default in the UI [#898](https://github.com/ethyca/fides/pull/898)
- Fixed the missing `.fides./` directory when locating the default config [#933](https://github.com/ethyca/fides/pull/933)

## [1.7.1](https://github.com/ethyca/fides/compare/1.7.0...1.7.1) - 2022-07-28

### Added

- Add datasets via YAML in the UI [#813](https://github.com/ethyca/fides/pull/813)
- Add datasets via database connection [#834](https://github.com/ethyca/fides/pull/834) [#889](https://github.com/ethyca/fides/pull/889)
- Add delete confirmation when deleting a field or collection from a dataset [#809](https://github.com/ethyca/fides/pull/809)
- Add ability to delete datasets from the UI [#827](https://github.com/ethyca/fides/pull/827)
- Add Cypress for testing [713](https://github.com/ethyca/fides/pull/833)
- Add datasets via database connection (UI only) [#834](https://github.com/ethyca/fides/pull/834)
- Add Okta support to the `/generate` endpoint [#842](https://github.com/ethyca/fides/pull/842)
- Add db support to `/generate` endpoint [849](https://github.com/ethyca/fides/pull/849)
- Added OpenAPI TypeScript client generation for the UI app. See the [README](/clients/admin-ui/src/types/api/README.md) for more details.

### Changed

- Remove the `obscure` requirement from the `generate` endpoint [#819](https://github.com/ethyca/fides/pull/819)

### Developer Experience

- When releases are published, dispatch a repository webhook event to ethyca/fidesctl-plus [#938](https://github.com/ethyca/fides/pull/938)

### Docs

- recommend/replace pip installs with pipx [#874](https://github.com/ethyca/fides/pull/874)

### Fixed

- CustomSelect input tooltips appear next to selector instead of wrapping to a new row.
- Datasets without the `third_country_transfer` will not cause the editing dataset form to not render.
- Fixed a build issue causing an `unknown` version of `fidesctl` to be installed in published Docker images [#836](https://github.com/ethyca/fides/pull/836)
- Fixed an M1-related SQLAlchemy bug [#816](https://github.com/ethyca/fides/pull/891)
- Endpoints now work with or without a trailing slash. [#886](https://github.com/ethyca/fides/pull/886)
- Dataset field columns show all columns by default in the UI [#898](https://github.com/ethyca/fides/pull/898)
- Fixed the `tag` specific GitHub Action workflows for Docker and publishing docs. [#901](https://github.com/ethyca/fides/pull/901)

## [1.7.0](https://github.com/ethyca/fides/compare/1.6.1...1.7.0) - 2022-06-23

### Added

- Added dependabot to keep dependencies updated
- A warning now issues for any orphan datasets as part of the `apply` command [543](https://github.com/ethyca/fides/pull/543)
- Initial scaffolding of management UI [#561](https://github.com/ethyca/fides/pull/624)
- A new `audit` command for `system` and `organization` resources, checking data map attribute compliance [#548](https://github.com/ethyca/fides/pull/548)
- Static UI assets are now built with the docker container [#663](https://github.com/ethyca/fides/issues/663)
- Host static files via fidesapi [#621](https://github.com/ethyca/fides/pull/621)
- A new `generate` endpoint to enable capturing systems from infrastructure from the UI [#642](https://github.com/ethyca/fides/pull/642)
- A new `datamap` endpoint to enable visualizing a data map from the UI [#721](https://github.com/ethyca/fides/pull/721)
- Management UI navigation bar [#679](https://github.com/ethyca/fides/issues/679)
- Management UI integration [#736](https://github.com/ethyca/fides/pull/736)
  - Datasets
  - Systems
  - Taxonomy (data categories)
- Initial dataset UI view [#768](https://github.com/ethyca/fides/pull/768)
  - Add interaction for viewing a dataset collection
  - Add column picker
  - Add a data category checklist tree
  - Edit/delete dataset fields
  - Edit/delete dataset collections
  - Edit datasets
  - Add a component for Identifiability tags
  - Add tooltips for help on forms
  - Add geographic location (third_country_transfers) country selection. Supported by new dependency `i18n-iso-countries`.
- Okta, aws and database credentials can now come from `fidesctl.toml` config [#694](https://github.com/ethyca/fides/pull/694)
- New `validate` endpoint to test aws and okta credentials [#722](https://github.com/ethyca/fides/pull/722)
- Initial configuration wizard UI view
  - Manual entry steps added (name and describe organization, pick entry route, and describe system manually including privacy declarations)
- A new image tagged `ethyca/fidesctl:dev` is published on each push to `main` [781](https://github.com/ethyca/fides/pull/781)
- A new cli command (`fidesctl sync`) [#765](https://github.com/ethyca/fides/pull/765)

### Changed

- Comparing server and CLI versions ignores `.dirty` only differences, and is quiet on success when running general CLI commands [621](https://github.com/ethyca/fides/pull/621)
- All endpoints now prefixed by `/api/v1` [#623](https://github.com/ethyca/fides/issues/623)
- Allow AWS credentials to be passed to `generate system` via the API [#645](https://github.com/ethyca/fides/pull/645)
- Update the export of a datamap to load resources from the server instead of a manifest directory [#662](https://github.com/ethyca/fides/pull/662)
- Refactor `export` to remove CLI specific uses from the core modules and load resources[#725](https://github.com/ethyca/fides/pull/725)
- Bump version of FastAPI in `setup.py` to 0.77.1 to match `optional-requirements.txt` [#734](https://github.com/ethyca/fides/pull/734)
- Docker images are now only built and pushed on tags to match when released to pypi [#740](https://github.com/ethyca/fides/pull/740)
- Okta resource scanning and generation now works with systems instead of datasets [#751](https://github.com/ethyca/fides/pull/751)

### Developer Experience

- Replaced `make` with `nox` [#547](https://github.com/ethyca/fides/pull/547)
- Removed usage of `fideslang` module in favor of new [external package](https://github.com/ethyca/fideslang) shared across projects [#619](https://github.com/ethyca/fides/issues/619)
- Added a UI service to the docker-compose deployment [#757](https://github.com/ethyca/fides/pull/757)
- `TestClient` defined in and shared across test modules via `conftest.py` [#759](https://github.com/ethyca/fides/pull/759)

### Docs

- Replaced all references to `make` with `nox` [#547](https://github.com/ethyca/fides/pull/547)
- Removed config/schemas page [#613](https://github.com/ethyca/fides/issues/613)
- Dataset UI and config wizard docs added ([https://github.com/ethyca/fides/pull/697](https://github.com/ethyca/fides/pull/697))
- The fides README now walks through generating a datamap [#746](https://github.com/ethyca/fides/pull/746)

### Fixed

- Updated `fideslog` to v1.1.5, resolving an issue where some exceptions thrown by the SDK were not handled as expected [#609](https://github.com/ethyca/fides/issues/609)
- Updated the webserver so that it won't fail if the database is inaccessible [#649](https://github.com/ethyca/fides/pull/649)
- Updated external tests to handle complex characters [#661](https://github.com/ethyca/fides/pull/661)
- Evaluations now properly merge the default taxonomy into the user-defined taxonomy [#684](https://github.com/ethyca/fides/pull/684)
- The CLI can now be run without installing the webserver components [#715](https://github.com/ethyca/fides/pull/715)

## [1.6.1](https://github.com/ethyca/fides/compare/1.6.0...1.6.1) - 2022-06-15

### Docs

- Updated `Release Steps`

### Fixed

- Resolved a failure with populating applicable data subject rights to a data map
- Handle invalid characters when generating a `fides_key` [#761](https://github.com/ethyca/fides/pull/761)

## [1.6.0](https://github.com/ethyca/fides/compare/1.5.3...1.6.0) - 2022-05-02

### Added

- ESLint configuration changes [#514](https://github.com/ethyca/fidesops/pull/514)
- User creation, update and permissions in the Admin UI [#511](https://github.com/ethyca/fidesops/pull/511)
- Yaml support for dataset upload [#284](https://github.com/ethyca/fidesops/pull/284)

### Breaking Changes

- Update masking API to take multiple input values [#443](https://github.com/ethyca/fidesops/pull/443)

### Docs

- DRP feature documentation [#520](https://github.com/ethyca/fidesops/pull/520)

## [1.4.2](https://github.com/ethyca/fidesops/compare/1.4.1...1.4.2) - 2022-05-12

### Added

- GET routes for users [#405](https://github.com/ethyca/fidesops/pull/405)
- Username based search on GET route [#444](https://github.com/ethyca/fidesops/pull/444)
- FIDESOPS\_\_DEV_MODE for Easier SaaS Request Debugging [#363](https://github.com/ethyca/fidesops/pull/363)
- Track user privileges across sessions [#425](https://github.com/ethyca/fidesops/pull/425)
- Add first_name and last_name fields. Also add them along with created_at to FidesUser response [#465](https://github.com/ethyca/fidesops/pull/465)
- Denial reasons for DSR and user `AuditLog` [#463](https://github.com/ethyca/fidesops/pull/463)
- DRP action to Policy [#453](https://github.com/ethyca/fidesops/pull/453)
- `CHANGELOG.md` file[#484](https://github.com/ethyca/fidesops/pull/484)
- DRP status endpoint [#485](https://github.com/ethyca/fidesops/pull/485)
- DRP exerise endpoint [#496](https://github.com/ethyca/fidesops/pull/496)
- Frontend for privacy request denial reaons [#480](https://github.com/ethyca/fidesops/pull/480)
- Publish Fidesops to Pypi [#491](https://github.com/ethyca/fidesops/pull/491)
- DRP data rights endpoint [#526](https://github.com/ethyca/fidesops/pull/526)

### Changed

- Converted HTTP Status Codes to Starlette constant values [#438](https://github.com/ethyca/fidesops/pull/438)
- SaasConnector.send behavior on ignore_errors now returns raw response [#462](https://github.com/ethyca/fidesops/pull/462)
- Seed user permissions in `create_superuser.py` script [#468](https://github.com/ethyca/fidesops/pull/468)
- User API Endpoints (update fields and reset user passwords) [#471](https://github.com/ethyca/fidesops/pull/471)
- Format tests with `black` [#466](https://github.com/ethyca/fidesops/pull/466)
- Extract privacy request endpoint logic into separate service for DRP [#470](https://github.com/ethyca/fidesops/pull/470)
- Fixing inconsistent SaaS connector integration tests [#473](https://github.com/ethyca/fidesops/pull/473)
- Add user data to login response [#501](https://github.com/ethyca/fidesops/pull/501)

### Breaking Changes

- Update masking API to take multiple input values [#443](https://github.com/ethyca/fidesops/pull/443)

### Docs

- Added issue template for documentation updates [#442](https://github.com/ethyca/fidesops/pull/442)
- Clarify masking updates [#464](https://github.com/ethyca/fidesops/pull/464)
- Added dark mode [#476](https://github.com/ethyca/fidesops/pull/476)

### Fixed

- Removed miradb test warning [#436](https://github.com/ethyca/fidesops/pull/436)
- Added missing import [#448](https://github.com/ethyca/fidesops/pull/448)
- Removed pypi badge pointing to wrong package [#452](https://github.com/ethyca/fidesops/pull/452)
- Audit imports and references [#479](https://github.com/ethyca/fidesops/pull/479)
- Switch to using update method on PUT permission endpoint [#500](https://github.com/ethyca/fidesops/pull/500)

### Developer Experience

- added isort as a CI check
- Include `tests/` in all static code checks (e.g. `mypy`, `pylint`)

### Changed

- Published Docker image does a clean install of Fidesctl
- `with_analytics` is now a decorator

### Fixed

- Third-Country formatting on Data Map
- Potential Duplication on Data Map
- Exceptions are no longer raised when sending `AnalyticsEvent`s on Windows
- Running `fidesctl init` now generates a `server_host` and `server_protocol`
  rather than `server_url`<|MERGE_RESOLUTION|>--- conflicted
+++ resolved
@@ -17,6 +17,9 @@
 
 ## [Unreleased](https://github.com/ethyca/fides/compare/2.28.0...main)
 
+### Added
+- Columns in data map reporting, adding multiple systems, and consent configuration tables can be resized. In the data map reporting table, fields with multiple values can show all or collapse all [#4569](https://github.com/ethyca/fides/pull/4569)
+
 ## [2.28.0](https://github.com/ethyca/fides/compare/2.27.0...2.28.0)
 
 ### Added
@@ -24,13 +27,9 @@
 - Erasure support for AppsFlyer [#4512](https://github.com/ethyca/fides/pull/4512)
 - Datamap Reporting page [#4519](https://github.com/ethyca/fides/pull/4519)
 - Consent support for Klaviyo [#4513](https://github.com/ethyca/fides/pull/4513)
-<<<<<<< HEAD
-- Columns in data map reporting, adding multiple systems, and consent configuration tables can be resized. In the data map reporting table, fields with multiple values can show all or collapse all [#4569](https://github.com/ethyca/fides/pull/4569)
-=======
 - Form for configuring GPP settings [#4557](https://github.com/ethyca/fides/pull/4557)
 - Custom privacy request field support for consent requests [#4546](https://github.com/ethyca/fides/pull/4546)
 - Support GPP in privacy notices [#4554](https://github.com/ethyca/fides/pull/4554)
->>>>>>> 10f8f0a3
 
 ### Changed
 
